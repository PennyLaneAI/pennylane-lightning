# Copyright 2021 Xanadu Quantum Technologies Inc.

# Licensed under the Apache License, Version 2.0 (the "License");
# you may not use this file except in compliance with the License.
# You may obtain a copy of the License at

#     http://www.apache.org/licenses/LICENSE-2.0

# Unless required by applicable law or agreed to in writing, software
# distributed under the License is distributed on an "AS IS" BASIS,
# WITHOUT WARRANTIES OR CONDITIONS OF ANY KIND, either express or implied.
# See the License for the specific language governing permissions and
# limitations under the License.
r"""
Helper functions for serializing quantum tapes.
"""
from typing import List, Sequence, Tuple

import numpy as np
import pennylane as qml
from pennylane import (
    BasisState,
    Hadamard,
    Identity,
    PauliX,
    PauliY,
    PauliZ,
    QubitUnitary,
    Rot,
    SparseHamiltonian,
    StatePrep,
    matrix,
)
from pennylane.exceptions import DeviceError
from pennylane.math import unwrap
from pennylane.ops import LinearCombination, Prod, SProd, Sum
from pennylane.tape import QuantumTape

NAMED_OBS = (Identity, PauliX, PauliY, PauliZ, Hadamard)
OP_MATH_OBS = (Prod, SProd, Sum, LinearCombination)
PAULI_NAME_MAP = {
    "I": "Identity",
    "X": "PauliX",
    "Y": "PauliY",
    "Z": "PauliZ",
}


class QuantumScriptSerializer:
    """Serializer class for `pennylane.tape.QuantumScript` data.

    Args:
    device_name: device shortname.
    use_csingle (bool): whether to use np.complex64 instead of np.complex128
    use_mpi (bool, optional): If using MPI to accelerate calculation. Defaults to False.
    split_obs (Union[bool, int], optional): If splitting the observables in a list. Defaults to False.
    tensor_backend (str): If using `lightning.tensor` and select the TensorNetwork backend, mps or exact. Default to ''

    """

    # pylint: disable=import-outside-toplevel, too-many-instance-attributes, c-extension-no-member, too-many-branches, too-many-statements too-many-positional-arguments too-many-arguments
    def __init__(
        self,
        device_name,
        use_csingle: bool = False,
        use_mpi: bool = False,
        split_obs: bool = False,
        tensor_backend: str = str(),
    ):
        self.use_csingle = use_csingle
        self.device_name = device_name
        self.split_obs = split_obs
        if device_name == "lightning.qubit":
            try:
                import pennylane_lightning.lightning_qubit_ops as lightning_ops
            except ImportError as exception:
                raise ImportError(
                    f"Pre-compiled binaries for {device_name} are not available."
                ) from exception
        elif device_name == "lightning.kokkos":
            try:
                import pennylane_lightning.lightning_kokkos_ops as lightning_ops
            except ImportError as exception:
                raise ImportError(
                    f"Pre-compiled binaries for {device_name} are not available."
                ) from exception
        elif device_name == "lightning.gpu":
            try:
                import pennylane_lightning.lightning_gpu_ops as lightning_ops
            except ImportError as exception:
                raise ImportError(
                    f"Pre-compiled binaries for {device_name} are not available."
                ) from exception
        elif device_name == "lightning.tensor":
            try:
                import pennylane_lightning.lightning_tensor_ops as lightning_ops
            except ImportError as exception:
                raise ImportError(
                    f"Pre-compiled binaries for {device_name} are not available."
                ) from exception
        else:
            raise DeviceError(f'The device name "{device_name}" is not a valid option.')

        self._use_mpi = use_mpi

        if device_name in ["lightning.qubit", "lightning.kokkos", "lightning.gpu"]:
            assert tensor_backend == str()
            self._set_lightning_state_bindings(lightning_ops)
        else:
            self._tensor_backend = tensor_backend
            self._set_lightning_tensor_bindings(tensor_backend, lightning_ops)

    @property
    def ctype(self):
        """Complex type."""
        return np.complex64 if self.use_csingle else np.complex128

    @property
    def rtype(self):
        """Real type."""
        return np.float32 if self.use_csingle else np.float64

    @property
    def sv_type(self):
        """State vector matching ``use_csingle`` precision (and MPI if it is supported)."""
        if self._use_mpi:
            return self.statevector_mpi_c64 if self.use_csingle else self.statevector_mpi_c128
        if self.device_name == "lightning.tensor":
            return self.tensornetwork_c64 if self.use_csingle else self.tensornetwork_c128
        return self.statevector_c64 if self.use_csingle else self.statevector_c128

    @property
    def named_obs(self):
        """Named observable matching ``use_csingle`` precision."""
        if self._use_mpi:
            return self.named_obs_mpi_c64 if self.use_csingle else self.named_obs_mpi_c128
        return self.named_obs_c64 if self.use_csingle else self.named_obs_c128

    @property
    def hermitian_obs(self):
        """Hermitian observable matching ``use_csingle`` precision."""
        if self._use_mpi:
            return self.hermitian_obs_mpi_c64 if self.use_csingle else self.hermitian_obs_mpi_c128
        return self.hermitian_obs_c64 if self.use_csingle else self.hermitian_obs_c128

    @property
    def tensor_obs(self):
        """Tensor product observable matching ``use_csingle`` precision."""
        if self._use_mpi:
            return (
                self.tensor_prod_obs_mpi_c64 if self.use_csingle else self.tensor_prod_obs_mpi_c128
            )
        return self.tensor_prod_obs_c64 if self.use_csingle else self.tensor_prod_obs_c128

    @property
    def hamiltonian_obs(self):
        """Hamiltonian observable matching ``use_csingle`` precision."""
        if self._use_mpi:
            return self.hamiltonian_mpi_c64 if self.use_csingle else self.hamiltonian_mpi_c128
        return self.hamiltonian_c64 if self.use_csingle else self.hamiltonian_c128

    @property
    def sparse_hamiltonian_obs(self):
        """SparseHamiltonian observable matching ``use_csingle`` precision."""
        if self._use_mpi:
            return (
                self.sparse_hamiltonian_mpi_c64
                if self.use_csingle
                else self.sparse_hamiltonian_mpi_c128
            )
        return self.sparse_hamiltonian_c64 if self.use_csingle else self.sparse_hamiltonian_c128

    def _set_lightning_state_bindings(self, lightning_ops):
        """Define the variables needed to access the modules from the C++ bindings for state vector."""

        self.statevector_c64 = lightning_ops.StateVectorC64
        self.statevector_c128 = lightning_ops.StateVectorC128

        self.named_obs_c64 = lightning_ops.observables.NamedObsC64
        self.named_obs_c128 = lightning_ops.observables.NamedObsC128
        self.hermitian_obs_c64 = lightning_ops.observables.HermitianObsC64
        self.hermitian_obs_c128 = lightning_ops.observables.HermitianObsC128
        self.tensor_prod_obs_c64 = lightning_ops.observables.TensorProdObsC64
        self.tensor_prod_obs_c128 = lightning_ops.observables.TensorProdObsC128
        self.hamiltonian_c64 = lightning_ops.observables.HamiltonianC64
        self.hamiltonian_c128 = lightning_ops.observables.HamiltonianC128

        self.sparse_hamiltonian_c64 = lightning_ops.observables.SparseHamiltonianC64
        self.sparse_hamiltonian_c128 = lightning_ops.observables.SparseHamiltonianC128

        if self._use_mpi:
            self.statevector_mpi_c64 = lightning_ops.StateVectorMPIC64
            self.statevector_mpi_c128 = lightning_ops.StateVectorMPIC128

            self.named_obs_mpi_c64 = lightning_ops.observablesMPI.NamedObsMPIC64
            self.named_obs_mpi_c128 = lightning_ops.observablesMPI.NamedObsMPIC128
            self.hermitian_obs_mpi_c64 = lightning_ops.observablesMPI.HermitianObsMPIC64
            self.hermitian_obs_mpi_c128 = lightning_ops.observablesMPI.HermitianObsMPIC128
            self.tensor_prod_obs_mpi_c64 = lightning_ops.observablesMPI.TensorProdObsMPIC64
            self.tensor_prod_obs_mpi_c128 = lightning_ops.observablesMPI.TensorProdObsMPIC128
            self.hamiltonian_mpi_c64 = lightning_ops.observablesMPI.HamiltonianMPIC64
            self.hamiltonian_mpi_c128 = lightning_ops.observablesMPI.HamiltonianMPIC128

            if self.device_name == "lightning.gpu":
                self.sparse_hamiltonian_mpi_c64 = (
                    lightning_ops.observablesMPI.SparseHamiltonianMPIC64
                )
                self.sparse_hamiltonian_mpi_c128 = (
                    lightning_ops.observablesMPI.SparseHamiltonianMPIC128
                )

<<<<<<< HEAD
                self._mpi_manager = lightning_ops.MPIManagerGPU
            elif self.device_name == "lightning.kokkos":
                self._mpi_manager = lightning_ops.MPIManagerKokkos
=======
            self._mpi_manager = lightning_ops.MPIManagerGPU
>>>>>>> 0cacecf8

    def _set_lightning_tensor_bindings(self, tensor_backend, lightning_ops):
        """Define the variables needed to access the modules from the C++ bindings for tensor network."""
        if tensor_backend == "mps":
            self.tensornetwork_c64 = lightning_ops.mpsTensorNetC64
            self.tensornetwork_c128 = lightning_ops.mpsTensorNetC128

            self.named_obs_c64 = lightning_ops.observables.mpsNamedObsC64
            self.named_obs_c128 = lightning_ops.observables.mpsNamedObsC128
            self.hermitian_obs_c64 = lightning_ops.observables.mpsHermitianObsC64
            self.hermitian_obs_c128 = lightning_ops.observables.mpsHermitianObsC128
            self.tensor_prod_obs_c64 = lightning_ops.observables.mpsTensorProdObsC64
            self.tensor_prod_obs_c128 = lightning_ops.observables.mpsTensorProdObsC128
            self.hamiltonian_c64 = lightning_ops.observables.mpsHamiltonianC64
            self.hamiltonian_c128 = lightning_ops.observables.mpsHamiltonianC128

        elif tensor_backend == "tn":
            self.tensornetwork_c64 = lightning_ops.exactTensorNetC64
            self.tensornetwork_c128 = lightning_ops.exactTensorNetC128

            self.named_obs_c64 = lightning_ops.observables.exactNamedObsC64
            self.named_obs_c128 = lightning_ops.observables.exactNamedObsC128
            self.hermitian_obs_c64 = lightning_ops.observables.exactHermitianObsC64
            self.hermitian_obs_c128 = lightning_ops.observables.exactHermitianObsC128
            self.tensor_prod_obs_c64 = lightning_ops.observables.exactTensorProdObsC64
            self.tensor_prod_obs_c128 = lightning_ops.observables.exactTensorProdObsC128
            self.hamiltonian_c64 = lightning_ops.observables.exactHamiltonianC64
            self.hamiltonian_c128 = lightning_ops.observables.exactHamiltonianC128

        else:
            raise ValueError(
                f"Unsupported method: {tensor_backend}. Supported methods are 'mps' (Matrix Product State) and 'tn' (Exact Tensor Network)."
            )

    def _named_obs(self, observable, wires_map: dict = None):
        """Serializes a Named observable"""
        wires = [wires_map[w] for w in observable.wires] if wires_map else observable.wires.tolist()
        if isinstance(observable, qml.Identity):
            wires = wires[:1]
        return self.named_obs(observable.name, wires)

    def _hermitian_ob(self, observable, wires_map: dict = None):
        """Serializes a Hermitian observable"""

        wires = [wires_map[w] for w in observable.wires] if wires_map else observable.wires.tolist()
        if self.device_name == "lightning.tensor" and len(wires) > 1:
            raise ValueError("The number of Hermitian observables target wires should be 1.")
        return self.hermitian_obs(matrix(observable).ravel().astype(self.ctype), wires)

    def _tensor_ob(self, observable, wires_map: dict = None):
        """Serialize a tensor observable"""
        return self.tensor_obs([self._ob(o, wires_map) for o in observable.operands])

    def _chunk_ham_terms(self, coeffs, ops, split_num: int = 1) -> List:
        "Create split_num sub-Hamiltonians from a single high term-count Hamiltonian"
        num_terms = len(coeffs)
        iperm = np.argsort(np.array([len(op.get_wires()) for op in ops]))
        coeffs = [coeffs[i] for i in iperm]
        ops = [ops[i] for i in iperm]
        c_coeffs = [
            tuple(coeffs[slice(i, num_terms, split_num)]) for i in range(min(num_terms, split_num))
        ]
        c_ops = [
            tuple(ops[slice(i, num_terms, split_num)]) for i in range(min(num_terms, split_num))
        ]
        return c_coeffs, c_ops

    def _hamiltonian(self, observable, wires_map: dict = None):
        coeffs, ops = observable.terms()
        coeffs = np.array(unwrap(coeffs)).astype(self.rtype)
        if self.split_obs:
            ops_l = []
            for t in ops:
                term_cpp = self._ob(t, wires_map)
                if isinstance(term_cpp, Sequence):
                    ops_l.extend(term_cpp)
                else:
                    ops_l.append(term_cpp)
            c, o = self._chunk_ham_terms(coeffs, ops_l, self.split_obs)
            hams = [self.hamiltonian_obs(c_coeffs, c_obs) for (c_coeffs, c_obs) in zip(c, o)]
            return hams

        terms = [self._ob(t, wires_map) for t in ops]
        # TODO: This is in case `_hamiltonian` is called recursively which would cause a list
        # to be passed where `_ob` expects an observable.
        terms = [t[0] if isinstance(t, Sequence) and len(t) == 1 else t for t in terms]

        return self.hamiltonian_obs(coeffs, terms)

    def _sparse_hamiltonian(self, observable, wires_map: dict = None):
        """Serialize an observable (Sparse Hamiltonian)

        Args:
            observable (Operator): the input observable (Sparse Hamiltonian)
            wire_map (dict): a dictionary mapping input wires to the device's backend wires

        Returns:
            sparse_hamiltonian_obs (SparseHamiltonianC64 or SparseHamiltonianC128): A Sparse Hamiltonian observable object compatible with the C++ backend
        """

        if self._use_mpi:
            Hmat = Identity(0).sparse_matrix()
            H_sparse = SparseHamiltonian(Hmat, wires=range(1))
            spm = H_sparse.sparse_matrix()
            # Only root 0 needs the overall sparse matrix data
            if self._mpi_manager().getRank() == 0:
                spm = observable.sparse_matrix()
            self._mpi_manager().Barrier()
        else:
            spm = observable.sparse_matrix()
        data = np.array(spm.data).astype(self.ctype)
        indices = np.array(spm.indices).astype(np.int64)
        offsets = np.array(spm.indptr).astype(np.int64)

        wires = [wires_map[w] for w in observable.wires] if wires_map else observable.wires.tolist()

        return self.sparse_hamiltonian_obs(data, indices, offsets, wires)

    def _pauli_word(self, observable, wires_map: dict = None):
        """Serialize a :class:`pennylane.pauli.PauliWord` into a Named or Tensor observable."""

        def map_wire(wire: int):
            return wires_map[wire] if wires_map else wire

        if len(observable) == 0:
            return self.named_obs(PAULI_NAME_MAP["I"], [0])

        if len(observable) == 1:
            wire, pauli = list(observable.items())[0]
            return self.named_obs(PAULI_NAME_MAP[pauli], [map_wire(wire)])

        return self.tensor_obs(
            [
                self.named_obs(PAULI_NAME_MAP[pauli], [map_wire(wire)])
                for wire, pauli in observable.items()
            ]
        )

    def _pauli_sentence(self, observable, wires_map: dict = None):
        """Serialize a :class:`pennylane.pauli.PauliSentence` into a Hamiltonian."""
        # Trivial Pauli sentences' items is empty, cannot unpack
        if not observable:
            return self.hamiltonian_obs(np.array([0.0]).astype(self.rtype), [self._ob(Identity(0))])
        pwords, coeffs = zip(*observable.items())
        terms = [self._pauli_word(pw, wires_map) for pw in pwords]
        coeffs = np.array(coeffs).astype(self.rtype)

        if self.split_obs:
            c, o = self._chunk_ham_terms(coeffs, terms, self.split_obs)
            psentences = [self.hamiltonian_obs(c_coeffs, c_obs) for (c_coeffs, c_obs) in zip(c, o)]
            return psentences

        if len(terms) == 1 and coeffs[0] == 1.0:
            return terms[0]

        return self.hamiltonian_obs(coeffs, terms)

    # pylint: disable=protected-access, too-many-return-statements
    def _ob(self, observable, wires_map: dict = None):
        """Serialize a :class:`pennylane.operation.Operator` into an Observable."""
        if isinstance(observable, NAMED_OBS):
            return self._named_obs(observable, wires_map)
        if observable.pauli_rep is not None:
            return self._pauli_sentence(observable.pauli_rep, wires_map)
        if isinstance(observable, Prod):
            if isinstance(observable, Prod) and observable.has_overlapping_wires:
                return self._hermitian_ob(observable, wires_map)
            return self._tensor_ob(observable, wires_map)
        if isinstance(observable, OP_MATH_OBS):
            return self._hamiltonian(observable, wires_map)
        if isinstance(observable, SparseHamiltonian):
            if self.device_name == "lightning.tensor":
                raise NotImplementedError(
                    "SparseHamiltonian is not supported on the lightning.tensor device."
                )
            return self._sparse_hamiltonian(observable, wires_map)
        return self._hermitian_ob(observable, wires_map)

    def serialize_observables(self, tape: QuantumTape, wires_map: dict = None) -> List:
        """Serializes the observables of an input tape.

        Args:
            tape (QuantumTape): the input quantum tape
            wires_map (dict): a dictionary mapping input wires to the device's backend wires

        Returns:
            list(ObsStructC128 or ObsStructC64): A list of observable objects compatible with
                the C++ backend. For unsupported observables, the observable matrix is used
                to create a :class:`~pennylane.Hermitian` to be used for serialization.
        """

        serialized_obs = []
        obs_indices = []

        for i, observable in enumerate(tape.observables):
            ser_ob = self._ob(observable, wires_map)
            if isinstance(ser_ob, list):
                serialized_obs.extend(ser_ob)
                obs_indices.extend([i] * len(ser_ob))
            else:
                serialized_obs.append(ser_ob)
                obs_indices.append(i)
        return serialized_obs, obs_indices

    def serialize_ops(self, tape: QuantumTape, wires_map: dict = None) -> Tuple[
        List[List[str]],
        List[np.ndarray],
        List[List[int]],
        List[bool],
        List[np.ndarray],
        List[List[int]],
        List[List[bool]],
    ]:
        """Serializes the operations of an input tape.

        The state preparation operations are not included.

        Args:
            tape (QuantumTape): the input quantum tape
            wires_map (dict): a dictionary mapping input wires to the device's backend wires

        Returns:
            Tuple[list, list, list, list, list]: A serialization of the operations, containing a
            list of operation names, a list of operation parameters, a list of observable wires,
            a list of inverses, and a list of matrices for the operations that do not have a
            dedicated kernel.
        """
        names = []
        params = []
        controlled_wires = []
        controlled_values = []
        wires = []
        mats = []
        inverses = []

        uses_stateprep = False

        def get_wires(operation, single_op):
            # Serialize adjoint(op) and adjoint(ctrl(op))
            if isinstance(operation, qml.ops.op_math.Adjoint):
                inverse = True
                op_base = operation.base
                single_op_base = single_op.base
            else:
                inverse = False
                op_base = operation
                single_op_base = single_op

            if isinstance(op_base, qml.ops.op_math.Controlled) and not isinstance(
                op_base,
                (
                    qml.CNOT,
                    qml.CY,
                    qml.CZ,
                    qml.ControlledPhaseShift,
                    qml.CRX,
                    qml.CRY,
                    qml.CRZ,
                    qml.CRot,
                    qml.CSWAP,
                ),
            ):
                wires_list = list(op_base.target_wires)
                controlled_wires_list = list(op_base.control_wires)
                control_values_list = op_base.control_values
                # Serialize ctrl(adjoint(op))
                if isinstance(op_base.base, qml.ops.op_math.Adjoint):
                    ctrl_adjoint = True
                    name = op_base.base.base.name
                else:
                    ctrl_adjoint = False
                    name = op_base.base.name

                # Inside the controlled operation, if the base operation (of the adjoint)
                # is supported natively, we apply the the base operation and invert the
                # inverse flag; otherwise we apply the QubitUnitary of a matrix which
                # contains the inverse and leave the inverse flag as is.
                if not hasattr(self.sv_type, name):
                    single_op_base = QubitUnitary(
                        matrix(single_op_base.base), single_op_base.base.wires
                    )
                    name = single_op_base.name
                else:
                    inverse ^= ctrl_adjoint
            else:
                name = single_op_base.name
                wires_list = single_op_base.wires.tolist()
                controlled_wires_list = []
                control_values_list = []
            return (
                single_op_base,
                name,
                inverse,
                list(wires_list),
                controlled_wires_list,
                control_values_list,
            )

        for operation in tape.operations:
            if isinstance(operation, (BasisState, StatePrep)):
                uses_stateprep = True
                continue
            if isinstance(operation, Rot):
                op_list = operation.decomposition()
            else:
                op_list = [operation]

            for single_op in op_list:
                (
                    single_op_base,
                    name,
                    inverse,
                    wires_list,
                    controlled_wires_list,
                    controlled_values_list,
                ) = get_wires(operation, single_op)
                inverses.append(inverse)
                names.append(name)
                # QubitUnitary is a special case, it has a parameter which is not differentiable.
                # We thus pass a dummy 0.0 parameter which will not be referenced
                if isinstance(single_op_base, qml.QubitUnitary):
                    params.append([0.0])
                    mats.append(matrix(single_op_base))
                else:
                    if hasattr(self.sv_type, name):
                        params.append(single_op_base.parameters)
                        mats.append([])
                    else:
                        params.append([])
                        mats.append(matrix(single_op_base))

                controlled_values.append(controlled_values_list)
                controlled_wires.append(
                    [wires_map[w] for w in controlled_wires_list]
                    if wires_map
                    else list(controlled_wires_list)
                )
                wires.append([wires_map[w] for w in wires_list] if wires_map else wires_list)

        return (
            names,
            params,
            wires,
            inverses,
            mats,
            controlled_wires,
            controlled_values,
        ), uses_stateprep


def global_phase_diagonal(par, wires, controls, control_values):
    """Returns the diagonal of a C(GlobalPhase) operator."""
    diag = np.ones(2 ** len(wires), dtype=np.complex128)
    controls = np.array(controls)
    control_values = np.array(control_values)
    ind = np.argsort(controls)
    controls = controls[ind[-1::-1]]
    control_values = control_values[ind[-1::-1]]
    idx = np.arange(2 ** len(wires), dtype=np.int64).reshape([2 for _ in wires])
    for c, w in zip(control_values, controls):
        idx = np.take(idx, np.array(int(c)), w)
    diag[idx.ravel()] = np.exp(-1j * par)
    return diag<|MERGE_RESOLUTION|>--- conflicted
+++ resolved
@@ -208,14 +208,9 @@
                 self.sparse_hamiltonian_mpi_c128 = (
                     lightning_ops.observablesMPI.SparseHamiltonianMPIC128
                 )
-
-<<<<<<< HEAD
                 self._mpi_manager = lightning_ops.MPIManagerGPU
             elif self.device_name == "lightning.kokkos":
                 self._mpi_manager = lightning_ops.MPIManagerKokkos
-=======
-            self._mpi_manager = lightning_ops.MPIManagerGPU
->>>>>>> 0cacecf8
 
     def _set_lightning_tensor_bindings(self, tensor_backend, lightning_ops):
         """Define the variables needed to access the modules from the C++ bindings for tensor network."""
