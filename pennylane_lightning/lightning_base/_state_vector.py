--- conflicted
+++ resolved
@@ -120,20 +120,11 @@
         """
 
     @abstractmethod
-<<<<<<< HEAD
-    def _apply_state_vector(self, state, device_wires: Wires, **kwargs):
-        """Initialize the internal state vector in a specified state.
-        Args:
-            state (Union[array[complex], scipy.SparseABC]): normalized input state of length ``2**len(wires)`` as a dense array or Scipy sparse array.
-            device_wires (Wires): wires that get initialized in the state
-            **kwargs: Additional backend-specific parameters
-=======
     def _apply_state_vector(self, state, device_wires: Wires):
         """Initialize the internal state vector in a specified state.
         Args:
             state (Union[array[complex], scipy.SparseABC]): normalized input state of length ``2**len(wires)`` as a dense array or Scipy sparse array.
             device_wires (Wires): wires that get initialized in the state.
->>>>>>> 28e1531a
         """
 
     def _apply_basis_state(self, state, wires):
