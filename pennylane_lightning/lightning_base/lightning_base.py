# Copyright 2018-2024 Xanadu Quantum Technologies Inc.

# Licensed under the Apache License, Version 2.0 (the "License");
# you may not use this file except in compliance with the License.
# You may obtain a copy of the License at

#     http://www.apache.org/licenses/LICENSE-2.0

# Unless required by applicable law or agreed to in writing, software
# distributed under the License is distributed on an "AS IS" BASIS,
# WITHOUT WARRANTIES OR CONDITIONS OF ANY KIND, either express or implied.
# See the License for the specific language governing permissions and
# limitations under the License.

r"""
This module contains the :class:`~.LightningBase` class, that serves as a base class for Lightning simulator devices that
interfaces with C++ for fast linear algebra calculations.
"""
import os
import sys
from abc import abstractmethod
from functools import partial
from numbers import Number
from pathlib import Path
from typing import Callable, List, Optional, Sequence, Tuple, Union

import numpy as np
import pennylane as qml
from numpy.random import BitGenerator, Generator, SeedSequence
from numpy.typing import ArrayLike
from pennylane.devices import DefaultExecutionConfig, Device, ExecutionConfig
from pennylane.devices.modifiers import simulator_tracking, single_tape_support
from pennylane.measurements import MidMeasureMP
from pennylane.tape import QuantumScript, QuantumTape
from pennylane.typing import Result, ResultBatch, TensorLike

from pennylane_lightning.core import __version__
from pennylane_lightning.lightning_base._measurements import LightningBaseMeasurements
from pennylane_lightning.lightning_base._mid_circuit_measure_tree_traversal import (
    mcm_tree_traversal,
)

Result_or_ResultBatch = Union[Result, ResultBatch]
QuantumTapeBatch = Sequence[QuantumTape]
QuantumTape_or_Batch = Union[QuantumTape, QuantumTapeBatch]
PostprocessingFn = Callable[[ResultBatch], Result_or_ResultBatch]


@simulator_tracking
@single_tape_support
class LightningBase(Device):
    """PennyLane Lightning Base device.

    A class that serves as a base class for Lightning simulators.

    Args:
        wires (Optional[int, list]): number or list of wires to initialize the device with. Defaults to ``None`` if not specified, and the device will allocate the number of wires depending on the circuit to execute.
        sync (bool): immediately sync with host after applying operations on the device
        c_dtype: Datatypes for statevector representation. Must be one of
            ``np.complex64`` or ``np.complex128``.
        shots (int or list): How many times the circuit should be evaluated (or sampled) to estimate
            stochastic return values. Defaults to ``None`` if not specified. Setting
            to ``None`` results in computing statistics like expectation values and
            variances analytically.
        seed (Union[str, None, int, array_like[int], SeedSequence, BitGenerator, Generator]): A
            seed-like parameter matching that of ``seed`` for ``numpy.random.default_rng``, or
            a request to seed from numpy's global random number generator.
            The default, ``seed="global"`` pulls a seed from NumPy's global generator. ``seed=None``
            will pull a seed from the OS entropy.
        batch_obs (bool): Determine whether we process observables in parallel when
            computing the jacobian.
    """

    # pylint: disable=too-many-instance-attributes
    pennylane_requires = ">=0.41"
    version = __version__

    def __init__(  # pylint: disable=too-many-arguments
        self,
        wires: Union[int, List] = None,
        *,
        c_dtype: Union[np.complex64, np.complex128],
        shots: Union[int, List],
        seed: Union[str, None, int, ArrayLike, SeedSequence, BitGenerator, Generator],
        batch_obs: bool,
    ):
        super().__init__(wires=wires, shots=shots)

        self._c_dtype = c_dtype
        self._batch_obs = batch_obs
<<<<<<< HEAD
        self._seed = np.random.randint(2**31 - 1) if seed == "global" else seed
        self._rng = np.random.default_rng(self._seed)
=======
        self._rng = np.random.default_rng(
            np.random.randint(2**31 - 1) if seed == "global" else seed
        )
>>>>>>> eaf73caa

        # State-vector is dynamically allocated just before execution
        self._statevector = None
        self._sv_init_kwargs = {}

        if isinstance(wires, int) or wires is None:
            self._wire_map = None  # should just use wires as is
        else:
            self._wire_map = {w: i for i, w in enumerate(self.wires)}

        # Dummy for LightningStateVector, LightningMeasurements, LightningAdjointJacobian
        self.LightningStateVector: Callable = None
        self.LightningMeasurements: type[LightningBaseMeasurements] = None
        self.LightningAdjointJacobian: Callable = None

        # Lightning device name and library name for get_c_interface
        self._lightning_device_name: str = None
        self._lightning_lib_name: str = None

    @property
    def c_dtype(self):
        """State vector complex data type."""
        return self._c_dtype

    @abstractmethod
    def _set_lightning_classes(self):
        """Load the LightningStateVector, LightningMeasurements, LightningAdjointJacobian as class attribute"""

    @abstractmethod
    def _setup_execution_config(self, config: ExecutionConfig):
        """
        Update the execution config with choices for how the device should be used and the device options.

        Args:
            config (ExecutionConfig): A data structure describing the parameters needed to fully describe the execution.

        Returns:
            ExecutionConfig: An updated execution config with device options set.

        """

    def dynamic_wires_from_circuit(self, circuit):
        """Allocate the underlying quantum state from the pre-defined wires or a given circuit if applicable. Circuit wires will be mapped to Pennylane ``default.qubit`` standard wire order.

        Args:
            circuit (QuantumTape): The circuit to execute.

        Returns:
            QuantumTape: The updated circuit with the wires mapped to the standard wire order.
        """

        if self.wires is None:
            num_wires = circuit.num_wires
            # Map to follow the standard wire order for dynamic wires
            circuit = circuit.map_to_standard_wires()
        else:
            num_wires = len(self.wires)

        if (self._statevector is None) or (self._statevector.num_wires != num_wires):
            self._statevector = self.LightningStateVector(
                num_wires=num_wires, dtype=self._c_dtype, rng=self._rng, **self._sv_init_kwargs
            )
        else:
            self._statevector.reset_state()

        return circuit

    @abstractmethod
    def preprocess(self, execution_config: ExecutionConfig = DefaultExecutionConfig):
        """This function defines the device transform program to be applied and an updated device configuration.

        Args:
            execution_config (Union[ExecutionConfig, Sequence[ExecutionConfig]]): A data structure describing the
                parameters needed to fully describe the execution.

        Returns:
            TransformProgram, ExecutionConfig: A transform program that when called returns :class:`~.QuantumTape`'s that the
            device can natively execute as well as a postprocessing function to be called after execution, and a configuration
            with unset specifications filled in.

        This device:

        * Supports any qubit operations that provide a matrix
        * Currently does not support finite shots
        * Currently does not intrinsically support parameter broadcasting

        """

    @abstractmethod
    def execute(
        self,
        circuits: QuantumTape_or_Batch,
        execution_config: ExecutionConfig = DefaultExecutionConfig,
    ) -> Result_or_ResultBatch:
        """Execute a circuit or a batch of circuits and turn it into results.

        Args:
            circuits (Union[QuantumTape, Sequence[QuantumTape]]): the quantum circuits to be executed
            execution_config (ExecutionConfig): a data structure with additional information required for execution

        Returns:
            TensorLike, tuple[TensorLike], tuple[tuple[TensorLike]]: A numeric result of the computation.
        """

    def simulate(  # pylint: disable=too-many-arguments
        self,
        circuit: QuantumScript,
        state,  # Lightning [Device] StateVector
        *,
        postselect_mode: str = None,
        mcmc: dict = None,
        mcm_method: str = None,
    ) -> Result:
        """Simulate a single quantum script.

        Args:
            circuit (QuantumTape): The single circuit to simulate
            state (Lightning [Device] StateVector): A handle to the underlying Lightning state
            postselect_mode (str): Configuration for handling shots with mid-circuit measurement
                postselection. Use ``"hw-like"`` to discard invalid shots and ``"fill-shots"`` to
                keep the same number of shots. Default is ``None``.
            mcmc (dict): Dictionary containing the Markov Chain Monte Carlo
                parameters: mcmc, kernel_name, num_burnin. Currently only supported for
                ``lightning.qubit``, more detail can be found in :class:`~.LightningQubit`.
            mcm_method (str): The method to use for mid-circuit measurements. Default is ``"one-shot"`` if ``circuit.shots`` is set, otherwise it defaults to ``"deferred"``.

        Returns:
            Tuple[TensorLike]: The results of the simulation

        Note that this function can return measurements for non-commuting observables simultaneously.
        """
        if mcmc is None:
            mcmc = {}

        # Simulate with Mid Circuit Measurements
        if any(isinstance(op, MidMeasureMP) for op in circuit.operations):

            # If mcm_method is not specified and the circuit does not have shots, default to "deferred".
            # It is not listed here because all mid-circuit measurements are replaced with additional wires.

            if mcm_method == "tree-traversal":
                # Using the tree traversal MCM method.
                return mcm_tree_traversal(
                    circuit, state, self.LightningMeasurements, postselect_mode
                )

            if mcm_method == "one-shot" or (mcm_method is None and circuit.shots):
                # Using the one-shot MCM method.
                results = []
                aux_circ = qml.tape.QuantumScript(
                    circuit.operations,
                    circuit.measurements,
                    shots=[1],
                    trainable_params=circuit.trainable_params,
                )
                for _ in range(circuit.shots.total_shots):
                    state.reset_state()
                    mid_measurements = {}
                    final_state = state.get_final_state(
                        aux_circ, mid_measurements=mid_measurements, postselect_mode=postselect_mode
                    )
                    results.append(
                        self.LightningMeasurements(final_state, **mcmc).measure_final_state(
                            aux_circ, mid_measurements=mid_measurements
                        )
                    )
                return tuple(results)

        final_state = state.get_final_state(circuit)
        return self.LightningMeasurements(final_state, **mcmc).measure_final_state(circuit)

    @abstractmethod
    def supports_derivatives(
        self,
        execution_config: Optional[ExecutionConfig] = None,
        circuit: Optional[qml.tape.QuantumTape] = None,
    ) -> bool:
        """Check whether or not derivatives are available for a given configuration and circuit.

        Args:
            execution_config (ExecutionConfig): An optional configuration of the desired derivative calculation. Default is ``None``.
            circuit (QuantumTape): An optional circuit to check derivatives support for. Default is ``None``.

        Returns:
            Bool: Whether or not a derivative can be calculated provided the given information

        """

    def jacobian(
        self,
        circuit: QuantumTape,
        state,  # Lightning [Device] StateVector
        batch_obs: bool = False,
        wire_map: dict = None,
    ):
        """Compute the Jacobian for a single quantum script.

        Args:
            circuit (QuantumTape): The single circuit to simulate
            state (Lightning [Device] StateVector): A handle to the underlying Lightning state
            batch_obs (bool): Determine whether we process observables in parallel when
                computing the jacobian. Default is ``False``.
            wire_map (Optional[dict]): an optional map from wire labels to simulation indices. Default is ``None``.

        Returns:
            TensorLike: The Jacobian of the quantum script
        """
        if wire_map is not None:
            [circuit], _ = qml.map_wires(circuit, wire_map)
        state.reset_state()
        final_state = state.get_final_state(circuit)
        # pylint: disable=not-callable
        return self.LightningAdjointJacobian(final_state, batch_obs=batch_obs).calculate_jacobian(
            circuit
        )

    def simulate_and_jacobian(
        self,
        circuit: QuantumTape,
        state,  # Lightning [Device] StateVector
        batch_obs: bool = False,
        wire_map: dict = None,
    ) -> Tuple:
        """Simulate a single quantum script and compute its Jacobian.

        Args:
            circuit (QuantumTape): The single circuit to simulate
            state (Lightning [Device] StateVector): A handle to the underlying Lightning state
            batch_obs (bool): Determine whether we process observables in parallel when
                computing the jacobian. Default is ``False``.
            wire_map (Optional[dict]): an optional map from wire labels to simulation indices. Default is ``None``.

        Returns:
            Tuple[TensorLike]: The results of the simulation and the calculated Jacobian

        Note that this function can return measurements for non-commuting observables simultaneously.
        """
        if wire_map is not None:
            [circuit], _ = qml.map_wires(circuit, wire_map)
        res = self.simulate(circuit, state)
        # pylint: disable=not-callable
        jac = self.LightningAdjointJacobian(state, batch_obs=batch_obs).calculate_jacobian(circuit)
        return res, jac

    def vjp(  # pylint: disable=too-many-arguments, too-many-positional-arguments
        self,
        circuit: QuantumTape,
        cotangents: Tuple[Number],
        state,  # Lightning [Device] StateVector
        batch_obs: bool = False,
        wire_map: dict = None,
    ):
        """Compute the Vector-Jacobian Product (VJP) for a single quantum script.
        Args:
            circuit (QuantumTape): The single circuit to simulate
            cotangents (Tuple[Number, Tuple[Number]]): Gradient-output vector. Must
                have shape matching the output shape of the corresponding circuit. If
                the circuit has a single output, ``cotangents`` may be a single number,
                not an iterable of numbers.
            state: A handle to the underlying Lightning state
            batch_obs (bool): Determine whether we process observables in parallel when
                computing the VJP. Default is ``False``.
            wire_map (Optional[dict]): an optional map from wire labels to simulation indices. Default is ``None``.

        Returns:
            TensorLike: The VJP of the quantum script
        """
        if wire_map is not None:
            [circuit], _ = qml.map_wires(circuit, wire_map)
        state.reset_state()
        final_state = state.get_final_state(circuit)
        # pylint: disable=not-callable
        return self.LightningAdjointJacobian(final_state, batch_obs=batch_obs).calculate_vjp(
            circuit, cotangents
        )

    def simulate_and_vjp(  # pylint: disable=too-many-arguments, too-many-positional-arguments
        self,
        circuit: QuantumTape,
        cotangents: Tuple[Number],
        state,
        batch_obs: bool = False,
        wire_map: dict = None,
    ) -> Tuple:
        """Simulate a single quantum script and compute its Vector-Jacobian Product (VJP).
        Args:
            circuit (QuantumTape): The single circuit to simulate
            cotangents (Tuple[Number, Tuple[Number]]): Gradient-output vector. Must
                have shape matching the output shape of the corresponding circuit. If
                the circuit has a single output, ``cotangents`` may be a single number,
                not an iterable of numbers.
            state: A handle to the underlying Lightning state
            batch_obs (bool): Determine whether we process observables in parallel when
                computing the jacobian. Default is ``False``.
            wire_map (Optional[dict]): an optional map from wire labels to simulation indices. Default is ``None``.

        Returns:
            Tuple[TensorLike]: The results of the simulation and the calculated VJP
        Note that this function can return measurements for non-commuting observables simultaneously.
        """
        if wire_map is not None:
            [circuit], _ = qml.map_wires(circuit, wire_map)
        res = self.simulate(circuit, state)
        # pylint: disable=not-callable
        _vjp = self.LightningAdjointJacobian(state, batch_obs=batch_obs).calculate_vjp(
            circuit, cotangents
        )
        return res, _vjp

    def compute_derivatives(
        self,
        circuits: QuantumTape_or_Batch,
        execution_config: ExecutionConfig = DefaultExecutionConfig,
    ) -> Tuple:
        """Calculate the jacobian of either a single or a batch of circuits on the device.

        Args:
            circuits (Union[QuantumTape, Sequence[QuantumTape]]): the circuits to calculate derivatives for
            execution_config (ExecutionConfig): a data structure with all additional information required for execution. Default is ``DefaultExecutionConfig``.

        Returns:
            Tuple: The jacobian for each trainable parameter
        """
        batch_obs = execution_config.device_options.get("batch_obs", self._batch_obs)

        return tuple(
            self.jacobian(
                self.dynamic_wires_from_circuit(circuit),
                self._statevector,
                batch_obs=batch_obs,
                wire_map=self._wire_map,
            )
            for circuit in circuits
        )

    def execute_and_compute_derivatives(
        self,
        circuits: QuantumTape_or_Batch,
        execution_config: ExecutionConfig = DefaultExecutionConfig,
    ) -> Tuple:
        """Compute the results and jacobians of circuits at the same time.

        Args:
            circuits (Union[QuantumTape, Sequence[QuantumTape]]): the circuits or batch of circuits
            execution_config (ExecutionConfig): a data structure with all additional information required for execution. Default is ``DefaultExecutionConfig``.

        Returns:
            Tuple: A numeric result of the computation and the gradient.
        """
        batch_obs = execution_config.device_options.get("batch_obs", self._batch_obs)
        results = tuple(
            self.simulate_and_jacobian(
                self.dynamic_wires_from_circuit(circuit),
                self._statevector,
                batch_obs=batch_obs,
                wire_map=self._wire_map,
            )
            for circuit in circuits
        )
        return tuple(zip(*results))

    def supports_vjp(
        self,
        execution_config: Optional[ExecutionConfig] = None,
        circuit: Optional[QuantumTape] = None,
    ) -> bool:
        """Whether or not this device defines a custom vector jacobian product.
        ``Lightning[Device]`` will check if supports adjoint differentiation with analytic results.
        Args:
            execution_config (ExecutionConfig): The configuration of the desired derivative calculation
            circuit (QuantumTape): An optional circuit to check derivatives support for.
        Returns:
            Bool: Whether or not a derivative can be calculated provided the given information
        """
        return self.supports_derivatives(execution_config, circuit)

    def compute_vjp(
        self,
        circuits: QuantumTape_or_Batch,
        cotangents: Tuple[Number],
        execution_config: ExecutionConfig = DefaultExecutionConfig,
    ) -> Tuple:
        r"""The vector jacobian product used in reverse-mode differentiation. ``Lightning[Device]`` uses the
        adjoint differentiation method to compute the VJP.
        Args:
            circuits (Union[QuantumTape, Sequence[QuantumTape]]): the circuit or batch of circuits
            cotangents (Tuple[Number, Tuple[Number]]): Gradient-output vector. Must have shape matching the output shape of the
                corresponding circuit. If the circuit has a single output, ``cotangents`` may be a single number, not an iterable
                of numbers.
            execution_config (ExecutionConfig): a datastructure with all additional information required for execution
        Returns:
            tensor-like: A numeric result of computing the vector jacobian product
        **Definition of vjp:**
        If we have a function with jacobian:
        .. math::
            \vec{y} = f(\vec{x}) \qquad J_{i,j} = \frac{\partial y_i}{\partial x_j}
        The vector jacobian product is the inner product of the derivatives of the output ``y`` with the
        Jacobian matrix. The derivatives of the output vector are sometimes called the **cotangents**.
        .. math::
            \text{d}x_i = \Sigma_{i} \text{d}y_i J_{i,j}
        **Shape of cotangents:**
        The value provided to ``cotangents`` should match the output of :meth:`~.execute`. For computing the full Jacobian,
        the cotangents can be batched to vectorize the computation. In this case, the cotangents can have the following
        shapes. ``batch_size`` below refers to the number of entries in the Jacobian:
        * For a state measurement, the cotangents must have shape ``(batch_size, 2 ** n_wires)``
        * For ``n`` expectation values, the cotangents must have shape ``(n, batch_size)``. If ``n = 1``,
          then the shape must be ``(batch_size,)``.
        """
        batch_obs = execution_config.device_options.get("batch_obs", self._batch_obs)
        return tuple(
            self.vjp(
                self.dynamic_wires_from_circuit(circuit),
                cots,
                self._statevector,
                batch_obs=batch_obs,
                wire_map=self._wire_map,
            )
            for circuit, cots in zip(circuits, cotangents)
        )

    def execute_and_compute_vjp(
        self,
        circuits: QuantumTape_or_Batch,
        cotangents: Tuple[Number],
        execution_config: ExecutionConfig = DefaultExecutionConfig,
    ) -> Tuple:
        """Calculate both the results and the vector jacobian product used in reverse-mode differentiation.
        Args:
            circuits (Union[QuantumTape, Sequence[QuantumTape]]): the circuit or batch of circuits to be executed
            cotangents (Tuple[Number, Tuple[Number]]): Gradient-output vector. Must have shape matching the output shape of the
                corresponding circuit. If the circuit has a single output, ``cotangents`` may be a single number, not an iterable
                of numbers.
            execution_config (ExecutionConfig): a datastructure with all additional information required for execution
        Returns:
            Tuple, Tuple: the result of executing the scripts and the numeric result of computing the vector jacobian product
        """
        batch_obs = execution_config.device_options.get("batch_obs", self._batch_obs)
        results = tuple(
            self.simulate_and_vjp(
                self.dynamic_wires_from_circuit(circuit),
                cots,
                self._statevector,
                batch_obs=batch_obs,
                wire_map=self._wire_map,
            )
            for circuit, cots in zip(circuits, cotangents)
        )
        return tuple(zip(*results))

    # pylint: disable=import-outside-toplevel, unused-argument
    def eval_jaxpr(
        self,
        jaxpr: "jax.extend.core.Jaxpr",
        consts: list[TensorLike],
        *args: TensorLike,
        execution_config: Optional[ExecutionConfig] = None,
    ) -> list[TensorLike]:
        """Execute pennylane variant jaxpr using C++ simulation tools.

        Args:
            jaxpr (jax.extend.core.Jaxpr): jaxpr containing quantum operations
            consts (list[TensorLike]): List of constants for the jaxpr closure variables
            *args (TensorLike): The arguments to the jaxpr.

        Keyword Args:
            execution_config (Optional[ExecutionConfig]): a datastructure with additional
                information required for execution

        Returns:
            list(TensorLike): the results of the execution

        .. code-block:: python

            import pennylane as qml
            import jax
            qml.capture.enable()

            def f(x):
                @qml.for_loop(3)
                def loop(i, y):
                    qml.RX(y, i)
                    return y + 0.5
                loop(x)
                return [qml.expval(qml.Z(i)) for i in range(3)]

            jaxpr = jax.make_jaxpr(f)(0.5)

            dev = qml.device('lightning.qubit', wires=3)
            dev.eval_jaxpr(jaxpr.jaxpr, jaxpr.consts, 0.0)

        .. code-block::

            [1.0, 0.8775825618903728, 0.5403023058681395]

        """
        # jax is still an optional dependency for pennylane, but mandatory for program capture
        # jax imports cannot be placed in the standard import path
        import jax
        from pennylane.capture.primitives import AbstractMeasurement

        from .lightning_interpreter import LightningInterpreter

        # pylint: disable=no-member
        dtype_map = {
            float: (jax.numpy.float64 if jax.config.jax_enable_x64 else jax.numpy.float32),
            int: jax.numpy.int64 if jax.config.jax_enable_x64 else jax.numpy.int32,
            complex: (jax.numpy.complex128 if jax.config.jax_enable_x64 else jax.numpy.complex64),
        }

        if self.wires is None:
            raise NotImplementedError("Wires must be specified for integration with plxpr capture.")

        self._statevector = self.LightningStateVector(
            num_wires=len(self.wires), dtype=self._c_dtype, rng=self._rng
        )

        interpreter = LightningInterpreter(
            self._statevector, self.LightningMeasurements, shots=self.shots
        )
        evaluator = partial(interpreter.eval, jaxpr)

        def shape(var):
            if isinstance(var.aval, AbstractMeasurement):
                shots = self.shots.total_shots
                s, dtype = var.aval.abstract_eval(num_device_wires=len(self.wires), shots=shots)
                return jax.core.ShapedArray(s, dtype_map[dtype])
            return var.aval

        shapes = [shape(var) for var in jaxpr.outvars]
        return jax.pure_callback(evaluator, shapes, consts, *args, vmap_method="sequential")

    def jaxpr_jvp(
        self,
        jaxpr: "jax.extend.core.Jaxpr",
        args: Sequence[TensorLike],
        tangents: Sequence[TensorLike],
        execution_config: Optional[ExecutionConfig] = None,
    ) -> tuple[Sequence[TensorLike], Sequence[TensorLike]]:
        """
        An **experimental** method for computing the results and jvp for PLXPR with LightningBase devices.

        Args:
            jaxpr (jax.extend.core.Jaxpr): Pennylane variant jaxpr containing quantum operations
                and measurements
            args (Sequence[TensorLike]): the arguments to the ``jaxpr``. Should contain ``consts`` followed
                by non-constant arguments
            tangents (Sequence[TensorLike]): the tangents corresponding to ``args``.
                May contain ``jax.interpreters.ad.Zero``.

        Keyword Args:
            execution_config (Optional[ExecutionConfig]): a data structure with additional information required for execution

        Returns:
            Sequence[TensorLike], Sequence[TensorLike]: the results and Jacobian vector products


        .. note::

            For LightningBase devices, the current implementation of this method is based on the conversion of the jaxpr to a PennyLane tape.
            This has strict limitations. The ``args`` should contain the concatenation of ``jaxpr.constvars`` and ``jaxpr.invars``,
            which are assumed to represent the trainable parameters of the circuit.
            The method will raise an error if ``args`` do not match exactly the parameters of the tape created from the jaxpr.
            Finally, only the adjoint method is supported for gradient calculation on LightningBase devices.

        """

        # pylint: disable=import-outside-toplevel
        import jax

        from pennylane_lightning.lightning_base.jaxpr_jvp import (
            convert_jaxpr_to_tape,
            get_output_shapes,
            validate_args_tangents,
        )

        if self.wires is None:
            raise NotImplementedError("Wires must be specified for integration with plxpr capture.")

        gradient_method = getattr(execution_config, "gradient_method", "adjoint")

        if gradient_method != "adjoint":
            raise NotImplementedError(
                f"LightningQubit does not support gradient_method={gradient_method} for jaxpr_jvp."
            )

        if self.shots.total_shots is not None:
            raise NotImplementedError(
                "LightningBase does not support finite shots for ``jaxpr_jvp``. Please use shots=None."
            )

        tangents = validate_args_tangents(args, tangents)

        self._statevector = self.LightningStateVector(
            num_wires=len(self.wires), dtype=self._c_dtype, rng=self._rng
        )

        def wrapper(*args):
            """
            Evaluate a jaxpr by converting it into a quantum tape, ensuring the provided
            parameters match the tape's parameters, and then simulating the tape to compute
            both the result and the Jacobian.

            The *args should contain the concatenation of jaxpr.constvars and jaxpr.invars,
            which are assumed to represent the trainable parameters.
            """
            tape = convert_jaxpr_to_tape(jaxpr, args)
            return self.simulate_and_jacobian(tape, state=self._statevector)

        shapes_res, shapes_jac = get_output_shapes(jaxpr, len(self.wires))
        results, jacobians = jax.pure_callback(
            wrapper, (shapes_res, shapes_jac), *args, vmap_method="sequential"
        )

        if len(tangents) == 1 and not jax.numpy.isscalar(tangents[0]):
            tangents = tangents[0]

        jvps = (
            [qml.gradients.compute_jvp_single(tangents, jacobians)]
            if len(jaxpr.outvars) == 1
            else qml.gradients.compute_jvp_multi(tangents, jacobians)
        )

        return results, jvps

    @staticmethod
    def get_c_interface_impl(
        lightning_device_name: str, lightning_lib_name: str
    ) -> Tuple[str, str]:
        """Returns a tuple consisting of the device name, and
        the location to the shared object with the C/C++ device implementation.
        """

        # The shared object file extension varies depending on the underlying operating system
        file_extension = ""
        OS = sys.platform
        if OS == "linux":
            file_extension = ".so"
        elif OS == "darwin":
            file_extension = ".dylib"
        else:
            raise RuntimeError(
                f"'{lightning_device_name}' shared library not available for '{OS}' platform"
            )

        lib_name = "lib" + lightning_lib_name + "_catalyst" + file_extension
        package_root = Path(__file__).parent

        # The absolute path of the plugin shared object varies according to the installation mode.

        # Wheel mode:
        # Fixed location at the root of the project
        wheel_mode_location = package_root.parent / lib_name
        if wheel_mode_location.is_file():
            return lightning_device_name, wheel_mode_location.as_posix()

        # Editable mode:
        # The build directory contains a folder which varies according to the platform:
        #   lib.<system>-<architecture>-<python-id>"
        # To avoid mismatching the folder name, we search for the shared object instead.
        # TODO: locate where the naming convention of the folder is decided and replicate it here.
        build_lightning_dir = "build_" + lightning_lib_name
        editable_mode_path = package_root.parent.parent / build_lightning_dir
        for path, _, files in os.walk(editable_mode_path):
            if lib_name in files:
                lib_location = (Path(path) / lib_name).as_posix()
                return lightning_device_name, lib_location

        raise RuntimeError(f"'{lightning_device_name}' shared library not found")<|MERGE_RESOLUTION|>--- conflicted
+++ resolved
@@ -88,14 +88,9 @@
 
         self._c_dtype = c_dtype
         self._batch_obs = batch_obs
-<<<<<<< HEAD
-        self._seed = np.random.randint(2**31 - 1) if seed == "global" else seed
-        self._rng = np.random.default_rng(self._seed)
-=======
         self._rng = np.random.default_rng(
             np.random.randint(2**31 - 1) if seed == "global" else seed
         )
->>>>>>> eaf73caa
 
         # State-vector is dynamically allocated just before execution
         self._statevector = None
