#define _USE_MATH_DEFINES

#include <iostream>
#include <cmath>
#include <Eigen/Dense>
#include <unsupported/Eigen/CXX11/Tensor>

using Eigen::MatrixXd;
using Eigen::MatrixXcd;
using Eigen::VectorXcd;
using Eigen::Tensor;

using State_1q = Eigen::Tensor<std::complex<double>, 1>;
using State_2q = Eigen::Tensor<std::complex<double>, 2>;
using State_3q = Eigen::Tensor<std::complex<double>, 3>;

using Gate_1q = Eigen::Tensor<std::complex<double>, 2>;
using Gate_2q = Eigen::Tensor<std::complex<double>, 4>;
using Gate_3q = Eigen::Tensor<std::complex<double>, 6>;

using Pairs = Eigen::IndexPair<int>;
using Pairs_1q = Eigen::array<Pairs, 1>;
using Pairs_2q = Eigen::array<Pairs, 2>;


extern const double SQRT_2 = sqrt(2);
extern const std::complex<double> IMAG(0, 1);
extern const std::complex<double> NEGATIVE_IMAG(0, -1);

Gate_1q Identity() {
    Gate_1q X(2, 2);
    X.setValues({{1, 0}, {0, 1}});
    return X;
}


Gate_1q X() {
    Gate_1q X(2, 2);
    X.setValues({{0, 1}, {1, 0}});
    return X;
}


Gate_1q Y() {
    Gate_1q Y(2, 2);
    Y.setValues({{0, NEGATIVE_IMAG}, {IMAG, 0}});
    return Y;
}

Gate_1q Z() {
    Gate_1q Z(2, 2);
    Z.setValues({{1, 0}, {0, -1}});
    return Z;
}

Gate_1q H() {
    Gate_1q H(2, 2);
    H.setValues({{1/SQRT_2, 1/SQRT_2}, {1/SQRT_2, -1/SQRT_2}});
    return H;
}

Gate_1q S() {
    Gate_1q S(2, 2);
    S.setValues({{1, 0}, {0, IMAG}});
    return S;
}

Gate_1q T() {
    Gate_1q T(2, 2);

    const std::complex<double> exponent(0, -M_PI/4);
    T.setValues({{1, 0}, {0, std::pow(M_E, exponent)}});
    return T;
}

Gate_1q RX(const double& parameter) {
    Gate_1q RX(2, 2);

    const std::complex<double> c (std::cos(parameter / 2), 0);
    const std::complex<double> js (0, std::sin(-parameter / 2));

    RX.setValues({{c, js}, {js, c}});
    return RX;
}

Gate_1q RY(const double& parameter) {
    Gate_1q RY(2, 2);

    const double c = std::cos(parameter / 2);
    const double s = std::sin(parameter / 2);

    RY.setValues({{c, -s}, {s, c}});
    return RY;
}

Gate_1q RZ(const double& parameter) {
    Gate_1q RZ(2, 2);

    const std::complex<double> exponent(0, -parameter/2);
    const std::complex<double> exponent_second(0, parameter/2);
    const std::complex<double> first = std::pow(M_E, exponent);
    const std::complex<double> second = std::pow(M_E, exponent_second);

    RZ.setValues({{first, 0}, {0, second}});
    return RZ;
}

Gate_1q Rot(const double& phi, const double& theta, const double& omega) {
    Gate_1q Rot(2, 2);

<<<<<<< HEAD
    const std::complex<double> e00(0, -(phi + omega)/2);
    const std::complex<double> e10(0, -(phi - omega)/2);
=======
    const std::complex<double> e00(0, (-phi - omega)/2);
    const std::complex<double> e10(0, (-phi + omega)/2);
>>>>>>> 2ddee7e4
    const std::complex<double> e01(0, (phi - omega)/2);
    const std::complex<double> e11(0, (phi + omega)/2);

    const std::complex<double> exp00 = std::pow(M_E, e00);
    const std::complex<double> exp10 = std::pow(M_E, e10);
    const std::complex<double> exp01 = std::pow(M_E, e01);
    const std::complex<double> exp11 = std::pow(M_E, e11);

    const double c = std::cos(theta / 2);
    const double s = std::sin(theta / 2);

    Rot.setValues({{exp00 * c, -exp01 * s}, {exp10 * s, exp11 * c}});

    return Rot;
}

Gate_2q CNOT() {
    Gate_2q CNOT(2,2,2,2);
    CNOT.setValues({{{{1, 0},{0, 0}},{{0, 1},{0, 0}}},{{{0, 0},{0, 1}},{{0, 0},{1, 0}}}});
    return CNOT;
}<|MERGE_RESOLUTION|>--- conflicted
+++ resolved
@@ -108,13 +108,8 @@
 Gate_1q Rot(const double& phi, const double& theta, const double& omega) {
     Gate_1q Rot(2, 2);
 
-<<<<<<< HEAD
-    const std::complex<double> e00(0, -(phi + omega)/2);
-    const std::complex<double> e10(0, -(phi - omega)/2);
-=======
     const std::complex<double> e00(0, (-phi - omega)/2);
     const std::complex<double> e10(0, (-phi + omega)/2);
->>>>>>> 2ddee7e4
     const std::complex<double> e01(0, (phi - omega)/2);
     const std::complex<double> e11(0, (phi + omega)/2);
 
