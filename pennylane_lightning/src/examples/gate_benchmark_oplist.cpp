--- conflicted
+++ resolved
@@ -96,11 +96,8 @@
     std::vector<size_t> v(num_qubits, 0);
     std::iota(v.begin(), v.end(), 0);
     shuffle(v.begin(), v.end(), re);
-<<<<<<< HEAD
-    return std::vector<size_t>{v.begin(), v.begin() + num_wires};
-=======
+
     return {v.begin(), v.begin() + num_wires};
->>>>>>> 5b14d13a
 }
 
 template <typename RandomEngine>
