#include "CreateAllWires.hpp"
#include "TestHelpers.hpp"
#include "TestKernels.hpp"

#include "ConstantUtil.hpp"
#include "DynamicDispatcher.hpp"
#include "OpToMemberFuncPtr.hpp"
#include "SelectKernel.hpp"
#include "Util.hpp"

#include <catch2/catch.hpp>

#include <algorithm>
#include <complex>
#include <iostream>
#include <limits>
#include <type_traits>
#include <utility>
#include <vector>

/**
 * @file Test_GateImplementations_Nonparam.cpp
 *
 * This file tests all gate operations (besides matrix) by comparing results
 * between different kernels (gate implementations).
 */
using namespace Pennylane;
using namespace Pennylane::Gates;
using namespace Pennylane::Gates::Constant;
using namespace Pennylane::Util;

using std::vector;

/**
 * @brief Change the given type list of kernels to string
 */
template <typename TypeList> std::string kernelsToString() {
    if constexpr (!std::is_same_v<TypeList, void>) {
        return std::string(TypeList::Type::name) + ", " +
               kernelsToString<typename TypeList::Next>();
    }
    return "";
}

/* Type transformation */
/**
 * @brief Construct a type list of kernels implementing the given gate
 */
template <Gates::GateOperation gate_op, typename TypeList>
constexpr auto kernelsImplementingGateHelper() {
    if constexpr (std::is_same_v<TypeList, void>) {
        return std::tuple{};
    } else {
        using GateImplementation = typename TypeList::Type;
        constexpr auto t =
            kernelsImplementingGateHelper<gate_op, typename TypeList::Next>();
        if constexpr (array_has_elt(GateImplementation::implemented_gates,
                                    gate_op)) {
            return Util::prepend_to_tuple(GateImplementation::kernel_id, t);
        } else {
            return t;
        }
    }
};

/**
 * @brief Construct a type list of kernels implementing the given matrix
 */
template <Gates::MatrixOperation mat_op, typename TypeList>
constexpr auto kernelsImplementingMatrixHelper() {
    if constexpr (std::is_same_v<TypeList, void>) {
        return std::tuple{};
    } else {
        constexpr auto r =
            kernelsImplementingMatrixHelper<mat_op, typename TypeList::Next>();
        if constexpr (Util::array_has_elt(TypeList::Type::implemented_matrices,
                                          mat_op)) {
            return Util::prepend_to_tuple(TypeList::Type::kernel_id, r);
        } else {
            return r;
        }
    }
}

/**
 * @brief Type list of kernels implementing the given gate operation.
 */
template <Gates::GateOperation gate_op>
constexpr static auto kernels_implementing_gate =
    Util::tuple_to_array(kernelsImplementingGateHelper<gate_op, TestKernels>());

/**
 * @brief Type list of kernels implementing the given matrix operation.
 */
<<<<<<< HEAD
template <Gates::GateOperation gate_op, typename PrecisionT, typename ParamT,
          typename Kernels, class Alloc, size_t... I>
auto applyGateForImplemetingKernels(
    const std::vector<std::complex<PrecisionT>, Alloc> &ini, size_t num_qubits,
    const std::vector<size_t> &wires, bool inverse,
    const std::vector<ParamT> &params,
    [[maybe_unused]] std::index_sequence<I...> dummy) {
    return std::make_tuple(
        applyGate<gate_op, PrecisionT, ParamT, getNthType<Kernels, I>, Alloc>(
            ini, num_qubits, wires, inverse, params)...);
}
=======
template <Gates::MatrixOperation mat_op>
constexpr static auto kernels_implementing_matrix = Util::tuple_to_array(
    kernelsImplementingMatrixHelper<mat_op, TestKernels>());
>>>>>>> fab55ea9

/**
 * @brief Apply the given gate using all implementing kernels and compare
 * the results.
 */
template <Gates::GateOperation gate_op, typename PrecisionT, typename ParamT,
          class RandomEngine>
void testApplyGate(RandomEngine &re, size_t num_qubits) {
    constexpr static auto implementing_kernel_ids =
        kernels_implementing_gate<gate_op>;

    std::ostringstream ss;
    ss << "Kernels implementing " << lookup(gate_names, gate_op) << " are ";
    for (KernelType kernel : implementing_kernel_ids) {
        ss << Util::lookup(kernel_id_name_pairs, kernel) << ", ";
    }

    INFO(ss.str());
    INFO("PrecisionT, ParamT = " << PrecisionToName<PrecisionT>::value << ", "
                                 << PrecisionToName<ParamT>::value);

    auto &dispatcher = DynamicDispatcher<PrecisionT>::getInstance();
    const auto ini = createRandomState<PrecisionT>(re, num_qubits);

    const auto all_wires = createAllWires(num_qubits, gate_op, true);
    for (const auto &wires : all_wires) {
        const auto params = createParams<ParamT>(gate_op);
        const auto gate_name = lookup(gate_names, gate_op);
        DYNAMIC_SECTION(
            "Test gate "
            << gate_name
            << " with inverse = false") { // Test with inverse = false
            std::vector<std::vector<std::complex<PrecisionT>>> res;

            for (auto kernel_id : implementing_kernel_ids) {
                auto st = ini;
                dispatcher.applyOperation(kernel_id, st.data(), num_qubits,
                                          gate_op, wires, false, params);
                res.emplace_back(std::move(st));
            }
            for (size_t i = 0; i < res.size() - 1; i++) {
                REQUIRE(
                    res[i] ==
                    approx(res[i + 1]).margin(static_cast<PrecisionT>(1e-5)));
            }
        }

        DYNAMIC_SECTION("Test gate "
                        << gate_name
                        << " with inverse = true") { // Test with inverse = true
            std::vector<std::vector<std::complex<PrecisionT>>> res;

            for (auto kernel_id : implementing_kernel_ids) {
                auto st = ini;
                dispatcher.applyOperation(kernel_id, st.data(), num_qubits,
                                          gate_op, wires, true, params);
                res.emplace_back(std::move(st));
            }
            for (size_t i = 0; i < res.size() - 1; i++) {
                REQUIRE(
                    res[i] ==
                    approx(res[i + 1]).margin(static_cast<PrecisionT>(1e-5)));
            }
        }
    }
}

template <size_t gate_idx, typename PrecisionT, typename ParamT,
          class RandomEngine>
void testAllGatesIter(RandomEngine &re, size_t max_num_qubits) {
    if constexpr (gate_idx < static_cast<size_t>(GateOperation::END)) {
        constexpr static auto gate_op = static_cast<GateOperation>(gate_idx);

        size_t min_num_qubits = array_has_elt(multi_qubit_gates, gate_op)
                                    ? 1
                                    : lookup(gate_wires, gate_op);
        for (size_t num_qubits = min_num_qubits; num_qubits < max_num_qubits;
             num_qubits++) {
            testApplyGate<gate_op, PrecisionT, ParamT>(re, num_qubits);
        }
        testAllGatesIter<gate_idx + 1, PrecisionT, ParamT>(re, max_num_qubits);
    }
}

template <typename PrecisionT, typename ParamT, class RandomEngine>
void testAllGates(RandomEngine &re, size_t max_num_qubits) {
    testAllGatesIter<0, PrecisionT, ParamT>(re, max_num_qubits);
}

TEMPLATE_TEST_CASE("Test all kernels give the same results for gates",
                   "[Test_GateImplementations_CompareKernels]", float, double) {
    std::mt19937 re{1337};
    testAllGates<TestType, TestType>(re, 6);
}

template <typename PrecisionT, class RandomEngine>
void testSingleQubitOp(RandomEngine &re, size_t num_qubits, bool inverse) {
    constexpr size_t num_wires = 1;

    const auto ini_st = createRandomState<PrecisionT>(re, num_qubits);
    const auto matrix = randomUnitary<PrecisionT>(re, num_qubits);
    const auto all_kernels =
        kernels_implementing_matrix<MatrixOperation::SingleQubitOp>;

    std::ostringstream ss;
    ss << "Test SingleQubitOp with kernels: ";
    for (KernelType kernel : all_kernels) {
        ss << Util::lookup(kernel_id_name_pairs, kernel) << ", ";
    }
    ss << "inverse: " << inverse;

    DYNAMIC_SECTION(ss.str()) {
        const auto all_wires =
            CombinationGenerator(num_qubits, num_wires).all_perms();
        for (const auto &wires : all_wires) {
            std::vector<std::vector<std::complex<PrecisionT>>> res;
            for (KernelType kernel : all_kernels) {
                auto st = ini_st;
                DynamicDispatcher<PrecisionT>::getInstance().applyMatrix(
                    kernel, st.data(), num_qubits, matrix.data(), wires,
                    inverse);
                res.emplace_back(std::move(st));
            }
            for (size_t idx = 0; idx < all_kernels.size() - 1; idx++) {
                REQUIRE(res[idx] == approx(res[idx + 1]).margin(1e-7));
            }
        }
    }
}

template <typename PrecisionT, class RandomEngine>
void testTwoQubitOp(RandomEngine &re, size_t num_qubits, bool inverse) {
    constexpr size_t num_wires = 1;

    const auto ini_st = createRandomState<PrecisionT>(re, num_qubits);
    const auto matrix = randomUnitary<PrecisionT>(re, num_qubits);
    const auto all_kernels =
        kernels_implementing_matrix<MatrixOperation::TwoQubitOp>;

    std::ostringstream ss;
    ss << "Test TwoQubitOp with kernels: ";
    for (KernelType kernel : all_kernels) {
        ss << Util::lookup(kernel_id_name_pairs, kernel) << ", ";
    }
    ss << "inverse: " << inverse;

    DYNAMIC_SECTION(ss.str()) {
        const auto all_wires =
            CombinationGenerator(num_qubits, num_wires).all_perms();
        for (const auto &wires : all_wires) {
            std::vector<std::vector<std::complex<PrecisionT>>> res;
            for (KernelType kernel : all_kernels) {
                auto st = ini_st;
                DynamicDispatcher<PrecisionT>::getInstance().applyMatrix(
                    kernel, st.data(), num_qubits, matrix.data(), wires,
                    inverse);
                res.emplace_back(std::move(st));
            }
            for (size_t idx = 0; idx < all_kernels.size() - 1; idx++) {
                REQUIRE(res[idx] == approx(res[idx + 1]).margin(1e-7));
            }
        }
    }
}

template <typename PrecisionT, class RandomEngine>
void testMultiQubitOp(RandomEngine &re, size_t num_qubits, size_t num_wires,
                      bool inverse) {
    assert(num_wires >= 2);
    const auto ini_st = createRandomState<PrecisionT>(re, num_qubits);
    const auto matrix = randomUnitary<PrecisionT>(re, num_qubits);
    const auto all_kernels =
        kernels_implementing_matrix<MatrixOperation::MultiQubitOp>;

    std::ostringstream ss;
    ss << "Test MultiQubitOp with kernels: ";
    for (KernelType kernel : all_kernels) {
        ss << Util::lookup(kernel_id_name_pairs, kernel) << ", ";
    }
    ss << "inverse: " << inverse;

    DYNAMIC_SECTION(ss.str()) {
        const auto all_wires =
            PermutationGenerator(num_qubits, num_wires).all_perms();
        for (const auto &wires : all_wires) {
            std::vector<std::vector<std::complex<PrecisionT>>> res;
            for (KernelType kernel : all_kernels) {
                auto st = ini_st;
                DynamicDispatcher<PrecisionT>::getInstance().applyMatrix(
                    kernel, st.data(), num_qubits, matrix.data(), wires,
                    inverse);
                res.emplace_back(std::move(st));
            }
            for (size_t idx = 0; idx < all_kernels.size() - 1; idx++) {
                REQUIRE(res[idx] == approx(res[idx + 1]).margin(1e-7));
            }
        }
    }
}

TEMPLATE_TEST_CASE("Test all kernels give the same results for matrices",
                   "[Test_GateImplementations_CompareKernels]", float, double) {
    std::mt19937 re{1337};

    const size_t num_qubits = 5;

    for (bool inverse : {true, false}) {
        testSingleQubitOp<TestType>(re, num_qubits, inverse);
        testTwoQubitOp<TestType>(re, num_qubits, inverse);
        testMultiQubitOp<TestType>(re, num_qubits, 2, inverse);
        testMultiQubitOp<TestType>(re, num_qubits, 3, inverse);
        testMultiQubitOp<TestType>(re, num_qubits, 4, inverse);
        testMultiQubitOp<TestType>(re, num_qubits, 5, inverse);
    }
}<|MERGE_RESOLUTION|>--- conflicted
+++ resolved
@@ -92,23 +92,9 @@
 /**
  * @brief Type list of kernels implementing the given matrix operation.
  */
-<<<<<<< HEAD
-template <Gates::GateOperation gate_op, typename PrecisionT, typename ParamT,
-          typename Kernels, class Alloc, size_t... I>
-auto applyGateForImplemetingKernels(
-    const std::vector<std::complex<PrecisionT>, Alloc> &ini, size_t num_qubits,
-    const std::vector<size_t> &wires, bool inverse,
-    const std::vector<ParamT> &params,
-    [[maybe_unused]] std::index_sequence<I...> dummy) {
-    return std::make_tuple(
-        applyGate<gate_op, PrecisionT, ParamT, getNthType<Kernels, I>, Alloc>(
-            ini, num_qubits, wires, inverse, params)...);
-}
-=======
 template <Gates::MatrixOperation mat_op>
 constexpr static auto kernels_implementing_matrix = Util::tuple_to_array(
     kernelsImplementingMatrixHelper<mat_op, TestKernels>());
->>>>>>> fab55ea9
 
 /**
  * @brief Apply the given gate using all implementing kernels and compare
@@ -141,7 +127,7 @@
             "Test gate "
             << gate_name
             << " with inverse = false") { // Test with inverse = false
-            std::vector<std::vector<std::complex<PrecisionT>>> res;
+            std::vector<TestVector<std::complex<PrecisionT>>> res;
 
             for (auto kernel_id : implementing_kernel_ids) {
                 auto st = ini;
@@ -159,7 +145,7 @@
         DYNAMIC_SECTION("Test gate "
                         << gate_name
                         << " with inverse = true") { // Test with inverse = true
-            std::vector<std::vector<std::complex<PrecisionT>>> res;
+            std::vector<TestVector<std::complex<PrecisionT>>> res;
 
             for (auto kernel_id : implementing_kernel_ids) {
                 auto st = ini;
@@ -224,7 +210,7 @@
         const auto all_wires =
             CombinationGenerator(num_qubits, num_wires).all_perms();
         for (const auto &wires : all_wires) {
-            std::vector<std::vector<std::complex<PrecisionT>>> res;
+            std::vector<TestVector<std::complex<PrecisionT>>> res;
             for (KernelType kernel : all_kernels) {
                 auto st = ini_st;
                 DynamicDispatcher<PrecisionT>::getInstance().applyMatrix(
@@ -259,7 +245,7 @@
         const auto all_wires =
             CombinationGenerator(num_qubits, num_wires).all_perms();
         for (const auto &wires : all_wires) {
-            std::vector<std::vector<std::complex<PrecisionT>>> res;
+            std::vector<TestVector<std::complex<PrecisionT>>> res;
             for (KernelType kernel : all_kernels) {
                 auto st = ini_st;
                 DynamicDispatcher<PrecisionT>::getInstance().applyMatrix(
@@ -294,7 +280,7 @@
         const auto all_wires =
             PermutationGenerator(num_qubits, num_wires).all_perms();
         for (const auto &wires : all_wires) {
-            std::vector<std::vector<std::complex<PrecisionT>>> res;
+            std::vector<TestVector<std::complex<PrecisionT>>> res;
             for (KernelType kernel : all_kernels) {
                 auto st = ini_st;
                 DynamicDispatcher<PrecisionT>::getInstance().applyMatrix(
