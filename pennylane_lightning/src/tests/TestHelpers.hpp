#include <algorithm>
#include <complex>
#include <memory>
#include <random>
#include <string>
#include <type_traits>
#include <vector>

#include "Constant.hpp"
#include "ConstantUtil.hpp"
#include "Error.hpp"
#include "GateOperation.hpp"
#include "LinearAlgebra.hpp"
#include "Util.hpp"

#include <catch2/catch.hpp>

namespace Pennylane {
template <class T, class Alloc = std::allocator<T>> struct PLApprox {
    const std::vector<T, Alloc> &comp_;

    explicit PLApprox(const std::vector<T, Alloc> &comp) : comp_{comp} {}

    Util::remove_complex_t<T> margin_{};
    Util::remove_complex_t<T> epsilon_ =
        std::numeric_limits<float>::epsilon() * 100;

    template <class AllocA>
    [[nodiscard]] bool compare(const std::vector<T, AllocA> &lhs) const {
        if (lhs.size() != comp_.size()) {
            return false;
        }

        for (size_t i = 0; i < lhs.size(); i++) {
            if constexpr (Util::is_complex_v<T>) {
                if (lhs[i].real() != Approx(comp_[i].real())
                                         .epsilon(epsilon_)
                                         .margin(margin_) ||
                    lhs[i].imag() != Approx(comp_[i].imag())
                                         .epsilon(epsilon_)
                                         .margin(margin_)) {
                    return false;
                }
            } else {
                if (lhs[i] !=
                    Approx(comp_[i]).epsilon(epsilon_).margin(margin_)) {
                    return false;
                }
            }
        }
        return true;
    }

    [[nodiscard]] std::string describe() const {
        std::ostringstream ss;
        ss << "is Approx to {";
        for (const auto &elt : comp_) {
            ss << elt << ", ";
        }
        ss << "}" << std::endl;
        return ss.str();
    }

    PLApprox &epsilon(Util::remove_complex_t<T> eps) {
        epsilon_ = eps;
        return *this;
    }
    PLApprox &margin(Util::remove_complex_t<T> m) {
        margin_ = m;
        return *this;
    }
};

/**
 * @brief Simple helper for PLApprox for the cases when the class template
 * deduction does not work well.
 */
template <typename T, class Alloc>
PLApprox<T, Alloc> approx(const std::vector<T, Alloc> &vec) {
    return PLApprox<T, Alloc>(vec);
}

template <typename T, class Alloc>
std::ostream &operator<<(std::ostream &os, const PLApprox<T, Alloc> &approx) {
    os << approx.describe();
    return os;
}
template <class T, class AllocA, class AllocB>
bool operator==(const std::vector<T, AllocA> &lhs,
                const PLApprox<T, AllocB> &rhs) {
    return rhs.compare(lhs);
}
template <class T, class AllocA, class AllocB>
bool operator!=(const std::vector<T, AllocA> &lhs,
                const PLApprox<T, AllocB> &rhs) {
    return !rhs.compare(lhs);
}

/**
 * @brief Utility function to compare complex statevector data.
 *
 * @tparam Data_t Floating point data-type.
 * @param data1 StateVector data 1.
 * @param data2 StateVector data 2.
 * @return true Data are approximately equal.
 * @return false Data are not approximately equal.
 */
template <class Data_t, class AllocA, class AllocB>
inline bool
isApproxEqual(const std::vector<Data_t, AllocA> &data1,
              const std::vector<Data_t, AllocB> &data2,
              const typename Data_t::value_type eps =
                  std::numeric_limits<typename Data_t::value_type>::epsilon() *
                  100) {
    return data1 == PLApprox<Data_t, AllocB>(data2).epsilon(eps);
}

/**
 * @brief Utility function to compare complex statevector data.
 *
 * @tparam Data_t Floating point data-type.
 * @param data1 StateVector data 1.
 * @param data2 StateVector data 2.
 * @return true Data are approximately equal.
 * @return false Data are not approximately equal.
 */
template <class Data_t>
inline bool
isApproxEqual(const Data_t &data1, const Data_t &data2,
              typename Data_t::value_type eps =
                  std::numeric_limits<typename Data_t::value_type>::epsilon() *
                  100) {
    return !(data1.real() != Approx(data2.real()).epsilon(eps) ||
             data1.imag() != Approx(data2.imag()).epsilon(eps));
}

/**
 * @brief Multiplies every value in a dataset by a given complex scalar value.
 *
 * @tparam Data_t Precision of complex data type. Supports float and double
 * data.
 * @param data Data to be scaled.
 * @param scalar Scalar value.
 */
template <class Data_t>
void scaleVector(std::vector<std::complex<Data_t>> &data,
                 std::complex<Data_t> scalar) {
    std::transform(
        data.begin(), data.end(), data.begin(),
        [scalar](const std::complex<Data_t> &c) { return c * scalar; });
}

/**
 * @brief Multiplies every value in a dataset by a given complex scalar value.
 *
 * @tparam Data_t Precision of complex data type. Supports float and double
 * data.
 * @param data Data to be scaled.
 * @param scalar Scalar value.
 */
template <class Data_t>
void scaleVector(std::vector<std::complex<Data_t>> &data, Data_t scalar) {
    std::transform(
        data.begin(), data.end(), data.begin(),
        [scalar](const std::complex<Data_t> &c) { return c * scalar; });
}

/**
 * @brief create |0>^N
 */
template <typename PrecisionT>
auto createZeroState(size_t num_qubits)
    -> std::vector<std::complex<PrecisionT>> {
    std::vector<std::complex<PrecisionT>> res(size_t{1U} << num_qubits,
                                              {0.0, 0.0});
    res[0] = std::complex<PrecisionT>{1.0, 0.0};
    return res;
}

/**
 * @brief create |+>^N
 */
template <typename PrecisionT>
auto createPlusState(size_t num_qubits)
    -> std::vector<std::complex<PrecisionT>> {
    std::vector<std::complex<PrecisionT>> res(size_t{1U} << num_qubits,
                                              {1.0, 0.0});
    for (auto &elt : res) {
        elt /= std::sqrt(1U << num_qubits);
    }
    return res;
}

/**
 * @brief create a random state
 */
template <typename PrecisionT, class RandomEngine>
auto createRandomState(RandomEngine &re, size_t num_qubits)
    -> std::vector<std::complex<PrecisionT>> {
    std::vector<std::complex<PrecisionT>> res(size_t{1U} << num_qubits,
                                              {0.0, 0.0});
    std::uniform_real_distribution<PrecisionT> dist;
    for (size_t idx = 0; idx < (size_t{1U} << num_qubits); idx++) {
        res[idx] = {dist(re), dist(re)};
    }

    scaleVector(res, std::complex<PrecisionT>{1.0, 0.0} /
                         std::sqrt(Util::squaredNorm(res.data(), res.size())));
    return res;
}

/**
 * @brief Create an arbitrary product state in X- or Z-basis.
 *
 * Example: createProductState("+01") will produce |+01> state.
 */
template <typename PrecisionT> auto createProductState(std::string_view str) {
    using Pennylane::Util::INVSQRT2;
    std::vector<std::complex<PrecisionT>> st;
    st.resize(size_t{1U} << str.length());

    std::vector<PrecisionT> zero{1.0, 0.0};
    std::vector<PrecisionT> one{0.0, 1.0};

    std::vector<PrecisionT> plus{INVSQRT2<PrecisionT>(),
                                 INVSQRT2<PrecisionT>()};
    std::vector<PrecisionT> minus{INVSQRT2<PrecisionT>(),
                                  -INVSQRT2<PrecisionT>()};

    for (size_t k = 0; k < (size_t{1U} << str.length()); k++) {
        PrecisionT elt = 1.0;
        for (size_t n = 0; n < str.length(); n++) {
            char c = str[n];
            const size_t wire = str.length() - 1 - n;
            switch (c) {
            case '0':
                elt *= zero[(k >> wire) & 1U];
                break;
            case '1':
                elt *= one[(k >> wire) & 1U];
                break;
            case '+':
                elt *= plus[(k >> wire) & 1U];
                break;
            case '-':
                elt *= minus[(k >> wire) & 1U];
                break;
            default:
                PL_ABORT("Unknown character in the argument.");
            }
        }
        st[k] = elt;
    }
    return st;
}

inline auto createWires(Gates::GateOperation op) -> std::vector<size_t> {
    if (Pennylane::Util::array_has_elt(Gates::Constant::multi_qubit_gates,
                                       op)) {
        // if multi-qubit gates
        return {0, 1, 2};
    }
    switch (Pennylane::Util::lookup(Gates::Constant::gate_wires, op)) {
    case 1:
        return {0};
    case 2:
        return {0, 1};
    case 3:
        return {0, 1, 2};
    default:
        PL_ABORT("The number of wires for a given gate is unknown.");
    }
    return {};
}

template <class PrecisionT>
auto createParams(Gates::GateOperation op) -> std::vector<PrecisionT> {
    switch (Pennylane::Util::lookup(Gates::Constant::gate_num_params, op)) {
    case 0:
        return {};
    case 1:
        return {PrecisionT{0.312}};
    case 3:
        return {PrecisionT{0.128}, PrecisionT{-0.563}, PrecisionT{1.414}};
    default:
        PL_ABORT("The number of parameters for a given gate is unknown.");
    }
    return {};
}
<<<<<<< HEAD
/**
 * @brief Generate random unitary matrix
 *
 * @return Generated unitary matrix in row-major format
 */
template <typename PrecisionT, class RandomEngine>
auto randomUnitary(RandomEngine &re, size_t num_qubits)
    -> std::vector<std::complex<PrecisionT>> {
    using ComplexPrecisionT = std::complex<PrecisionT>;
    const size_t dim = (size_t{1U} << num_qubits);
    std::vector<ComplexPrecisionT> res(dim * dim, ComplexPrecisionT{});

    std::normal_distribution<PrecisionT> dist;

    auto generator = [&dist, &re]() -> ComplexPrecisionT {
        return ComplexPrecisionT{dist(re), dist(re)};
    };

    std::generate(res.begin(), res.end(), generator);

    // Simple algorithm to make rows orthogonal with Gram-Schmidt
    // This algorithm is unstable but works for a small matrix.
    // Use QR decomposition when we have LAPACK support.

    for (size_t row2 = 0; row2 < dim; row2++) {
        ComplexPrecisionT *row2_p = res.data() + row2 * dim;
        for (size_t row1 = 0; row1 < row2; row1++) {
            const ComplexPrecisionT *row1_p = res.data() + row1 * dim;
            ComplexPrecisionT dot12 = Util::innerProdC(row1_p, row2_p, dim);
            ComplexPrecisionT dot11 = squaredNorm(row1_p, dim);

            // orthogonalize row2
            std::transform(
                row2_p, row2_p + dim, row1_p, row2_p,
                [scale = dot12 / dot11](auto &elt2, const auto &elt1) {
                    return elt2 - scale * elt1;
                });
        }
    }

    // Normalize each row
    for (size_t row = 0; row < dim; row++) {
        ComplexPrecisionT *row_p = res.data() + row * dim;
        PrecisionT norm2 = std::sqrt(squaredNorm(row_p, dim));

        // noramlize row2
        std::transform(row_p, row_p + dim, row_p, [norm2](const auto c) {
            return (static_cast<PrecisionT>(1.0) / norm2) * c;
        });
    }
    return res;
}
=======
>>>>>>> 92a819bd

template <class PrecisionT> struct PrecisionToName;

template <> struct PrecisionToName<float> {
    constexpr static auto value = "float";
};
template <> struct PrecisionToName<double> {
    constexpr static auto value = "double";
};
} // namespace Pennylane<|MERGE_RESOLUTION|>--- conflicted
+++ resolved
@@ -287,61 +287,6 @@
     }
     return {};
 }
-<<<<<<< HEAD
-/**
- * @brief Generate random unitary matrix
- *
- * @return Generated unitary matrix in row-major format
- */
-template <typename PrecisionT, class RandomEngine>
-auto randomUnitary(RandomEngine &re, size_t num_qubits)
-    -> std::vector<std::complex<PrecisionT>> {
-    using ComplexPrecisionT = std::complex<PrecisionT>;
-    const size_t dim = (size_t{1U} << num_qubits);
-    std::vector<ComplexPrecisionT> res(dim * dim, ComplexPrecisionT{});
-
-    std::normal_distribution<PrecisionT> dist;
-
-    auto generator = [&dist, &re]() -> ComplexPrecisionT {
-        return ComplexPrecisionT{dist(re), dist(re)};
-    };
-
-    std::generate(res.begin(), res.end(), generator);
-
-    // Simple algorithm to make rows orthogonal with Gram-Schmidt
-    // This algorithm is unstable but works for a small matrix.
-    // Use QR decomposition when we have LAPACK support.
-
-    for (size_t row2 = 0; row2 < dim; row2++) {
-        ComplexPrecisionT *row2_p = res.data() + row2 * dim;
-        for (size_t row1 = 0; row1 < row2; row1++) {
-            const ComplexPrecisionT *row1_p = res.data() + row1 * dim;
-            ComplexPrecisionT dot12 = Util::innerProdC(row1_p, row2_p, dim);
-            ComplexPrecisionT dot11 = squaredNorm(row1_p, dim);
-
-            // orthogonalize row2
-            std::transform(
-                row2_p, row2_p + dim, row1_p, row2_p,
-                [scale = dot12 / dot11](auto &elt2, const auto &elt1) {
-                    return elt2 - scale * elt1;
-                });
-        }
-    }
-
-    // Normalize each row
-    for (size_t row = 0; row < dim; row++) {
-        ComplexPrecisionT *row_p = res.data() + row * dim;
-        PrecisionT norm2 = std::sqrt(squaredNorm(row_p, dim));
-
-        // noramlize row2
-        std::transform(row_p, row_p + dim, row_p, [norm2](const auto c) {
-            return (static_cast<PrecisionT>(1.0) / norm2) * c;
-        });
-    }
-    return res;
-}
-=======
->>>>>>> 92a819bd
 
 template <class PrecisionT> struct PrecisionToName;
 
