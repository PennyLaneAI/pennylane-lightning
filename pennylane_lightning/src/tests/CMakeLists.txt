--- conflicted
+++ resolved
@@ -68,12 +68,8 @@
 
 set(TEST_SOURCES CreateAllWires.cpp
                  Test_AdjDiff.cpp
-<<<<<<< HEAD
                  #Test_Bindings.cpp
-=======
-#                 Test_Bindings.cpp
                  Test_CompilerSupport.cpp
->>>>>>> 5720f165
                  Test_DynamicDispatcher.cpp
                  Test_Error.cpp
                  Test_GateImplementations_CompareKernels.cpp
@@ -85,24 +81,17 @@
                  Test_GateUtil.cpp
                  Test_Internal.cpp
                  Test_KernelMap.cpp
+                 Test_Kokkos_Sparse.cpp
                  Test_LinearAlgebra.cpp
                  Test_Measures.cpp
-                 Test_Kokkos_Sparse.cpp
                  Test_Measures_Sparse.cpp
                  Test_OpToMemberFuncPtr.cpp
                  Test_RuntimeInfo.cpp
-<<<<<<< HEAD
-                 Test_StateVectorManaged.cpp
-                 Test_StateVectorRaw.cpp
                  Test_StateVecAdjDiff.cpp
+                 Test_StateVectorManagedCPU.cpp
+                 Test_StateVectorRawCPU.cpp
                  Test_Util.cpp)
                  #Test_VectorJacobianProduct.cpp)
-=======
-                 Test_StateVectorManagedCPU.cpp
-                 Test_StateVectorRawCPU.cpp
-                 Test_Util.cpp
-                 Test_VectorJacobianProduct.cpp)
->>>>>>> 5720f165
 
 add_executable(runner ${TEST_SOURCES})
 target_link_libraries(runner PRIVATE lightning_tests_dependency
