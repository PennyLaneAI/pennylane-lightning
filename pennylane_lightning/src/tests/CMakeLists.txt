--- conflicted
+++ resolved
@@ -39,11 +39,8 @@
                                 Test_StateVectorManaged_Nonparam.cpp 
                                 Test_StateVectorManaged_Param.cpp 
                                 Test_Util.cpp
-<<<<<<< HEAD
                                 Test_Measures.cpp
-=======
                                 Test_VectorJacobianProduct.cpp
->>>>>>> be1599fa
 )
 
 target_compile_options(runner PRIVATE "$<$<CONFIG:DEBUG>:-Wall>")
