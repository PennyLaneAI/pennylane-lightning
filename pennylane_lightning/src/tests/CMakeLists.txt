cmake_minimum_required(VERSION 3.14)
project(pennylane_lightning_tests)

set(CMAKE_CXX_STANDARD 17)
find_package(OpenMP)

# Default build type for test code is Debug
if(NOT CMAKE_BUILD_TYPE)
	set(CMAKE_BUILD_TYPE Debug)
endif()

option(ENABLE_NATIVE "Enable native CPU build tuning" OFF)

Include(FetchContent)

FetchContent_Declare(
  Catch2
  GIT_REPOSITORY https://github.com/catchorg/Catch2.git
  GIT_TAG        v2.13.1
)

FetchContent_MakeAvailable(Catch2)

# Required for catch_discover_tests().
list(APPEND CMAKE_MODULE_PATH ${catch2_SOURCE_DIR}/contrib)

# Modify `ctest` to only run the supported subset of tests.
include(CTest)
include(Catch)

add_executable(runner runner_main.cpp)
target_link_libraries(runner pennylane_lightning Catch2::Catch2)

<<<<<<< HEAD
target_sources(runner PRIVATE   Test_Bindings.cpp
                                Test_StateVector.cpp 
                                Test_Util.cpp
)
=======
target_sources(runner PRIVATE Test_StateVector.cpp
                              Test_Bindings.cpp)
>>>>>>> a1bb1113

target_compile_options(runner PRIVATE "$<$<CONFIG:DEBUG>:-Wall>")

if(ENABLE_NATIVE)
    message(STATUS "ENABLE_NATIVE is ON. Use -march=native for cpptests.")
    target_compile_options(runner PRIVATE -march=native)
endif()

catch_discover_tests(runner)<|MERGE_RESOLUTION|>--- conflicted
+++ resolved
@@ -1,4 +1,5 @@
 cmake_minimum_required(VERSION 3.14)
+
 project(pennylane_lightning_tests)
 
 set(CMAKE_CXX_STANDARD 17)
@@ -31,15 +32,10 @@
 add_executable(runner runner_main.cpp)
 target_link_libraries(runner pennylane_lightning Catch2::Catch2)
 
-<<<<<<< HEAD
 target_sources(runner PRIVATE   Test_Bindings.cpp
                                 Test_StateVector.cpp 
                                 Test_Util.cpp
 )
-=======
-target_sources(runner PRIVATE Test_StateVector.cpp
-                              Test_Bindings.cpp)
->>>>>>> a1bb1113
 
 target_compile_options(runner PRIVATE "$<$<CONFIG:DEBUG>:-Wall>")
 
