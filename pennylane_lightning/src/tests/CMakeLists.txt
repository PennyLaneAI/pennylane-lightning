cmake_minimum_required(VERSION 3.16)

project(pennylane_lightning_tests)

# Default build type for test code is Debug
if(NOT CMAKE_BUILD_TYPE)
    set(CMAKE_BUILD_TYPE Debug)
endif()

option(ENABLE_NATIVE "Enable native CPU build tuning" OFF)

Include(FetchContent)

FetchContent_Declare(
  Catch2
  GIT_REPOSITORY https://github.com/catchorg/Catch2.git
  GIT_TAG        v2.13.9
)

FetchContent_MakeAvailable(Catch2)

# Required for catch_discover_tests().
list(APPEND CMAKE_MODULE_PATH ${catch2_SOURCE_DIR}/contrib)

# Modify `ctest` to only run the supported subset of tests.
include(CTest)
include(Catch)


################################################################################
# Define compile options and library
################################################################################

add_library(lightning_tests_dependency INTERFACE)
target_link_libraries(lightning_tests_dependency INTERFACE lightning_algorithms
                                                           lightning_gates
                                                           lightning_simulator
                                                           lightning_utils
                                                           Catch2::Catch2)
if(ENABLE_WARNINGS)
    message(STATUS "ENABLE_WARNINGS is ON.")
    if(MSVC)
        target_compile_options(lightning_tests_dependency INTERFACE $<$<COMPILE_LANGUAGE:CXX>:/W4;/WX>)
    else()
        target_compile_options(lightning_tests_dependency INTERFACE $<$<COMPILE_LANGUAGE:CXX>:-Wall;-Wextra;-Werror>)
    endif()
else()
    if(MSVC)
        target_compile_options(lightning_tests_dependency INTERFACE $<$<COMPILE_LANGUAGE:CXX>:/W4>)
    else()
        target_compile_options(lightning_tests_dependency INTERFACE $<$<COMPILE_LANGUAGE:CXX>:-Wall;-Wno-unused>)
    endif()
endif()

target_sources(lightning_tests_dependency INTERFACE runner_main.cpp)

if(ENABLE_NATIVE)
    message(STATUS "ENABLE_NATIVE is ON. Use -march=native for cpptests.")
    target_compile_options(lightning_tests_dependency INTERFACE -march=native)
endif()

################################################################################
# Define targets
################################################################################

add_executable(compile_time_tests compile_time_tests.cpp)
target_link_libraries(compile_time_tests lightning_compile_options lightning_gates lightning_utils lightning_simulator)

set(TEST_SOURCES CreateAllWires.cpp
                 Test_AdjDiff.cpp
<<<<<<< HEAD
=======
#                 Test_Bindings.cpp
                 Test_CompilerSupport.cpp
>>>>>>> a113c30b
                 Test_DynamicDispatcher.cpp
                 Test_Error.cpp
                 Test_GateImplementations_CompareKernels.cpp
                 Test_GateImplementations_Generator.cpp
                 Test_GateImplementations_Inverse.cpp
                 Test_GateImplementations_Matrix.cpp
                 Test_GateImplementations_Nonparam.cpp
                 Test_GateImplementations_Param.cpp
                 Test_GateUtil.cpp
                 Test_Internal.cpp
                 Test_KernelMap.cpp
                 Test_LinearAlgebra.cpp
                 Test_Measures.cpp
                 Test_Kokkos_Sparse.cpp
                 Test_Measures_Sparse.cpp
                 Test_OpToMemberFuncPtr.cpp
                 Test_RuntimeInfo.cpp
                 Test_StateVectorManagedCPU.cpp
                 Test_StateVectorRawCPU.cpp
                 Test_Util.cpp
                 Test_VectorJacobianProduct.cpp)

add_executable(runner ${TEST_SOURCES})
target_link_libraries(runner PRIVATE lightning_tests_dependency
                                     lightning_compile_options
                                     lightning_external_libs)
catch_discover_tests(runner)

# We build compile time tests before the runtime tests as build error messages
# are horrible if compile time constants are not well defined.
add_dependencies(runner compile_time_tests)<|MERGE_RESOLUTION|>--- conflicted
+++ resolved
@@ -68,11 +68,8 @@
 
 set(TEST_SOURCES CreateAllWires.cpp
                  Test_AdjDiff.cpp
-<<<<<<< HEAD
-=======
 #                 Test_Bindings.cpp
                  Test_CompilerSupport.cpp
->>>>>>> a113c30b
                  Test_DynamicDispatcher.cpp
                  Test_Error.cpp
                  Test_GateImplementations_CompareKernels.cpp
