cmake_minimum_required(VERSION 3.14)

project(pennylane_lightning_tests)

set(CMAKE_CXX_STANDARD 17)

# Default build type for test code is Debug
if(NOT CMAKE_BUILD_TYPE)
    set(CMAKE_BUILD_TYPE Debug)
endif()

option(ENABLE_NATIVE "Enable native CPU build tuning" OFF)

Include(FetchContent)

FetchContent_Declare(
  Catch2
  GIT_REPOSITORY https://github.com/catchorg/Catch2.git
  GIT_TAG        v2.13.1
)

FetchContent_MakeAvailable(Catch2)

# Required for catch_discover_tests().
list(APPEND CMAKE_MODULE_PATH ${catch2_SOURCE_DIR}/contrib)

# Modify `ctest` to only run the supported subset of tests.
include(CTest)
include(Catch)


################################################################################
# Define compile options and library
################################################################################

add_library(lightning_tests_dependency INTERFACE)
target_link_libraries(lightning_tests_dependency INTERFACE lightning_algorithms
                                                           lightning_gates
                                                           lightning_simulator
                                                           lightning_utils
                                                           Catch2::Catch2)
if(ENABLE_WARNINGS)
    message(STATUS "ENABLE_WARNINGS is ON.")
    if(MSVC)
        target_compile_options(lightning_tests_dependency INTERFACE $<$<COMPILE_LANGUAGE:CXX>:/W4;/WX>)
    else()
        target_compile_options(lightning_tests_dependency INTERFACE $<$<COMPILE_LANGUAGE:CXX>:-Wall;-Wextra;-Werror>)
    endif()
else()
    if(MSVC)
        target_compile_options(lightning_tests_dependency INTERFACE $<$<COMPILE_LANGUAGE:CXX>:/W4>)
    else()
        target_compile_options(lightning_tests_dependency INTERFACE $<$<COMPILE_LANGUAGE:CXX>:-Wall;-Wno-unused>)
    endif()
endif()

target_sources(lightning_tests_dependency INTERFACE runner_main.cpp)

if(ENABLE_NATIVE)
    message(STATUS "ENABLE_NATIVE is ON. Use -march=native for cpptests.")
    target_compile_options(lightning_tests_dependency INTERFACE -march=native)
endif()

################################################################################
# Define targets
################################################################################

add_executable(compile_time_tests compile_time_tests.cpp)
target_link_libraries(compile_time_tests lightning_gates lightning_utils)

<<<<<<< HEAD
set(TEST_SOURCES #Test_AdjDiff.cpp
                 #Test_Bindings.cpp
=======
set(TEST_SOURCES CreateAllWires.cpp
                 Test_AdjDiff.cpp
#                 Test_Bindings.cpp
>>>>>>> 0c2f64fc
                 Test_DynamicDispatcher.cpp
                 Test_GateImplementations_CompareKernels.cpp
                 Test_GateImplementations_Generator.cpp
                 Test_GateImplementations_Inverse.cpp
                 Test_GateImplementations_Matrix.cpp
                 Test_GateImplementations_Nonparam.cpp
                 Test_GateImplementations_Param.cpp
                 Test_GateUtil.cpp
                 Test_Internal.cpp
                 Test_Measures.cpp
                 Test_OpToMemberFuncPtr.cpp
                 Test_RuntimeInfo.cpp
                 Test_StateVectorManaged.cpp
                 Test_StateVectorRaw.cpp
                 Test_StateVecAdjDiff.cpp
                 Test_Util.cpp)
                 #Test_VectorJacobianProduct.cpp)

add_executable(runner ${TEST_SOURCES})
target_link_libraries(runner PRIVATE lightning_tests_dependency
                                     lightning_compile_options
                                     lightning_external_libs)
catch_discover_tests(runner)

# We build compile time tests before the runtime tests as build error messages
# are horrible if compile time constants are not well defined.
add_dependencies(runner compile_time_tests)<|MERGE_RESOLUTION|>--- conflicted
+++ resolved
@@ -68,14 +68,9 @@
 add_executable(compile_time_tests compile_time_tests.cpp)
 target_link_libraries(compile_time_tests lightning_gates lightning_utils)
 
-<<<<<<< HEAD
-set(TEST_SOURCES #Test_AdjDiff.cpp
+set(TEST_SOURCES CreateAllWires.cpp
+                 #Test_AdjDiff.cpp
                  #Test_Bindings.cpp
-=======
-set(TEST_SOURCES CreateAllWires.cpp
-                 Test_AdjDiff.cpp
-#                 Test_Bindings.cpp
->>>>>>> 0c2f64fc
                  Test_DynamicDispatcher.cpp
                  Test_GateImplementations_CompareKernels.cpp
                  Test_GateImplementations_Generator.cpp
