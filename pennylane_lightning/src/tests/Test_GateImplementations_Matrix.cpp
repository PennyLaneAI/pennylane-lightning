#include "AvailableKernels.hpp"
#include "SelectKernel.hpp"
#include "TestHelpers.hpp"
#include "Util.hpp"

#include <catch2/catch.hpp>

#if defined(_MSC_VER)
#pragma warning(disable : 4305)
#endif

using namespace Pennylane;
using Pennylane::Util::randomUnitary;

template <typename PrecisionT>
using ApplyMatrixType = void (*)(std::complex<PrecisionT> *, size_t,
                                 const std::complex<PrecisionT> *,
                                 const std::vector<size_t> &, bool);

template <typename PrecisionT, class GateImplementation, class U = void>
struct IsApplyMatrixDefined {
    constexpr static bool value = false;
};
template <typename PrecisionT, class GateImplementation>
struct IsApplyMatrixDefined<
    PrecisionT, GateImplementation,
    std::enable_if_t<
        std::is_pointer_v<decltype(static_cast<ApplyMatrixType<PrecisionT>>(
            &GateImplementation::template applyMatrix<PrecisionT>))>>> {
    constexpr static bool value = true;
};

template <typename PrecisionT, class GateImplementation>
void testApplyMatrix() {
    using ComplexPrecisionT = std::complex<PrecisionT>;

    DYNAMIC_SECTION(GateImplementation::name
                    << ", Matrix0 - " << PrecisionToName<PrecisionT>::value) {
        const size_t num_qubits = 4;

        std::vector<ComplexPrecisionT> ini_st{
            ComplexPrecisionT{0.203377341216, 0.132238554262},
            ComplexPrecisionT{0.216290940442, 0.203109511967},
            ComplexPrecisionT{0.290374372568, 0.123095338906},
            ComplexPrecisionT{0.040762810130, 0.153237600777},
            ComplexPrecisionT{0.062445212079, 0.106020046388},
            ComplexPrecisionT{0.041489260594, 0.149813636657},
            ComplexPrecisionT{0.002100244854, 0.099744848045},
            ComplexPrecisionT{0.281559630427, 0.083376695381},
            ComplexPrecisionT{0.073652349575, 0.066811372960},
            ComplexPrecisionT{0.150797357980, 0.146266222503},
            ComplexPrecisionT{0.324043781913, 0.157417591307},
            ComplexPrecisionT{0.040556496061, 0.254572386140},
            ComplexPrecisionT{0.204954964152, 0.098550445557},
            ComplexPrecisionT{0.056681743348, 0.225803880189},
            ComplexPrecisionT{0.327486634260, 0.130699704247},
            ComplexPrecisionT{0.299805387808, 0.150417378569},
        };

        const std::vector<size_t> wires = {0};
        std::vector<ComplexPrecisionT> matrix{
            ComplexPrecisionT{-0.6709485262524046, -0.6304426335363695},
            ComplexPrecisionT{-0.14885403153998722, 0.3608498832392019},
            ComplexPrecisionT{-0.2376311670004963, 0.3096798175687841},
            ComplexPrecisionT{-0.8818365947322423, -0.26456390390903695},
        };

        std::vector<ComplexPrecisionT> expected{
            ComplexPrecisionT{-0.088159230256, -0.200310710166},
            ComplexPrecisionT{-0.092298136103, -0.239992165702},
            ComplexPrecisionT{-0.222261050476, -0.172156102614},
            ComplexPrecisionT{-0.028641644551, -0.151772474905},
            ComplexPrecisionT{-0.041128255234, -0.051213774079},
            ComplexPrecisionT{-0.023306864430, -0.139832054875},
            ComplexPrecisionT{-0.034436430308, 0.030470593143},
            ComplexPrecisionT{-0.235253129822, -0.147654159822},
            ComplexPrecisionT{-0.136553865781, -0.046844610803},
            ComplexPrecisionT{-0.208578251022, -0.150162656683},
            ComplexPrecisionT{-0.351228795803, -0.163875086963},
            ComplexPrecisionT{-0.025554644471, -0.259011641330},
            ComplexPrecisionT{-0.202335094297, -0.146984720225},
            ComplexPrecisionT{-0.046497880559, -0.236870070744},
            ComplexPrecisionT{-0.285599324363, -0.224949005764},
            ComplexPrecisionT{-0.317311776750, -0.144580799156},
        };

        auto st = ini_st;
        GateImplementation::applyMatrix(st.data(), num_qubits, matrix.data(),
                                        wires, false);
        REQUIRE(st == approx(expected).margin(1e-5));
    }

    DYNAMIC_SECTION(GateImplementation::name
                    << ", Matrix1 - " << PrecisionToName<PrecisionT>::value) {
        const size_t num_qubits = 4;

        std::vector<ComplexPrecisionT> ini_st{
            ComplexPrecisionT{0.203377341216, 0.132238554262},
            ComplexPrecisionT{0.216290940442, 0.203109511967},
            ComplexPrecisionT{0.290374372568, 0.123095338906},
            ComplexPrecisionT{0.040762810130, 0.153237600777},
            ComplexPrecisionT{0.062445212079, 0.106020046388},
            ComplexPrecisionT{0.041489260594, 0.149813636657},
            ComplexPrecisionT{0.002100244854, 0.099744848045},
            ComplexPrecisionT{0.281559630427, 0.083376695381},
            ComplexPrecisionT{0.073652349575, 0.066811372960},
            ComplexPrecisionT{0.150797357980, 0.146266222503},
            ComplexPrecisionT{0.324043781913, 0.157417591307},
            ComplexPrecisionT{0.040556496061, 0.254572386140},
            ComplexPrecisionT{0.204954964152, 0.098550445557},
            ComplexPrecisionT{0.056681743348, 0.225803880189},
            ComplexPrecisionT{0.327486634260, 0.130699704247},
            ComplexPrecisionT{0.299805387808, 0.150417378569},
        };

        const std::vector<size_t> wires = {1};
        std::vector<ComplexPrecisionT> matrix{
            ComplexPrecisionT{-0.06456334151703813, -0.46701592144475385},
            ComplexPrecisionT{-0.7849162862155974, -0.40203747049594296},
            ComplexPrecisionT{0.35001199887831924, 0.8094561783632672},
            ComplexPrecisionT{-0.4618134467695434, -0.09487168351817299},
        };

        std::vector<ComplexPrecisionT> expected{
            ComplexPrecisionT{0.042236556846, -0.211840395533},
            ComplexPrecisionT{0.108556009215, -0.248396142329},
            ComplexPrecisionT{0.077192593353, -0.222692634399},
            ComplexPrecisionT{-0.118547567659, -0.207571660592},
            ComplexPrecisionT{-0.054636543376, 0.156024360645},
            ComplexPrecisionT{-0.093651051458, 0.173046696421},
            ComplexPrecisionT{0.010487272302, 0.231867409698},
            ComplexPrecisionT{-0.231889585995, 0.021414192236},
            ComplexPrecisionT{-0.094804784349, -0.198463810478},
            ComplexPrecisionT{0.104863870690, -0.279893530935},
            ComplexPrecisionT{-0.151908242161, -0.395747235633},
            ComplexPrecisionT{-0.058577814605, -0.273974623210},
            ComplexPrecisionT{-0.113602984277, 0.018046788174},
            ComplexPrecisionT{-0.070369209805, 0.063602025384},
            ComplexPrecisionT{-0.152841460397, 0.225969197890},
            ComplexPrecisionT{-0.316053740116, 0.024024286121},
        };

        auto st = ini_st;
        GateImplementation::applyMatrix(st.data(), num_qubits, matrix.data(),
                                        wires, false);
        REQUIRE(st == approx(expected).margin(1e-5));
    }

    DYNAMIC_SECTION(GateImplementation::name
                    << ", Matrix2 - " << PrecisionToName<PrecisionT>::value) {
        const size_t num_qubits = 4;

        std::vector<ComplexPrecisionT> ini_st{
            ComplexPrecisionT{0.203377341216, 0.132238554262},
            ComplexPrecisionT{0.216290940442, 0.203109511967},
            ComplexPrecisionT{0.290374372568, 0.123095338906},
            ComplexPrecisionT{0.040762810130, 0.153237600777},
            ComplexPrecisionT{0.062445212079, 0.106020046388},
            ComplexPrecisionT{0.041489260594, 0.149813636657},
            ComplexPrecisionT{0.002100244854, 0.099744848045},
            ComplexPrecisionT{0.281559630427, 0.083376695381},
            ComplexPrecisionT{0.073652349575, 0.066811372960},
            ComplexPrecisionT{0.150797357980, 0.146266222503},
            ComplexPrecisionT{0.324043781913, 0.157417591307},
            ComplexPrecisionT{0.040556496061, 0.254572386140},
            ComplexPrecisionT{0.204954964152, 0.098550445557},
            ComplexPrecisionT{0.056681743348, 0.225803880189},
            ComplexPrecisionT{0.327486634260, 0.130699704247},
            ComplexPrecisionT{0.299805387808, 0.150417378569},
        };

        const std::vector<size_t> wires = {2};
        std::vector<ComplexPrecisionT> matrix{
            ComplexPrecisionT{-0.09868517256862797, 0.1346373537372914},
            ComplexPrecisionT{-0.6272437275794093, 0.7607228969250281},
            ComplexPrecisionT{0.5083047843569023, 0.8448433380773042},
            ComplexPrecisionT{-0.07776920594546943, -0.14770893985433542},
        };

        std::vector<ComplexPrecisionT> expected{
            ComplexPrecisionT{-0.313651523675, 0.158015857153},
            ComplexPrecisionT{-0.190830404547, -0.056031178288},
            ComplexPrecisionT{-0.012743088406, 0.186575564154},
            ComplexPrecisionT{-0.042189526065, 0.268035298797},
            ComplexPrecisionT{-0.097632230188, -0.063021774411},
            ComplexPrecisionT{-0.264297959806, 0.152692968180},
            ComplexPrecisionT{-0.043259258448, 0.098579615666},
            ComplexPrecisionT{-0.115061048825, 0.063129899779},
            ComplexPrecisionT{-0.339269297035, 0.151091393323},
            ComplexPrecisionT{-0.253672211262, -0.122958027429},
            ComplexPrecisionT{-0.020955943769, 0.036078832827},
            ComplexPrecisionT{-0.012472454359, 0.175959514614},
            ComplexPrecisionT{-0.338334782053, 0.185015137716},
            ComplexPrecisionT{-0.338472277486, 0.119068450947},
            ComplexPrecisionT{0.014757040712, 0.164711383267},
            ComplexPrecisionT{-0.163054937984, 0.106682609797},
        };

        auto st = ini_st;
        GateImplementation::applyMatrix(st.data(), num_qubits, matrix.data(),
                                        wires, false);
        REQUIRE(st == approx(expected).margin(1e-5));
    }

    DYNAMIC_SECTION(GateImplementation::name
                    << ", Matrix0,1 - " << PrecisionToName<PrecisionT>::value) {
        const size_t num_qubits = 4;

        std::vector<ComplexPrecisionT> ini_st{
            ComplexPrecisionT{0.203377341216, 0.132238554262},
            ComplexPrecisionT{0.216290940442, 0.203109511967},
            ComplexPrecisionT{0.290374372568, 0.123095338906},
            ComplexPrecisionT{0.040762810130, 0.153237600777},
            ComplexPrecisionT{0.062445212079, 0.106020046388},
            ComplexPrecisionT{0.041489260594, 0.149813636657},
            ComplexPrecisionT{0.002100244854, 0.099744848045},
            ComplexPrecisionT{0.281559630427, 0.083376695381},
            ComplexPrecisionT{0.073652349575, 0.066811372960},
            ComplexPrecisionT{0.150797357980, 0.146266222503},
            ComplexPrecisionT{0.324043781913, 0.157417591307},
            ComplexPrecisionT{0.040556496061, 0.254572386140},
            ComplexPrecisionT{0.204954964152, 0.098550445557},
            ComplexPrecisionT{0.056681743348, 0.225803880189},
            ComplexPrecisionT{0.327486634260, 0.130699704247},
            ComplexPrecisionT{0.299805387808, 0.150417378569},
        };

        const std::vector<size_t> wires = {0, 1};
        std::vector<ComplexPrecisionT> matrix{
            ComplexPrecisionT{-0.010948839478141403, -0.4261536209511877},
            ComplexPrecisionT{-0.6522252885639435, -0.2941022724640708},
            ComplexPrecisionT{0.26225131765405274, 0.4236139177304751},
            ComplexPrecisionT{-0.12618692657772357, 0.20550327298620602},
            ComplexPrecisionT{-0.3628656010611667, 0.12279634811005145},
            ComplexPrecisionT{-0.299785993479099, 0.08052108649543024},
            ComplexPrecisionT{-0.3268760347664654, 0.29288358376151247},
            ComplexPrecisionT{0.06355368774014421, -0.7484828109139796},
            ComplexPrecisionT{-0.42696246581802144, 0.5312298019756412},
            ComplexPrecisionT{0.19082021416756584, -0.3848180554033438},
            ComplexPrecisionT{0.2905316308379382, 0.3567658763647916},
            ComplexPrecisionT{0.3051329918715622, 0.21495115396751993},
            ComplexPrecisionT{-0.04349597374383496, 0.45291155567640123},
            ComplexPrecisionT{-0.4540435198052925, 0.03313504573634055},
            ComplexPrecisionT{-0.5735449843600084, -0.1360234950731129},
            ComplexPrecisionT{-0.14650781658884487, 0.46562323100514574},
        };

        std::vector<ComplexPrecisionT> expected{
            ComplexPrecisionT{-0.010522294886, -0.097227414150},
            ComplexPrecisionT{0.025218372075, -0.118918153811},
            ComplexPrecisionT{0.027356493011, 0.038593767440},
            ComplexPrecisionT{-0.260209778025, -0.029664187740},
            ComplexPrecisionT{-0.074148286001, -0.197175492308},
            ComplexPrecisionT{-0.047445065528, -0.120432480588},
            ComplexPrecisionT{-0.162531426347, -0.232103748235},
            ComplexPrecisionT{-0.080908114074, -0.339097688508},
            ComplexPrecisionT{-0.065452006637, 0.167593688919},
            ComplexPrecisionT{-0.174290686562, 0.218180044463},
            ComplexPrecisionT{-0.040769815236, 0.391540527230},
            ComplexPrecisionT{-0.032888113119, 0.062559768276},
            ComplexPrecisionT{-0.209674188196, 0.072947117389},
            ComplexPrecisionT{-0.305237717975, -0.088612881006},
            ComplexPrecisionT{-0.345917435397, 0.079914065740},
            ComplexPrecisionT{-0.304373922289, -0.050696747855},
        };

        auto st = ini_st;
        GateImplementation::applyMatrix(st.data(), num_qubits, matrix.data(),
                                        wires, false);
        REQUIRE(st == approx(expected).margin(1e-5));
    }

    DYNAMIC_SECTION(GateImplementation::name
                    << ", Matrix1,3 - " << PrecisionToName<PrecisionT>::value) {
        const size_t num_qubits = 4;

        std::vector<ComplexPrecisionT> ini_st{
            ComplexPrecisionT{0.203377341216, 0.132238554262},
            ComplexPrecisionT{0.216290940442, 0.203109511967},
            ComplexPrecisionT{0.290374372568, 0.123095338906},
            ComplexPrecisionT{0.040762810130, 0.153237600777},
            ComplexPrecisionT{0.062445212079, 0.106020046388},
            ComplexPrecisionT{0.041489260594, 0.149813636657},
            ComplexPrecisionT{0.002100244854, 0.099744848045},
            ComplexPrecisionT{0.281559630427, 0.083376695381},
            ComplexPrecisionT{0.073652349575, 0.066811372960},
            ComplexPrecisionT{0.150797357980, 0.146266222503},
            ComplexPrecisionT{0.324043781913, 0.157417591307},
            ComplexPrecisionT{0.040556496061, 0.254572386140},
            ComplexPrecisionT{0.204954964152, 0.098550445557},
            ComplexPrecisionT{0.056681743348, 0.225803880189},
            ComplexPrecisionT{0.327486634260, 0.130699704247},
            ComplexPrecisionT{0.299805387808, 0.150417378569},
        };

        const std::vector<size_t> wires = {1, 3};
        std::vector<ComplexPrecisionT> matrix{
            ComplexPrecisionT{-0.4945444988183558, -0.11776474515763265},
            ComplexPrecisionT{-0.29362382883961335, 0.4309563356559181},
            ComplexPrecisionT{0.38642000389978287, -0.11761080702891993},
            ComplexPrecisionT{-0.4625432352960688, 0.3041708755288573},
            ComplexPrecisionT{-0.01670164516238861, -0.06290137757928804},
            ComplexPrecisionT{-0.5303475445655139, -0.281210965038839},
            ComplexPrecisionT{0.3210907020450156, -0.4908226494303132},
            ComplexPrecisionT{0.5371130944965893, 0.054034789251905496},
            ComplexPrecisionT{-0.6374608763985821, 0.1283980517316574},
            ComplexPrecisionT{0.11623580942989631, -0.5772052807682595},
            ComplexPrecisionT{-0.2801100593795251, -0.25593219011143187},
            ComplexPrecisionT{-0.24178695440574766, -0.16750226628447634},
            ComplexPrecisionT{0.43526551626023624, 0.35358616624711525},
            ComplexPrecisionT{0.12383614509048962, -0.07550807002819623},
            ComplexPrecisionT{0.3807245050274032, -0.45158286780318524},
            ComplexPrecisionT{-0.47191404042553947, -0.3047996016248278},
        };

        std::vector<ComplexPrecisionT> expected{
            ComplexPrecisionT{-0.264205950272, -0.078825796270},
            ComplexPrecisionT{0.033605397647, -0.097442075257},
            ComplexPrecisionT{-0.350166020754, -0.037125900500},
            ComplexPrecisionT{0.220722295888, -0.022059951504},
            ComplexPrecisionT{0.020457336820, -0.248270874284},
            ComplexPrecisionT{0.181621494746, 0.067111057534},
            ComplexPrecisionT{-0.136891895494, -0.142700100623},
            ComplexPrecisionT{0.037867646910, 0.084010926977},
            ComplexPrecisionT{-0.139979818310, -0.092901195560},
            ComplexPrecisionT{0.096552234651, -0.070334396489},
            ComplexPrecisionT{-0.305840219133, -0.139674837753},
            ComplexPrecisionT{0.376774144027, -0.191209037401},
            ComplexPrecisionT{0.038354787323, -0.247322773715},
            ComplexPrecisionT{0.202764286721, -0.117020408763},
            ComplexPrecisionT{-0.180698521324, -0.259571676988},
            ComplexPrecisionT{0.197697750266, -0.048932641006},
        };

        auto st = ini_st;
        GateImplementation::applyMatrix(st.data(), num_qubits, matrix.data(),
                                        wires, false);
        REQUIRE(st == approx(expected).margin(1e-5));
    }

    DYNAMIC_SECTION(GateImplementation::name
                    << ", Matrix1,2,3 - "
                    << PrecisionToName<PrecisionT>::value) {
        const size_t num_qubits = 4;

        std::vector<ComplexPrecisionT> ini_st{
            ComplexPrecisionT{0.203377341216, 0.132238554262},
            ComplexPrecisionT{0.216290940442, 0.203109511967},
            ComplexPrecisionT{0.290374372568, 0.123095338906},
            ComplexPrecisionT{0.040762810130, 0.153237600777},
            ComplexPrecisionT{0.062445212079, 0.106020046388},
            ComplexPrecisionT{0.041489260594, 0.149813636657},
            ComplexPrecisionT{0.002100244854, 0.099744848045},
            ComplexPrecisionT{0.281559630427, 0.083376695381},
            ComplexPrecisionT{0.073652349575, 0.066811372960},
            ComplexPrecisionT{0.150797357980, 0.146266222503},
            ComplexPrecisionT{0.324043781913, 0.157417591307},
            ComplexPrecisionT{0.040556496061, 0.254572386140},
            ComplexPrecisionT{0.204954964152, 0.098550445557},
            ComplexPrecisionT{0.056681743348, 0.225803880189},
            ComplexPrecisionT{0.327486634260, 0.130699704247},
            ComplexPrecisionT{0.299805387808, 0.150417378569},
        };

        const std::vector<size_t> wires = {1, 2, 3};
        std::vector<ComplexPrecisionT> matrix{
            ComplexPrecisionT{-0.14601911598243822, -0.18655250647340088},
            ComplexPrecisionT{-0.03917826201290317, -0.031161687050443518},
            ComplexPrecisionT{0.11497626236175404, 0.38310733543366354},
            ComplexPrecisionT{-0.0929691815340695, 0.1219804125497268},
            ComplexPrecisionT{0.07306514883467692, 0.017445444816725875},
            ComplexPrecisionT{-0.27330866098918355, -0.6007032759764033},
            ComplexPrecisionT{0.4530754397715841, -0.08267189625512258},
            ComplexPrecisionT{0.32125201986075, -0.036845158875036116},
            ComplexPrecisionT{0.032317572838307884, 0.02292755555300329},
            ComplexPrecisionT{-0.18775945295623664, -0.060215004737844156},
            ComplexPrecisionT{-0.3093351335745536, -0.2061961962889725},
            ComplexPrecisionT{0.4216087567144761, 0.010534488410902099},
            ComplexPrecisionT{0.2769943541718527, -0.26016137877135465},
            ComplexPrecisionT{0.18727884147867532, 0.02830415812286322},
            ComplexPrecisionT{0.3367562196770689, -0.5250999173939218},
            ComplexPrecisionT{0.05770014289220745, 0.26595514845958573},
            ComplexPrecisionT{0.37885720163317027, 0.3110931426403546},
            ComplexPrecisionT{0.13436510737129648, -0.4083415934958021},
            ComplexPrecisionT{-0.5443665467635203, 0.2458343977310266},
            ComplexPrecisionT{-0.050346912365833024, 0.08709833123617361},
            ComplexPrecisionT{0.11505259829552131, 0.010155858056939438},
            ComplexPrecisionT{-0.2930849061531229, 0.019339259194141145},
            ComplexPrecisionT{0.011825409829453282, 0.011597907736881019},
            ComplexPrecisionT{-0.10565527258356637, -0.3113689446440079},
            ComplexPrecisionT{0.0273191284561944, -0.2479498526173881},
            ComplexPrecisionT{-0.5528072425836249, -0.06114469689935285},
            ComplexPrecisionT{-0.20560364740746587, -0.3800208994544297},
            ComplexPrecisionT{-0.008236143958221483, 0.3017421511504845},
            ComplexPrecisionT{0.04817188123334976, 0.08550951191632741},
            ComplexPrecisionT{-0.24081054643565586, -0.3412671345149831},
            ComplexPrecisionT{-0.38913538197001885, 0.09288402897806938},
            ComplexPrecisionT{-0.07937578245883717, 0.013979426755633685},
            ComplexPrecisionT{0.22246583652015395, -0.18276674810033927},
            ComplexPrecisionT{0.22376666162382491, 0.2995723155125488},
            ComplexPrecisionT{-0.1727191441070097, -0.03880522034607489},
            ComplexPrecisionT{0.075780203819001, 0.2818783673816625},
            ComplexPrecisionT{-0.6161322400651016, 0.26067347179217193},
            ComplexPrecisionT{-0.021161519614267765, -0.08430919051054794},
            ComplexPrecisionT{0.1676500381348944, -0.30645601624407504},
            ComplexPrecisionT{-0.28858251997285883, 0.018089595494883842},
            ComplexPrecisionT{-0.19590767481842053, -0.12844366632033652},
            ComplexPrecisionT{0.18707834504831794, -0.1363932722670649},
            ComplexPrecisionT{-0.07224221779769334, -0.11267803536286894},
            ComplexPrecisionT{-0.23897684826459387, -0.39609971967853685},
            ComplexPrecisionT{-0.0032110880452929555, -0.29294331305690136},
            ComplexPrecisionT{-0.3188741682462722, -0.17338979346647143},
            ComplexPrecisionT{0.08194395032821632, -0.002944814673179825},
            ComplexPrecisionT{-0.5695791830944521, 0.33299548924055095},
            ComplexPrecisionT{-0.4983660307441444, -0.4222358493977972},
            ComplexPrecisionT{0.05533914327048402, -0.42575842134560576},
            ComplexPrecisionT{-0.2187623521182678, -0.03087596187054778},
            ComplexPrecisionT{0.11278255885846857, 0.07075886163492914},
            ComplexPrecisionT{-0.3054684775292515, -0.1739796870866232},
            ComplexPrecisionT{0.14151567663565712, 0.20399935744127418},
            ComplexPrecisionT{0.06720165377364941, 0.07543463072363207},
            ComplexPrecisionT{0.08019665306716581, -0.3473013434358584},
            ComplexPrecisionT{-0.2600167605995786, -0.08795704036197827},
            ComplexPrecisionT{0.125680477777759, 0.266342700305046},
            ComplexPrecisionT{-0.1586772594600269, 0.187360909108502},
            ComplexPrecisionT{-0.4653314704208982, 0.4048609954619629},
            ComplexPrecisionT{0.39992560380733094, -0.10029244177901954},
            ComplexPrecisionT{0.2533527906886461, 0.05222114898540775},
            ComplexPrecisionT{-0.15840033949128557, -0.2727320427534386},
            ComplexPrecisionT{-0.21590866323269536, -0.1191163626522938},
        };

        std::vector<ComplexPrecisionT> expected{
            ComplexPrecisionT{0.140662010561, 0.048572894309},
            ComplexPrecisionT{0.021854656046, 0.079393113826},
            ComplexPrecisionT{-0.069686446335, -0.072998481807},
            ComplexPrecisionT{-0.126819464879, -0.378029601439},
            ComplexPrecisionT{-0.134716141061, 0.034463497732},
            ComplexPrecisionT{-0.054908086720, -0.157073288683},
            ComplexPrecisionT{0.005790250878, -0.346174821950},
            ComplexPrecisionT{-0.204004872847, 0.019278209615},
            ComplexPrecisionT{0.336927171579, 0.074028686268},
            ComplexPrecisionT{0.170822794112, -0.062115684096},
            ComplexPrecisionT{-0.133087934403, -0.164577625932},
            ComplexPrecisionT{-0.240412977475, -0.331519081061},
            ComplexPrecisionT{-0.228436573919, -0.063017646940},
            ComplexPrecisionT{-0.016556534913, -0.258822480482},
            ComplexPrecisionT{-0.012416037504, -0.214182329161},
            ComplexPrecisionT{-0.204751961090, -0.130791666115},
        };

        auto st = ini_st;
        GateImplementation::applyMatrix(st.data(), num_qubits, matrix.data(),
                                        wires, false);
        REQUIRE(st == approx(expected).margin(1e-5));
    }

    DYNAMIC_SECTION(GateImplementation::name
                    << ", Matrix0,1,2,3 - "
                    << PrecisionToName<PrecisionT>::value) {
        const size_t num_qubits = 4;

        std::vector<ComplexPrecisionT> ini_st{
            ComplexPrecisionT{0.203377341216, 0.132238554262},
            ComplexPrecisionT{0.216290940442, 0.203109511967},
            ComplexPrecisionT{0.290374372568, 0.123095338906},
            ComplexPrecisionT{0.040762810130, 0.153237600777},
            ComplexPrecisionT{0.062445212079, 0.106020046388},
            ComplexPrecisionT{0.041489260594, 0.149813636657},
            ComplexPrecisionT{0.002100244854, 0.099744848045},
            ComplexPrecisionT{0.281559630427, 0.083376695381},
            ComplexPrecisionT{0.073652349575, 0.066811372960},
            ComplexPrecisionT{0.150797357980, 0.146266222503},
            ComplexPrecisionT{0.324043781913, 0.157417591307},
            ComplexPrecisionT{0.040556496061, 0.254572386140},
            ComplexPrecisionT{0.204954964152, 0.098550445557},
            ComplexPrecisionT{0.056681743348, 0.225803880189},
            ComplexPrecisionT{0.327486634260, 0.130699704247},
            ComplexPrecisionT{0.299805387808, 0.150417378569},
        };

        const std::vector<size_t> wires = {0, 1, 2, 3};
        std::vector<ComplexPrecisionT> matrix{
            ComplexPrecisionT{-0.0811773464755885, -0.19682208345860647},
            ComplexPrecisionT{-0.06700740455243999, -0.04561583597315822},
            ComplexPrecisionT{0.46656064487776394, -0.20461647097832134},
            ComplexPrecisionT{0.010256952837273701, 0.139986239661604},
            ComplexPrecisionT{0.09467881261623481, -0.03336335480963736},
            ComplexPrecisionT{0.15936811587631455, 0.057315624600284346},
            ComplexPrecisionT{0.17978576553142844, 0.15678425145109015},
            ComplexPrecisionT{0.18055277474308914, -0.1165523390317797},
            ComplexPrecisionT{0.012281901962826983, 0.18007645868598343},
            ComplexPrecisionT{0.03284274273649668, 0.10947017370431167},
            ComplexPrecisionT{0.3432582684584454, -0.06867050921150765},
            ComplexPrecisionT{-0.10561876215199961, 0.07949429539442246},
            ComplexPrecisionT{0.19701386373457638, 0.16981005094001442},
            ComplexPrecisionT{0.13534591755792408, 0.28066932476781636},
            ComplexPrecisionT{0.1837983164589069, -0.23569832312461225},
            ComplexPrecisionT{-0.27499236539110833, -0.10791973216625947},
            ComplexPrecisionT{0.1834816172494385, -0.034827779112586055},
            ComplexPrecisionT{-0.0009230068403018204, -0.029512495868369862},
            ComplexPrecisionT{-0.05901102512885115, -0.15390444461487718},
            ComplexPrecisionT{0.05688461261840959, -0.03889302125105607},
            ComplexPrecisionT{0.29577734654421267, -0.13100455290792246},
            ComplexPrecisionT{0.3391919314190099, -0.2243138830097492},
            ComplexPrecisionT{0.16273296736459222, -0.2670701510726166},
            ComplexPrecisionT{-0.03336090672169414, 0.2455179411098639},
            ComplexPrecisionT{-0.3787491481884647, -0.11947116040140429},
            ComplexPrecisionT{-0.24173307291148638, -0.2213075797523435},
            ComplexPrecisionT{0.036982779372098394, -0.03544917593630506},
            ComplexPrecisionT{0.08741852442523015, 0.03010491205939035},
            ComplexPrecisionT{-0.010647043925551675, 0.37808566195485366},
            ComplexPrecisionT{-0.010545077863258843, -0.24546296648810367},
            ComplexPrecisionT{0.1316231994514309, -0.06760672518348157},
            ComplexPrecisionT{0.016131973166901414, -0.03503746492310948},
            ComplexPrecisionT{-0.06492487598324831, -0.1748331563535617},
            ComplexPrecisionT{0.031460705076800655, 0.11334377057699434},
            ComplexPrecisionT{0.03441902155646885, 0.22408157859399114},
            ComplexPrecisionT{0.0371280750051708, -0.1804040960738852},
            ComplexPrecisionT{0.09535644451753002, -0.025614187155079796},
            ComplexPrecisionT{-0.09216255279186078, 0.05633363422606912},
            ComplexPrecisionT{-0.11634815903744167, -0.23538903164817157},
            ComplexPrecisionT{-0.3039552254656059, -0.20552815005438066},
            ComplexPrecisionT{-0.27859216491701827, 0.10853204476017964},
            ComplexPrecisionT{0.24626461042473888, -0.1518650171214598},
            ComplexPrecisionT{0.4642911826057222, -0.11812007476730525},
            ComplexPrecisionT{0.36313614431900554, -0.14249281948146095},
            ComplexPrecisionT{-0.06380575042422873, -0.23288959902354697},
            ComplexPrecisionT{0.044361592585855265, -0.019957902264200526},
            ComplexPrecisionT{0.030605075870618798, -0.058098104432514286},
            ComplexPrecisionT{-0.014272674386900611, -0.14520609081384306},
            ComplexPrecisionT{0.23277420359739226, -0.14947000483002895},
            ComplexPrecisionT{-0.16342330755739196, 0.22676118594557015},
            ComplexPrecisionT{-0.20398531466518455, -0.28009454020028807},
            ComplexPrecisionT{-0.07735297055263991, 0.10081191135850101},
            ComplexPrecisionT{0.022873612354914773, -0.03126243586780419},
            ComplexPrecisionT{0.08881705356321942, -0.004514840514670637},
            ComplexPrecisionT{-0.05757185774631672, -0.13015459704290877},
            ComplexPrecisionT{-0.32070853617502854, -0.07803053060891867},
            ComplexPrecisionT{-0.07706926458785131, 0.05207299820519886},
            ComplexPrecisionT{0.2503902572322073, 0.09099135737552513},
            ComplexPrecisionT{-0.16383113911767921, 0.2973647186513588},
            ComplexPrecisionT{-0.27819268180170403, -0.30236394856248},
            ComplexPrecisionT{-0.12373346518281966, 0.03229258305240953},
            ComplexPrecisionT{-0.14477119991828383, 0.1959246121959782},
            ComplexPrecisionT{-0.045491424991441154, -0.032367020566301676},
            ComplexPrecisionT{-0.34719732324226155, -0.08638402027658323},
            ComplexPrecisionT{-0.0831137914503245, -0.38306179315772587},
            ComplexPrecisionT{0.33896013112876805, -0.08708321371958307},
            ComplexPrecisionT{0.08295290236493533, -0.12849960294752283},
            ComplexPrecisionT{0.3062034236838223, -0.16407337320867357},
            ComplexPrecisionT{-0.2525913492428881, 0.01270242036804025},
            ComplexPrecisionT{0.07387523797228966, 0.13236037063441145},
            ComplexPrecisionT{-0.10627680904019554, -0.1304826951782252},
            ComplexPrecisionT{-0.079498759063908, -0.10575816891195548},
            ComplexPrecisionT{0.12636058586101778, -0.3562639492682855},
            ComplexPrecisionT{-0.21351837585905967, -0.05490031570511319},
            ComplexPrecisionT{-0.08211886411050803, -0.014650442132510554},
            ComplexPrecisionT{0.1075526548380377, -0.09958704526495876},
            ComplexPrecisionT{0.1547843699970367, 0.18454687141005055},
            ComplexPrecisionT{-0.06315418425117045, 0.19385000729237473},
            ComplexPrecisionT{-0.18942009592159434, 0.23211726033840208},
            ComplexPrecisionT{-0.08358478431285932, -0.17542289710060982},
            ComplexPrecisionT{0.07414365811858471, 0.002553326538433997},
            ComplexPrecisionT{-0.12301246391656774, 0.08015352317475764},
            ComplexPrecisionT{-0.01987269429433799, 0.1569301408474106},
            ComplexPrecisionT{-0.12706461080431816, -0.12379705115137626},
            ComplexPrecisionT{-0.2758787728864479, 0.0035494406457515885},
            ComplexPrecisionT{-0.00984562112886961, -0.02481667008233526},
            ComplexPrecisionT{-0.084916806161764, 0.002014985096033997},
            ComplexPrecisionT{-0.04810808029083434, -0.0559974655611716},
            ComplexPrecisionT{-0.19559161234187358, -0.356244470773283},
            ComplexPrecisionT{-0.051130798099170774, 0.3205688860172856},
            ComplexPrecisionT{0.18301730588702717, -0.35462514629054254},
            ComplexPrecisionT{-0.29345027995280915, 0.3010185851398186},
            ComplexPrecisionT{-0.2572348744363236, 0.12734173180635364},
            ComplexPrecisionT{-0.07183902584877759, -0.08131174943117606},
            ComplexPrecisionT{-0.2170702641465722, -0.2294241732024488},
            ComplexPrecisionT{-0.1333742246142454, -0.09338397402993287},
            ComplexPrecisionT{0.2793032171967457, 0.24834849095463785},
            ComplexPrecisionT{-0.08087034521910429, 0.017228399318073954},
            ComplexPrecisionT{0.2736672517309202, -0.13557890045311372},
            ComplexPrecisionT{0.016893918658642156, -0.15032601746949797},
            ComplexPrecisionT{-0.4906452426501637, 0.16391653370174594},
            ComplexPrecisionT{0.05457620687567622, 0.060399646900382575},
            ComplexPrecisionT{-0.04607801770469559, -0.11126264743946929},
            ComplexPrecisionT{-0.046762700213043976, 0.2605200559933763},
            ComplexPrecisionT{0.03720080407993604, 0.12764613070765587},
            ComplexPrecisionT{0.06752680234074637, -0.003965034003632684},
            ComplexPrecisionT{0.28187184016252287, 0.26497003409635334},
            ComplexPrecisionT{0.05337188694517632, -0.08820558091508003},
            ComplexPrecisionT{0.22213111054177023, 0.051232875330921135},
            ComplexPrecisionT{0.08329146371445284, -0.3063899155813947},
            ComplexPrecisionT{-0.1661041551303006, 0.04669729713417685},
            ComplexPrecisionT{-0.07012401396611247, 0.09229606742901898},
            ComplexPrecisionT{-0.03268230910789402, -0.07891702877461022},
            ComplexPrecisionT{-0.6088891510900916, 0.010869529571772913},
            ComplexPrecisionT{0.181327487214985, -0.10980293958533298},
            ComplexPrecisionT{-0.06910826525269803, -0.002123158429041397},
            ComplexPrecisionT{0.17226502926121215, -0.0163737379577749},
            ComplexPrecisionT{-0.29034764218037307, 0.0010825500957120766},
            ComplexPrecisionT{-0.39606935617644395, -0.11929012808517281},
            ComplexPrecisionT{0.031140622944890596, -0.08978846977992205},
            ComplexPrecisionT{0.09829720632173958, -0.15419259877086008},
            ComplexPrecisionT{-0.16979247786848609, -0.20104559788220375},
            ComplexPrecisionT{0.022771727354803907, 0.07376310045777855},
            ComplexPrecisionT{0.10248457555947008, 0.0959848862914514},
            ComplexPrecisionT{-0.08500603537774072, 0.19979163374724185},
            ComplexPrecisionT{0.16183991510732185, 0.08834832692616706},
            ComplexPrecisionT{-0.07405592956498913, 0.17113318238915956},
            ComplexPrecisionT{-0.010865837528670281, 0.18262669089522315},
            ComplexPrecisionT{0.3007340238878014, 0.01228269465380516},
            ComplexPrecisionT{0.14841870857595918, 0.04052914054163879},
            ComplexPrecisionT{0.07979188546811528, 0.03448057959133652},
            ComplexPrecisionT{-0.08878394458437894, -0.2555136336296365},
            ComplexPrecisionT{0.05550210679913066, -0.13359457037788244},
            ComplexPrecisionT{-0.24170895206097853, -0.5657605420017089},
            ComplexPrecisionT{0.1366326110342102, 0.39911030119908275},
            ComplexPrecisionT{-0.057513002498134125, -0.056872501379940044},
            ComplexPrecisionT{0.12028326294930897, -0.17837416458259414},
            ComplexPrecisionT{0.12424194113702836, 0.024058926963841928},
            ComplexPrecisionT{0.053139541530483975, -0.05945051420622338},
            ComplexPrecisionT{0.11364580087339703, -0.21140604493359308},
            ComplexPrecisionT{-0.023179998082468196, 0.12855784626080657},
            ComplexPrecisionT{0.18447197799514206, 0.059283465491411},
            ComplexPrecisionT{0.02268886826432022, 0.14991864893901055},
            ComplexPrecisionT{-0.11684281491031034, 0.05965071504188227},
            ComplexPrecisionT{0.1644084622807226, 0.2504871714298593},
            ComplexPrecisionT{0.13677900982607485, 0.045751657613712624},
            ComplexPrecisionT{0.07637224308536966, 0.043949816587819344},
            ComplexPrecisionT{-0.15232748233545576, 0.39490236818664404},
            ComplexPrecisionT{-0.07620965894681739, -0.00044015958182986453},
            ComplexPrecisionT{0.015228807982348392, -0.03989508573959658},
            ComplexPrecisionT{-0.06025106319147798, -0.10646056582772014},
            ComplexPrecisionT{0.08404620644271446, 0.10988557291824569},
            ComplexPrecisionT{-0.24019669759696022, -0.32677139387437215},
            ComplexPrecisionT{-0.1818352969905923, -0.104919596974696},
            ComplexPrecisionT{0.05869841366621599, -0.041398191449316835},
            ComplexPrecisionT{0.145282212607238, -0.1924313363943447},
            ComplexPrecisionT{0.11060376483178569, -0.26643308349138073},
            ComplexPrecisionT{0.033457421541339696, 0.45989190483425835},
            ComplexPrecisionT{-0.11299501544002627, -0.1701839390369943},
            ComplexPrecisionT{-0.027076760012979297, 0.22500799348689948},
            ComplexPrecisionT{-0.12738473942173661, -0.2324834516745204},
            ComplexPrecisionT{-0.19309725929725693, 0.05397935052707938},
            ComplexPrecisionT{-0.1580199221099269, 0.02650400948671369},
            ComplexPrecisionT{-0.3243602236537279, -0.1222811623098372},
            ComplexPrecisionT{-0.3667586083634349, 0.009310446080170115},
            ComplexPrecisionT{0.319516408449643, -0.06325831841303045},
            ComplexPrecisionT{0.08903851358406503, 0.035815693787163774},
            ComplexPrecisionT{0.26343384552070426, -0.06458983496775506},
            ComplexPrecisionT{-0.015982429855605745, 0.021963169842707644},
            ComplexPrecisionT{0.1857171521950028, -0.18246521253046694},
            ComplexPrecisionT{-0.059754779213136586, 0.017676478816029573},
            ComplexPrecisionT{0.09776213545785536, -0.21762015291541528},
            ComplexPrecisionT{-0.1021998970995581, 0.17743735401036495},
            ComplexPrecisionT{0.204067980539901, 0.16726678221372981},
            ComplexPrecisionT{-0.0644818679085489, -0.1447270248131951},
            ComplexPrecisionT{0.39083699741955674, -0.03858837033831454},
            ComplexPrecisionT{0.0846216954671219, -0.12110810943095418},
            ComplexPrecisionT{-0.08992012094040822, -0.17734766719453254},
            ComplexPrecisionT{-0.04125741492613475, -0.1839167873488144},
            ComplexPrecisionT{-0.12059699651731241, 0.14869580875265737},
            ComplexPrecisionT{-0.2937373017282166, -0.22981405150756443},
            ComplexPrecisionT{0.08463640092878551, -0.11016426157266608},
            ComplexPrecisionT{0.01308530686553121, 0.3559206665166033},
            ComplexPrecisionT{-0.1331583159634414, -0.10956805576318897},
            ComplexPrecisionT{-0.1644759222332063, 0.09866893124404766},
            ComplexPrecisionT{-0.1900211227067346, -0.3658017080024861},
            ComplexPrecisionT{0.017273241356383206, 0.09372965786434638},
            ComplexPrecisionT{0.0773103659755795, 0.3489293973682007},
            ComplexPrecisionT{-0.08102734189288471, -0.33217362924578586},
            ComplexPrecisionT{-0.11464128747877839, -0.05875281079321294},
            ComplexPrecisionT{-0.014051241439616557, 0.1544645442809333},
            ComplexPrecisionT{-0.1123948350954748, -0.19432517027831833},
            ComplexPrecisionT{0.0330691662270549, -0.04919564002605478},
            ComplexPrecisionT{-0.1503779515321153, 0.31786458703670245},
            ComplexPrecisionT{0.20056990324454096, 0.1850109516828582},
            ComplexPrecisionT{0.2668695146420536, -0.43908623087339876},
            ComplexPrecisionT{0.011925951393575142, 0.17761991713542086},
            ComplexPrecisionT{0.005498164983530092, -0.002242630083480047},
            ComplexPrecisionT{0.17886013938198958, 0.10872382704642089},
            ComplexPrecisionT{0.08132470444007044, -0.09749221481303638},
            ComplexPrecisionT{-0.1737463651573049, 0.033299982055501054},
            ComplexPrecisionT{-0.18488118424023303, -0.3108837738476596},
            ComplexPrecisionT{-0.27113768160711277, 0.05256567395241565},
            ComplexPrecisionT{-0.19544234063361635, -0.01048324904429301},
            ComplexPrecisionT{0.0945949165859533, -0.2172498114363532},
            ComplexPrecisionT{-0.10985875532895437, 0.06386245713299038},
            ComplexPrecisionT{-0.025338698108748416, -0.23532608763027604},
            ComplexPrecisionT{-0.0916460338613978, 0.17111255669108807},
            ComplexPrecisionT{0.006942232587543371, 0.0449604620457603},
            ComplexPrecisionT{0.3550406307789137, -0.02112983773334885},
            ComplexPrecisionT{-0.03139393148937276, -0.12538378880991538},
            ComplexPrecisionT{-0.050516685188229764, 0.01574122670219121},
            ComplexPrecisionT{-0.1481888835160628, 0.13072587703855404},
            ComplexPrecisionT{-0.07986143820660621, 0.016012176121866912},
            ComplexPrecisionT{-0.32768187389890996, -0.015327242028981312},
            ComplexPrecisionT{0.2558846540681018, -0.3436385199742097},
            ComplexPrecisionT{-0.05851615752958035, -0.005701707401036289},
            ComplexPrecisionT{0.019780986059743003, -0.12316275013093546},
            ComplexPrecisionT{-0.09991905974897695, 0.14752267178535067},
            ComplexPrecisionT{0.1291642581984909, 0.023163549022428606},
            ComplexPrecisionT{-0.25784163164652146, 0.15076651333162944},
            ComplexPrecisionT{0.03232346409394317, -0.22680289177803026},
            ComplexPrecisionT{0.3358286037483417, -0.291011759563723},
            ComplexPrecisionT{-0.2598827120355048, 0.20093990553213004},
            ComplexPrecisionT{0.0182311108231829, -0.07832433364549145},
            ComplexPrecisionT{0.025583973820756032, -0.023411273206879912},
            ComplexPrecisionT{-0.1654037078192205, -0.16284081930646588},
            ComplexPrecisionT{0.0019996979156362543, -0.10309761662934443},
            ComplexPrecisionT{0.16916605119355627, 0.18306162041718788},
            ComplexPrecisionT{-0.2559127189443478, 0.09222694309162274},
            ComplexPrecisionT{-0.09919028489941913, 0.18613169533463675},
            ComplexPrecisionT{0.07508213832551346, 0.41694487884583353},
            ComplexPrecisionT{0.023972824357252787, -0.06599789836959391},
            ComplexPrecisionT{0.016773306946815114, -0.03939241313465466},
            ComplexPrecisionT{-0.08664317188243345, 0.12563189408611994},
            ComplexPrecisionT{0.21026595312801138, 0.08176642742039242},
            ComplexPrecisionT{0.0093028207667191, -0.06279692109628966},
            ComplexPrecisionT{0.2203850153337698, 0.020898065538940646},
            ComplexPrecisionT{-0.20583392564574995, -0.43652451614186233},
            ComplexPrecisionT{-0.08855804365999222, -0.4392951412878797},
            ComplexPrecisionT{0.07533134195667648, 0.4606082840651167},
            ComplexPrecisionT{0.052524607577778604, -0.023110444690372434},
            ComplexPrecisionT{-0.30000883176081444, -0.20888279683044061},
            ComplexPrecisionT{0.07247961742346525, -0.2320002192036349},
            ComplexPrecisionT{-0.053018678053434604, 0.01691219103432881},
            ComplexPrecisionT{-0.2399217664380185, 0.16673537527457852},
            ComplexPrecisionT{0.0916908309563268, -0.04065242875621084},
            ComplexPrecisionT{0.13288223871943822, -0.1449122646529056},
            ComplexPrecisionT{-0.1440177353834986, 0.20921513414099863},
            ComplexPrecisionT{-0.019495585563170055, -0.22503492052552065},
            ComplexPrecisionT{0.17343212478867365, -0.1494555146156185},
            ComplexPrecisionT{-0.12018617624189008, 0.056351189991110794},
            ComplexPrecisionT{-0.0016827409660573889, 0.25808153364327724},
            ComplexPrecisionT{-0.04741488633872766, 0.36934530803669297},
            ComplexPrecisionT{-0.002345825594843698, 0.16427813741863367},
            ComplexPrecisionT{0.023944547993878525, -0.17484976236216634},
        };

        std::vector<ComplexPrecisionT> expected{
            ComplexPrecisionT{0.264749262466, -0.016918881870},
            ComplexPrecisionT{0.201841741500, 0.074598631106},
            ComplexPrecisionT{0.260163664155, -0.025732021493},
            ComplexPrecisionT{-0.321148080521, -0.224394633392},
            ComplexPrecisionT{0.057117880510, -0.098204010637},
            ComplexPrecisionT{-0.199622088528, -0.357183553512},
            ComplexPrecisionT{0.142361283082, 0.304993936113},
            ComplexPrecisionT{-0.167235905884, -0.079450883404},
            ComplexPrecisionT{0.223735534585, 0.156113785239},
            ComplexPrecisionT{-0.039724326748, 0.074784370874},
            ComplexPrecisionT{0.128903821272, -0.052607394218},
            ComplexPrecisionT{-0.100102973432, -0.369701144889},
            ComplexPrecisionT{-0.076618826943, -0.113689447069},
            ComplexPrecisionT{0.137136222122, -0.081190249787},
            ComplexPrecisionT{-0.054059628740, -0.174640023638},
            ComplexPrecisionT{-0.073454475362, -0.053685843736},
        };

        auto st = ini_st;
        GateImplementation::applyMatrix(st.data(), num_qubits, matrix.data(),
                                        wires, false);
        REQUIRE(st == approx(expected).margin(1e-5));
    }
}

template <typename PrecisionT, typename TypeList>
void testApplyMatrixForKernels() {
    if constexpr (!std::is_same_v<TypeList, void>) {
        using GateImplementation = typename TypeList::Type;

        if constexpr (IsApplyMatrixDefined<PrecisionT,
                                           GateImplementation>::value) {
            testApplyMatrix<PrecisionT, GateImplementation>();
        } else {
            SUCCEED("Member function applyMatrix is not defined in kernel"
                    << GateImplementation::name);
        }
        testApplyMatrixForKernels<PrecisionT, typename TypeList::Next>();
    }
}

TEMPLATE_TEST_CASE("GateImplementation::applyMatrix, inverse = false",
                   "[GateImplementations_Matrix]", float, double) {
    using PrecisionT = TestType;

    testApplyMatrixForKernels<PrecisionT, AvailableKernels>();
}

template <typename PrecisionT, class GateImplementation>
void testApplyMatrixInverse() {
    std::mt19937 re{1337};
    const int num_qubits = 4;
    const auto margin = PrecisionT{1e-5};

    DYNAMIC_SECTION(GateImplementation::name
                    << ", wires = {0} - "
                    << PrecisionToName<PrecisionT>::value) {
        const std::vector<size_t> wires{0};

        const auto ini_st = createRandomState<PrecisionT>(re, num_qubits);

        const auto matrix = randomUnitary<PrecisionT>(re, wires.size());

        auto st = ini_st;
        GateImplementation::applyMatrix(st.data(), num_qubits, matrix.data(),
                                        wires, false);
        GateImplementation::applyMatrix(st.data(), num_qubits, matrix.data(),
                                        wires, true);
<<<<<<< HEAD
        REQUIRE(st == PLApprox(ini_st).margin(margin));
=======
        REQUIRE(st == approx(ini_st).margin(1e-5));
>>>>>>> 92a819bd
    }

    DYNAMIC_SECTION(GateImplementation::name
                    << ", wires = {1} - "
                    << PrecisionToName<PrecisionT>::value) {
        const std::vector<size_t> wires{1};

        const auto ini_st = createRandomState<PrecisionT>(re, num_qubits);

        const auto matrix = randomUnitary<PrecisionT>(re, wires.size());

        auto st = ini_st;
        GateImplementation::applyMatrix(st.data(), num_qubits, matrix.data(),
                                        wires, false);
        GateImplementation::applyMatrix(st.data(), num_qubits, matrix.data(),
                                        wires, true);

<<<<<<< HEAD
        REQUIRE(st == PLApprox(ini_st).margin(margin));
=======
        REQUIRE(st == approx(ini_st).margin(1e-5));
>>>>>>> 92a819bd
    }

    DYNAMIC_SECTION(GateImplementation::name
                    << ", wires = {2} - "
                    << PrecisionToName<PrecisionT>::value) {
        const std::vector<size_t> wires{2};

        const auto ini_st = createRandomState<PrecisionT>(re, num_qubits);

        const auto matrix = randomUnitary<PrecisionT>(re, wires.size());

        auto st = ini_st;
        GateImplementation::applyMatrix(st.data(), num_qubits, matrix.data(),
                                        wires, false);
        GateImplementation::applyMatrix(st.data(), num_qubits, matrix.data(),
                                        wires, true);

<<<<<<< HEAD
        REQUIRE(st == PLApprox(ini_st).margin(margin));
=======
        REQUIRE(st == approx(ini_st).margin(1e-5));
>>>>>>> 92a819bd
    }

    DYNAMIC_SECTION(GateImplementation::name
                    << ", wires = {3} - "
                    << PrecisionToName<PrecisionT>::value) {
        const std::vector<size_t> wires{3};

        const auto ini_st = createRandomState<PrecisionT>(re, num_qubits);

        const auto matrix = randomUnitary<PrecisionT>(re, wires.size());

        auto st = ini_st;
        GateImplementation::applyMatrix(st.data(), num_qubits, matrix.data(),
                                        wires, false);
        GateImplementation::applyMatrix(st.data(), num_qubits, matrix.data(),
                                        wires, true);

<<<<<<< HEAD
        REQUIRE(st == PLApprox(ini_st).margin(margin));
=======
        REQUIRE(st == approx(ini_st).margin(1e-5));
>>>>>>> 92a819bd
    }

    DYNAMIC_SECTION(GateImplementation::name
                    << ", wires = {0,1} - "
                    << PrecisionToName<PrecisionT>::value) {
        const std::vector<size_t> wires{0, 1};

        const auto ini_st = createRandomState<PrecisionT>(re, num_qubits);

        const auto matrix = randomUnitary<PrecisionT>(re, wires.size());

        auto st = ini_st;
        GateImplementation::applyMatrix(st.data(), num_qubits, matrix.data(),
                                        wires, false);
        GateImplementation::applyMatrix(st.data(), num_qubits, matrix.data(),
                                        wires, true);

<<<<<<< HEAD
        REQUIRE(st == PLApprox(ini_st).margin(margin));
=======
        REQUIRE(st == approx(ini_st).margin(1e-5));
>>>>>>> 92a819bd
    }
    DYNAMIC_SECTION(GateImplementation::name
                    << ", wires = {1,2} - "
                    << PrecisionToName<PrecisionT>::value) {
        const std::vector<size_t> wires{1, 2};

        const auto ini_st = createRandomState<PrecisionT>(re, num_qubits);
        const auto matrix = randomUnitary<PrecisionT>(re, wires.size());

        auto st = ini_st;
        GateImplementation::applyMatrix(st.data(), num_qubits, matrix.data(),
                                        wires, false);
        GateImplementation::applyMatrix(st.data(), num_qubits, matrix.data(),
                                        wires, true);

<<<<<<< HEAD
        REQUIRE(st == PLApprox(ini_st).margin(margin));
=======
        REQUIRE(st == approx(ini_st).margin(1e-5));
>>>>>>> 92a819bd
    }
    DYNAMIC_SECTION(GateImplementation::name
                    << ", wires = {1,3} - "
                    << PrecisionToName<PrecisionT>::value) {
        const std::vector<size_t> wires{1, 3};

        const auto ini_st = createRandomState<PrecisionT>(re, num_qubits);
        const auto matrix = randomUnitary<PrecisionT>(re, wires.size());

        auto st = ini_st;
        GateImplementation::applyMatrix(st.data(), num_qubits, matrix.data(),
                                        wires, false);
        GateImplementation::applyMatrix(st.data(), num_qubits, matrix.data(),
                                        wires, true);

<<<<<<< HEAD
        REQUIRE(st == PLApprox(ini_st).margin(margin));
=======
        REQUIRE(st == approx(ini_st).margin(1e-5));
>>>>>>> 92a819bd
    }

    DYNAMIC_SECTION(GateImplementation::name
                    << ", wires = {1,2,3} - "
                    << PrecisionToName<PrecisionT>::value) {
        const std::vector<size_t> wires{1, 2, 3};

        const auto ini_st = createRandomState<PrecisionT>(re, num_qubits);
        const auto matrix = randomUnitary<PrecisionT>(re, wires.size());

        auto st = ini_st;
        GateImplementation::applyMatrix(st.data(), num_qubits, matrix.data(),
                                        wires, false);
        GateImplementation::applyMatrix(st.data(), num_qubits, matrix.data(),
                                        wires, true);

<<<<<<< HEAD
        REQUIRE(st == PLApprox(ini_st).margin(margin));
=======
        REQUIRE(st == approx(ini_st).margin(1e-5));
>>>>>>> 92a819bd
    }
    DYNAMIC_SECTION(GateImplementation::name
                    << ", wires = {0,1,2,3} - "
                    << PrecisionToName<PrecisionT>::value) {
        const std::vector<size_t> wires{0, 1, 2, 3};
        const auto ini_st = createRandomState<PrecisionT>(re, num_qubits);

        const auto matrix = randomUnitary<PrecisionT>(re, wires.size());

        auto st = ini_st;
        GateImplementation::applyMatrix(st.data(), num_qubits, matrix.data(),
                                        wires, false);
        GateImplementation::applyMatrix(st.data(), num_qubits, matrix.data(),
                                        wires, true);

<<<<<<< HEAD
        REQUIRE(st == PLApprox(ini_st).margin(margin));
=======
        REQUIRE(st == approx(ini_st).margin(1e-5));
>>>>>>> 92a819bd
    }
}

template <typename PrecisionT, typename TypeList>
void testApplyMatrixInverseForKernels() {
    if constexpr (!std::is_same_v<TypeList, void>) {
        using GateImplementation = typename TypeList::Type;
        if constexpr (IsApplyMatrixDefined<PrecisionT,
                                           GateImplementation>::value) {
            testApplyMatrixInverse<PrecisionT, GateImplementation>();
        } else {
            SUCCEED("Member function applyMatrix is not defined in kernel"
                    << GateImplementation::name);
        }
        testApplyMatrixInverseForKernels<PrecisionT, typename TypeList::Next>();
    }
}

TEMPLATE_TEST_CASE("GateImplementation::applyMatrix, inverse = true",
                   "[GateImplementations_Matrix]", float, double) {
    using PrecisionT = TestType;

    testApplyMatrixInverseForKernels<PrecisionT, AvailableKernels>();
}<|MERGE_RESOLUTION|>--- conflicted
+++ resolved
@@ -808,11 +808,7 @@
                                         wires, false);
         GateImplementation::applyMatrix(st.data(), num_qubits, matrix.data(),
                                         wires, true);
-<<<<<<< HEAD
-        REQUIRE(st == PLApprox(ini_st).margin(margin));
-=======
-        REQUIRE(st == approx(ini_st).margin(1e-5));
->>>>>>> 92a819bd
+        REQUIRE(st == approx(ini_st).margin(margin));
     }
 
     DYNAMIC_SECTION(GateImplementation::name
@@ -830,11 +826,7 @@
         GateImplementation::applyMatrix(st.data(), num_qubits, matrix.data(),
                                         wires, true);
 
-<<<<<<< HEAD
-        REQUIRE(st == PLApprox(ini_st).margin(margin));
-=======
-        REQUIRE(st == approx(ini_st).margin(1e-5));
->>>>>>> 92a819bd
+        REQUIRE(st == approx(ini_st).margin(margin));
     }
 
     DYNAMIC_SECTION(GateImplementation::name
@@ -852,11 +844,7 @@
         GateImplementation::applyMatrix(st.data(), num_qubits, matrix.data(),
                                         wires, true);
 
-<<<<<<< HEAD
-        REQUIRE(st == PLApprox(ini_st).margin(margin));
-=======
-        REQUIRE(st == approx(ini_st).margin(1e-5));
->>>>>>> 92a819bd
+        REQUIRE(st == approx(ini_st).margin(margin));
     }
 
     DYNAMIC_SECTION(GateImplementation::name
@@ -874,11 +862,7 @@
         GateImplementation::applyMatrix(st.data(), num_qubits, matrix.data(),
                                         wires, true);
 
-<<<<<<< HEAD
-        REQUIRE(st == PLApprox(ini_st).margin(margin));
-=======
-        REQUIRE(st == approx(ini_st).margin(1e-5));
->>>>>>> 92a819bd
+        REQUIRE(st == approx(ini_st).margin(margin));
     }
 
     DYNAMIC_SECTION(GateImplementation::name
@@ -896,11 +880,7 @@
         GateImplementation::applyMatrix(st.data(), num_qubits, matrix.data(),
                                         wires, true);
 
-<<<<<<< HEAD
-        REQUIRE(st == PLApprox(ini_st).margin(margin));
-=======
-        REQUIRE(st == approx(ini_st).margin(1e-5));
->>>>>>> 92a819bd
+        REQUIRE(st == approx(ini_st).margin(margin));
     }
     DYNAMIC_SECTION(GateImplementation::name
                     << ", wires = {1,2} - "
@@ -916,11 +896,7 @@
         GateImplementation::applyMatrix(st.data(), num_qubits, matrix.data(),
                                         wires, true);
 
-<<<<<<< HEAD
-        REQUIRE(st == PLApprox(ini_st).margin(margin));
-=======
-        REQUIRE(st == approx(ini_st).margin(1e-5));
->>>>>>> 92a819bd
+        REQUIRE(st == approx(ini_st).margin(margin));
     }
     DYNAMIC_SECTION(GateImplementation::name
                     << ", wires = {1,3} - "
@@ -936,11 +912,7 @@
         GateImplementation::applyMatrix(st.data(), num_qubits, matrix.data(),
                                         wires, true);
 
-<<<<<<< HEAD
-        REQUIRE(st == PLApprox(ini_st).margin(margin));
-=======
-        REQUIRE(st == approx(ini_st).margin(1e-5));
->>>>>>> 92a819bd
+        REQUIRE(st == approx(ini_st).margin(margin));
     }
 
     DYNAMIC_SECTION(GateImplementation::name
@@ -957,11 +929,7 @@
         GateImplementation::applyMatrix(st.data(), num_qubits, matrix.data(),
                                         wires, true);
 
-<<<<<<< HEAD
-        REQUIRE(st == PLApprox(ini_st).margin(margin));
-=======
-        REQUIRE(st == approx(ini_st).margin(1e-5));
->>>>>>> 92a819bd
+        REQUIRE(st == approx(ini_st).margin(margin));
     }
     DYNAMIC_SECTION(GateImplementation::name
                     << ", wires = {0,1,2,3} - "
@@ -977,11 +945,7 @@
         GateImplementation::applyMatrix(st.data(), num_qubits, matrix.data(),
                                         wires, true);
 
-<<<<<<< HEAD
-        REQUIRE(st == PLApprox(ini_st).margin(margin));
-=======
-        REQUIRE(st == approx(ini_st).margin(1e-5));
->>>>>>> 92a819bd
+        REQUIRE(st == approx(ini_st).margin(margin));
     }
 }
 
