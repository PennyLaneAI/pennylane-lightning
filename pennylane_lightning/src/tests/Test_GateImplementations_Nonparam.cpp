#include "CompareVector.hpp"
#include "TestHelpers.hpp"
#include "TestKernels.hpp"
#include "Util.hpp"

#include <catch2/catch.hpp>

#include <algorithm>
#include <complex>
#include <iostream>
#include <limits>
#include <type_traits>
#include <utility>
#include <vector>

/**
 * @file Test_GateImplementations_Nonparam.cpp
 *
 * This file contains tests for non-parameterized gates. List of such
 * gates are [PauliX, PauliY, PauliZ, Hadamard, S, T, CNOT, SWAP, CZ, Toffoli,
 * CSWAP].
 */
using namespace Pennylane;

<<<<<<< HEAD
using std::vector;

=======
>>>>>>> 3bcba89b
/**
 * @brief Run test suit only when the gate is defined
 */
#define PENNYLANE_RUN_TEST(GATE_NAME)                                          \
    template <typename PrecisionT, class GateImplementation,                   \
              typename U = void>                                               \
    struct Apply##GATE_NAME##IsDefined {                                       \
        constexpr static bool value = false;                                   \
    };                                                                         \
    template <typename PrecisionT, class GateImplementation>                   \
    struct Apply##GATE_NAME##IsDefined<                                        \
        PrecisionT, GateImplementation,                                        \
        std::enable_if_t<std::is_pointer_v<                                    \
            decltype(&GateImplementation::template apply##GATE_NAME<           \
                     PrecisionT>)>>> {                                         \
        constexpr static bool value = true;                                    \
    };                                                                         \
    template <typename PrecisionT, typename TypeList>                          \
    void testApply##GATE_NAME##ForKernels() {                                  \
        if constexpr (!std::is_same_v<TypeList, void>) {                       \
            using GateImplementation = typename TypeList::Type;                \
            if constexpr (Apply##GATE_NAME##IsDefined<                         \
                              PrecisionT, GateImplementation>::value) {        \
                testApply##GATE_NAME<PrecisionT, GateImplementation>();        \
            } else {                                                           \
                SUCCEED("Member function apply" #GATE_NAME                     \
                        " is not defined for kernel "                          \
                        << GateImplementation::name);                          \
            }                                                                  \
            testApply##GATE_NAME##ForKernels<PrecisionT,                       \
                                             typename TypeList::Next>();       \
        }                                                                      \
    }                                                                          \
    TEMPLATE_TEST_CASE("GateImplementation::apply" #GATE_NAME,                 \
                       "[GateImplementations_Nonparam]", float, double) {      \
        using PrecisionT = TestType;                                           \
        testApply##GATE_NAME##ForKernels<PrecisionT, TestKernels>();           \
    }                                                                          \
    static_assert(true, "Require semicolon")

/*******************************************************************************
 * Single-qubit gates
 ******************************************************************************/
template <typename PrecisionT, class GateImplementation>
void testApplyPauliX() {
    const size_t num_qubits = 3;
<<<<<<< HEAD
    DYNAMIC_SECTION(GateImplementation::name
                    << ", PauliX - " << PrecisionToName<PrecisionT>::value) {
        for (size_t index = 0; index < num_qubits; index++) {
            auto st = createZeroState<PrecisionT>(num_qubits);

            GateImplementation::applyPauliX(st.data(), num_qubits, {index},
                                            false);

            std::string expected_str("000");
            expected_str[index] = '1';
            REQUIRE(st ==
                    PLApprox(createProductState<PrecisionT>(expected_str)));
        }
=======
    for (size_t index = 0; index < num_qubits; index++) {
        auto st = createZeroState<PrecisionT>(num_qubits);
        CHECK(st[0] == Util::ONE<PrecisionT>());

        GateImplementation::applyPauliX(st.data(), num_qubits, {index}, false);
        CHECK(st[0] == Util::ZERO<PrecisionT>());
        CHECK(st[1U << (num_qubits - index - 1)] == Util::ONE<PrecisionT>());
>>>>>>> 3bcba89b
    }
}
PENNYLANE_RUN_TEST(PauliX);

template <typename PrecisionT, class GateImplementation>
void testApplyPauliY() {
    using ComplexPrecisionT = std::complex<PrecisionT>;
    const size_t num_qubits = 3;

    constexpr ComplexPrecisionT p =
        Util::ConstMult(static_cast<PrecisionT>(0.5),
                        Util::ConstMult(Util::INVSQRT2<PrecisionT>(),
                                        Util::IMAG<PrecisionT>()));
    constexpr ComplexPrecisionT m = Util::ConstMult(-1, p);

    const std::vector<std::vector<ComplexPrecisionT>> expected_results = {
        {m, m, m, m, p, p, p, p},
        {m, m, p, p, m, m, p, p},
        {m, p, m, p, m, p, m, p}};

    for (size_t index = 0; index < num_qubits; index++) {
        auto st = createPlusState<PrecisionT>(num_qubits);

        GateImplementation::applyPauliY(st.data(), num_qubits, {index}, false);

        CHECK(st == approx(expected_results[index]));
    }
}
PENNYLANE_RUN_TEST(PauliY);

template <typename PrecisionT, class GateImplementation>
void testApplyPauliZ() {
    using ComplexPrecisionT = std::complex<PrecisionT>;
    const size_t num_qubits = 3;

    constexpr ComplexPrecisionT p(static_cast<PrecisionT>(0.5) *
                                  Util::INVSQRT2<PrecisionT>());
    constexpr ComplexPrecisionT m(Util::ConstMult(-1, p));

    const std::vector<std::vector<ComplexPrecisionT>> expected_results = {
        {p, p, p, p, m, m, m, m},
        {p, p, m, m, p, p, m, m},
        {p, m, p, m, p, m, p, m}};

    for (size_t index = 0; index < num_qubits; index++) {
        auto st = createPlusState<PrecisionT>(num_qubits);
        GateImplementation::applyPauliZ(st.data(), num_qubits, {index}, false);

        CHECK(st == approx(expected_results[index]));
    }
}
PENNYLANE_RUN_TEST(PauliZ);

template <typename PrecisionT, class GateImplementation>
void testApplyHadamard() {
    const size_t num_qubits = 3;
    for (size_t index = 0; index < num_qubits; index++) {
        auto st = createZeroState<PrecisionT>(num_qubits);

        GateImplementation::applyHadamard(st.data(), num_qubits, {index},
                                          false);

<<<<<<< HEAD
        std::vector<char> expected_string;
        expected_string.resize(num_qubits);
        std::fill(expected_string.begin(), expected_string.end(), '0');
        expected_string[index] = '+';
        const auto expected = createProductState<PrecisionT>(
            std::string_view{expected_string.data(), num_qubits});
        CHECK(expected == PLApprox(st));
=======
        ComplexPrecisionT expected(1 / std::sqrt(2), 0);
        CHECK(expected.real() == Approx(st[0].real()));
        CHECK(expected.imag() == Approx(st[0].imag()));

        CHECK(expected.real() ==
              Approx(st[1U << (num_qubits - index - 1)].real()));
        CHECK(expected.imag() ==
              Approx(st[1U << (num_qubits - index - 1)].imag()));
>>>>>>> 3bcba89b
    }
}
PENNYLANE_RUN_TEST(Hadamard);

template <typename PrecisionT, class GateImplementation> void testApplyS() {
    using ComplexPrecisionT = std::complex<PrecisionT>;
    const size_t num_qubits = 3;

    constexpr ComplexPrecisionT r(static_cast<PrecisionT>(0.5) *
                                  Util::INVSQRT2<PrecisionT>());
    constexpr ComplexPrecisionT i(Util::ConstMult(r, Util::IMAG<PrecisionT>()));

    const std::vector<std::vector<ComplexPrecisionT>> expected_results = {
        {r, r, r, r, i, i, i, i},
        {r, r, i, i, r, r, i, i},
        {r, i, r, i, r, i, r, i}};

    for (size_t index = 0; index < num_qubits; index++) {
        auto st = createPlusState<PrecisionT>(num_qubits);

        GateImplementation::applyS(st.data(), num_qubits, {index}, false);

        CHECK(st == approx(expected_results[index]));
    }
}
PENNYLANE_RUN_TEST(S);

template <typename PrecisionT, class GateImplementation> void testApplyT() {
    using ComplexPrecisionT = std::complex<PrecisionT>;
    const size_t num_qubits = 3;
    // Test using |+++> state

    ComplexPrecisionT r(1.0 / (2.0 * std::sqrt(2)), 0);
    ComplexPrecisionT i(1.0 / 4, 1.0 / 4);

    const std::vector<std::vector<ComplexPrecisionT>> expected_results = {
        {r, r, r, r, i, i, i, i},
        {r, r, i, i, r, r, i, i},
        {r, i, r, i, r, i, r, i}};

    for (size_t index = 0; index < num_qubits; index++) {
        auto st = createPlusState<PrecisionT>(num_qubits);

        GateImplementation::applyT(st.data(), num_qubits, {index}, false);

        CHECK(st == approx(expected_results[index]));
    }
}
PENNYLANE_RUN_TEST(T);
/*******************************************************************************
 * Two-qubit gates
 ******************************************************************************/

template <typename PrecisionT, class GateImplementation> void testApplyCNOT() {
    const size_t num_qubits = 3;

    SECTION("CNOT0,1 |000> = |000>") {
        const auto ini_st = createProductState<PrecisionT>("000");
        auto st = ini_st;
        GateImplementation::applyCNOT(st.data(), num_qubits, {0, 1}, false);
        CHECK(st == ini_st);
    }

    SECTION("CNOT0,1 |100> = |110>") {
        const auto ini_st = createProductState<PrecisionT>("100");
        auto st = ini_st;
        GateImplementation::applyCNOT(st.data(), num_qubits, {0, 1}, false);
        CHECK(st ==
              PLApprox(createProductState<PrecisionT>("110")).margin(1e-7));
    }
    SECTION("CNOT1,2 |110> = |111>") {
        const auto ini_st = createProductState<PrecisionT>("110");
        auto st = ini_st;
        GateImplementation::applyCNOT(st.data(), num_qubits, {1, 2}, false);
        CHECK(st ==
              PLApprox(createProductState<PrecisionT>("111")).margin(1e-7));
    }

    SECTION("Generate GHZ state") {
        auto st = createProductState<PrecisionT>("+00");

        // Test using |+00> state to generate 3-qubit GHZ state
        for (size_t index = 1; index < num_qubits; index++) {
            GateImplementation::applyCNOT(st.data(), num_qubits,
                                          {index - 1, index}, false);
        }
        CHECK(st.front() == Util::INVSQRT2<PrecisionT>());
        CHECK(st.back() == Util::INVSQRT2<PrecisionT>());
    }
}
PENNYLANE_RUN_TEST(CNOT);

// NOLINTNEXTLINE: Avoiding complexity errors
template <typename PrecisionT, class GateImplementation> void testApplyCY() {
    using ComplexPrecisionT = std::complex<PrecisionT>;
    const size_t num_qubits = 3;
    auto ini_st =
        createProductState<PrecisionT>("+10"); // Test using |+10> state

    CHECK(ini_st == std::vector<ComplexPrecisionT>{
                        Util::ZERO<PrecisionT>(), Util::ZERO<PrecisionT>(),
                        std::complex<PrecisionT>(1.0 / sqrt(2), 0),
                        Util::ZERO<PrecisionT>(), Util::ZERO<PrecisionT>(),
                        Util::ZERO<PrecisionT>(),
                        std::complex<PrecisionT>(1.0 / sqrt(2), 0),
                        Util::ZERO<PrecisionT>()});

    DYNAMIC_SECTION(GateImplementation::name
                    << ", CY 0,1 |+10> -> i|100> - "
                    << PrecisionToName<PrecisionT>::value) {
        std::vector<ComplexPrecisionT> expected{
            Util::ZERO<PrecisionT>(),
            Util::ZERO<PrecisionT>(),
            std::complex<PrecisionT>(1.0 / sqrt(2), 0),
            Util::ZERO<PrecisionT>(),
            std::complex<PrecisionT>(0, -1 / sqrt(2)),
            Util::ZERO<PrecisionT>(),
            Util::ZERO<PrecisionT>(),
            Util::ZERO<PrecisionT>()};

        auto sv01 = ini_st;
        GateImplementation::applyCY(sv01.data(), num_qubits, {0, 1}, false);
        CHECK(sv01 == expected);
    }

    DYNAMIC_SECTION(GateImplementation::name
                    << ", CY 0,2 |+10> -> |010> + i |111> - "
                    << PrecisionToName<PrecisionT>::value) {
        std::vector<ComplexPrecisionT> expected{
            Util::ZERO<PrecisionT>(),
            Util::ZERO<PrecisionT>(),
            std::complex<PrecisionT>(1.0 / sqrt(2), 0.0),
            Util::ZERO<PrecisionT>(),
            Util::ZERO<PrecisionT>(),
            Util::ZERO<PrecisionT>(),
            Util::ZERO<PrecisionT>(),
            std::complex<PrecisionT>(0.0, 1 / sqrt(2))};

        auto sv02 = ini_st;

        GateImplementation::applyCY(sv02.data(), num_qubits, {0, 2}, false);
        CHECK(sv02 == expected);
    }
    DYNAMIC_SECTION(GateImplementation::name
                    << ", CY 1,2 |+10> -> i|+11> - "
                    << PrecisionToName<PrecisionT>::value) {
        std::vector<ComplexPrecisionT> expected{
            Util::ZERO<PrecisionT>(),
            Util::ZERO<PrecisionT>(),
            Util::ZERO<PrecisionT>(),
            std::complex<PrecisionT>(0.0, 1.0 / sqrt(2)),
            Util::ZERO<PrecisionT>(),
            Util::ZERO<PrecisionT>(),
            Util::ZERO<PrecisionT>(),
            std::complex<PrecisionT>(0.0, 1 / sqrt(2))};

        auto sv12 = ini_st;

        GateImplementation::applyCY(sv12.data(), num_qubits, {1, 2}, false);
        CHECK(sv12 == expected);
    }
}
PENNYLANE_RUN_TEST(CY);

// NOLINTNEXTLINE: Avoiding complexity errors
template <typename PrecisionT, class GateImplementation> void testApplyCZ() {
    using ComplexPrecisionT = std::complex<PrecisionT>;
    const size_t num_qubits = 3;

    auto ini_st = createProductState<PrecisionT>("+10");

    DYNAMIC_SECTION(GateImplementation::name
                    << ", CZ0,1 |+10> -> |-10> - "
                    << PrecisionToName<PrecisionT>::value) {
        std::vector<ComplexPrecisionT> expected{
            Util::ZERO<PrecisionT>(),
            Util::ZERO<PrecisionT>(),
            std::complex<PrecisionT>(1.0 / sqrt(2), 0),
            Util::ZERO<PrecisionT>(),
            Util::ZERO<PrecisionT>(),
            Util::ZERO<PrecisionT>(),
            std::complex<PrecisionT>(-1 / sqrt(2), 0),
            Util::ZERO<PrecisionT>()};

        auto sv01 = ini_st;
        auto sv10 = ini_st;

        GateImplementation::applyCZ(sv01.data(), num_qubits, {0, 1}, false);
        GateImplementation::applyCZ(sv10.data(), num_qubits, {1, 0}, false);

        CHECK(sv01 == expected);
        CHECK(sv10 == expected);
    }

    DYNAMIC_SECTION(GateImplementation::name
                    << ", CZ0,2 |+10> -> |+10> - "
                    << PrecisionToName<PrecisionT>::value) {
        const auto &expected = ini_st;

        auto sv02 = ini_st;
        auto sv20 = ini_st;

        GateImplementation::applyCZ(sv02.data(), num_qubits, {0, 2}, false);
        GateImplementation::applyCZ(sv20.data(), num_qubits, {2, 0}, false);

        CHECK(sv02 == expected);
        CHECK(sv20 == expected);
    }
    DYNAMIC_SECTION(GateImplementation::name
                    << ", CZ1,2 |+10> -> |+10> - "
                    << PrecisionToName<PrecisionT>::value) {
        const auto &expected = ini_st;

        auto sv12 = ini_st;
        auto sv21 = ini_st;

        GateImplementation::applyCZ(sv12.data(), num_qubits, {1, 2}, false);
        GateImplementation::applyCZ(sv21.data(), num_qubits, {2, 1}, false);

        CHECK(sv12 == expected);
        CHECK(sv21 == expected);
    }
}
PENNYLANE_RUN_TEST(CZ);

// NOLINTNEXTLINE: Avoiding complexity errors
template <typename PrecisionT, class GateImplementation> void testApplySWAP() {
    using ComplexPrecisionT = std::complex<PrecisionT>;
    const size_t num_qubits = 3;
    auto ini_st = createProductState<PrecisionT>("+10");

    // Test using |+10> state

    CHECK(ini_st == std::vector<ComplexPrecisionT>{
                        Util::ZERO<PrecisionT>(), Util::ZERO<PrecisionT>(),
                        Util::INVSQRT2<PrecisionT>(), Util::ZERO<PrecisionT>(),
                        Util::ZERO<PrecisionT>(), Util::ZERO<PrecisionT>(),
                        Util::INVSQRT2<PrecisionT>(),
                        Util::ZERO<PrecisionT>()});

    DYNAMIC_SECTION(GateImplementation::name
                    << ", SWAP0,1 |+10> -> |1+0> - "
                    << PrecisionToName<PrecisionT>::value) {
        std::vector<ComplexPrecisionT> expected{
            Util::ZERO<PrecisionT>(),
            Util::ZERO<PrecisionT>(),
            Util::ZERO<PrecisionT>(),
            Util::ZERO<PrecisionT>(),
            std::complex<PrecisionT>(1.0 / sqrt(2), 0),
            Util::ZERO<PrecisionT>(),
            std::complex<PrecisionT>(1.0 / sqrt(2), 0),
            Util::ZERO<PrecisionT>()};
        auto sv01 = ini_st;
        auto sv10 = ini_st;

        GateImplementation::applySWAP(sv01.data(), num_qubits, {0, 1}, false);
        GateImplementation::applySWAP(sv10.data(), num_qubits, {1, 0}, false);

        CHECK(sv01 == expected);
        CHECK(sv10 == expected);
    }

    DYNAMIC_SECTION(GateImplementation::name
                    << ", SWAP0,2 |+10> -> |01+> - "
                    << PrecisionToName<PrecisionT>::value) {
        std::vector<ComplexPrecisionT> expected{
            Util::ZERO<PrecisionT>(),
            Util::ZERO<PrecisionT>(),
            std::complex<PrecisionT>(1.0 / sqrt(2), 0),
            std::complex<PrecisionT>(1.0 / sqrt(2), 0),
            Util::ZERO<PrecisionT>(),
            Util::ZERO<PrecisionT>(),
            Util::ZERO<PrecisionT>(),
            Util::ZERO<PrecisionT>()};

        auto sv02 = ini_st;
        auto sv20 = ini_st;

        GateImplementation::applySWAP(sv02.data(), num_qubits, {0, 2}, false);
        GateImplementation::applySWAP(sv20.data(), num_qubits, {2, 0}, false);

        CHECK(sv02 == expected);
        CHECK(sv20 == expected);
    }
    DYNAMIC_SECTION(GateImplementation::name
                    << ", SWAP1,2 |+10> -> |+01> - "
                    << PrecisionToName<PrecisionT>::value) {
        std::vector<ComplexPrecisionT> expected{
            Util::ZERO<PrecisionT>(),
            std::complex<PrecisionT>(1.0 / sqrt(2), 0),
            Util::ZERO<PrecisionT>(),
            Util::ZERO<PrecisionT>(),
            Util::ZERO<PrecisionT>(),
            std::complex<PrecisionT>(1.0 / sqrt(2), 0),
            Util::ZERO<PrecisionT>(),
            Util::ZERO<PrecisionT>()};

        auto sv12 = ini_st;
        auto sv21 = ini_st;

        GateImplementation::applySWAP(sv12.data(), num_qubits, {1, 2}, false);
        GateImplementation::applySWAP(sv21.data(), num_qubits, {2, 1}, false);

        CHECK(sv12 == expected);
        CHECK(sv21 == expected);
    }
}
PENNYLANE_RUN_TEST(SWAP);

/*******************************************************************************
 * Three-qubit gates
 ******************************************************************************/
template <typename PrecisionT, class GateImplementation>
void testApplyToffoli() {
    using ComplexPrecisionT = std::complex<PrecisionT>;
    const size_t num_qubits = 3;
    auto ini_st = createProductState<PrecisionT>("+10");

    // Test using |+10> state
    DYNAMIC_SECTION(GateImplementation::name
                    << ", Toffoli 0,1,2 |+10> -> |010> + |111> - "
                    << PrecisionToName<PrecisionT>::value) {
        std::vector<ComplexPrecisionT> expected{
            Util::ZERO<PrecisionT>(),
            Util::ZERO<PrecisionT>(),
            std::complex<PrecisionT>(1.0 / sqrt(2), 0),
            Util::ZERO<PrecisionT>(),
            Util::ZERO<PrecisionT>(),
            Util::ZERO<PrecisionT>(),
            Util::ZERO<PrecisionT>(),
            std::complex<PrecisionT>(1.0 / sqrt(2), 0)};

        auto sv012 = ini_st;

        GateImplementation::applyToffoli(sv012.data(), num_qubits, {0, 1, 2},
                                         false);

        CHECK(sv012 == expected);
    }

    DYNAMIC_SECTION(GateImplementation::name
                    << ", Toffoli 1,0,2 |+10> -> |010> + |111> - "
                    << PrecisionToName<PrecisionT>::value) {
        std::vector<ComplexPrecisionT> expected{
            Util::ZERO<PrecisionT>(),
            Util::ZERO<PrecisionT>(),
            std::complex<PrecisionT>(1.0 / sqrt(2), 0),
            Util::ZERO<PrecisionT>(),
            Util::ZERO<PrecisionT>(),
            Util::ZERO<PrecisionT>(),
            Util::ZERO<PrecisionT>(),
            std::complex<PrecisionT>(1.0 / sqrt(2), 0)};

        auto sv102 = ini_st;

        GateImplementation::applyToffoli(sv102.data(), num_qubits, {1, 0, 2},
                                         false);

        CHECK(sv102 == expected);
    }

    DYNAMIC_SECTION(GateImplementation::name
                    << ", Toffoli 0,2,1 |+10> -> |+10> - "
                    << PrecisionToName<PrecisionT>::value) {
        const auto &expected = ini_st;

        auto sv021 = ini_st;

        GateImplementation::applyToffoli(sv021.data(), num_qubits, {0, 2, 1},
                                         false);

        CHECK(sv021 == expected);
    }

    DYNAMIC_SECTION(GateImplementation::name
                    << ", Toffoli 1,2,0 |+10> -> |+10> - "
                    << PrecisionToName<PrecisionT>::value) {
        const auto &expected = ini_st;

        auto sv120 = ini_st;
        GateImplementation::applyToffoli(sv120.data(), num_qubits, {1, 2, 0},
                                         false);
        CHECK(sv120 == expected);
    }
}
PENNYLANE_RUN_TEST(Toffoli);

template <typename PrecisionT, class GateImplementation> void testApplyCSWAP() {
    using ComplexPrecisionT = std::complex<PrecisionT>;
    const size_t num_qubits = 3;

    auto ini_st =
        createProductState<PrecisionT>("+10"); // Test using |+10> state

    DYNAMIC_SECTION(GateImplementation::name
                    << ", CSWAP 0,1,2 |+10> -> |010> + |101> - "
                    << PrecisionToName<PrecisionT>::value) {
        std::vector<ComplexPrecisionT> expected{
            Util::ZERO<PrecisionT>(),
            Util::ZERO<PrecisionT>(),
            std::complex<PrecisionT>(1.0 / sqrt(2), 0),
            Util::ZERO<PrecisionT>(),
            Util::ZERO<PrecisionT>(),
            std::complex<PrecisionT>(1.0 / sqrt(2), 0),
            Util::ZERO<PrecisionT>(),
            Util::ZERO<PrecisionT>()};

        auto sv012 = ini_st;
        GateImplementation::applyCSWAP(sv012.data(), num_qubits, {0, 1, 2},
                                       false);
        CHECK(sv012 == expected);
    }

    DYNAMIC_SECTION(GateImplementation::name
                    << ", CSWAP 1,0,2 |+10> -> |01+> - "
                    << PrecisionToName<PrecisionT>::value) {
        std::vector<ComplexPrecisionT> expected{
            Util::ZERO<PrecisionT>(),
            Util::ZERO<PrecisionT>(),
            std::complex<PrecisionT>(1.0 / sqrt(2), 0),
            std::complex<PrecisionT>(1.0 / sqrt(2), 0),
            Util::ZERO<PrecisionT>(),
            Util::ZERO<PrecisionT>(),
            Util::ZERO<PrecisionT>(),
            Util::ZERO<PrecisionT>()};

        auto sv102 = ini_st;
        GateImplementation::applyCSWAP(sv102.data(), num_qubits, {1, 0, 2},
                                       false);
        CHECK(sv102 == expected);
    }
    DYNAMIC_SECTION(GateImplementation::name
                    << ", CSWAP 2,1,0 |+10> -> |+10> - "
                    << PrecisionToName<PrecisionT>::value) {
        const auto &expected = ini_st;

        auto sv210 = ini_st;
        GateImplementation::applyCSWAP(sv210.data(), num_qubits, {2, 1, 0},
                                       false);
        CHECK(sv210 == expected);
    }
}
PENNYLANE_RUN_TEST(CSWAP);<|MERGE_RESOLUTION|>--- conflicted
+++ resolved
@@ -22,11 +22,6 @@
  */
 using namespace Pennylane;
 
-<<<<<<< HEAD
-using std::vector;
-
-=======
->>>>>>> 3bcba89b
 /**
  * @brief Run test suit only when the gate is defined
  */
@@ -73,7 +68,6 @@
 template <typename PrecisionT, class GateImplementation>
 void testApplyPauliX() {
     const size_t num_qubits = 3;
-<<<<<<< HEAD
     DYNAMIC_SECTION(GateImplementation::name
                     << ", PauliX - " << PrecisionToName<PrecisionT>::value) {
         for (size_t index = 0; index < num_qubits; index++) {
@@ -87,15 +81,6 @@
             REQUIRE(st ==
                     PLApprox(createProductState<PrecisionT>(expected_str)));
         }
-=======
-    for (size_t index = 0; index < num_qubits; index++) {
-        auto st = createZeroState<PrecisionT>(num_qubits);
-        CHECK(st[0] == Util::ONE<PrecisionT>());
-
-        GateImplementation::applyPauliX(st.data(), num_qubits, {index}, false);
-        CHECK(st[0] == Util::ZERO<PrecisionT>());
-        CHECK(st[1U << (num_qubits - index - 1)] == Util::ONE<PrecisionT>());
->>>>>>> 3bcba89b
     }
 }
 PENNYLANE_RUN_TEST(PauliX);
@@ -158,24 +143,13 @@
         GateImplementation::applyHadamard(st.data(), num_qubits, {index},
                                           false);
 
-<<<<<<< HEAD
         std::vector<char> expected_string;
         expected_string.resize(num_qubits);
         std::fill(expected_string.begin(), expected_string.end(), '0');
         expected_string[index] = '+';
         const auto expected = createProductState<PrecisionT>(
             std::string_view{expected_string.data(), num_qubits});
-        CHECK(expected == PLApprox(st));
-=======
-        ComplexPrecisionT expected(1 / std::sqrt(2), 0);
-        CHECK(expected.real() == Approx(st[0].real()));
-        CHECK(expected.imag() == Approx(st[0].imag()));
-
-        CHECK(expected.real() ==
-              Approx(st[1U << (num_qubits - index - 1)].real()));
-        CHECK(expected.imag() ==
-              Approx(st[1U << (num_qubits - index - 1)].imag()));
->>>>>>> 3bcba89b
+        CHECK(expected == approx(st));
     }
 }
 PENNYLANE_RUN_TEST(Hadamard);
