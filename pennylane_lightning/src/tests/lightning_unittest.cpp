// Copyright 2020 Xanadu Quantum Technologies Inc.

// Licensed under the Apache License, Version 2.0 (the "License");
// you may not use this file except in compliance with the License.
// You may obtain a copy of the License at

//     http://www.apache.org/licenses/LICENSE-2.0

// Unless required by applicable law or agreed to in writing, software
// distributed under the License is distributed on an "AS IS" BASIS,
// WITHOUT WARRANTIES OR CONDITIONS OF ANY KIND, either express or implied.
// See the License for the specific language governing permissions and
// limitations under the License.
#include "gtest/gtest.h"
#include "../operations.hpp"
#include "../lightning_qubit.hpp"
#include <unsupported/Eigen/CXX11/Tensor>
#include <math.h>       /* sqrt */

const double tol = 1.0e-6f;

using Matrix_2q = Eigen::Matrix<std::complex<double>, 4, 4>;
using Vector_3q = Eigen::Matrix<std::complex<double>, 8, 1>;

template<class State>
Eigen::VectorXcd vectorize(State state) {
    Eigen::Map<Eigen::VectorXcd> out(state.data(), state.size());
    return out;
}

namespace one_qubit_ops {


TEST(PauliX, ApplyToZero) {

  State_1q input_state(2);
  input_state.setValues({1, 0});

  auto operation = X();
  Pairs_1q product_dims = { Pairs(1, 0) };
  State_1q output_state = operation.contract(input_state, product_dims);

  State_1q expected_output_state(2);
  expected_output_state.setValues({0, 1});

  // Casting to a vector for comparison
  auto output_state_vector = vectorize(output_state);
  auto expected_vector = vectorize(expected_output_state);

  EXPECT_TRUE(output_state_vector.isApprox(expected_vector, tol));
}

TEST(PauliX, ApplyToPlus) {

  State_1q input_state(2);
  input_state.setValues({1/SQRT_2, 1/SQRT_2});

  auto operation = X();
  Pairs_1q product_dims = { Pairs(1, 0) };
  State_1q output_state = operation.contract(input_state, product_dims);

  State_1q expected_output_state(2);
  expected_output_state.setValues({1/SQRT_2, 1/SQRT_2});

  // Casting to a vector for comparison
  auto output_state_vector = vectorize(output_state);
  auto expected_vector = vectorize(expected_output_state);

  EXPECT_TRUE(output_state_vector.isApprox(expected_vector, tol));
}

TEST(PauliY, ApplyToZero) {

  State_1q input_state(2);
  input_state.setValues({1, 0});

  auto operation = Y();
  Pairs_1q product_dims = { Pairs(1, 0) };
  State_1q output_state = operation.contract(input_state, product_dims);

  State_1q expected_output_state(2);
  std::complex<double> Val(0, 1);
  expected_output_state.setValues({0, Val});

  // Casting to a vector for comparison
  auto output_state_vector = vectorize(output_state);
  auto expected_vector = vectorize(expected_output_state);

  EXPECT_TRUE(output_state_vector.isApprox(expected_vector, tol));
}

TEST(PauliY, ApplyToPlus) {

  State_1q input_state(2);
  input_state.setValues({1/SQRT_2, 1/SQRT_2});

  auto operation = Y();
  Pairs_1q product_dims = { Pairs(1, 0) };
  State_1q output_state = operation.contract(input_state, product_dims);

  State_1q expected_output_state(2);

  std::complex<double> first(0, -1/SQRT_2);
  std::complex<double> second(0, 1/SQRT_2);
  expected_output_state.setValues({first, second});

  // Casting to a vector for comparison
  auto output_state_vector = vectorize(output_state);
  auto expected_vector = vectorize(expected_output_state);

  EXPECT_TRUE(output_state_vector.isApprox(expected_vector, tol));
}

TEST(PauliZ, ApplyToZero) {

  State_1q input_state(2);
  input_state.setValues({1, 0});

  auto operation = Z();
  Pairs_1q product_dims = { Pairs(1, 0) };
  State_1q output_state = operation.contract(input_state, product_dims);

  State_1q expected_output_state(2);
  expected_output_state.setValues({1, 0});

  // Casting to a vector for comparison
  auto output_state_vector = vectorize(output_state);
  auto expected_vector = vectorize(expected_output_state);

  EXPECT_TRUE(output_state_vector.isApprox(expected_vector, tol));
}

TEST(PauliZ, ApplyToPlus) {

  State_1q input_state(2);
  input_state.setValues({1/SQRT_2, 1/SQRT_2});

  auto operation = Z();
  Pairs_1q product_dims = { Pairs(1, 0) };
  State_1q output_state = operation.contract(input_state, product_dims);

  State_1q expected_output_state(2);
  expected_output_state.setValues({1/SQRT_2, -1/SQRT_2});

  // Casting to a vector for comparison
  auto output_state_vector = vectorize(output_state);
  auto expected_vector = vectorize(expected_output_state);

  EXPECT_TRUE(output_state_vector.isApprox(expected_vector, tol));
}

TEST(Hadamard, ApplyToZero) {

  State_1q input_state(2);
  input_state.setValues({1, 0});

  auto operation = H();
  Pairs_1q product_dims = { Pairs(1, 0) };
  State_1q output_state = operation.contract(input_state, product_dims);

  State_1q expected_output_state(2);
  expected_output_state.setValues({1/SQRT_2, 1/SQRT_2});

  // Casting to a vector for comparison
  auto output_state_vector = vectorize(output_state);
  auto expected_vector = vectorize(expected_output_state);

  EXPECT_TRUE(output_state_vector.isApprox(expected_vector, tol));
}

TEST(Hadamard, ApplyToMinus) {

  State_1q input_state(2);
  input_state.setValues({1/SQRT_2, -1/SQRT_2});

  auto operation = H();
  Pairs_1q product_dims = { Pairs(1, 0) };
  State_1q output_state = operation.contract(input_state, product_dims);

  State_1q expected_output_state(2);
  expected_output_state.setValues({0, 1});

  // Casting to a vector for comparison
  auto output_state_vector = vectorize(output_state);
  auto expected_vector = vectorize(expected_output_state);

  EXPECT_TRUE(output_state_vector.isApprox(expected_vector, tol));
}

TEST(SGate, ApplyToZero) {

  State_1q input_state(2);
  input_state.setValues({1, 0});

  auto operation = S();
  Pairs_1q product_dims = { Pairs(1, 0) };
  State_1q output_state = operation.contract(input_state, product_dims);

  State_1q expected_output_state(2);
  expected_output_state.setValues({1, 0});

  // Casting to a vector for comparison
  auto output_state_vector = vectorize(output_state);
  auto expected_vector = vectorize(expected_output_state);

  EXPECT_TRUE(output_state_vector.isApprox(expected_vector, tol));
}

TEST(SGate, ApplyToPlus) {

  State_1q input_state(2);
  input_state.setValues({1/SQRT_2, 1/SQRT_2});

  auto operation = S();
  Pairs_1q product_dims = { Pairs(1, 0) };
  State_1q output_state = operation.contract(input_state, product_dims);

  State_1q expected_output_state(2);
  std::complex<double> imag_val(0, 1/SQRT_2);
  expected_output_state.setValues({1/SQRT_2, imag_val});

  // Casting to a vector for comparison
  auto output_state_vector = vectorize(output_state);
  auto expected_vector = vectorize(expected_output_state);

  EXPECT_TRUE(output_state_vector.isApprox(expected_vector, tol));
}

TEST(TGate, ApplyToZero) {

  State_1q input_state(2);
  input_state.setValues({1, 0});

  auto operation = T();
  Pairs_1q product_dims = { Pairs(1, 0) };
  State_1q output_state = operation.contract(input_state, product_dims);

  State_1q expected_output_state(2);
  expected_output_state.setValues({1, 0});

  // Casting to a vector for comparison
  auto output_state_vector = vectorize(output_state);
  auto expected_vector = vectorize(expected_output_state);

  EXPECT_TRUE(output_state_vector.isApprox(expected_vector, tol));
}

TEST(TGate, ApplyToPlus) {

  State_1q input_state(2);
  input_state.setValues({1/SQRT_2, 1/SQRT_2});

  auto operation = T();
  Pairs_1q product_dims = { Pairs(1, 0) };
  State_1q output_state = operation.contract(input_state, product_dims);

  State_1q expected_output_state(2);

  const std::complex<double> exponent(0, -M_PI/4);
  std::complex<double> val = std::pow(M_E, exponent)/SQRT_2;
  expected_output_state.setValues({1/SQRT_2, val});

  // Casting to a vector for comparison
  auto output_state_vector = vectorize(output_state);
  auto expected_vector = vectorize(expected_output_state);

  EXPECT_TRUE(output_state_vector.isApprox(expected_vector, tol));
}

TEST(RXGate, ApplyToZeroPiHalf) {

  State_1q input_state(2);
  input_state.setValues({1, 0});

  double par = M_PI/2;

  auto operation = RX(par);
  Pairs_1q product_dims = { Pairs(1, 0) };
  State_1q output_state = operation.contract(input_state, product_dims);

  State_1q expected_output_state(2);

  const std::complex<double> first(1/SQRT_2, 0);
  const std::complex<double> second(0, -1/SQRT_2);
  expected_output_state.setValues({first, second});

  // Casting to a vector for comparison
  auto output_state_vector = vectorize(output_state);
  auto expected_vector = vectorize(expected_output_state);

  EXPECT_TRUE(output_state_vector.isApprox(expected_vector, tol));
}

TEST(RXGate, ApplyToZeroPi) {

  State_1q input_state(2);
  input_state.setValues({1, 0});

  double par = M_PI;

  auto operation = RX(par);
  Pairs_1q product_dims = { Pairs(1, 0) };
  State_1q output_state = operation.contract(input_state, product_dims);

  State_1q expected_output_state(2);

  const std::complex<double> second(0, -1);
  expected_output_state.setValues({0, second});

  // Casting to a vector for comparison
  auto output_state_vector = vectorize(output_state);
  auto expected_vector = vectorize(expected_output_state);

  EXPECT_TRUE(output_state_vector.isApprox(expected_vector, tol));
}


TEST(RXGate, ApplyToPlusPiHalf) {

  State_1q input_state(2);
  input_state.setValues({1/SQRT_2, 1/SQRT_2});

  double par = M_PI/2;

  auto operation = RX(par);
  Pairs_1q product_dims = { Pairs(1, 0) };
  State_1q output_state = operation.contract(input_state, product_dims);

  State_1q expected_output_state(2);

  const std::complex<double> val(0.5, -0.5);
  expected_output_state.setValues({val, val});

  // Casting to a vector for comparison
  auto output_state_vector = vectorize(output_state);
  auto expected_vector = vectorize(expected_output_state);

  EXPECT_TRUE(output_state_vector.isApprox(expected_vector, tol));
}


TEST(RYGate, ApplyToZeroPiHalf) {

  State_1q input_state(2);
  input_state.setValues({1, 0});

  double par = M_PI/2;

  auto operation = RY(par);
  Pairs_1q product_dims = { Pairs(1, 0) };
  State_1q output_state = operation.contract(input_state, product_dims);

  State_1q expected_output_state(2);

  expected_output_state.setValues({1/SQRT_2, 1/SQRT_2});

  // Casting to a vector for comparison
  auto output_state_vector = vectorize(output_state);
  auto expected_vector = vectorize(expected_output_state);

  EXPECT_TRUE(output_state_vector.isApprox(expected_vector, tol));
}

TEST(RYGate, ApplyToZeroPi) {

  State_1q input_state(2);
  input_state.setValues({1, 0});

  double par = M_PI;

  auto operation = RY(par);
  Pairs_1q product_dims = { Pairs(1, 0) };
  State_1q output_state = operation.contract(input_state, product_dims);

  State_1q expected_output_state(2);
  expected_output_state.setValues({0, 1});

  // Casting to a vector for comparison
  auto output_state_vector = vectorize(output_state);
  auto expected_vector = vectorize(expected_output_state);

  EXPECT_TRUE(output_state_vector.isApprox(expected_vector, tol));
}


TEST(RYGate, ApplyToPlusPiHalf) {

  State_1q input_state(2);
  input_state.setValues({1/SQRT_2, 1/SQRT_2});

  double par = M_PI/2;

  auto operation = RY(par);
  Pairs_1q product_dims = { Pairs(1, 0) };
  State_1q output_state = operation.contract(input_state, product_dims);

  State_1q expected_output_state(2);
  expected_output_state.setValues({0, 1});

  // Casting to a vector for comparison
  auto output_state_vector = vectorize(output_state);
  auto expected_vector = vectorize(expected_output_state);

  EXPECT_TRUE(output_state_vector.isApprox(expected_vector, tol));
}


TEST(RZGate, ApplyToZeroPiHalf) {

  State_1q input_state(2);
  input_state.setValues({1, 0});

  double par = M_PI/2;

  auto operation = RZ(par);
  Pairs_1q product_dims = { Pairs(1, 0) };
  State_1q output_state = operation.contract(input_state, product_dims);

  State_1q expected_output_state(2);

  std::complex<double> val(1/SQRT_2, -1/SQRT_2);
  expected_output_state.setValues({val, 0});

  // Casting to a vector for comparison
  auto output_state_vector = vectorize(output_state);
  auto expected_vector = vectorize(expected_output_state);

  EXPECT_TRUE(output_state_vector.isApprox(expected_vector, tol));
}

TEST(RZGate, ApplyToOnePi) {

  State_1q input_state(2);
  input_state.setValues({0, 1});

  double par = M_PI;

  auto operation = RZ(par);
  Pairs_1q product_dims = { Pairs(1, 0) };
  State_1q output_state = operation.contract(input_state, product_dims);

  State_1q expected_output_state(2);

  const std::complex<double> val(0, 1);
  expected_output_state.setValues({0, val});

  // Casting to a vector for comparison
  auto output_state_vector = vectorize(output_state);
  auto expected_vector = vectorize(expected_output_state);

  EXPECT_TRUE(output_state_vector.isApprox(expected_vector, tol));
}


TEST(RZGate, ApplyToPlusHalfPi) {

  State_1q input_state(2);
  input_state.setValues({1/SQRT_2, 1/SQRT_2});

  double par = M_PI/2;

  auto operation = RZ(par);
  Pairs_1q product_dims = { Pairs(1, 0) };
  State_1q output_state = operation.contract(input_state, product_dims);

  State_1q expected_output_state(2);
  const std::complex<double> first(0.5, -0.5);
  const std::complex<double> second(0.5, 0.5);
  expected_output_state.setValues({first, second});

  // Casting to a vector for comparison
  auto output_state_vector = vectorize(output_state);
  auto expected_vector = vectorize(expected_output_state);

  EXPECT_TRUE(output_state_vector.isApprox(expected_vector, tol));
}


TEST(RotGate, ApplyToZeroPiHalfZeroZero) {

  State_1q input_state(2);
  input_state.setValues({1, 0});

  const double par = M_PI/2;

  auto operation = Rot(par, 0, 0);
  Pairs_1q product_dims = { Pairs(1, 0) };
  State_1q output_state = operation.contract(input_state, product_dims);

  State_1q expected_output_state(2);

  std::complex<double> val(1/SQRT_2, -1/SQRT_2);
  expected_output_state.setValues({val, 0});

  // Casting to a vector for comparison
  auto output_state_vector = vectorize(output_state);
  auto expected_vector = vectorize(expected_output_state);

  EXPECT_TRUE(output_state_vector.isApprox(expected_vector, tol));
}


TEST(RotGate, ApplyToZeroZeroPiHalfZero) {

  State_1q input_state(2);
  input_state.setValues({1, 0});

  const double par = M_PI/2;

  auto operation = Rot(0, par, 0);
  Pairs_1q product_dims = { Pairs(1, 0) };
  State_1q output_state = operation.contract(input_state, product_dims);

  State_1q expected_output_state(2);

  expected_output_state.setValues({1/SQRT_2, 1/SQRT_2});

  // Casting to a vector for comparison
  auto output_state_vector = vectorize(output_state);
  auto expected_vector = vectorize(expected_output_state);

  EXPECT_TRUE(output_state_vector.isApprox(expected_vector, tol));
}


TEST(RotGate, ApplyToPlusZeroZeroPiHalf) {

  State_1q input_state(2);
  input_state.setValues({1/SQRT_2, 1/SQRT_2});

  const double par = M_PI/2;

  auto operation = Rot(0, 0, par);
  Pairs_1q product_dims = { Pairs(1, 0) };
  State_1q output_state = operation.contract(input_state, product_dims);

  State_1q expected_output_state(2);

  std::complex<double> val1(0.5, -0.5);
  std::complex<double> val2(0.5, 0.5);
  expected_output_state.setValues({val1, val2});

  // Casting to a vector for comparison
  auto output_state_vector = vectorize(output_state);
  auto expected_vector = vectorize(expected_output_state);

  EXPECT_TRUE(output_state_vector.isApprox(expected_vector, tol));
}

TEST(RotGate, ApplyToZeroPiHalfNegPiHalfPiHalf) {

  State_1q input_state(2);
  input_state.setValues({1,0});

  const double par1 = M_PI/2;
  const double par2 = -M_PI/2;
  const double par3 = M_PI/2;

  auto operation = Rot(par1, par2, par3);
  Pairs_1q product_dims = { Pairs(1, 0) };
  State_1q output_state = operation.contract(input_state, product_dims);

  State_1q expected_output_state(2);

  std::complex<double> val(0, -1/SQRT_2);
  expected_output_state.setValues({val, -1/SQRT_2});

  // Casting to a vector for comparison
  auto output_state_vector = vectorize(output_state);
  auto expected_vector = vectorize(expected_output_state);

  EXPECT_TRUE(output_state_vector.isApprox(expected_vector, tol));
}


TEST(RotGate, ApplyToPlusNegPiHalfPiPi) {

  State_1q input_state(2);
  input_state.setValues({1/SQRT_2, 1/SQRT_2});

  const double par1 = -M_PI/2;
  const double par2 = M_PI;
  const double par3 = M_PI;

  auto operation = Rot(par1, par2, par3);
  Pairs_1q product_dims = { Pairs(1, 0) };
  State_1q output_state = operation.contract(input_state, product_dims);

  State_1q expected_output_state(2);

  std::complex<double> val1(0.5, 0.5);
  std::complex<double> val2(-0.5, 0.5);
  expected_output_state.setValues({val1, val2});

  // Casting to a vector for comparison
  auto output_state_vector = vectorize(output_state);
  auto expected_vector = vectorize(expected_output_state);

  EXPECT_TRUE(output_state_vector.isApprox(expected_vector, tol));
}

TEST(PhaseShift, ApplyToZeroAndOne) {
    State_1q input_state_0(2);
    State_1q input_state_1(2);
    input_state_0.setValues({1, 0});
    input_state_1.setValues({0, 1});


    std::complex<double> const1(0.99500417, 0.09983342);
    State_1q expected_state_0(2);
    State_1q expected_state_1(2);
    expected_state_0.setValues({1, 0});
    expected_state_1.setValues({0, const1});

    vector<int> w{0};
    vector<float> p{0.1};
    auto output_state_0 = contract_1q_op(input_state_0, "PhaseShift", w, p);
    auto output_state_1 = contract_1q_op(input_state_1, "PhaseShift", w, p);

      // Casting to a vector for comparison
    auto expected_state_vector_0 = vectorize(expected_state_0);
    auto expected_state_vector_1 = vectorize(expected_state_1);
    auto output_state_vector_0 = vectorize(output_state_0);
    auto output_state_vector_1 = vectorize(output_state_1);

    EXPECT_TRUE(expected_state_vector_0.isApprox(output_state_vector_0, tol));
    EXPECT_TRUE(expected_state_vector_1.isApprox(output_state_vector_1, tol));
}

}  // namespace one_qubit_ops

namespace two_qubit_ops {


TEST(CNOT, ApplyToZero) {

  State_2q input_state(2,2);
  input_state.setValues({{1, 0},{0,0}});

  auto operation = CNOT();
  Pairs_2q product_dims = { Pairs(2, 0), Pairs(3, 1) };
  State_2q output_state = operation.contract(input_state, product_dims);

  State_2q expected_output_state(2,2);
  expected_output_state.setValues({{1, 0},{0,0}});

  // Casting to a vector for comparison
  auto output_state_vector = vectorize(output_state);
  auto expected_vector = vectorize(expected_output_state);

  EXPECT_TRUE(output_state_vector.isApprox(expected_vector, tol));
}

TEST(CNOT, ApplyToOneZero) {

  State_2q input_state(2,2);
  input_state.setValues({{0, 0},{1,0}});

  auto operation = CNOT();
  Pairs_2q product_dims = { Pairs(2, 0), Pairs(3, 1) };
  State_2q output_state = operation.contract(input_state, product_dims);

  State_2q expected_output_state(2,2);
  expected_output_state.setValues({{0, 0},{0,1}});

  // Casting to a vector for comparison
  auto output_state_vector = vectorize(output_state);
  auto expected_vector = vectorize(expected_output_state);

  EXPECT_TRUE(output_state_vector.isApprox(expected_vector, tol));
}

TEST(CNOT, ApplyToBellState) {

  State_2q input_state(2,2);
  input_state.setValues({{1/SQRT_2,0},{0, 1/SQRT_2}});

  auto operation = CNOT();
  Pairs_2q product_dims = { Pairs(2, 0), Pairs(3, 1) };
  State_2q output_state = operation.contract(input_state, product_dims);

  State_2q expected_output_state(2,2);
  expected_output_state.setValues({{1/SQRT_2,0},{1/SQRT_2, 0}});

  // Casting to a vector for comparison
  auto output_state_vector = vectorize(output_state);
  auto expected_vector = vectorize(expected_output_state);

  EXPECT_TRUE(output_state_vector.isApprox(expected_vector, tol));
}

TEST(CNOT, ApplyToThreeQubitControlThird) {

  State_3q input_state(2,2,2);
  input_state.setValues({{{0,0},{0,0}},{{0,0},{0,1}}});

  auto operation = CNOT();
  Pairs_2q product_dims = { Pairs(3, 2), Pairs(2, 1) };
  State_3q output_state = operation.contract(input_state, product_dims);

  State_3q expected_output_state(2,2,2);

  // The output dimensions are ordered according to the output of the tensor
  // contraction (no shuffling takes place)
  expected_output_state.setValues({{{0,0},{0,0}},{{0,1},{0,0}}});

  // Casting to a vector for comparison
  auto output_state_vector = vectorize(output_state);
  auto expected_vector = vectorize(expected_output_state);

  EXPECT_TRUE(output_state_vector.isApprox(expected_vector, tol));
}

TEST(SWAP, ToMatrix) {

  auto operation = SWAP();
  auto operation_matrix = Map<Matrix_2q> (operation.data());

  Matrix_2q target_matrix;
  target_matrix << 1, 0, 0, 0,
                   0, 0, 1, 0,
                   0, 1, 0, 0,
                   0, 0, 0, 1;

  EXPECT_TRUE(operation_matrix.isApprox(target_matrix, tol));

}

TEST(CZ, ToMatrix) {

  auto operation = CZ();
  auto operation_matrix = Map<Matrix_2q> (operation.data());

  Matrix_2q target_matrix;
  target_matrix << 1, 0, 0, 0,
                   0, 1, 0, 0,
                   0, 0, 1, 0,
                   0, 0, 0, -1;

  EXPECT_TRUE(operation_matrix.isApprox(target_matrix, tol));

}

TEST(CRots, ApplyTo00) {

  State_2q input_state(2,2);
  input_state.setValues({{1, 0},{0, 0}});

  State_2q expected_output_state(2,2);
  expected_output_state.setValues({{1, 0},{0, 0}});

  vector<int> w{0, 1};
  vector<float> p{0.1};
  auto output_state_X = contract_2q_op(input_state, "CRX", w, p);
  auto output_state_Y = contract_2q_op(input_state, "CRY", w, p);
  auto output_state_Z = contract_2q_op(input_state, "CRZ", w, p);

  vector<int> w2{0, 1};
  vector<float> p2{0.1, 0.2, 0.3};
  auto output_state_Rot = contract_2q_op(input_state, "CRot", w2, p2);

  // Casting to a vector for comparison
  auto output_state_vector_X = vectorize(output_state_X);
  auto output_state_vector_Y = vectorize(output_state_Y);
  auto output_state_vector_Z = vectorize(output_state_Z);
  auto expected_vector = vectorize(expected_output_state);
  auto output_state_vector_Rot = vectorize(output_state_Rot);

  EXPECT_TRUE(expected_vector.isApprox(output_state_vector_X, tol));
  EXPECT_TRUE(expected_vector.isApprox(output_state_vector_Y, tol));
  EXPECT_TRUE(expected_vector.isApprox(output_state_vector_Z, tol));
  EXPECT_TRUE(expected_vector.isApprox(output_state_vector_Rot, tol));
}

TEST(CRots, ApplyTo01) {

  State_2q input_state(2,2);
  input_state.setValues({{0, 1},{0, 0}});

  State_2q expected_output_state(2,2);
  expected_output_state.setValues({{0, 1},{0, 0}});

  vector<int> w{0, 1};
  vector<float> p{0.1};
  auto output_state_X = contract_2q_op(input_state, "CRX", w, p);
  auto output_state_Y = contract_2q_op(input_state, "CRY", w, p);
  auto output_state_Z = contract_2q_op(input_state, "CRZ", w, p);

  vector<int> w2{0, 1};
  vector<float> p2{0.1, 0.2, 0.3};
  auto output_state_Rot = contract_2q_op(input_state, "CRot", w2, p2);

  // Casting to a vector for comparison
  auto output_state_vector_X = vectorize(output_state_X);
  auto output_state_vector_Y = vectorize(output_state_Y);
  auto output_state_vector_Z = vectorize(output_state_Z);
  auto expected_vector = vectorize(expected_output_state);
  auto output_state_vector_Rot = vectorize(output_state_Rot);

  EXPECT_TRUE(expected_vector.isApprox(output_state_vector_X, tol));
  EXPECT_TRUE(expected_vector.isApprox(output_state_vector_Y, tol));
  EXPECT_TRUE(expected_vector.isApprox(output_state_vector_Z, tol));
  EXPECT_TRUE(expected_vector.isApprox(output_state_vector_Rot, tol));
}

TEST(CRots, ApplyTo10) {

  State_2q input_state(2,2);
  input_state.setValues({{0, 0},{1, 0}});

  float phi(0.1);
  auto cos = std::cos(phi / 2);
  auto sin = std::sin(phi / 2);

  complex<double> cos_real(cos, 0);
  complex<double> sin_imag(0, sin);
  complex<double> sin_real(sin, 0);

  State_2q expected_output_state_X(2,2);
  expected_output_state_X.setValues({{0, 0},{cos_real, -sin_imag}});

  State_2q expected_output_state_Y(2,2);
  expected_output_state_Y.setValues({{0, 0},{cos_real, sin_real}});

  State_2q expected_output_state_Z(2,2);
  expected_output_state_Z.setValues({{0, 0},{cos_real-sin_imag, 0}});

  vector<float> p2{0.4, 0.1, 0.3};
  complex<double> imag_phi_plus_omega(0, -(p2[0] + p2[2]) / 2);
  complex<double> imag_phi_minus_omega(0, -(p2[0] - p2[2]) / 2);
  auto exp_plus = std::pow(M_E, imag_phi_plus_omega);
  auto exp_minus = std::pow(M_E, imag_phi_minus_omega);

  State_2q expected_output_state_Rot(2,2);
  expected_output_state_Rot.setValues({{0, 0},{cos_real * exp_plus, sin_real * exp_minus}});

  vector<int> w{0, 1};
  vector<float> p{phi};
  auto output_state_X = contract_2q_op(input_state, "CRX", w, p);
  auto output_state_Y = contract_2q_op(input_state, "CRY", w, p);
  auto output_state_Z = contract_2q_op(input_state, "CRZ", w, p);

  vector<int> w2{0, 1};
  auto output_state_Rot = contract_2q_op(input_state, "CRot", w2, p2);

  // Casting to a vector for comparison
  auto output_state_vector_X = vectorize(output_state_X);
  auto output_state_vector_Y = vectorize(output_state_Y);
  auto output_state_vector_Z = vectorize(output_state_Z);
  auto output_state_vector_Rot = vectorize(output_state_Rot);

  auto expected_vector_X = vectorize(expected_output_state_X);
  auto expected_vector_Y = vectorize(expected_output_state_Y);
  auto expected_vector_Z = vectorize(expected_output_state_Z);
  auto expected_vector_Rot = vectorize(expected_output_state_Rot);

  EXPECT_TRUE(expected_vector_X.isApprox(output_state_vector_X, tol));
  EXPECT_TRUE(expected_vector_Y.isApprox(output_state_vector_Y, tol));
  EXPECT_TRUE(expected_vector_Z.isApprox(output_state_vector_Z, tol));
  EXPECT_TRUE(expected_vector_Rot.isApprox(output_state_vector_Rot, tol));
}

TEST(CRots, ApplyTo11) {

  State_2q input_state(2,2);
  input_state.setValues({{0, 0},{0, 1}});

  float phi(0.1);
  auto cos = std::cos(phi / 2);
  auto sin = std::sin(phi / 2);

  complex<double> cos_real(cos, 0);
  complex<double> sin_imag(0, sin);
  complex<double> sin_real(sin, 0);

  State_2q expected_output_state_X(2,2);
  expected_output_state_X.setValues({{0, 0},{-sin_imag, cos_real}});

  State_2q expected_output_state_Y(2,2);
  expected_output_state_Y.setValues({{0, 0},{-sin_real, cos_real}});

  State_2q expected_output_state_Z(2,2);
  expected_output_state_Z.setValues({{0, 0},{0, cos_real+sin_imag}});

  vector<float> p2{0.4, 0.1, 0.3};
  complex<double> imag_phi_plus_omega(0, (p2[0] + p2[2]) / 2);
  complex<double> imag_phi_minus_omega(0, (p2[0] - p2[2]) / 2);
  auto exp_plus = std::pow(M_E, imag_phi_plus_omega);
  auto exp_minus = std::pow(M_E, imag_phi_minus_omega);

  State_2q expected_output_state_Rot(2,2);
  expected_output_state_Rot.setValues({{0, 0},{-sin_real * exp_minus, cos_real * exp_plus}});

  vector<int> w{0, 1};
  vector<float> p{phi};
  auto output_state_X = contract_2q_op(input_state, "CRX", w, p);
  auto output_state_Y = contract_2q_op(input_state, "CRY", w, p);
  auto output_state_Z = contract_2q_op(input_state, "CRZ", w, p);

  vector<int> w2{0, 1};
  auto output_state_Rot = contract_2q_op(input_state, "CRot", w2, p2);

  // Casting to a vector for comparison
  auto output_state_vector_X = vectorize(output_state_X);
  auto output_state_vector_Y = vectorize(output_state_Y);
  auto output_state_vector_Z = vectorize(output_state_Z);
  auto output_state_vector_Rot = vectorize(output_state_Rot);

  auto expected_vector_X = vectorize(expected_output_state_X);
  auto expected_vector_Y = vectorize(expected_output_state_Y);
  auto expected_vector_Z = vectorize(expected_output_state_Z);
  auto expected_vector_Rot = vectorize(expected_output_state_Rot);

  EXPECT_TRUE(expected_vector_X.isApprox(output_state_vector_X, tol));
  EXPECT_TRUE(expected_vector_Y.isApprox(output_state_vector_Y, tol));
  EXPECT_TRUE(expected_vector_Z.isApprox(output_state_vector_Z, tol));
  EXPECT_TRUE(expected_vector_Rot.isApprox(output_state_vector_Rot, tol));

}

}  // namespace two_qubit_ops

namespace three_qubit_ops {

TEST(Toffoli, ApplyToAll) {
    State_3q input_state_000(2, 2, 2);
    input_state_000.setValues({{{1, 0},{0, 0}}, {{0, 0},{0, 0}}});
    State_3q input_state_001(2, 2, 2);
    input_state_001.setValues({{{0, 1},{0, 0}}, {{0, 0},{0, 0}}});
    State_3q input_state_010(2, 2, 2);
    input_state_010.setValues({{{0, 0},{1, 0}}, {{0, 0},{0, 0}}});
    State_3q input_state_011(2, 2, 2);
    input_state_011.setValues({{{0, 0},{0, 1}}, {{0, 0},{0, 0}}});
    State_3q input_state_100(2, 2, 2);
    input_state_100.setValues({{{0, 0},{0, 0}}, {{1, 0},{0, 0}}});
    State_3q input_state_101(2, 2, 2);
    input_state_101.setValues({{{0, 0},{0, 0}}, {{0, 1},{0, 0}}});
    State_3q input_state_110(2, 2, 2);
    input_state_110.setValues({{{0, 0},{0, 0}}, {{0, 0},{1, 0}}});
    State_3q input_state_111(2, 2, 2);
    input_state_111.setValues({{{0, 0},{0, 0}}, {{0, 0},{0, 1}}});

    std::vector<State_3q> input_states{
        input_state_000,
        input_state_001,
        input_state_010,
        input_state_011,
        input_state_100,
        input_state_101,
        input_state_110,
        input_state_111,
    };
    std::vector<State_3q> output_states;

    vector<int> w{0, 1, 2};

    for (int i=0; i < 8; i++) {
        output_states.push_back(contract_3q_op(input_states[i], "Toffoli", w));
    }

    State_3q target_state_110(2, 2, 2);
    target_state_110.setValues({{{0, 0},{0, 0}}, {{0, 0},{0, 1}}});
    State_3q target_state_111(2, 2, 2);
    target_state_111.setValues({{{0, 0},{0, 0}}, {{0, 0},{1, 0}}});

    auto expected_states = input_states;
    expected_states[6] = target_state_110;
    expected_states[7] = target_state_111;

    for (int i=0; i < 8; i++) {
        auto expected_vector = vectorize(expected_states[i]);
        auto output_state = vectorize(output_states[i]);
        EXPECT_TRUE(expected_vector.isApprox(output_state, tol));
    }
}

TEST(CSWAP, ApplyToAll) {
    State_3q input_state_000(2, 2, 2);
    input_state_000.setValues({{{1, 0},{0, 0}}, {{0, 0},{0, 0}}});
    State_3q input_state_001(2, 2, 2);
    input_state_001.setValues({{{0, 1},{0, 0}}, {{0, 0},{0, 0}}});
    State_3q input_state_010(2, 2, 2);
    input_state_010.setValues({{{0, 0},{1, 0}}, {{0, 0},{0, 0}}});
    State_3q input_state_011(2, 2, 2);
    input_state_011.setValues({{{0, 0},{0, 1}}, {{0, 0},{0, 0}}});
    State_3q input_state_100(2, 2, 2);
    input_state_100.setValues({{{0, 0},{0, 0}}, {{1, 0},{0, 0}}});
    State_3q input_state_101(2, 2, 2);
    input_state_101.setValues({{{0, 0},{0, 0}}, {{0, 1},{0, 0}}});
    State_3q input_state_110(2, 2, 2);
    input_state_110.setValues({{{0, 0},{0, 0}}, {{0, 0},{1, 0}}});
    State_3q input_state_111(2, 2, 2);
    input_state_111.setValues({{{0, 0},{0, 0}}, {{0, 0},{0, 1}}});

    std::vector<State_3q> input_states{
        input_state_000,
        input_state_001,
        input_state_010,
        input_state_011,
        input_state_100,
        input_state_101,
        input_state_110,
        input_state_111,
    };
    std::vector<State_3q> output_states;

    vector<int> w{0, 1, 2};

    for (int i=0; i < 8; i++) {
        output_states.push_back(contract_3q_op(input_states[i], "CSWAP", w));
    }

    State_3q target_state_101(2, 2, 2);
    target_state_101.setValues({{{0, 0},{0, 0}}, {{0, 0},{1, 0}}});
    State_3q target_state_110(2, 2, 2);
    target_state_110.setValues({{{0, 0},{0, 0}}, {{0, 1},{0, 0}}});

    auto expected_states = input_states;
    expected_states[5] = target_state_101;
    expected_states[6] = target_state_110;

    for (int i=0; i < 8; i++) {
        auto expected_vector = vectorize(expected_states[i]);
        auto output_state = vectorize(output_states[i]);
        EXPECT_TRUE(expected_vector.isApprox(output_state, tol));
    }
}

} // namespace three_qubit_ops

namespace auxiliary_functions {

<<<<<<< HEAD
TEST(CalcTensInd, OneWireOneQubit) {
    std::vector<int> tensor_indices({0});
    std::vector<int> wires({0});
    std::vector<int> output_tensor_indices = calculate_tensor_indices(wires, tensor_indices);

    EXPECT_TRUE(tensor_indices == output_tensor_indices);
}

TEST(CalcTensInd, OneWireTwoQubit) {
    std::vector<int> tensor_indices({0, 1});
    std::vector<int> wires({0});
    std::vector<int> output_tensor_indices = calculate_tensor_indices(wires, tensor_indices);
=======
TEST(CalcPerm, OneElemOneQubit) {
    std::vector<int> input_perm({0});

    const std::vector<int> expected_perm({0});
    calculate_indices(input_perm, 1);

    EXPECT_TRUE(input_perm == expected_perm);
}

TEST(CalcPerm, OneElemTwoQubit) {
    std::vector<int> input_perm({0});
    calculate_indices(input_perm, 2);
>>>>>>> 451f8c57

    std::vector<int> expected_tensor_indices({0, 1});

<<<<<<< HEAD
    EXPECT_TRUE(expected_tensor_indices == output_tensor_indices);
}

TEST(CalcTensInd, TwoWireFiveQubitAscOrder) {
    std::vector<int> tensor_indices({0, 1, 2, 3, 4});
    std::vector<int> wires({1,2,4});
    std::vector<int> output_tensor_indices = calculate_tensor_indices(wires, tensor_indices);
=======
    EXPECT_TRUE(input_perm == expected_perm);
}

TEST(CalcPerm, TwoElemFiveQubitAscOrder) {
    std::vector<int> input_perm({1,2,4});
    calculate_indices(input_perm, 5);
>>>>>>> 451f8c57

    std::vector<int> expected_tensor_indices({1, 2, 4, 0, 3});

<<<<<<< HEAD
    EXPECT_TRUE(expected_tensor_indices == output_tensor_indices);
}


TEST(CalcTensInd, TwoWireFiveQubitRandomOrder) {
    std::vector<int> tensor_indices({0, 1, 2, 3, 4});
    std::vector<int> wires({2, 1, 4});
    std::vector<int> output_tensor_indices = calculate_tensor_indices(wires, tensor_indices);
=======
    EXPECT_TRUE(input_perm == expected_perm);
}


TEST(CalcPerm, TwoElemFiveQubitRandomOrder) {
    std::vector<int> input_perm({2,1,4});
    calculate_indices(input_perm, 5);
>>>>>>> 451f8c57

    std::vector<int> expected_tensor_indices({2, 1, 4, 0, 3});

<<<<<<< HEAD
    EXPECT_TRUE(expected_tensor_indices == output_tensor_indices);
=======
    EXPECT_TRUE(input_perm == expected_perm);
>>>>>>> 451f8c57
}

TEST(CalcTensInd, TwoWireFiveQubitRandomOrderReverse) {
    std::vector<int> tensor_indices({4, 3, 2, 1, 0});
    std::vector<int> wires({2, 1, 4});
    std::vector<int> output_tensor_indices = calculate_tensor_indices(wires, tensor_indices);

    std::vector<int> expected_tensor_indices({2, 1, 4, 3, 0});

    EXPECT_TRUE(expected_tensor_indices == output_tensor_indices);
}

TEST(QubitPositions, OneElem) {
    std::vector<int> tensor_indices({0});
    std::vector<int> qubit_positions = calculate_qubit_positions(tensor_indices);

    EXPECT_TRUE(tensor_indices == qubit_positions);
}

TEST(QubitPositions, MultipleAscendingOrder) {
    std::vector<int> tensor_indices({0, 1, 2, 3});
    std::vector<int> qubit_positions = calculate_qubit_positions(tensor_indices);

    std::vector<int> expected_qubit_positions({0, 1, 2, 3});

    EXPECT_TRUE(expected_qubit_positions == qubit_positions);
}

TEST(QubitPositions, MultipleRandomOrderUnique) {
    std::vector<int> tensor_indices({1, 2, 0, 3});
    std::vector<int> qubit_positions = calculate_qubit_positions(tensor_indices);

    std::vector<int> expected_qubit_positions({2, 0, 1, 3});

    EXPECT_TRUE(expected_qubit_positions == qubit_positions);
}


TEST(QubitPositions, MultipleRandomOrderUnique2) {
    std::vector<int> tensor_indices({1, 3, 2, 0});
    std::vector<int> qubit_positions = calculate_qubit_positions(tensor_indices);

    std::vector<int> expected_qubit_positions({3, 0, 2, 1});

    EXPECT_TRUE(expected_qubit_positions == qubit_positions);
}
}  // namespace auxiliary_functions<|MERGE_RESOLUTION|>--- conflicted
+++ resolved
@@ -1030,7 +1030,6 @@
 
 namespace auxiliary_functions {
 
-<<<<<<< HEAD
 TEST(CalcTensInd, OneWireOneQubit) {
     std::vector<int> tensor_indices({0});
     std::vector<int> wires({0});
@@ -1043,24 +1042,9 @@
     std::vector<int> tensor_indices({0, 1});
     std::vector<int> wires({0});
     std::vector<int> output_tensor_indices = calculate_tensor_indices(wires, tensor_indices);
-=======
-TEST(CalcPerm, OneElemOneQubit) {
-    std::vector<int> input_perm({0});
-
-    const std::vector<int> expected_perm({0});
-    calculate_indices(input_perm, 1);
-
-    EXPECT_TRUE(input_perm == expected_perm);
-}
-
-TEST(CalcPerm, OneElemTwoQubit) {
-    std::vector<int> input_perm({0});
-    calculate_indices(input_perm, 2);
->>>>>>> 451f8c57
 
     std::vector<int> expected_tensor_indices({0, 1});
 
-<<<<<<< HEAD
     EXPECT_TRUE(expected_tensor_indices == output_tensor_indices);
 }
 
@@ -1068,18 +1052,9 @@
     std::vector<int> tensor_indices({0, 1, 2, 3, 4});
     std::vector<int> wires({1,2,4});
     std::vector<int> output_tensor_indices = calculate_tensor_indices(wires, tensor_indices);
-=======
-    EXPECT_TRUE(input_perm == expected_perm);
-}
-
-TEST(CalcPerm, TwoElemFiveQubitAscOrder) {
-    std::vector<int> input_perm({1,2,4});
-    calculate_indices(input_perm, 5);
->>>>>>> 451f8c57
 
     std::vector<int> expected_tensor_indices({1, 2, 4, 0, 3});
 
-<<<<<<< HEAD
     EXPECT_TRUE(expected_tensor_indices == output_tensor_indices);
 }
 
@@ -1088,23 +1063,11 @@
     std::vector<int> tensor_indices({0, 1, 2, 3, 4});
     std::vector<int> wires({2, 1, 4});
     std::vector<int> output_tensor_indices = calculate_tensor_indices(wires, tensor_indices);
-=======
-    EXPECT_TRUE(input_perm == expected_perm);
-}
-
-
-TEST(CalcPerm, TwoElemFiveQubitRandomOrder) {
-    std::vector<int> input_perm({2,1,4});
-    calculate_indices(input_perm, 5);
->>>>>>> 451f8c57
 
     std::vector<int> expected_tensor_indices({2, 1, 4, 0, 3});
 
-<<<<<<< HEAD
     EXPECT_TRUE(expected_tensor_indices == output_tensor_indices);
-=======
-    EXPECT_TRUE(input_perm == expected_perm);
->>>>>>> 451f8c57
+
 }
 
 TEST(CalcTensInd, TwoWireFiveQubitRandomOrderReverse) {
