// Copyright 2020 Xanadu Quantum Technologies Inc.

// Licensed under the Apache License, Version 2.0 (the "License");
// you may not use this file except in compliance with the License.
// You may obtain a copy of the License at

//     http://www.apache.org/licenses/LICENSE-2.0

// Unless required by applicable law or agreed to in writing, software
// distributed under the License is distributed on an "AS IS" BASIS,
// WITHOUT WARRANTIES OR CONDITIONS OF ANY KIND, either express or implied.
// See the License for the specific language governing permissions and
// limitations under the License.
#include "gtest/gtest.h"
#include "../operations.hpp"
#include "../lightning_qubit.hpp"
#include <unsupported/Eigen/CXX11/Tensor>
#include <math.h>       /* sqrt */

const double tol = 1.0e-6f;

using Matrix_2q = Eigen::Matrix<std::complex<double>, 4, 4>;
using Vector_3q = Eigen::Matrix<std::complex<double>, 8, 1>;

template<class State>
Eigen::VectorXcd vectorize(State state) {
    Eigen::Map<Eigen::VectorXcd> out(state.data(), state.size());
    return out;
}

namespace one_qubit_ops {


TEST(PauliX, ApplyToZero) {

  State_1q input_state(2);
  input_state.setValues({1, 0});

  auto operation = X();
  Pairs_1q product_dims = { Pairs(1, 0) };
  State_1q output_state = operation.contract(input_state, product_dims);

  State_1q expected_output_state(2);
  expected_output_state.setValues({0, 1});

  // Casting to a vector for comparison
  auto output_state_vector = vectorize(output_state);
  auto expected_vector = vectorize(expected_output_state);

  EXPECT_TRUE(output_state_vector.isApprox(expected_vector, tol));
}

TEST(PauliX, ApplyToPlus) {

  State_1q input_state(2);
  input_state.setValues({1/SQRT_2, 1/SQRT_2});

  auto operation = X();
  Pairs_1q product_dims = { Pairs(1, 0) };
  State_1q output_state = operation.contract(input_state, product_dims);

  State_1q expected_output_state(2);
  expected_output_state.setValues({1/SQRT_2, 1/SQRT_2});

  // Casting to a vector for comparison
  auto output_state_vector = vectorize(output_state);
  auto expected_vector = vectorize(expected_output_state);

  EXPECT_TRUE(output_state_vector.isApprox(expected_vector, tol));
}

TEST(PauliY, ApplyToZero) {

  State_1q input_state(2);
  input_state.setValues({1, 0});

  auto operation = Y();
  Pairs_1q product_dims = { Pairs(1, 0) };
  State_1q output_state = operation.contract(input_state, product_dims);

  State_1q expected_output_state(2);
  std::complex<double> Val(0, 1);
  expected_output_state.setValues({0, Val});

  // Casting to a vector for comparison
  auto output_state_vector = vectorize(output_state);
  auto expected_vector = vectorize(expected_output_state);

  EXPECT_TRUE(output_state_vector.isApprox(expected_vector, tol));
}

TEST(PauliY, ApplyToPlus) {

  State_1q input_state(2);
  input_state.setValues({1/SQRT_2, 1/SQRT_2});

  auto operation = Y();
  Pairs_1q product_dims = { Pairs(1, 0) };
  State_1q output_state = operation.contract(input_state, product_dims);

  State_1q expected_output_state(2);

  std::complex<double> first(0, -1/SQRT_2);
  std::complex<double> second(0, 1/SQRT_2);
  expected_output_state.setValues({first, second});

  // Casting to a vector for comparison
  auto output_state_vector = vectorize(output_state);
  auto expected_vector = vectorize(expected_output_state);

  EXPECT_TRUE(output_state_vector.isApprox(expected_vector, tol));
}

TEST(PauliZ, ApplyToZero) {

  State_1q input_state(2);
  input_state.setValues({1, 0});

  auto operation = Z();
  Pairs_1q product_dims = { Pairs(1, 0) };
  State_1q output_state = operation.contract(input_state, product_dims);

  State_1q expected_output_state(2);
  expected_output_state.setValues({1, 0});

  // Casting to a vector for comparison
  auto output_state_vector = vectorize(output_state);
  auto expected_vector = vectorize(expected_output_state);

  EXPECT_TRUE(output_state_vector.isApprox(expected_vector, tol));
}

TEST(PauliZ, ApplyToPlus) {

  State_1q input_state(2);
  input_state.setValues({1/SQRT_2, 1/SQRT_2});

  auto operation = Z();
  Pairs_1q product_dims = { Pairs(1, 0) };
  State_1q output_state = operation.contract(input_state, product_dims);

  State_1q expected_output_state(2);
  expected_output_state.setValues({1/SQRT_2, -1/SQRT_2});

  // Casting to a vector for comparison
  auto output_state_vector = vectorize(output_state);
  auto expected_vector = vectorize(expected_output_state);

  EXPECT_TRUE(output_state_vector.isApprox(expected_vector, tol));
}

TEST(Hadamard, ApplyToZero) {

  State_1q input_state(2);
  input_state.setValues({1, 0});

  auto operation = H();
  Pairs_1q product_dims = { Pairs(1, 0) };
  State_1q output_state = operation.contract(input_state, product_dims);

  State_1q expected_output_state(2);
  expected_output_state.setValues({1/SQRT_2, 1/SQRT_2});

  // Casting to a vector for comparison
  auto output_state_vector = vectorize(output_state);
  auto expected_vector = vectorize(expected_output_state);

  EXPECT_TRUE(output_state_vector.isApprox(expected_vector, tol));
}

TEST(Hadamard, ApplyToMinus) {

  State_1q input_state(2);
  input_state.setValues({1/SQRT_2, -1/SQRT_2});

  auto operation = H();
  Pairs_1q product_dims = { Pairs(1, 0) };
  State_1q output_state = operation.contract(input_state, product_dims);

  State_1q expected_output_state(2);
  expected_output_state.setValues({0, 1});

  // Casting to a vector for comparison
  auto output_state_vector = vectorize(output_state);
  auto expected_vector = vectorize(expected_output_state);

  EXPECT_TRUE(output_state_vector.isApprox(expected_vector, tol));
}

TEST(SGate, ApplyToZero) {

  State_1q input_state(2);
  input_state.setValues({1, 0});

  auto operation = S();
  Pairs_1q product_dims = { Pairs(1, 0) };
  State_1q output_state = operation.contract(input_state, product_dims);

  State_1q expected_output_state(2);
  expected_output_state.setValues({1, 0});

  // Casting to a vector for comparison
  auto output_state_vector = vectorize(output_state);
  auto expected_vector = vectorize(expected_output_state);

  EXPECT_TRUE(output_state_vector.isApprox(expected_vector, tol));
}

TEST(SGate, ApplyToPlus) {

  State_1q input_state(2);
  input_state.setValues({1/SQRT_2, 1/SQRT_2});

  auto operation = S();
  Pairs_1q product_dims = { Pairs(1, 0) };
  State_1q output_state = operation.contract(input_state, product_dims);

  State_1q expected_output_state(2);
  std::complex<double> imag_val(0, 1/SQRT_2);
  expected_output_state.setValues({1/SQRT_2, imag_val});

  // Casting to a vector for comparison
  auto output_state_vector = vectorize(output_state);
  auto expected_vector = vectorize(expected_output_state);

  EXPECT_TRUE(output_state_vector.isApprox(expected_vector, tol));
}

TEST(TGate, ApplyToZero) {

  State_1q input_state(2);
  input_state.setValues({1, 0});

  auto operation = T();
  Pairs_1q product_dims = { Pairs(1, 0) };
  State_1q output_state = operation.contract(input_state, product_dims);

  State_1q expected_output_state(2);
  expected_output_state.setValues({1, 0});

  // Casting to a vector for comparison
  auto output_state_vector = vectorize(output_state);
  auto expected_vector = vectorize(expected_output_state);

  EXPECT_TRUE(output_state_vector.isApprox(expected_vector, tol));
}

TEST(TGate, ApplyToPlus) {

  State_1q input_state(2);
  input_state.setValues({1/SQRT_2, 1/SQRT_2});

  auto operation = T();
  Pairs_1q product_dims = { Pairs(1, 0) };
  State_1q output_state = operation.contract(input_state, product_dims);

  State_1q expected_output_state(2);

  const std::complex<double> exponent(0, -M_PI/4);
  std::complex<double> val = std::pow(M_E, exponent)/SQRT_2;
  expected_output_state.setValues({1/SQRT_2, val});

  // Casting to a vector for comparison
  auto output_state_vector = vectorize(output_state);
  auto expected_vector = vectorize(expected_output_state);

  EXPECT_TRUE(output_state_vector.isApprox(expected_vector, tol));
}

TEST(RXGate, ApplyToZeroPiHalf) {

  State_1q input_state(2);
  input_state.setValues({1, 0});

  double par = M_PI/2;

  auto operation = RX(par);
  Pairs_1q product_dims = { Pairs(1, 0) };
  State_1q output_state = operation.contract(input_state, product_dims);

  State_1q expected_output_state(2);

  const std::complex<double> first(1/SQRT_2, 0);
  const std::complex<double> second(0, -1/SQRT_2);
  expected_output_state.setValues({first, second});

  // Casting to a vector for comparison
  auto output_state_vector = vectorize(output_state);
  auto expected_vector = vectorize(expected_output_state);

  EXPECT_TRUE(output_state_vector.isApprox(expected_vector, tol));
}

TEST(RXGate, ApplyToZeroPi) {

  State_1q input_state(2);
  input_state.setValues({1, 0});

  double par = M_PI;

  auto operation = RX(par);
  Pairs_1q product_dims = { Pairs(1, 0) };
  State_1q output_state = operation.contract(input_state, product_dims);

  State_1q expected_output_state(2);

  const std::complex<double> second(0, -1);
  expected_output_state.setValues({0, second});

  // Casting to a vector for comparison
  auto output_state_vector = vectorize(output_state);
  auto expected_vector = vectorize(expected_output_state);

  EXPECT_TRUE(output_state_vector.isApprox(expected_vector, tol));
}


TEST(RXGate, ApplyToPlusPiHalf) {

  State_1q input_state(2);
  input_state.setValues({1/SQRT_2, 1/SQRT_2});

  double par = M_PI/2;

  auto operation = RX(par);
  Pairs_1q product_dims = { Pairs(1, 0) };
  State_1q output_state = operation.contract(input_state, product_dims);

  State_1q expected_output_state(2);

  const std::complex<double> val(0.5, -0.5);
  expected_output_state.setValues({val, val});

  // Casting to a vector for comparison
  auto output_state_vector = vectorize(output_state);
  auto expected_vector = vectorize(expected_output_state);

  EXPECT_TRUE(output_state_vector.isApprox(expected_vector, tol));
}


TEST(RYGate, ApplyToZeroPiHalf) {

  State_1q input_state(2);
  input_state.setValues({1, 0});

  double par = M_PI/2;

  auto operation = RY(par);
  Pairs_1q product_dims = { Pairs(1, 0) };
  State_1q output_state = operation.contract(input_state, product_dims);

  State_1q expected_output_state(2);

  expected_output_state.setValues({1/SQRT_2, 1/SQRT_2});

  // Casting to a vector for comparison
  auto output_state_vector = vectorize(output_state);
  auto expected_vector = vectorize(expected_output_state);

  EXPECT_TRUE(output_state_vector.isApprox(expected_vector, tol));
}

TEST(RYGate, ApplyToZeroPi) {

  State_1q input_state(2);
  input_state.setValues({1, 0});

  double par = M_PI;

  auto operation = RY(par);
  Pairs_1q product_dims = { Pairs(1, 0) };
  State_1q output_state = operation.contract(input_state, product_dims);

  State_1q expected_output_state(2);
  expected_output_state.setValues({0, 1});

  // Casting to a vector for comparison
  auto output_state_vector = vectorize(output_state);
  auto expected_vector = vectorize(expected_output_state);

  EXPECT_TRUE(output_state_vector.isApprox(expected_vector, tol));
}


TEST(RYGate, ApplyToPlusPiHalf) {

  State_1q input_state(2);
  input_state.setValues({1/SQRT_2, 1/SQRT_2});

  double par = M_PI/2;

  auto operation = RY(par);
  Pairs_1q product_dims = { Pairs(1, 0) };
  State_1q output_state = operation.contract(input_state, product_dims);

  State_1q expected_output_state(2);
  expected_output_state.setValues({0, 1});

  // Casting to a vector for comparison
  auto output_state_vector = vectorize(output_state);
  auto expected_vector = vectorize(expected_output_state);

  EXPECT_TRUE(output_state_vector.isApprox(expected_vector, tol));
}


TEST(RZGate, ApplyToZeroPiHalf) {

  State_1q input_state(2);
  input_state.setValues({1, 0});

  double par = M_PI/2;

  auto operation = RZ(par);
  Pairs_1q product_dims = { Pairs(1, 0) };
  State_1q output_state = operation.contract(input_state, product_dims);

  State_1q expected_output_state(2);

  std::complex<double> val(1/SQRT_2, -1/SQRT_2);
  expected_output_state.setValues({val, 0});

  // Casting to a vector for comparison
  auto output_state_vector = vectorize(output_state);
  auto expected_vector = vectorize(expected_output_state);

  EXPECT_TRUE(output_state_vector.isApprox(expected_vector, tol));
}

TEST(RZGate, ApplyToOnePi) {

  State_1q input_state(2);
  input_state.setValues({0, 1});

  double par = M_PI;

  auto operation = RZ(par);
  Pairs_1q product_dims = { Pairs(1, 0) };
  State_1q output_state = operation.contract(input_state, product_dims);

  State_1q expected_output_state(2);

  const std::complex<double> val(0, 1);
  expected_output_state.setValues({0, val});

  // Casting to a vector for comparison
  auto output_state_vector = vectorize(output_state);
  auto expected_vector = vectorize(expected_output_state);

  EXPECT_TRUE(output_state_vector.isApprox(expected_vector, tol));
}


TEST(RZGate, ApplyToPlusHalfPi) {

  State_1q input_state(2);
  input_state.setValues({1/SQRT_2, 1/SQRT_2});

  double par = M_PI/2;

  auto operation = RZ(par);
  Pairs_1q product_dims = { Pairs(1, 0) };
  State_1q output_state = operation.contract(input_state, product_dims);

  State_1q expected_output_state(2);
  const std::complex<double> first(0.5, -0.5);
  const std::complex<double> second(0.5, 0.5);
  expected_output_state.setValues({first, second});

  // Casting to a vector for comparison
  auto output_state_vector = vectorize(output_state);
  auto expected_vector = vectorize(expected_output_state);

  EXPECT_TRUE(output_state_vector.isApprox(expected_vector, tol));
}


TEST(RotGate, ApplyToZeroPiHalfZeroZero) {

  State_1q input_state(2);
  input_state.setValues({1, 0});

  const double par = M_PI/2;

  auto operation = Rot(par, 0, 0);
  Pairs_1q product_dims = { Pairs(1, 0) };
  State_1q output_state = operation.contract(input_state, product_dims);

  State_1q expected_output_state(2);

  std::complex<double> val(1/SQRT_2, -1/SQRT_2);
  expected_output_state.setValues({val, 0});

  // Casting to a vector for comparison
  auto output_state_vector = vectorize(output_state);
  auto expected_vector = vectorize(expected_output_state);

  EXPECT_TRUE(output_state_vector.isApprox(expected_vector, tol));
}


TEST(RotGate, ApplyToZeroZeroPiHalfZero) {

  State_1q input_state(2);
  input_state.setValues({1, 0});

  const double par = M_PI/2;

  auto operation = Rot(0, par, 0);
  Pairs_1q product_dims = { Pairs(1, 0) };
  State_1q output_state = operation.contract(input_state, product_dims);

  State_1q expected_output_state(2);

  expected_output_state.setValues({1/SQRT_2, 1/SQRT_2});

  // Casting to a vector for comparison
  auto output_state_vector = vectorize(output_state);
  auto expected_vector = vectorize(expected_output_state);

  EXPECT_TRUE(output_state_vector.isApprox(expected_vector, tol));
}


TEST(RotGate, ApplyToPlusZeroZeroPiHalf) {

  State_1q input_state(2);
  input_state.setValues({1/SQRT_2, 1/SQRT_2});

  const double par = M_PI/2;

  auto operation = Rot(0, 0, par);
  Pairs_1q product_dims = { Pairs(1, 0) };
  State_1q output_state = operation.contract(input_state, product_dims);

  State_1q expected_output_state(2);

  std::complex<double> val1(0.5, -0.5);
  std::complex<double> val2(0.5, 0.5);
  expected_output_state.setValues({val1, val2});

  // Casting to a vector for comparison
  auto output_state_vector = vectorize(output_state);
  auto expected_vector = vectorize(expected_output_state);

  EXPECT_TRUE(output_state_vector.isApprox(expected_vector, tol));
}

TEST(RotGate, ApplyToZeroPiHalfNegPiHalfPiHalf) {

  State_1q input_state(2);
  input_state.setValues({1,0});

  const double par1 = M_PI/2;
  const double par2 = -M_PI/2;
  const double par3 = M_PI/2;

  auto operation = Rot(par1, par2, par3);
  Pairs_1q product_dims = { Pairs(1, 0) };
  State_1q output_state = operation.contract(input_state, product_dims);

  State_1q expected_output_state(2);

  std::complex<double> val(0, -1/SQRT_2);
  expected_output_state.setValues({val, -1/SQRT_2});

  // Casting to a vector for comparison
  auto output_state_vector = vectorize(output_state);
  auto expected_vector = vectorize(expected_output_state);

  EXPECT_TRUE(output_state_vector.isApprox(expected_vector, tol));
}


TEST(RotGate, ApplyToPlusNegPiHalfPiPi) {

  State_1q input_state(2);
  input_state.setValues({1/SQRT_2, 1/SQRT_2});

  const double par1 = -M_PI/2;
  const double par2 = M_PI;
  const double par3 = M_PI;

  auto operation = Rot(par1, par2, par3);
  Pairs_1q product_dims = { Pairs(1, 0) };
  State_1q output_state = operation.contract(input_state, product_dims);

  State_1q expected_output_state(2);

  std::complex<double> val1(0.5, 0.5);
  std::complex<double> val2(-0.5, 0.5);
  expected_output_state.setValues({val1, val2});

  // Casting to a vector for comparison
  auto output_state_vector = vectorize(output_state);
  auto expected_vector = vectorize(expected_output_state);

  EXPECT_TRUE(output_state_vector.isApprox(expected_vector, tol));
}

TEST(PhaseShift, ApplyToZeroAndOne) {
    State_1q input_state_0(2);
    State_1q input_state_1(2);
    input_state_0.setValues({1, 0});
    input_state_1.setValues({0, 1});


    std::complex<double> const1(0.99500417, 0.09983342);
    State_1q expected_state_0(2);
    State_1q expected_state_1(2);
    expected_state_0.setValues({1, 0});
    expected_state_1.setValues({0, const1});

    vector<int> w{0};
    vector<float> p{0.1};
    auto output_state_0 = contract_1q_op(input_state_0, "PhaseShift", w, p);
    auto output_state_1 = contract_1q_op(input_state_1, "PhaseShift", w, p);

      // Casting to a vector for comparison
    auto expected_state_vector_0 = vectorize(expected_state_0);
    auto expected_state_vector_1 = vectorize(expected_state_1);
    auto output_state_vector_0 = vectorize(output_state_0);
    auto output_state_vector_1 = vectorize(output_state_1);

    EXPECT_TRUE(expected_state_vector_0.isApprox(output_state_vector_0, tol));
    EXPECT_TRUE(expected_state_vector_1.isApprox(output_state_vector_1, tol));
}

}  // namespace one_qubit_ops

namespace two_qubit_ops {


TEST(CNOT, ApplyToZero) {

  State_2q input_state(2,2);
  input_state.setValues({{1, 0},{0,0}});

  auto operation = CNOT();
  Pairs_2q product_dims = { Pairs(2, 0), Pairs(3, 1) };
  State_2q output_state = operation.contract(input_state, product_dims);

  State_2q expected_output_state(2,2);
  expected_output_state.setValues({{1, 0},{0,0}});

  // Casting to a vector for comparison
  auto output_state_vector = vectorize(output_state);
  auto expected_vector = vectorize(expected_output_state);

  EXPECT_TRUE(output_state_vector.isApprox(expected_vector, tol));
}

TEST(CNOT, ApplyToOneZero) {

  State_2q input_state(2,2);
  input_state.setValues({{0, 0},{1,0}});

  auto operation = CNOT();
  Pairs_2q product_dims = { Pairs(2, 0), Pairs(3, 1) };
  State_2q output_state = operation.contract(input_state, product_dims);

  State_2q expected_output_state(2,2);
  expected_output_state.setValues({{0, 0},{0,1}});

  // Casting to a vector for comparison
  auto output_state_vector = vectorize(output_state);
  auto expected_vector = vectorize(expected_output_state);

  EXPECT_TRUE(output_state_vector.isApprox(expected_vector, tol));
}

TEST(CNOT, ApplyToBellState) {

  State_2q input_state(2,2);
  input_state.setValues({{1/SQRT_2,0},{0, 1/SQRT_2}});

  auto operation = CNOT();
  Pairs_2q product_dims = { Pairs(2, 0), Pairs(3, 1) };
  State_2q output_state = operation.contract(input_state, product_dims);

  State_2q expected_output_state(2,2);
  expected_output_state.setValues({{1/SQRT_2,0},{1/SQRT_2, 0}});

  // Casting to a vector for comparison
  auto output_state_vector = vectorize(output_state);
  auto expected_vector = vectorize(expected_output_state);

  EXPECT_TRUE(output_state_vector.isApprox(expected_vector, tol));
}

TEST(CNOT, ApplyToThreeQubitControlThird) {

  State_3q input_state(2,2,2);
  input_state.setValues({{{0,0},{0,0}},{{0,0},{0,1}}});

  auto operation = CNOT();
  Pairs_2q product_dims = { Pairs(3, 2), Pairs(2, 1) };
  State_3q output_state = operation.contract(input_state, product_dims);

  State_3q expected_output_state(2,2,2);

  // The output dimensions are ordered according to the output of the tensor
  // contraction (no shuffling takes place)
  expected_output_state.setValues({{{0,0},{0,0}},{{0,1},{0,0}}});

  // Casting to a vector for comparison
  auto output_state_vector = vectorize(output_state);
  auto expected_vector = vectorize(expected_output_state);

  EXPECT_TRUE(output_state_vector.isApprox(expected_vector, tol));
}

TEST(SWAP, ToMatrix) {

  auto operation = SWAP();
  auto operation_matrix = Map<Matrix_2q> (operation.data());

  Matrix_2q target_matrix;
  target_matrix << 1, 0, 0, 0,
                   0, 0, 1, 0,
                   0, 1, 0, 0,
                   0, 0, 0, 1;

  EXPECT_TRUE(operation_matrix.isApprox(target_matrix, tol));

}

TEST(CZ, ToMatrix) {

  auto operation = CZ();
  auto operation_matrix = Map<Matrix_2q> (operation.data());

  Matrix_2q target_matrix;
  target_matrix << 1, 0, 0, 0,
                   0, 1, 0, 0,
                   0, 0, 1, 0,
                   0, 0, 0, -1;

  EXPECT_TRUE(operation_matrix.isApprox(target_matrix, tol));

}

TEST(CRots, ApplyTo00) {

  State_2q input_state(2,2);
  input_state.setValues({{1, 0},{0, 0}});

  State_2q expected_output_state(2,2);
  expected_output_state.setValues({{1, 0},{0, 0}});

  vector<int> w{0, 1};
  vector<float> p{0.1};
  auto output_state_X = contract_2q_op(input_state, "CRX", w, p);
  auto output_state_Y = contract_2q_op(input_state, "CRY", w, p);
  auto output_state_Z = contract_2q_op(input_state, "CRZ", w, p);

  vector<int> w2{0, 1};
  vector<float> p2{0.1, 0.2, 0.3};
  auto output_state_Rot = contract_2q_op(input_state, "CRot", w2, p2);

  // Casting to a vector for comparison
  auto output_state_vector_X = vectorize(output_state_X);
  auto output_state_vector_Y = vectorize(output_state_Y);
  auto output_state_vector_Z = vectorize(output_state_Z);
  auto expected_vector = vectorize(expected_output_state);
  auto output_state_vector_Rot = vectorize(output_state_Rot);

  EXPECT_TRUE(expected_vector.isApprox(output_state_vector_X, tol));
  EXPECT_TRUE(expected_vector.isApprox(output_state_vector_Y, tol));
  EXPECT_TRUE(expected_vector.isApprox(output_state_vector_Z, tol));
  EXPECT_TRUE(expected_vector.isApprox(output_state_vector_Rot, tol));
}

TEST(CRots, ApplyTo01) {

  State_2q input_state(2,2);
  input_state.setValues({{0, 1},{0, 0}});

  State_2q expected_output_state(2,2);
  expected_output_state.setValues({{0, 1},{0, 0}});

  vector<int> w{0, 1};
  vector<float> p{0.1};
  auto output_state_X = contract_2q_op(input_state, "CRX", w, p);
  auto output_state_Y = contract_2q_op(input_state, "CRY", w, p);
  auto output_state_Z = contract_2q_op(input_state, "CRZ", w, p);

  vector<int> w2{0, 1};
  vector<float> p2{0.1, 0.2, 0.3};
  auto output_state_Rot = contract_2q_op(input_state, "CRot", w2, p2);

  // Casting to a vector for comparison
  auto output_state_vector_X = vectorize(output_state_X);
  auto output_state_vector_Y = vectorize(output_state_Y);
  auto output_state_vector_Z = vectorize(output_state_Z);
  auto expected_vector = vectorize(expected_output_state);
  auto output_state_vector_Rot = vectorize(output_state_Rot);

  EXPECT_TRUE(expected_vector.isApprox(output_state_vector_X, tol));
  EXPECT_TRUE(expected_vector.isApprox(output_state_vector_Y, tol));
  EXPECT_TRUE(expected_vector.isApprox(output_state_vector_Z, tol));
  EXPECT_TRUE(expected_vector.isApprox(output_state_vector_Rot, tol));
}

TEST(CRots, ApplyTo10) {

  State_2q input_state(2,2);
  input_state.setValues({{0, 0},{1, 0}});

  float phi(0.1);
  auto cos = std::cos(phi / 2);
  auto sin = std::sin(phi / 2);

  complex<double> cos_real(cos, 0);
  complex<double> sin_imag(0, sin);
  complex<double> sin_real(sin, 0);

  State_2q expected_output_state_X(2,2);
  expected_output_state_X.setValues({{0, 0},{cos_real, -sin_imag}});

  State_2q expected_output_state_Y(2,2);
  expected_output_state_Y.setValues({{0, 0},{cos_real, sin_real}});

  State_2q expected_output_state_Z(2,2);
  expected_output_state_Z.setValues({{0, 0},{cos_real-sin_imag, 0}});

  vector<float> p2{0.4, 0.1, 0.3};
  complex<double> imag_phi_plus_omega(0, -(p2[0] + p2[2]) / 2);
  complex<double> imag_phi_minus_omega(0, -(p2[0] - p2[2]) / 2);
  auto exp_plus = std::pow(M_E, imag_phi_plus_omega);
  auto exp_minus = std::pow(M_E, imag_phi_minus_omega);

  State_2q expected_output_state_Rot(2,2);
  expected_output_state_Rot.setValues({{0, 0},{cos_real * exp_plus, sin_real * exp_minus}});

  vector<int> w{0, 1};
  vector<float> p{phi};
  auto output_state_X = contract_2q_op(input_state, "CRX", w, p);
  auto output_state_Y = contract_2q_op(input_state, "CRY", w, p);
  auto output_state_Z = contract_2q_op(input_state, "CRZ", w, p);

  vector<int> w2{0, 1};
  auto output_state_Rot = contract_2q_op(input_state, "CRot", w2, p2);

  // Casting to a vector for comparison
  auto output_state_vector_X = vectorize(output_state_X);
  auto output_state_vector_Y = vectorize(output_state_Y);
  auto output_state_vector_Z = vectorize(output_state_Z);
  auto output_state_vector_Rot = vectorize(output_state_Rot);

  auto expected_vector_X = vectorize(expected_output_state_X);
  auto expected_vector_Y = vectorize(expected_output_state_Y);
  auto expected_vector_Z = vectorize(expected_output_state_Z);
  auto expected_vector_Rot = vectorize(expected_output_state_Rot);

  EXPECT_TRUE(expected_vector_X.isApprox(output_state_vector_X, tol));
  EXPECT_TRUE(expected_vector_Y.isApprox(output_state_vector_Y, tol));
  EXPECT_TRUE(expected_vector_Z.isApprox(output_state_vector_Z, tol));
  EXPECT_TRUE(expected_vector_Rot.isApprox(output_state_vector_Rot, tol));
}

TEST(CRots, ApplyTo11) {

  State_2q input_state(2,2);
  input_state.setValues({{0, 0},{0, 1}});

  float phi(0.1);
  auto cos = std::cos(phi / 2);
  auto sin = std::sin(phi / 2);

  complex<double> cos_real(cos, 0);
  complex<double> sin_imag(0, sin);
  complex<double> sin_real(sin, 0);

  State_2q expected_output_state_X(2,2);
  expected_output_state_X.setValues({{0, 0},{-sin_imag, cos_real}});

  State_2q expected_output_state_Y(2,2);
  expected_output_state_Y.setValues({{0, 0},{-sin_real, cos_real}});

  State_2q expected_output_state_Z(2,2);
  expected_output_state_Z.setValues({{0, 0},{0, cos_real+sin_imag}});

  vector<float> p2{0.4, 0.1, 0.3};
  complex<double> imag_phi_plus_omega(0, (p2[0] + p2[2]) / 2);
  complex<double> imag_phi_minus_omega(0, (p2[0] - p2[2]) / 2);
  auto exp_plus = std::pow(M_E, imag_phi_plus_omega);
  auto exp_minus = std::pow(M_E, imag_phi_minus_omega);

  State_2q expected_output_state_Rot(2,2);
  expected_output_state_Rot.setValues({{0, 0},{-sin_real * exp_minus, cos_real * exp_plus}});

  vector<int> w{0, 1};
  vector<float> p{phi};
  auto output_state_X = contract_2q_op(input_state, "CRX", w, p);
  auto output_state_Y = contract_2q_op(input_state, "CRY", w, p);
  auto output_state_Z = contract_2q_op(input_state, "CRZ", w, p);

  vector<int> w2{0, 1};
  auto output_state_Rot = contract_2q_op(input_state, "CRot", w2, p2);

  // Casting to a vector for comparison
  auto output_state_vector_X = vectorize(output_state_X);
  auto output_state_vector_Y = vectorize(output_state_Y);
  auto output_state_vector_Z = vectorize(output_state_Z);
  auto output_state_vector_Rot = vectorize(output_state_Rot);

  auto expected_vector_X = vectorize(expected_output_state_X);
  auto expected_vector_Y = vectorize(expected_output_state_Y);
  auto expected_vector_Z = vectorize(expected_output_state_Z);
  auto expected_vector_Rot = vectorize(expected_output_state_Rot);

  EXPECT_TRUE(expected_vector_X.isApprox(output_state_vector_X, tol));
  EXPECT_TRUE(expected_vector_Y.isApprox(output_state_vector_Y, tol));
  EXPECT_TRUE(expected_vector_Z.isApprox(output_state_vector_Z, tol));
  EXPECT_TRUE(expected_vector_Rot.isApprox(output_state_vector_Rot, tol));

}

}  // namespace two_qubit_ops

namespace three_qubit_ops {

TEST(Toffoli, ApplyToAll) {
    State_3q input_state_000(2, 2, 2);
    input_state_000.setValues({{{1, 0},{0, 0}}, {{0, 0},{0, 0}}});
    State_3q input_state_001(2, 2, 2);
    input_state_001.setValues({{{0, 1},{0, 0}}, {{0, 0},{0, 0}}});
    State_3q input_state_010(2, 2, 2);
    input_state_010.setValues({{{0, 0},{1, 0}}, {{0, 0},{0, 0}}});
    State_3q input_state_011(2, 2, 2);
    input_state_011.setValues({{{0, 0},{0, 1}}, {{0, 0},{0, 0}}});
    State_3q input_state_100(2, 2, 2);
    input_state_100.setValues({{{0, 0},{0, 0}}, {{1, 0},{0, 0}}});
    State_3q input_state_101(2, 2, 2);
    input_state_101.setValues({{{0, 0},{0, 0}}, {{0, 1},{0, 0}}});
    State_3q input_state_110(2, 2, 2);
    input_state_110.setValues({{{0, 0},{0, 0}}, {{0, 0},{1, 0}}});
    State_3q input_state_111(2, 2, 2);
    input_state_111.setValues({{{0, 0},{0, 0}}, {{0, 0},{0, 1}}});

    std::vector<State_3q> input_states{
        input_state_000,
        input_state_001,
        input_state_010,
        input_state_011,
        input_state_100,
        input_state_101,
        input_state_110,
        input_state_111,
    };
    std::vector<State_3q> output_states;

    vector<int> w{0, 1, 2};

    for (int i=0; i < 8; i++) {
        output_states.push_back(contract_3q_op(input_states[i], "Toffoli", w));
    }

    State_3q target_state_110(2, 2, 2);
    target_state_110.setValues({{{0, 0},{0, 0}}, {{0, 0},{0, 1}}});
    State_3q target_state_111(2, 2, 2);
    target_state_111.setValues({{{0, 0},{0, 0}}, {{0, 0},{1, 0}}});

    auto expected_states = input_states;
    expected_states[6] = target_state_110;
    expected_states[7] = target_state_111;

    for (int i=0; i < 8; i++) {
        auto expected_vector = vectorize(expected_states[i]);
        auto output_state = vectorize(output_states[i]);
        EXPECT_TRUE(expected_vector.isApprox(output_state, tol));
    }
}

TEST(CSWAP, ApplyToAll) {
    State_3q input_state_000(2, 2, 2);
    input_state_000.setValues({{{1, 0},{0, 0}}, {{0, 0},{0, 0}}});
    State_3q input_state_001(2, 2, 2);
    input_state_001.setValues({{{0, 1},{0, 0}}, {{0, 0},{0, 0}}});
    State_3q input_state_010(2, 2, 2);
    input_state_010.setValues({{{0, 0},{1, 0}}, {{0, 0},{0, 0}}});
    State_3q input_state_011(2, 2, 2);
    input_state_011.setValues({{{0, 0},{0, 1}}, {{0, 0},{0, 0}}});
    State_3q input_state_100(2, 2, 2);
    input_state_100.setValues({{{0, 0},{0, 0}}, {{1, 0},{0, 0}}});
    State_3q input_state_101(2, 2, 2);
    input_state_101.setValues({{{0, 0},{0, 0}}, {{0, 1},{0, 0}}});
    State_3q input_state_110(2, 2, 2);
    input_state_110.setValues({{{0, 0},{0, 0}}, {{0, 0},{1, 0}}});
    State_3q input_state_111(2, 2, 2);
    input_state_111.setValues({{{0, 0},{0, 0}}, {{0, 0},{0, 1}}});

    std::vector<State_3q> input_states{
        input_state_000,
        input_state_001,
        input_state_010,
        input_state_011,
        input_state_100,
        input_state_101,
        input_state_110,
        input_state_111,
    };
    std::vector<State_3q> output_states;

    vector<int> w{0, 1, 2};

    for (int i=0; i < 8; i++) {
        output_states.push_back(contract_3q_op(input_states[i], "CSWAP", w));
    }

    State_3q target_state_101(2, 2, 2);
    target_state_101.setValues({{{0, 0},{0, 0}}, {{0, 0},{1, 0}}});
    State_3q target_state_110(2, 2, 2);
    target_state_110.setValues({{{0, 0},{0, 0}}, {{0, 1},{0, 0}}});

    auto expected_states = input_states;
    expected_states[5] = target_state_101;
    expected_states[6] = target_state_110;

    for (int i=0; i < 8; i++) {
        auto expected_vector = vectorize(expected_states[i]);
        auto output_state = vectorize(output_states[i]);
        EXPECT_TRUE(expected_vector.isApprox(output_state, tol));
    }
}

} // namespace three_qubit_ops

namespace auxiliary_functions {

TEST(CalcPerm, OneElemOneQubit) {
    std::vector<int> input_perm({0});
<<<<<<< HEAD
    const std::vector<int> expected_perm({0});
    calc_perm(input_perm, 1);
=======
    std::vector<int> output_perm = calculate_indices(input_perm, 1);
>>>>>>> 9bb0eb25

    EXPECT_TRUE(input_perm == expected_perm);
}

TEST(CalcPerm, OneElemTwoQubit) {
    std::vector<int> input_perm({0});
<<<<<<< HEAD
    calc_perm(input_perm, 2);
=======
    std::vector<int> output_perm = calculate_indices(input_perm, 2);
>>>>>>> 9bb0eb25

    std::vector<int> expected_perm({0, 1});

    EXPECT_TRUE(input_perm == expected_perm);
}

TEST(CalcPerm, TwoElemFiveQubitAscOrder) {
    std::vector<int> input_perm({1,2,4});
<<<<<<< HEAD
    calc_perm(input_perm, 5);
=======
    std::vector<int> output_perm = calculate_indices(input_perm, 5);
>>>>>>> 9bb0eb25

    std::vector<int> expected_perm({1,2,4,0,3});

    EXPECT_TRUE(input_perm == expected_perm);
}


TEST(CalcPerm, TwoElemFiveQubitRandomOrder) {
    std::vector<int> input_perm({2,1,4});
<<<<<<< HEAD
    calc_perm(input_perm, 5);
=======
    std::vector<int> output_perm = calculate_indices(input_perm, 5);
>>>>>>> 9bb0eb25

    std::vector<int> expected_perm({2,1,4,0,3});

    EXPECT_TRUE(input_perm == expected_perm);
}

TEST(ArgSort, OneElem) {
    std::vector<int> input_perm({0});
    std::vector<int> output_perm = shuffle_indices(input_perm);

    EXPECT_TRUE(input_perm == output_perm);
}

TEST(ArgSort, MultipleAscendingOrder) {
    std::vector<int> input_perm({5,10,15});
    std::vector<int> output_perm = shuffle_indices(input_perm);

    std::vector<int> expected({0,1,2});

    EXPECT_TRUE(output_perm == expected);
}

TEST(ArgSort, MultipleRandomOrderUnique) {
    std::vector<int> input_perm({10,15,5});
    std::vector<int> output_perm = shuffle_indices(input_perm);

    std::vector<int> expected({2,0,1});

    EXPECT_TRUE(output_perm == expected);
}


TEST(ArgSort, MultipleRandomOrderRepeatedVals) {
    std::vector<int> input_perm({10,15,15,5});
    std::vector<int> output_perm = shuffle_indices(input_perm);

    std::vector<int> expected({3,0,1,2});

    EXPECT_TRUE(output_perm == expected);
}
}  // namespace auxiliary_functions<|MERGE_RESOLUTION|>--- conflicted
+++ resolved
@@ -1032,23 +1032,16 @@
 
 TEST(CalcPerm, OneElemOneQubit) {
     std::vector<int> input_perm({0});
-<<<<<<< HEAD
+
     const std::vector<int> expected_perm({0});
-    calc_perm(input_perm, 1);
-=======
-    std::vector<int> output_perm = calculate_indices(input_perm, 1);
->>>>>>> 9bb0eb25
+    calculate_indices(input_perm, 1);
 
     EXPECT_TRUE(input_perm == expected_perm);
 }
 
 TEST(CalcPerm, OneElemTwoQubit) {
     std::vector<int> input_perm({0});
-<<<<<<< HEAD
-    calc_perm(input_perm, 2);
-=======
-    std::vector<int> output_perm = calculate_indices(input_perm, 2);
->>>>>>> 9bb0eb25
+    calculate_indices(input_perm, 2);
 
     std::vector<int> expected_perm({0, 1});
 
@@ -1057,11 +1050,7 @@
 
 TEST(CalcPerm, TwoElemFiveQubitAscOrder) {
     std::vector<int> input_perm({1,2,4});
-<<<<<<< HEAD
-    calc_perm(input_perm, 5);
-=======
-    std::vector<int> output_perm = calculate_indices(input_perm, 5);
->>>>>>> 9bb0eb25
+    calculate_indices(input_perm, 5);
 
     std::vector<int> expected_perm({1,2,4,0,3});
 
@@ -1071,11 +1060,7 @@
 
 TEST(CalcPerm, TwoElemFiveQubitRandomOrder) {
     std::vector<int> input_perm({2,1,4});
-<<<<<<< HEAD
-    calc_perm(input_perm, 5);
-=======
-    std::vector<int> output_perm = calculate_indices(input_perm, 5);
->>>>>>> 9bb0eb25
+    calculate_indices(input_perm, 5);
 
     std::vector<int> expected_perm({2,1,4,0,3});
 
