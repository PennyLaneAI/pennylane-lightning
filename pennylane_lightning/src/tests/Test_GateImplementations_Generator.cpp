--- conflicted
+++ resolved
@@ -115,11 +115,7 @@
 
         scaleVector(gate_der_st, static_cast<PrecisionT>(0.5) / eps);
 
-<<<<<<< HEAD
-        REQUIRE(gntr_st == PLApprox(gate_der_st).margin(PrecisionT{1e-3}));
-=======
-        REQUIRE(gntr_st == approx(gate_der_st).margin(1e-3));
->>>>>>> 92a819bd
+        REQUIRE(gntr_st == approx(gate_der_st).margin(PrecisionT{1e-3}));
     }
 }
 template <typename PrecisionT, typename ParamT, class GateImplementation,
