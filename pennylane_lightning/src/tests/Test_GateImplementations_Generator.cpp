#include "OpToMemberFuncPtr.hpp"
#include "SelectKernel.hpp"
#include "TestHelpers.hpp"
#include "TestKernels.hpp"
#include "Util.hpp"

#include <catch2/catch.hpp>

#include <algorithm>
#include <complex>
#include <iostream>
#include <limits>
#include <string_view>
#include <type_traits>
#include <utility>
#include <vector>

/**
 * @file Test_GateImplementations_Generator.cpp
 *
 * This file tests gate generators. To be specific, we test whether each
 * generator satisfies
 * @rst
 * :math:`I*G |\psi> = \parital{U(\theta)}/\partial{\theta}_{\theta=0} |\psi>`
 * @endrst
 */
using namespace Pennylane;
using namespace Pennylane::Gates;

/**
 * @brief As clang does not support constexpr string_view::remove_prefix yet.
 */
constexpr std::string_view remove_prefix(const std::string_view &str,
                                         size_t len) {
    return {str.data() + len, str.length() - len};
}

template <typename T> constexpr auto testMargin() -> T {
    static_assert(std::is_same_v<T, float> || std::is_same_v<T, double>);
    if constexpr (std::is_same_v<T, float>) {
        return 1e-3F;
    } else {
        return 1e-5L;
    }
}

template <typename T> constexpr static auto test_margin = testMargin<T>();

template <GeneratorOperation gntr_op>
constexpr auto findGateOpForGenerator() -> GateOperation {
    constexpr auto gntr_name =
        remove_prefix(Util::lookup(Constant::generator_names, gntr_op), 9);

    for (const auto &[gate_op, gate_name] : Constant::gate_names) {
        if (gate_name == gntr_name) {
            return gate_op;
        }
    }
    return GateOperation{};
}

template <size_t gntr_idx> constexpr auto generatorGatePairsIter() {
    if constexpr (gntr_idx < Constant::generator_names.size()) {
        constexpr auto gntr_op =
            std::get<0>(Constant::generator_names[gntr_idx]);
        constexpr auto gate_op = findGateOpForGenerator<gntr_op>();

        return Util::prepend_to_tuple(std::pair{gntr_op, gate_op},
                                      generatorGatePairsIter<gntr_idx + 1>());
    } else {
        return std::tuple{};
    }
}

constexpr auto minNumQubitsFor(GeneratorOperation gntr_op) -> size_t {
    if (Util::array_has_elt(Constant::multi_qubit_generators, gntr_op)) {
        return 1;
    }
    return Util::lookup(Constant::generator_wires, gntr_op);
}

/**
 * @brief Array of all generator operations with the corresponding gate
 * operations.
 */
constexpr static auto generator_gate_pairs =
    Util::tuple_to_array(generatorGatePairsIter<0>());

template <class PrecisionT, class ParamT, class GateImplementation,
          GeneratorOperation gntr_op, class RandomEngine>
void testGeneratorForGate(RandomEngine &re, bool inverse) {
    using ComplexPrecisionT = std::complex<PrecisionT>;
    constexpr static auto I = Util::IMAG<PrecisionT>();

    constexpr static auto eps = PrecisionT{1e-3}; // For finite difference

    constexpr static auto gate_op = Util::lookup(generator_gate_pairs, gntr_op);
    constexpr static auto gate_name =
        Util::lookup(Constant::gate_names, gate_op);
    constexpr static auto min_num_qubits = minNumQubitsFor(gntr_op);
    constexpr static size_t max_num_qubits = 6;

    DYNAMIC_SECTION("Test generator of " << gate_name << " for kernel "
                                         << GateImplementation::name) {
<<<<<<< HEAD
        const auto wires = createWires(gate_op, num_qubits);
        const auto ini_st = createRandomState<PrecisionT>(re, num_qubits);

        auto gntr_func =
            GeneratorOpToMemberFuncPtr<PrecisionT, GateImplementation,
                                       gntr_op>::value;
        auto gate_func =
            GateOpToMemberFuncPtr<PrecisionT, ParamT, GateImplementation,
                                  gate_op>::value;

        /* Apply generator to gntr_st */
        auto gntr_st = ini_st;
        PrecisionT scale = gntr_func(gntr_st.data(), num_qubits, wires, false);
        if (inverse) {
            scale *= -1;
        }
        scaleVector(gntr_st, I * scale);

        /* Compute the derivative of the unitary gate applied to ini_st using
         * finite difference */

        auto diff_st_1 = ini_st;
        auto diff_st_2 = ini_st;

        gate_func(diff_st_1.data(), num_qubits, wires, inverse, eps);
        gate_func(diff_st_2.data(), num_qubits, wires, inverse, -eps);

        std::vector<ComplexPrecisionT> gate_der_st(size_t{1U} << num_qubits);

        std::transform(
            diff_st_1.cbegin(), diff_st_1.cend(), diff_st_2.cbegin(),
            gate_der_st.begin(),
            [](ComplexPrecisionT a, ComplexPrecisionT b) { return a - b; });

        scaleVector(gate_der_st, static_cast<PrecisionT>(0.5) / eps);

        REQUIRE(gntr_st == approx(gate_der_st).margin(test_margin<PrecisionT>));
=======
        for (size_t num_qubits = min_num_qubits; num_qubits < max_num_qubits;
             num_qubits++) {
            const auto wires = createWires(gate_op);
            const auto ini_st = createRandomState<PrecisionT>(re, num_qubits);

            auto gntr_func =
                GeneratorOpToMemberFuncPtr<PrecisionT, GateImplementation,
                                           gntr_op>::value;
            auto gate_func =
                GateOpToMemberFuncPtr<PrecisionT, ParamT, GateImplementation,
                                      gate_op>::value;

            /* Apply generator to gntr_st */
            auto gntr_st = ini_st;
            PrecisionT scale =
                gntr_func(gntr_st.data(), num_qubits, wires, false);
            if (inverse) {
                scale *= -1;
            }
            scaleVector(gntr_st, I * scale);

            /* Compute the derivative of the unitary gate applied to ini_st
             * using finite difference */

            auto diff_st_1 = ini_st;
            auto diff_st_2 = ini_st;

            gate_func(diff_st_1.data(), num_qubits, wires, inverse, eps);
            gate_func(diff_st_2.data(), num_qubits, wires, inverse, -eps);

            std::vector<ComplexPrecisionT> gate_der_st(size_t{1U}
                                                       << num_qubits);

            std::transform(
                diff_st_1.cbegin(), diff_st_1.cend(), diff_st_2.cbegin(),
                gate_der_st.begin(),
                [](ComplexPrecisionT a, ComplexPrecisionT b) { return a - b; });

            scaleVector(gate_der_st, static_cast<PrecisionT>(0.5) / eps);

            REQUIRE(gntr_st == approx(gate_der_st).margin(PrecisionT{1e-3}));
        }
>>>>>>> e182d638
    }
}
template <typename PrecisionT, typename ParamT, class GateImplementation,
          size_t gntr_idx, class RandomEngine>
void testAllGeneratorForKernel(RandomEngine &re) {
    if constexpr (gntr_idx <
                  GateImplementation::implemented_generators.size()) {
        constexpr auto gntr_op =
            GateImplementation::implemented_generators[gntr_idx];
        testGeneratorForGate<PrecisionT, ParamT, GateImplementation, gntr_op>(
            re, false);
        testGeneratorForGate<PrecisionT, ParamT, GateImplementation, gntr_op>(
            re, true);
        testAllGeneratorForKernel<PrecisionT, ParamT, GateImplementation,
                                  gntr_idx + 1>(re);
    } else {
        static_cast<void>(re);
    }
}

template <typename PrecisionT, typename ParamT, class TypeList,
          class RandomEngine>
void testAllGeneratorsAndKernels(RandomEngine &re) {
    if constexpr (!std::is_same_v<TypeList, void>) {
        using GateImplementation = typename TypeList::Type;
        testAllGeneratorForKernel<PrecisionT, ParamT, GateImplementation, 0>(
            re);
        testAllGeneratorsAndKernels<PrecisionT, ParamT,
                                    typename TypeList::Next>(re);
    } else {
        static_cast<void>(re);
    }
}

TEMPLATE_TEST_CASE("Test all generators of all kernels",
                   "[GateImplementations_Generator]", float, double) {
    using PrecisionT = TestType;
    using ParamT = TestType;

    std::mt19937 re{1337};

    testAllGeneratorsAndKernels<PrecisionT, ParamT, TestKernels>(re);
}<|MERGE_RESOLUTION|>--- conflicted
+++ resolved
@@ -34,17 +34,6 @@
                                          size_t len) {
     return {str.data() + len, str.length() - len};
 }
-
-template <typename T> constexpr auto testMargin() -> T {
-    static_assert(std::is_same_v<T, float> || std::is_same_v<T, double>);
-    if constexpr (std::is_same_v<T, float>) {
-        return 1e-3F;
-    } else {
-        return 1e-5L;
-    }
-}
-
-template <typename T> constexpr static auto test_margin = testMargin<T>();
 
 template <GeneratorOperation gntr_op>
 constexpr auto findGateOpForGenerator() -> GateOperation {
@@ -102,45 +91,6 @@
 
     DYNAMIC_SECTION("Test generator of " << gate_name << " for kernel "
                                          << GateImplementation::name) {
-<<<<<<< HEAD
-        const auto wires = createWires(gate_op, num_qubits);
-        const auto ini_st = createRandomState<PrecisionT>(re, num_qubits);
-
-        auto gntr_func =
-            GeneratorOpToMemberFuncPtr<PrecisionT, GateImplementation,
-                                       gntr_op>::value;
-        auto gate_func =
-            GateOpToMemberFuncPtr<PrecisionT, ParamT, GateImplementation,
-                                  gate_op>::value;
-
-        /* Apply generator to gntr_st */
-        auto gntr_st = ini_st;
-        PrecisionT scale = gntr_func(gntr_st.data(), num_qubits, wires, false);
-        if (inverse) {
-            scale *= -1;
-        }
-        scaleVector(gntr_st, I * scale);
-
-        /* Compute the derivative of the unitary gate applied to ini_st using
-         * finite difference */
-
-        auto diff_st_1 = ini_st;
-        auto diff_st_2 = ini_st;
-
-        gate_func(diff_st_1.data(), num_qubits, wires, inverse, eps);
-        gate_func(diff_st_2.data(), num_qubits, wires, inverse, -eps);
-
-        std::vector<ComplexPrecisionT> gate_der_st(size_t{1U} << num_qubits);
-
-        std::transform(
-            diff_st_1.cbegin(), diff_st_1.cend(), diff_st_2.cbegin(),
-            gate_der_st.begin(),
-            [](ComplexPrecisionT a, ComplexPrecisionT b) { return a - b; });
-
-        scaleVector(gate_der_st, static_cast<PrecisionT>(0.5) / eps);
-
-        REQUIRE(gntr_st == approx(gate_der_st).margin(test_margin<PrecisionT>));
-=======
         for (size_t num_qubits = min_num_qubits; num_qubits < max_num_qubits;
              num_qubits++) {
             const auto wires = createWires(gate_op);
@@ -183,7 +133,6 @@
 
             REQUIRE(gntr_st == approx(gate_der_st).margin(PrecisionT{1e-3}));
         }
->>>>>>> e182d638
     }
 }
 template <typename PrecisionT, typename ParamT, class GateImplementation,
