#include "OpToMemberFuncPtr.hpp"
#include "SelectKernel.hpp"
#include "TestHelpers.hpp"
#include "TestKernels.hpp"
#include "Util.hpp"

#include <catch2/catch.hpp>

#include <algorithm>
#include <complex>
#include <iostream>
#include <limits>
#include <string_view>
#include <type_traits>
#include <utility>
#include <vector>

/**
 * @file Test_GateImplementations_Generator.cpp
 *
 * This file tests gate generators. To be specific, we test whether each
 * generator satisfies
 * @rst
 * :math:`I*G |\psi> = \parital{U(\theta)}/\partial{\theta}_{\theta=0} |\psi>`
 * @endrst
 */
using namespace Pennylane;
using namespace Pennylane::Gates;

/**
 * @brief As clang does not support constexpr string_view::remove_prefix yet.
 */
constexpr std::string_view remove_prefix(const std::string_view &str,
                                         size_t len) {
    return {str.data() + len, str.length() - len};
}

<<<<<<< HEAD
template <typename T> constexpr auto testMargin() -> T {
    static_assert(std::is_same_v<T, float> || std::is_same_v<T, double>);
    if constexpr (std::is_same_v<T, float>) {
        return 1e-3F;
    } else {
        return 1e-5L;
    }
}

template <typename T> constexpr static auto test_margin = testMargin<T>();

=======
>>>>>>> 3bcba89b
template <GeneratorOperation gntr_op>
constexpr auto findGateOpForGenerator() -> GateOperation {
    constexpr auto gntr_name = remove_prefix(
        Util::static_lookup<gntr_op>(Constant::generator_names), 9);

    for (const auto &[gate_op, gate_name] : Constant::gate_names) {
        if (gate_name == gntr_name) {
            return gate_op;
        }
    }
    return GateOperation{};
}

template <size_t gntr_idx> constexpr auto generatorGatePairsIter() {
    if constexpr (gntr_idx < Constant::generator_names.size()) {
        constexpr auto gntr_op =
            std::get<0>(Constant::generator_names[gntr_idx]);
        constexpr auto gate_op = findGateOpForGenerator<gntr_op>();

        return Util::prepend_to_tuple(std::pair{gntr_op, gate_op},
                                      generatorGatePairsIter<gntr_idx + 1>());
    } else {
        return std::tuple{};
    }
}

/**
 * @brief Array of all generator operations with the corresponding gate
 * operations.
 */
constexpr static auto generator_gate_pairs =
    Util::tuple_to_array(generatorGatePairsIter<0>());

template <class PrecisionT, class ParamT, class GateImplementation,
          GeneratorOperation gntr_op, class RandomEngine>
void testGeneratorForGate(RandomEngine &re, size_t num_qubits) {
    using ComplexPrecisionT = std::complex<PrecisionT>;
    constexpr auto I = Util::IMAG<PrecisionT>();

    constexpr auto eps = static_cast<ParamT>(1e-4); // For finite difference

    constexpr auto gate_op = Util::static_lookup<gntr_op>(generator_gate_pairs);
    constexpr auto gate_name =
        Util::static_lookup<gate_op>(Constant::gate_names);

    DYNAMIC_SECTION("Test generator of " << gate_name << " for kernel "
                                         << GateImplementation::name) {
        const auto wires = createWires(gate_op, num_qubits);
        const auto ini_st = createRandomState<PrecisionT>(re, num_qubits);

        auto gntr_func =
            GeneratorOpToMemberFuncPtr<PrecisionT, GateImplementation,
                                       gntr_op>::value;
        auto gate_func =
            GateOpToMemberFuncPtr<PrecisionT, ParamT, GateImplementation,
                                  gate_op>::value;

        /* Apply generator to gntr_st */
        auto gntr_st = ini_st;
        PrecisionT scale = gntr_func(gntr_st.data(), num_qubits, wires, false);
        scaleVector(gntr_st, I * scale);

        /* Compute the derivative of the unitary gate applied to ini_st using
         * finite difference */

        auto diff_st_1 = ini_st;
        auto diff_st_2 = ini_st;

        gate_func(diff_st_1.data(), num_qubits, wires, false, eps);
        gate_func(diff_st_2.data(), num_qubits, wires, false, -eps);

        std::vector<ComplexPrecisionT> gate_der_st(static_cast<size_t>(1U)
                                                   << num_qubits);

        std::transform(
            diff_st_1.cbegin(), diff_st_1.cend(), diff_st_2.cbegin(),
            gate_der_st.begin(),
            [](ComplexPrecisionT a, ComplexPrecisionT b) { return a - b; });

        scaleVector(gate_der_st, static_cast<PrecisionT>(0.5) / eps);

<<<<<<< HEAD
        REQUIRE(gntr_st ==
                PLApprox(gate_der_st).margin(test_margin<PrecisionT>));
=======
        REQUIRE(gntr_st == approx(gate_der_st).margin(1e-3));
>>>>>>> 3bcba89b
    }
}
template <typename PrecisionT, typename ParamT, class GateImplementation,
          size_t gntr_idx, class RandomEngine>
void testAllGeneratorForKernel(RandomEngine &re, size_t num_qubits) {
    if constexpr (gntr_idx <
                  GateImplementation::implemented_generators.size()) {
        constexpr auto gntr_op =
            GateImplementation::implemented_generators[gntr_idx];
        testGeneratorForGate<PrecisionT, ParamT, GateImplementation, gntr_op>(
            re, num_qubits);
        testAllGeneratorForKernel<PrecisionT, ParamT, GateImplementation,
                                  gntr_idx + 1>(re, num_qubits);
    } else {
        static_cast<void>(re);
        static_cast<void>(num_qubits);
    }
}

template <typename PrecisionT, typename ParamT, class TypeList,
          class RandomEngine>
void testAllGeneratorsAndKernels(RandomEngine &re, size_t num_qubits) {
    if constexpr (!std::is_same_v<TypeList, void>) {
        using GateImplementation = typename TypeList::Type;
        testAllGeneratorForKernel<PrecisionT, ParamT, GateImplementation, 0>(
            re, num_qubits);
        testAllGeneratorsAndKernels<PrecisionT, ParamT,
                                    typename TypeList::Next>(re, num_qubits);
    } else {
        static_cast<void>(re);
        static_cast<void>(num_qubits);
    }
}

TEMPLATE_TEST_CASE("Test all generators of all kernels",
                   "[GateImplementations_Generator]", float, double) {
    using PrecisionT = TestType;
    using ParamT = TestType;

    std::mt19937 re{1337};

    testAllGeneratorsAndKernels<PrecisionT, ParamT, TestKernels>(re, 4);
}<|MERGE_RESOLUTION|>--- conflicted
+++ resolved
@@ -35,7 +35,6 @@
     return {str.data() + len, str.length() - len};
 }
 
-<<<<<<< HEAD
 template <typename T> constexpr auto testMargin() -> T {
     static_assert(std::is_same_v<T, float> || std::is_same_v<T, double>);
     if constexpr (std::is_same_v<T, float>) {
@@ -47,8 +46,6 @@
 
 template <typename T> constexpr static auto test_margin = testMargin<T>();
 
-=======
->>>>>>> 3bcba89b
 template <GeneratorOperation gntr_op>
 constexpr auto findGateOpForGenerator() -> GateOperation {
     constexpr auto gntr_name = remove_prefix(
@@ -130,12 +127,8 @@
 
         scaleVector(gate_der_st, static_cast<PrecisionT>(0.5) / eps);
 
-<<<<<<< HEAD
         REQUIRE(gntr_st ==
                 PLApprox(gate_der_st).margin(test_margin<PrecisionT>));
-=======
-        REQUIRE(gntr_st == approx(gate_der_st).margin(1e-3));
->>>>>>> 3bcba89b
     }
 }
 template <typename PrecisionT, typename ParamT, class GateImplementation,
