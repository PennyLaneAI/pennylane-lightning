#pragma once
/**
 * @file
 * We define test kernels. Note that kernels not registered to
 * AvailableKernels can be also tested by adding it to here.
 */
<<<<<<< HEAD
#include "Macros.hpp"
#include "TypeList.hpp"

#include "cpu_kernels/GateImplementationsLM.hpp"
#include "cpu_kernels/GateImplementationsPI.hpp"
=======
#include "cpu_kernels/GateImplementationsLM.hpp"
#include "cpu_kernels/GateImplementationsPI.hpp"

#include "TypeList.hpp"

#include <utility>
>>>>>>> fab55ea9

using TestKernels =
    Pennylane::Util::TypeList<Pennylane::Gates::GateImplementationsLM,
                              Pennylane::Gates::GateImplementationsPI, void>;

namespace detail {
template <size_t... Is>
constexpr auto
testKernelIdsHelper([[maybe_unused]] std::index_sequence<Is...> indices) {
    return std::array{
        Pennylane::Util::getNthType<TestKernels, Is>::kernel_id...};
}
} // namespace detail

[[maybe_unused]] constexpr static auto test_kernel_ids =
    detail::testKernelIdsHelper(
        std::make_index_sequence<Pennylane::Util::length<TestKernels>()>());<|MERGE_RESOLUTION|>--- conflicted
+++ resolved
@@ -4,20 +4,11 @@
  * We define test kernels. Note that kernels not registered to
  * AvailableKernels can be also tested by adding it to here.
  */
-<<<<<<< HEAD
 #include "Macros.hpp"
 #include "TypeList.hpp"
 
 #include "cpu_kernels/GateImplementationsLM.hpp"
 #include "cpu_kernels/GateImplementationsPI.hpp"
-=======
-#include "cpu_kernels/GateImplementationsLM.hpp"
-#include "cpu_kernels/GateImplementationsPI.hpp"
-
-#include "TypeList.hpp"
-
-#include <utility>
->>>>>>> fab55ea9
 
 using TestKernels =
     Pennylane::Util::TypeList<Pennylane::Gates::GateImplementationsLM,
