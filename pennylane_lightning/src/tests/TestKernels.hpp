#pragma once
/**
<<<<<<< HEAD
 * @file
 * We define test kernels. Note that kernels not registered to
 * AvailableKernels can be also tested by adding it to here.
 */
#include "Macros.hpp"
#include "TypeList.hpp"
=======
 * @brief We define test kernels. Note that kernels not registered to
 * AvailableKernels can be also tested by adding them here.
 */
#include "AvailableKernels.hpp"
>>>>>>> a113c30b

#include "cpu_kernels/GateImplementationsLM.hpp"
#include "cpu_kernels/GateImplementationsPI.hpp"

using TestKernels =
    Pennylane::Util::TypeList<Pennylane::Gates::GateImplementationsLM,
                              Pennylane::Gates::GateImplementationsPI, void>;

namespace detail {
template <size_t... Is>
constexpr auto
testKernelIdsHelper([[maybe_unused]] std::index_sequence<Is...> indices) {
    return std::array{
        Pennylane::Util::getNthType<TestKernels, Is>::kernel_id...};
}
} // namespace detail

[[maybe_unused]] constexpr static auto test_kernel_ids =
    detail::testKernelIdsHelper(
        std::make_index_sequence<Pennylane::Util::length<TestKernels>()>());<|MERGE_RESOLUTION|>--- conflicted
+++ resolved
@@ -1,18 +1,12 @@
 #pragma once
 /**
-<<<<<<< HEAD
  * @file
  * We define test kernels. Note that kernels not registered to
  * AvailableKernels can be also tested by adding it to here.
  */
 #include "Macros.hpp"
 #include "TypeList.hpp"
-=======
- * @brief We define test kernels. Note that kernels not registered to
- * AvailableKernels can be also tested by adding them here.
- */
 #include "AvailableKernels.hpp"
->>>>>>> a113c30b
 
 #include "cpu_kernels/GateImplementationsLM.hpp"
 #include "cpu_kernels/GateImplementationsPI.hpp"
