#include "OpToMemberFuncPtr.hpp"
#include "SelectKernel.hpp"
#include "TestHelpers.hpp"
#include "TestKernels.hpp"
#include "Util.hpp"

#include <catch2/catch.hpp>

#include <complex>
#include <type_traits>
#include <utility>

/**
 * @file
 * We test inverse of each gate operation here. For all gates in
 * implemented_gates, we test wether the state after applying an operation and
 * its inverse is the same as the initial state.
 *
 * Note the we only test generators only when it is included in
 * constexpr member variable implemented_generators.
 */

using namespace Pennylane;
using namespace Pennylane::Gates;

template <typename PrecisionT, typename ParamT, class GateImplementation,
          GateOperation gate_op, class RandomEngine>
void testInverseKernelGate(RandomEngine &re, size_t num_qubits) {
<<<<<<< HEAD
    constexpr auto gate_name = static_lookup<gate_op>(Constant::gate_names);
    DYNAMIC_SECTION("Test inverse of " << gate_name << " for kernel "
                                       << GateImplementation::name) {
        const auto ini_st = createRandomState<PrecisionT>(re, num_qubits);
=======
    if constexpr (gate_op != GateOperation::Matrix) {
        constexpr auto gate_name =
            Util::static_lookup<gate_op>(Constant::gate_names);
        DYNAMIC_SECTION("Test inverse of " << gate_name << " for kernel "
                                           << GateImplementation::name) {
            const auto ini_st = createRandomState<PrecisionT>(re, num_qubits);
>>>>>>> 3bcba89b

        auto st = ini_st;

        const auto func_ptr =
            GateOpToMemberFuncPtr<PrecisionT, ParamT, GateImplementation,
                                  gate_op>::value;

        const auto wires = createWires(gate_op, num_qubits);
        const auto params = createParams<ParamT>(gate_op);

        callGateOps(func_ptr, st.data(), num_qubits, wires, false, params);
        callGateOps(func_ptr, st.data(), num_qubits, wires, true, params);

<<<<<<< HEAD
        REQUIRE(st == PLApprox(ini_st).margin(static_cast<PrecisionT>(1e-7)));
=======
            REQUIRE(st == approx(ini_st).margin(1e-7));
        }
    } else {
        static_cast<void>(re);
        static_cast<void>(num_qubits);
>>>>>>> 3bcba89b
    }
}

template <typename PrecisionT, typename ParamT, class GateImplementation,
          size_t gate_idx, class RandomEngine>
void testKernelInversesIter(RandomEngine &re, size_t num_qubits) {
    if constexpr (gate_idx < GateImplementation::implemented_gates.size()) {
        testInverseKernelGate<PrecisionT, ParamT, GateImplementation,
                              GateImplementation::implemented_gates[gate_idx]>(
            re, num_qubits);
        testKernelInversesIter<PrecisionT, ParamT, GateImplementation,
                               gate_idx + 1>(re, num_qubits);
    } else {
        static_cast<void>(re);
        static_cast<void>(num_qubits);
    }
}

template <typename PrecisionT, typename ParamT, class GateImplementation,
          class RandomEngine>
void testKernelInverses(RandomEngine &re, size_t num_qubits) {
    testKernelInversesIter<PrecisionT, ParamT, GateImplementation, 0>(
        re, num_qubits);
}

template <
    typename PrecisionT, typename ParamT, typename TypeList,
    class RandomEngine> //, typename
                        // std::enable_if<std::is_same<TypeList,void>::value>
                        //>
void testKernels(RandomEngine &re, size_t num_qubits) {
    if constexpr (!std::is_same_v<TypeList, void>) {
        using GateImplementation = typename TypeList::Type;
        testKernelInverses<PrecisionT, ParamT, GateImplementation>(re,
                                                                   num_qubits);
        testKernels<PrecisionT, ParamT, typename TypeList::Next>(re,
                                                                 num_qubits);
    } else {
        static_cast<void>(re);
        static_cast<void>(num_qubits);
    }
}

TEMPLATE_TEST_CASE("Test inverse of gate implementations",
                   "[GateImplementations_Inverse]", float, double) {
    std::mt19937 re(1337);

    testKernels<TestType, TestType, TestKernels>(re, 5);
}<|MERGE_RESOLUTION|>--- conflicted
+++ resolved
@@ -26,19 +26,10 @@
 template <typename PrecisionT, typename ParamT, class GateImplementation,
           GateOperation gate_op, class RandomEngine>
 void testInverseKernelGate(RandomEngine &re, size_t num_qubits) {
-<<<<<<< HEAD
-    constexpr auto gate_name = static_lookup<gate_op>(Constant::gate_names);
+    constexpr auto gate_name = Util::static_lookup<gate_op>(Constant::gate_names);
     DYNAMIC_SECTION("Test inverse of " << gate_name << " for kernel "
                                        << GateImplementation::name) {
         const auto ini_st = createRandomState<PrecisionT>(re, num_qubits);
-=======
-    if constexpr (gate_op != GateOperation::Matrix) {
-        constexpr auto gate_name =
-            Util::static_lookup<gate_op>(Constant::gate_names);
-        DYNAMIC_SECTION("Test inverse of " << gate_name << " for kernel "
-                                           << GateImplementation::name) {
-            const auto ini_st = createRandomState<PrecisionT>(re, num_qubits);
->>>>>>> 3bcba89b
 
         auto st = ini_st;
 
@@ -52,15 +43,7 @@
         callGateOps(func_ptr, st.data(), num_qubits, wires, false, params);
         callGateOps(func_ptr, st.data(), num_qubits, wires, true, params);
 
-<<<<<<< HEAD
-        REQUIRE(st == PLApprox(ini_st).margin(static_cast<PrecisionT>(1e-7)));
-=======
-            REQUIRE(st == approx(ini_st).margin(1e-7));
-        }
-    } else {
-        static_cast<void>(re);
-        static_cast<void>(num_qubits);
->>>>>>> 3bcba89b
+        REQUIRE(st == approx(ini_st).margin(1e-7));
     }
 }
 
