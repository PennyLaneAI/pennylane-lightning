#include "CreateAllWires.hpp"
#include "GateImplementationsPI.hpp"
#include "TestHelpers.hpp"

#include <catch2/catch.hpp>

#include <algorithm>
#include <random>

#if defined(_MSC_VER)
#pragma warning(disable : 4305)
#endif

/**
 * We test internal functions for test suite.
 */

using namespace Pennylane;
using Pennylane::Gates::GateImplementationsPI;

TEMPLATE_TEST_CASE("Approx", "[Test_Internal]", float, double) {
    using PrecisionT = TestType;
    using ComplexPrecisionT = std::complex<PrecisionT>;

    const auto margin = PrecisionT{0.00015};

    SECTION("vector{1.0, 1.0*I} approx vector{1.0001, 0.9999*I} with margin "
            "0.00015") {
        const std::vector<ComplexPrecisionT> test1{
            ComplexPrecisionT{1.0, 0.0},
            ComplexPrecisionT{0.0, 1.0},
        };
        const std::vector<ComplexPrecisionT> test2{
            ComplexPrecisionT{1.0001, 0.0},
            ComplexPrecisionT{0.0, 0.9999},
        };
<<<<<<< HEAD
        REQUIRE(test1 == PLApprox(test2).margin(margin));
=======
        REQUIRE(test1 == approx(test2).margin(0.00015));
>>>>>>> 92a819bd
    }
    SECTION("vector{1.0, 1.0*I} does not approx vector{1.0002, 0.9998*I} with "
            "margin 0.00015") {
        const std::vector<ComplexPrecisionT> test1{
            ComplexPrecisionT{1.0, 0.0},
            ComplexPrecisionT{0.0, 1.0},
        };
        const std::vector<ComplexPrecisionT> test2{
            ComplexPrecisionT{1.0002, 0.0},
            ComplexPrecisionT{0.0, 0.9998},
        };
<<<<<<< HEAD
        REQUIRE(test1 != PLApprox(test2).margin(margin));
=======
        REQUIRE(test1 != approx(test2).margin(0.00015));
>>>>>>> 92a819bd
    }
    SECTION("vector{1.0, 1.0*I} does not approx vector{1.0I, 1.0} with margin "
            "0.00015") {
        const std::vector<ComplexPrecisionT> test1{
            ComplexPrecisionT{1.0, 0.0},
            ComplexPrecisionT{0.0, 1.0},
        };
        const std::vector<ComplexPrecisionT> test2{
            ComplexPrecisionT{0.0, 1.0},
            ComplexPrecisionT{1.0, 0.0},
        };
<<<<<<< HEAD
        REQUIRE(test1 != PLApprox(test2).margin(margin));
=======
        REQUIRE(test1 != approx(test2).margin(0.00015));
>>>>>>> 92a819bd
    }
}

TEMPLATE_TEST_CASE("createProductState", "[Test_Internal]", float, double) {
    using PrecisionT = TestType;

    SECTION("createProductState(\"+-0\") == |+-0> ") {
        const auto st = createProductState<PrecisionT>("+-0");

        auto expected = createZeroState<PrecisionT>(3);
        GateImplementationsPI::applyHadamard(expected.data(), 3, {0}, false);

        GateImplementationsPI::applyPauliX(expected.data(), 3, {1}, false);
        GateImplementationsPI::applyHadamard(expected.data(), 3, {1}, false);

<<<<<<< HEAD
        REQUIRE(st == PLApprox(expected).margin(PrecisionT{1e-7}));
=======
        REQUIRE(st == approx(expected).margin(1e-7));
>>>>>>> 92a819bd
    }
    SECTION("createProductState(\"+-0\") == |+-1> ") {
        const auto st = createProductState<PrecisionT>("+-0");

        auto expected = createZeroState<PrecisionT>(3);
        GateImplementationsPI::applyHadamard(expected.data(), 3, {0}, false);

        GateImplementationsPI::applyPauliX(expected.data(), 3, {1}, false);
        GateImplementationsPI::applyHadamard(expected.data(), 3, {1}, false);

        GateImplementationsPI::applyPauliX(expected.data(), 3, {2}, false);

<<<<<<< HEAD
        REQUIRE(st != PLApprox(expected).margin(PrecisionT{1e-7}));
    }
}

/**
 * @brief Test randomUnitary is correct
 */
TEMPLATE_TEST_CASE("randomUnitary", "[Test_Internal]", float, double) {
    using PrecisionT = TestType;

    std::mt19937 re{1337};

    for (size_t num_qubits = 1; num_qubits <= 5; num_qubits++) {
        const size_t dim = (size_t{1U} << num_qubits);
        const auto unitary = randomUnitary<PrecisionT>(re, num_qubits);

        std::vector<std::complex<PrecisionT>> unitary_dagger =
            Util::Transpose(unitary, dim, dim);
        std::transform(
            unitary_dagger.begin(), unitary_dagger.end(),
            unitary_dagger.begin(),
            [](const std::complex<PrecisionT> &v) { return std::conj(v); });
=======
        REQUIRE(st != approx(expected).margin(1e-7));
    }
}

size_t binomialCeff(size_t n, size_t r) {
    size_t num = 1;
    size_t dem = 1;
    for (size_t k = 0; k < r; k++) {
        num *= (n - k);
    }
    for (size_t k = 1; k <= r; k++) {
        dem *= k;
    }
    return num / dem;
}
>>>>>>> 92a819bd

size_t permSize(size_t n, size_t r) {
    size_t res = 1;
    for (size_t k = 0; k < r; k++) {
        res *= (n - k);
    }
    return res;
}

/**
 * @brief Test create all wires
 */
TEST_CASE("createAllWires", "[Test_Internal]") {
    SECTION("order = false") {
        const std::vector<std::pair<size_t, size_t>> test_pairs{
            {4, 2},  {8, 3},  {12, 1}, {12, 2}, {12, 3},  {12, 4},  {12, 5},
            {12, 6}, {12, 7}, {12, 8}, {12, 9}, {12, 10}, {12, 11}, {12, 12}};

        for (const auto &[n, r] : test_pairs) {
            std::vector<std::set<size_t>> vec;
            auto v = CombinationGenerator(n, r).all_perms();

            REQUIRE(v.size() == binomialCeff(n, r));
            for (const auto &perm : v) {
                REQUIRE(perm.size() == r);
                vec.emplace_back(perm.begin(), perm.end());
            }

            std::sort(v.begin(), v.end(),
                      [](const std::vector<size_t> &v1,
                         const std::vector<size_t> &v2) {
                          return std::lexicographical_compare(
                              v1.begin(), v1.end(), v2.begin(), v2.end());
                      }); // sort lexicographically
            for (size_t i = 0; i < v.size() - 1; i++) {
                REQUIRE(v[i] != v[i + 1]); // all combinations must be different
            }
        }
    }
    SECTION("order = true") {
        const std::vector<std::pair<size_t, size_t>> test_pairs{
            {4, 2}, {8, 3}, {12, 1}, {12, 2}, {12, 3}, {12, 4}, {12, 5}};

        for (const auto &[n, r] : test_pairs) {
            auto v = PermutationGenerator(n, r).all_perms();

            REQUIRE(v.size() == permSize(n, r));
            for (const auto &perm : v) {
                REQUIRE(perm.size() == r);
            }

            std::sort(v.begin(), v.end(),
                      [](const std::vector<size_t> &v1,
                         const std::vector<size_t> &v2) {
                          return std::lexicographical_compare(
                              v1.begin(), v1.end(), v2.begin(), v2.end());
                      }); // sort lexicographically
            for (size_t i = 0; i < v.size() - 1; i++) {
                REQUIRE(v[i] != v[i + 1]); // all permutations must be different
            }
        }
<<<<<<< HEAD

        REQUIRE(mat == PLApprox(identity).margin(PrecisionT{1e-5}));
=======
>>>>>>> 92a819bd
    }
}<|MERGE_RESOLUTION|>--- conflicted
+++ resolved
@@ -34,11 +34,7 @@
             ComplexPrecisionT{1.0001, 0.0},
             ComplexPrecisionT{0.0, 0.9999},
         };
-<<<<<<< HEAD
-        REQUIRE(test1 == PLApprox(test2).margin(margin));
-=======
-        REQUIRE(test1 == approx(test2).margin(0.00015));
->>>>>>> 92a819bd
+        REQUIRE(test1 == approx(test2).margin(margin));
     }
     SECTION("vector{1.0, 1.0*I} does not approx vector{1.0002, 0.9998*I} with "
             "margin 0.00015") {
@@ -50,11 +46,7 @@
             ComplexPrecisionT{1.0002, 0.0},
             ComplexPrecisionT{0.0, 0.9998},
         };
-<<<<<<< HEAD
-        REQUIRE(test1 != PLApprox(test2).margin(margin));
-=======
-        REQUIRE(test1 != approx(test2).margin(0.00015));
->>>>>>> 92a819bd
+        REQUIRE(test1 != approx(test2).margin(margin));
     }
     SECTION("vector{1.0, 1.0*I} does not approx vector{1.0I, 1.0} with margin "
             "0.00015") {
@@ -66,11 +58,7 @@
             ComplexPrecisionT{0.0, 1.0},
             ComplexPrecisionT{1.0, 0.0},
         };
-<<<<<<< HEAD
-        REQUIRE(test1 != PLApprox(test2).margin(margin));
-=======
-        REQUIRE(test1 != approx(test2).margin(0.00015));
->>>>>>> 92a819bd
+        REQUIRE(test1 != approx(test2).margin(margin));
     }
 }
 
@@ -86,11 +74,7 @@
         GateImplementationsPI::applyPauliX(expected.data(), 3, {1}, false);
         GateImplementationsPI::applyHadamard(expected.data(), 3, {1}, false);
 
-<<<<<<< HEAD
-        REQUIRE(st == PLApprox(expected).margin(PrecisionT{1e-7}));
-=======
-        REQUIRE(st == approx(expected).margin(1e-7));
->>>>>>> 92a819bd
+        REQUIRE(st == approx(expected).margin(PrecisionT{1e-7}));
     }
     SECTION("createProductState(\"+-0\") == |+-1> ") {
         const auto st = createProductState<PrecisionT>("+-0");
@@ -103,31 +87,7 @@
 
         GateImplementationsPI::applyPauliX(expected.data(), 3, {2}, false);
 
-<<<<<<< HEAD
-        REQUIRE(st != PLApprox(expected).margin(PrecisionT{1e-7}));
-    }
-}
-
-/**
- * @brief Test randomUnitary is correct
- */
-TEMPLATE_TEST_CASE("randomUnitary", "[Test_Internal]", float, double) {
-    using PrecisionT = TestType;
-
-    std::mt19937 re{1337};
-
-    for (size_t num_qubits = 1; num_qubits <= 5; num_qubits++) {
-        const size_t dim = (size_t{1U} << num_qubits);
-        const auto unitary = randomUnitary<PrecisionT>(re, num_qubits);
-
-        std::vector<std::complex<PrecisionT>> unitary_dagger =
-            Util::Transpose(unitary, dim, dim);
-        std::transform(
-            unitary_dagger.begin(), unitary_dagger.end(),
-            unitary_dagger.begin(),
-            [](const std::complex<PrecisionT> &v) { return std::conj(v); });
-=======
-        REQUIRE(st != approx(expected).margin(1e-7));
+        REQUIRE(st != approx(expected).margin(PrecisionT{1e-7}));
     }
 }
 
@@ -142,7 +102,6 @@
     }
     return num / dem;
 }
->>>>>>> 92a819bd
 
 size_t permSize(size_t n, size_t r) {
     size_t res = 1;
@@ -204,10 +163,6 @@
                 REQUIRE(v[i] != v[i + 1]); // all permutations must be different
             }
         }
-<<<<<<< HEAD
-
-        REQUIRE(mat == PLApprox(identity).margin(PrecisionT{1e-5}));
-=======
->>>>>>> 92a819bd
+        REQUIRE(mat == approx(identity).margin(PrecisionT{1e-5}));
     }
 }