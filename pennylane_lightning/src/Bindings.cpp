--- conflicted
+++ resolved
@@ -11,10 +11,7 @@
 // WITHOUT WARRANTIES OR CONDITIONS OF ANY KIND, either express or implied.
 // See the License for the specific language governing permissions and
 // limitations under the License.
-<<<<<<< HEAD
 
-=======
->>>>>>> a1bb1113
 #include "StateVector.hpp"
 #include "pybind11/complex.h"
 #include "pybind11/numpy.h"
@@ -63,13 +60,10 @@
                const vector<vector<fp_t>> &params) {
         this->applyOperations(ops, wires, inverse, params);
     }
-<<<<<<< HEAD
     void applyUnitaryGate(const std::vector<std::complex<fp_t>> &matrix,
                           const vector<size_t> &wires, const bool &inverse) {
         this->applyOperation(matrix, wires, inverse);
     }
-=======
->>>>>>> a1bb1113
 };
 
 template <class PrecisionT> void lightning_class_bindings(py::module &m) {
@@ -81,10 +75,7 @@
              py::array_t<complex<PrecisionT>,
                          py::array::c_style | py::array::forcecast> &>())
         .def("apply", &StateVecBinder<PrecisionT>::apply)
-<<<<<<< HEAD
         .def("applyUnitary", &StateVecBinder<PrecisionT>::applyUnitaryGate)
-=======
->>>>>>> a1bb1113
         .def("PauliX", &StateVecBinder<PrecisionT>::applyPauliX)
         .def("PauliY", &StateVecBinder<PrecisionT>::applyPauliY)
         .def("PauliZ", &StateVecBinder<PrecisionT>::applyPauliZ)
@@ -100,15 +91,12 @@
              &StateVecBinder<PrecisionT>::template applyPhaseShift<float>)
         .def("PhaseShift",
              &StateVecBinder<PrecisionT>::template applyPhaseShift<double>)
-<<<<<<< HEAD
-=======
         .def("ControlledPhaseShift",
              &StateVecBinder<PrecisionT>::template applyControlledPhaseShift<
                  float>)
         .def("ControlledPhaseShift",
              &StateVecBinder<PrecisionT>::template applyControlledPhaseShift<
                  double>)
->>>>>>> a1bb1113
         .def("RX", &StateVecBinder<PrecisionT>::template applyRX<float>)
         .def("RX", &StateVecBinder<PrecisionT>::template applyRX<double>)
         .def("RY", &StateVecBinder<PrecisionT>::template applyRY<float>)
