--- conflicted
+++ resolved
@@ -82,7 +82,6 @@
                const vector<vector<fp_t>> &params) {
         this->applyOperations(ops, wires, inverse, params);
     }
-<<<<<<< HEAD
 
     template <class Param_t = fp_t>
     void applyPauliX(const std::vector<size_t> &wires, bool inverse,
@@ -223,7 +222,7 @@
         StateVector<fp_t>::template applyCRot<Param_t>(
             idx.internal, idx.external, inverse, params[0], params[1],
             params[2]);
-=======
+
     void apply(const vector<string> &ops, const vector<vector<size_t>> &wires,
                const vector<bool> &inverse) {
         this->applyOperations(ops, wires, inverse);
@@ -256,7 +255,6 @@
             this->generateBitPatterns(externalWires);
         this->applyMatrix(static_cast<complex<fp_t> *>(matrix.request().ptr),
                           internalIndices, externalIndices, inverse);
->>>>>>> 800eaf3f
     }
 };
 
@@ -270,8 +268,6 @@
         .def(py::init<
              py::array_t<complex<PrecisionT>,
                          py::array::c_style | py::array::forcecast> &>())
-<<<<<<< HEAD
-        .def("apply", &StateVecBinder<PrecisionT>::apply)
         .def("PauliX",
              py::overload_cast<const std::vector<size_t> &, bool,
                                const std::vector<Param_t>>(
@@ -345,7 +341,6 @@
                 &StateVecBinder<PrecisionT>::template applyPhaseShift<Param_t>),
             "Apply the PhaseShift gate.")
 
-=======
         .def("apply",
              py::overload_cast<
                  const vector<string> &, const vector<vector<size_t>> &,
@@ -363,25 +358,7 @@
              py::overload_cast<const py::array_t<complex<PrecisionT>> &,
                                const vector<size_t> &, bool>(
                  &StateVecBinder<PrecisionT>::applyMatrixWires))
-        .def("PauliX", &StateVecBinder<PrecisionT>::applyPauliX)
-        .def("PauliY", &StateVecBinder<PrecisionT>::applyPauliY)
-        .def("PauliZ", &StateVecBinder<PrecisionT>::applyPauliZ)
-        .def("Hadamard", &StateVecBinder<PrecisionT>::applyHadamard)
-        .def("S", &StateVecBinder<PrecisionT>::applyS)
-        .def("T", &StateVecBinder<PrecisionT>::applyT)
-        .def("CNOT", &StateVecBinder<PrecisionT>::applyCNOT)
-        .def("SWAP", &StateVecBinder<PrecisionT>::applySWAP)
-        .def("CSWAP", &StateVecBinder<PrecisionT>::applyCSWAP)
-        .def("Toffoli", &StateVecBinder<PrecisionT>::applyToffoli)
-        .def("CZ", &StateVecBinder<PrecisionT>::applyCZ)
-        .def("PhaseShift",
-             &StateVecBinder<PrecisionT>::template applyPhaseShift<float>)
-        .def("PhaseShift",
-             &StateVecBinder<PrecisionT>::template applyPhaseShift<double>)
-        .def("ControlledPhaseShift",
-             &StateVecBinder<PrecisionT>::template applyControlledPhaseShift<
-                 float>)
->>>>>>> 800eaf3f
+
         .def("ControlledPhaseShift",
              py::overload_cast<const std::vector<size_t> &, bool,
                                const std::vector<Param_t> &>(
