// Copyright 2021 Xanadu Quantum Technologies Inc.

// Licensed under the Apache License, Version 2.0 (the "License");
// you may not use this file except in compliance with the License.
// You may obtain a copy of the License at

//     http://www.apache.org/licenses/LICENSE-2.0

// Unless required by applicable law or agreed to in writing, software
// distributed under the License is distributed on an "AS IS" BASIS,
// WITHOUT WARRANTIES OR CONDITIONS OF ANY KIND, either express or implied.
// See the License for the specific language governing permissions and
// limitations under the License.

#include "pybind11/complex.h"
#include "pybind11/numpy.h"
#include "pybind11/pybind11.h"
#include "pybind11/stl.h"

<<<<<<< HEAD
#include "StateVector.hpp"

=======
/// @cond DEV
namespace {
>>>>>>> 54c071d2
using Pennylane::StateVector;
using std::complex;
using std::string;
using std::vector;
namespace py = pybind11;

/**
 * @brief Create a `%StateVector` object from a 1D numpy complex data array.
 *
 * @tparam fp_t Precision data type
 * @param numpyArray Numpy data array.
 * @return StateVector<fp_t> `%StateVector` object.
 */
template <class fp_t = double>
static StateVector<fp_t> create(const py::array_t<complex<fp_t>> *numpyArray) {
    py::buffer_info numpyArrayInfo = numpyArray->request();

    if (numpyArrayInfo.ndim != 1)
        throw std::invalid_argument(
            "NumPy array must be a 1-dimensional array");
    if (numpyArrayInfo.itemsize != sizeof(complex<fp_t>))
        throw std::invalid_argument(
            "NumPy array must be of type np.complex64 or np.complex128");
    complex<fp_t> *data_ptr = static_cast<complex<fp_t> *>(numpyArrayInfo.ptr);
    return StateVector<fp_t>(
        {data_ptr, static_cast<size_t>(numpyArrayInfo.shape[0])});
}

/**
 * @brief Apply given list of operations to Numpy data array using C++
 * `%StateVector` class.
 *
 * @tparam fp_t Precision data type
 * @param stateNumpyArray Complex numpy data array representing statevector.
 * @param ops Operations to apply to the statevector using the C++ backend.
 * @param wires Wires on which to apply each operation from `ops`.
 * @param inverse Indicate whether a given operation is an inverse.
 * @param params Parameters for each given operation in `ops`.
 */
template <class fp_t = double>
void apply(py::array_t<complex<fp_t>> &stateNumpyArray,
           const vector<string> &ops, const vector<vector<size_t>> &wires,
           const vector<bool> &inverse, const vector<vector<fp_t>> &params) {
    auto state = create<fp_t>(&stateNumpyArray);
    state.applyOperations(ops, wires, inverse, params);
}

/**
 * @brief Binding class for exposing C++ methods to Python.
 *
 * @tparam fp_t Floating point precision type.
 */
template <class fp_t = double> class StateVecBinder : public StateVector<fp_t> {
  private:
    /**
     * @brief Internal utility struct to track data indices of application for
     * operations.
     *
     */
    struct GateIndices {
        const std::vector<size_t> internal;
        const std::vector<size_t> external;
        GateIndices(const std::vector<size_t> &wires, size_t num_qubits)
            : internal{std::move(
                  StateVector<fp_t>::generateBitPatterns(wires, num_qubits))},
              external{std::move(StateVector<fp_t>::generateBitPatterns(
                  StateVector<fp_t>::getIndicesAfterExclusion(wires,
                                                              num_qubits),
                  num_qubits))} {}
    };

  public:
    /**
     * @brief Construct a binding class inheriting from `%StateVector`.
     *
     * @param stateNumpyArray Complex numpy statevector data array.
     */
    explicit StateVecBinder(const py::array_t<complex<fp_t>> &stateNumpyArray)
        : StateVector<fp_t>(
              static_cast<complex<fp_t> *>(stateNumpyArray.request().ptr),
              static_cast<size_t>(stateNumpyArray.request().shape[0])) {}

    /**
     * @brief Apply the given operations to the statevector data array.
     *
     * @param ops Operations to apply to the statevector.
     * @param wires Wires on which to apply each operation from `ops`.
     * @param inverse Indicate whether a given operation is an inverse.
     * @param params Parameters for each given operation in `ops`.
     */
    void apply(const vector<string> &ops, const vector<vector<size_t>> &wires,
               const vector<bool> &inverse,
               const vector<vector<fp_t>> &params) {
        this->applyOperations(ops, wires, inverse, params);
    }

    /**
     * @brief Apply the given operations to the statevector data array.
     *
     * @param ops Operations to apply to the statevector.
     * @param wires Wires on which to apply each operation from `ops`.
     * @param inverse Indicate whether a given operation is an inverse.
     */
    void apply(const vector<string> &ops, const vector<vector<size_t>> &wires,
               const vector<bool> &inverse) {
        this->applyOperations(ops, wires, inverse);
    }

    /**
     * @brief Apply PauliX gate to the given wires.
     *
     * @param wires Wires to apply operation.
     * @param inverse Indicate whether to use adjoint of operation.
     */
    template <class Param_t = fp_t>
    void applyPauliX(const std::vector<size_t> &wires, bool inverse,
                     [[maybe_unused]] const std::vector<Param_t> params = {}) {
        const GateIndices idx(wires, this->getNumQubits());
        StateVector<fp_t>::applyPauliX(idx.internal, idx.external, inverse);
    }
    /**
     * @brief Apply PauliY gate to the given wires.
     *
     * @param wires Wires to apply operation.
     * @param inverse Indicate whether to use adjoint of operation.
     */
    template <class Param_t = fp_t>
    void applyPauliY(const std::vector<size_t> &wires, bool inverse,
                     [[maybe_unused]] const std::vector<Param_t> params = {}) {
        const GateIndices idx(wires, this->getNumQubits());
        StateVector<fp_t>::applyPauliY(idx.internal, idx.external, inverse);
    }
    /**
     * @brief Apply PauliZ gate to the given wires.
     *
     * @param wires Wires to apply operation.
     * @param inverse Indicate whether to use adjoint of operation.
     */
    template <class Param_t = fp_t>
    void applyPauliZ(const std::vector<size_t> &wires, bool inverse,
                     [[maybe_unused]] const std::vector<Param_t> params = {}) {
        const GateIndices idx(wires, this->getNumQubits());
        StateVector<fp_t>::applyPauliZ(idx.internal, idx.external, inverse);
    }
    /**
     * @brief Apply Hadamard gate to the given wires.
     *
     * @param wires Wires to apply operation.
     * @param inverse Indicate whether to use adjoint of operation.
     */
    template <class Param_t = fp_t>
    void
    applyHadamard(const std::vector<size_t> &wires, bool inverse,
                  [[maybe_unused]] const std::vector<Param_t> params = {}) {
        const GateIndices idx(wires, this->getNumQubits());
        StateVector<fp_t>::applyHadamard(idx.internal, idx.external, inverse);
    }
    /**
     * @brief Apply S gate to the given wires.
     *
     * @param wires Wires to apply operation.
     * @param inverse Indicate whether to use adjoint of operation.
     */
    template <class Param_t = fp_t>
    void applyS(const std::vector<size_t> &wires, bool inverse,
                [[maybe_unused]] const std::vector<Param_t> params = {}) {
        const GateIndices idx(wires, this->getNumQubits());
        StateVector<fp_t>::applyS(idx.internal, idx.external, inverse);
    }
    /**
     * @brief Apply T gate to the given wires.
     *
     * @param wires Wires to apply operation.
     * @param inverse Indicate whether to use adjoint of operation.
     */
    template <class Param_t = fp_t>
    void applyT(const std::vector<size_t> &wires, bool inverse,
                [[maybe_unused]] const std::vector<Param_t> params = {}) {
        const GateIndices idx(wires, this->getNumQubits());
        StateVector<fp_t>::applyT(idx.internal, idx.external, inverse);
    }
    /**
     * @brief Apply CNOT (CX) gate to the given wires.
     *
     * @param wires Wires to apply operation. First index for control wire,
     * second index for target wire.
     * @param inverse Indicate whether to use adjoint of operation.
     */
    template <class Param_t = fp_t>
    void applyCNOT(const std::vector<size_t> &wires, bool inverse,
                   [[maybe_unused]] const std::vector<Param_t> params = {}) {
        const GateIndices idx(wires, this->getNumQubits());
        StateVector<fp_t>::applyCNOT(idx.internal, idx.external, inverse);
    }
    /**
     * @brief Apply SWAP gate to the given wires.
     *
     * @param wires Wires to apply operation. First and second indices for
     * target wires.
     * @param inverse Indicate whether to use adjoint of operation.
     */
    template <class Param_t = fp_t>
    void applySWAP(const std::vector<size_t> &wires, bool inverse,
                   [[maybe_unused]] const std::vector<Param_t> params = {}) {
        const GateIndices idx(wires, this->getNumQubits());
        StateVector<fp_t>::applySWAP(idx.internal, idx.external, inverse);
    }
    /**
     * @brief Apply CZ gate to the given wires.
     *
     * @param wires Wires to apply operation. First index for control wire,
     * second index for target wire.
     * @param inverse Indicate whether to use adjoint of operation.
     */
    template <class Param_t = fp_t>
    void applyCZ(const std::vector<size_t> &wires, bool inverse,
                 [[maybe_unused]] const std::vector<Param_t> params = {}) {
        const GateIndices idx(wires, this->getNumQubits());
        StateVector<fp_t>::applyCZ(idx.internal, idx.external, inverse);
    }
    /**
     * @brief Apply CSWAP gate to the given wires.
     *
     * @param wires Wires to apply operation. First index for control wire,
     * second and third indices for target wires.
     * @param inverse Indicate whether to use adjoint of operation.
     */
    template <class Param_t = fp_t>
    void applyCSWAP(const std::vector<size_t> &wires, bool inverse,
                    [[maybe_unused]] const std::vector<Param_t> params = {}) {
        const GateIndices idx(wires, this->getNumQubits());
        StateVector<fp_t>::applyCSWAP(idx.internal, idx.external, inverse);
    }
    /**
     * @brief Apply Toffoli (CCX) gate to the given wires.
     *
     * @param wires Wires to apply operation. First index and second indices for
     * control wires, third index for target wire.
     * @param inverse Indicate whether to use adjoint of operation.
     */
    template <class Param_t = fp_t>
    void applyToffoli(const std::vector<size_t> &wires, bool inverse,
                      [[maybe_unused]] const std::vector<Param_t> params = {}) {
        const GateIndices idx(wires, this->getNumQubits());
        StateVector<fp_t>::applyToffoli(idx.internal, idx.external, inverse);
    }
    /**
     * @brief Apply Phase-shift (\f$\textrm{diag}(1, \exp(i\theta))\f$) gate to
     * the given wires.
     *
     * @param wires Wires to apply operation.
     * @param inverse Indicate whether to use adjoint of operation.
     */
    template <class Param_t = fp_t>
    void applyPhaseShift(const std::vector<size_t> &wires, bool inverse,
                         const std::vector<Param_t> &params) {
        const GateIndices idx(wires, this->getNumQubits());
        StateVector<fp_t>::template applyPhaseShift<Param_t>(
            idx.internal, idx.external, inverse, params[0]);
    }
    /**
     * @brief Apply controlled phase-shift
     * (\f$\textrm{diag}(1,1,1,\exp(i\theta))\f$) gate to the given wires.
     *
     * @param wires Wires to apply operation. First index for control wire,
     * second index for target wire.
     * @param inverse Indicate whether to use adjoint of operation.
     */
    template <class Param_t = fp_t>
    void applyControlledPhaseShift(const std::vector<size_t> &wires,
                                   bool inverse,
                                   const std::vector<Param_t> &params) {
        const GateIndices idx(wires, this->getNumQubits());
        StateVector<fp_t>::template applyControlledPhaseShift<Param_t>(
            idx.internal, idx.external, inverse, params[0]);
    }

    /**
     * @brief Apply RX (\f$exp(-i\theta\sigma_x/2)\f$) gate to the given wires.
     *
     * @tparam Param_t Type of parameter data.
     * @param wires Wires to apply operation.
     * @param inverse Indicate whether to use adjoint of operation.
     * @param params Parameter(s) for given gate. First parameter used only.
     */
    template <class Param_t = fp_t>
    void applyRX(const std::vector<size_t> &wires, bool inverse,
                 const std::vector<Param_t> &params) {
        const GateIndices idx(wires, this->getNumQubits());
        StateVector<fp_t>::template applyRX<Param_t>(idx.internal, idx.external,
                                                     inverse, params[0]);
    }
    /**
     * @brief Apply RY (\f$exp(-i\theta\sigma_y/2)\f$) gate to the given wires.
     *
     * @tparam Param_t Type of parameter data.
     * @param wires Wires to apply operation.
     * @param inverse Indicate whether to use adjoint of operation.
     * @param params Parameter(s) for given gate. First parameter used only.
     */
    template <class Param_t = fp_t>
    void applyRY(const std::vector<size_t> &wires, bool inverse,
                 const std::vector<Param_t> &params) {
        const GateIndices idx(wires, this->getNumQubits());
        StateVector<fp_t>::template applyRY<Param_t>(idx.internal, idx.external,
                                                     inverse, params[0]);
    }
    /**
     * @brief Apply RZ (\f$exp(-i\theta\sigma_z/2)\f$) gate to the given wires.
     *
     * @tparam Param_t Type of parameter data.
     * @param wires Wires to apply operation.
     * @param inverse Indicate whether to use adjoint of operation.
     * @param params Parameter(s) for given gate. First parameter used only.
     */
    template <class Param_t = fp_t>
    void applyRZ(const std::vector<size_t> &wires, bool inverse,
                 const std::vector<Param_t> &params) {
        const GateIndices idx(wires, this->getNumQubits());
        StateVector<fp_t>::template applyRZ<Param_t>(idx.internal, idx.external,
                                                     inverse, params[0]);
    }
    /**
     * @brief Apply controlled RX gate to the given wires.
     *
     * @tparam Param_t Type of parameter data.
     * @param wires Wires to apply operation. First index for control wire,
     * second index for target wire.
     * @param inverse Indicate whether to use adjoint of operation.
     * @param params Parameter(s) for given gate. First parameter used only.
     */
    template <class Param_t = fp_t>
    void applyCRX(const std::vector<size_t> &wires, bool inverse,
                  const std::vector<Param_t> &params) {
        const GateIndices idx(wires, this->getNumQubits());
        StateVector<fp_t>::template applyCRX<Param_t>(
            idx.internal, idx.external, inverse, params[0]);
    }
    /**
     * @brief Apply controlled RY gate to the given wires.
     *
     * @tparam Param_t Type of parameter data.
     * @param wires Wires to apply operation. First index for control wire,
     * second index for target wire.
     * @param inverse Indicate whether to use adjoint of operation.
     * @param params Parameter(s) for given gate. First parameter used only.
     */
    template <class Param_t = fp_t>
    void applyCRY(const std::vector<size_t> &wires, bool inverse,
                  const std::vector<Param_t> &params) {
        const GateIndices idx(wires, this->getNumQubits());
        StateVector<fp_t>::template applyCRY<Param_t>(
            idx.internal, idx.external, inverse, params[0]);
    }
    /**
     * @brief Apply controlled RZ gate to the given wires.
     *
     * @tparam Param_t Type of parameter data.
     * @param wires Wires to apply operation. First index for control wire,
     * second index for target wire.
     * @param inverse Indicate whether to use adjoint of operation.
     * @param params Parameter(s) for given gate. First parameter used only.
     */
    template <class Param_t = fp_t>
    void applyCRZ(const std::vector<size_t> &wires, bool inverse,
                  const std::vector<Param_t> &params) {
        const GateIndices idx(wires, this->getNumQubits());
        StateVector<fp_t>::template applyCRZ<Param_t>(
            idx.internal, idx.external, inverse, params[0]);
    }
    /**
     * @brief Apply Rot gate to the given wires.
     *
     * @tparam Param_t Type of parameter data.
     * @param wires Wires to apply operation.
     * @param inverse Indicate whether to use adjoint of operation.
     * @param params Parameters for given gate. Requires 3 values.
     */
    template <class Param_t = fp_t>
    void applyRot(const std::vector<size_t> &wires, bool inverse,
                  const std::vector<Param_t> &params) {
        const GateIndices idx(wires, this->getNumQubits());
        StateVector<fp_t>::template applyRot<Param_t>(
            idx.internal, idx.external, inverse, params[0], params[1],
            params[2]);
    }
    /**
     * @brief Apply controlled Rot gate to the given wires.
     *
     * @tparam Param_t Type of parameter data.
     * @param wires Wires to apply operation. First index for control wire,
     * second index for target wire.
     * @param inverse Indicate whether to use adjoint of operation.
     * @param params Parameters for given gate. Requires 3 values.
     */
    template <class Param_t = fp_t>
    void applyCRot(const std::vector<size_t> &wires, bool inverse,
                   const std::vector<Param_t> &params) {
        const GateIndices idx(wires, this->getNumQubits());
        StateVector<fp_t>::template applyCRot<Param_t>(
            idx.internal, idx.external, inverse, params[0], params[1],
            params[2]);
    }

    /**
     * @brief Directly apply a given matrix to the specified wires. Matrix data
     * in 1D row-major format.
     *
     * @param matrix Matrix data to apply.
     * @param wires Wires to apply matrix.
     */
    void applyMatrixWires(const std::vector<std::complex<fp_t>> &matrix,
                          const vector<size_t> &wires, bool inverse = false) {
        this->applyOperation(matrix, wires, inverse);
    }

    /**
     * @brief Directly apply a given matrix to the specified wires. Data in 1/2D
     * numpy complex array format.
     *
     * @param matrix Numpy complex data representing matrix to apply.
     * @param wires Wires to apply given matrix.
     * @param inverse Indicate whether to take adjoint.
     */
    void applyMatrixWires(
        const py::array_t<complex<fp_t>,
                          py::array::c_style | py::array::forcecast> &matrix,
        const vector<size_t> &wires, bool inverse = false) {
        const vector<size_t> internalIndices = this->generateBitPatterns(wires);
        const vector<size_t> externalWires =
            this->getIndicesAfterExclusion(wires);
        const vector<size_t> externalIndices =
            this->generateBitPatterns(externalWires);
        this->applyMatrix(static_cast<complex<fp_t> *>(matrix.request().ptr),
                          internalIndices, externalIndices, inverse);
    }
};

/**
 * @brief Templated class to build all required precisions for Python module.
 *
 * @tparam PrecisionT Precision of the statevector data.
 * @tparam Param_t Precision of the parameter data.
 * @param m Pybind11 module.
 */
template <class PrecisionT, class Param_t>
void lightning_class_bindings(py::module &m) {
    // Enable module name to be based on size of complex datatype
    const std::string bitsize =
        std::to_string(sizeof(std::complex<PrecisionT>) * 8);
    const std::string class_name = "StateVectorC" + bitsize;
    py::class_<StateVecBinder<PrecisionT>>(m, class_name.c_str())
        .def(py::init<
             py::array_t<complex<PrecisionT>,
                         py::array::c_style | py::array::forcecast> &>())
        .def("PauliX",
             py::overload_cast<const std::vector<size_t> &, bool,
                               const std::vector<Param_t>>(
                 &StateVecBinder<PrecisionT>::template applyPauliX<Param_t>),
             "Apply the PauliX gate.")

        .def("PauliY",
             py::overload_cast<const std::vector<size_t> &, bool,
                               const std::vector<Param_t>>(
                 &StateVecBinder<PrecisionT>::template applyPauliY<Param_t>),
             "Apply the PauliY gate.")

        .def("PauliZ",
             py::overload_cast<const std::vector<size_t> &, bool,
                               const std::vector<Param_t>>(
                 &StateVecBinder<PrecisionT>::template applyPauliZ<Param_t>),
             "Apply the PauliZ gate.")

        .def("Hadamard",
             py::overload_cast<const std::vector<size_t> &, bool,
                               const std::vector<Param_t>>(
                 &StateVecBinder<PrecisionT>::template applyHadamard<Param_t>),
             "Apply the Hadamard gate.")

        .def("S",
             py::overload_cast<const std::vector<size_t> &, bool,
                               const std::vector<Param_t>>(
                 &StateVecBinder<PrecisionT>::template applyS<Param_t>),
             "Apply the S gate.")

        .def("T",
             py::overload_cast<const std::vector<size_t> &, bool,
                               const std::vector<Param_t>>(
                 &StateVecBinder<PrecisionT>::template applyT<Param_t>),
             "Apply the T gate.")

        .def("CNOT",
             py::overload_cast<const std::vector<size_t> &, bool,
                               const std::vector<Param_t>>(
                 &StateVecBinder<PrecisionT>::template applyCNOT<Param_t>),
             "Apply the CNOT gate.")

        .def("SWAP",
             py::overload_cast<const std::vector<size_t> &, bool,
                               const std::vector<Param_t>>(
                 &StateVecBinder<PrecisionT>::template applySWAP<Param_t>),
             "Apply the SWAP gate.")

        .def("CSWAP",
             py::overload_cast<const std::vector<size_t> &, bool,
                               const std::vector<Param_t>>(
                 &StateVecBinder<PrecisionT>::template applyCSWAP<Param_t>),
             "Apply the CSWAP gate.")

        .def("Toffoli",
             py::overload_cast<const std::vector<size_t> &, bool,
                               const std::vector<Param_t>>(
                 &StateVecBinder<PrecisionT>::template applyToffoli<Param_t>),
             "Apply the Toffoli gate.")

        .def("CZ",
             py::overload_cast<const std::vector<size_t> &, bool,
                               const std::vector<Param_t>>(
                 &StateVecBinder<PrecisionT>::template applyCZ<Param_t>),
             "Apply the CZ gate.")

        .def(
            "PhaseShift",
            py::overload_cast<const std::vector<size_t> &, bool,
                              const std::vector<Param_t> &>(
                &StateVecBinder<PrecisionT>::template applyPhaseShift<Param_t>),
            "Apply the PhaseShift gate.")

        .def("apply",
             py::overload_cast<
                 const vector<string> &, const vector<vector<size_t>> &,
                 const vector<bool> &, const vector<vector<PrecisionT>> &>(
                 &StateVecBinder<PrecisionT>::apply))

        .def("apply", py::overload_cast<const vector<string> &,
                                        const vector<vector<size_t>> &,
                                        const vector<bool> &>(
                          &StateVecBinder<PrecisionT>::apply))
        .def("applyMatrix",
             py::overload_cast<const std::vector<std::complex<PrecisionT>> &,
                               const vector<size_t> &, bool>(
                 &StateVecBinder<PrecisionT>::applyMatrixWires))
        .def("applyMatrix",
             py::overload_cast<
                 const py::array_t<complex<PrecisionT>,
                                   py::array::c_style | py::array::forcecast> &,
                 const vector<size_t> &, bool>(
                 &StateVecBinder<PrecisionT>::applyMatrixWires))

        .def("ControlledPhaseShift",
             py::overload_cast<const std::vector<size_t> &, bool,
                               const std::vector<Param_t> &>(
                 &StateVecBinder<
                     PrecisionT>::template applyControlledPhaseShift<Param_t>),
             "Apply the ControlledPhaseShift gate.")

        .def("RX",
             py::overload_cast<const std::vector<size_t> &, bool,
                               const std::vector<Param_t> &>(
                 &StateVecBinder<PrecisionT>::template applyRX<Param_t>),
             "Apply the RX gate.")

        .def("RY",
             py::overload_cast<const std::vector<size_t> &, bool,
                               const std::vector<Param_t> &>(
                 &StateVecBinder<PrecisionT>::template applyRY<Param_t>),
             "Apply the RY gate.")

        .def("RZ",
             py::overload_cast<const std::vector<size_t> &, bool,
                               const std::vector<Param_t> &>(
                 &StateVecBinder<PrecisionT>::template applyRZ<Param_t>),
             "Apply the RZ gate.")

        .def("Rot",
             py::overload_cast<const std::vector<size_t> &, bool,
                               const std::vector<Param_t> &>(
                 &StateVecBinder<PrecisionT>::template applyRot<Param_t>),
             "Apply the Rot gate.")

        .def("CRX",
             py::overload_cast<const std::vector<size_t> &, bool,
                               const std::vector<Param_t> &>(
                 &StateVecBinder<PrecisionT>::template applyCRX<Param_t>),
             "Apply the CRX gate.")

        .def("CRY",
             py::overload_cast<const std::vector<size_t> &, bool,
                               const std::vector<Param_t> &>(
                 &StateVecBinder<PrecisionT>::template applyCRY<Param_t>),
             "Apply the CRY gate.")

        .def("CRZ",
             py::overload_cast<const std::vector<size_t> &, bool,
                               const std::vector<Param_t> &>(
                 &StateVecBinder<PrecisionT>::template applyCRZ<Param_t>),
             "Apply the CRZ gate.")

        .def("CRot",
             py::overload_cast<const std::vector<size_t> &, bool,
                               const std::vector<Param_t> &>(
                 &StateVecBinder<PrecisionT>::template applyCRot<Param_t>),
             "Apply the CRot gate.");
}

/**
 * @brief Add C++ classes, methods and functions to Python module.
 */
PYBIND11_MODULE(lightning_qubit_ops, m) {
    // Suppress doxygen autogenerated signatures
    py::options options;
    options.disable_function_signatures();

    m.doc() = "lightning.qubit apply() method";
    m.def(
        "apply",
        py::overload_cast<py::array_t<complex<double>> &,
                          const vector<string> &,
                          const vector<vector<size_t>> &, const vector<bool> &,
                          const vector<vector<double>> &>(apply<double>),
        "lightning.qubit apply() method");
    m.def(
        "apply",
        py::overload_cast<py::array_t<complex<float>> &, const vector<string> &,
                          const vector<vector<size_t>> &, const vector<bool> &,
                          const vector<vector<float>> &>(apply<float>),
        "lightning.qubit apply() method");

    m.def("generateBitPatterns",
          py::overload_cast<const vector<size_t> &, size_t>(
              &StateVector<double>::generateBitPatterns),
          "Get statevector indices for gate application");
    m.def("getIndicesAfterExclusion",
          py::overload_cast<const vector<size_t> &, size_t>(
              &StateVector<double>::getIndicesAfterExclusion),
          "Get statevector indices for gate application");

    lightning_class_bindings<float, float>(m);
    lightning_class_bindings<double, double>(m);
}

} // namespace
  /// @endcond<|MERGE_RESOLUTION|>--- conflicted
+++ resolved
@@ -12,22 +12,19 @@
 // See the License for the specific language governing permissions and
 // limitations under the License.
 
+#include "StateVector.hpp"
 #include "pybind11/complex.h"
 #include "pybind11/numpy.h"
 #include "pybind11/pybind11.h"
 #include "pybind11/stl.h"
 
-<<<<<<< HEAD
-#include "StateVector.hpp"
-
-=======
 /// @cond DEV
 namespace {
->>>>>>> 54c071d2
 using Pennylane::StateVector;
 using std::complex;
 using std::string;
 using std::vector;
+
 namespace py = pybind11;
 
 /**
