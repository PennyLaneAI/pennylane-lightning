// Copyright 2022 Xanadu Quantum Technologies Inc.

// Licensed under the Apache License, Version 2.0 (the "License");
// you may not use this file except in compliance with the License.
// You may obtain a copy of the License at

//     http://www.apache.org/licenses/LICENSE-2.0

// Unless required by applicable law or agreed to in writing, software
// distributed under the License is distributed on an "AS IS" BASIS,
// WITHOUT WARRANTIES OR CONDITIONS OF ANY KIND, either express or implied.
// See the License for the specific language governing permissions and
// limitations under the License.
#include <limits>
#include <random>

#include <LinearAlgebra.hpp>

#include <benchmark/benchmark.h>

using namespace Pennylane;

/**
 * @brief Benchmark generating a vector of random complex numbers.
 *
 * @tparam T Floating point precision type.
 */
template <class T>
static void create_random_cmplx_vector(benchmark::State &state) {
    std::random_device rd;
    std::mt19937_64 eng(rd());
    std::uniform_real_distribution<T> distr;
    const auto sz = static_cast<size_t>(state.range(0));

    for (auto _ : state) {
        std::vector<std::complex<T>> vec;

        for (size_t i = 0; i < sz; i++) {
            vec.push_back({distr(eng), distr(eng)});
        }
        benchmark::DoNotOptimize(vec.size());
    }
}
BENCHMARK(create_random_cmplx_vector<float>)
    ->RangeMultiplier(1l << 3)
    ->Range(1l << 5, 1l << 10);

BENCHMARK(create_random_cmplx_vector<double>)
    ->RangeMultiplier(1l << 3)
    ->Range(1l << 5, 1l << 10);

//***********************************************************************//
//                            Inner Product
//***********************************************************************//

/**
 * @brief Benchmark std::inner_product for two vectors of complex numbers.
 *
 * @tparam T Floating point precision type.
 */
template <class T> static void std_innerProd_cmplx(benchmark::State &state) {
    std::random_device rd;
    std::mt19937_64 eng(rd());
    std::uniform_real_distribution<T> distr;
    const auto sz = static_cast<size_t>(state.range(0));

    std::vector<std::complex<T>> vec1;
    for (size_t i = 0; i < sz; i++)
        vec1.push_back({distr(eng), distr(eng)});

    std::vector<std::complex<T>> vec2;
    for (size_t i = 0; i < sz; i++)
        vec2.push_back({distr(eng), distr(eng)});

    for (auto _ : state) {
        std::complex<T> res = std::inner_product(
            vec1.data(), vec1.data() + sz, vec2.data(), std::complex<T>(),
            Util::ConstSum<T>,
            static_cast<std::complex<T> (*)(std::complex<T>, std::complex<T>)>(
                &Util::ConstMult<T>));
        benchmark::DoNotOptimize(res);
    }
}
BENCHMARK(std_innerProd_cmplx<float>)
    ->RangeMultiplier(1l << 3)
    ->Range(1l << 5, 1l << 10);

BENCHMARK(std_innerProd_cmplx<double>)
    ->RangeMultiplier(1l << 3)
    ->Range(1l << 5, 1l << 10);

/**
 * @brief Benchmark Util::omp_innerProd for two vectors of complex
 * numbers.
 *
 * @tparam T Floating point precision type.
 */
template <class T> static void omp_innerProd_cmplx(benchmark::State &state) {
    std::random_device rd;
    std::mt19937_64 eng(rd());
    std::uniform_real_distribution<T> distr;
    const auto sz = static_cast<size_t>(state.range(0));

    std::vector<std::complex<T>> vec1;
    for (size_t i = 0; i < sz; i++)
        vec1.push_back({distr(eng), distr(eng)});

    std::vector<std::complex<T>> vec2;
    for (size_t i = 0; i < sz; i++)
        vec2.push_back({distr(eng), distr(eng)});

    for (auto _ : state) {
        std::complex<T> res(.0, .0);

        Util::omp_innerProd(vec1.data(), vec2.data(), res, sz);
        benchmark::DoNotOptimize(res);
    }
}
BENCHMARK(omp_innerProd_cmplx<float>)
    ->RangeMultiplier(1l << 3)
    ->Range(1l << 5, 1l << 10);

BENCHMARK(omp_innerProd_cmplx<double>)
    ->RangeMultiplier(1l << 3)
    ->Range(1l << 5, 1l << 10);

#if __has_include(<cblas.h>) && defined _ENABLE_BLAS
/**
 * @brief Benchmark cblas_cdotc_sub and cblas_zdotc_sub for two vectors of
 * complex numbers.
 *
 * @tparam T Floating point precision type.
 */
template <class T> static void blas_innerProd_cmplx(benchmark::State &state) {
    std::random_device rd;
    std::mt19937_64 eng(rd());
    std::uniform_real_distribution<T> distr;
    const auto sz = static_cast<size_t>(state.range(0));

    std::vector<std::complex<T>> vec1;
    for (size_t i = 0; i < sz; i++)
        vec1.push_back({distr(eng), distr(eng)});

    std::vector<std::complex<T>> vec2;
    for (size_t i = 0; i < sz; i++)
        vec2.push_back({distr(eng), distr(eng)});

    for (auto _ : state) {
        std::complex<T> res(.0, .0);

        if constexpr (std::is_same_v<T, float>) {
            cblas_cdotc_sub(sz, vec1.data(), 1, vec2.data(), 1, &res);
        } else if constexpr (std::is_same_v<T, double>) {
            cblas_zdotc_sub(sz, vec1.data(), 1, vec2.data(), 1, &res);
        }

        benchmark::DoNotOptimize(res);
    }
}
BENCHMARK(blas_innerProd_cmplx<float>)
    ->RangeMultiplier(1l << 3)
    ->Range(1l << 5, 1l << 10);

BENCHMARK(blas_innerProd_cmplx<double>)
    ->RangeMultiplier(1l << 3)
    ->Range(1l << 5, 1l << 10);
#endif

//***********************************************************************//
//                           Matrix Transpose
//***********************************************************************//

/**
 * @brief Benchmark naive matrix transpose for a randomly generated matrix
 * of complex numbers.
 *
 * @tparam T Floating point precision type.
 */
template <class T> static void naive_transpose_cmplx(benchmark::State &state) {
    std::random_device rd;
    std::mt19937_64 eng(rd());
    std::uniform_real_distribution<T> distr;
    const auto sz = static_cast<size_t>(state.range(0));

    std::vector<std::complex<T>> mat1;
    for (size_t i = 0; i < sz * sz; i++)
        mat1.push_back({distr(eng), distr(eng)});

    for (auto _ : state) {
        std::vector<std::complex<T>> mat2(sz * sz);

        for (size_t r = 0; r < sz; r++) {
            for (size_t s = 0; s < sz; s++) {
                mat2[s * sz + r] = mat1[r * sz + s];
            }
        }

        benchmark::DoNotOptimize(mat2[sz * sz - 1]);
    }
}
BENCHMARK(naive_transpose_cmplx<float>)
    ->RangeMultiplier(1l << 3)
    ->Range(1l << 5, 1l << 10);

BENCHMARK(naive_transpose_cmplx<double>)
    ->RangeMultiplier(1l << 3)
    ->Range(1l << 5, 1l << 10);

/**
 * @brief Benchmark Util::CFTranspose for a randomly generated matrix
 * of complex numbers.
 *
 * @tparam T Floating point precision type.
 * @tparam BLOCKSIZE Size of submatrices in the blocking technique.
 */
template <class T, size_t BLOCKSIZE>
static void cf_transpose_cmplx(benchmark::State &state) {
    std::random_device rd;
    std::mt19937_64 eng(rd());
    std::uniform_real_distribution<T> distr;
    const auto sz = static_cast<size_t>(state.range(0));

    std::vector<std::complex<T>> mat1;
    for (size_t i = 0; i < sz * sz; i++)
        mat1.push_back({distr(eng), distr(eng)});

    for (auto _ : state) {
        std::vector<std::complex<T>> mat2(sz * sz);

        Util::CFTranspose<T, BLOCKSIZE>(mat1.data(), mat2.data(), sz,
                                                   sz, 0, sz, 0, sz);
        benchmark::DoNotOptimize(mat2[sz * sz - 1]);
    }
}
BENCHMARK(cf_transpose_cmplx<float, 16>)
    ->RangeMultiplier(1l << 3)
    ->Range(1l << 5, 1l << 10);

BENCHMARK(cf_transpose_cmplx<double, 16>)
    ->RangeMultiplier(1l << 3)
    ->Range(1l << 5, 1l << 10);

BENCHMARK(cf_transpose_cmplx<float, 32>)
    ->RangeMultiplier(1l << 3)
    ->Range(1l << 5, 1l << 10);

BENCHMARK(cf_transpose_cmplx<double, 32>)
    ->RangeMultiplier(1l << 3)
    ->Range(1l << 5, 1l << 10);

//***********************************************************************//
//                         Matrix-Vector Product
//***********************************************************************//

/**
 * @brief Benchmark PennyLane::Util::omp_matrixVecProd for a randomly generated
 * matrix and vector of complex numbers.
 *
 * @tparam T Floating point precision type.
 */
template <class T>
static void omp_matrixVecProd_cmplx(benchmark::State &state) {
<<<<<<< HEAD
    using Util::Trans;
=======
    using Pennylane::Util::Trans;
>>>>>>> 9554a958
    std::random_device rd;
    std::mt19937_64 eng(rd());
    std::uniform_real_distribution<T> distr;
    const auto sz = static_cast<size_t>(state.range(0));

    std::vector<std::complex<T>> mat;
    for (size_t i = 0; i < sz * sz; i++)
        mat.push_back({distr(eng), distr(eng)});

    std::vector<std::complex<T>> vec1;
    for (size_t i = 0; i < sz; i++)
        vec1.push_back({distr(eng), distr(eng)});

    for (auto _ : state) {
        std::vector<std::complex<T>> vec2(sz);

        Util::omp_matrixVecProd(mat.data(), vec1.data(), vec2.data(),
                                           sz, sz, Trans::NoTranspose);
        benchmark::DoNotOptimize(vec2[sz - 1]);
    }
}
BENCHMARK(omp_matrixVecProd_cmplx<float>)
    ->RangeMultiplier(1l << 2)
    ->Range(1l << 4, 1l << 8);

BENCHMARK(omp_matrixVecProd_cmplx<double>)
    ->RangeMultiplier(1l << 2)
    ->Range(1l << 4, 1l << 8);

#if __has_include(<cblas.h>) && defined _ENABLE_BLAS
/**
 * @brief Benchmark cblas_cgemv and cblas_zgemv for a randomly generated
 * matrix and vector of complex numbers.
 *
 * @tparam T Floating point precision type.
 */
template <class T>
static void blas_matrixVecProd_cmplx(benchmark::State &state) {
<<<<<<< HEAD
    using Util::Trans;
=======
    using Pennylane::Util::Trans;
>>>>>>> 9554a958
    std::random_device rd;
    std::mt19937_64 eng(rd());
    std::uniform_real_distribution<T> distr;
    const auto sz = static_cast<size_t>(state.range(0));

    std::vector<std::complex<T>> mat;
    for (size_t i = 0; i < sz * sz; i++)
        mat.push_back({distr(eng), distr(eng)});

    std::vector<std::complex<T>> vec1;
    for (size_t i = 0; i < sz; i++)
        vec1.push_back({distr(eng), distr(eng)});

    const auto tr = static_cast<CBLAS_TRANSPOSE>(Trans::NoTranspose);
    constexpr std::complex<T> co{1, 0};
    constexpr std::complex<T> cz{0, 0};

    for (auto _ : state) {
        std::vector<std::complex<T>> vec2(sz);

        if constexpr (std::is_same_v<T, float>) {
            cblas_cgemv(CblasRowMajor, tr, sz, sz, &co, mat.data(), sz,
                        vec1.data(), 1, &cz, vec2.data(), 1);
        } else if constexpr (std::is_same_v<T, double>) {
            cblas_zgemv(CblasRowMajor, tr, sz, sz, &co, mat.data(), sz,
                        vec1.data(), 1, &cz, vec2.data(), 1);
        }

        benchmark::DoNotOptimize(vec2[sz - 1]);
    }
}
BENCHMARK(blas_matrixVecProd_cmplx<float>)
    ->RangeMultiplier(1l << 2)
    ->Range(1l << 4, 1l << 8);

BENCHMARK(blas_matrixVecProd_cmplx<double>)
    ->RangeMultiplier(1l << 2)
    ->Range(1l << 4, 1l << 8);
#endif

//***********************************************************************//
//                         Matrix-Matrix Product
//***********************************************************************//

/**
 * @brief Benchmark Util::omp_matrixMatProd for two randomly
 * generated matrices of complex numbers.
 *
 * @tparam T Floating point precision type.
 */
template <class T>
static void omp_matrixMatProd_cmplx(benchmark::State &state) {
<<<<<<< HEAD
    using Util::Trans;
=======
    using Pennylane::Util::Trans;
>>>>>>> 9554a958
    std::random_device rd;
    std::mt19937_64 eng(rd());
    std::uniform_real_distribution<T> distr;
    const auto sz = static_cast<size_t>(state.range(0));

    std::vector<std::complex<T>> m_left;
    for (size_t i = 0; i < sz * sz; i++)
        m_left.push_back({distr(eng), distr(eng)});

    std::vector<std::complex<T>> m_right;
    for (size_t i = 0; i < sz * sz; i++)
        m_right.push_back({distr(eng), distr(eng)});

    const auto m_right_tr = Util::Transpose(m_right, sz, sz);

    for (auto _ : state) {
        std::vector<std::complex<T>> m_out(sz * sz);

        Util::omp_matrixMatProd(m_left.data(), m_right_tr.data(),
                                           m_out.data(), sz, sz, sz,
                                           Trans::Transpose);
        benchmark::DoNotOptimize(m_out[sz * sz - 1]);
    }
}
BENCHMARK(omp_matrixMatProd_cmplx<float>)
    ->RangeMultiplier(1l << 2)
    ->Range(1l << 4, 1l << 8);

BENCHMARK(omp_matrixMatProd_cmplx<double>)
    ->RangeMultiplier(1l << 2)
    ->Range(1l << 4, 1l << 8);

#if __has_include(<cblas.h>) && defined _ENABLE_BLAS
/**
 * @brief Benchmark cblas_cgemm and cblas_zgemm for two randomly
 * generated matrices of complex numbers.
 *
 * @tparam T Floating point precision type.
 */
template <class T>
static void blas_matrixMatProd_cmplx(benchmark::State &state) {
<<<<<<< HEAD
    using Util::Trans;
=======
    using Pennylane::Util::Trans;
>>>>>>> 9554a958
    std::random_device rd;
    std::mt19937_64 eng(rd());
    std::uniform_real_distribution<T> distr;
    const auto sz = static_cast<size_t>(state.range(0));

    std::vector<std::complex<T>> m_left;
    for (size_t i = 0; i < sz * sz; i++)
        m_left.push_back({distr(eng), distr(eng)});

    std::vector<std::complex<T>> m_right;
    for (size_t i = 0; i < sz * sz; i++)
        m_right.push_back({distr(eng), distr(eng)});

    const auto tr = static_cast<CBLAS_TRANSPOSE>(Trans::NoTranspose);
    constexpr std::complex<T> co{1, 0};
    constexpr std::complex<T> cz{0, 0};

    for (auto _ : state) {
        std::vector<std::complex<T>> m_out(sz * sz);

        if constexpr (std::is_same_v<T, float>) {
            cblas_cgemm(CblasRowMajor, CblasNoTrans, tr, sz, sz, sz, &co,
                        m_left.data(), sz, m_right.data(), sz, &cz,
                        m_out.data(), sz);
        } else if constexpr (std::is_same_v<T, double>) {
            cblas_zgemm(CblasRowMajor, CblasNoTrans, tr, sz, sz, sz, &co,
                        m_left.data(), sz, m_right.data(), sz, &cz,
                        m_out.data(), sz);
        }
        benchmark::DoNotOptimize(m_out[sz * sz - 1]);
    }
}
BENCHMARK(blas_matrixMatProd_cmplx<float>)
    ->RangeMultiplier(1l << 2)
    ->Range(1l << 4, 1l << 8);

BENCHMARK(blas_matrixMatProd_cmplx<double>)
    ->RangeMultiplier(1l << 2)
    ->Range(1l << 4, 1l << 8);
#endif

//***********************************************************************//
//                         Scale and add
//***********************************************************************//

/**
 * @brief Benchmark scaleAndAdd function implemented in the standard way
 *
 * @tparam T Floating point precision type.
 */
template <class T> static void std_scaleAndAdd_cmplx(benchmark::State &state) {
    std::random_device rd;
    std::mt19937_64 eng(rd());
    std::uniform_real_distribution<T> distr;
    const auto sz = static_cast<size_t>(state.range(0));

    std::vector<std::complex<T>> vec1;
    std::vector<std::complex<T>> vec2;
    std::complex<T> scale{std::cos(0.4123), std::sin(0.4123)};

    for (size_t i = 0; i < sz; i++) {
        vec1.push_back({distr(eng), distr(eng)});
    }
    for (size_t i = 0; i < sz; i++) {
        vec2.push_back({distr(eng), distr(eng)});
    }

    for (auto _ : state) {
        for (size_t i = 0; i < sz; i++) {
            vec2[i] += scale * vec1[i];
        }
        benchmark::DoNotOptimize(vec2[sz - 1]);
    }
}
BENCHMARK(std_scaleAndAdd_cmplx<float>)
    ->RangeMultiplier(1U << 2U)
    ->Range(1U << 4U, 1U << 20U);

BENCHMARK(std_scaleAndAdd_cmplx<double>)
    ->RangeMultiplier(1U << 2)
    ->Range(1U << 4U, 1U << 20U);

/**
 * @brief Benchmark PennyLane::Util::omp_scaleAndAdd for a randomly generated
 * matrix and vector of complex numbers.
 *
 * @tparam T Floating point precision type.
 */
template <class T> static void omp_scaleAndAdd_cmplx(benchmark::State &state) {
    std::random_device rd;
    std::mt19937_64 eng(rd());
    std::uniform_real_distribution<T> distr;
    const auto sz = static_cast<size_t>(state.range(0));

    std::vector<std::complex<T>> vec1;
    std::vector<std::complex<T>> vec2;
    std::complex<T> scale{std::cos(0.4123), std::sin(0.4123)};

    for (size_t i = 0; i < sz; i++) {
        vec1.push_back({distr(eng), distr(eng)});
    }
    for (size_t i = 0; i < sz; i++) {
        vec2.push_back({distr(eng), distr(eng)});
    }

    for (auto _ : state) {
        Util::omp_scaleAndAdd(sz, scale, vec1.data(), vec2.data());
        benchmark::DoNotOptimize(vec2[sz - 1]);
    }
}
BENCHMARK(omp_scaleAndAdd_cmplx<float>)
    ->RangeMultiplier(1U << 2U)
    ->Range(1U << 4U, 1U << 20U);

BENCHMARK(omp_scaleAndAdd_cmplx<double>)
    ->RangeMultiplier(1U << 2U)
    ->Range(1U << 4U, 1U << 20U);

#if __has_include(<cblas.h>) && defined _ENABLE_BLAS
/**
 * @brief Benchmark blas_scaleAndAdd
 *
 * @tparam T Floating point precision type.
 */
template <class T> static void blas_scaleAndAdd_cmplx(benchmark::State &state) {
    std::random_device rd;
    std::mt19937_64 eng(rd());
    std::uniform_real_distribution<T> distr;
    const auto sz = static_cast<size_t>(state.range(0));

    std::vector<std::complex<T>> vec1;
    std::vector<std::complex<T>> vec2;
    std::complex<T> scale{std::cos(0.4123), std::sin(0.4123)};

    for (size_t i = 0; i < sz; i++) {
        vec1.push_back({distr(eng), distr(eng)});
    }
    for (size_t i = 0; i < sz; i++) {
        vec2.push_back({distr(eng), distr(eng)});
    }

    for (auto _ : state) {
        Util::blas_scaleAndAdd(sz, scale, vec1.data(), vec2.data());
        benchmark::DoNotOptimize(vec2[sz - 1]);
    }
}
BENCHMARK(blas_scaleAndAdd_cmplx<float>)
    ->RangeMultiplier(1U << 2U)
    ->Range(1U << 4U, 1U << 20U);

BENCHMARK(blas_scaleAndAdd_cmplx<double>)
    ->RangeMultiplier(1U << 2)
    ->Range(1U << 4U, 1U << 20U);
#endif<|MERGE_RESOLUTION|>--- conflicted
+++ resolved
@@ -260,11 +260,7 @@
  */
 template <class T>
 static void omp_matrixVecProd_cmplx(benchmark::State &state) {
-<<<<<<< HEAD
-    using Util::Trans;
-=======
     using Pennylane::Util::Trans;
->>>>>>> 9554a958
     std::random_device rd;
     std::mt19937_64 eng(rd());
     std::uniform_real_distribution<T> distr;
@@ -303,11 +299,7 @@
  */
 template <class T>
 static void blas_matrixVecProd_cmplx(benchmark::State &state) {
-<<<<<<< HEAD
-    using Util::Trans;
-=======
     using Pennylane::Util::Trans;
->>>>>>> 9554a958
     std::random_device rd;
     std::mt19937_64 eng(rd());
     std::uniform_real_distribution<T> distr;
@@ -360,11 +352,7 @@
  */
 template <class T>
 static void omp_matrixMatProd_cmplx(benchmark::State &state) {
-<<<<<<< HEAD
-    using Util::Trans;
-=======
     using Pennylane::Util::Trans;
->>>>>>> 9554a958
     std::random_device rd;
     std::mt19937_64 eng(rd());
     std::uniform_real_distribution<T> distr;
@@ -406,11 +394,7 @@
  */
 template <class T>
 static void blas_matrixMatProd_cmplx(benchmark::State &state) {
-<<<<<<< HEAD
-    using Util::Trans;
-=======
     using Pennylane::Util::Trans;
->>>>>>> 9554a958
     std::random_device rd;
     std::mt19937_64 eng(rd());
     std::uniform_real_distribution<T> distr;
