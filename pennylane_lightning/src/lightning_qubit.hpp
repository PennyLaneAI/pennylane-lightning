--- conflicted
+++ resolved
@@ -49,7 +49,6 @@
 const double SQRT2INV = 0.7071067811865475;
 
 /**
-<<<<<<< HEAD
 * Calculate the qubit-labelled indices of the state tensor after a contraction by a gate.
 *
 * For example, consider a 4-qubit state tensor T_{0123}. If we apply a gate to qubits 1 and 2, the
@@ -69,20 +68,6 @@
         }
     }
     return new_tensor_indices;
-=======
-* Calulate the wire indices resulting from the tensor contraction of a gate onto a state tensor.
-* Performs the calculation in-place on the wires vector.
-*
-* @param wires the wires acted upon by the gate
-* @param qubits the number of qubits in the system
-*/
-void calculate_indices(vector<int> &wires, const int &qubits) {
-    for (int j = 0; j < qubits; j++) {
-        if (count(wires.begin(), wires.end(), j) == 0) {
-        wires.push_back(j);
-        }
-    }
->>>>>>> 451f8c57
 }
 
 /**
@@ -178,20 +163,11 @@
 */
 template <class State>
 State contract_1q_op(
-<<<<<<< HEAD
-    State state, const string &op_string, const vector<int> &indices, const vector<float> &p)
+    const State &state, const string &op_string, const vector<int> &indices, const vector<float> &p)
 {
     Gate_1q op_1q = get_gate_1q(op_string, p);
     Pairs_1q pairs_1q = {Pairs(1, indices[0])};
-    auto tensor_contracted = op_1q.contract(state, pairs_1q);
-    return tensor_contracted;
-=======
-    const State &state, const string &op_string, const vector<int> &w, const vector<float> &p)
-{
-    Gate_1q op_1q = get_gate_1q(op_string, p);
-    Pairs_1q pairs_1q = {Pairs(1, w[0])};
     return op_1q.contract(state, pairs_1q);
->>>>>>> 451f8c57
 }
 
 /**
@@ -205,20 +181,11 @@
 */
 template <class State>
 State contract_2q_op(
-<<<<<<< HEAD
-    State state, const string &op_string, const vector<int> &indices, const vector<float> &p)
+    const State &state, const string &op_string, const vector<int> &indices, const vector<float> &p)
 {
     Gate_2q op_2q = get_gate_2q(op_string, p);
     Pairs_2q pairs_2q = {Pairs(2, indices[0]), Pairs(3, indices[1])};
-    auto tensor_contracted = op_2q.contract(state, pairs_2q);
-    return tensor_contracted;
-=======
-    const State &state, const string &op_string, const vector<int> &w, const vector<float> &p)
-{
-    Gate_2q op_2q = get_gate_2q(op_string, p);
-    Pairs_2q pairs_2q = {Pairs(2, w[0]), Pairs(3, w[1])};
     return op_2q.contract(state, pairs_2q);
->>>>>>> 451f8c57
 }
 
 /**
@@ -231,18 +198,10 @@
 * @return the resultant state tensor
 */
 template <class State>
-<<<<<<< HEAD
-State contract_3q_op(State state, const string &op_string, const vector<int> &indices) {
+State contract_3q_op(const State &state, const string &op_string, const vector<int> &indices) {
     Gate_3q op_3q = get_gate_3q(op_string);
     Pairs_3q pairs_3q = {Pairs(3, indices[0]), Pairs(4, indices[1]), Pairs(5, indices[2])};
-    auto tensor_contracted = op_3q.contract(state, pairs_3q);
-    return tensor_contracted;
-=======
-State contract_3q_op(const State &state, const string &op_string, const vector<int> &w) {
-    Gate_3q op_3q = get_gate_3q(op_string);
-    Pairs_3q pairs_3q = {Pairs(3, w[0]), Pairs(4, w[1]), Pairs(5, w[2])};
     return op_3q.contract(state, pairs_3q);
->>>>>>> 451f8c57
 }
 
 /**
@@ -299,15 +258,7 @@
         else if (w.size() == 3) {
             tensor_contracted = contract_3q_op<State> (evolved_tensor, op_string, wires_to_contract);
         }
-<<<<<<< HEAD
         evolved_tensor = tensor_contracted;
-=======
-
-        // Updates w such that it is the calculated indices
-        calculate_indices(w, qubits);
-        auto inv_perm = shuffle_indices(w);
-        evolved_tensor = tensor_contracted.shuffle(inv_perm);
->>>>>>> 451f8c57
     }
     State shuffled_evolved_tensor = evolved_tensor.shuffle(qubit_positions);
 
@@ -330,12 +281,7 @@
     vector<string> ops,
     vector<vector<float>> params
     ) {
-<<<<<<< HEAD
     VectorXcd evolved_state = state;
-=======
-    State_1q evolved_tensor = TensorMap<State_1q>(state.data(), 2);
-    const int qubits = log2(evolved_tensor.size());
->>>>>>> 451f8c57
 
     for (long unsigned int i = 0; i < ops.size(); i++) {
         // Load operation string and corresponding wires and parameters
@@ -345,15 +291,7 @@
         Gate_1q gate = get_gate_1q(op_string, p);
         MatrixXcd gate_matrix = Map<MatrixXcd> (gate.data(), 2, 2);
 
-<<<<<<< HEAD
         evolved_state = gate_matrix * evolved_state;
-=======
-        // Updates w such that it is the calculated permutation
-        calculate_indices(w, qubits);
-        auto inv_perm = shuffle_indices(w);
-
-        evolved_tensor = tensor_contracted.shuffle(inv_perm);
->>>>>>> 451f8c57
     }
 
     return evolved_state;
@@ -404,16 +342,7 @@
         else if (w.size() == 2) {
             tensor_contracted = contract_2q_op<State_2q> (evolved_tensor, op_string, wires_to_contract, p);
         }
-<<<<<<< HEAD
         evolved_tensor = tensor_contracted;
-=======
-
-        // Updates w such that it is the calculated permutation
-        calculate_indices(w, qubits);
-        auto inv_perm = shuffle_indices(w);
-
-        evolved_tensor = tensor_contracted.shuffle(inv_perm);
->>>>>>> 451f8c57
     }
     State_2q shuffled_evolved_tensor = evolved_tensor.shuffle(qubit_positions);
 
