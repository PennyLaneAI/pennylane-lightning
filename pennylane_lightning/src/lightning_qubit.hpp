// Copyright 2020 Xanadu Quantum Technologies Inc.

// Licensed under the Apache License, Version 2.0 (the "License");
// you may not use this file except in compliance with the License.
// You may obtain a copy of the License at

//     http://www.apache.org/licenses/LICENSE-2.0

// Unless required by applicable law or agreed to in writing, software
// distributed under the License is distributed on an "AS IS" BASIS,
// WITHOUT WARRANTIES OR CONDITIONS OF ANY KIND, either express or implied.
// See the License for the specific language governing permissions and
// limitations under the License.
/**
 * @file
 * \rst
 * Handles implementation of the ``apply()`` function for a range of different qubit numbers.
 * \endrst
 */
#pragma once

#define _USE_MATH_DEFINES
#include "Eigen/Dense"
#include "unsupported/Eigen/CXX11/Tensor"
#include "operations.hpp"

using Eigen::Tensor;
using Eigen::IndexPair;
using Eigen::VectorXcd;
using Eigen::MatrixXcd;
using Eigen::Ref;
using Eigen::TensorMap;
using Eigen::Map;
using std::array;
using std::vector;
using std::complex;
using std::string;
using std::find;

// Declare tensor shape for 1, 2, and 3-qubit gates
using Gate_1q = Tensor<complex<double>, 2>;
using Gate_2q = Tensor<complex<double>, 4>;

// Declare pairings for tensor contraction
using Pairs = IndexPair<int>;
using Pairs_1q = array<IndexPair<int>, 1>;
using Pairs_2q = array<IndexPair<int>, 2>;
using Pairs_3q = array<IndexPair<int>, 3>;

const double SQRT2INV = 0.7071067811865475;

/**
* Calculate the qubit-labelled indices of the state tensor after a contraction by a gate.
*
* For example, consider a 4-qubit state tensor T_{0123}. If we apply a gate to qubits 1 and 2, the
* resulting tensor will be T'_{1203}. If we then apply a gate to qubits 1 and 3, the resulting
* tensor will be T''_{1320}.
*
* @param wires the wires acted upon by the gate
* @param tensor_indices the qubit-labelled indices of the state tensor before contraction
* @return the resultant indices
*/
<<<<<<< HEAD
vector<int> calculate_indices(vector<int> wires, int qubits) {
    for (int j = 0; j < qubits; j++) {
        if (count(wires.begin(), wires.end(), j) == 0) {
            wires.push_back(j);
=======
vector<int> calculate_tensor_indices(const vector<int> &wires, const vector<int> &tensor_indices) {
    vector<int> new_tensor_indices = wires;
    int n_indices = tensor_indices.size();
    for (int j = 0; j < n_indices; j++) {
        if (count(wires.begin(), wires.end(), tensor_indices[j]) == 0) {
        new_tensor_indices.push_back(tensor_indices[j]);
>>>>>>> 0b2594ca
        }
    }
    return new_tensor_indices;
}

/**
* Returns the tensor representation of a one-qubit gate given its name and parameters.
*
* @param string the name of the gate
* @param params the parameters of the gate
* @return the gate as a tensor
*/
Gate_1q get_gate_1q(const string &gate_name, const vector<float> &params) {
    Gate_1q op;

    if (params.empty()) {
        pfunc_1q f = OneQubitOps.at(gate_name);
        op = (*f)();
    }
    else if (params.size() == 1) {
        pfunc_1q_one_param f = OneQubitOpsOneParam.at(gate_name);
        op = (*f)(params[0]);
    }
    else if (params.size() == 3) {
        pfunc_1q_three_params f = OneQubitOpsThreeParams.at(gate_name);
        op = (*f)(params[0], params[1], params[2]);
    }
    return op;
}

/**
* Returns the tensor representation of a two-qubit gate given its name and parameters.
*
* @param string the name of the gate
* @param params the parameters of the gate
* @return the gate as a tensor
*/
Gate_2q get_gate_2q(const string &gate_name, const vector<float> &params) {
    Gate_2q op;

    if (params.empty()) {
        pfunc_2q f = TwoQubitOps.at(gate_name);
        op = (*f)();
    }
    else if (params.size() == 1) {
        pfunc_2q_one_param f = TwoQubitOpsOneParam.at(gate_name);
        op = (*f)(params[0]);
    }
    else if (params.size() == 3) {
        pfunc_2q_three_params f = TwoQubitOpsThreeParams.at(gate_name);
        op = (*f)(params[0], params[1], params[2]);
    }
    return op;
}

/**
* Returns the tensor representation of a three-qubit gate given its name and parameters.
*
* @param gate_name the name of the gate
* @return the gate as a tensor
*/
Gate_3q get_gate_3q(const string &gate_name) {
    Gate_3q op;
    pfunc_3q f = ThreeQubitOps.at(gate_name);
    op = (*f)();
    return op;
}

/**
* Calculate the positions of qubits in the state tensor.
*
* For example, consider a 4-qubit state tensor T_{0123}. If we apply a gate to qubits 1 and 2, the
* resulting tensor will be T'_{1203} and the qubit positions will be 2013. If we then apply a gate
* to qubits 1 and 3, the resulting tensor will be T''_{1320} and the qubit positions will be 3021.
*
* Implemented using argsort as given in https://stackoverflow.com/questions/1577475/c-sorting-and-keeping-track-of-indexes.
*
* @param tensor_indices the wire indices of a contracted tensor, calculated using calculate_tensor_indices()
* @return the resultant indices
*/
<<<<<<< HEAD
vector<int> shuffle_indices(const vector<int> &indices) {

    vector<int> idx(indices.size());
    std::iota(idx.begin(), idx.end(), 0);
    stable_sort(idx.begin(), idx.end(), [&indices](size_t i1, size_t i2) {
        return indices[i1] < indices[i2];
    });
    return idx;
=======
vector<int> calculate_qubit_positions(const vector<int> &tensor_indices) {
  vector<int> idx(tensor_indices.size());
  std::iota(idx.begin(), idx.end(), 0);
  stable_sort(idx.begin(), idx.end(), [&tensor_indices](size_t i1, size_t i2) {return tensor_indices[i1] < tensor_indices[i2];});
  return idx;
>>>>>>> 0b2594ca
}

/**
* Contract a one-qubit gate onto a state tensor.
*
* @param state the state tensor
* @param op_string the name of the operation
* @param indices the indices corresponding to the operation
* @param p the parameters used in the operation
* @return the resultant state tensor
*/
template <class State>
State contract_1q_op(
    const State &state, const string &op_string, const vector<int> &indices, const vector<float> &p)
{
    Gate_1q op_1q = get_gate_1q(op_string, p);
    Pairs_1q pairs_1q = {Pairs(1, indices[0])};
    return op_1q.contract(state, pairs_1q);
}

/**
* Contract a two-qubit gate onto a state tensor.
*
* @param state the state tensor
* @param op_string the name of the operation
* @param indices the indices corresponding to the operation
* @param p the parameters used in the operation
* @return the resultant state tensor
*/
template <class State>
State contract_2q_op(
    const State &state, const string &op_string, const vector<int> &indices, const vector<float> &p)
{
    Gate_2q op_2q = get_gate_2q(op_string, p);
    Pairs_2q pairs_2q = {Pairs(2, indices[0]), Pairs(3, indices[1])};
    return op_2q.contract(state, pairs_2q);
}

/**
* Contract a three-qubit gate onto a state tensor.
*
* @param state the state tensor
* @param op_string the name of the operation
* @param indices the indices corresponding to the operation
* @param p the parameters used in the operation
* @return the resultant state tensor
*/
template <class State>
State contract_3q_op(const State &state, const string &op_string, const vector<int> &indices) {
    Gate_3q op_3q = get_gate_3q(op_string);
    Pairs_3q pairs_3q = {Pairs(3, indices[0]), Pairs(4, indices[1]), Pairs(5, indices[2])};
    return op_3q.contract(state, pairs_3q);
}

/**
* Applies specified operations onto an input state of three or more qubits.
*
* This function converts the statevector into a tensor and then loops through the input operations,
* finds the corresponding tensor, and contracts it onto the state tensor according to the gate wires
* and parameters.
*
* The resulting state tensor is then converted back to a vector. This is to ensure interoperability using pybind11.
*
* @param state the multiqubit statevector
* @param ops a vector of operation names in the order they should be applied
* @param wires a vector of wires corresponding to the operations specified in ops
* @param params a vector of parameters corresponding to the operations specified in ops
* @return the transformed statevector
*/
template <class State, typename... Shape>
VectorXcd apply_ops(
    Ref<VectorXcd> state,
    const vector<string> & ops,
    const vector<vector<int>> & wires,
    const vector<vector<float>> &params,
    Shape... shape
<<<<<<< HEAD
) {
    State state_tensor = TensorMap<State>(state.data(), shape...);
    State evolved_tensor = state_tensor;
    const int qubits = log2(state_tensor.size());
=======
    ) {
    State evolved_tensor = TensorMap<State>(state.data(), shape...);
    const int qubits = log2(evolved_tensor.size());

    vector<int> tensor_indices(qubits);
    std::iota(std::begin(tensor_indices), std::end(tensor_indices), 0);
    vector<int> qubit_positions(qubits);
    std::iota(std::begin(qubit_positions), std::end(qubit_positions), 0);
>>>>>>> 0b2594ca

    int num_ops = ops.size();

    for (int i = 0; i < num_ops; i++) {
        // Load operation string and corresponding wires and parameters
        string op_string = ops[i];
        vector<int> w = wires[i];
        int num_wires = w.size();
        vector<float> p = params[i];
        State tensor_contracted;

        vector<int> wires_to_contract(w.size());
        for (int j = 0; j < num_wires; j++) {
            wires_to_contract[j] = qubit_positions[w[j]];
        }
        tensor_indices = calculate_tensor_indices(w, tensor_indices);
        qubit_positions = calculate_qubit_positions(tensor_indices);

        if (w.size() == 1) {
            tensor_contracted = contract_1q_op<State> (evolved_tensor, op_string, wires_to_contract, p);
        }
        else if (w.size() == 2) {
            tensor_contracted = contract_2q_op<State> (evolved_tensor, op_string, wires_to_contract, p);
        }
        else if (w.size() == 3) {
<<<<<<< HEAD
            tensor_contracted = contract_3q_op<State> (evolved_tensor, op_string, w);
=======
            tensor_contracted = contract_3q_op<State> (evolved_tensor, op_string, wires_to_contract);
>>>>>>> 0b2594ca
        }
        evolved_tensor = tensor_contracted;
    }
    State shuffled_evolved_tensor = evolved_tensor.shuffle(qubit_positions);

    return Map<VectorXcd> (shuffled_evolved_tensor.data(), shuffled_evolved_tensor.size(), 1);
}

/**
* Applies specified operations onto an input state of one qubit.
*
* Uses matrix-vector multiplication.
*
* @param state the multiqubit statevector
* @param ops a vector of operation names in the order they should be applied
* @param wires a vector of wires corresponding to the operations specified in ops
* @param params a vector of parameters corresponding to the operations specified in ops
* @return the transformed statevector
*/
VectorXcd apply_ops_1q(
    Ref<VectorXcd> state,
    vector<string> ops,
    vector<vector<float>> params
<<<<<<< HEAD
) {
    State_1q state_tensor = TensorMap<State_1q>(state.data(), 2);
    State_1q evolved_tensor = state_tensor;
    const int qubits = log2(state_tensor.size());
=======
    ) {
    VectorXcd evolved_state = state;

    int num_ops = ops.size();
>>>>>>> 0b2594ca

    for (int i = 0; i < num_ops; i++) {
        // Load operation string and corresponding wires and parameters
        string op_string = ops[i];
        vector<float> p = params[i];

        Gate_1q gate = get_gate_1q(op_string, p);
        MatrixXcd gate_matrix = Map<MatrixXcd> (gate.data(), 2, 2);

        evolved_state = gate_matrix * evolved_state;
    }

    return evolved_state;
}

/**
* Applies specified operations onto an input state of two qubits.
*
* Implemented similarly to apply_ops() but is restricted to one-qubit and two-qubit gates.
*
* @param state the multiqubit statevector
* @param ops a vector of operation names in the order they should be applied
* @param wires a vector of wires corresponding to the operations specified in ops
* @param params a vector of parameters corresponding to the operations specified in ops
* @return the transformed statevector
*/
VectorXcd apply_ops_2q(
    Ref<VectorXcd> state,
<<<<<<< HEAD
    vector<string> ops,
    vector<vector<int>> wires,
    vector<vector<float>> params
) {
    State_2q state_tensor = TensorMap<State_2q>(state.data(), 2, 2);
    State_2q evolved_tensor = state_tensor;
    const int qubits = log2(state_tensor.size());
=======
    const vector<string>& ops,
    const vector<vector<int>>& wires,
    const vector<vector<float>>& params
    ) {
    State_2q evolved_tensor = TensorMap<State_2q>(state.data(), 2, 2);
    const int qubits = log2(evolved_tensor.size());

    vector<int> tensor_indices(qubits);
    std::iota(std::begin(tensor_indices), std::end(tensor_indices), 0);
    vector<int> qubit_positions(qubits);
    std::iota(std::begin(qubit_positions), std::end(qubit_positions), 0);

    int num_ops = ops.size();
>>>>>>> 0b2594ca

    for (int i = 0; i < num_ops; i++) {
        // Load operation string and corresponding wires and parameters
        string op_string = ops[i];
        vector<int> w = wires[i];
        int num_wires = w.size();
        vector<float> p = params[i];
        State_2q tensor_contracted;

        vector<int> wires_to_contract(w.size());
        for (int j = 0; j < num_wires; j++) {
            wires_to_contract[j] = qubit_positions[w[j]];
        }
        tensor_indices = calculate_tensor_indices(w, tensor_indices);
        qubit_positions = calculate_qubit_positions(tensor_indices);

        if (w.size() == 1) {
            tensor_contracted = contract_1q_op<State_2q> (evolved_tensor, op_string, wires_to_contract, p);
        }
        else if (w.size() == 2) {
            tensor_contracted = contract_2q_op<State_2q> (evolved_tensor, op_string, wires_to_contract, p);
        }
        evolved_tensor = tensor_contracted;
    }
    State_2q shuffled_evolved_tensor = evolved_tensor.shuffle(qubit_positions);

    return Map<VectorXcd> (shuffled_evolved_tensor.data(), shuffled_evolved_tensor.size(), 1);
}<|MERGE_RESOLUTION|>--- conflicted
+++ resolved
@@ -60,19 +60,12 @@
 * @param tensor_indices the qubit-labelled indices of the state tensor before contraction
 * @return the resultant indices
 */
-<<<<<<< HEAD
-vector<int> calculate_indices(vector<int> wires, int qubits) {
-    for (int j = 0; j < qubits; j++) {
-        if (count(wires.begin(), wires.end(), j) == 0) {
-            wires.push_back(j);
-=======
 vector<int> calculate_tensor_indices(const vector<int> &wires, const vector<int> &tensor_indices) {
     vector<int> new_tensor_indices = wires;
     int n_indices = tensor_indices.size();
     for (int j = 0; j < n_indices; j++) {
         if (count(wires.begin(), wires.end(), tensor_indices[j]) == 0) {
-        new_tensor_indices.push_back(tensor_indices[j]);
->>>>>>> 0b2594ca
+            new_tensor_indices.push_back(tensor_indices[j]);
         }
     }
     return new_tensor_indices;
@@ -153,22 +146,13 @@
 * @param tensor_indices the wire indices of a contracted tensor, calculated using calculate_tensor_indices()
 * @return the resultant indices
 */
-<<<<<<< HEAD
-vector<int> shuffle_indices(const vector<int> &indices) {
-
-    vector<int> idx(indices.size());
+vector<int> calculate_qubit_positions(const vector<int> &tensor_indices) {
+    vector<int> idx(tensor_indices.size());
     std::iota(idx.begin(), idx.end(), 0);
-    stable_sort(idx.begin(), idx.end(), [&indices](size_t i1, size_t i2) {
-        return indices[i1] < indices[i2];
+    stable_sort(idx.begin(), idx.end(), [&tensor_indices](size_t i1, size_t i2) {
+        return tensor_indices[i1] < tensor_indices[i2];
     });
     return idx;
-=======
-vector<int> calculate_qubit_positions(const vector<int> &tensor_indices) {
-  vector<int> idx(tensor_indices.size());
-  std::iota(idx.begin(), idx.end(), 0);
-  stable_sort(idx.begin(), idx.end(), [&tensor_indices](size_t i1, size_t i2) {return tensor_indices[i1] < tensor_indices[i2];});
-  return idx;
->>>>>>> 0b2594ca
 }
 
 /**
@@ -245,13 +229,7 @@
     const vector<vector<int>> & wires,
     const vector<vector<float>> &params,
     Shape... shape
-<<<<<<< HEAD
 ) {
-    State state_tensor = TensorMap<State>(state.data(), shape...);
-    State evolved_tensor = state_tensor;
-    const int qubits = log2(state_tensor.size());
-=======
-    ) {
     State evolved_tensor = TensorMap<State>(state.data(), shape...);
     const int qubits = log2(evolved_tensor.size());
 
@@ -259,7 +237,6 @@
     std::iota(std::begin(tensor_indices), std::end(tensor_indices), 0);
     vector<int> qubit_positions(qubits);
     std::iota(std::begin(qubit_positions), std::end(qubit_positions), 0);
->>>>>>> 0b2594ca
 
     int num_ops = ops.size();
 
@@ -285,11 +262,7 @@
             tensor_contracted = contract_2q_op<State> (evolved_tensor, op_string, wires_to_contract, p);
         }
         else if (w.size() == 3) {
-<<<<<<< HEAD
-            tensor_contracted = contract_3q_op<State> (evolved_tensor, op_string, w);
-=======
             tensor_contracted = contract_3q_op<State> (evolved_tensor, op_string, wires_to_contract);
->>>>>>> 0b2594ca
         }
         evolved_tensor = tensor_contracted;
     }
@@ -313,17 +286,10 @@
     Ref<VectorXcd> state,
     vector<string> ops,
     vector<vector<float>> params
-<<<<<<< HEAD
 ) {
-    State_1q state_tensor = TensorMap<State_1q>(state.data(), 2);
-    State_1q evolved_tensor = state_tensor;
-    const int qubits = log2(state_tensor.size());
-=======
-    ) {
     VectorXcd evolved_state = state;
 
     int num_ops = ops.size();
->>>>>>> 0b2594ca
 
     for (int i = 0; i < num_ops; i++) {
         // Load operation string and corresponding wires and parameters
@@ -352,19 +318,10 @@
 */
 VectorXcd apply_ops_2q(
     Ref<VectorXcd> state,
-<<<<<<< HEAD
-    vector<string> ops,
-    vector<vector<int>> wires,
-    vector<vector<float>> params
-) {
-    State_2q state_tensor = TensorMap<State_2q>(state.data(), 2, 2);
-    State_2q evolved_tensor = state_tensor;
-    const int qubits = log2(state_tensor.size());
-=======
     const vector<string>& ops,
     const vector<vector<int>>& wires,
     const vector<vector<float>>& params
-    ) {
+) {
     State_2q evolved_tensor = TensorMap<State_2q>(state.data(), 2, 2);
     const int qubits = log2(evolved_tensor.size());
 
@@ -374,7 +331,6 @@
     std::iota(std::begin(qubit_positions), std::end(qubit_positions), 0);
 
     int num_ops = ops.size();
->>>>>>> 0b2594ca
 
     for (int i = 0; i < num_ops; i++) {
         // Load operation string and corresponding wires and parameters
