--- conflicted
+++ resolved
@@ -47,27 +47,19 @@
 
 const double SQRT2INV = 0.7071067811865475;
 
-<<<<<<< HEAD
-void calc_perm(vector<int> & perm, const int &qubits) {
-=======
 /**
 * Calulate the wire indices resulting from the tensor contraction of a gate onto a state tensor.
+* Performs the calculation in-place on the wires vector.
 *
 * @param wires the wires acted upon by the gate
 * @param qubits the number of qubits in the system
-* @return the resultant indices
-*/
-vector<int> calculate_indices(vector<int> wires, int qubits) {
->>>>>>> 9bb0eb25
+*/
+void calculate_indices(vector<int> &wires, const int &qubits) {
     for (int j = 0; j < qubits; j++) {
         if (count(wires.begin(), wires.end(), j) == 0) {
         wires.push_back(j);
         }
     }
-<<<<<<< HEAD
-=======
-    return wires;
->>>>>>> 9bb0eb25
 }
 
 /**
@@ -244,14 +236,9 @@
             tensor_contracted = contract_3q_op<State> (evolved_tensor, op_string, w);
         }
 
-<<<<<<< HEAD
-        // Updates w such that it is the calculated permutation
-        calc_perm(w, qubits);
-        auto inv_perm = argsort(w);
-=======
-        auto perm = calculate_indices(w, qubits);
-        auto inv_perm = shuffle_indices(perm);
->>>>>>> 9bb0eb25
+        // Updates w such that it is the calculated indices
+        calculate_indices(w, qubits);
+        auto inv_perm = shuffle_indices(w);
         evolved_tensor = tensor_contracted.shuffle(inv_perm);
     }
 
@@ -286,14 +273,10 @@
 
         auto tensor_contracted = contract_1q_op<State_1q> (evolved_tensor, op_string, w, p);
 
-<<<<<<< HEAD
         // Updates w such that it is the calculated permutation
-        calc_perm(w, qubits);
-        auto inv_perm = argsort(w);
-=======
-        auto perm = calculate_indices(w, qubits);
-        auto inv_perm = shuffle_indices(perm);
->>>>>>> 9bb0eb25
+        calculate_indices(w, qubits);
+        auto inv_perm = shuffle_indices(w);
+
         evolved_tensor = tensor_contracted.shuffle(inv_perm);
     }
 
@@ -334,15 +317,10 @@
             tensor_contracted = contract_2q_op<State_2q> (evolved_tensor, op_string, w, p);
         }
 
-<<<<<<< HEAD
         // Updates w such that it is the calculated permutation
-        calc_perm(w, qubits);
-        auto inv_perm = argsort(w);
-=======
-        auto perm = calculate_indices(w, qubits);
-        auto inv_perm = shuffle_indices(perm);
-
->>>>>>> 9bb0eb25
+        calculate_indices(w, qubits);
+        auto inv_perm = shuffle_indices(w);
+
         evolved_tensor = tensor_contracted.shuffle(inv_perm);
     }
 
