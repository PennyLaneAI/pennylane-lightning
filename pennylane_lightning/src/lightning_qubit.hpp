--- conflicted
+++ resolved
@@ -92,39 +92,26 @@
 }
 
 template <class State>
-<<<<<<< HEAD
-State contract_1q_op(const State &state, string op_string, vector<int> w, vector<float> p) {
-=======
 State contract_1q_op(
-    State state, const string &op_string, const vector<int> &w, const vector<float> &p)
+    const State &state, const string &op_string, const vector<int> &w, const vector<float> &p)
 {
->>>>>>> a5b8477e
     Gate_1q op_1q = get_gate_1q(op_string, p);
     Pairs_1q pairs_1q = {Pairs(1, w[0])};
     return op_1q.contract(state, pairs_1q);
 }
 
 template <class State>
-<<<<<<< HEAD
-State contract_2q_op(const State & state, string op_string, vector<int> w, vector<float> p) {
-=======
 State contract_2q_op(
-    State state, const string &op_string, const vector<int> &w, const vector<float> &p)
+    const State &state, const string &op_string, const vector<int> &w, const vector<float> &p)
 {
->>>>>>> a5b8477e
     Gate_2q op_2q = get_gate_2q(op_string, p);
     Pairs_2q pairs_2q = {Pairs(2, w[0]), Pairs(3, w[1])};
     return op_2q.contract(state, pairs_2q);
 }
 
 template <class State>
-<<<<<<< HEAD
-State contract_3q_op(const State &state, string op_string, vector<int> w, vector<float> p) {
-    Gate_3q op_3q = get_gate_3q(op_string, p);
-=======
-State contract_3q_op(State state, const string &op_string, const vector<int> &w) {
+State contract_3q_op(const State &state, const string &op_string, const vector<int> &w) {
     Gate_3q op_3q = get_gate_3q(op_string);
->>>>>>> a5b8477e
     Pairs_3q pairs_3q = {Pairs(3, w[0]), Pairs(4, w[1]), Pairs(5, w[2])};
     return op_3q.contract(state, pairs_3q);
 }
@@ -138,15 +125,9 @@
     const vector<vector<float>> &params,
     Shape... shape
     ) {
-<<<<<<< HEAD
     State evolved_tensor = TensorMap<State>(state.data(), shape...);
-=======
-    State state_tensor = TensorMap<State>(state.data(), shape...);
-    State evolved_tensor = state_tensor;
-    const int qubits = log2(state_tensor.size());
->>>>>>> a5b8477e
-
     const int qubits = log2(evolved_tensor.size());
+
     for (long unsigned int i = 0; i < ops.size(); i++) {
         // Load operation string and corresponding wires and parameters
         string op_string = ops[i];
@@ -160,22 +141,13 @@
             evolved_tensor = contract_2q_op<State> (evolved_tensor, op_string, w, p);
         }
        else if (w.size() == 3) {
-<<<<<<< HEAD
-            evolved_tensor = contract_3q_op<State> (evolved_tensor, op_string, w, p);
+            evolved_tensor = contract_3q_op<State> (evolved_tensor, op_string, w);
         }
 
         // Updates w such that it is the calculated permutation
         calc_perm(w, qubits);
         auto inv_perm = argsort(w);
         evolved_tensor = evolved_tensor.shuffle(inv_perm);
-=======
-            tensor_contracted = contract_3q_op<State> (evolved_tensor, op_string, w);
-        }
-
-        auto perm = calc_perm(w, qubits);
-        auto inv_perm = argsort(perm);
-        evolved_tensor = tensor_contracted.shuffle(inv_perm);
->>>>>>> a5b8477e
     }
 
     return Map<VectorXcd> (evolved_tensor.data(), state.size(), 1);
@@ -189,7 +161,7 @@
     ) {
     State_1q state_tensor = TensorMap<State_1q>(state.data(), 2);
     State_1q evolved_tensor = state_tensor;
-    const int qubits = log2(state_tensor.size());
+    const int qubits = log2(evolved_tensor.size());
 
     for (long unsigned int i = 0; i < ops.size(); i++) {
         // Load operation string and corresponding wires and parameters
@@ -199,16 +171,9 @@
 
         auto tensor_contracted = contract_1q_op<State_1q> (evolved_tensor, op_string, w, p);
 
-<<<<<<< HEAD
-        const int qubits = log2(tensor_contracted.size());
-
         // Updates w such that it is the calculated permutation
         calc_perm(w, qubits);
         auto inv_perm = argsort(w);
-=======
-        auto perm = calc_perm(w, qubits);
-        auto inv_perm = argsort(perm);
->>>>>>> a5b8477e
         evolved_tensor = tensor_contracted.shuffle(inv_perm);
     }
 
@@ -221,15 +186,9 @@
     const vector<vector<int>>& wires,
     const vector<vector<float>>& params
     ) {
-<<<<<<< HEAD
     State_2q evolved_tensor = TensorMap<State_2q>(state.data(), 2, 2);
-=======
-    State_2q state_tensor = TensorMap<State_2q>(state.data(), 2, 2);
-    State_2q evolved_tensor = state_tensor;
-    const int qubits = log2(state_tensor.size());
->>>>>>> a5b8477e
-
     const int qubits = log2(evolved_tensor.size());
+
     for (long unsigned int i = 0; i < ops.size(); i++) {
         // Load operation string and corresponding wires and parameters
         string op_string = ops[i];
@@ -243,16 +202,10 @@
             evolved_tensor = contract_2q_op<State_2q> (evolved_tensor, op_string, w, p);
         }
 
-<<<<<<< HEAD
         // Updates w such that it is the calculated permutation
         calc_perm(w, qubits);
         auto inv_perm = argsort(w);
         evolved_tensor = evolved_tensor.shuffle(inv_perm);
-=======
-        auto perm = calc_perm(w, qubits);
-        auto inv_perm = argsort(perm);
-        evolved_tensor = tensor_contracted.shuffle(inv_perm);
->>>>>>> a5b8477e
     }
 
     return Map<VectorXcd> (evolved_tensor.data(), state.size(), 1);
