// Copyright 2022 Xanadu Quantum Technologies Inc.

// Licensed under the Apache License, Version 2.0 (the "License");
// you may not use this file except in compliance with the License.
// You may obtain a copy of the License at

//     http://www.apache.org/licenses/LICENSE-2.0

// Unless required by applicable law or agreed to in writing, software
// distributed under the License is distributed on an "AS IS" BASIS,
// WITHOUT WARRANTIES OR CONDITIONS OF ANY KIND, either express or implied.
// See the License for the specific language governing permissions and
// limitations under the License.
/**
 * @file
 * Defines IsingYY gate
 */
#pragma once
#include "AVXUtil.hpp"
#include "BitUtil.hpp"
#include "Permutation.hpp"
#include "Util.hpp"

#include <immintrin.h>

#include <complex>

namespace Pennylane::Gates::AVXCommon {

template <typename PrecisionT, size_t packed_size> struct ApplyIsingYY {
    using Precision = PrecisionT;
    using PrecisionAVXConcept =
        typename AVXConcept<PrecisionT, packed_size>::Type;

    constexpr static size_t packed_size_ = packed_size;
    constexpr static bool symmetric = true;

    template <size_t rev_wire0, size_t rev_wire1>
    static consteval auto permutationInternalInternal() {
        std::array<uint8_t, packed_size> perm = {
            0,
        };

        size_t m = (1U << rev_wire0) | (1U << rev_wire1);
        for (size_t k = 0; k < packed_size / 2; k++) {
            perm[2 * k + 0] = 2 * (k ^ m) + 1;
            perm[2 * k + 1] = 2 * (k ^ m) + 0;
        }
        return Permutation::compilePermutation<PrecisionT>(perm);
    }

    template <size_t rev_wire0, size_t rev_wire1, class ParamT>
    static void applyInternalInternal(std::complex<PrecisionT> *arr,
                                      size_t num_qubits, bool inverse,
                                      ParamT angle) {
        // This function is allowed for AVX512 and AVX2 with float

        const auto isin = inverse ? std::sin(angle / 2) : -std::sin(angle / 2);

        const auto real_cos =
            set1<PrecisionT, packed_size>(std::cos(angle / 2));

        // Imaginary sin factor. It is -sin(phi/2) for 01 and 10, sin(phi/2)
        // otherwise
        const auto imag_sin =
            imagFactor<PrecisionT, packed_size>(isin) *
            toParity<PrecisionT, packed_size>([](size_t n) {
                size_t b = ((n >> rev_wire0) ^ (n >> rev_wire1)) & 1U;
                if (b == 0) {
                    return 1;
                }
                return 0;
            });

        constexpr static auto perm =
            permutationInternalInternal<rev_wire0, rev_wire1>();

        for (size_t n = 0; n < exp2(num_qubits); n += packed_size / 2) {
            const auto v = PrecisionAVXConcept::load(arr + n);

            const auto prod_cos = real_cos * v;
            const auto prod_sin = imag_sin * Permutation::permute<perm>(v);

            PrecisionAVXConcept::store(arr + n, prod_cos + prod_sin);
        }
    }
    template <size_t min_rev_wire, class ParamT>
    static void applyInternalExternal(std::complex<PrecisionT> *arr,
                                      size_t num_qubits, size_t max_rev_wire,
                                      bool inverse, ParamT angle) {
        using namespace Permutation;

        const size_t max_rev_wire_shift =
            (static_cast<size_t>(1U) << max_rev_wire);
        const size_t max_wire_parity = fillTrailingOnes(max_rev_wire);
        const size_t max_wire_parity_inv = fillLeadingOnes(max_rev_wire + 1);

        const auto isin = inverse ? std::sin(angle / 2) : -std::sin(angle / 2);
        const auto cos_factor =
            set1<PrecisionT, packed_size>(std::cos(angle / 2));
        const auto isin_factor0 =
            imagFactor<PrecisionT, packed_size>(isin) *
            internalParity<PrecisionT, packed_size>(min_rev_wire);
        const auto isin_factor1 =
            imagFactor<PrecisionT, packed_size>(-isin) *
            internalParity<PrecisionT, packed_size>(min_rev_wire);

        constexpr static auto perm = compilePermutation<PrecisionT>(
            swapRealImag(flip(identity<packed_size>(), min_rev_wire)));

        for (size_t k = 0; k < exp2(num_qubits - 1); k += packed_size / 2) {
            const size_t i0 =
                ((k << 1U) & max_wire_parity_inv) | (max_wire_parity & k);
            const size_t i1 = i0 | max_rev_wire_shift;

            const auto v0 = PrecisionAVXConcept::load(arr + i0);
            const auto v1 = PrecisionAVXConcept::load(arr + i1);

            const auto prod_cos0 = cos_factor * v0;
            const auto prod_sin0 =
                isin_factor1 * Permutation::permute<perm>(v1);

            const auto prod_cos1 = cos_factor * v1;
            const auto prod_sin1 =
                isin_factor0 * Permutation::permute<perm>(v0);

            PrecisionAVXConcept::store(arr + i0, prod_cos0 + prod_sin0);
            PrecisionAVXConcept::store(arr + i1, prod_cos1 + prod_sin1);
        }
    }

    template <class ParamT>
    static void
    applyExternalExternal(std::complex<PrecisionT> *arr,
                          const size_t num_qubits, const size_t rev_wire0,
                          const size_t rev_wire1, bool inverse, ParamT angle) {
        using namespace Permutation;

        const size_t rev_wire0_shift = static_cast<size_t>(1U) << rev_wire0;
        const size_t rev_wire1_shift = static_cast<size_t>(1U) << rev_wire1;

        const size_t rev_wire_min = std::min(rev_wire0, rev_wire1);
        const size_t rev_wire_max = std::max(rev_wire0, rev_wire1);

        const size_t parity_low = fillTrailingOnes(rev_wire_min);
        const size_t parity_high = fillLeadingOnes(rev_wire_max + 1);
        const size_t parity_middle =
            fillLeadingOnes(rev_wire_min + 1) & fillTrailingOnes(rev_wire_max);

        const auto isin = inverse ? std::sin(angle / 2) : -std::sin(angle / 2);

        const auto cos_factor =
            set1<PrecisionT, packed_size>(std::cos(angle / 2));
<<<<<<< HEAD
        const auto isin_factor_p = imagFactor<PrecisionT, packed_size>(isin);
        const auto isin_factor_m = imagFactor<PrecisionT, packed_size>(-isin);
=======
        const auto isin_factor = imagFactor<PrecisionT, packed_size>(isin);
>>>>>>> 7da199c7

        constexpr static auto perm = compilePermutation<PrecisionT>(
            swapRealImag(identity<packed_size>()));

        for (size_t k = 0; k < exp2(num_qubits - 2); k += packed_size / 2) {
            const size_t i00 = ((k << 2U) & parity_high) |
                               ((k << 1U) & parity_middle) | (k & parity_low);
            const size_t i10 = i00 | rev_wire1_shift;
            const size_t i01 = i00 | rev_wire0_shift;
            const size_t i11 = i00 | rev_wire0_shift | rev_wire1_shift;

            const auto v00 = PrecisionAVXConcept::load(arr + i00); // 00
            const auto v01 = PrecisionAVXConcept::load(arr + i01); // 01
            const auto v10 = PrecisionAVXConcept::load(arr + i10); // 10
            const auto v11 = PrecisionAVXConcept::load(arr + i11); // 11

            const auto prod_cos00 = cos_factor * v00;
<<<<<<< HEAD
            const auto prod_isin00 = isin_factor_m * permute<perm>(v11);

            const auto prod_cos01 = cos_factor * v01;
            const auto prod_isin01 = isin_factor_p * permute<perm>(v10);

            const auto prod_cos10 = cos_factor * v10;
            const auto prod_isin10 = isin_factor_p * permute<perm>(v01);

            const auto prod_cos11 = cos_factor * v11;
            const auto prod_isin11 = isin_factor_m * permute<perm>(v00);
=======
            const auto prod_isin00 = -isin_factor * permute<perm>(v11);

            const auto prod_cos01 = cos_factor * v01;
            const auto prod_isin01 = isin_factor * permute<perm>(v10);

            const auto prod_cos10 = cos_factor * v10;
            const auto prod_isin10 = isin_factor * permute<perm>(v01);

            const auto prod_cos11 = cos_factor * v11;
            const auto prod_isin11 = -isin_factor * permute<perm>(v00);
>>>>>>> 7da199c7

            PrecisionAVXConcept::store(arr + i00, prod_cos00 + prod_isin00);
            PrecisionAVXConcept::store(arr + i01, prod_cos01 + prod_isin01);
            PrecisionAVXConcept::store(arr + i10, prod_cos10 + prod_isin10);
            PrecisionAVXConcept::store(arr + i11, prod_cos11 + prod_isin11);
        }
    }
};
} // namespace Pennylane::Gates::AVXCommon<|MERGE_RESOLUTION|>--- conflicted
+++ resolved
@@ -151,12 +151,7 @@
 
         const auto cos_factor =
             set1<PrecisionT, packed_size>(std::cos(angle / 2));
-<<<<<<< HEAD
-        const auto isin_factor_p = imagFactor<PrecisionT, packed_size>(isin);
-        const auto isin_factor_m = imagFactor<PrecisionT, packed_size>(-isin);
-=======
         const auto isin_factor = imagFactor<PrecisionT, packed_size>(isin);
->>>>>>> 7da199c7
 
         constexpr static auto perm = compilePermutation<PrecisionT>(
             swapRealImag(identity<packed_size>()));
@@ -174,18 +169,6 @@
             const auto v11 = PrecisionAVXConcept::load(arr + i11); // 11
 
             const auto prod_cos00 = cos_factor * v00;
-<<<<<<< HEAD
-            const auto prod_isin00 = isin_factor_m * permute<perm>(v11);
-
-            const auto prod_cos01 = cos_factor * v01;
-            const auto prod_isin01 = isin_factor_p * permute<perm>(v10);
-
-            const auto prod_cos10 = cos_factor * v10;
-            const auto prod_isin10 = isin_factor_p * permute<perm>(v01);
-
-            const auto prod_cos11 = cos_factor * v11;
-            const auto prod_isin11 = isin_factor_m * permute<perm>(v00);
-=======
             const auto prod_isin00 = -isin_factor * permute<perm>(v11);
 
             const auto prod_cos01 = cos_factor * v01;
@@ -196,7 +179,6 @@
 
             const auto prod_cos11 = cos_factor * v11;
             const auto prod_isin11 = -isin_factor * permute<perm>(v00);
->>>>>>> 7da199c7
 
             PrecisionAVXConcept::store(arr + i00, prod_cos00 + prod_isin00);
             PrecisionAVXConcept::store(arr + i01, prod_cos01 + prod_isin01);
