--- conflicted
+++ resolved
@@ -67,17 +67,10 @@
                 arr[2 * n + 1] = 1.0;
             } else {
                 arr[2 * n + 0] = std::cos(angle);
-<<<<<<< HEAD
-                arr[2 * n + 1] = std::cos(angle);
-            }
-        }
-        return set<Precision, packed_size>(arr);
-=======
                 arr[2 * n + 1] = arr[2 * n + 0];
             }
         }
         return setValue(arr);
->>>>>>> 7da199c7
     }
 
     /**
@@ -92,17 +85,10 @@
                 arr[2 * n + 1] = 0.0;
             } else {
                 arr[2 * n + 0] = -std::sin(angle);
-<<<<<<< HEAD
-                arr[2 * n + 1] = std::sin(angle);
-            }
-        }
-        return set<PrecisionT, packed_size>(arr);
-=======
                 arr[2 * n + 1] = -arr[2 * n + 0];
             }
         }
         return setValue(arr);
->>>>>>> 7da199c7
     }
 
     template <size_t rev_wire, typename ParamT>
