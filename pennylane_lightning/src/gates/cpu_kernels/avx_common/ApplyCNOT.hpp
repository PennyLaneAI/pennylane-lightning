// Copyright 2022 Xanadu Quantum Technologies Inc.

// Licensed under the Apache License, Version 2.0 (the "License");
// you may not use this file except in compliance with the License.
// You may obtain a copy of the License at

//     http://www.apache.org/licenses/LICENSE-2.0

// Unless required by applicable law or agreed to in writing, software
// distributed under the License is distributed on an "AS IS" BASIS,
// WITHOUT WARRANTIES OR CONDITIONS OF ANY KIND, either express or implied.
// See the License for the specific language governing permissions and
// limitations under the License.
/**
 * @file
 * Defines CNOT gate
 */
#pragma once
#include "AVXConceptType.hpp"
#include "AVXUtil.hpp"
#include "BitUtil.hpp"
#include "Blender.hpp"
#include "Permutation.hpp"

#include "ConstantUtil.hpp"
#include "Util.hpp"

#include <immintrin.h>

#include <complex>
#include <utility>

namespace Pennylane::Gates::AVXCommon {
template <typename PrecisionT, size_t packed_size> struct ApplyCNOT {
    using Precision = PrecisionT;
    using PrecisionAVXConcept = AVXConceptType<PrecisionT, packed_size>;

    constexpr static auto packed_size_ = packed_size;
    constexpr static bool symmetric = false;

    template <size_t control, size_t target>
<<<<<<< HEAD
    static consteval auto applyInternalInternalPermuation() {
=======
    static consteval auto applyInternalInternalPermutation() {
>>>>>>> 7da199c7
        std::array<uint8_t, packed_size> perm{};

        for (size_t k = 0; k < packed_size / 2; k++) {
            if ((k >> control) & 1U) { // if control bit is 1
                perm[2 * k + 0] = 2 * (k ^ (1U << target)) + 0;
                perm[2 * k + 1] = 2 * (k ^ (1U << target)) + 1;
            } else {
                perm[2 * k + 0] = 2 * k + 0;
                perm[2 * k + 1] = 2 * k + 1;
            }
        }
        return Permutation::compilePermutation<PrecisionT>(perm);
    }

    template <size_t control, size_t target>
    static void applyInternalInternal(std::complex<PrecisionT> *arr,
                                      size_t num_qubits,
                                      [[maybe_unused]] bool inverse) {
        constexpr static auto perm =
<<<<<<< HEAD
            applyInternalInternalPermuation<control, target>();
=======
            applyInternalInternalPermutation<control, target>();
>>>>>>> 7da199c7

        for (size_t n = 0; n < exp2(num_qubits); n += packed_size / 2) {
            const auto v = PrecisionAVXConcept::load(arr + n);
            PrecisionAVXConcept::store(arr + n, Permutation::permute<perm>(v));
        }
    }

    template <size_t control>
    static consteval auto applyInternalExternalMask() {
        std::array<bool, packed_size> mask{};
        for (size_t k = 0; k < packed_size / 2; k++) {
            if ((k >> control) & 1U) {
                mask[2 * k + 0] = true;
                mask[2 * k + 1] = true;
            } else {
                mask[2 * k + 0] = false;
                mask[2 * k + 1] = false;
            }
        }
        return compileMask<PrecisionT>(mask);
    }

    /**
     * @brief Implementation for the case where the control qubit acts
     * on internal wires (inside of packed bytes) but the target acts on
     * external wires.
     */
    template <size_t control>
    static void applyInternalExternal(std::complex<PrecisionT> *arr,
                                      size_t num_qubits, size_t target,
                                      [[maybe_unused]] bool inverse) {
        // control qubit is internal but target qubit is external
        // const size_t rev_wire_min = std::min(rev_wire0, rev_wire1);
        const size_t rev_wire_max = std::max(control, target);

        const size_t max_rev_wire_shift =
            (static_cast<size_t>(1U) << rev_wire_max);
        const size_t max_wire_parity = fillTrailingOnes(rev_wire_max);
        const size_t max_wire_parity_inv = fillLeadingOnes(rev_wire_max + 1);

        constexpr static auto mask = applyInternalExternalMask<control>();

        for (size_t k = 0; k < exp2(num_qubits - 1); k += packed_size / 2) {
            const size_t i0 =
                ((k << 1U) & max_wire_parity_inv) | (max_wire_parity & k);
            const size_t i1 = i0 | max_rev_wire_shift;

            const auto v0 = PrecisionAVXConcept::load(arr + i0);
            const auto v1 = PrecisionAVXConcept::load(arr + i1);

            PrecisionAVXConcept::store(arr + i0, blend<mask>(v0, v1));
            PrecisionAVXConcept::store(arr + i1, blend<mask>(v1, v0));
        }
    }

    /**
     * @brief Permutation that flip the target bit.
     */
    template <size_t target>
    static consteval auto applyExternalInternalPermutation() {
        std::array<uint8_t, packed_size> perm{};
        for (size_t k = 0; k < packed_size / 2; k++) {
            perm[2 * k + 0] = 2 * (k ^ (1U << target)) + 0;
            perm[2 * k + 1] = 2 * (k ^ (1U << target)) + 1;
        }
        return Permutation::compilePermutation<PrecisionT>(perm);
    }

    template <size_t target>
    static void applyExternalInternal(std::complex<PrecisionT> *arr,
                                      size_t num_qubits, size_t control,
                                      [[maybe_unused]] bool inverse) {
        // control qubit is external but target qubit is external
        // const size_t rev_wire_min = std::min(rev_wire0, rev_wire1);
        const size_t control_shift = (static_cast<size_t>(1U) << control);
        const size_t max_wire_parity = fillTrailingOnes(control);
        const size_t max_wire_parity_inv = fillLeadingOnes(control + 1);

        constexpr static auto perm = applyExternalInternalPermutation<target>();

        for (size_t k = 0; k < exp2(num_qubits - 1); k += packed_size / 2) {
            const size_t i0 =
                ((k << 1U) & max_wire_parity_inv) | (max_wire_parity & k);
            const size_t i1 = i0 | control_shift;

            const auto v1 = PrecisionAVXConcept::load(arr + i1);
            PrecisionAVXConcept::store(arr + i1,
                                       Permutation::permute<perm>(v1));
        }
    }

    static void applyExternalExternal(std::complex<PrecisionT> *arr,
                                      const size_t num_qubits,
                                      const size_t control, const size_t target,
                                      [[maybe_unused]] bool inverse) {
        const size_t control_shift = static_cast<size_t>(1U) << control;
        const size_t target_shift = static_cast<size_t>(1U) << target;

        const size_t rev_wire_min = std::min(control, target);
        const size_t rev_wire_max = std::max(control, target);

        const size_t parity_low = fillTrailingOnes(rev_wire_min);
        const size_t parity_high = fillLeadingOnes(rev_wire_max + 1);
        const size_t parity_middle =
            fillLeadingOnes(rev_wire_min + 1) & fillTrailingOnes(rev_wire_max);

        for (size_t k = 0; k < exp2(num_qubits - 2); k += packed_size / 2) {
            const size_t i00 = ((k << 2U) & parity_high) |
                               ((k << 1U) & parity_middle) | (k & parity_low);
            const size_t i10 = i00 | control_shift;
            const size_t i11 = i00 | control_shift | target_shift;

            const auto v10 = PrecisionAVXConcept::load(arr + i10); // 10
            const auto v11 = PrecisionAVXConcept::load(arr + i11); // 11

            PrecisionAVXConcept::store(arr + i10, v11);
            PrecisionAVXConcept::store(arr + i11, v10);
        }
    }
};
} // namespace Pennylane::Gates::AVXCommon<|MERGE_RESOLUTION|>--- conflicted
+++ resolved
@@ -39,11 +39,7 @@
     constexpr static bool symmetric = false;
 
     template <size_t control, size_t target>
-<<<<<<< HEAD
-    static consteval auto applyInternalInternalPermuation() {
-=======
     static consteval auto applyInternalInternalPermutation() {
->>>>>>> 7da199c7
         std::array<uint8_t, packed_size> perm{};
 
         for (size_t k = 0; k < packed_size / 2; k++) {
@@ -63,11 +59,7 @@
                                       size_t num_qubits,
                                       [[maybe_unused]] bool inverse) {
         constexpr static auto perm =
-<<<<<<< HEAD
-            applyInternalInternalPermuation<control, target>();
-=======
             applyInternalInternalPermutation<control, target>();
->>>>>>> 7da199c7
 
         for (size_t n = 0; n < exp2(num_qubits); n += packed_size / 2) {
             const auto v = PrecisionAVXConcept::load(arr + n);
