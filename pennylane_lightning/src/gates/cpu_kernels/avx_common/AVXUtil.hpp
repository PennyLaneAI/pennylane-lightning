--- conflicted
+++ resolved
@@ -212,54 +212,6 @@
 template <size_t packed_size>
 constexpr auto internal_wires_v = InternalWires<packed_size>::value;
 
-<<<<<<< HEAD
-template <typename PrecisionT, size_t packed_size> struct Set;
-#ifdef PL_USE_AVX2
-template <> struct Set<float, 8> {
-    constexpr static auto create(const std::array<float, 8> &arr)
-        -> AVXIntrinsicType<float, 8> {
-        // NOLINTBEGIN(readability-magic-numbers)
-        return __m256{arr[0], arr[1], arr[2], arr[3],
-                      arr[4], arr[5], arr[6], arr[7]};
-        // NOLINTEND(readability-magic-numbers)
-    }
-};
-template <> struct Set<double, 4> {
-    constexpr static auto create(const std::array<double, 4> &arr)
-        -> AVXIntrinsicType<double, 4> {
-        // NOLINTBEGIN(readability-magic-numbers)
-        return __m256d{arr[0], arr[1], arr[2], arr[3]};
-        // NOLINTEND(readability-magic-numbers)
-    }
-};
-#endif
-#ifdef PL_USE_AVX512F
-template <> struct Set<float, 16> {
-    constexpr static auto create(const std::array<float, 16> &arr)
-        -> AVXIntrinsicType<float, 16> {
-        // NOLINTBEGIN(readability-magic-numbers)
-        return __m512{arr[0],  arr[1],  arr[2],  arr[3], arr[4],  arr[5],
-                      arr[6],  arr[7],  arr[8],  arr[9], arr[10], arr[11],
-                      arr[12], arr[13], arr[14], arr[15]};
-        // NOLINTEND(readability-magic-numbers)
-    }
-};
-template <> struct Set<double, 8> {
-    constexpr static auto create(const std::array<double, 8> &arr)
-        -> AVXIntrinsicType<double, 8> {
-        // NOLINTBEGIN(readability-magic-numbers)
-        return __m512d{arr[0], arr[1], arr[2], arr[3],
-                       arr[4], arr[5], arr[6], arr[7]};
-        // NOLINTEND(readability-magic-numbers)
-    }
-};
-#endif
-template <typename PrecisionT, size_t packed_size>
-constexpr auto set(const std::array<PrecisionT, packed_size> &arr)
-    -> AVXIntrinsicType<PrecisionT, packed_size> {
-    return Set<PrecisionT, packed_size>::create(arr);
-}
-=======
 #ifdef PL_USE_AVX2
 constexpr static auto setValue(const std::array<float, 8> &arr)
     -> AVXIntrinsicType<float, 8> {
@@ -292,7 +244,6 @@
     // NOLINTEND(readability-magic-numbers)
 }
 #endif
->>>>>>> 7da199c7
 
 // clang-format off
 #ifdef PL_USE_AVX2
@@ -333,11 +284,7 @@
 
 /**
  * @brief @rst
-<<<<<<< HEAD
- * For a function :math:`f(x)` with binary output, this function create
-=======
  * For a function :math:`f(x)` with binary output, this function creates
->>>>>>> 7da199c7
  * an AVX intrinsic floating-point type with values :math:`(-1)^{f(x)}`
  * where :math:`x` is index of an array (viewed as a complex-valued array).
  * @endrst
@@ -363,11 +310,7 @@
         data[2 * idx + 1] = static_cast<PrecisionT>(1.0) -
                             2 * static_cast<PrecisionT>(func(idx));
     }
-<<<<<<< HEAD
-    return set(data);
-=======
     return setValue(data);
->>>>>>> 7da199c7
 }
 
 /**
@@ -381,14 +324,8 @@
     std::array<PrecisionT, packed_size> data{};
     for (size_t idx = 0; idx < packed_size / 2; idx++) {
         data[2 * idx + 0] = static_cast<PrecisionT>(func(idx));
-<<<<<<< HEAD
-        data[2 * idx + 1] = static_cast<PrecisionT>(func(idx));
-    }
-    return set(data);
-=======
         data[2 * idx + 1] = data[2 * idx + 0];
     }
     return setValue(data);
->>>>>>> 7da199c7
 }
 } // namespace Pennylane::Gates::AVXCommon