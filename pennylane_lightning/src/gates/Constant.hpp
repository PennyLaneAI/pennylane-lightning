--- conflicted
+++ resolved
@@ -202,74 +202,4 @@
     std::pair<GateOperation, size_t>{GateOperation::CSWAP, 0},
     std::pair<GateOperation, size_t>{GateOperation::MultiRZ, 1},
 };
-<<<<<<< HEAD
-=======
-
-/**
- *
- * @brief Define which kernel to use for each gate operation.
- *
- * @rst
- * Check
- * `this repository
- * <https://github.com/PennyLaneAI/pennylane-lightning-compare-kernels>`_ to see
- * the benchmark results for each gate
- * @endrst
- *
- * This value is used for:
- * 1. StateVector apply##GATE_NAME methods. The kernel function is statically
- * binded to the given kernel and cannot be modified.
- * 2. Default kernel functions for DynamicDispatcher. The kernel function is
- * dynamically binded and can be changed using DynamicDispatcher singleton
- * class.
- * 3. For the Python binding.
- */
-[[maybe_unused]] constexpr std::array default_kernel_for_gates = {
-    std::pair{GateOperation::Identity, KernelType::LM},
-    std::pair{GateOperation::PauliX, KernelType::LM},
-    std::pair{GateOperation::PauliY, KernelType::LM},
-    std::pair{GateOperation::PauliZ, KernelType::LM},
-    std::pair{GateOperation::Hadamard, KernelType::PI},
-    std::pair{GateOperation::S, KernelType::LM},
-    std::pair{GateOperation::T, KernelType::LM},
-    std::pair{GateOperation::RX, KernelType::PI},
-    std::pair{GateOperation::RY, KernelType::PI},
-    std::pair{GateOperation::RZ, KernelType::LM},
-    std::pair{GateOperation::PhaseShift, KernelType::LM},
-    std::pair{GateOperation::Rot, KernelType::LM},
-    std::pair{GateOperation::ControlledPhaseShift, KernelType::PI},
-    std::pair{GateOperation::CNOT, KernelType::LM},
-    std::pair{GateOperation::CY, KernelType::PI},
-    std::pair{GateOperation::CZ, KernelType::LM},
-    std::pair{GateOperation::SWAP, KernelType::LM},
-    std::pair{GateOperation::IsingXX, KernelType::LM},
-    std::pair{GateOperation::IsingYY, KernelType::LM},
-    std::pair{GateOperation::IsingZZ, KernelType::LM},
-    std::pair{GateOperation::CRX, KernelType::LM},
-    std::pair{GateOperation::CRY, KernelType::LM},
-    std::pair{GateOperation::CRZ, KernelType::LM},
-    std::pair{GateOperation::CRot, KernelType::PI},
-    std::pair{GateOperation::Toffoli, KernelType::PI},
-    std::pair{GateOperation::CSWAP, KernelType::PI},
-    std::pair{GateOperation::MultiRZ, KernelType::LM},
-    std::pair{GateOperation::Matrix, KernelType::PI},
-};
-/**
- * @brief Define which kernel to use for each generator operation.
- */
-[[maybe_unused]] constexpr std::array default_kernel_for_generators = {
-    std::pair{GeneratorOperation::PhaseShift, KernelType::PI},
-    std::pair{GeneratorOperation::RX, KernelType::LM},
-    std::pair{GeneratorOperation::RY, KernelType::LM},
-    std::pair{GeneratorOperation::RZ, KernelType::LM},
-    std::pair{GeneratorOperation::IsingXX, KernelType::LM},
-    std::pair{GeneratorOperation::IsingYY, KernelType::LM},
-    std::pair{GeneratorOperation::IsingZZ, KernelType::LM},
-    std::pair{GeneratorOperation::CRX, KernelType::PI},
-    std::pair{GeneratorOperation::CRY, KernelType::PI},
-    std::pair{GeneratorOperation::CRZ, KernelType::PI},
-    std::pair{GeneratorOperation::ControlledPhaseShift, KernelType::PI},
-    std::pair{GeneratorOperation::MultiRZ, KernelType::LM},
-};
->>>>>>> 2739628a
 } // namespace Pennylane::Gates::Constant