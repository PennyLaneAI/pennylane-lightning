// Copyright 2021 Xanadu Quantum Technologies Inc.

// Licensed under the Apache License, Version 2.0 (the "License");
// you may not use this file except in compliance with the License.
// You may obtain a copy of the License at

//     http://www.apache.org/licenses/LICENSE-2.0

// Unless required by applicable law or agreed to in writing, software
// distributed under the License is distributed on an "AS IS" BASIS,
// WITHOUT WARRANTIES OR CONDITIONS OF ANY KIND, either express or implied.
// See the License for the specific language governing permissions and
// limitations under the License.
/**
 * @file
 * Defines the class representation for quantum state vectors.
 */

#pragma once

// Required for compilation with MSVC
#define _USE_MATH_DEFINES

#include <cmath>
#include <complex>
#include <functional>
#include <set>
#include <stdexcept>
#include <unordered_map>
#include <utility>
#include <vector>

#include "Gates.hpp"
#include "Util.hpp"

namespace {
using namespace std::placeholders;
using std::bind;
using std::size_t;
using std::string;
using std::vector;
}; // namespace

namespace Pennylane {

template <class fp_t = double> class StateVector {
  private:
    using CFP_t = std::complex<fp_t>;

    using Func =
        std::function<void(const vector<size_t> &, const vector<size_t> &, bool,
                           const vector<fp_t> &)>;

    using FMap = std::unordered_map<string, Func>;

    const FMap gates_;
    const std::unordered_map<string, size_t> gate_wires_;

    CFP_t *const arr_;
    const size_t length_;
    const size_t num_qubits_;

  public:
    StateVector()
        : arr_{nullptr}, length_{0}, num_qubits_{0}, gate_wires_{}, gates_{} {};
    StateVector(CFP_t *arr, size_t length)
        : arr_{arr}, length_{length}, num_qubits_{Util::log2(length_)},
          gate_wires_{
<<<<<<< HEAD
              {"PauliX", 1}, {"PauliY", 1}, {"PauliZ", 1},     {"Hadamard", 1},
              {"T", 1},      {"S", 1},      {"RX", 1},         {"RY", 1},
              {"RZ", 1},     {"Rot", 1},    {"PhaseShift", 1}, {"CNOT", 2},
              {"SWAP", 2},   {"CZ", 2},     {"CRX", 2},        {"CRY", 2},
              {"CRZ", 2},    {"CRot", 2},   {"CSWAP", 3},      {"Toffoli", 3}},
=======
              {"PauliX", 1},   {"PauliY", 1},     {"PauliZ", 1},
              {"Hadamard", 1}, {"T", 1},          {"S", 1},
              {"RX", 1},       {"RY", 1},         {"RZ", 1},
              {"Rot", 1},      {"PhaseShift", 1}, {"ControlledPhaseShift", 2},
              {"CNOT", 2},     {"SWAP", 2},       {"CZ", 2},
              {"CRX", 2},      {"CRY", 2},        {"CRZ", 2},
              {"CRot", 2},     {"CSWAP", 3},      {"Toffoli", 3}},
>>>>>>> a1bb1113
          gates_{
              {"PauliX",
               bind(&StateVector<fp_t>::applyPauliX_, this, _1, _2, _3, _4)},
              {"PauliY",
               bind(&StateVector<fp_t>::applyPauliY_, this, _1, _2, _3, _4)},
              {"PauliZ",
               bind(&StateVector<fp_t>::applyPauliZ_, this, _1, _2, _3, _4)},
              {"Hadamard",
               bind(&StateVector<fp_t>::applyHadamard_, this, _1, _2, _3, _4)},
              {"S", bind(&StateVector<fp_t>::applyS_, this, _1, _2, _3, _4)},
              {"T", bind(&StateVector<fp_t>::applyT_, this, _1, _2, _3, _4)},
              {"CNOT",
               bind(&StateVector<fp_t>::applyCNOT_, this, _1, _2, _3, _4)},
              {"SWAP",
               bind(&StateVector<fp_t>::applySWAP_, this, _1, _2, _3, _4)},
              {"CSWAP",
               bind(&StateVector<fp_t>::applyCSWAP_, this, _1, _2, _3, _4)},
              {"CZ", bind(&StateVector<fp_t>::applyCZ_, this, _1, _2, _3, _4)},
              {"Toffoli",
               bind(&StateVector<fp_t>::applyToffoli_, this, _1, _2, _3, _4)},
              {"PhaseShift", bind(&StateVector<fp_t>::applyPhaseShift_, this,
                                  _1, _2, _3, _4)},
<<<<<<< HEAD
=======
              {"ControlledPhaseShift",
               bind(&StateVector<fp_t>::applyControlledPhaseShift_, this, _1,
                    _2, _3, _4)},
>>>>>>> a1bb1113
              {"RX", bind(&StateVector<fp_t>::applyRX_, this, _1, _2, _3, _4)},
              {"RY", bind(&StateVector<fp_t>::applyRY_, this, _1, _2, _3, _4)},
              {"RZ", bind(&StateVector<fp_t>::applyRZ_, this, _1, _2, _3, _4)},
              {"Rot",
               bind(&StateVector<fp_t>::applyRot_, this, _1, _2, _3, _4)},
              {"CRX",
               bind(&StateVector<fp_t>::applyCRX_, this, _1, _2, _3, _4)},
              {"CRY",
               bind(&StateVector<fp_t>::applyCRY_, this, _1, _2, _3, _4)},
              {"CRZ",
               bind(&StateVector<fp_t>::applyCRZ_, this, _1, _2, _3, _4)},
              {"CRot",
               bind(&StateVector<fp_t>::applyCRot_, this, _1, _2, _3, _4)}} {};

    CFP_t *getData() { return arr_; }
    std::size_t getLength() { return length_; }

    /**
     * @brief Apply a single gate to the state-vector.
     *
     * @param opName Name of gate to apply.
     * @param wires Wires to apply gate to.
     * @param inverse Indicates whether to use inverse of gate.
     * @param params Optional parameter list for parametric gates.
     */
    void applyOperation(const string &opName, const vector<size_t> &wires,
                        bool inverse = false, const vector<fp_t> &params = {}) {
        const auto gate = gates_.at(opName);
<<<<<<< HEAD

=======
>>>>>>> a1bb1113
        if (gate_wires_.at(opName) != wires.size())
            throw std::invalid_argument(
                string("The gate of type ") + opName + " requires " +
                std::to_string(gate_wires_.at(opName)) + " wires, but " +
                std::to_string(wires.size()) + " were supplied");

        const vector<size_t> internalIndices = generateBitPatterns(wires);
        const vector<size_t> externalWires = getIndicesAfterExclusion(wires);
        const vector<size_t> externalIndices =
            generateBitPatterns(externalWires);

        gate(internalIndices, externalIndices, inverse, params);
    }

    /**
<<<<<<< HEAD
     * @brief Apply a single gate to the state-vector.
     *
     * @param matrix Arbitrary unitary gate to apply.
     * @param wires Wires to apply gate to.
     * @param inverse Indicates whether to use inverse of gate.
     * @param params Optional parameter list for parametric gates.
     */
    void applyOperation(const std::vector<CFP_t> &matrix,
                        const vector<size_t> &wires, bool inverse = false,
                        const vector<fp_t> &params = {}) {
        const size_t s = matrix.size();
        const size_t s_sqrt = std::sqrt(s);

        if (s_sqrt * s_sqrt != s) {
            throw std::invalid_argument(
                string("The supplied gate is not a perfect square."));
        }
        if (Util::log2(sqrt(matrix.size())) != wires.size())
            throw std::invalid_argument(
                string("The supplied gate requires ") +
                std::to_string(Util::log2(sqrt(matrix.size()))) +
                " wires, but " + std::to_string(wires.size()) +
                " were supplied.");

        const vector<size_t> internalIndices = generateBitPatterns(wires);
        const vector<size_t> externalWires = getIndicesAfterExclusion(wires);
        const vector<size_t> externalIndices =
            generateBitPatterns(externalWires);

        applyUnitary(matrix, internalIndices, externalIndices, inverse);
    }

    /**
=======
>>>>>>> a1bb1113
     * @brief Apply multiple gates to the state-vector.
     *
     * @param ops Vector of gate names to be applied in order.
     * @param wires Vector of wires on which to apply index-matched gate name.
     * @param inverse Indicates whether gate at matched index is to be inverted.
     * @param params Optional parameter data for index matched gates.
     */
    void applyOperations(const vector<string> &ops,
                         const vector<vector<size_t>> &wires,
                         const vector<bool> &inverse,
                         const vector<vector<fp_t>> &params) {
        const size_t numOperations = ops.size();
        if (numOperations != wires.size() || numOperations != params.size())
            throw std::invalid_argument(
                "Invalid arguments: number of operations, wires, and "
                "parameters must all be equal");

        for (size_t i = 0; i < numOperations; i++) {
            applyOperation(ops[i], wires[i], inverse[i], params[i]);
        }
    }
    /**
     * @brief Apply multiple gates to the state-vector.
     *
     * @param ops Vector of gate names to be applied in order.
     * @param wires Vector of wires on which to apply index-matched gate name.
     * @param inverse Indicates whether gate at matched index is to be inverted.
     * @param params Optional parameter data for index matched gates.
     */
    void applyOperations(const vector<string> &ops,
                         const vector<vector<size_t>> &wires,
                         const vector<bool> &inverse) {
        const size_t numOperations = ops.size();
        if (numOperations != wires.size())
            throw std::invalid_argument(
                "Invalid arguments: number of operations, wires, and "
                "parameters must all be equal");

        for (size_t i = 0; i < numOperations; i++) {
            applyOperation(ops[i], wires[i], inverse[i]);
        }
    }

    /**
     * @brief Get indices not participating in operation.
     *
     * @param indicesToExclude
     * @return vector<size_t>
     */
    vector<size_t> static getIndicesAfterExclusion(
        const vector<size_t> &indicesToExclude, size_t num_qubits) {
        std::set<size_t> indices;
        for (size_t i = 0; i < num_qubits; i++) {
            indices.emplace(i);
        }
        for (const size_t &excludedIndex : indicesToExclude) {
            indices.erase(excludedIndex);
        }
        return {indices.begin(), indices.end()};
    }
    vector<size_t>
    getIndicesAfterExclusion(const vector<size_t> &indicesToExclude) {
        return getIndicesAfterExclusion(indicesToExclude, num_qubits_);
    }

    /**
     * @brief Generate bit patterns for applying operations.
     *
     * @param qubitIndices Indices of the qubits to apply operations.
     * @return vector<size_t>
     */
    static vector<size_t>
    generateBitPatterns(const vector<size_t> &qubitIndices, size_t num_qubits) {
        vector<size_t> indices;
        indices.reserve(Util::exp2(qubitIndices.size()));
        indices.emplace_back(0);

        for (auto index_it = qubitIndices.rbegin();
             index_it != qubitIndices.rend(); index_it++) {
            const size_t value =
                Util::maxDecimalForQubit(*index_it, num_qubits);
            const size_t currentSize = indices.size();
            for (size_t j = 0; j < currentSize; j++) {
                indices.emplace_back(indices[j] + value);
            }
        }
        return indices;
    }

    vector<size_t> generateBitPatterns(const vector<size_t> &qubitIndices) {
        return generateBitPatterns(qubitIndices, num_qubits_);
    }

    // Apply Gates
    void applyUnitary(const vector<CFP_t> &matrix,
                      const vector<size_t> &indices,
                      const vector<size_t> &externalIndices, bool inverse) {
<<<<<<< HEAD

        if (static_cast<size_t>(0b1 << (Util::log2(indices.size()) +
                                        Util::log2(externalIndices.size()))) !=
            length_)
=======
        if (indices.size() != length_)
>>>>>>> a1bb1113
            throw std::out_of_range(
                "The given indices do not match the state-vector length.");

        vector<CFP_t> v(indices.size());
        for (const size_t &externalIndex : externalIndices) {
            CFP_t *shiftedState = arr_ + externalIndex;
            // Gather
            size_t pos = 0;
            for (const size_t &index : indices) {
                v[pos] = shiftedState[index];
                pos++;
            }

            // Apply + scatter
            for (size_t i = 0; i < indices.size(); i++) {
                size_t index = indices[i];
                shiftedState[index] = 0;

                if (inverse == true) {
                    for (size_t j = 0; j < indices.size(); j++) {
                        const size_t baseIndex = j * indices.size();
                        shiftedState[index] +=
                            conj(matrix[baseIndex + i]) * v[j];
                    }
                } else {
                    const size_t baseIndex = i * indices.size();
                    for (size_t j = 0; j < indices.size(); j++) {
                        shiftedState[index] += matrix[baseIndex + j] * v[j];
                    }
                }
            }
        }
    }

    void applyPauliX(const vector<size_t> &indices,
                     const vector<size_t> &externalIndices, bool inverse) {
        for (const size_t &externalIndex : externalIndices) {
            CFP_t *shiftedState = arr_ + externalIndex;
            std::swap(shiftedState[indices[0]], shiftedState[indices[1]]);
        }
    }

    void applyPauliY(const vector<size_t> &indices,
                     const vector<size_t> &externalIndices, bool inverse) {
        for (const size_t &externalIndex : externalIndices) {
            CFP_t *shiftedState = arr_ + externalIndex;
            CFP_t v0 = shiftedState[indices[0]];
            shiftedState[indices[0]] =
                -Util::IMAG<fp_t>() * shiftedState[indices[1]];
            shiftedState[indices[1]] = Util::IMAG<fp_t>() * v0;
        }
    }
    void applyPauliZ(const vector<size_t> &indices,
                     const vector<size_t> &externalIndices, bool inverse) {
        for (const size_t &externalIndex : externalIndices) {
            CFP_t *shiftedState = arr_ + externalIndex;
            shiftedState[indices[1]] *= -1;
        }
    }

    void applyHadamard(const vector<size_t> &indices,
                       const vector<size_t> &externalIndices, bool inverse) {
        for (const size_t &externalIndex : externalIndices) {
            CFP_t *shiftedState = arr_ + externalIndex;

            const CFP_t v0 = shiftedState[indices[0]];
            const CFP_t v1 = shiftedState[indices[1]];

            shiftedState[indices[0]] = Util::INVSQRT2<fp_t>() * (v0 + v1);
            shiftedState[indices[1]] = Util::INVSQRT2<fp_t>() * (v0 - v1);
        }
    }

    void applyS(const vector<size_t> &indices,
                const vector<size_t> &externalIndices, bool inverse) {
        const CFP_t shift =
            (inverse == true) ? -Util::IMAG<fp_t>() : Util::IMAG<fp_t>();

        for (const size_t &externalIndex : externalIndices) {
            CFP_t *shiftedState = arr_ + externalIndex;
            shiftedState[indices[1]] *= shift;
        }
    }

    void applyT(const vector<size_t> &indices,
                const vector<size_t> &externalIndices, bool inverse) {

        const CFP_t shift = (inverse == true)
                                ? std::conj(std::exp(CFP_t(0, M_PI / 4)))
                                : std::exp(CFP_t(0, M_PI / 4));

        for (const size_t &externalIndex : externalIndices) {
            CFP_t *shiftedState = arr_ + externalIndex;
            shiftedState[indices[1]] *= shift;
        }
    }

    template <typename Param_t = fp_t>
    void applyRX(const vector<size_t> &indices,
                 const vector<size_t> &externalIndices, bool inverse,
                 Param_t angle) {
        const CFP_t c(std::cos(angle / 2), 0);

        const CFP_t js = (inverse == true) ? CFP_t(0, -std::sin(-angle / 2))
                                           : CFP_t(0, std::sin(-angle / 2));

        for (const size_t &externalIndex : externalIndices) {
            CFP_t *shiftedState = arr_ + externalIndex;
            const CFP_t v0 = shiftedState[indices[0]];
            const CFP_t v1 = shiftedState[indices[1]];
            shiftedState[indices[0]] = c * v0 + js * v1;
            shiftedState[indices[1]] = js * v0 + c * v1;
        }
    }

    template <typename Param_t = fp_t>
    void applyRY(const vector<size_t> &indices,
                 const vector<size_t> &externalIndices, bool inverse,
                 Param_t angle) {
        const CFP_t c(std::cos(angle / 2), 0);
        const CFP_t s = (inverse == true) ? CFP_t(-std::sin(angle / 2), 0)
                                          : CFP_t(std::sin(angle / 2), 0);

        for (const size_t &externalIndex : externalIndices) {
            CFP_t *shiftedState = arr_ + externalIndex;
            const CFP_t v0 = shiftedState[indices[0]];
            const CFP_t v1 = shiftedState[indices[1]];
            shiftedState[indices[0]] = c * v0 - s * v1;
            shiftedState[indices[1]] = s * v0 + c * v1;
        }
    }

    template <typename Param_t = fp_t>
    void applyRZ(const vector<size_t> &indices,
                 const vector<size_t> &externalIndices, bool inverse,
                 Param_t angle) {
        const CFP_t first = std::exp(CFP_t(0, -angle / 2));
        const CFP_t second = std::exp(CFP_t(0, angle / 2));
        const CFP_t shift1 = (inverse == true) ? std::conj(first) : first;
        const CFP_t shift2 = (inverse == true) ? std::conj(second) : second;

        for (const size_t &externalIndex : externalIndices) {
            CFP_t *shiftedState = arr_ + externalIndex;
            shiftedState[indices[0]] *= shift1;
            shiftedState[indices[1]] *= shift2;
        }
    }

    template <typename Param_t = fp_t>
    void applyPhaseShift(const vector<size_t> &indices,
                         const vector<size_t> &externalIndices, bool inverse,
                         Param_t angle) {
<<<<<<< HEAD
        const CFP_t s = (inverse == true) ? conj(std::exp(CFP_t(0, angle)))
                                          : std::exp(CFP_t(0, angle));

=======
        const CFP_t s = inverse ? conj(std::exp(CFP_t(0, angle)))
                                : std::exp(CFP_t(0, angle));
>>>>>>> a1bb1113
        for (const size_t &externalIndex : externalIndices) {
            CFP_t *shiftedState = arr_ + externalIndex;
            shiftedState[indices[1]] *= s;
        }
    }

    template <typename Param_t = fp_t>
<<<<<<< HEAD
=======
    void applyControlledPhaseShift(const std::vector<size_t> &indices,
                                   const std::vector<size_t> &externalIndices,
                                   bool inverse, Param_t angle) {
        const CFP_t s = inverse ? conj(std::exp(CFP_t(0, angle)))
                                : std::exp(CFP_t(0, angle));
        for (const size_t &externalIndex : externalIndices) {
            CFP_t *shiftedState = arr_ + externalIndex;
            shiftedState[indices[3]] *= s;
        }
    }

    template <typename Param_t = fp_t>
>>>>>>> a1bb1113
    void applyRot(const vector<size_t> &indices,
                  const vector<size_t> &externalIndices, bool inverse,
                  Param_t phi, Param_t theta, Param_t omega) {
        const vector<CFP_t> rot = Gates::getRot<fp_t>(phi, theta, omega);

        const CFP_t t1 = (inverse == true) ? conj(rot[0]) : rot[0];
        const CFP_t t2 = (inverse == true) ? -rot[1] : rot[1];
        const CFP_t t3 = (inverse == true) ? -rot[2] : rot[2];
        const CFP_t t4 = (inverse == true) ? conj(rot[3]) : rot[3];

        for (const size_t &externalIndex : externalIndices) {
            CFP_t *shiftedState = arr_ + externalIndex;
            const CFP_t v0 = shiftedState[indices[0]];
            const CFP_t v1 = shiftedState[indices[1]];
            shiftedState[indices[0]] = t1 * v0 + t2 * v1;
            shiftedState[indices[1]] = t3 * v0 + t4 * v1;
        }
    }

    void applyCNOT(const vector<size_t> &indices,
                   const vector<size_t> &externalIndices, bool inverse) {
        for (const size_t &externalIndex : externalIndices) {
            CFP_t *shiftedState = arr_ + externalIndex;
            std::swap(shiftedState[indices[2]], shiftedState[indices[3]]);
        }
    }

    void applySWAP(const vector<size_t> &indices,
                   const vector<size_t> &externalIndices, bool inverse) {
        for (const size_t &externalIndex : externalIndices) {
            CFP_t *shiftedState = arr_ + externalIndex;
            swap(shiftedState[indices[1]], shiftedState[indices[2]]);
        }
    }
    void applyCZ(const vector<size_t> &indices,
                 const vector<size_t> &externalIndices, bool inverse) {
        for (const size_t &externalIndex : externalIndices) {
            CFP_t *shiftedState = arr_ + externalIndex;
            shiftedState[indices[3]] *= -1;
        }
    }

    template <typename Param_t = fp_t>
    void applyCRX(const vector<size_t> &indices,
                  const vector<size_t> &externalIndices, bool inverse,
                  Param_t angle) {
        const CFP_t c(std::cos(angle / 2), 0);
        const CFP_t js = (inverse == true) ? CFP_t(0, -std::sin(-angle / 2))
                                           : CFP_t(0, std::sin(-angle / 2));

        for (const size_t &externalIndex : externalIndices) {
            CFP_t *shiftedState = arr_ + externalIndex;
            const CFP_t v0 = shiftedState[indices[2]];
            const CFP_t v1 = shiftedState[indices[3]];
            shiftedState[indices[2]] = c * v0 + js * v1;
            shiftedState[indices[3]] = js * v0 + c * v1;
        }
    }

    template <typename Param_t = fp_t>
    void applyCRY(const vector<size_t> &indices,
                  const vector<size_t> &externalIndices, bool inverse,
                  Param_t angle) {
        const CFP_t c(std::cos(angle / 2), 0);
        const CFP_t s = (inverse == true) ? CFP_t(-std::sin(angle / 2), 0)
                                          : CFP_t(std::sin(angle / 2), 0);

        for (const size_t &externalIndex : externalIndices) {
            CFP_t *shiftedState = arr_ + externalIndex;
            const CFP_t v0 = shiftedState[indices[2]];
            const CFP_t v1 = shiftedState[indices[3]];
            shiftedState[indices[2]] = c * v0 - s * v1;
            shiftedState[indices[3]] = s * v0 + c * v1;
        }
    }

    template <typename Param_t = fp_t>
    void applyCRZ(const vector<size_t> &indices,
                  const vector<size_t> &externalIndices, bool inverse,
                  Param_t angle) {
        const CFP_t m00 = (inverse == true)
                              ? std::conj(std::exp(CFP_t(0, -angle / 2)))
                              : std::exp(CFP_t(0, -angle / 2));
        const CFP_t m11 = (inverse == true)
                              ? std::conj(std::exp(CFP_t(0, angle / 2)))
                              : std::exp(CFP_t(0, angle / 2));
        for (const size_t &externalIndex : externalIndices) {
            CFP_t *shiftedState = arr_ + externalIndex;
            shiftedState[indices[2]] *= m00;
            shiftedState[indices[3]] *= m11;
        }
    }

    template <typename Param_t = fp_t>
    void applyCRot(const vector<size_t> &indices,
                   const vector<size_t> &externalIndices, bool inverse,
                   Param_t phi, Param_t theta, Param_t omega) {
        const auto rot = Gates::getRot<fp_t>(phi, theta, omega);

        const CFP_t t1 = (inverse == true) ? conj(rot[0]) : rot[0];
        const CFP_t t2 = (inverse == true) ? -rot[1] : rot[1];
        const CFP_t t3 = (inverse == true) ? -rot[2] : rot[2];
        const CFP_t t4 = (inverse == true) ? conj(rot[3]) : rot[3];

        for (const size_t &externalIndex : externalIndices) {
            CFP_t *shiftedState = arr_ + externalIndex;
            const CFP_t v0 = shiftedState[indices[2]];
            const CFP_t v1 = shiftedState[indices[3]];
            shiftedState[indices[2]] = t1 * v0 + t2 * v1;
            shiftedState[indices[3]] = t3 * v0 + t4 * v1;
        }
    }

    void applyToffoli(const vector<size_t> &indices,
                      const vector<size_t> &externalIndices, bool inverse) {
        for (const size_t &externalIndex : externalIndices) {
            CFP_t *shiftedState = arr_ + externalIndex;
            std::swap(shiftedState[indices[6]], shiftedState[indices[7]]);
        }
    }

    void applyCSWAP(const vector<size_t> &indices,
                    const vector<size_t> &externalIndices, bool inverse) {
        for (const size_t &externalIndex : externalIndices) {
            CFP_t *shiftedState = arr_ + externalIndex;
            std::swap(shiftedState[indices[5]], shiftedState[indices[6]]);
        }
    }

    //***********************************************************************//
    //  Internal utility functions for opName dispatch use only.
    //***********************************************************************//
  private:
    inline void applyPauliX_(const vector<size_t> &indices,
                             const vector<size_t> &externalIndices,
                             bool inverse, const vector<fp_t> &params) {
        static_cast<void>(params);
        applyPauliX(indices, externalIndices, inverse);
    }
    inline void applyPauliY_(const vector<size_t> &indices,
                             const vector<size_t> &externalIndices,
                             bool inverse, const vector<fp_t> &params) {
        static_cast<void>(params);
        applyPauliY(indices, externalIndices, inverse);
    }
    inline void applyPauliZ_(const vector<size_t> &indices,
                             const vector<size_t> &externalIndices,
                             bool inverse, const vector<fp_t> &params) {
        static_cast<void>(params);
        applyPauliZ(indices, externalIndices, inverse);
    }
    inline void applyHadamard_(const vector<size_t> &indices,
                               const vector<size_t> &externalIndices,
                               bool inverse, const vector<fp_t> &params) {
        static_cast<void>(params);
        applyHadamard(indices, externalIndices, inverse);
    }
    inline void applyS_(const vector<size_t> &indices,
                        const vector<size_t> &externalIndices, bool inverse,
                        const vector<fp_t> &params) {
        static_cast<void>(params);
        applyS(indices, externalIndices, inverse);
    }
    inline void applyT_(const vector<size_t> &indices,
                        const vector<size_t> &externalIndices, bool inverse,
                        const vector<fp_t> &params) {
        static_cast<void>(params);
        applyT(indices, externalIndices, inverse);
    }
    inline void applyRX_(const vector<size_t> &indices,
                         const vector<size_t> &externalIndices, bool inverse,
                         const vector<fp_t> &params) {
        applyRX(indices, externalIndices, inverse, params[0]);
    }
    inline void applyRY_(const vector<size_t> &indices,
                         const vector<size_t> &externalIndices, bool inverse,
                         const vector<fp_t> &params) {
        applyRY(indices, externalIndices, inverse, params[0]);
    }
    inline void applyRZ_(const vector<size_t> &indices,
                         const vector<size_t> &externalIndices, bool inverse,
                         const vector<fp_t> &params) {
        applyRZ(indices, externalIndices, inverse, params[0]);
    }
    inline void applyPhaseShift_(const vector<size_t> &indices,
                                 const vector<size_t> &externalIndices,
                                 bool inverse, const vector<fp_t> &params) {
        applyPhaseShift(indices, externalIndices, inverse, params[0]);
    }
<<<<<<< HEAD
=======
    inline void
    applyControlledPhaseShift_(const vector<size_t> &indices,
                               const vector<size_t> &externalIndices,
                               bool inverse, const vector<fp_t> &params) {
        applyControlledPhaseShift(indices, externalIndices, inverse, params[0]);
    }
>>>>>>> a1bb1113
    inline void applyRot_(const vector<size_t> &indices,
                          const vector<size_t> &externalIndices, bool inverse,
                          const vector<fp_t> &params) {
        applyRot(indices, externalIndices, inverse, params[0], params[1],
                 params[2]);
    }
    inline void applyCNOT_(const vector<size_t> &indices,
                           const vector<size_t> &externalIndices, bool inverse,
                           const vector<fp_t> &params) {
        static_cast<void>(params);
        applyCNOT(indices, externalIndices, inverse);
    }
    inline void applySWAP_(const vector<size_t> &indices,
                           const vector<size_t> &externalIndices, bool inverse,
                           const vector<fp_t> &params) {
        static_cast<void>(params);
        applySWAP(indices, externalIndices, inverse);
    }
    inline void applyCZ_(const vector<size_t> &indices,
                         const vector<size_t> &externalIndices, bool inverse,
                         const vector<fp_t> &params) {
        static_cast<void>(params);
        applyCZ(indices, externalIndices, inverse);
    }
    inline void applyCRX_(const vector<size_t> &indices,
                          const vector<size_t> &externalIndices, bool inverse,
                          const vector<fp_t> &params) {
        applyCRX(indices, externalIndices, inverse, params[0]);
    }
    inline void applyCRY_(const vector<size_t> &indices,
                          const vector<size_t> &externalIndices, bool inverse,
                          const vector<fp_t> &params) {
        applyCRY(indices, externalIndices, inverse, params[0]);
    }
    inline void applyCRZ_(const vector<size_t> &indices,
                          const vector<size_t> &externalIndices, bool inverse,
                          const vector<fp_t> &params) {
        applyCRZ(indices, externalIndices, inverse, params[0]);
    }
    inline void applyCRot_(const vector<size_t> &indices,
                           const vector<size_t> &externalIndices, bool inverse,
                           const vector<fp_t> &params) {
        applyCRot(indices, externalIndices, inverse, params[0], params[1],
                  params[2]);
    }
    inline void applyToffoli_(const vector<size_t> &indices,
                              const vector<size_t> &externalIndices,
                              bool inverse, const vector<fp_t> &params) {
        static_cast<void>(params);
        applyToffoli(indices, externalIndices, inverse);
    }
    inline void applyCSWAP_(const vector<size_t> &indices,
                            const vector<size_t> &externalIndices, bool inverse,
                            const vector<fp_t> &params) {
        static_cast<void>(params);
        applyCSWAP(indices, externalIndices, inverse);
    }
};

} // namespace Pennylane<|MERGE_RESOLUTION|>--- conflicted
+++ resolved
@@ -66,13 +66,6 @@
     StateVector(CFP_t *arr, size_t length)
         : arr_{arr}, length_{length}, num_qubits_{Util::log2(length_)},
           gate_wires_{
-<<<<<<< HEAD
-              {"PauliX", 1}, {"PauliY", 1}, {"PauliZ", 1},     {"Hadamard", 1},
-              {"T", 1},      {"S", 1},      {"RX", 1},         {"RY", 1},
-              {"RZ", 1},     {"Rot", 1},    {"PhaseShift", 1}, {"CNOT", 2},
-              {"SWAP", 2},   {"CZ", 2},     {"CRX", 2},        {"CRY", 2},
-              {"CRZ", 2},    {"CRot", 2},   {"CSWAP", 3},      {"Toffoli", 3}},
-=======
               {"PauliX", 1},   {"PauliY", 1},     {"PauliZ", 1},
               {"Hadamard", 1}, {"T", 1},          {"S", 1},
               {"RX", 1},       {"RY", 1},         {"RZ", 1},
@@ -80,7 +73,6 @@
               {"CNOT", 2},     {"SWAP", 2},       {"CZ", 2},
               {"CRX", 2},      {"CRY", 2},        {"CRZ", 2},
               {"CRot", 2},     {"CSWAP", 3},      {"Toffoli", 3}},
->>>>>>> a1bb1113
           gates_{
               {"PauliX",
                bind(&StateVector<fp_t>::applyPauliX_, this, _1, _2, _3, _4)},
@@ -103,12 +95,9 @@
                bind(&StateVector<fp_t>::applyToffoli_, this, _1, _2, _3, _4)},
               {"PhaseShift", bind(&StateVector<fp_t>::applyPhaseShift_, this,
                                   _1, _2, _3, _4)},
-<<<<<<< HEAD
-=======
               {"ControlledPhaseShift",
                bind(&StateVector<fp_t>::applyControlledPhaseShift_, this, _1,
                     _2, _3, _4)},
->>>>>>> a1bb1113
               {"RX", bind(&StateVector<fp_t>::applyRX_, this, _1, _2, _3, _4)},
               {"RY", bind(&StateVector<fp_t>::applyRY_, this, _1, _2, _3, _4)},
               {"RZ", bind(&StateVector<fp_t>::applyRZ_, this, _1, _2, _3, _4)},
@@ -137,10 +126,6 @@
     void applyOperation(const string &opName, const vector<size_t> &wires,
                         bool inverse = false, const vector<fp_t> &params = {}) {
         const auto gate = gates_.at(opName);
-<<<<<<< HEAD
-
-=======
->>>>>>> a1bb1113
         if (gate_wires_.at(opName) != wires.size())
             throw std::invalid_argument(
                 string("The gate of type ") + opName + " requires " +
@@ -156,7 +141,6 @@
     }
 
     /**
-<<<<<<< HEAD
      * @brief Apply a single gate to the state-vector.
      *
      * @param matrix Arbitrary unitary gate to apply.
@@ -190,8 +174,6 @@
     }
 
     /**
-=======
->>>>>>> a1bb1113
      * @brief Apply multiple gates to the state-vector.
      *
      * @param ops Vector of gate names to be applied in order.
@@ -289,14 +271,10 @@
     void applyUnitary(const vector<CFP_t> &matrix,
                       const vector<size_t> &indices,
                       const vector<size_t> &externalIndices, bool inverse) {
-<<<<<<< HEAD
 
         if (static_cast<size_t>(0b1 << (Util::log2(indices.size()) +
                                         Util::log2(externalIndices.size()))) !=
             length_)
-=======
-        if (indices.size() != length_)
->>>>>>> a1bb1113
             throw std::out_of_range(
                 "The given indices do not match the state-vector length.");
 
@@ -449,14 +427,8 @@
     void applyPhaseShift(const vector<size_t> &indices,
                          const vector<size_t> &externalIndices, bool inverse,
                          Param_t angle) {
-<<<<<<< HEAD
-        const CFP_t s = (inverse == true) ? conj(std::exp(CFP_t(0, angle)))
-                                          : std::exp(CFP_t(0, angle));
-
-=======
         const CFP_t s = inverse ? conj(std::exp(CFP_t(0, angle)))
                                 : std::exp(CFP_t(0, angle));
->>>>>>> a1bb1113
         for (const size_t &externalIndex : externalIndices) {
             CFP_t *shiftedState = arr_ + externalIndex;
             shiftedState[indices[1]] *= s;
@@ -464,8 +436,6 @@
     }
 
     template <typename Param_t = fp_t>
-<<<<<<< HEAD
-=======
     void applyControlledPhaseShift(const std::vector<size_t> &indices,
                                    const std::vector<size_t> &externalIndices,
                                    bool inverse, Param_t angle) {
@@ -478,7 +448,6 @@
     }
 
     template <typename Param_t = fp_t>
->>>>>>> a1bb1113
     void applyRot(const vector<size_t> &indices,
                   const vector<size_t> &externalIndices, bool inverse,
                   Param_t phi, Param_t theta, Param_t omega) {
@@ -668,15 +637,12 @@
                                  bool inverse, const vector<fp_t> &params) {
         applyPhaseShift(indices, externalIndices, inverse, params[0]);
     }
-<<<<<<< HEAD
-=======
     inline void
     applyControlledPhaseShift_(const vector<size_t> &indices,
                                const vector<size_t> &externalIndices,
                                bool inverse, const vector<fp_t> &params) {
         applyControlledPhaseShift(indices, externalIndices, inverse, params[0]);
     }
->>>>>>> a1bb1113
     inline void applyRot_(const vector<size_t> &indices,
                           const vector<size_t> &externalIndices, bool inverse,
                           const vector<fp_t> &params) {
