--- conflicted
+++ resolved
@@ -71,9 +71,6 @@
         StateVector& state,
         std::unique_ptr<AbstractGate> gate,
         const std::vector<unsigned int>& opWires,
-<<<<<<< HEAD
-=======
-        const std::vector<double>& opParams,
         bool inverse,
         const unsigned int qubits
     );
@@ -90,7 +87,6 @@
         StateVector& state,
         std::unique_ptr<AbstractGate> gate,
         const std::vector<unsigned int>& opWires,
->>>>>>> 9a0305c6
         const unsigned int qubits
     );
 
