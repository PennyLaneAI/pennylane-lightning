// Copyright 2021 Xanadu Quantum Technologies Inc.

// Licensed under the Apache License, Version 2.0 (the "License");
// you may not use this file except in compliance with the License.
// You may obtain a copy of the License at

//     http://www.apache.org/licenses/LICENSE-2.0

// Unless required by applicable law or agreed to in writing, software
// distributed under the License is distributed on an "AS IS" BASIS,
// WITHOUT WARRANTIES OR CONDITIONS OF ANY KIND, either express or implied.
// See the License for the specific language governing permissions and
// limitations under the License.
/**
 * @file
 * Contains the main `apply()` function for applying a set of operations to a multiqubit
 * statevector.
 *
 * Also includes PyBind boilerplate for interfacing with Python.
 */
#pragma once

#include <string>
#include <vector>

#include "Gates.hpp"
#include "StateVector.hpp"
#include "typedefs.hpp"

namespace Pennylane {

    /**
     * Produces the list of qubit indices that excludes a given set of indices.
     *
     * @param excludedIndices indices to exclude (must be in the range [0, qubits-1])
     * @param qubits number of qubits
     * @return Set difference of [0, ..., qubits-1] and excludedIndices, in ascending order
     */
    std::vector<unsigned int> getIndicesAfterExclusion(const std::vector<unsigned int>& indicesToExclude, const unsigned int qubits);

    /**
     * Produces the decimal values for all possible bit patterns determined by a set of indices, taking other indices to be fixed at 0.
     * The qubit indices are taken to be big-endian, i.e. qubit 0 is the most significant bit.
     *
     * For instance, in a circuit with 5 qubits:
     * [0, 1] -> 00000, 01000, 10000, 11000 -> 0, 8, 16, 24
     *
     * The order of the indices determines the order in which bit patterns are generated, e.g.
     * [1, 0] -> 00000, 10000, 01000, 11000 -> 0, 16, 8, 24
     *
     * i.e. the qubit indices are evaluted from last-to-first.
     *
     * @param qubitIndices indices of qubits that comprise the bit pattern
     * @param qubits number of qubits
     * @return decimal value corresponding to all possible bit patterns for the given indices
     */
    std::vector<size_t> generateBitPatterns(const std::vector<unsigned int>& qubitIndices, const unsigned int qubits);

    /**
     * Constructs the gate defined by the supplied parameters and applies it to the state vector.
     *
     * @param state state vector to which to apply the operation
     * @param opLabel unique string corresponding to a gate type
     * @param opWires index of qubits on which the gate acts
     * @param opParams defines the gate parameterisation (may be zero-length for some gates)
     * @param inverse boolean indicating whether to apply the gate or its inverse
     * @param qubits number of qubits
     */
    void constructAndApplyOperation(
        StateVector& state,
        const std::string& opLabel,
        const std::vector<unsigned int>& opWires,
        const std::vector<double>& opParams,
        bool inverse,
        const unsigned int qubits
    );
    
    /**
     * Applies the generator of the gate to the state vector.
     * 
     * @param state state vector to which to apply the operation
     * @param gate unique pointer to the gate whose generator is to be applied
     * @param opWires index of qubits on which the operation acts
     * @param qubits number of qubits
     */
    void applyGateGenerator(
        StateVector& state,
        std::unique_ptr<AbstractGate> gate,
        const std::vector<unsigned int>& opWires,
        const unsigned int qubits
    );

    /**
     * Applies specified operations onto an input state of an arbitrary number of qubits.
     *
     * @param state the multiqubit statevector, modified in place
     * @param ops list of unique string names corresponding to gate types, in the order they should be applied
     * @param wires list of wires on which each gate acts
     * @param params list of parameters that defines the gate parameterisation
     * @param inverse list of booleans indicating whether a given gate or its inverse should be applied
     * @param qubits number of qubits
     */
    void apply(
        StateVector& state,
        const std::vector<std::string>& ops,
<<<<<<< HEAD
        const std::vector<std::vector<unsigned int> >& wires,
        const std::vector<std::vector<double> >& params,
=======
        const std::vector<std::vector<unsigned int>>& wires,
        const std::vector<std::vector<double>>& params,
        const std::vector<bool>& inverse,
>>>>>>> 9a0305c6
        const unsigned int qubits
    );

    /**
     * Implements the adjoint method outlined in `Jones and Gacon <https://arxiv.org/abs/2009.02823>`__.
     * After a forward pass, the circuit is reversed by iteratively applying inverse (adjoint) gates
     * to scan backwards through the circuit. This method is similar to the reversible method, but
     * has a lower time overhead and a similar memory overhead.
     *
     * @param observables
     * @param operations
     * @param trainableParams
     */
    std::vector<double> adjointJacobian(
        StateVector& phi,
        const std::vector<std::string>& observables,
        const std::vector<std::vector<unsigned int> >& obsWires,
        const std::vector<std::vector<double> >& obsParams,
        const std::vector<std::string>& operations,
        const std::vector<std::vector<unsigned int> >& opWires,
        const std::vector<std::vector<double> >& opParams,
        const std::vector<int>& trainableParams,
        int paramNumber
    );

}<|MERGE_RESOLUTION|>--- conflicted
+++ resolved
@@ -103,14 +103,9 @@
     void apply(
         StateVector& state,
         const std::vector<std::string>& ops,
-<<<<<<< HEAD
-        const std::vector<std::vector<unsigned int> >& wires,
-        const std::vector<std::vector<double> >& params,
-=======
         const std::vector<std::vector<unsigned int>>& wires,
         const std::vector<std::vector<double>>& params,
         const std::vector<bool>& inverse,
->>>>>>> 9a0305c6
         const unsigned int qubits
     );
 
