--- conflicted
+++ resolved
@@ -6,411 +6,9 @@
 
 #include "Util.hpp"
 
-<<<<<<< HEAD
 namespace {
 using namespace Pennylane::Util;
 }
-=======
-namespace Pennylane {
-
-const double SQRT2INV = 0.7071067811865475;
-const CplxType IMAG = CplxType(0, 1);
-
-class AbstractGate {
-  public:
-    const int numQubits;
-    const size_t length;
-
-  protected:
-    AbstractGate(int numQubits);
-
-  public:
-    /**
-     * @return the matrix representation for the gate as a one-dimensional
-     * vector.
-     */
-    virtual const std::vector<CplxType> &asMatrix() = 0;
-
-    /**
-     * Generic matrix-multiplication kernel
-     */
-    virtual void applyKernel(const StateVector &state,
-                             const std::vector<size_t> &indices,
-                             const std::vector<size_t> &externalIndices,
-                             bool inverse);
-
-    /**
-     * Kernel for applying the generator of an operation
-     */
-    virtual void applyGenerator(const StateVector &state,
-                                const std::vector<size_t> &indices,
-                                const std::vector<size_t> &externalIndices);
-
-    /**
-     * Scaling factor applied to the generator operation
-     */
-    static const double generatorScalingFactor;
-};
-
-// Single-qubit gates:
-
-class SingleQubitGate : public AbstractGate {
-  protected:
-    SingleQubitGate();
-};
-
-class XGate : public SingleQubitGate {
-  private:
-    static const std::vector<CplxType> matrix;
-
-  public:
-    static const std::string label;
-    static XGate create(const std::vector<double> &parameters);
-    inline const std::vector<CplxType> &asMatrix() { return matrix; }
-    void applyKernel(const StateVector &state,
-                     const std::vector<size_t> &indices,
-                     const std::vector<size_t> &externalIndices, bool inverse);
-};
-
-class YGate : public SingleQubitGate {
-  private:
-    static const std::vector<CplxType> matrix;
-
-  public:
-    static const std::string label;
-    static YGate create(const std::vector<double> &parameters);
-    inline const std::vector<CplxType> &asMatrix() { return matrix; }
-    void applyKernel(const StateVector &state,
-                     const std::vector<size_t> &indices,
-                     const std::vector<size_t> &externalIndices, bool inverse);
-};
-
-class ZGate : public SingleQubitGate {
-  private:
-    static const std::vector<CplxType> matrix;
-
-  public:
-    static const std::string label;
-    static ZGate create(const std::vector<double> &parameters);
-    inline const std::vector<CplxType> &asMatrix() { return matrix; }
-    void applyKernel(const StateVector &state,
-                     const std::vector<size_t> &indices,
-                     const std::vector<size_t> &externalIndices, bool inverse);
-};
-
-class HadamardGate : public SingleQubitGate {
-  private:
-    static const std::vector<CplxType> matrix;
-
-  public:
-    static const std::string label;
-    static HadamardGate create(const std::vector<double> &parameters);
-    inline const std::vector<CplxType> &asMatrix() { return matrix; }
-    void applyKernel(const StateVector &state,
-                     const std::vector<size_t> &indices,
-                     const std::vector<size_t> &externalIndices, bool inverse);
-};
-
-class SGate : public SingleQubitGate {
-  private:
-    static const std::vector<CplxType> matrix;
-
-  public:
-    static const std::string label;
-    static SGate create(const std::vector<double> &parameters);
-    inline const std::vector<CplxType> &asMatrix() { return matrix; }
-    void applyKernel(const StateVector &state,
-                     const std::vector<size_t> &indices,
-                     const std::vector<size_t> &externalIndices, bool inverse);
-};
-
-class TGate : public SingleQubitGate {
-  private:
-    static const CplxType shift;
-    static const std::vector<CplxType> matrix;
-
-  public:
-    static const std::string label;
-    static TGate create(const std::vector<double> &parameters);
-    inline const std::vector<CplxType> &asMatrix() { return matrix; }
-    void applyKernel(const StateVector &state,
-                     const std::vector<size_t> &indices,
-                     const std::vector<size_t> &externalIndices, bool inverse);
-};
-
-class RotationXGate : public SingleQubitGate {
-  private:
-    const CplxType c, js;
-    const std::vector<CplxType> matrix;
-
-  public:
-    static const std::string label;
-    static RotationXGate create(const std::vector<double> &parameters);
-    RotationXGate(double rotationAngle);
-    inline const std::vector<CplxType> &asMatrix() { return matrix; }
-    void applyGenerator(const StateVector &state,
-                        const std::vector<size_t> &indices,
-                        const std::vector<size_t> &externalIndices);
-    static const double generatorScalingFactor;
-    void applyKernel(const StateVector &state,
-                     const std::vector<size_t> &indices,
-                     const std::vector<size_t> &externalIndices, bool inverse);
-};
-
-class RotationYGate : public SingleQubitGate {
-  private:
-    const CplxType c, s;
-    const std::vector<CplxType> matrix;
-
-  public:
-    static const std::string label;
-    static RotationYGate create(const std::vector<double> &parameters);
-    RotationYGate(double rotationAngle);
-    inline const std::vector<CplxType> &asMatrix() { return matrix; }
-    void applyGenerator(const StateVector &state,
-                        const std::vector<size_t> &indices,
-                        const std::vector<size_t> &externalIndices);
-    static const double generatorScalingFactor;
-    void applyKernel(const StateVector &state,
-                     const std::vector<size_t> &indices,
-                     const std::vector<size_t> &externalIndices, bool inverse);
-};
-
-class RotationZGate : public SingleQubitGate {
-  private:
-    const CplxType first, second;
-    const std::vector<CplxType> matrix;
-
-  public:
-    static const std::string label;
-    static RotationZGate create(const std::vector<double> &parameters);
-    RotationZGate(double rotationAngle);
-    inline const std::vector<CplxType> &asMatrix() { return matrix; }
-    void applyKernel(const StateVector &state,
-                     const std::vector<size_t> &indices,
-                     const std::vector<size_t> &externalIndices, bool inverse);
-    void applyGenerator(const StateVector &state,
-                        const std::vector<size_t> &indices,
-                        const std::vector<size_t> &externalIndices);
-    static const double generatorScalingFactor;
-};
-
-class PhaseShiftGate : public SingleQubitGate {
-  private:
-    const CplxType shift;
-    const std::vector<CplxType> matrix;
-
-  public:
-    static const std::string label;
-    static PhaseShiftGate create(const std::vector<double> &parameters);
-    PhaseShiftGate(double rotationAngle);
-    inline const std::vector<CplxType> &asMatrix() { return matrix; }
-    void applyKernel(const StateVector &state,
-                     const std::vector<size_t> &indices,
-                     const std::vector<size_t> &externalIndices, bool inverse);
-    void applyGenerator(const StateVector &state,
-                        const std::vector<size_t> &indices,
-                        const std::vector<size_t> &externalIndices);
-    static const double generatorScalingFactor;
-};
-
-class GeneralRotationGate : public SingleQubitGate {
-  private:
-    const CplxType c, s, r1, r2, r3, r4;
-    const std::vector<CplxType> matrix;
-
-  public:
-    static const std::string label;
-    static GeneralRotationGate create(const std::vector<double> &parameters);
-    GeneralRotationGate(double phi, double theta, double omega);
-    inline const std::vector<CplxType> &asMatrix() { return matrix; }
-    void applyKernel(const StateVector &state,
-                     const std::vector<size_t> &indices,
-                     const std::vector<size_t> &externalIndices, bool inverse);
-};
-
-// Two-qubit gates
-
-class TwoQubitGate : public AbstractGate {
-  protected:
-    TwoQubitGate();
-};
-
-class CNOTGate : public TwoQubitGate {
-  private:
-    static const std::vector<CplxType> matrix;
-
-  public:
-    static const std::string label;
-    static CNOTGate create(const std::vector<double> &parameters);
-    inline const std::vector<CplxType> &asMatrix() { return matrix; }
-    void applyKernel(const StateVector &state,
-                     const std::vector<size_t> &indices,
-                     const std::vector<size_t> &externalIndices, bool inverse);
-};
-
-class SWAPGate : public TwoQubitGate {
-  private:
-    static const std::vector<CplxType> matrix;
-
-  public:
-    static const std::string label;
-    static SWAPGate create(const std::vector<double> &parameters);
-    inline const std::vector<CplxType> &asMatrix() { return matrix; }
-    void applyKernel(const StateVector &state,
-                     const std::vector<size_t> &indices,
-                     const std::vector<size_t> &externalIndices, bool inverse);
-};
-
-class CZGate : public TwoQubitGate {
-  private:
-    static const std::vector<CplxType> matrix;
-
-  public:
-    static const std::string label;
-    static CZGate create(const std::vector<double> &parameters);
-    inline const std::vector<CplxType> &asMatrix() { return matrix; }
-    void applyKernel(const StateVector &state,
-                     const std::vector<size_t> &indices,
-                     const std::vector<size_t> &externalIndices, bool inverse);
-};
-
-class CRotationXGate : public TwoQubitGate {
-  private:
-    const CplxType c, js;
-    const std::vector<CplxType> matrix;
-
-  public:
-    static const std::string label;
-    static CRotationXGate create(const std::vector<double> &parameters);
-    CRotationXGate(double rotationAngle);
-    inline const std::vector<CplxType> &asMatrix() { return matrix; }
-    void applyKernel(const StateVector &state,
-                     const std::vector<size_t> &indices,
-                     const std::vector<size_t> &externalIndices, bool inverse);
-    void applyGenerator(const StateVector &state,
-                        const std::vector<size_t> &indices,
-                        const std::vector<size_t> &externalIndices);
-    static const double generatorScalingFactor;
-};
-
-class CRotationYGate : public TwoQubitGate {
-  private:
-    const CplxType c, s;
-    const std::vector<CplxType> matrix;
-
-  public:
-    static const std::string label;
-    static CRotationYGate create(const std::vector<double> &parameters);
-    CRotationYGate(double rotationAngle);
-    inline const std::vector<CplxType> &asMatrix() { return matrix; }
-    void applyKernel(const StateVector &state,
-                     const std::vector<size_t> &indices,
-                     const std::vector<size_t> &externalIndices, bool inverse);
-    void applyGenerator(const StateVector &state,
-                        const std::vector<size_t> &indices,
-                        const std::vector<size_t> &externalIndices);
-    static const double generatorScalingFactor;
-};
-
-class CRotationZGate : public TwoQubitGate {
-  private:
-    const CplxType first, second;
-    const std::vector<CplxType> matrix;
-
-  public:
-    static const std::string label;
-    static CRotationZGate create(const std::vector<double> &parameters);
-    CRotationZGate(double rotationAngle);
-    inline const std::vector<CplxType> &asMatrix() { return matrix; }
-    void applyKernel(const StateVector &state,
-                     const std::vector<size_t> &indices,
-                     const std::vector<size_t> &externalIndices, bool inverse);
-    void applyGenerator(const StateVector &state,
-                        const std::vector<size_t> &indices,
-                        const std::vector<size_t> &externalIndices);
-    static const double generatorScalingFactor;
-};
-
-class CGeneralRotationGate : public TwoQubitGate {
-  private:
-    const CplxType c, s, r1, r2, r3, r4;
-    const std::vector<CplxType> matrix;
-
-  public:
-    static const std::string label;
-    static CGeneralRotationGate create(const std::vector<double> &parameters);
-    CGeneralRotationGate(double phi, double theta, double omega);
-    inline const std::vector<CplxType> &asMatrix() { return matrix; }
-    void applyKernel(const StateVector &state,
-                     const std::vector<size_t> &indices,
-                     const std::vector<size_t> &externalIndices, bool inverse);
-};
-
-class CPhaseShiftGate : public TwoQubitGate {
-  private:
-    const CplxType shift;
-    const std::vector<CplxType> matrix;
-
-  public:
-    static const std::string label;
-    static CPhaseShiftGate create(const std::vector<double> &parameters);
-    CPhaseShiftGate(double phi);
-    inline const std::vector<CplxType> &asMatrix() { return matrix; }
-    void applyKernel(const StateVector &state,
-                     const std::vector<size_t> &indices,
-                     const std::vector<size_t> &externalIndices, bool inverse);
-    void applyGenerator(const StateVector &state,
-                        const std::vector<size_t> &indices,
-                        const std::vector<size_t> &externalIndices);
-    static const double generatorScalingFactor;
-};
-
-// Three-qubit gates
-class ThreeQubitGate : public AbstractGate {
-  protected:
-    ThreeQubitGate();
-};
-
-class ToffoliGate : public ThreeQubitGate {
-  private:
-    static const std::vector<CplxType> matrix;
-
-  public:
-    static const std::string label;
-    static ToffoliGate create(const std::vector<double> &parameters);
-    inline const std::vector<CplxType> &asMatrix() { return matrix; }
-    void applyKernel(const StateVector &state,
-                     const std::vector<size_t> &indices,
-                     const std::vector<size_t> &externalIndices, bool inverse);
-};
-
-class CSWAPGate : public ThreeQubitGate {
-  private:
-    static const std::vector<CplxType> matrix;
-
-  public:
-    static const std::string label;
-    static CSWAPGate create(const std::vector<double> &parameters);
-    inline const std::vector<CplxType> &asMatrix() { return matrix; }
-    void applyKernel(const StateVector &state,
-                     const std::vector<size_t> &indices,
-                     const std::vector<size_t> &externalIndices, bool inverse);
-};
-
-/**
- * Produces the requested gate, defined by a label and the list of parameters
- *
- * @param label unique string corresponding to a gate type
- * @param parameters defines the gate parameterisation (may be zero-length for
- * some gates)
- * @return the gate wrapped in std::unique_ptr
- * @throws std::invalid_argument thrown if the gate type is not defined, or if
- * the number of parameters to the gate is incorrect
- */
-std::unique_ptr<AbstractGate>
-constructGate(const std::string &label, const std::vector<double> &parameters);
->>>>>>> 550ee8ab
 
 namespace Pennylane {
 namespace Gates {
@@ -600,5 +198,18 @@
     return getCRot<T>(params[0], params[1], params[2]);
 }
 
+template <class T, class U = T>
+static const std::vector<std::complex<T>> getCPhaseShift(U angle) {
+    return {ONE<T>(),  ZERO<T>(), ZERO<T>(), ZERO<T>(), ZERO<T>(), ONE<T>(),
+            ZERO<T>(), ZERO<T>(), ZERO<T>(), ZERO<T>(), ONE<T>(),  ZERO<T>(),
+            ZERO<T>(), ZERO<T>(), ZERO<T>(), std::exp(IMAG<T>() * angle)};
+}
+
+template <class T, class U = T>
+static const std::vector<std::complex<T>>
+getCPhaseShift(const std::vector<U> &params) {
+    return getCPhaseShift<T>(params.front());
+}
+
 } // namespace Gates
 } // namespace Pennylane