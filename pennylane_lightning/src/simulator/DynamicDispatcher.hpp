--- conflicted
+++ resolved
@@ -56,23 +56,13 @@
 template <class PrecisionT, class ParamT> struct RegisterBeforeMain;
 
 /// @cond DEV
-<<<<<<< HEAD
 template <> struct RegisterBeforeMain<float, float> {
-    static inline const int dummy =
-        Internal::registerAllAvailableKernels<float, float>();
-};
-
-template <> struct RegisterBeforeMain<double, double> {
-    static inline const int dummy =
-=======
-template <> struct registerBeforeMain<float, float> {
     const static inline int dummy =
         Internal::registerAllAvailableKernels<float, float>();
 };
 
-template <> struct registerBeforeMain<double, double> {
+template <> struct RegisterBeforeMain<double, double> {
     const static inline int dummy =
->>>>>>> 3bcba89b
         Internal::registerAllAvailableKernels<double, double>();
 };
 /// @endcond
