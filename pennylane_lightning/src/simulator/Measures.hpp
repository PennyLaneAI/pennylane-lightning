--- conflicted
+++ resolved
@@ -209,12 +209,7 @@
     /**
      * @brief Variance of an observable.
      *
-<<<<<<< HEAD
-     * @param matrix Square matrix in row-major order or string with the
-     * operator name.
-=======
-     * @param operation Square matrix in row-major order.
->>>>>>> 6a4ad69c
+     * @param matrix Square matrix in row-major order.
      * @param wires Wires where to apply the operator.
      * @return Floating point with the variance of the observables.
      */
