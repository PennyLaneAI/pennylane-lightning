--- conflicted
+++ resolved
@@ -333,7 +333,6 @@
     };
 
     /**
-<<<<<<< HEAD
      * @brief Complete a single Metropolis-Hastings step.
      *
      * @param sv state vector
@@ -432,7 +431,6 @@
         }
         return samples;
     }
-=======
      * @brief Variance of a Sparse Hamiltonian.
      *
      * @tparam index_type integer type used as indices of the sparse matrix.
@@ -468,7 +466,6 @@
                      2));
         return (mean_square - squared_mean);
     };
->>>>>>> 08dfbe0f
 
     /**
      * @brief Generate samples using the alias method.
