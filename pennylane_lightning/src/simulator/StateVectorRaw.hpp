--- conflicted
+++ resolved
@@ -101,12 +101,8 @@
     /**
      * @brief Redefine statevector data pointer.
      *
-<<<<<<< HEAD
-     * @param data New data pointer.
-=======
      * @param data New raw data pointer.
      * @param length The size of the data, i.e. 2^(number of qubits).
->>>>>>> 1ace670d
      */
     void setData(CFP_t *data, size_t length) {
         if (!Util::isPerfectPowerOf2(length)) {
