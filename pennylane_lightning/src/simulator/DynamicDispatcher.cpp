--- conflicted
+++ resolved
@@ -70,27 +70,11 @@
     } else if (gate_idx < GateImplementation::implemented_gates.size()) {
         constexpr auto gate_op =
             GateImplementation::implemented_gates[gate_idx];
-<<<<<<< HEAD
-        return prepend_to_tuple(
+        return Util::prepend_to_tuple(
             std::pair{gate_op, gateOpToFunctor<PrecisionT, ParamT,
                                                GateImplementation, gate_op>()},
             constructGateOpsFunctorTupleIter<
                 PrecisionT, ParamT, GateImplementation, gate_idx + 1>());
-=======
-        if constexpr (gate_op == Gates::GateOperation::Matrix) {
-            /* GateOperation::Matrix is not supported for dynamic dispatch now
-             */
-            return constructGateOpsFunctorTupleIter<
-                PrecisionT, ParamT, GateImplementation, gate_idx + 1>();
-        } else {
-            return Util::prepend_to_tuple(
-                std::pair{gate_op,
-                          gateOpToFunctor<PrecisionT, ParamT,
-                                          GateImplementation, gate_op>()},
-                constructGateOpsFunctorTupleIter<
-                    PrecisionT, ParamT, GateImplementation, gate_idx + 1>());
-        }
->>>>>>> 3bcba89b
     }
 }
 /**
@@ -122,7 +106,7 @@
     } else if (mat_idx < GateImplementation::implemented_matrices.size()) {
         constexpr auto mat_op =
             GateImplementation::implemented_matrices[mat_idx];
-        return prepend_to_tuple(
+        return Util::prepend_to_tuple(
             std::pair{
                 mat_op,
                 Gates::MatrixOpToMemberFuncPtr<PrecisionT, GateImplementation,
@@ -178,13 +162,7 @@
     auto registerGateToDispatcher = [&dispatcher](
                                         const auto &gate_op_func_pair) {
         const auto &[gate_op, func] = gate_op_func_pair;
-<<<<<<< HEAD
         dispatcher.registerGateOperation(gate_op, GateImplementation::kernel_id,
-=======
-        std::string op_name =
-            std::string(Util::lookup(Gates::Constant::gate_names, gate_op));
-        dispatcher.registerGateOperation(op_name, GateImplementation::kernel_id,
->>>>>>> 3bcba89b
                                          func);
         return gate_op;
     };
@@ -208,11 +186,6 @@
     auto registerGeneratorToDispatcher =
         [&dispatcher](const auto &gntr_op_func_pair) {
             const auto &[gntr_op, func] = gntr_op_func_pair;
-<<<<<<< HEAD
-=======
-            std::string op_name = std::string(
-                Util::lookup(Gates::Constant::generator_names, gntr_op));
->>>>>>> 3bcba89b
             dispatcher.registerGeneratorOperation(
                 gntr_op, GateImplementation::kernel_id, func);
             return gntr_op;
