--- conflicted
+++ resolved
@@ -110,11 +110,7 @@
         const size_t wire_parity_inv = fillLeadingOnes(rev_wire + 1);
 
         for (size_t k = 0; k < Util::exp2(num_qubits - 1); k++) {
-<<<<<<< HEAD
-            const size_t i0 = ((k << 1U) & wire_parity_inv) | (wire_parity & k);
-=======
-            const size_t i0 = ((k << 1) & wire_parity_inv) | (wire_parity & k);
->>>>>>> f25ea4e1
+            const size_t i0 = ((k << 1U) & wire_parity_inv) | (wire_parity & k);
             const size_t i1 = i0 | (1U << rev_wire);
             std::swap(arr[i0], arr[i1]);
         }
@@ -129,7 +125,7 @@
         const size_t wire_parity_inv = fillLeadingOnes(rev_wire + 1);
 
         for (size_t k = 0; k < Util::exp2(num_qubits - 1); k++) {
-            const size_t i0 = ((k << 1) & wire_parity_inv) | (wire_parity & k);
+            const size_t i0 = ((k << 1U) & wire_parity_inv) | (wire_parity & k);
             const size_t i1 = i0 | (1U << rev_wire);
             const auto v0 = arr[i0];
             const auto v1 = arr[i1];
@@ -147,8 +143,8 @@
         const size_t wire_parity_inv = fillLeadingOnes(rev_wire + 1);
 
         for (size_t k = 0; k < Util::exp2(num_qubits - 1); k++) {
-            const size_t i0 = ((k << 1) & wire_parity_inv) | (wire_parity & k);
-            const size_t i1 = i0 | (1 << rev_wire);
+            const size_t i0 = ((k << 1U) & wire_parity_inv) | (wire_parity & k);
+            const size_t i1 = i0 | (1U << rev_wire);
             arr[i1] *= -1;
         }
     }
@@ -176,8 +172,8 @@
             (inverse) ? -Util::IMAG<fp_t>() : Util::IMAG<fp_t>();
 
         for (size_t k = 0; k < Util::exp2(num_qubits - 1); k++) {
-            const size_t i0 = ((k << 1) & wire_parity_inv) | (wire_parity & k);
-            const size_t i1 = i0 | (1 << rev_wire);
+            const size_t i0 = ((k << 1U) & wire_parity_inv) | (wire_parity & k);
+            const size_t i1 = i0 | (1U << rev_wire);
             arr[i1] *= shift;
         }
     }
@@ -196,8 +192,8 @@
                 : std::exp(CFP_t(0, static_cast<fp_t>(M_PI / 4)));
 
         for (size_t k = 0; k < Util::exp2(num_qubits - 1); k++) {
-            const size_t i0 = ((k << 1) & wire_parity_inv) | (wire_parity & k);
-            const size_t i1 = i0 | (1 << rev_wire);
+            const size_t i0 = ((k << 1U) & wire_parity_inv) | (wire_parity & k);
+            const size_t i1 = i0 | (1U << rev_wire);
             arr[i1] *= shift;
         }
     }
@@ -245,7 +241,7 @@
         const size_t rev_wire = num_qubits - wires[0] - 1;
 
         for (size_t k = 0; k < Util::exp2(num_qubits); k++) {
-            arr[k] *= shifts[(k >> rev_wire) & 1];
+            arr[k] *= shifts[(k >> rev_wire) & 1U];
         }
     }
 
@@ -262,8 +258,8 @@
             inverse ? std::exp(-CFP_t(0, angle)) : std::exp(CFP_t(0, angle));
 
         for (size_t k = 0; k < Util::exp2(num_qubits - 1); k++) {
-            const size_t i0 = ((k << 1) & wire_parity_inv) | (wire_parity & k);
-            const size_t i1 = i0 | (1 << rev_wire);
+            const size_t i0 = ((k << 1U) & wire_parity_inv) | (wire_parity & k);
+            const size_t i1 = i0 | (1U << rev_wire);
             arr[i1] *= s;
         }
     }
@@ -297,8 +293,8 @@
             fillLeadingOnes(rev_wire_min + 1) & fillTrailingOnes(rev_wire_max);
         /* This is faster than iterate over all indices */
         for (size_t k = 0; k < Util::exp2(num_qubits - 2); k++) {
-            const size_t i00 = ((k << 2) & parity_high) |
-                               ((k << 1) & parity_middle) | (k & parity_low);
+            const size_t i00 = ((k << 2U) & parity_high) |
+                               ((k << 1U) & parity_middle) | (k & parity_low);
             const size_t i10 = i00 | (1U << rev_wire1);
             const size_t i11 = i00 | (1U << rev_wire1) | (1U << rev_wire0);
 
@@ -330,8 +326,8 @@
             fillLeadingOnes(rev_wire_min + 1) & fillTrailingOnes(rev_wire_max);
         /* This is faster than iterate over all indices */
         for (size_t k = 0; k < Util::exp2(num_qubits - 2); k++) {
-            const size_t i00 = ((k << 2) & parity_high) |
-                               ((k << 1) & parity_middle) | (k & parity_low);
+            const size_t i00 = ((k << 2U) & parity_high) |
+                               ((k << 1U) & parity_middle) | (k & parity_low);
             const size_t i11 =
                 i00 | (1U << rev_wire_min) | (1U << rev_wire_max);
             arr[i11] *= -1;
@@ -352,8 +348,8 @@
         const size_t parity_middle =
             fillLeadingOnes(rev_wire_min + 1) & fillTrailingOnes(rev_wire_max);
         for (size_t k = 0; k < Util::exp2(num_qubits - 2); k++) {
-            const size_t i00 = ((k << 2) & parity_high) |
-                               ((k << 1) & parity_middle) | (k & parity_low);
+            const size_t i00 = ((k << 2U) & parity_high) |
+                               ((k << 1U) & parity_middle) | (k & parity_low);
             const size_t i10 = i00 | (1U << rev_wire_min);
             const size_t i01 = i00 | (1U << rev_wire_max);
             std::swap(arr[i10], arr[i01]);
@@ -447,7 +443,7 @@
         const size_t wire_parity_inv = fillLeadingOnes(rev_wire + 1);
 
         for (size_t k = 0; k < Util::exp2(num_qubits - 1); k++) {
-            const size_t i0 = ((k << 1) & wire_parity_inv) | (wire_parity & k);
+            const size_t i0 = ((k << 1U) & wire_parity_inv) | (wire_parity & k);
             arr[i0] = Util::ZERO<fp_t>();
         }
     }
