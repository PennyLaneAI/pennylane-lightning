--- conflicted
+++ resolved
@@ -20,7 +20,6 @@
 
 #include "Constant.hpp"
 #include "ConstantUtil.hpp"
-#include "DefaultKernels.hpp"
 #include "DynamicDispatcher.hpp"
 #include "Error.hpp"
 #include "SelectKernel.hpp"
@@ -41,46 +40,7 @@
 #include <utility>
 #include <vector>
 
-/**
- * @brief This macro defines methods for State-vector class. The kernel template
- * argument choose the kernel to run.
- */
-#define PENNYLANE_STATEVECTOR_DEFINE_GATE(GATE_NAME)                           \
-    template <Gates::KernelType kernel, typename... Ts>                        \
-    inline void apply##GATE_NAME##_(const std::vector<size_t> &wires,          \
-                                    bool inverse, Ts &&...args) {              \
-        auto *arr = getData();                                                 \
-        static_assert(Util::static_lookup<Gates::GateOperation::GATE_NAME>(    \
-                          Gates::Constant::gate_num_params) == sizeof...(Ts),  \
-                      "The provided number of parameters for gate " #GATE_NAME \
-                      " is wrong.");                                           \
-        static_assert(Util::array_has_elt(                                     \
-                          Gates::SelectKernel<kernel>::implemented_gates,      \
-                          Gates::GateOperation::GATE_NAME),                    \
-                      "The kernel does not implement the gate.");              \
-        Gates::SelectKernel<kernel>::apply##GATE_NAME(                         \
-            arr, num_qubits_, wires, inverse, std::forward<Ts>(args)...);      \
-    }
-<<<<<<< HEAD
-=======
-
->>>>>>> fab55ea9
-#define PENNYLANE_STATEVECTOR_DEFINE_GENERATOR(GENERATOR_NAME)                 \
-    template <KernelType kernel, typename... Ts>                               \
-    inline void applyGenerator##GENERATOR_NAME##_(                             \
-        const std::vector<size_t> &wires, bool adj) {                          \
-        auto *arr = getData();                                                 \
-        static_assert(Util::array_has_elt(                                     \
-                          Gates::SelectKernel<PrecisionT,                      \
-                                              kernel>::implemented_generators, \
-                          Gates::GeneratorOperation::GENERATOR_NAME),          \
-                      "The kernel does not implement the gate generator.");    \
-        SelectKernel<kernel>::applyGenerator##GENERATOR_NAME(arr, num_qubits_, \
-                                                             wires, adj);      \
-    }
-
 namespace Pennylane {
-
 /**
  * @brief State-vector base class.
  *
@@ -223,31 +183,14 @@
         auto *arr = getData();
         auto &dispatcher = DynamicDispatcher<PrecisionT>::getInstance();
         const auto gate_op = dispatcher.strToGateOp(opName);
-<<<<<<< HEAD
         dispatcher.applyOperation(getKernelForGate(gate_op), arr, num_qubits_,
                                   gate_op, wires, inverse, params);
-=======
-        dispatcher.applyOperation(getDefaultKernelForGate(gate_op), arr,
-                                  num_qubits_, gate_op, wires, inverse, params);
->>>>>>> fab55ea9
     }
 
     /**
      * @brief Apply multiple gates to the state-vector.
      *
      * @param ops Vector of gate names to be applied in order.
-<<<<<<< HEAD
-     * @param wires Vector of wires on which to apply index-matched gate name.
-     * @param inverse Indicates whether gate at matched index is to be inverted.
-     * @param params Optional parameter data for index matched gates.
-     */
-    void applyOperations(const std::vector<std::string> &ops,
-                         const std::vector<std::vector<size_t>> &wires,
-                         const std::vector<bool> &inverse,
-                         const std::vector<std::vector<PrecisionT>> &params) {
-        const size_t numOperations = ops.size();
-        if (numOperations != wires.size()) {
-=======
      * @param ops_wires Vector of wires on which to apply index-matched gate
      * name.
      * @param ops_inverse Indicates whether gate at matched index is to be
@@ -271,17 +214,12 @@
                 "parameters must all be equal");
         }
         if (numOperations != ops_params.size()) {
->>>>>>> fab55ea9
             throw std::invalid_argument(
                 "Invalid arguments: number of operations, wires, and "
                 "parameters must all be equal");
         }
         for (size_t i = 0; i < numOperations; i++) {
-<<<<<<< HEAD
-            applyOperation(ops[i], wires[i], inverse[i], params[i]);
-=======
             applyOperation(ops[i], ops_wires[i], ops_inverse[i], ops_params[i]);
->>>>>>> fab55ea9
         }
     }
 
@@ -295,7 +233,6 @@
      * inverted.
      */
     void applyOperations(const std::vector<std::string> &ops,
-<<<<<<< HEAD
                          const std::vector<std::vector<size_t>> &wires,
                          const std::vector<bool> &inverse) {
         const size_t numOperations = ops.size();
@@ -306,23 +243,6 @@
         }
         for (size_t i = 0; i < numOperations; i++) {
             applyOperation(ops[i], wires[i], inverse[i], {});
-=======
-                         const std::vector<std::vector<size_t>> &ops_wires,
-                         const std::vector<bool> &ops_inverse) {
-        const size_t numOperations = ops.size();
-        if (numOperations != ops_wires.size()) {
-            throw std::invalid_argument(
-                "Invalid arguments: number of operations and wires "
-                "must all be equal");
-        }
-        if (numOperations != ops_inverse.size()) {
-            throw std::invalid_argument(
-                "Invalid arguments: number of operations and wires "
-                "must all be equal");
-        }
-        for (size_t i = 0; i < numOperations; i++) {
-            applyOperation(ops[i], ops_wires[i], ops_inverse[i], {});
->>>>>>> fab55ea9
         }
     }
 
@@ -355,15 +275,9 @@
                                       bool adj = false) -> PrecisionT {
         auto *arr = getData();
         const auto &dispatcher = DynamicDispatcher<PrecisionT>::getInstance();
-<<<<<<< HEAD
         return dispatcher.applyGenerator(
             getKernelForGenerator(dispatcher.strToGeneratorOp(opName)), arr,
             num_qubits_, opName, wires, adj);
-=======
-        const auto gntr_op = dispatcher.strToGeneratorOp(opName);
-        return dispatcher.applyGenerator(getDefaultKernelForGenerator(gntr_op),
-                                         arr, num_qubits_, gntr_op, wires, adj);
->>>>>>> fab55ea9
     }
 
     /**
@@ -371,11 +285,7 @@
      * kernel.
      *
      * @param kernel Kernel to run the operation
-<<<<<<< HEAD
-     * @param matrix Pointer to the array data.
-=======
      * @param matrix Pointer to the array data (in row-major format).
->>>>>>> fab55ea9
      * @param wires Wires to apply gate to.
      * @param inverse Indicate whether inverse should be taken.
      */
@@ -387,16 +297,12 @@
 
         const auto &dispatcher = DynamicDispatcher<PrecisionT>::getInstance();
         auto *arr = getData();
-<<<<<<< HEAD
 
         if (wires.empty()) {
             throw std::invalid_argument(
                 "Number of wires must be larger than 0");
         }
 
-        dispatcher.applyMatrix(kernel, arr, num_qubits_, matrix, wires,
-                               inverse);
-=======
         dispatcher.applyMatrix(kernel, arr, num_qubits_, matrix, wires,
                                inverse);
     }
@@ -423,7 +329,6 @@
         }
 
         applyMatrix(kernel, matrix.data(), wires, inverse);
->>>>>>> fab55ea9
     }
 
     /**
@@ -444,7 +349,6 @@
                 "Number of wires must be larger than 0");
         }
 
-<<<<<<< HEAD
         const auto kernel = [n_wires = wires.size(), this]() {
             switch (n_wires) {
             case 1:
@@ -453,24 +357,11 @@
                 return getKernelForMatrix(MatrixOperation::TwoQubitOp);
             default:
                 return getKernelForMatrix(MatrixOperation::MultiQubitOp);
-=======
-        const auto kernel = [n_wires = wires.size()]() {
-            switch (n_wires) {
-            case 1:
-                return getDefaultKernelForMatrix(
-                    MatrixOperation::SingleQubitOp);
-            case 2:
-                return getDefaultKernelForMatrix(MatrixOperation::TwoQubitOp);
-            default:
-                return getDefaultKernelForMatrix(MatrixOperation::MultiQubitOp);
->>>>>>> fab55ea9
             }
         }();
         applyMatrix(kernel, matrix, wires, inverse);
     }
 
-<<<<<<< HEAD
-=======
     /**
      * @brief Apply a given matrix directly to the statevector.
      *
@@ -478,7 +369,6 @@
      * @param wires Wires to apply gate to.
      * @param inverse Indicate whether inverse should be taken.
      */
->>>>>>> fab55ea9
     template <typename Alloc>
     inline void applyMatrix(const std::vector<ComplexPrecisionT, Alloc> &matrix,
                             const std::vector<size_t> &wires,
@@ -491,210 +381,6 @@
 
         applyMatrix(matrix.data(), wires, inverse);
     }
-
-    /**
-     * @brief Apply Identity gate operation to given indices of statevector.
-     *
-     * @param wires Wires to apply gate to.
-     * @param inverse Take adjoint of given operation.
-     */
-    PENNYLANE_STATEVECTOR_DEFINE_GATE(Identity)
-
-    /**
-<<<<<<< HEAD
-=======
-     * @brief Apply PauliX gate operation to given indices of statevector.
-     *
-     * @param wires Wires to apply gate to.
-     * @param inverse Take adjoint of given operation.
-     */
-    PENNYLANE_STATEVECTOR_DEFINE_GATE(PauliX)
-
-    /**
->>>>>>> fab55ea9
-     * @brief Apply PauliY gate operation to given indices of statevector.
-     *
-     * @param wires Wires to apply gate to.
-     * @param inverse Take adjoint of given operation.
-     */
-    PENNYLANE_STATEVECTOR_DEFINE_GATE(PauliY)
-
-    /**
-     * @brief Apply PauliZ gate operation to given indices of statevector.
-     *
-     * @param wires Wires to apply gate to.
-     * @param inverse Take adjoint of given operation.
-     */
-    PENNYLANE_STATEVECTOR_DEFINE_GATE(PauliZ)
-
-    /**
-     * @brief Apply Hadamard gate operation to given indices of statevector.
-     *
-     * @param wires Wires to apply gate to.
-     * @param inverse Take adjoint of given operation.
-     */
-    PENNYLANE_STATEVECTOR_DEFINE_GATE(Hadamard)
-
-    /**
-     * @brief Apply S gate operation to given indices of statevector.
-     *
-     * @param wires Wires to apply gate to.
-     * @param inverse Take adjoint of given operation.
-     */
-    PENNYLANE_STATEVECTOR_DEFINE_GATE(S)
-
-    /**
-     * @brief Apply T gate operation to given indices of statevector.
-     *
-     * @param wires Wires to apply gate to.
-     * @param inverse Take adjoint of given operation.
-     */
-    PENNYLANE_STATEVECTOR_DEFINE_GATE(T)
-
-    /**
-     * @brief Apply RX gate operation to given indices of statevector.
-     *
-     * @param wires Wires to apply gate to.
-     * @param inverse Take adjoint of given operation.
-     * @param angle Rotation angle of gate.
-     */
-    PENNYLANE_STATEVECTOR_DEFINE_GATE(RX)
-
-    /**
-     * @brief Apply RY gate operation to given indices of statevector.
-     *
-     * @param wires Wires to apply gate to.
-     * @param inverse Take adjoint of given operation.
-     * @param angle Rotation angle of gate.
-     */
-    PENNYLANE_STATEVECTOR_DEFINE_GATE(RY)
-
-    /**
-     * @brief Apply RZ gate operation to given indices of statevector.
-     *
-     * @param wires Wires to apply gate to.
-     * @param inverse Take adjoint of given operation.
-     * @param angle Rotation angle of gate.
-     */
-    PENNYLANE_STATEVECTOR_DEFINE_GATE(RZ)
-
-    /**
-     * @brief Apply phase shift gate operation to given indices of statevector.
-     *
-     * @param wires Wires to apply gate to.
-     * @param inverse Take adjoint of given operation.
-     * @param angle Phase shift angle.
-     */
-    PENNYLANE_STATEVECTOR_DEFINE_GATE(PhaseShift)
-
-    /*
-     * @brief Apply Rot gate \f$RZ(\omega)RY(\theta)RZ(\phi)\f$ to given indices
-     * of statevector.
-     *
-     * @param wires Wires to apply gate to.
-     * @param inverse Take adjoint of given operation.
-     * @param phi Gate rotation parameter \f$\phi\f$.
-     * @param theta Gate rotation parameter \f$\theta\f$.
-     * @param omega Gate rotation parameter \f$\omega\f$.
-     */
-    PENNYLANE_STATEVECTOR_DEFINE_GATE(Rot)
-
-    /**
-     * @brief Apply controlled phase shift gate operation to given indices of
-     * statevector.
-     *
-     * @param wires Wires to apply gate to.
-     * @param inverse Take adjoint of given operation.
-     * @param angle Phase shift angle.
-     */
-    PENNYLANE_STATEVECTOR_DEFINE_GATE(ControlledPhaseShift)
-
-    /**
-     * @brief Apply CNOT (CX) gate to given indices of statevector.
-     *
-     * @param wires Wires to apply gate to.
-     * @param inverse Take adjoint of given operation.
-     */
-    PENNYLANE_STATEVECTOR_DEFINE_GATE(CNOT)
-
-    /**
-     * @brief Apply CY gate to given indices of statevector.
-     *
-     * @param wires Wires to apply gate to.
-     * @param inverse Take adjoint of given operation.
-     */
-    PENNYLANE_STATEVECTOR_DEFINE_GATE(CY)
-
-    /**
-     * @brief Apply CZ gate to given indices of statevector.
-     *
-     * @param wires Wires to apply gate to.
-     * @param inverse Take adjoint of given operation.
-     */
-    PENNYLANE_STATEVECTOR_DEFINE_GATE(CZ)
-
-    /**
-     * @brief Apply SWAP gate to given indices of statevector.
-     *
-     * @param wires Wires to apply gate to.
-     * @param inverse Take adjoint of given operation.
-     */
-    PENNYLANE_STATEVECTOR_DEFINE_GATE(SWAP)
-
-    /**
-     * @brief Apply CRX gate to given indices of statevector.
-     *
-     * @param wires Wires to apply gate to.
-     * @param inverse Take adjoint of given operation.
-     * @param angle Rotation angle of gate.
-     */
-    PENNYLANE_STATEVECTOR_DEFINE_GATE(CRX)
-
-    /**
-     * @brief Apply CRY gate to given indices of statevector.
-     *
-     * @param wires Wires to apply gate to.
-     * @param inverse Take adjoint of given operation.
-     * @param angle Rotation angle of gate.
-     */
-    PENNYLANE_STATEVECTOR_DEFINE_GATE(CRY)
-
-    /**
-     * @brief Apply CRZ gate to given indices of statevector.
-     *
-     * @param wires Wires to apply gate to.
-     * @param inverse Take adjoint of given operation.
-     * @param angle Rotation angle of gate.
-     */
-    PENNYLANE_STATEVECTOR_DEFINE_GATE(CRZ)
-
-    /**
-     * @brief Apply CRot gate (controlled \f$RZ(\omega)RY(\theta)RZ(\phi)\f$) to
-     * given indices of statevector.
-     *
-     * @param wires Wires to apply gate to.
-     * @param inverse Take adjoint of given operation.
-     * @param phi Gate rotation parameter \f$\phi\f$.
-     * @param theta Gate rotation parameter \f$\theta\f$.
-     * @param omega Gate rotation parameter \f$\omega\f$.
-     */
-    PENNYLANE_STATEVECTOR_DEFINE_GATE(CRot)
-
-    /**
-     * @brief Apply Toffoli (CCX) gate to given indices of statevector.
-     *
-     * @param wires Wires to apply gate to.
-     * @param inverse Take adjoint of given operation.
-     */
-    PENNYLANE_STATEVECTOR_DEFINE_GATE(Toffoli)
-
-    /**
-     * @brief Apply CSWAP gate to given indices of statevector.
-     *
-     * @param wires Wires to apply gate to.
-     * @param inverse Take adjoint of given operation.
-     */
-    PENNYLANE_STATEVECTOR_DEFINE_GATE(CSWAP)
 };
 
 /**
