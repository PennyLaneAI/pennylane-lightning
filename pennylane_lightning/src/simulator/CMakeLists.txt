--- conflicted
+++ resolved
@@ -4,14 +4,10 @@
 set(SIMULATOR_FILES DynamicDispatcher.cpp CACHE INTERNAL "" FORCE)
 
 add_library(lightning_simulator STATIC ${SIMULATOR_FILES})
-<<<<<<< HEAD
-=======
+
+target_include_directories(lightning_simulator PUBLIC ${CMAKE_CURRENT_SOURCE_DIR})
 target_link_libraries(lightning_simulator PRIVATE lightning_compile_options
-                                                  lightning_external_libs)
->>>>>>> a01bf624
-target_include_directories(lightning_simulator PUBLIC ${CMAKE_CURRENT_SOURCE_DIR})
-target_link_libraries(lightning_simulator PRIVATE pennylane_lightning_compile_options
-                                                  pennylane_lightning_external_libs
+                                                  lightning_external_libs
                                                   lightning_gates
                                                   lightning_utils)
 
