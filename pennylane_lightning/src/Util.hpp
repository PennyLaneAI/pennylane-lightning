--- conflicted
+++ resolved
@@ -25,15 +25,6 @@
 #include <memory>
 #include <stdexcept>
 #include <type_traits>
-<<<<<<< HEAD
-
-#if defined ENABLE_MKL
-#include <mkl.h>
-#else
-#include <cblas.h>
-#endif
-=======
->>>>>>> a1bb1113
 
 namespace Pennylane {
 
@@ -59,7 +50,6 @@
             a.real() * b.imag() + a.imag() * b.real()};
 }
 
-<<<<<<< HEAD
 /**
  * @brief Return complex value 1+0i in the given precision.
  *
@@ -114,67 +104,11 @@
     return {1 / SQRT2<T>()};
 }
 
-=======
->>>>>>> a1bb1113
-/**
- * @brief Return complex value 1+0i in the given precision.
- *
- * @tparam T Floating point precision type. Accepts `double` and `float`.
- * @return constexpr std::complex<T>{1,0}
- */
-template <class T> inline static constexpr std::complex<T> ONE() {
-    return {1, 0};
-}
-
-/**
- * @brief Return complex value 0+0i in the given precision.
- *
- * @tparam T Floating point precision type. Accepts `double` and `float`.
- * @return constexpr std::complex<T>{0,0}
- */
-template <class T> inline static constexpr std::complex<T> ZERO() {
-    return {0, 0};
-}
-
-/**
- * @brief Return complex value 0+1i in the given precision.
- *
- * @tparam T Floating point precision type. Accepts `double` and `float`.
- * @return constexpr std::complex<T>{0,1}
- */
-template <class T> inline static constexpr std::complex<T> IMAG() {
-    return {0, 1};
-}
-
-/**
- * @brief Returns sqrt(2) as a compile-time constant.
- *
- * @tparam T Precision of result. `double`, `float` are accepted values.
- * @return constexpr T sqrt(2)
- */
-template <class T> inline static constexpr T SQRT2() {
-    if constexpr (std::is_same_v<T, float>) {
-        return {0x1.6a09e6p+0f};
-    } else {
-        return {0x1.6a09e667f3bcdp+0};
-    }
-}
-
-/**
- * @brief Returns inverse sqrt(2) as a compile-time constant.
- *
- * @tparam T Precision of result. `double`, `float` are accepted values.
- * @return constexpr T 1/sqrt(2)
- */
-template <class T> inline static constexpr T INVSQRT2() {
-    return {1 / SQRT2<T>()};
-}
-
-/**
- * Calculates 2^n -1 for some integer n > 0 using bitshifts.
+/**
+ * Calculates 2^n for some integer n > 0 using bitshifts.
  *
  * @param n the exponent
- * @return value of 2^n -1
+ * @return value of 2^n
  */
 inline size_t exp2(const size_t &n) { return static_cast<size_t>(1) << n; }
 
@@ -200,7 +134,6 @@
     return exp2(qubits - qubitIndex - 1);
 }
 
-<<<<<<< HEAD
 /**
  * @brief Returns the number of wires supported by a given qubit gate.
  *
@@ -211,10 +144,6 @@
 template <class T> inline size_t dimSize(const std::vector<T> &data) {
     const size_t s = data.size();
     const size_t s_sqrt = std::sqrt(s);
-=======
-} // namespace Util
-} // namespace Pennylane
->>>>>>> a1bb1113
 
     if (s < 4)
         throw std::invalid_argument("The dataset must be at least 2x2.");
