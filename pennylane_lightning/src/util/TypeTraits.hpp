// Copyright 2021 Xanadu Quantum Technologies Inc.

// Licensed under the Apache License, Version 2.0 (the "License");
// you may not use this file except in compliance with the License.
// You may obtain a copy of the License at

//     http://www.apache.org/licenses/LICENSE-2.0

// Unless required by applicable law or agreed to in writing, software
// distributed under the License is distributed on an "AS IS" BASIS,
// WITHOUT WARRANTIES OR CONDITIONS OF ANY KIND, either express or implied.
// See the License for the specific language governing permissions and
// limitations under the License.
/**
 * @file
 * Contains type traits
 */
#pragma once
#include <complex>
#include <type_traits>

namespace Pennylane::Util {
template <typename T> struct remove_complex { using type = T; };
template <typename T> struct remove_complex<std::complex<T>> {
    using type = T;
};
template <typename T> using remove_complex_t = typename remove_complex<T>::type;

template <typename T> struct is_complex : std::false_type {};

template <typename T> struct is_complex<std::complex<T>> : std::true_type {};

template <typename T> constexpr bool is_complex_v = is_complex<T>::value;

/**
 * @brief Function return type
<<<<<<< HEAD
 */
template <class F> struct FuncReturn;

template <class R, class... A> struct FuncReturn<R (*)(A...)> {
    using Type = R;
};

=======
 *
 * Usage:
 * .. code-block::cpp
 *
 *     std::pair<int, int> g(std::tuple<int, int, int>);
 *     static_assert(std::is_same_v<FuncReturn<decltype(g)>::Type,
 * std::pair<int,int>>); // return type of g is std::pair<int, int>
 *
 */

template <class F> struct FuncReturn {
    // When instantiated
    static_assert(sizeof(F) == -1,
                  "The given type is not a function. Currently, lambda"
                  "functions are not supported.");
};
template <class R, class... A> struct FuncReturn<R (*)(A...)> {
    using Type = R;
};
>>>>>>> 7da199c7
template <class R, class... A> struct FuncReturn<R(A...)> { using Type = R; };

} // namespace Pennylane::Util<|MERGE_RESOLUTION|>--- conflicted
+++ resolved
@@ -34,15 +34,6 @@
 
 /**
  * @brief Function return type
-<<<<<<< HEAD
- */
-template <class F> struct FuncReturn;
-
-template <class R, class... A> struct FuncReturn<R (*)(A...)> {
-    using Type = R;
-};
-
-=======
  *
  * Usage:
  * .. code-block::cpp
@@ -62,7 +53,6 @@
 template <class R, class... A> struct FuncReturn<R (*)(A...)> {
     using Type = R;
 };
->>>>>>> 7da199c7
 template <class R, class... A> struct FuncReturn<R(A...)> { using Type = R; };
 
 } // namespace Pennylane::Util