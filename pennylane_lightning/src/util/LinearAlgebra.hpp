// Copyright 2021 Xanadu Quantum Technologies Inc.

// Licensed under the Apache License, Version 2.0 (the "License");
// you may not use this file except in compliance with the License.
// You may obtain a copy of the License at

//     http://www.apache.org/licenses/LICENSE-2.0

// Unless required by applicable law or agreed to in writing, software
// distributed under the License is distributed on an "AS IS" BASIS,
// WITHOUT WARRANTIES OR CONDITIONS OF ANY KIND, either express or implied.
// See the License for the specific language governing permissions and
// limitations under the License.
/**
 * @file
 * Contains linear algebra utility functions.
 */
#pragma once

<<<<<<< HEAD
#include "TypeTraits.hpp"
#include "Util.hpp"

=======
>>>>>>> 4c144211
#include <algorithm>
#include <complex>
#include <cstdlib>
#include <numeric>
#include <random>
#include <vector>


/// @cond DEV
#if __has_include(<cblas.h>) && defined _ENABLE_BLAS
#include <cblas.h>
constexpr bool USE_CBLAS = true;
#else
constexpr bool USE_CBLAS = false;
#ifndef CBLAS_TRANSPOSE
using CBLAS_TRANSPOSE = enum CBLAS_TRANSPOSE {
    CblasNoTrans = 111,
    CblasTrans = 112,
    CblasConjTrans = 113
};
#endif

#ifndef CBLAS_LAYOUT
using CBLAS_LAYOUT = enum CBLAS_LAYOUT {
    CblasRowMajor = 101,
    CblasColMajor = 102
};
#endif
#endif
/// @endcond
//

namespace Pennylane::Util {
enum class Trans : int {
    NoTranspose = CblasNoTrans,
    Transpose = CblasTrans,
    Adjoint = CblasConjTrans
};

/**
 * @brief Calculates the inner-product using OpenMP.
 *
 * @tparam T Floating point precision type.
 * @tparam NTERMS Number of terms proceeds by each thread
 * @param v1 Complex data array 1.
 * @param v2 Complex data array 2.
 * @param result Calculated inner-product of v1 and v2.
 * @param data_size Size of data arrays.
 */
template <class T,
          size_t NTERMS = (1U << 19U)> // NOLINT(readability-magic-numbers)
inline static void
omp_innerProd(const std::complex<T> *v1, const std::complex<T> *v2,
              std::complex<T> &result, const size_t data_size) {
#if defined(_OPENMP)
#pragma omp declare \
            reduction (sm:std::complex<T>:omp_out=ConstSum(omp_out, omp_in)) \
            initializer(omp_priv=std::complex<T> {0, 0})
#endif

#if defined(_OPENMP)
    size_t nthreads = data_size / NTERMS;
    if (nthreads < 1) {
        nthreads = 1;
    }
#endif

#if defined(_OPENMP)
#pragma omp parallel for num_threads(nthreads) default(none)                   \
    shared(v1, v2, data_size) reduction(sm                                     \
                                        : result)
#endif
    for (size_t i = 0; i < data_size; i++) {
        result = ConstSum(result, ConstMult(*(v1 + i), *(v2 + i)));
    }
}

/**
 * @brief Calculates the inner-product using the best available method.
 *
 * @tparam T Floating point precision type.
 * @tparam STD_CROSSOVER Threshold for using OpenMP method
 * @param v1 Complex data array 1.
 * @param v2 Complex data array 2.
 * @param data_size Size of data arrays.
 * @return std::complex<T> Result of inner product operation.
 */
template <class T,
          size_t STD_CROSSOVER = (1U
                                  << 20U)> // NOLINT(readability-magic-numbers)
inline auto innerProd(const std::complex<T> *v1, const std::complex<T> *v2,
                      const size_t data_size) -> std::complex<T> {
    std::complex<T> result(0, 0);

    if constexpr (USE_CBLAS) {
        if constexpr (std::is_same_v<T, float>) {
            cblas_cdotu_sub(data_size, v1, 1, v2, 1, &result);
        } else if constexpr (std::is_same_v<T, double>) {
            cblas_zdotu_sub(data_size, v1, 1, v2, 1, &result);
        }
    } else {
        if (data_size < STD_CROSSOVER) {
            result = std::inner_product(
                v1, v1 + data_size, v2, std::complex<T>(), ConstSum<T>,
                static_cast<std::complex<T> (*)(
                    std::complex<T>, std::complex<T>)>(&ConstMult<T>));
        } else {
            omp_innerProd(v1, v2, result, data_size);
        }
    }
    return result;
}

/**
 * @brief Calculates the inner-product using OpenMP.
 * with the first dataset conjugated.
 *
 * @tparam T Floating point precision type.
 * @tparam NTERMS Number of terms proceeds by each thread
 * @param v1 Complex data array 1.
 * @param v2 Complex data array 2.
 * @param result Calculated inner-product of v1 and v2.
 * @param data_size Size of data arrays.
 */
template <class T,
          size_t NTERMS = (1U << 19U)> // NOLINT(readability-magic-numbers)
inline static void
omp_innerProdC(const std::complex<T> *v1, const std::complex<T> *v2,
               std::complex<T> &result, const size_t data_size) {
#if defined(_OPENMP)
#pragma omp declare \
            reduction (sm:std::complex<T>:omp_out=ConstSum(omp_out, omp_in)) \
            initializer(omp_priv=std::complex<T> {0, 0})
#endif

#if defined(_OPENMP)
    size_t nthreads = data_size / NTERMS;
    if (nthreads < 1) {
        nthreads = 1;
    }
#endif

#if defined(_OPENMP)
#pragma omp parallel for num_threads(nthreads) default(none)                   \
    shared(v1, v2, data_size) reduction(sm                                     \
                                        : result)
#endif
    for (size_t i = 0; i < data_size; i++) {
        result = ConstSum(result, ConstMultConj(*(v1 + i), *(v2 + i)));
    }
}

/**
 * @brief Calculates the inner-product using the best available method
 * with the first dataset conjugated.
 *
 * @tparam T Floating point precision type.
 * @tparam STD_CROSSOVER Threshold for using OpenMP method
 * @param v1 Complex data array 1; conjugated before application.
 * @param v2 Complex data array 2.
 * @param data_size Size of data arrays.
 * @return std::complex<T> Result of inner product operation.
 */
template <class T,
          size_t STD_CROSSOVER = (1U
                                  << 20U)> // NOLINT(readability-magic-numbers)
inline auto innerProdC(const std::complex<T> *v1, const std::complex<T> *v2,
                       const size_t data_size) -> std::complex<T> {
    std::complex<T> result(0, 0);

    if constexpr (USE_CBLAS) {
        if constexpr (std::is_same_v<T, float>) {
            cblas_cdotc_sub(data_size, v1, 1, v2, 1, &result);
        } else if constexpr (std::is_same_v<T, double>) {
            cblas_zdotc_sub(data_size, v1, 1, v2, 1, &result);
        }
    } else {
        if (data_size < STD_CROSSOVER) {
            result =
                std::inner_product(v1, v1 + data_size, v2, std::complex<T>(),
                                   ConstSum<T>, ConstMultConj<T>);
        } else {
            omp_innerProdC(v1, v2, result, data_size);
        }
    }
    return result;
}

/**
 * @brief Calculates the inner-product using the best available method.
 *
 * @see innerProd(const std::complex<T> *v1, const std::complex<T> *v2,
 * const size_t data_size)
 */
template <class T, class AllocA, class AllocB>
inline auto innerProd(const std::vector<std::complex<T>, AllocA> &v1,
                      const std::vector<std::complex<T>, AllocB> &v2)
    -> std::complex<T> {
    return innerProd(v1.data(), v2.data(), v1.size());
}

/**
 * @brief Calculates the inner-product using the best available method with the
 * first dataset conjugated.
 *
 * @see innerProdC(const std::complex<T> *v1, const std::complex<T> *v2,
 * const size_t data_size)
 */
template <class T, class AllocA, class AllocB>
inline auto innerProdC(const std::vector<std::complex<T>, AllocA> &v1,
                       const std::vector<std::complex<T>, AllocB> &v2)
    -> std::complex<T> {
    return innerProdC(v1.data(), v2.data(), v1.size());
}

/**
 * @brief Calculates the matrix-vector product using OpenMP.
 *
 * @tparam T Floating point precision type.
 * @param mat Complex data array repr. a flatten (row-wise) matrix m * n.
 * @param v_in Complex data array repr. a vector of shape n * 1.
 * @param v_out Pre-allocated complex data array to store the result.
 * @param m Number of rows of `mat`.
 * @param n Number of columns of `mat`.
 * @param transpose Whether use a transposed version of `m_right`.
 * row-wise.
 */
template <class T>
inline static void
omp_matrixVecProd(const std::complex<T> *mat, const std::complex<T> *v_in,
                  std::complex<T> *v_out, size_t m, size_t n, Trans transpose) {
    if (!v_out) {
        return;
    }

    size_t row;
    size_t col;

    {
        switch (transpose) {
        case Trans::NoTranspose:
#if defined(_OPENMP)
#pragma omp parallel for default(none) private(row, col) firstprivate(m, n)    \
    shared(v_out, mat, v_in)
#endif
            for (row = 0; row < m; row++) {
                for (col = 0; col < n; col++) {
                    v_out[row] += mat[row * n + col] * v_in[col];
                }
            }
            break;
        case Trans::Transpose:
#if defined(_OPENMP)
#pragma omp parallel for default(none) private(row, col) firstprivate(m, n)    \
    shared(v_out, mat, v_in)
#endif
            for (row = 0; row < m; row++) {
                for (col = 0; col < n; col++) {
                    v_out[row] += mat[col * m + row] * v_in[col];
                }
            }
            break;
        case Trans::Adjoint:
#if defined(_OPENMP)
#pragma omp parallel for default(none) private(row, col) firstprivate(m, n)    \
    shared(v_out, mat, v_in)
#endif
            for (row = 0; row < m; row++) {
                for (col = 0; col < n; col++) {
                    v_out[row] += std::conj(mat[col * m + row]) * v_in[col];
                }
            }
            break;
        }
    }
}

/**
 * @brief Calculates the matrix-vector product using the best available method.
 *
 * @tparam T Floating point precision type.
 * @param mat Complex data array repr. a flatten (row-wise) matrix m * n.
 * @param v_in Complex data array repr. a vector of shape n * 1.
 * @param v_out Pre-allocated complex data array to store the result.
 * @param m Number of rows of `mat`.
 * @param n Number of columns of `mat`.
 * @param transpose Whether use a transposed version of `m_right`.
 */
template <class T>
inline void matrixVecProd(const std::complex<T> *mat,
                          const std::complex<T> *v_in, std::complex<T> *v_out,
                          size_t m, size_t n,
                          Trans transpose = Trans::NoTranspose) {
    if (!v_out) {
        return;
    }

    if constexpr (USE_CBLAS) {
        constexpr std::complex<T> co{1, 0};
        constexpr std::complex<T> cz{0, 0};
        const auto tr = static_cast<CBLAS_TRANSPOSE>(transpose);
        if constexpr (std::is_same_v<T, float>) {
            cblas_cgemv(CblasRowMajor, tr, m, n, &co, mat, m, v_in, 1, &cz,
                        v_out, 1);
        } else if constexpr (std::is_same_v<T, double>) {
            cblas_zgemv(CblasRowMajor, tr, m, n, &co, mat, m, v_in, 1, &cz,
                        v_out, 1);
        }
    } else {
        omp_matrixVecProd(mat, v_in, v_out, m, n, transpose);
    }
}

/**
 * @brief Calculates the matrix-vector product using the best available method.
 *
 * @see void matrixVecProd(const std::complex<T> *mat, const
 * std::complex<T> *v_in, std::complex<T> *v_out, size_t m, size_t n, size_t
 * nthreads = 1, bool transpose = false)
 */
template <class T>
inline auto matrixVecProd(const std::vector<std::complex<T>> mat,
                          const std::vector<std::complex<T>> v_in, size_t m,
                          size_t n, Trans transpose = Trans::NoTranspose)
    -> std::vector<std::complex<T>> {
    if (mat.size() != m * n) {
        throw std::invalid_argument(
            "Invalid number of rows and columns for the input matrix");
    }
    if (v_in.size() != n) {
        throw std::invalid_argument("Invalid size for the input vector");
    }

    std::vector<std::complex<T>> v_out(m);
    matrixVecProd(mat.data(), v_in.data(), v_out.data(), m, n, transpose);
    return v_out;
}

/**
 * @brief Calculates transpose of a matrix recursively and Cache-Friendly
 * using blocking and Cache-optimized techniques.
 *
 * @tparam T Floating point precision type.
 * @tparam BLOCKSIZE Size of submatrices in the blocking technique.
 * @param mat Data array repr. a flatten (row-wise) matrix m * n.
 * @param mat_t Pre-allocated data array to store the transpose of `mat`.
 * @param m Number of rows of `mat`.
 * @param n Number of columns of `mat`.
 * @param m1 Index of the first row.
 * @param m2 Index of the last row.
 * @param n1 Index of the first column.
 * @param n2 Index of the last column.
 */
template <class T, size_t BLOCKSIZE = 16> // NOLINT(readability-magic-numbers)
inline static void CFTranspose(const T *mat, T *mat_t, size_t m, size_t n,
                               size_t m1, size_t m2, size_t n1, size_t n2) {
    size_t r;
    size_t s;

    size_t r1;
    size_t s1;
    size_t r2;
    size_t s2;

    r1 = m2 - m1;
    s1 = n2 - n1;

    if (r1 >= s1 && r1 > BLOCKSIZE) {
        r2 = (m1 + m2) / 2;
        CFTranspose(mat, mat_t, m, n, m1, r2, n1, n2);
        m1 = r2;
        CFTranspose(mat, mat_t, m, n, m1, m2, n1, n2);
    } else if (s1 > BLOCKSIZE) {
        s2 = (n1 + n2) / 2;
        CFTranspose(mat, mat_t, m, n, m1, m2, n1, s2);
        n1 = s2;
        CFTranspose(mat, mat_t, m, n, m1, m2, n1, n2);
    } else {
        for (r = m1; r < m2; r++) {
            for (s = n1; s < n2; s++) {
                mat_t[s * m + r] = mat[r * n + s];
            }
        }
    }
}

/**
 * @brief Calculates transpose of a matrix recursively and Cache-Friendly
 * using blocking and Cache-optimized techniques.
 *
 * @tparam T Floating point precision type.
 * @tparam BLOCKSIZE Size of submatrices in the blocking techinque.
 * @param mat Data array repr. a flatten (row-wise) matrix m * n.
 * @param mat_t Pre-allocated data array to store the transpose of `mat`.
 * @param m Number of rows of `mat`.
 * @param n Number of columns of `mat`.
 * @param m1 Index of the first row.
 * @param m2 Index of the last row.
 * @param n1 Index of the first column.
 * @param n2 Index of the last column.
 */
template <class T, size_t BLOCKSIZE = 16> // NOLINT(readability-magic-numbers)
inline static void CFTranspose(const std::complex<T> *mat,
                               std::complex<T> *mat_t, size_t m, size_t n,
                               size_t m1, size_t m2, size_t n1, size_t n2) {
    size_t r;
    size_t s;

    size_t r1;
    size_t s1;
    size_t r2;
    size_t s2;

    r1 = m2 - m1;
    s1 = n2 - n1;

    if (r1 >= s1 && r1 > BLOCKSIZE) {
        r2 = (m1 + m2) / 2;
        CFTranspose(mat, mat_t, m, n, m1, r2, n1, n2);
        m1 = r2;
        CFTranspose(mat, mat_t, m, n, m1, m2, n1, n2);
    } else if (s1 > BLOCKSIZE) {
        s2 = (n1 + n2) / 2;
        CFTranspose(mat, mat_t, m, n, m1, m2, n1, s2);
        n1 = s2;
        CFTranspose(mat, mat_t, m, n, m1, m2, n1, n2);
    } else {
        for (r = m1; r < m2; r++) {
            for (s = n1; s < n2; s++) {
                mat_t[s * m + r] = mat[r * n + s];
            }
        }
    }
}

/**
 * @brief Transpose a matrix of shape m * n to n * m using the
 * best available method.
 *
 * @tparam T Floating point precision type.
 * @param mat Row-wise flatten matrix of shape m * n.
 * @param m Number of rows of `mat`.
 * @param n Number of columns of `mat`.
 * @return mat transpose of shape n * m.
 */
template <class T, class Alloc>
inline auto Transpose(const std::vector<std::complex<T>, Alloc> &mat, size_t m,
                      size_t n) -> std::vector<std::complex<T>, Alloc> {
    if (mat.size() != m * n) {
        throw std::invalid_argument(
            "Invalid number of rows and columns for the input matrix");
    }

    std::vector<std::complex<T>, Alloc> mat_t(n * m, mat.get_allocator());
    CFTranspose(mat.data(), mat_t.data(), m, n, 0, m, 0, n);
    return mat_t;
}

/**
 * @brief Transpose a matrix of shape m * n to n * m using the
 * best available method.
 *
 * @tparam T Floating point precision type.
 * @param mat Row-wise flatten matrix of shape m * n.
 * @param m Number of rows of `mat`.
 * @param n Number of columns of `mat`.
 * @return mat transpose of shape n * m.
 */
template <class T, class Alloc>
inline auto Transpose(const std::vector<T, Alloc> &mat, size_t m, size_t n)
    -> std::vector<T, Alloc> {
    if (mat.size() != m * n) {
        throw std::invalid_argument(
            "Invalid number of rows and columns for the input matrix");
    }

    std::vector<T, Alloc> mat_t(n * m, mat.get_allocator());
    CFTranspose(mat.data(), mat_t.data(), m, n, 0, m, 0, n);
    return mat_t;
}

/**
 * @brief Calculates vector-matrix product.
 *
 * @tparam T Floating point precision type.
 * @param v_in Data array repr. a vector of shape m * 1.
 * @param mat Data array repr. a flatten (row-wise) matrix m * n.
 * @param v_out Pre-allocated data array to store the result that is
 *              `mat_t \times v_in` where `mat_t` is transposed of `mat`.
 * @param m Number of rows of `mat`.
 * @param n Number of columns of `mat`.
 */
template <class T>
inline void vecMatrixProd(const T *v_in, const T *mat, T *v_out, size_t m,
                          size_t n) {
    if (!v_out) {
        return;
    }

    size_t i;
    size_t j;

    constexpr T z = static_cast<T>(0.0);
    bool allzero = true;
    for (j = 0; j < m; j++) {
        if (v_in[j] != z) {
            allzero = false;
            break;
        }
    }
    if (allzero) {
        return;
    }

    std::vector<T> mat_t(m * n);
    CFTranspose(mat, mat_t.data(), m, n, 0, m, 0, n);

    for (i = 0; i < n; i++) {
        T t = z;
        for (j = 0; j < m; j++) {
            t += mat_t[i * m + j] * v_in[j];
        }
        v_out[i] = t;
    }
}

/**
 * @brief Calculates the vector-matrix product using the best available method.
 *
 * @see inline void vecMatrixProd(const T *v_in,
 * const T *mat, T *v_out, size_t m, size_t n)
 */
template <class T, class Alloc>
inline auto vecMatrixProd(const std::vector<T, Alloc> &v_in,
                          const std::vector<T, Alloc> &mat, size_t m, size_t n)
    -> std::vector<T, Alloc> {
    if (v_in.size() != m) {
        throw std::invalid_argument("Invalid size for the input vector");
    }
    if (mat.size() != m * n) {
        throw std::invalid_argument(
            "Invalid number of rows and columns for the input matrix");
    }

    std::vector<T, Alloc> v_out(n, mat.get_allocator());
    vecMatrixProd(v_in.data(), mat.data(), v_out.data(), m, n);

    return v_out;
}

/**
 * @brief Calculates the vector-matrix product using the best available method.
 *
 * @see inline void vecMatrixProd(const T *v_in, const T *mat, T *v_out, size_t
 * m, size_t n)
 */
template <class T>
inline void vecMatrixProd(std::vector<T> &v_out, const std::vector<T> &v_in,
                          const std::vector<T> &mat, size_t m, size_t n) {
    if (mat.size() != m * n) {
        throw std::invalid_argument(
            "Invalid number of rows and columns for the input matrix");
    }
    if (v_in.size() != m) {
        throw std::invalid_argument("Invalid size for the input vector");
    }
    if (v_out.size() != n) {
        throw std::invalid_argument("Invalid preallocated size for the result");
    }

    vecMatrixProd(v_in.data(), mat.data(), v_out.data(), m, n);
}

/**
 * @brief Calculates matrix-matrix product using OpenMP.
 *
 * @tparam T Floating point precision type.
 * @tparam STRIDE Size of stride in the cache-blocking technique
 * @param m_left Row-wise flatten matrix of shape m * k.
 * @param m_right Row-wise flatten matrix of shape k * n.
 * @param m_out Pre-allocated row-wise flatten matrix of shape m * n.
 * @param m Number of rows of `m_left`.
 * @param n Number of columns of `m_right`.
 * @param k Number of rows of `m_right`.
 * @param transpose Whether use a transposed version of `m_right`.
 *
 * @note Consider transpose=true, to get a better performance.
 *  To transpose a matrix efficiently, check Util::Transpose
 */

template <class T, size_t STRIDE = 2>
// NOLINTNEXTLINE(readability-function-cognitive-complexity)
inline void omp_matrixMatProd(const std::complex<T> *m_left,
                              const std::complex<T> *m_right,
                              std::complex<T> *m_out, size_t m, size_t n,
                              size_t k, Trans transpose) {
    if (!m_out) {
        return;
    }

    switch (transpose) {
    case Trans::Transpose:
#if defined(_OPENMP)
#pragma omp parallel for default(none) shared(m_left, m_right, m_out)          \
    firstprivate(m, n, k)
#endif
        for (size_t row = 0; row < m; row++) {
            for (size_t col = 0; col < n; col++) {
                for (size_t blk = 0; blk < k; blk++) {
                    m_out[row * n + col] +=
                        m_left[row * k + blk] * m_right[col * n + blk];
                }
            }
        }
        break;
    case Trans::Adjoint:
#if defined(_OPENMP)
#pragma omp parallel for default(none) shared(m_left, m_right, m_out)          \
    firstprivate(m, n, k)
#endif
        for (size_t row = 0; row < m; row++) {
            for (size_t col = 0; col < n; col++) {
                for (size_t blk = 0; blk < k; blk++) {
                    m_out[row * n + col] += m_left[row * k + blk] *
                                            std::conj(m_right[col * n + blk]);
                }
            }
        }
        break;
    case Trans::NoTranspose:
#if defined(_OPENMP)
#pragma omp parallel for default(none) shared(m_left, m_right, m_out)          \
    firstprivate(m, n, k)
#endif
        for (size_t row = 0; row < m; row += STRIDE) {
            size_t i;
            size_t j;
            size_t l;
            std::complex<T> t;
            for (size_t col = 0; col < n; col += STRIDE) {
                for (size_t blk = 0; blk < k; blk += STRIDE) {
                    // cache-blocking:
                    for (i = row; i < std::min(row + STRIDE, m); i++) {
                        for (j = col; j < std::min(col + STRIDE, n); j++) {
                            t = 0;
                            for (l = blk; l < std::min(blk + STRIDE, k); l++) {
                                t += m_left[i * k + l] * m_right[l * n + j];
                            }
                            m_out[i * n + j] += t;
                        }
                    }
                }
            }
        }
        break;
    }
}

/**
 * @brief Calculates matrix-matrix product using the best available method.
 *
 * @tparam T Floating point precision type.
 * @param m_left Row-wise flatten matrix of shape m * k.
 * @param m_right Row-wise flatten matrix of shape k * n.
 * @param m_out Pre-allocated row-wise flatten matrix of shape m * n.
 * @param m Number of rows of `m_left`.
 * @param n Number of columns of `m_right`.
 * @param k Number of rows of `m_right`.
 * @param transpose Whether use a transposed version of `m_right`.
 *
 * @note Consider transpose=true, to get a better performance.
 *  To transpose a matrix efficiently, check Util::Transpose
 */
template <class T>
inline void matrixMatProd(const std::complex<T> *m_left,
                          const std::complex<T> *m_right,
                          std::complex<T> *m_out, size_t m, size_t n, size_t k,
                          Trans transpose = Trans::NoTranspose) {
    if (!m_out) {
        return;
    }
    if constexpr (USE_CBLAS) {
        constexpr std::complex<T> co{1, 0};
        constexpr std::complex<T> cz{0, 0};
        const auto tr = static_cast<CBLAS_TRANSPOSE>(transpose);
        if constexpr (std::is_same_v<T, float>) {
            cblas_cgemm(CblasRowMajor, CblasNoTrans, tr, m, n, k, &co, m_left,
                        k, m_right, (transpose != Trans::NoTranspose) ? k : n,
                        &cz, m_out, n);
        } else if constexpr (std::is_same_v<T, double>) {
            cblas_zgemm(CblasRowMajor, CblasNoTrans, tr, m, n, k, &co, m_left,
                        k, m_right, (transpose != Trans::NoTranspose) ? k : n,
                        &cz, m_out, n);
        }
    } else {
        omp_matrixMatProd(m_left, m_right, m_out, m, n, k, transpose);
    }
}

/**
 * @brief Calculates the matrix-matrix product using the best available method.
 *
 * @see void matrixMatProd(const std::complex<T> *m_left, const std::complex<T>
 * *m_right, std::complex<T> *m_out, size_t m, size_t n, size_t k, size_t
 * nthreads = 1, bool transpose = false)
 *
 * @note consider transpose=true, to get a better performance.
 *  To transpose a matrix efficiently, check Util::Transpose
 */
template <class T>
inline auto matrixMatProd(const std::vector<std::complex<T>> m_left,
                          const std::vector<std::complex<T>> m_right, size_t m,
                          size_t n, size_t k,
                          Trans transpose = Trans::NoTranspose)
    -> std::vector<std::complex<T>> {
    if (m_left.size() != m * k) {
        throw std::invalid_argument(
            "Invalid number of rows and columns for the input left matrix");
    }
    if (m_right.size() != k * n) {
        throw std::invalid_argument(
            "Invalid number of rows and columns for the input right matrix");
    }

    std::vector<std::complex<T>> m_out(m * n);
    matrixMatProd(m_left.data(), m_right.data(), m_out.data(), m, n, k,
                  transpose);

    return m_out;
}

/**
<<<<<<< HEAD
 * @brief Calculate the squared norm of a vector
=======
>>>>>>> 4c144211
 * @brief @rst
 * Compute the squared norm of a real/complex vector :math:`\sum_k |v_k|^2`
 * @endrst
 *
 * @param data Data pointer
 * @param data_size Size of the data
 */
template <class T>
auto squaredNorm(const T *data, size_t data_size) -> remove_complex_t<T> {
    if constexpr (is_complex_v<T>) {
        // complex type
        using PrecisionT = remove_complex_t<T>;
        return std::transform_reduce(
            data, data + data_size, PrecisionT{}, std::plus<PrecisionT>(),
            static_cast<PrecisionT (*)(const std::complex<PrecisionT> &)>(
                &std::norm<PrecisionT>));
    } else {
        using PrecisionT = T;
        return std::transform_reduce(
            data, data + data_size, PrecisionT{}, std::plus<PrecisionT>(),
            static_cast<PrecisionT (*)(PrecisionT)>(std::norm));
    }
}

/**
 * @brief @rst
 * Compute the squared norm of a real/complex vector :math:`\sum_k |v_k|^2`
 * @endrst
 *
 * @param vec std::vector containing data
 */
template <class T, class Alloc>
auto squaredNorm(const std::vector<T, Alloc> &vec) -> remove_complex_t<T> {
    return squaredNorm(vec.data(), vec.size());
}

/**
 * @brief Generate random unitary matrix
 *
<<<<<<< HEAD
=======
 * @tparam PrecisionT Floating point type
 * @tparam RandomEngine Random engine type
 * @param re Random engine instance
 * @param num_qubits Number of qubits
>>>>>>> 4c144211
 * @return Generated unitary matrix in row-major format
 */
template <typename PrecisionT, class RandomEngine>
auto randomUnitary(RandomEngine &re, size_t num_qubits)
    -> std::vector<std::complex<PrecisionT>> {
    using ComplexPrecisionT = std::complex<PrecisionT>;
    const size_t dim = (1U << num_qubits);
    std::vector<ComplexPrecisionT> res(dim * dim, ComplexPrecisionT{});

    std::normal_distribution<PrecisionT> dist;

    auto generator = [&dist, &re]() -> ComplexPrecisionT {
        return ComplexPrecisionT{dist(re), dist(re)};
    };

    std::generate(res.begin(), res.end(), generator);

    // Simple algorithm to make rows orthogonal with Gram-Schmidt
    // This algorithm is unstable but works for a small matrix.
    // Use QR decomposition when we have LAPACK support.

    for (size_t row2 = 0; row2 < dim; row2++) {
        ComplexPrecisionT *row2_p = res.data() + row2 * dim;
        for (size_t row1 = 0; row1 < row2; row1++) {
            const ComplexPrecisionT *row1_p = res.data() + row1 * dim;
            ComplexPrecisionT dot12 = Util::innerProdC(row1_p, row2_p, dim);
            ComplexPrecisionT dot11 = squaredNorm(row1_p, dim);

            // orthogonalize row2
            std::transform(
                row2_p, row2_p + dim, row1_p, row2_p,
                [scale = dot12 / dot11](auto &elt2, const auto &elt1) {
                    return elt2 - scale * elt1;
                });
        }
    }

    // Normalize each row
    for (size_t row = 0; row < dim; row++) {
        ComplexPrecisionT *row_p = res.data() + row * dim;
        PrecisionT norm2 = std::sqrt(squaredNorm(row_p, dim));

        // normalize row2
        std::transform(row_p, row_p + dim, row_p, [norm2](const auto c) {
            return (static_cast<PrecisionT>(1.0) / norm2) * c;
        });
    }
    return res;
}
} // namespace Pennylane::Util<|MERGE_RESOLUTION|>--- conflicted
+++ resolved
@@ -17,12 +17,9 @@
  */
 #pragma once
 
-<<<<<<< HEAD
 #include "TypeTraits.hpp"
 #include "Util.hpp"
 
-=======
->>>>>>> 4c144211
 #include <algorithm>
 #include <complex>
 #include <cstdlib>
@@ -755,10 +752,6 @@
 }
 
 /**
-<<<<<<< HEAD
- * @brief Calculate the squared norm of a vector
-=======
->>>>>>> 4c144211
  * @brief @rst
  * Compute the squared norm of a real/complex vector :math:`\sum_k |v_k|^2`
  * @endrst
@@ -798,13 +791,10 @@
 /**
  * @brief Generate random unitary matrix
  *
-<<<<<<< HEAD
-=======
  * @tparam PrecisionT Floating point type
  * @tparam RandomEngine Random engine type
  * @param re Random engine instance
  * @param num_qubits Number of qubits
->>>>>>> 4c144211
  * @return Generated unitary matrix in row-major format
  */
 template <typename PrecisionT, class RandomEngine>
