--- conflicted
+++ resolved
@@ -17,12 +17,9 @@
  */
 #pragma once
 
-<<<<<<< HEAD
 #include "Macros.hpp"
-=======
+#include "Util.hpp"
 #include "TypeTraits.hpp"
->>>>>>> 5720f165
-#include "Util.hpp"
 
 #include <algorithm>
 #include <complex>
