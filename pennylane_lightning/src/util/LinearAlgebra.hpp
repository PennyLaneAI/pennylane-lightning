--- conflicted
+++ resolved
@@ -16,6 +16,9 @@
  * Contains linear algebra utility functions.
  */
 #pragma once
+
+#include "TypeTraits.hpp"
+#include "Util.hpp"
 
 #include <algorithm>
 #include <complex>
@@ -24,7 +27,6 @@
 #include <random>
 #include <vector>
 
-#include "Util.hpp"
 
 /// @cond DEV
 #if __has_include(<cblas.h>) && defined _ENABLE_BLAS
@@ -750,17 +752,7 @@
 }
 
 /**
-<<<<<<< HEAD
  * @brief Calculate the squared norm of a vector
- */
-template <typename PrecisionT>
-auto squaredNorm(const std::complex<PrecisionT> *data, size_t data_size)
-    -> PrecisionT {
-    return std::transform_reduce(
-        data, data + data_size, PrecisionT{}, std::plus<PrecisionT>(),
-        static_cast<PrecisionT (*)(const std::complex<PrecisionT> &)>(
-            &std::norm<PrecisionT>));
-=======
  * @brief @rst
  * Compute the squared norm of a real/complex vector :math:`\sum_k |v_k|^2`
  * @endrst
@@ -795,7 +787,6 @@
 template <class T, class Alloc>
 auto squaredNorm(const std::vector<T, Alloc> &vec) -> remove_complex_t<T> {
     return squaredNorm(vec.data(), vec.size());
->>>>>>> 3bcba89b
 }
 
 /**
