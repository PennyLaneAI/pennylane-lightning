// Copyright 2021 Xanadu Quantum Technologies Inc.

// Licensed under the Apache License, Version 2.0 (the "License");
// you may not use this file except in compliance with the License.
// You may obtain a copy of the License at

//     http://www.apache.org/licenses/LICENSE-2.0

// Unless required by applicable law or agreed to in writing, software
// distributed under the License is distributed on an "AS IS" BASIS,
// WITHOUT WARRANTIES OR CONDITIONS OF ANY KIND, either express or implied.
// See the License for the specific language governing permissions and
// limitations under the License.
/**
 * @file
 * Define macros and compile-time constants.
 */
#pragma once

#include <string>

/**
 * @brief Predefined macro variable to a string. Use std::format instead in
 * C++20.
 */
#define PL_TO_STR_INDIR(x) #x
#define PL_TO_STR(VAR) PL_TO_STR_INDIR(VAR)

#if defined(__GNUC__) || defined(__clang__)
#define PL_UNREACHABLE __builtin_unreachable()
#elif defined(_MSC_VER)
#define PL_UNREACHABLE __assume(false)
#else // Unsupported compiler
#define PL_UNREACHABLE
#endif

#if defined(__AVX2__)
#define PL_USE_AVX2 1
<<<<<<< HEAD
[[maybe_unused]] static constexpr bool use_avx2 = true;
#else
[[maybe_unused]] static constexpr bool use_avx2 = false;
=======
>>>>>>> 4c144211
#endif

#if defined(__AVX512F__)
#define PL_USE_AVX512F 1
<<<<<<< HEAD
[[maybe_unused]] static constexpr bool use_avx512f = true;
#else
[[maybe_unused]] static constexpr bool use_avx512f = false;
=======
>>>>>>> 4c144211
#endif

#if defined(__AVX512DQ__)
#define PL_USE_AVX512DQ 1
<<<<<<< HEAD
[[maybe_unused]] static constexpr bool use_avx512dq = true;
#else
[[maybe_unused]] static constexpr bool use_avx512dq = false;
=======
>>>>>>> 4c144211
#endif

#if defined(__AVX512VL__)
#define PL_USE_AVX512VL 1
<<<<<<< HEAD
[[maybe_unused]] static constexpr bool use_avx512vl = true;
#else
[[maybe_unused]] static constexpr bool use_avx512vl = false;
=======
>>>>>>> 4c144211
#endif

#if defined(_OPENMP)
#define PL_USE_OMP 1
<<<<<<< HEAD
[[maybe_unused]] static constexpr bool use_openmp = true;
#else
[[maybe_unused]] static constexpr bool use_openmp = false;
=======
>>>>>>> 4c144211
#endif

#if (_OPENMP >= 202011)
#define PL_UNROLL_LOOP _Pragma("omp unroll(8)")
#elif defined(__GNUC__)
#define PL_UNROLL_LOOP _Pragma("GCC unroll 8")
#elif defined(__clang__)
#define PL_UNROLL_LOOP _Pragma("unroll(8)")
#else
#define PL_UNROLL_LOOP
#endif

// Define force inline
#if defined(__GNUC__) || defined(__clang__)
#if NDEBUG
#define PL_FORCE_INLINE __attribute__((always_inline)) inline
#else
#define PL_FORCE_INLINE
#endif
#elif defined(_MSC_VER)
#if NDEBUG
#define PL_FORCE_INLINE __forceinline
#else
#define PL_FORCE_INLINE
#endif
#else
#if NDEBUG
#define PL_FORCE_INLINE inline
#else
#define PL_FORCE_INLINE
#endif
#endif

namespace Pennylane::Util::Constant {
<<<<<<< HEAD
=======
/* Create constexpr values */
/// @cond DEV
#if defined(PL_USE_AVX2)
[[maybe_unused]] static constexpr bool use_avx2 = true;
#else
[[maybe_unused]] static constexpr bool use_avx2 = false;
#endif
#if defined(PL_USE_AVX512F)
[[maybe_unused]] static constexpr bool use_avx512f = true;
#else
[[maybe_unused]] static constexpr bool use_avx512f = false;
#endif
#if defined(PL_USE_AVX512DQ)
[[maybe_unused]] static constexpr bool use_avx512dq = true;
#else
[[maybe_unused]] static constexpr bool use_avx512dq = false;
#endif
#if defined(PL_USE_AVX512VL)
[[maybe_unused]] static constexpr bool use_avx512vl = true;
#else
[[maybe_unused]] static constexpr bool use_avx512vl = false;
#endif
#if defined(PL_USE_OMP)
[[maybe_unused]] static constexpr bool use_openmp = true;
#else
[[maybe_unused]] static constexpr bool use_openmp = false;
#endif
/// @endcond

>>>>>>> 4c144211
enum class CPUArch { X86_64, PPC64, ARM, Unknown };

constexpr auto getCPUArchClangGCC() {
#if defined(__x86_64__)
    return CPUArch::X86_64;
#elif defined(__powerpc64__)
    return CPUArch::PPC64;
#elif defined(__arm__)
    return CPUArch::ARM;
#else
    return CPUArch::Unknown;
#endif
}

constexpr auto getCPUArchMSVC() {
#if defined(_M_AMD64)
    return CPUArch::X86_64;
#elif defined(_M_PPC)
    return CPUArch::PPC64;
#elif defined(_M_ARM)
    return CPUArch::ARM;
#else
    return CPUArch::Unknown;
#endif
}

<<<<<<< HEAD
=======
/// @cond DEV
>>>>>>> 4c144211
#if defined(__GNUC__) || defined(__clang__)
[[maybe_unused]] constexpr static auto cpu_arch = getCPUArchClangGCC();
#elif defined(_MSC_VER)
[[maybe_unused]] constexpr static auto cpu_arch = getCPUArchMSVC();
#else
[[maybe_unused]] constexpr static auto cpu_arch = CPUArch::Unknown;
#endif
<<<<<<< HEAD
=======
/// @endcond
>>>>>>> 4c144211

enum class Compiler { GCC, Clang, MSVC, NVCC, NVHPC, Unknown };

/**
 * @brief When none of the specialized functions is called.
 */
template <Compiler compiler>
constexpr auto getCompilerVersion() -> std::string_view {
    return "Unknown version";
}
/**
 * @brief Create version string for GCC.
 *
 * This function raises an error when instantiated (invoked) if a compiler
 * does not define macros (i.e. other than GCC compatible compilers).
 */
template <>
constexpr auto getCompilerVersion<Compiler::GCC>() -> std::string_view {
    return PL_TO_STR(__GNUC__) "." PL_TO_STR(__GNUC_MINOR__) "." PL_TO_STR(
        __GNUC_PATCHLEVEL__);
}

/**
 * @brief Create version string for Clang.
 *
 * This function raises an error when instantiated (invoked) if a compiler
 * does not define macros (i.e. other than Clang).
 */
template <>
constexpr auto getCompilerVersion<Compiler::Clang>() -> std::string_view {
    return PL_TO_STR(__clang_major__) "." PL_TO_STR(
        __clang_minor__) "." PL_TO_STR(__clang_patchlevel__);
}

/**
 * @brief Create version string for MSVC.
 *
 * This function raises an error when instantiated (invoked) if a compiler
 * does not define macros (i.e. other than MSVC).
 */
template <>
constexpr auto getCompilerVersion<Compiler::MSVC>() -> std::string_view {
    return PL_TO_STR(_MSC_FULL_VER);
}

/**
 * @brief Create version string for NVCC.
 *
 * This function raises an error when instantiated (invoked) if a compiler
 * does not define macros (i.e. other than NVCC).
 *
 * See
 * https://docs.nvidia.com/cuda/cuda-compiler-driver-nvcc/index.html#nvcc-identification-macro
 * for related information
 */
template <>
constexpr auto getCompilerVersion<Compiler::NVCC>() -> std::string_view {
    return PL_TO_STR(__CUDACC_VER_MAJOR__) "." PL_TO_STR(
        __CUDACC_VER_MINOR__) "." PL_TO_STR(__CUDACC_VER_BUILD__);
}

/**
 * @brief Create version string for NVHPC (C/C++ compilers without CUDA from
 * NVIDIA).
 *
 * This function raises an error when instantiated (invoked) if a compiler
 * does not define macros (i.e. other than NVHPC).
 */
template <>
constexpr auto getCompilerVersion<Compiler::NVHPC>() -> std::string_view {
    return PL_TO_STR(__NVCOMPILER_MAJOR__) "." PL_TO_STR(
        __NVCOMPILER_MINOR__) "." PL_TO_STR(__NVCOMPILER_PATCHLEVEL__);
}
<<<<<<< HEAD

=======
/// @cond DEV
>>>>>>> 4c144211
#if defined(__NVCC__)
[[maybe_unused]] constexpr static auto compiler = Compiler::NVCC;
#elif defined(__NVCOMPILER)
[[maybe_unused]] constexpr static auto compiler = Compiler::NVHPC;
#elif defined(__GNUC__) && !defined(__llvm__) && !defined(__INTEL_COMPILER)
// All GCC compatible compilers define __GNUC__.
[[maybe_unused]] constexpr static auto compiler = Compiler::GCC;
#elif defined(__clang__)
[[maybe_unused]] constexpr static auto compiler = Compiler::Clang;
#elif defined(_MSC_VER)
[[maybe_unused]] constexpr static auto compiler = Compiler::MSVC;
#else
[[maybe_unused]] constexpr static auto compiler = Compiler::Unknown;
#endif
<<<<<<< HEAD
=======
/// @endcond
>>>>>>> 4c144211
} // namespace Pennylane::Util::Constant<|MERGE_RESOLUTION|>--- conflicted
+++ resolved
@@ -36,52 +36,22 @@
 
 #if defined(__AVX2__)
 #define PL_USE_AVX2 1
-<<<<<<< HEAD
-[[maybe_unused]] static constexpr bool use_avx2 = true;
-#else
-[[maybe_unused]] static constexpr bool use_avx2 = false;
-=======
->>>>>>> 4c144211
 #endif
 
 #if defined(__AVX512F__)
 #define PL_USE_AVX512F 1
-<<<<<<< HEAD
-[[maybe_unused]] static constexpr bool use_avx512f = true;
-#else
-[[maybe_unused]] static constexpr bool use_avx512f = false;
-=======
->>>>>>> 4c144211
 #endif
 
 #if defined(__AVX512DQ__)
 #define PL_USE_AVX512DQ 1
-<<<<<<< HEAD
-[[maybe_unused]] static constexpr bool use_avx512dq = true;
-#else
-[[maybe_unused]] static constexpr bool use_avx512dq = false;
-=======
->>>>>>> 4c144211
 #endif
 
 #if defined(__AVX512VL__)
 #define PL_USE_AVX512VL 1
-<<<<<<< HEAD
-[[maybe_unused]] static constexpr bool use_avx512vl = true;
-#else
-[[maybe_unused]] static constexpr bool use_avx512vl = false;
-=======
->>>>>>> 4c144211
 #endif
 
 #if defined(_OPENMP)
 #define PL_USE_OMP 1
-<<<<<<< HEAD
-[[maybe_unused]] static constexpr bool use_openmp = true;
-#else
-[[maybe_unused]] static constexpr bool use_openmp = false;
-=======
->>>>>>> 4c144211
 #endif
 
 #if (_OPENMP >= 202011)
@@ -116,8 +86,6 @@
 #endif
 
 namespace Pennylane::Util::Constant {
-<<<<<<< HEAD
-=======
 /* Create constexpr values */
 /// @cond DEV
 #if defined(PL_USE_AVX2)
@@ -147,7 +115,6 @@
 #endif
 /// @endcond
 
->>>>>>> 4c144211
 enum class CPUArch { X86_64, PPC64, ARM, Unknown };
 
 constexpr auto getCPUArchClangGCC() {
@@ -174,10 +141,7 @@
 #endif
 }
 
-<<<<<<< HEAD
-=======
 /// @cond DEV
->>>>>>> 4c144211
 #if defined(__GNUC__) || defined(__clang__)
 [[maybe_unused]] constexpr static auto cpu_arch = getCPUArchClangGCC();
 #elif defined(_MSC_VER)
@@ -185,10 +149,7 @@
 #else
 [[maybe_unused]] constexpr static auto cpu_arch = CPUArch::Unknown;
 #endif
-<<<<<<< HEAD
-=======
 /// @endcond
->>>>>>> 4c144211
 
 enum class Compiler { GCC, Clang, MSVC, NVCC, NVHPC, Unknown };
 
@@ -262,11 +223,7 @@
     return PL_TO_STR(__NVCOMPILER_MAJOR__) "." PL_TO_STR(
         __NVCOMPILER_MINOR__) "." PL_TO_STR(__NVCOMPILER_PATCHLEVEL__);
 }
-<<<<<<< HEAD
-
-=======
 /// @cond DEV
->>>>>>> 4c144211
 #if defined(__NVCC__)
 [[maybe_unused]] constexpr static auto compiler = Compiler::NVCC;
 #elif defined(__NVCOMPILER)
@@ -281,8 +238,5 @@
 #else
 [[maybe_unused]] constexpr static auto compiler = Compiler::Unknown;
 #endif
-<<<<<<< HEAD
-=======
 /// @endcond
->>>>>>> 4c144211
 } // namespace Pennylane::Util::Constant