// Copyright 2021 Xanadu Quantum Technologies Inc.

// Licensed under the Apache License, Version 2.0 (the "License");
// you may not use this file except in compliance with the License.
// You may obtain a copy of the License at

//     http://www.apache.org/licenses/LICENSE-2.0

// Unless required by applicable law or agreed to in writing, software
// distributed under the License is distributed on an "AS IS" BASIS,
// WITHOUT WARRANTIES OR CONDITIONS OF ANY KIND, either express or implied.
// See the License for the specific language governing permissions and
// limitations under the License.
/**
 * @file
 * Contains uncategorised utility functions.
 */
#pragma once

#include <cassert>
#include <cmath>
#include <complex>
#include <cstddef>
#include <limits>
#include <memory>
#include <numeric>
#include <set>
#include <stdexcept>
#include <type_traits>

#include <iostream>

/// @cond DEV
#if __has_include(<cblas.h>) && defined _ENABLE_BLAS
#include <cblas.h>
#define USE_CBLAS 1
#else
#include <mutex>
#include <thread>
#define USE_CBLAS 0
#define DOTU_STD_CROSSOVER (1 << 10)
#define DOTC_STD_CROSSOVER (1 << 10)
static std::mutex barrier;
#endif
/// @endcond

namespace Pennylane {
namespace Util {

/**
 * @brief Compile-time scalar real times complex number.
 *
 * @tparam U Precision of real value `a`.
 * @tparam T Precision of complex value `b` and result.
 * @param a Real scalar value.
 * @param b Complex scalar value.
 * @return constexpr std::complex<T>
 */
template <class T, class U = T>
inline static constexpr auto ConstMult(U a, std::complex<T> b)
    -> std::complex<T> {
    return {a * b.real(), a * b.imag()};
}

/**
 * @brief Compile-time scalar complex times complex.
 *
 * @tparam U Precision of complex value `a`.
 * @tparam T Precision of complex value `b` and result.
 * @param a Complex scalar value.
 * @param b Complex scalar value.
 * @return constexpr std::complex<T>
 */
template <class T, class U = T>
inline static constexpr auto ConstMult(std::complex<U> a, std::complex<T> b)
    -> std::complex<T> {
    return {a.real() * b.real() - a.imag() * b.imag(),
            a.real() * b.imag() + a.imag() * b.real()};
}
template <class T, class U = T>
inline static constexpr auto ConstMultConj(std::complex<U> a, std::complex<T> b)
    -> std::complex<T> {
    return {a.real() * b.real() + a.imag() * b.imag(),
            -a.imag() * b.real() + a.real() * b.imag()};
}

/**
 * @brief Compile-time scalar complex summation.
 *
 * @tparam T Precision of complex value `a` and result.
 * @tparam U Precision of complex value `b`.
 * @param a Complex scalar value.
 * @param b Complex scalar value.
 * @return constexpr std::complex<T>
 */
template <class T, class U = T>
inline static constexpr auto ConstSum(std::complex<U> a, std::complex<T> b)
    -> std::complex<T> {
    return a + b;
}

/**
 * @brief Return complex value 1+0i in the given precision.
 *
 * @tparam T Floating point precision type. Accepts `double` and `float`.
 * @return constexpr std::complex<T>{1,0}
 */
template <class T> inline static constexpr auto ONE() -> std::complex<T> {
    return {1, 0};
}

/**
 * @brief Return complex value 0+0i in the given precision.
 *
 * @tparam T Floating point precision type. Accepts `double` and `float`.
 * @return constexpr std::complex<T>{0,0}
 */
template <class T> inline static constexpr auto ZERO() -> std::complex<T> {
    return {0, 0};
}

/**
 * @brief Return complex value 0+1i in the given precision.
 *
 * @tparam T Floating point precision type. Accepts `double` and `float`.
 * @return constexpr std::complex<T>{0,1}
 */
template <class T> inline static constexpr auto IMAG() -> std::complex<T> {
    return {0, 1};
}

/**
 * @brief Returns sqrt(2) as a compile-time constant.
 *
 * @tparam T Precision of result. `double`, `float` are accepted values.
 * @return constexpr T sqrt(2)
 */
template <class T> inline static constexpr auto SQRT2() -> T {
    if constexpr (std::is_same_v<T, float>) {
        return 0x1.6a09e6p+0F; // NOLINT: To be replaced in C++20
    } else {
        return 0x1.6a09e667f3bcdp+0; // NOLINT: To be replaced in C++20
    }
}

/**
 * @brief Returns inverse sqrt(2) as a compile-time constant.
 *
 * @tparam T Precision of result. `double`, `float` are accepted values.
 * @return constexpr T 1/sqrt(2)
 */
template <class T> inline static constexpr auto INVSQRT2() -> T {
    return {1 / SQRT2<T>()};
}

/**
 * @brief Calculates 2^n for some integer n > 0 using bitshifts.
 *
 * @param n the exponent
 * @return value of 2^n
 */
inline auto exp2(const size_t &n) -> size_t {
    return static_cast<size_t>(1) << n;
}

/**
 * @brief Log2 calculation.
 *
 * @param value Value to calculate for.
 * @return size_t
 */
inline auto log2(size_t value) -> size_t {
    return static_cast<size_t>(std::log2(value));
}

/**
 * @brief Calculates the decimal value for a qubit, assuming a big-endian
 * convention.
 *
 * @param qubitIndex the index of the qubit in the range [0, qubits)
 * @param qubits the number of qubits in the circuit
 * @return decimal value for the qubit at specified index
 */
inline auto maxDecimalForQubit(size_t qubitIndex, size_t qubits) -> size_t {
    assert(qubitIndex < qubits);
    return exp2(qubits - qubitIndex - 1);
}

/**
 * @brief Returns the number of wires supported by a given qubit gate.
 *
 * @tparam T Floating point precision type.
 * @param data Gate matrix data.
 * @return size_t Number of wires.
 */
template <class T> inline auto dimSize(const std::vector<T> &data) -> size_t {
    const size_t s = data.size();
    const auto s_sqrt = static_cast<size_t>(std::floor(std::sqrt(s)));

    if (s < 4) {
        throw std::invalid_argument("The dataset must be at least 2x2");
    }
    if (((s == 0) || (s & (s - 1)))) {
        throw std::invalid_argument("The dataset must be a power of 2");
    }
    if (s_sqrt * s_sqrt != s) {
        throw std::invalid_argument("The dataset must be a perfect square");
    }

    return static_cast<size_t>(log2(s_sqrt));
}

/**
 * @brief Partition [0, data_size] into n subset of size data_size/n.
 *
 * @param n Number of partitions.
 * @param data_size Size of data array.
 * @return std::vector of partitions indices.
 *
 * @note the last index sets to data_size.
 */
inline static auto partition(size_t n, size_t data_size)
    -> std::vector<size_t> {
    std::vector<size_t> bnd;
    if (n == 1) {
        bnd.push_back(0);
        bnd.push_back(data_size);
        return bnd;
    }
    size_t d = data_size / n;
    size_t i, n1 = 0, n2 = 0;
    bnd.push_back(n1);
    for (i = 0; i < n; ++i) {
        n2 = n1 + d;
        if (i == n - 1) {
            n2 = data_size;
        }
        bnd.push_back(n2);
        n1 = n2;
    }
    return bnd;
}

/**
 * @brief Calculates the inner-product using OpenMP.
 *
 * @tparam T Floating point precision type.
 * @param v1 Complex data array 1.
 * @param v2 Complex data array 2.
 * @param result Calculated inner-product of v1 and v2.
 * @param data_size Size of data arrays.
 */
template <class T>
inline static void
omp_innerProd(const std::complex<T> *v1, const std::complex<T> *v2,
              std::complex<T> &result, const size_t data_size) {
#if defined _OPENMP
#pragma omp declare \
            reduction (sm:std::complex<T>:omp_out=ConstSum(omp_out, omp_in)) \
            initializer(omp_priv=std::complex<T> {0, 0})
#endif

#if defined _OPENMP
#pragma omp parallel for default(shared) reduction(sm : result)
#endif
    for (std::size_t i = 0; i < data_size; ++i) {
        result = ConstSum(result, *(v1 + i) * *(v2 + i));
    }
}

/**
 * @brief Calculates the inner-product using the best available method.
 *
 * @tparam T Floating point precision type.
 * @param v1 Complex data array 1.
 * @param v2 Complex data array 2.
 * @param data_size Size of data arrays.
 * @return std::complex<T> Result of inner product operation.
 */
template <class T>
<<<<<<< HEAD
inline auto innerProd(const std::complex<T> *v1, const std::complex<T> *v2,
                      const size_t data_size) -> std::complex<T> {
    std::complex<T> result(0, 0);

#if defined(USE_CBLAS) && USE_CBLAS
    if constexpr (std::is_same_v<T, float>) {
        cblas_cdotu_sub(data_size, v1, 1, v2, 1, &result);
    } else if constexpr (std::is_same_v<T, double>) {
        cblas_zdotu_sub(data_size, v1, 1, v2, 1, &result);
    }
#else
    if (data_size > DOTU_STD_CROSSOVER) {
=======
auto innerProd(const std::complex<T> *data_1, const std::complex<T> *data_2,
               const size_t data_size) -> std::complex<T> {
    std::complex<T> result(0, 0);

    if constexpr (USE_CBLAS) {
        if constexpr (std::is_same_v<T, float>) {
            cblas_cdotu_sub(data_size, data_1, 1, data_2, 1, &result);
        } else if constexpr (std::is_same_v<T, double>) {
            cblas_zdotu_sub(data_size, data_1, 1, data_2, 1, &result);
        }
    } else {
>>>>>>> 410cdd4f
        result = std::inner_product(
            v1, v1 + data_size, v2, std::complex<T>(), ConstSum<T>,
            static_cast<std::complex<T> (*)(std::complex<T>, std::complex<T>)>(
                &ConstMult<T>));
    } else {
        omp_innerProd(v1, v2, result, data_size);
    }
#endif
    return result;
}

/**
 * @brief Calculates the inner-product using OpenMP.
 * with the the first dataset conjugated.
 *
 * @tparam T Floating point precision type.
 * @param v1 Complex data array 1.
 * @param v2 Complex data array 2.
 * @param result Calculated inner-product of v1 and v2.
 * @param data_size Size of data arrays.
 */
template <class T>
inline static void
omp_innerProdC(const std::complex<T> *v1, const std::complex<T> *v2,
               std::complex<T> &result, const size_t data_size) {
#if defined _OPENMP
#pragma omp declare \
            reduction (sm:std::complex<T>:omp_out=ConstSum(omp_out, omp_in)) \
            initializer(omp_priv=std::complex<T> {0, 0})
#endif

#if defined _OPENMP
#pragma omp parallel for default(shared) reduction(sm : result)
#endif
    for (std::size_t i = 0; i < data_size; ++i) {
        result = ConstSum(result, std::conj(*(v1 + i)) * *(v2 + i));
    }
}

/**
 * @brief Calculates the inner-product using the best available method
 * with the first dataset conjugated.
 *
 * @tparam T Floating point precision type.
 * @param v1 Complex data array 1; conjugated before application.
 * @param v2 Complex data array 2.
 * @param data_size Size of data arrays.
 * @return std::complex<T> Result of inner product operation.
 */
template <class T>
<<<<<<< HEAD
inline auto innerProdC(const std::complex<T> *v1, const std::complex<T> *v2,
                       const size_t data_size) -> std::complex<T> {
    std::complex<T> result(0, 0);

#if defined(USE_CBLAS) && USE_CBLAS
    if constexpr (std::is_same_v<T, float>) {
        cblas_cdotc_sub(data_size, v1, 1, v2, 1, &result);
    } else if constexpr (std::is_same_v<T, double>) {
        cblas_zdotc_sub(data_size, v1, 1, v2, 1, &result);
    }
#else
    if (data_size > DOTC_STD_CROSSOVER) {
        result = std::inner_product(v1, v1 + data_size, v2, std::complex<T>(),
                                    ConstSum<T>, ConstMultConj<T>);
=======
auto innerProdC(const std::complex<T> *data_1, const std::complex<T> *data_2,
                const size_t data_size) -> std::complex<T> {
    std::complex<T> result(0, 0);

    if constexpr (USE_CBLAS) {
        if constexpr (std::is_same_v<T, float>) {
            cblas_cdotc_sub(data_size, data_1, 1, data_2, 1, &result);
        } else if constexpr (std::is_same_v<T, double>) {
            cblas_zdotc_sub(data_size, data_1, 1, data_2, 1, &result);
        }
>>>>>>> 410cdd4f
    } else {
        omp_innerProdC(v1, v2, result, data_size);
    }
#endif
    return result;
}

/**
 * @brief Calculates the inner-product using the best available method.
 *
 * @see innerProd(const std::complex<T> *v1, const std::complex<T> *v2,
 * const size_t data_size)
 */
template <class T>
<<<<<<< HEAD
inline auto innerProd(const std::vector<std::complex<T>> &v1,
                      const std::vector<std::complex<T>> &v2)
    -> std::complex<T> {
    return innerProd(v1.data(), v2.data(), v1.size());
=======
inline auto innerProd(const std::vector<std::complex<T>> &data_1,
                      const std::vector<std::complex<T>> &data_2)
    -> std::complex<T> {
    return innerProd(data_1.data(), data_2.data(), data_1.size());
>>>>>>> 410cdd4f
}

/**
 * @brief Calculates the inner-product using the best available method with the
 * first dataset conjugated.
 *
 * @see innerProdC(const std::complex<T> *v1, const std::complex<T> *v2,
 * const size_t data_size)
 */
template <class T>
<<<<<<< HEAD
inline auto innerProdC(const std::vector<std::complex<T>> &v1,
                       const std::vector<std::complex<T>> &v2)
    -> std::complex<T> {
    return innerProdC(v1.data(), v2.data(), v1.size());
}

/**
 * @brief Calculates the matrix-vector product using OpenMP.
 *
 * @tparam T Floating point precision type.
 * @param mat Complex data array repr. a flatten (row-wise) matrix m * n.
 * @param v_in Complex data array repr. a vector of shape n * 1.
 * @param v_out Pre-allocated complex data array to store the result.
 * @param m Number of rows of `mat`.
 * @param n Number of columns of `mat`.
 * @param transpose If `true`, considers transposed version of `mat`.
 * @param omp_critical If `true`, uses column-wise parallel-for, otherwise
 * row-wise.
 */
template <class T>
inline static void
omp_matrixVecProd(const std::complex<T> *mat, const std::complex<T> *v_in,
                  std::complex<T> *v_out, size_t m, size_t n,
                  bool transpose = false, bool omp_critical = false) {
    if (!v_out) {
        return;
    }

    std::size_t r, c;
    if (omp_critical) {
#if defined _OPENMP
#pragma omp parallel default(shared) private(r, c)
#endif
        {
            std::complex<T> lv_out[m]{};
            if (transpose) {
                for (r = 0; r < m; ++r) {
#if defined _OPENMP
#pragma omp for
#endif
                    for (c = 0; c < n; ++c) {
                        lv_out[r] += mat[c * m + r] * v_in[c];
                    }
                }
            } else {
                for (r = 0; r < m; ++r) {
#if defined _OPENMP
#pragma omp for
#endif
                    for (c = 0; c < n; ++c) {
                        lv_out[r] += mat[r * n + c] * v_in[c];
                    }
                }
            }
#if defined _OPENMP
#pragma omp critical
#endif
            for (r = 0; r < m; ++r) {
                v_out[r] += lv_out[r];
            }
        }
    } else {
#if defined _OPENMP
#pragma omp parallel default(shared) private(r, c)
#endif
        {
            if (transpose) {
#if defined _OPENMP
#pragma omp for
#endif
                for (r = 0; r < m; ++r) {
                    for (c = 0; c < n; ++c) {
                        v_out[r] += mat[c * m + r] * v_in[c];
                    }
                }
            } else {
#if defined _OPENMP
#pragma omp for
#endif
                for (r = 0; r < m; ++r) {
                    for (c = 0; c < n; ++c) {
                        v_out[r] += mat[r * n + c] * v_in[c];
                    }
                }
            }
        }
    }
}

/**
 * @brief Calculates the matrix-vector product using the best available method.
 *
 * @tparam T Floating point precision type.
 * @param mat Complex data array repr. a flatten (row-wise) matrix m * n.
 * @param v_in Complex data array repr. a vector of shape n * 1.
 * @param v_out Pre-allocated complex data array to store the result.
 * @param m Number of rows of `mat`.
 * @param n Number of columns of `mat`.
 * @param transpose If `true`, considers transposed version of `mat`.
 */
template <class T>
inline void matrixVecProd(const std::complex<T> *mat,
                          const std::complex<T> *v_in, std::complex<T> *v_out,
                          size_t m, size_t n, bool transpose = false) {
    if (!v_out) {
        return;
    }
#if defined(USE_CBLAS) && USE_CBLAS
    constexpr std::complex<T> co{1, 0};
    constexpr std::complex<T> cz{0, 0};
    const auto tr = (transpose) ? CblasTrans : CblasNoTrans;
    if constexpr (std::is_same_v<T, float>) {
        cblas_cgemv(CblasRowMajor, tr, m, n, &co, mat, m, v_in, 1, &cz, v_out,
                    1);
    } else if constexpr (std::is_same_v<T, double>) {
        cblas_zgemv(CblasRowMajor, tr, m, n, &co, mat, m, v_in, 1, &cz, v_out,
                    1);
    }
#else
    omp_matrixVecProd(mat, v_in, v_out, m, n, transpose);
#endif
}

/**
 * @brief Calculates the matrix-vector product using the best available method.
 *
 * @see void matrixVecProd(const std::complex<T> *mat, const
 * std::complex<T> *v_in, std::complex<T> *v_out, size_t m, size_t n, size_t
 * nthreads = 1, bool transpose = false)
 */
template <class T>
inline auto matrixVecProd(const std::vector<std::complex<T>> mat,
                          const std::vector<std::complex<T>> v_in, size_t m,
                          size_t n, bool transpose = false)
    -> std::vector<std::complex<T>> {
    if (mat.size() != m * n) {
        throw std::invalid_argument("Invalid m & n for the input matrix");
    } else if (v_in.size() != n) {
        throw std::invalid_argument("Invalid size for the input vector");
    }

    std::vector<std::complex<T>> v_out(m);
    matrixVecProd(mat.data(), v_in.data(), v_out.data(), m, n, transpose);
    return v_out;
}

/**
 * @brief Calculates transpose of a matrix recursively and Cache-Friendly
 * using blacking and Cache-optimized techniques.
 */
template <class T>
inline static void CFTranspose(const std::complex<T> *mat,
                               std::complex<T> *mat_t, size_t m, size_t n,
                               size_t m1, size_t m2, size_t n1, size_t n2) {
    constexpr size_t BLOCK_THRESHOLD = 16;
    size_t r, s, r1, s1, r2, s2;
tail:
    r1 = m2 - m1;
    s1 = n2 - n1;
    if (r1 >= s1 && r1 > BLOCK_THRESHOLD) {
        r2 = (m1 + m2) / 2;
        CFTranspose(mat, mat_t, m, n, m1, r2, n1, n2);
        m1 = r2;
        goto tail;
    } else if (s1 > BLOCK_THRESHOLD) {
        s2 = (n1 + n2) / 2;
        CFTranspose(mat, mat_t, m, n, m1, m2, n1, s2);
        n1 = s2;
        goto tail;
    } else {
        for (r = m1; r < m2; ++r) {
            for (s = n1; s < n2; ++s) {
                mat_t[s * m + r] = mat[r * n + s];
            }
        }
    }
}

/**
 * @brief Transpose a matrix of shape m * n to n * m using the
 * best available method.
 *
 * @tparam T Floating point precision type.
 * @param mat Row-wise flatten matrix of shape m * n.
 * @param m Number of rows of `mat`.
 * @param n Number of columns of `mat`.
 * @return mat transpose of shape n * m.
 */
template <class T>
inline auto Transpose(const std::vector<std::complex<T>> mat, size_t m,
                      size_t n) -> std::vector<std::complex<T>> {
    if (mat.size() != m * n) {
        throw std::invalid_argument("Invalid m & n for the input matrix");
    }

    std::vector<std::complex<T>> mat_t(n * m);
    CFTranspose(mat.data(), mat_t.data(), m, n, 0, m, 0, n);
    return mat_t;
}

/**
 * @brief Calculates matrix-matrix product using OpenMP.
 *
 * @tparam T Floating point precision type.
 * @param m_left Row-wise flatten matrix of size m * k.
 * @param m_right Row-wise flatten matrix of size k * n.
 * @param m_out Pre-allocated row-wise flatten matrix of size m * n.
 * @param m Number of rows of `m_left`.
 * @param n Number of columns of `m_right`.
 * @param k Number of rows of `m_right`.
 * @param transpose If `true`, requires transposed version of `m_right`.
 *
 * @note Consider transpose=true, to get a performance as close to CBLAS.
 */
template <class T>
inline void omp_matrixMatProd(const std::complex<T> *m_left,
                              const std::complex<T> *m_right,
                              std::complex<T> *m_out, size_t m, size_t n,
                              size_t k, bool transpose = false) {
    if (!m_out) {
        return;
    }
#if defined _OPENMP
#pragma omp parallel default(none)
#endif
    {
        std::size_t r, c, b;
        if (transpose) {
#if defined _OPENMP
#pragma omp for
#endif
            for (r = 0; r < m; ++r) {
                for (c = 0; c < n; ++c) {
                    for (b = 0; b < k; ++b) {
                        m_out[r * n + c] +=
                            m_left[r * k + b] * m_right[c * n + b];
                    }
                }
            }
        } else {
            std::size_t i, j, l;
            std::size_t s = 2; // stride
            std::complex<T> t;
#if defined _OPENMP
#pragma omp for
#endif
            for (r = 0; r < m; r += s) {
                for (c = 0; c < n; c += s) {
                    for (b = 0; b < k; b += s) {
                        // cache-blocking:
                        for (i = r; i < std::min(r + s, m); ++i) {
                            for (j = c; j < std::min(c + s, n); ++j) {
                                t = 0;
                                for (l = b; l < std::min(b + s, k); ++l) {
                                    t += m_left[i * k + l] * m_right[l * n + j];
                                }
                                m_out[i * n + j] += t;
                            }
                        }
                    }
                }
            }
        }
    }
}

/**
 * @brief Calculates matrix-matrix product using the best avaiable method.
 *
 * @tparam T Floating point precision type.
 * @param m_left Row-wise flatten matrix of size m * k.
 * @param m_right Row-wise flatten matrix of size k * n.
 * @param m_out Pre-allocated row-wise flatten matrix of size m * n.
 * @param m Number of rows of `m_left`.
 * @param n Number of columns of `m_right`.
 * @param k Number of rows of `m_right`.
 * @param transpose If `true`, requires transposed version of `m_right`.
 *
 * @note Consider transpose=true, to get a better performance.
 *  To transpose a matrix efficiently, check Util::Transpose
 */
template <class T>
inline void matrixMatProd(const std::complex<T> *m_left,
                          const std::complex<T> *m_right,
                          std::complex<T> *m_out, size_t m, size_t n, size_t k,
                          bool transpose = false) {
    if (!m_out) {
        return;
    }
#if defined(USE_CBLAS) && USE_CBLAS
    constexpr std::complex<T> co{1, 0};
    constexpr std::complex<T> cz{0, 0};
    const auto tr = (transpose) ? CblasTrans : CblasNoTrans;
    if constexpr (std::is_same_v<T, float>) {
        cblas_cgemm(CblasRowMajor, tr, CblasNoTrans, m, n, k, &co, m_left, k,
                    m_right, n, &cz, m_out, n);
    } else if constexpr (std::is_same_v<T, double>) {
        cblas_zgemm(CblasRowMajor, tr, CblasNoTrans, m, n, k, &co, m_left, k,
                    m_right, n, &cz, m_out, n);
    }
#else
    omp_matrixMatProd(m_left, m_right, m_out, m, n, k, transpose);
#endif
}

/**
 * @brief Calculates the matrix-matrix product using the best available method.
 *
 * @see void matrixMatProd(const std::complex<T> *m_left, const std::complex<T>
 * *m_right, std::complex<T> *m_out, size_t m, size_t n, size_t k, size_t
 * nthreads = 1, bool transpose = false)
 *
 * @note consider transpose=true, to get a better performance.
 *  To transpose a matrix efficiently, check Util::Transpose
 */
template <class T>
inline auto matrixMatProd(const std::vector<std::complex<T>> m_left,
                          const std::vector<std::complex<T>> m_right, size_t m,
                          size_t n, size_t k, bool transpose = false)
    -> std::vector<std::complex<T>> {
    if (m_left.size() != m * k) {
        throw std::invalid_argument("Invalid m & k for the input left matrix");
    } else if (m_right.size() != k * n) {
        throw std::invalid_argument("Invalid k & n for the input right matrix");
    }

    std::vector<std::complex<T>> m_out(m * n);
    matrixMatProd(m_left.data(), m_right.data(), m_out.data(), m, n, k,
                  transpose);

    return m_out;
=======
inline auto innerProdC(const std::vector<std::complex<T>> &data_1,
                       const std::vector<std::complex<T>> &data_2)
    -> std::complex<T> {
    return innerProdC(data_1.data(), data_2.data(), data_1.size());
>>>>>>> 410cdd4f
}

/**
 * @brief Streaming operator for vector data.
 *
 * @tparam T Vector data type.
 * @param os Output stream.
 * @param vec Vector data.
 * @return std::ostream&
 */
template <class T>
inline auto operator<<(std::ostream &os, const std::vector<T> &vec)
    -> std::ostream & {
    os << '[';
    for (size_t i = 0; i < vec.size(); i++) {
        os << vec[i] << ",";
    }
    os << ']';
    return os;
}

/**
 * @brief Streaming operator for set data.
 *
 * @tparam T Vector data type.
 * @param os Output stream.
 * @param s Set data.
 * @return std::ostream&
 */
template <class T>
inline auto operator<<(std::ostream &os, const std::set<T> &s)
    -> std::ostream & {
    os << '{';
    for (const auto &e : s) {
        os << e << ",";
    }
    os << '}';
    return os;
}

/**
 * @brief Define linearly spaced data [start, end]
 *
 * @tparam T Data type.
 * @param start Start position.
 * @param end End position.
 * @param num_points Number of data-points in range.
 * @return std::vector<T>
 */
template <class T>
auto linspace(T start, T end, size_t num_points) -> std::vector<T> {
    std::vector<T> data(num_points);
    T step = (end - start) / (num_points - 1);
    for (size_t i = 0; i < num_points; i++) {
        data[i] = start + (step * i);
    }
    return data;
}

/**
 * @brief Exception for functions that are not yet implemented.
 *
 */
class NotImplementedException : public std::logic_error {
  public:
    /**
     * @brief Construct a NotImplementedException exception object.
     *
     * @param fname Function name to indicate not imeplemented.
     */
    explicit NotImplementedException(const std::string &fname)
        : std::logic_error(std::string("Function is not implemented. ") +
                           fname){};
};

// Enable until C++20 support is explicitly allowed
template <class T> struct remove_cvref {
    using type = std::remove_cv_t<std::remove_reference_t<T>>;
};

} // namespace Util
} // namespace Pennylane<|MERGE_RESOLUTION|>--- conflicted
+++ resolved
@@ -278,7 +278,6 @@
  * @return std::complex<T> Result of inner product operation.
  */
 template <class T>
-<<<<<<< HEAD
 inline auto innerProd(const std::complex<T> *v1, const std::complex<T> *v2,
                       const size_t data_size) -> std::complex<T> {
     std::complex<T> result(0, 0);
@@ -291,19 +290,6 @@
     }
 #else
     if (data_size > DOTU_STD_CROSSOVER) {
-=======
-auto innerProd(const std::complex<T> *data_1, const std::complex<T> *data_2,
-               const size_t data_size) -> std::complex<T> {
-    std::complex<T> result(0, 0);
-
-    if constexpr (USE_CBLAS) {
-        if constexpr (std::is_same_v<T, float>) {
-            cblas_cdotu_sub(data_size, data_1, 1, data_2, 1, &result);
-        } else if constexpr (std::is_same_v<T, double>) {
-            cblas_zdotu_sub(data_size, data_1, 1, data_2, 1, &result);
-        }
-    } else {
->>>>>>> 410cdd4f
         result = std::inner_product(
             v1, v1 + data_size, v2, std::complex<T>(), ConstSum<T>,
             static_cast<std::complex<T> (*)(std::complex<T>, std::complex<T>)>(
@@ -354,7 +340,6 @@
  * @return std::complex<T> Result of inner product operation.
  */
 template <class T>
-<<<<<<< HEAD
 inline auto innerProdC(const std::complex<T> *v1, const std::complex<T> *v2,
                        const size_t data_size) -> std::complex<T> {
     std::complex<T> result(0, 0);
@@ -369,18 +354,6 @@
     if (data_size > DOTC_STD_CROSSOVER) {
         result = std::inner_product(v1, v1 + data_size, v2, std::complex<T>(),
                                     ConstSum<T>, ConstMultConj<T>);
-=======
-auto innerProdC(const std::complex<T> *data_1, const std::complex<T> *data_2,
-                const size_t data_size) -> std::complex<T> {
-    std::complex<T> result(0, 0);
-
-    if constexpr (USE_CBLAS) {
-        if constexpr (std::is_same_v<T, float>) {
-            cblas_cdotc_sub(data_size, data_1, 1, data_2, 1, &result);
-        } else if constexpr (std::is_same_v<T, double>) {
-            cblas_zdotc_sub(data_size, data_1, 1, data_2, 1, &result);
-        }
->>>>>>> 410cdd4f
     } else {
         omp_innerProdC(v1, v2, result, data_size);
     }
@@ -395,17 +368,10 @@
  * const size_t data_size)
  */
 template <class T>
-<<<<<<< HEAD
 inline auto innerProd(const std::vector<std::complex<T>> &v1,
                       const std::vector<std::complex<T>> &v2)
     -> std::complex<T> {
     return innerProd(v1.data(), v2.data(), v1.size());
-=======
-inline auto innerProd(const std::vector<std::complex<T>> &data_1,
-                      const std::vector<std::complex<T>> &data_2)
-    -> std::complex<T> {
-    return innerProd(data_1.data(), data_2.data(), data_1.size());
->>>>>>> 410cdd4f
 }
 
 /**
@@ -416,7 +382,6 @@
  * const size_t data_size)
  */
 template <class T>
-<<<<<<< HEAD
 inline auto innerProdC(const std::vector<std::complex<T>> &v1,
                        const std::vector<std::complex<T>> &v2)
     -> std::complex<T> {
@@ -748,12 +713,6 @@
                   transpose);
 
     return m_out;
-=======
-inline auto innerProdC(const std::vector<std::complex<T>> &data_1,
-                       const std::vector<std::complex<T>> &data_2)
-    -> std::complex<T> {
-    return innerProdC(data_1.data(), data_2.data(), data_1.size());
->>>>>>> 410cdd4f
 }
 
 /**
