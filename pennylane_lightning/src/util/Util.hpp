--- conflicted
+++ resolved
@@ -31,139 +31,6 @@
 #include <type_traits>
 #include <vector>
 
-<<<<<<< HEAD
-/// @cond DEV
-#if __has_include(<cblas.h>) && defined _ENABLE_BLAS
-#include <cblas.h>
-constexpr bool USE_CBLAS = true;
-#else
-constexpr bool USE_CBLAS = false;
-#ifndef CBLAS_TRANSPOSE
-using CBLAS_TRANSPOSE = enum CBLAS_TRANSPOSE {
-    CblasNoTrans = 111,
-    CblasTrans = 112,
-    CblasConjTrans = 113
-};
-#endif
-
-#ifndef CBLAS_LAYOUT
-using CBLAS_LAYOUT = enum CBLAS_LAYOUT {
-    CblasRowMajor = 101,
-    CblasColMajor = 102
-};
-#endif
-#endif
-/// @endcond
-
-enum class Trans : int {
-    NoTranspose = CblasNoTrans,
-    Transpose = CblasTrans,
-    Adjoint = CblasConjTrans
-};
-
-/// @cond DEV
-namespace Pennylane::Util::Internal {
-/**
- * @brief Count the number of 1s in the binary representation of n.
- *
- * @param n Unsigned 32 bit integer
- */
-constexpr auto countBit1(uint32_t n) -> size_t {
-    n = (n & 0x55555555U) +         // NOLINT(readability-magic-numbers)
-        ((n >> 1U) & 0x55555555U);  // NOLINT(readability-magic-numbers)
-    n = (n & 0x33333333U) +         // NOLINT(readability-magic-numbers)
-        ((n >> 2U) & 0x33333333U);  // NOLINT(readability-magic-numbers)
-    n = (n & 0x0F0F0F0FU) +         // NOLINT(readability-magic-numbers)
-        ((n >> 4U) & 0x0F0F0F0FU);  // NOLINT(readability-magic-numbers)
-    n = (n & 0X00FF00FFU) +         // NOLINT(readability-magic-numbers)
-        ((n >> 8U) & 0x00FF00FFU);  // NOLINT(readability-magic-numbers)
-    n = (n & 0X0000FFFFU) +         // NOLINT(readability-magic-numbers)
-        ((n >> 16U) & 0x0000FFFFU); // NOLINT(readability-magic-numbers)
-    return n;
-}
-
-/**
- * @brief Count the number of 1s in the binary representation of n.
- *
- * @param n Unsigned 64 bit integer
- */
-constexpr auto countBit1(uint64_t n) -> size_t {
-    return countBit1(static_cast<uint32_t>(
-               n & 0xFFFFFFFFU)) + // NOLINT(readability-magic-numbers)
-           countBit1(static_cast<uint32_t>(
-               n >> 32U)); // NOLINT(readability-magic-numbers)
-}
-
-/**
- * @brief Lookup table for number of trailing zeros in the binary
- * representation for 0 to 255 (8 bit integers).
- */
-// NOLINTNEXTLINE (readability-magic-numbers)
-constexpr uint8_t TRAILING_ZERO_LOOKUP_TABLE[256] = {
-    0, 0, 1, 0, 2, 0, 1, 0, 3, 0, 1, 0, 2, 0, 1, 0, 4, 0, 1, 0, 2, 0, 1, 0,
-    3, 0, 1, 0, 2, 0, 1, 0, 5, 0, 1, 0, 2, 0, 1, 0, 3, 0, 1, 0, 2, 0, 1, 0,
-    4, 0, 1, 0, 2, 0, 1, 0, 3, 0, 1, 0, 2, 0, 1, 0, 6, 0, 1, 0, 2, 0, 1, 0,
-    3, 0, 1, 0, 2, 0, 1, 0, 4, 0, 1, 0, 2, 0, 1, 0, 3, 0, 1, 0, 2, 0, 1, 0,
-    5, 0, 1, 0, 2, 0, 1, 0, 3, 0, 1, 0, 2, 0, 1, 0, 4, 0, 1, 0, 2, 0, 1, 0,
-    3, 0, 1, 0, 2, 0, 1, 0, 7, 0, 1, 0, 2, 0, 1, 0, 3, 0, 1, 0, 2, 0, 1, 0,
-    4, 0, 1, 0, 2, 0, 1, 0, 3, 0, 1, 0, 2, 0, 1, 0, 5, 0, 1, 0, 2, 0, 1, 0,
-    3, 0, 1, 0, 2, 0, 1, 0, 4, 0, 1, 0, 2, 0, 1, 0, 3, 0, 1, 0, 2, 0, 1, 0,
-    6, 0, 1, 0, 2, 0, 1, 0, 3, 0, 1, 0, 2, 0, 1, 0, 4, 0, 1, 0, 2, 0, 1, 0,
-    3, 0, 1, 0, 2, 0, 1, 0, 5, 0, 1, 0, 2, 0, 1, 0, 3, 0, 1, 0, 2, 0, 1, 0,
-    4, 0, 1, 0, 2, 0, 1, 0, 3, 0, 1, 0, 2, 0, 1, 0};
-
-/**
- * @brief Number of trailing zeros (starting from LSB) in the binary
- * representation of n.
- *
- * @param n Unsigned 8 bit integer
- */
-constexpr auto countTrailing0(uint8_t n) -> size_t {
-    return TRAILING_ZERO_LOOKUP_TABLE[n];
-}
-
-/**
- * @brief Number of trailing zeros (starting from LSB) in the binary
- * representation of n.
- *
- * @param n Unsigned 16 bit integer
- */
-constexpr auto countTrailing0(uint16_t n) -> size_t {
-    // NOLINTNEXTLINE (readability-magic-numbers)
-    if (const auto mod = (n & 0xFFU); mod != 0) {
-        return countTrailing0(static_cast<uint8_t>(mod));
-    }
-    // NOLINTNEXTLINE (readability-magic-numbers)
-    return countTrailing0(static_cast<uint8_t>(n >> 8U)) + 8U;
-}
-
-/**
- * @brief Number of trailing zeros (starting from LSB) in the binary
- * representation of n.
- *
- * @param n Unsigned 32 bit integer
- */
-constexpr auto countTrailing0(uint32_t n) -> size_t {
-    // NOLINTNEXTLINE (readability-magic-numbers)
-    if (const auto mod = (n & 0xFFFFU); mod != 0) {
-        return countTrailing0(static_cast<uint16_t>(mod));
-    }
-    // NOLINTNEXTLINE (readability-magic-numbers)
-    return countTrailing0(static_cast<uint16_t>(n >> 16U)) + 16U;
-}
-constexpr auto countTrailing0(uint64_t n) -> size_t {
-    // NOLINTNEXTLINE (readability-magic-numbers)
-    if (const auto mod = (n & 0xFFFFFFFFU); mod != 0) {
-        return countTrailing0(static_cast<uint32_t>(mod));
-    }
-    // NOLINTNEXTLINE (readability-magic-numbers)
-    return countTrailing0(static_cast<uint32_t>(n >> 32U)) + 32U;
-}
-} // namespace Pennylane::Util::Internal
-/// @endcond
-
-=======
->>>>>>> a01bf624
 namespace Pennylane::Util {
 /**
  * @brief Compile-time scalar real times complex number.
@@ -292,63 +159,6 @@
 }
 
 /**
-<<<<<<< HEAD
- * @brief Define popcount for multiple compilers as well as different types.
- * @param val Value to calculate
- */
-///@{
-#if defined(_MSC_VER)
-inline auto popcount(uint64_t val) -> size_t {
-    return static_cast<size_t>(__popcnt64(val));
-}
-#elif defined(__GNUC__) || defined(__clang__)
-inline auto popcount(unsigned long val) -> size_t {
-    return static_cast<size_t>(__builtin_popcountl(val));
-}
-#else
-inline auto popcount(unsigned long val) -> size_t {
-    return static_cast<size_t>(Internal::countBit1(val));
-}
-#endif
-///@}
-
-/**
- * @brief Faster log2 when the value is the perferct power of 2.
- *
- * If the value is the perfect power of 2, using a system provided bit operation
- * is much faster than std::log2
- *
- * TODO: change to std::countr_zero in C++20
- */
-///@{
-#if defined(_MSC_VER)
-inline auto log2PerfectPower(uint64_t val) -> size_t {
-    return static_cast<size_t>(63 - __lzcnt64(val));
-}
-#elif defined(__GNUC__) || defined(__clang__)
-inline auto log2PerfectPower(unsigned long val) -> size_t {
-    return static_cast<size_t>(__builtin_ctzl(val));
-}
-#else
-inline auto log2PerfectPower(unsigned long val) -> size_t {
-    return Internal::countTrailing0(val);
-}
-#endif
-///@}
-
-/**
- * @brief Check if there is a positive integer n such that value == 2^n.
- *
- * @param value Value to calculate for.
- * @return bool
- */
-inline auto isPerfectPowerOf2(size_t value) -> bool {
-    return popcount(value) == 1;
-}
-
-/**
-=======
->>>>>>> a01bf624
  * @brief Calculates the decimal value for a qubit, assuming a big-endian
  * convention.
  *
@@ -386,659 +196,6 @@
 }
 
 /**
-<<<<<<< HEAD
- * @brief Calculates the inner-product using OpenMP.
- *
- * @tparam T Floating point precision type.
- * @tparam NTERMS Number of terms proceeds by each thread
- * @param v1 Complex data array 1.
- * @param v2 Complex data array 2.
- * @param result Calculated inner-product of v1 and v2.
- * @param data_size Size of data arrays.
- */
-template <class T,
-          size_t NTERMS = (1U << 19U)> // NOLINT(readability-magic-numbers)
-inline static void
-omp_innerProd(const std::complex<T> *v1, const std::complex<T> *v2,
-              std::complex<T> &result, const size_t data_size) {
-#if defined(_OPENMP)
-#pragma omp declare \
-            reduction (sm:std::complex<T>:omp_out=ConstSum(omp_out, omp_in)) \
-            initializer(omp_priv=std::complex<T> {0, 0})
-#endif
-
-#if defined(_OPENMP)
-    size_t nthreads = data_size / NTERMS;
-    if (nthreads < 1) {
-        nthreads = 1;
-    }
-#endif
-
-#if defined(_OPENMP)
-#pragma omp parallel for num_threads(nthreads) default(none)                   \
-    shared(v1, v2, data_size) reduction(sm                                     \
-                                        : result)
-#endif
-    for (size_t i = 0; i < data_size; i++) {
-        result = ConstSum(result, ConstMult(*(v1 + i), *(v2 + i)));
-    }
-}
-
-/**
- * @brief Calculates the inner-product using the best available method.
- *
- * @tparam T Floating point precision type.
- * @tparam STD_CROSSOVER Threshold for using OpenMP method
- * @param v1 Complex data array 1.
- * @param v2 Complex data array 2.
- * @param data_size Size of data arrays.
- * @return std::complex<T> Result of inner product operation.
- */
-template <class T,
-          size_t STD_CROSSOVER = (1U
-                                  << 20U)> // NOLINT(readability-magic-numbers)
-inline auto innerProd(const std::complex<T> *v1, const std::complex<T> *v2,
-                      const size_t data_size) -> std::complex<T> {
-    std::complex<T> result(0, 0);
-
-    if constexpr (USE_CBLAS) {
-        if constexpr (std::is_same_v<T, float>) {
-            cblas_cdotu_sub(data_size, v1, 1, v2, 1, &result);
-        } else if constexpr (std::is_same_v<T, double>) {
-            cblas_zdotu_sub(data_size, v1, 1, v2, 1, &result);
-        }
-    } else {
-        if (data_size < STD_CROSSOVER) {
-            result = std::inner_product(
-                v1, v1 + data_size, v2, std::complex<T>(), ConstSum<T>,
-                static_cast<std::complex<T> (*)(
-                    std::complex<T>, std::complex<T>)>(&ConstMult<T>));
-        } else {
-            omp_innerProd(v1, v2, result, data_size);
-        }
-    }
-    return result;
-}
-
-/**
- * @brief Calculates the inner-product using OpenMP.
- * with the the first dataset conjugated.
- *
- * @tparam T Floating point precision type.
- * @tparam NTERMS Number of terms proceeds by each thread
- * @param v1 Complex data array 1.
- * @param v2 Complex data array 2.
- * @param result Calculated inner-product of v1 and v2.
- * @param data_size Size of data arrays.
- */
-template <class T,
-          size_t NTERMS = (1U << 19U)> // NOLINT(readability-magic-numbers)
-inline static void
-omp_innerProdC(const std::complex<T> *v1, const std::complex<T> *v2,
-               std::complex<T> &result, const size_t data_size) {
-#if defined(_OPENMP)
-#pragma omp declare \
-            reduction (sm:std::complex<T>:omp_out=ConstSum(omp_out, omp_in)) \
-            initializer(omp_priv=std::complex<T> {0, 0})
-#endif
-
-#if defined(_OPENMP)
-    size_t nthreads = data_size / NTERMS;
-    if (nthreads < 1) {
-        nthreads = 1;
-    }
-#endif
-
-#if defined(_OPENMP)
-#pragma omp parallel for num_threads(nthreads) default(none)                   \
-    shared(v1, v2, data_size) reduction(sm                                     \
-                                        : result)
-#endif
-    for (size_t i = 0; i < data_size; i++) {
-        result = ConstSum(result, ConstMultConj(*(v1 + i), *(v2 + i)));
-    }
-}
-
-/**
- * @brief Calculates the inner-product using the best available method
- * with the first dataset conjugated.
- *
- * @tparam T Floating point precision type.
- * @tparam STD_CROSSOVER Threshold for using OpenMP method
- * @param v1 Complex data array 1; conjugated before application.
- * @param v2 Complex data array 2.
- * @param data_size Size of data arrays.
- * @return std::complex<T> Result of inner product operation.
- */
-template <class T,
-          size_t STD_CROSSOVER = (1U
-                                  << 20U)> // NOLINT(readability-magic-numbers)
-inline auto innerProdC(const std::complex<T> *v1, const std::complex<T> *v2,
-                       const size_t data_size) -> std::complex<T> {
-    std::complex<T> result(0, 0);
-
-    if constexpr (USE_CBLAS) {
-        if constexpr (std::is_same_v<T, float>) {
-            cblas_cdotc_sub(data_size, v1, 1, v2, 1, &result);
-        } else if constexpr (std::is_same_v<T, double>) {
-            cblas_zdotc_sub(data_size, v1, 1, v2, 1, &result);
-        }
-    } else {
-        if (data_size < STD_CROSSOVER) {
-            result =
-                std::inner_product(v1, v1 + data_size, v2, std::complex<T>(),
-                                   ConstSum<T>, ConstMultConj<T>);
-        } else {
-            omp_innerProdC(v1, v2, result, data_size);
-        }
-    }
-    return result;
-}
-
-/**
- * @brief Calculates the inner-product using the best available method.
- *
- * @see innerProd(const std::complex<T> *v1, const std::complex<T> *v2,
- * const size_t data_size)
- */
-template <class T>
-inline auto innerProd(const std::vector<std::complex<T>> &v1,
-                      const std::vector<std::complex<T>> &v2)
-    -> std::complex<T> {
-    return innerProd(v1.data(), v2.data(), v1.size());
-}
-
-/**
- * @brief Calculates the inner-product using the best available method with the
- * first dataset conjugated.
- *
- * @see innerProdC(const std::complex<T> *v1, const std::complex<T> *v2,
- * const size_t data_size)
- */
-template <class T>
-inline auto innerProdC(const std::vector<std::complex<T>> &v1,
-                       const std::vector<std::complex<T>> &v2)
-    -> std::complex<T> {
-    return innerProdC(v1.data(), v2.data(), v1.size());
-}
-
-/**
- * @brief Calculates the matrix-vector product using OpenMP.
- *
- * @tparam T Floating point precision type.
- * @param mat Complex data array repr. a flatten (row-wise) matrix m * n.
- * @param v_in Complex data array repr. a vector of shape n * 1.
- * @param v_out Pre-allocated complex data array to store the result.
- * @param m Number of rows of `mat`.
- * @param n Number of columns of `mat`.
- * @param transpose One of NoTranspose, Transpose, Adjoint
- * row-wise.
- */
-template <class T>
-inline static void omp_matrixVecProd(const std::complex<T> *mat,
-                                     const std::complex<T> *v_in,
-                                     std::complex<T> *v_out, size_t m, size_t n,
-                                     Trans transpose = Trans::NoTranspose) {
-    if (!v_out) {
-        return;
-    }
-
-    size_t row;
-    size_t col;
-
-    {
-        switch (transpose) {
-        case Trans::NoTranspose:
-#if defined(_OPENMP)
-#pragma omp parallel for default(none) private(row, col) firstprivate(m, n)    \
-    shared(v_out, mat, v_in)
-#endif
-            for (row = 0; row < m; row++) {
-                for (col = 0; col < n; col++) {
-                    v_out[row] += mat[row * n + col] * v_in[col];
-                }
-            }
-            break;
-        case Trans::Transpose:
-#if defined(_OPENMP)
-#pragma omp parallel for default(none) private(row, col) firstprivate(m, n)    \
-    shared(v_out, mat, v_in)
-#endif
-            for (row = 0; row < m; row++) {
-                for (col = 0; col < n; col++) {
-                    v_out[row] += mat[col * m + row] * v_in[col];
-                }
-            }
-            break;
-        case Trans::Adjoint:
-#if defined(_OPENMP)
-#pragma omp parallel for default(none) private(row, col) firstprivate(m, n)    \
-    shared(v_out, mat, v_in)
-#endif
-            for (row = 0; row < m; row++) {
-                for (col = 0; col < n; col++) {
-                    v_out[row] += std::conj(mat[col * m + row]) * v_in[col];
-                }
-            }
-            break;
-        }
-    }
-}
-
-/**
- * @brief Calculates the matrix-vector product using the best available method.
- *
- * @tparam T Floating point precision type.
- * @param mat Complex data array repr. a flatten (row-wise) matrix m * n.
- * @param v_in Complex data array repr. a vector of shape n * 1.
- * @param v_out Pre-allocated complex data array to store the result.
- * @param m Number of rows of `mat`.
- * @param n Number of columns of `mat`.
- * @param transpose One of NoTranspose, Transpose, Adjoint
- */
-template <class T>
-inline void matrixVecProd(const std::complex<T> *mat,
-                          const std::complex<T> *v_in, std::complex<T> *v_out,
-                          size_t m, size_t n,
-                          Trans transpose = Trans::NoTranspose) {
-    if (!v_out) {
-        return;
-    }
-
-    if constexpr (USE_CBLAS) {
-        constexpr std::complex<T> co{1, 0};
-        constexpr std::complex<T> cz{0, 0};
-        const auto tr = static_cast<CBLAS_TRANSPOSE>(transpose);
-        if constexpr (std::is_same_v<T, float>) {
-            cblas_cgemv(CblasRowMajor, tr, m, n, &co, mat, m, v_in, 1, &cz,
-                        v_out, 1);
-        } else if constexpr (std::is_same_v<T, double>) {
-            cblas_zgemv(CblasRowMajor, tr, m, n, &co, mat, m, v_in, 1, &cz,
-                        v_out, 1);
-        }
-    } else {
-        omp_matrixVecProd(mat, v_in, v_out, m, n, transpose);
-    }
-}
-
-/**
- * @brief Calculates the matrix-vector product using the best available method.
- */
-template <class T>
-inline auto matrixVecProd(const std::vector<std::complex<T>> mat,
-                          const std::vector<std::complex<T>> v_in, size_t m,
-                          size_t n, Trans transpose = Trans::NoTranspose)
-    -> std::vector<std::complex<T>> {
-    if (mat.size() != m * n) {
-        throw std::invalid_argument(
-            "Invalid number of rows and columns for the input matrix");
-    }
-    if (v_in.size() != n) {
-        throw std::invalid_argument("Invalid size for the input vector");
-    }
-
-    std::vector<std::complex<T>> v_out(m);
-    matrixVecProd(mat.data(), v_in.data(), v_out.data(), m, n, transpose);
-    return v_out;
-}
-
-/**
- * @brief Calculates transpose of a matrix recursively and Cache-Friendly
- * using blocking and Cache-optimized techniques.
- *
- * @tparam T Floating point precision type.
- * @tparam BLOCKSIZE Size of submatrices in the blocking techinque.
- * @param mat Data array repr. a flatten (row-wise) matrix m * n.
- * @param mat_t Pre-allocated data array to store the transpose of `mat`.
- * @param m Number of rows of `mat`.
- * @param n Number of columns of `mat`.
- * @param m1 Index of the first row.
- * @param m2 Index of the last row.
- * @param n1 Index of the first column.
- * @param n2 Index of the last column.
- */
-template <class T, size_t BLOCKSIZE = 32> // NOLINT(readability-magic-numbers)
-inline static void CFTranspose(const T *mat, T *mat_t, size_t m, size_t n,
-                               size_t m1, size_t m2, size_t n1, size_t n2) {
-    size_t r;
-    size_t s;
-
-    size_t r1;
-    size_t s1;
-    size_t r2;
-    size_t s2;
-
-    r1 = m2 - m1;
-    s1 = n2 - n1;
-
-    if (r1 >= s1 && r1 > BLOCKSIZE) {
-        r2 = (m1 + m2) / 2;
-        CFTranspose(mat, mat_t, m, n, m1, r2, n1, n2);
-        m1 = r2;
-        CFTranspose(mat, mat_t, m, n, m1, m2, n1, n2);
-    } else if (s1 > BLOCKSIZE) {
-        s2 = (n1 + n2) / 2;
-        CFTranspose(mat, mat_t, m, n, m1, m2, n1, s2);
-        n1 = s2;
-        CFTranspose(mat, mat_t, m, n, m1, m2, n1, n2);
-    } else {
-        for (r = m1; r < m2; r++) {
-            for (s = n1; s < n2; s++) {
-                mat_t[s * m + r] = mat[r * n + s];
-            }
-        }
-    }
-}
-
-/**
- * @brief Calculates vector-matrix product.
- *
- * @tparam T Floating point precision type.
- * @param v_in Data array repr. a vector of shape m * 1.
- * @param mat Data array repr. a flatten (row-wise) matrix m * n.
- * @param v_out Pre-allocated data array to store the result that is
- *              `mat_t \times v_in` where `mat_t` is transposed of `mat`.
- * @param m Number of rows of `mat`.
- * @param n Number of columns of `mat`.
- */
-template <class T>
-inline void vecMatrixProd(const T *v_in, const T *mat, T *v_out, size_t m,
-                          size_t n) {
-    if (!v_out) {
-        return;
-    }
-
-    size_t i;
-    size_t j;
-
-    constexpr T z = static_cast<T>(0.0);
-    bool allzero = true;
-    for (j = 0; j < m; j++) {
-        if (v_in[j] != z) {
-            allzero = false;
-            break;
-        }
-    }
-    if (allzero) {
-        return;
-    }
-
-    std::vector<T> mat_t(m * n);
-    CFTranspose(mat, mat_t.data(), m, n, 0, m, 0, n);
-
-    for (i = 0; i < n; i++) {
-        T t = z;
-        for (j = 0; j < m; j++) {
-            t += mat_t[i * m + j] * v_in[j];
-        }
-        v_out[i] = t;
-    }
-}
-
-/**
- * @brief Calculates the vactor-matrix product using the best available method.
- *
- * @see inline void vecMatrixProd(const T *v_in,
- * const T *mat, T *v_out, size_t m, size_t n)
- */
-template <class T>
-inline auto vecMatrixProd(const std::vector<T> &v_in, const std::vector<T> &mat,
-                          size_t m, size_t n) -> std::vector<T> {
-    if (v_in.size() != m) {
-        throw std::invalid_argument("Invalid size for the input vector");
-    }
-    if (mat.size() != m * n) {
-        throw std::invalid_argument(
-            "Invalid number of rows and columns for the input matrix");
-    }
-
-    std::vector<T> v_out(n);
-    vecMatrixProd(v_in.data(), mat.data(), v_out.data(), m, n);
-
-    return v_out;
-}
-
-/**
- * @brief Calculates the vactor-matrix product using the best available method.
- *
- * @see inline void vecMatrixProd(const T *v_in, const T *mat, T *v_out, size_t
- * m, size_t n)
- */
-template <class T>
-inline void vecMatrixProd(std::vector<T> &v_out, const std::vector<T> &v_in,
-                          const std::vector<T> &mat, size_t m, size_t n) {
-    if (mat.size() != m * n) {
-        throw std::invalid_argument(
-            "Invalid number of rows and columns for the input matrix");
-    }
-    if (v_in.size() != m) {
-        throw std::invalid_argument("Invalid size for the input vector");
-    }
-    if (v_out.size() != n) {
-        throw std::invalid_argument("Invalid preallocated size for the result");
-    }
-
-    vecMatrixProd(v_in.data(), mat.data(), v_out.data(), m, n);
-}
-
-/**
- * @brief Calculates transpose of a matrix recursively and Cache-Friendly
- * using blocking and Cache-optimized techniques.
- *
- * @tparam T Floating point precision type.
- * @tparam BLOCKSIZE Size of submatrices in the blocking techinque.
- * @param mat Data array repr. a flatten (row-wise) matrix m * n.
- * @param mat_t Pre-allocated data array to store the transpose of `mat`.
- * @param m Number of rows of `mat`.
- * @param n Number of columns of `mat`.
- * @param m1 Index of the first row.
- * @param m2 Index of the last row.
- * @param n1 Index of the first column.
- * @param n2 Index of the last column.
- */
-template <class T, size_t BLOCKSIZE = 32> // NOLINT(readability-magic-numbers)
-inline static void CFTranspose(const std::complex<T> *mat,
-                               std::complex<T> *mat_t, size_t m, size_t n,
-                               size_t m1, size_t m2, size_t n1, size_t n2) {
-    size_t r;
-    size_t s;
-
-    size_t r1;
-    size_t s1;
-    size_t r2;
-    size_t s2;
-
-    r1 = m2 - m1;
-    s1 = n2 - n1;
-
-    if (r1 >= s1 && r1 > BLOCKSIZE) {
-        r2 = (m1 + m2) / 2;
-        CFTranspose(mat, mat_t, m, n, m1, r2, n1, n2);
-        m1 = r2;
-        CFTranspose(mat, mat_t, m, n, m1, m2, n1, n2);
-    } else if (s1 > BLOCKSIZE) {
-        s2 = (n1 + n2) / 2;
-        CFTranspose(mat, mat_t, m, n, m1, m2, n1, s2);
-        n1 = s2;
-        CFTranspose(mat, mat_t, m, n, m1, m2, n1, n2);
-    } else {
-        for (r = m1; r < m2; r++) {
-            for (s = n1; s < n2; s++) {
-                mat_t[s * m + r] = mat[r * n + s];
-            }
-        }
-    }
-}
-
-/**
- * @brief Transpose a matrix of shape m * n to n * m using the
- * best available method.
- *
- * @tparam T Floating point precision type.
- * @param mat Row-wise flatten matrix of shape m * n.
- * @param m Number of rows of `mat`.
- * @param n Number of columns of `mat`.
- * @return mat transpose of shape n * m.
- */
-template <class T>
-inline auto Transpose(const std::vector<std::complex<T>> mat, size_t m,
-                      size_t n) -> std::vector<std::complex<T>> {
-    if (mat.size() != m * n) {
-        throw std::invalid_argument(
-            "Invalid number of rows and columns for the input matrix");
-    }
-
-    std::vector<std::complex<T>> mat_t(n * m);
-    CFTranspose(mat.data(), mat_t.data(), m, n, 0, m, 0, n);
-    return mat_t;
-}
-
-/**
- * @brief Calculates matrix-matrix product using OpenMP.
- *
- * @tparam T Floating point precision type.
- * @tparam STRIDE Size of stride in the cache-blocking technique
- * @param m_left Row-wise flatten matrix of shape m * k.
- * @param m_right Row-wise flatten matrix of shape k * n.
- * @param m_out Pre-allocated row-wise flatten matrix of shape m * n.
- * @param m Number of rows of `m_left`.
- * @param n Number of columns of `m_right`.
- * @param k Number of rows of `m_right`.
- * @param transpose If `true`, requires transposed version of `m_right`.
- *
- * @note Consider transpose=true, to get a better performance.
- *  To transpose a matrix efficiently, check Util::Transpose
- */
-template <class T, size_t STRIDE = 2> // NOLINT(readability-magic-numbers)
-inline void omp_matrixMatProd(const std::complex<T> *m_left,
-                              const std::complex<T> *m_right,
-                              std::complex<T> *m_out, size_t m, size_t n,
-                              size_t k, bool transpose = false) {
-    if (!m_out) {
-        return;
-    }
-#if defined(_OPENMP)
-#pragma omp parallel default(none) firstprivate(m, n, k, transpose)            \
-    shared(m_left, m_right, m_out)
-#endif
-    {
-        size_t row;
-        size_t col;
-        size_t blk;
-        if (transpose) {
-#if defined(_OPENMP)
-#pragma omp for
-#endif
-            for (row = 0; row < m; row++) {
-                for (col = 0; col < n; col++) {
-                    for (blk = 0; blk < k; blk++) {
-                        m_out[row * n + col] +=
-                            m_left[row * k + blk] * m_right[col * n + blk];
-                    }
-                }
-            }
-        } else {
-            size_t i;
-            size_t j;
-            size_t l;
-            std::complex<T> t;
-#if defined(_OPENMP)
-#pragma omp for
-#endif
-            for (row = 0; row < m; row += STRIDE) {
-                for (col = 0; col < n; col += STRIDE) {
-                    for (blk = 0; blk < k; blk += STRIDE) {
-                        // cache-blocking:
-                        for (i = row; i < std::min(row + STRIDE, m); i++) {
-                            for (j = col; j < std::min(col + STRIDE, n); j++) {
-                                t = 0;
-                                for (l = blk; l < std::min(blk + STRIDE, k);
-                                     l++) {
-                                    t += m_left[i * k + l] * m_right[l * n + j];
-                                }
-                                m_out[i * n + j] += t;
-                            }
-                        }
-                    }
-                }
-            }
-        }
-    }
-}
-
-/**
- * @brief Calculates matrix-matrix product using the best avaiable method.
- *
- * @tparam T Floating point precision type.
- * @param m_left Row-wise flatten matrix of shape m * k.
- * @param m_right Row-wise flatten matrix of shape k * n.
- * @param m_out Pre-allocated row-wise flatten matrix of shape m * n.
- * @param m Number of rows of `m_left`.
- * @param n Number of columns of `m_right`.
- * @param k Number of rows of `m_right`.
- * @param transpose If `true`, requires transposed version of `m_right`.
- *
- * @note Consider transpose=true, to get a better performance.
- *  To transpose a matrix efficiently, check Util::Transpose
- */
-template <class T>
-inline void matrixMatProd(const std::complex<T> *m_left,
-                          const std::complex<T> *m_right,
-                          std::complex<T> *m_out, size_t m, size_t n, size_t k,
-                          bool transpose = false) {
-    if (!m_out) {
-        return;
-    }
-    if constexpr (USE_CBLAS) {
-        constexpr std::complex<T> co{1, 0};
-        constexpr std::complex<T> cz{0, 0};
-        const auto tr = (transpose) ? CblasTrans : CblasNoTrans;
-        if constexpr (std::is_same_v<T, float>) {
-            cblas_cgemm(CblasRowMajor, CblasNoTrans, tr, m, n, k, &co, m_left,
-                        k, m_right, n, &cz, m_out, n);
-        } else if constexpr (std::is_same_v<T, double>) {
-            cblas_zgemm(CblasRowMajor, CblasNoTrans, tr, m, n, k, &co, m_left,
-                        k, m_right, n, &cz, m_out, n);
-        }
-    } else {
-        omp_matrixMatProd(m_left, m_right, m_out, m, n, k, transpose);
-    }
-}
-
-/**
- * @brief Calculates the matrix-matrix product using the best available method.
- *
- * @see void matrixMatProd(const std::complex<T> *m_left, const std::complex<T>
- * *m_right, std::complex<T> *m_out, size_t m, size_t n, size_t k, size_t
- * nthreads = 1, bool transpose = false)
- *
- * @note consider transpose=true, to get a better performance.
- *  To transpose a matrix efficiently, check Util::Transpose
- */
-template <class T>
-inline auto matrixMatProd(const std::vector<std::complex<T>> m_left,
-                          const std::vector<std::complex<T>> m_right, size_t m,
-                          size_t n, size_t k, bool transpose = false)
-    -> std::vector<std::complex<T>> {
-    if (m_left.size() != m * k) {
-        throw std::invalid_argument(
-            "Invalid number of rows and columns for the input left matrix");
-    }
-    if (m_right.size() != k * n) {
-        throw std::invalid_argument(
-            "Invalid number of rows and columns for the input right matrix");
-    }
-
-    std::vector<std::complex<T>> m_out(m * n);
-    matrixMatProd(m_left.data(), m_right.data(), m_out.data(), m, n, k,
-                  transpose);
-
-    return m_out;
-}
-
-/**
-=======
->>>>>>> a01bf624
  * @brief Streaming operator for vector data.
  *
  * @tparam T Vector data type.
@@ -1103,7 +260,6 @@
  *
  * @tparam T Vector data type.
  * @param arr Array to be inspected.
- * @param length The size of the array
  * @return a vector with indices that would sort the array.
  */
 template <typename T>
@@ -1191,208 +347,4 @@
     using type = std::remove_cv_t<std::remove_reference_t<T>>;
 };
 
-<<<<<<< HEAD
-template <class T> using remove_cvref_t = typename remove_cvref<T>::type;
-
-/**
- * @brief Lookup key in array of pairs. For a constexpr map-like behavior.
- *
- * @tparam Key Type of keys
- * @tparam Value Type of values
- * @tparam size Size of std::array
- * @param arr Array to lookup
- * @param key Key to find
- */
-template <typename Key, typename Value, size_t size>
-constexpr auto lookup(const std::array<std::pair<Key, Value>, size> &arr,
-                      const Key &key) -> Value {
-    for (size_t idx = 0; idx < size; idx++) {
-        if (std::get<0>(arr[idx]) == key) {
-            return std::get<1>(arr[idx]);
-        }
-    }
-    throw std::range_error("The given key does not exist.");
-};
-
-/**
- * @brief Check an array has an element.
- *
- * @tparam U Type of array elements.
- * @tparam size Size of array.
- * @param arr Array to check.
- * @param elt Element to find.
- */
-template <typename U, size_t size>
-constexpr auto array_has_elt(const std::array<U, size> &arr, const U &elt)
-    -> bool {
-    for (size_t idx = 0; idx < size; idx++) {
-        if (arr[idx] == elt) {
-            return true;
-        }
-    }
-    return false;
-};
-
-/**
- * @brief Extract first elements from the array of pairs.
- *
- * @tparam T Type of the first elements.
- * @tparam U Type of the second elements.
- * @tparam size Size of the array.
- * @param arr Array to extract.
- */
-template <typename T, typename U, size_t size>
-constexpr std::array<T, size>
-first_elts_of(const std::array<std::pair<T, U>, size> &arr) {
-    // TODO: change to std::transform in C++20
-    std::array<T, size> res = {
-        T{},
-    };
-    for (size_t i = 0; i < size; i++) {
-        res[i] = std::get<0>(arr[i]);
-    }
-    return res;
-}
-/**
- * @brief Extract second elements from the array of pairs.
- *
- * @tparam T Type of the first elements.
- * @tparam U Type of the second elements.
- * @tparam size Size of the array.
- * @param arr Array to extract.
- */
-template <typename T, typename U, size_t size>
-constexpr std::array<U, size>
-second_elts_of(const std::array<std::pair<T, U>, size> &arr) {
-    // TODO: change to std::transform in C++20
-    std::array<U, size> res = {
-        U{},
-    };
-    for (size_t i = 0; i < size; i++) {
-        res[i] = std::get<1>(arr[i]);
-    }
-    return res;
-}
-
-/**
- * @brief Count the number of unique elements in the array.
- *
- * Current runtime is O(n^2).
- * TODO: count using sorted array in C++20 using constexpr std::sort.
- *
- * @tparam T Type of array elements
- * @tparam size Size of the array
- * @return size_t
- */
-template <typename T, size_t size>
-constexpr size_t count_unique(const std::array<T, size> &arr) {
-    size_t res = 0;
-
-    for (size_t i = 0; i < size; i++) {
-        bool counted = false;
-        for (size_t j = 0; j < i; j++) {
-            if (arr[j] == arr[i]) {
-                counted = true;
-                break;
-            }
-        }
-        if (!counted) {
-            res++;
-        }
-    }
-    return res;
-}
-
-/// @cond DEV
-namespace Internal {
-/**
- * @brief Helper function for prepend_to_tuple
- */
-template <class T, class Tuple, std::size_t... I>
-constexpr auto
-prepend_to_tuple_helper(T &&elt, Tuple &&t,
-                        [[maybe_unused]] std::index_sequence<I...> dummy) {
-    return std::make_tuple(elt, std::get<I>(std::forward<Tuple>(t))...);
-}
-/**
- * @brief Helper function for append_to_tuple
- */
-template <class T, class Tuple, std::size_t... I>
-constexpr auto
-append_to_tuple_helper(Tuple &&t, T &&elt,
-                       [[maybe_unused]] std::index_sequence<I...> dummy) {
-    return std::make_tuple(std::get<I>(std::forward<Tuple>(t))..., elt);
-}
-} // namespace Internal
-/// @endcond
-
-/**
- * @brief Prepend an element to a tuple
- * @tparam T Type of element
- * @tparam Tuple Type of the tuple (usually std::tuple)
- *
- * @param elt Element to prepend
- * @param t Tuple to add an element
- */
-template <class T, class Tuple>
-constexpr auto prepend_to_tuple(T &&elt, Tuple &&t) {
-    return Internal::prepend_to_tuple_helper(
-        std::forward<T>(elt), std::forward<Tuple>(t),
-        std::make_index_sequence<
-            std::tuple_size_v<std::remove_reference_t<Tuple>>>{});
-}
-/**
- * @brief Append an element to a tuple
- * @tparam T Type of element
- * @tparam Tuple Type of the tuple (usually std::tuple)
- *
- * @param t Tuple to add an element
- * @param elt Element to append
- */
-template <class T, class Tuple>
-constexpr auto append_to_tuple(Tuple &&t, T &&elt) {
-    return Internal::append_to_tuple_helper(
-        std::forward<Tuple>(t), std::forward<T>(elt),
-        std::make_index_sequence<
-            std::tuple_size_v<std::remove_reference_t<Tuple>>>{});
-}
-
-/**
- * @brief Transform a tuple to an array
- *
- * This function only works when all elements of the tuple are the same
- * type or convertible to the same type.
- *
- * @tparam Tuple Type of the tuple.
- * @param tuple Tuple to transform
- */
-template <class Tuple> constexpr auto tuple_to_array(Tuple &&tuple) {
-    using T = std::tuple_element_t<0, remove_cvref_t<Tuple>>;
-    return std::apply(
-        [](auto... n) { return std::array<T, sizeof...(n)>{n...}; },
-        std::forward<Tuple>(tuple));
-}
-
-/// @cond DEV
-namespace Internal {
-/**
- * @brief Helper function for prepend_to_tuple
- */
-template <class T, class U, size_t size, std::size_t... I>
-constexpr auto
-reverse_pairs_helper(const std::array<std::pair<T, U>, size> &arr,
-                     [[maybe_unused]] std::index_sequence<I...> dummy) {
-    return std::array{std::pair{arr[I].second, arr[I].first}...};
-}
-} // namespace Internal
-/// @endcond
-
-template <class T, class U, size_t size>
-constexpr auto reverse_pairs(const std::array<std::pair<T, U>, size> &arr)
-    -> std::array<std::pair<U, T>, size> {
-    return Internal::reverse_pairs_helper(arr,
-                                          std::make_index_sequence<size>{});
-}
-=======
->>>>>>> a01bf624
 } // namespace Pennylane::Util