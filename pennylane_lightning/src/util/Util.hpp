// Copyright 2021 Xanadu Quantum Technologies Inc.

// Licensed under the Apache License, Version 2.0 (the "License");
// you may not use this file except in compliance with the License.
// You may obtain a copy of the License at

//     http://www.apache.org/licenses/LICENSE-2.0

// Unless required by applicable law or agreed to in writing, software
// distributed under the License is distributed on an "AS IS" BASIS,
// WITHOUT WARRANTIES OR CONDITIONS OF ANY KIND, either express or implied.
// See the License for the specific language governing permissions and
// limitations under the License.
/**
 * @file Util.hpp
 * Contains uncategorised utility functions.
 */
#pragma once

#include <cassert>
#include <cmath>
#include <complex>
#include <cstddef>
#include <iostream>
#include <limits>
#include <memory>
#include <numeric>
#include <set>
#include <stdexcept>
#include <tuple>
#include <type_traits>
#include <vector>

namespace Pennylane::Util {
/**
 * @brief Compile-time scalar real times complex number.
 *
 * @tparam U Precision of real value `a`.
 * @tparam T Precision of complex value `b` and result.
 * @param a Real scalar value.
 * @param b Complex scalar value.
 * @return constexpr std::complex<T>
 */
template <class T, class U = T>
inline static constexpr auto ConstMult(U a, std::complex<T> b)
    -> std::complex<T> {
    return {a * b.real(), a * b.imag()};
}

/**
 * @brief Compile-time scalar complex times complex.
 *
 * @tparam U Precision of complex value `a`.
 * @tparam T Precision of complex value `b` and result.
 * @param a Complex scalar value.
 * @param b Complex scalar value.
 * @return constexpr std::complex<T>
 */
template <class T, class U = T>
inline static constexpr auto ConstMult(std::complex<U> a, std::complex<T> b)
    -> std::complex<T> {
    return {a.real() * b.real() - a.imag() * b.imag(),
            a.real() * b.imag() + a.imag() * b.real()};
}
template <class T, class U = T>
inline static constexpr auto ConstMultConj(std::complex<U> a, std::complex<T> b)
    -> std::complex<T> {
    return {a.real() * b.real() + a.imag() * b.imag(),
            -a.imag() * b.real() + a.real() * b.imag()};
}

/**
 * @brief Compile-time scalar complex summation.
 *
 * @tparam T Precision of complex value `a` and result.
 * @tparam U Precision of complex value `b`.
 * @param a Complex scalar value.
 * @param b Complex scalar value.
 * @return constexpr std::complex<T>
 */
template <class T, class U = T>
inline static constexpr auto ConstSum(std::complex<U> a, std::complex<T> b)
    -> std::complex<T> {
    return a + b;
}

/**
 * @brief Return complex value 1+0i in the given precision.
 *
 * @tparam T Floating point precision type. Accepts `double` and `float`.
 * @return constexpr std::complex<T>{1,0}
 */
template <class T> inline static constexpr auto ONE() -> std::complex<T> {
    return {1, 0};
}

/**
 * @brief Return complex value 0+0i in the given precision.
 *
 * @tparam T Floating point precision type. Accepts `double` and `float`.
 * @return constexpr std::complex<T>{0,0}
 */
template <class T> inline static constexpr auto ZERO() -> std::complex<T> {
    return {0, 0};
}

/**
 * @brief Return complex value 0+1i in the given precision.
 *
 * @tparam T Floating point precision type. Accepts `double` and `float`.
 * @return constexpr std::complex<T>{0,1}
 */
template <class T> inline static constexpr auto IMAG() -> std::complex<T> {
    return {0, 1};
}

/**
 * @brief Returns sqrt(2) as a compile-time constant.
 *
 * @tparam T Precision of result. `double`, `float` are accepted values.
 * @return constexpr T sqrt(2)
 */
template <class T> inline static constexpr auto SQRT2() -> T {
    if constexpr (std::is_same_v<T, float>) {
        return 0x1.6a09e6p+0F; // NOLINT: To be replaced in C++20
    } else {
        return 0x1.6a09e667f3bcdp+0; // NOLINT: To be replaced in C++20
    }
}

/**
 * @brief Returns inverse sqrt(2) as a compile-time constant.
 *
 * @tparam T Precision of result. `double`, `float` are accepted values.
 * @return constexpr T 1/sqrt(2)
 */
template <class T> inline static constexpr auto INVSQRT2() -> T {
    return {1 / SQRT2<T>()};
}

/**
 * @brief Calculates 2^n for some integer n > 0 using bitshifts.
 *
 * @param n the exponent
 * @return value of 2^n
 */
inline auto exp2(const size_t &n) -> size_t {
    return static_cast<size_t>(1) << n;
}

/**
 * @brief Log2 calculation.
 *
 * @param value Value to calculate for.
 * @return size_t
 */
inline auto log2(size_t value) -> size_t {
    return static_cast<size_t>(std::log2(value));
}

/**
 * @brief Calculates the decimal value for a qubit, assuming a big-endian
 * convention.
 *
 * @param qubitIndex the index of the qubit in the range [0, qubits)
 * @param qubits the number of qubits in the circuit
 * @return decimal value for the qubit at specified index
 */
inline auto maxDecimalForQubit(size_t qubitIndex, size_t qubits) -> size_t {
    assert(qubitIndex < qubits);
    return exp2(qubits - qubitIndex - 1);
}

/**
 * @brief Returns the number of wires supported by a given qubit gate.
 *
 * @tparam T Floating point precision type.
 * @param data Gate matrix data.
 * @return size_t Number of wires.
 */
template <class T> inline auto dimSize(const std::vector<T> &data) -> size_t {
    const size_t s = data.size();
    const auto s_sqrt = static_cast<size_t>(std::floor(std::sqrt(s)));

    if (s < 4) {
        throw std::invalid_argument("The dataset must be at least 2x2");
    }
    if (((s == 0) || (s & (s - 1)))) {
        throw std::invalid_argument("The dataset must be a power of 2");
    }
    if (s_sqrt * s_sqrt != s) {
        throw std::invalid_argument("The dataset must be a perfect square");
    }

    return static_cast<size_t>(log2(s_sqrt));
}

/**
 * @brief Streaming operator for vector data.
 *
 * @tparam T Vector data type.
 * @param os Output stream.
 * @param vec Vector data.
 * @return std::ostream&
 */
template <class T>
inline auto operator<<(std::ostream &os, const std::vector<T> &vec)
    -> std::ostream & {
    os << '[';
    if (!vec.empty()) {
        for (size_t i = 0; i < vec.size() - 1; i++) {
            os << vec[i] << ", ";
        }
        os << vec.back();
    }
    os << ']';
    return os;
}

/**
 * @brief Streaming operator for set data.
 *
 * @tparam T Vector data type.
 * @param os Output stream.
 * @param s Set data.
 * @return std::ostream&
 */
template <class T>
inline auto operator<<(std::ostream &os, const std::set<T> &s)
    -> std::ostream & {
    os << '{';
    for (const auto &e : s) {
        os << e << ",";
    }
    os << '}';
    return os;
}

/**
 * @brief Define linearly spaced data [start, end]
 *
 * @tparam T Data type.
 * @param start Start position.
 * @param end End position.
 * @param num_points Number of data-points in range.
 * @return std::vector<T>
 */
template <class T>
auto linspace(T start, T end, size_t num_points) -> std::vector<T> {
    std::vector<T> data(num_points);
    T step = (end - start) / (num_points - 1);
    for (size_t i = 0; i < num_points; i++) {
        data[i] = start + (step * i);
    }
    return data;
}

/**
 * @brief Determines the indices that would sort an array.
 *
 * @tparam T Vector data type.
 * @param arr Array to be inspected.
 * @return a vector with indices that would sort the array.
 */
template <typename T>
inline auto sorting_indices(const T &arr, size_t length)
    -> std::vector<size_t> {
    std::vector<size_t> indices(length);
    iota(indices.begin(), indices.end(), 0);

    // indices will be sorted in accordance to the array provided.
    sort(indices.begin(), indices.end(),
         [&arr](size_t i1, size_t i2) { return arr[i1] < arr[i2]; });

    return indices;
}

/**
 * @brief Determines the indices that would sort a vector.
 *
 * @tparam T Array data type.
 * @param vec Vector to be inspected.
 * @return a vector with indices that would sort the vector.
 */
template <typename T>
inline auto sorting_indices(const std::vector<T> &vec) -> std::vector<size_t> {
    return sorting_indices(vec.data(), vec.size());
}

/**
 * @brief Determines the transposed index of a tensor stored linearly.
 *  This function assumes each axis will have a length of 2 (|0>, |1>).
 *
 * @param ind index after transposition.
 * @param new_axes new axes distribution.
 * @return unsigned int with the new transposed index.
 */
inline auto transposed_state_index(size_t ind,
                                   const std::vector<size_t> &new_axes)
    -> size_t {
    size_t new_index = 0;
    for (size_t axis : new_axes) {
        new_index += (ind % 2) << axis;
        ind /= 2;
    }
    return new_index;
}

/**
 * @brief Template for the transposition of state tensors,
 * axes are assumed to have a length of 2 (|0>, |1>).
 *
 * @tparam T Tensor data type.
 * @param tensor Tensor to be transposed.
 * @param new_axes new axes distribution.
 * @return Transposed Tensor.
 */
template <typename T>
auto transpose_state_tensor(const std::vector<T> &tensor,
                            const std::vector<size_t> &new_axes)
    -> std::vector<T> {
    std::vector<T> transposed_tensor(tensor.size());
    for (size_t ind = 0; ind < tensor.size(); ind++) {
        transposed_tensor[transposed_state_index(ind, new_axes)] = tensor[ind];
    }
    return transposed_tensor;
}

/**
 * @brief Exception for functions that are not yet implemented.
 *
 */
class NotImplementedException : public std::logic_error {
  public:
    /**
     * @brief Construct a NotImplementedException exception object.
     *
     * @param fname Function name to indicate not implemented.
     */
    explicit NotImplementedException(const std::string &fname)
        : std::logic_error(std::string("Function is not implemented. ") +
                           fname){};
};

// Enable until C++20 support is explicitly allowed
template <class T> struct remove_cvref {
    using type = std::remove_cv_t<std::remove_reference_t<T>>;
};

<<<<<<< HEAD
/**
 * @brief Lookup key in array of pairs. For a constexpr map-like behavior.
 *
 * @tparam Key Type of keys
 * @tparam Value Type of values
 * @tparam size Size of std::array
 * @param arr Array to lookup
 * @param key Key to find
 */
template <typename Key, typename Value, size_t size>
constexpr auto lookup(const std::array<std::pair<Key, Value>, size> &arr,
                      const Key &key) -> Value {
    for (size_t idx = 0; idx < size; idx++) {
        if (std::get<0>(arr[idx]) == key) {
            return std::get<1>(arr[idx]);
        }
    }
    throw std::range_error("The given key does not exist.");
};

/**
 * @brief Check an array has an element.
 *
 * @tparam U Type of array elements.
 * @tparam size Size of array.
 * @param arr Array to check.
 * @param elt Element to find.
 */
template <typename U, size_t size>
constexpr auto array_has_elt(const std::array<U, size> &arr, const U &elt)
    -> bool {
    for (size_t idx = 0; idx < size; idx++) {
        if (arr[idx] == elt) {
            return true;
        }
    }
    return false;
};

/**
 * @brief Extract first elements from the array of pairs.
 *
 * @tparam T Type of the first elements.
 * @tparam U Type of the second elements.
 * @tparam size Size of the array.
 * @param arr Array to extract.
 */
template <typename T, typename U, size_t size>
constexpr std::array<T, size>
first_elts_of(const std::array<std::pair<T, U>, size> &arr) {
    // TODO: change to std::transform in C++20
    std::array<T, size> res = {
        T{},
    };
    for (size_t i = 0; i < size; i++) {
        res[i] = std::get<0>(arr[i]);
    }
    return res;
}
/**
 * @brief Extract second elements from the array of pairs.
 *
 * @tparam T Type of the first elements.
 * @tparam U Type of the second elements.
 * @tparam size Size of the array.
 * @param arr Array to extract.
 */
template <typename T, typename U, size_t size>
constexpr std::array<T, size>
second_elts_of(const std::array<std::pair<T, U>, size> &arr) {
    // TODO: change to std::transform in C++20
    std::array<T, size> res = {
        T{},
    };
    for (size_t i = 0; i < size; i++) {
        res[i] = std::get<0>(arr[i]);
    }
    return res;
}

/**
 * @brief Count the number of unique elements in the array.
 *
 * Current runtime is O(n^2).
 * TODO: count using sorted array in C++20 using constexpr std::sort.
 *
 * @tparam T Type of array elements
 * @tparam size Size of the array
 * @return size_t
 */
template <typename T, size_t size>
constexpr size_t count_unique(const std::array<T, size> &arr) {
    size_t res = 0;

    for (size_t i = 0; i < size; i++) {
        bool counted = false;
        for (size_t j = 0; j < i; j++) {
            if (arr[j] == arr[i]) {
                counted = true;
                break;
            }
        }
        if (!counted) {
            res++;
        }
    }
    return res;
}

/// @cond DEV
namespace Internal {
/**
 * @brief Helper function for prepend_to_tuple
 */
template <class T, class Tuple, std::size_t... I>
constexpr auto
prepend_to_tuple_helper(T &&elt, Tuple &&t,
                        [[maybe_unused]] std::index_sequence<I...> dummy) {
    return std::make_tuple(elt, std::get<I>(std::forward<Tuple>(t))...);
}
} // namespace Internal
/// @endcond

/**
 * @brief Prepent an element to a tuple
 * @tparam T Type of element
 * @tparam Tuple Type of the tuple (usually std::tuple)
 *
 * @param elt Element to prepend
 * @param t Tuple to add an element
 */
template <class T, class Tuple>
constexpr auto prepend_to_tuple(T &&elt, Tuple &&t) {
    return Internal::prepend_to_tuple_helper(
        std::forward<T>(elt), std::forward<Tuple>(t),
        std::make_index_sequence<
            std::tuple_size_v<std::remove_reference_t<Tuple>>>{});
}

/**
 * @brief Transform a tuple to an array
 *
 * This function only works when all elements of the tuple are the same
 * type or convertible to the same type.
 *
 * @tparam T Type of the elements. This type usually needs to be specified.
 * @tparam Tuple Type of the tuple.
 * @param tuple Tuple to transform
 */
template <class T, class Tuple> constexpr auto tuple_to_array(Tuple &&tuple) {
    return std::apply(
        [](auto... n) { return std::array<T, sizeof...(n)>{n...}; },
        std::forward<Tuple>(tuple));
}

/** Chunk the data with the requested chunk size */

/**
 * @brief Chunk the data using the requested chunk size.
 *
 * @tparam Container STL container type
 * @tparam T Data-type of STL container
 * @param data Data to chunk
 * @param chunk_size Chunk size to use.
 * @return Container<Container<T>> Container of {Containers of data with sizes
 * chunk_size}
 */
template <template <typename...> class Container, typename T>
auto chunkDataSize(const Container<T> &data, std::size_t chunk_size)
    -> Container<Container<T>> {
    Container<Container<T>> output;
    for (std::size_t chunk = 0; chunk < data.size(); chunk += chunk_size) {
        const auto chunk_end = std::min(data.size(), chunk + chunk_size);
        output.emplace_back(data.begin() + chunk, data.begin() + chunk_end);
    }
    return output;
}

/** Chunk the data into the requested number of chunks */

/**
 * @brief Chunk the data into the requested number of chunks.
 *
 * @tparam Container STL container type
 * @tparam T Data-type of STL container
 * @param data Data to chunk
 * @param num_chunks Chunk size to use.
 * @return Container<Container<T>> Container of num_chunks {Containers of data}
 */
template <template <typename...> class Container, typename T>
auto chunkData(const Container<T> &data, std::size_t num_chunks)
    -> Container<Container<T>> {
    const auto rem = data.size() % num_chunks;
    const auto div = static_cast<std::size_t>(data.size() / num_chunks);
    if (!div) { // Match chunks to available work
        return chunkDataSize(data, 1);
    }
    if (rem) { // We have an uneven split; ensure fair distribution
        auto output =
            chunkDataSize(Container<T>{data.begin(), data.end() - rem}, div);
        auto output_rem =
            chunkDataSize(Container<T>{data.end() - rem, data.end()}, div);
        for (std::size_t idx = 0; idx < output_rem.size(); idx++) {
            output[idx].insert(output[idx].end(), output_rem[idx].begin(),
                               output_rem[idx].end());
        }
        return output;
    }
    return chunkDataSize(data, div);
}

=======
>>>>>>> 5b14d13a
} // namespace Pennylane::Util<|MERGE_RESOLUTION|>--- conflicted
+++ resolved
@@ -347,162 +347,6 @@
     using type = std::remove_cv_t<std::remove_reference_t<T>>;
 };
 
-<<<<<<< HEAD
-/**
- * @brief Lookup key in array of pairs. For a constexpr map-like behavior.
- *
- * @tparam Key Type of keys
- * @tparam Value Type of values
- * @tparam size Size of std::array
- * @param arr Array to lookup
- * @param key Key to find
- */
-template <typename Key, typename Value, size_t size>
-constexpr auto lookup(const std::array<std::pair<Key, Value>, size> &arr,
-                      const Key &key) -> Value {
-    for (size_t idx = 0; idx < size; idx++) {
-        if (std::get<0>(arr[idx]) == key) {
-            return std::get<1>(arr[idx]);
-        }
-    }
-    throw std::range_error("The given key does not exist.");
-};
-
-/**
- * @brief Check an array has an element.
- *
- * @tparam U Type of array elements.
- * @tparam size Size of array.
- * @param arr Array to check.
- * @param elt Element to find.
- */
-template <typename U, size_t size>
-constexpr auto array_has_elt(const std::array<U, size> &arr, const U &elt)
-    -> bool {
-    for (size_t idx = 0; idx < size; idx++) {
-        if (arr[idx] == elt) {
-            return true;
-        }
-    }
-    return false;
-};
-
-/**
- * @brief Extract first elements from the array of pairs.
- *
- * @tparam T Type of the first elements.
- * @tparam U Type of the second elements.
- * @tparam size Size of the array.
- * @param arr Array to extract.
- */
-template <typename T, typename U, size_t size>
-constexpr std::array<T, size>
-first_elts_of(const std::array<std::pair<T, U>, size> &arr) {
-    // TODO: change to std::transform in C++20
-    std::array<T, size> res = {
-        T{},
-    };
-    for (size_t i = 0; i < size; i++) {
-        res[i] = std::get<0>(arr[i]);
-    }
-    return res;
-}
-/**
- * @brief Extract second elements from the array of pairs.
- *
- * @tparam T Type of the first elements.
- * @tparam U Type of the second elements.
- * @tparam size Size of the array.
- * @param arr Array to extract.
- */
-template <typename T, typename U, size_t size>
-constexpr std::array<T, size>
-second_elts_of(const std::array<std::pair<T, U>, size> &arr) {
-    // TODO: change to std::transform in C++20
-    std::array<T, size> res = {
-        T{},
-    };
-    for (size_t i = 0; i < size; i++) {
-        res[i] = std::get<0>(arr[i]);
-    }
-    return res;
-}
-
-/**
- * @brief Count the number of unique elements in the array.
- *
- * Current runtime is O(n^2).
- * TODO: count using sorted array in C++20 using constexpr std::sort.
- *
- * @tparam T Type of array elements
- * @tparam size Size of the array
- * @return size_t
- */
-template <typename T, size_t size>
-constexpr size_t count_unique(const std::array<T, size> &arr) {
-    size_t res = 0;
-
-    for (size_t i = 0; i < size; i++) {
-        bool counted = false;
-        for (size_t j = 0; j < i; j++) {
-            if (arr[j] == arr[i]) {
-                counted = true;
-                break;
-            }
-        }
-        if (!counted) {
-            res++;
-        }
-    }
-    return res;
-}
-
-/// @cond DEV
-namespace Internal {
-/**
- * @brief Helper function for prepend_to_tuple
- */
-template <class T, class Tuple, std::size_t... I>
-constexpr auto
-prepend_to_tuple_helper(T &&elt, Tuple &&t,
-                        [[maybe_unused]] std::index_sequence<I...> dummy) {
-    return std::make_tuple(elt, std::get<I>(std::forward<Tuple>(t))...);
-}
-} // namespace Internal
-/// @endcond
-
-/**
- * @brief Prepent an element to a tuple
- * @tparam T Type of element
- * @tparam Tuple Type of the tuple (usually std::tuple)
- *
- * @param elt Element to prepend
- * @param t Tuple to add an element
- */
-template <class T, class Tuple>
-constexpr auto prepend_to_tuple(T &&elt, Tuple &&t) {
-    return Internal::prepend_to_tuple_helper(
-        std::forward<T>(elt), std::forward<Tuple>(t),
-        std::make_index_sequence<
-            std::tuple_size_v<std::remove_reference_t<Tuple>>>{});
-}
-
-/**
- * @brief Transform a tuple to an array
- *
- * This function only works when all elements of the tuple are the same
- * type or convertible to the same type.
- *
- * @tparam T Type of the elements. This type usually needs to be specified.
- * @tparam Tuple Type of the tuple.
- * @param tuple Tuple to transform
- */
-template <class T, class Tuple> constexpr auto tuple_to_array(Tuple &&tuple) {
-    return std::apply(
-        [](auto... n) { return std::array<T, sizeof...(n)>{n...}; },
-        std::forward<Tuple>(tuple));
-}
-
 /** Chunk the data with the requested chunk size */
 
 /**
@@ -559,6 +403,4 @@
     return chunkDataSize(data, div);
 }
 
-=======
->>>>>>> 5b14d13a
 } // namespace Pennylane::Util