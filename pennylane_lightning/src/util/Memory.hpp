--- conflicted
+++ resolved
@@ -34,13 +34,8 @@
  * @return Pointer to the allocated memory
  */
 inline auto alignedAlloc(uint32_t alignment, size_t bytes) -> void * {
-<<<<<<< HEAD
-    if (bytes <= alignment) {
-        bytes = alignment;
-=======
     if (bytes % alignment != 0) {
         bytes = alignment * (bytes / alignment + 1);
->>>>>>> f1d696ff
     }
 #if defined(__clang__) && defined(__APPLE__)
     /*
