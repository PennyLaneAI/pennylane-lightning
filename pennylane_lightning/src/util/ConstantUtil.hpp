--- conflicted
+++ resolved
@@ -16,29 +16,21 @@
  * Contains utility functions for processing constants
  */
 #pragma once
-<<<<<<< HEAD
 
 #include "TypeTraits.hpp"
 #include "Util.hpp"
 
-=======
 #include <algorithm>
->>>>>>> a113c30b
 #include <array>
 #include <compare>
 #include <cstdlib>
 #include <stdexcept>
 #include <tuple>
 
-<<<<<<< HEAD
-=======
 #if __has_include(<version>)
 #include <version>
 #endif
 
-#include "Util.hpp"
-
->>>>>>> a113c30b
 namespace Pennylane::Util {
 /**
  * @brief Lookup key in array of pairs. For a constexpr map-like behavior.
