// Copyright 2022 Xanadu Quantum Technologies Inc.

// Licensed under the Apache License, Version 2.0 (the "License");
// you may not use this file except in compliance with the License.
// You may obtain a copy of the License at

//     http://www.apache.org/licenses/LICENSE-2.0

// Unless required by applicable law or agreed to in writing, software
// distributed under the License is distributed on an "AS IS" BASIS,
// WITHOUT WARRANTIES OR CONDITIONS OF ANY KIND, either express or implied.
// See the License for the specific language governing permissions and
// limitations under the License.
/**
 * @file
 * Contains uncategorised utility functions.
 */
#pragma once
#include <bit>
#include <climits>
#include <cstdint>
#include <cstdlib>
#include <type_traits>

#if __has_include(<version>)
#include <version>
#endif

namespace Pennylane::Util {
/**
 * @brief Faster log2 when the value is the perfect power of 2.
 *
 * If the value is the perfect power of 2, using a system provided bit operation
 * is much faster than std::log2
 */
inline auto constexpr log2PerfectPower(uint64_t val) -> size_t {
    return static_cast<size_t>(std::countr_zero(val));
}

/**
 * @brief Compute log2 of value in a compile-time.
 *
 * @param value Number to compute log2
 */
<<<<<<< HEAD
constexpr auto constLog2PerfectPower(size_t value) -> size_t {
    if (value == 0) {
        return 0; // not well defined. TODO: Raise an exception instead in
                  // a later version.
    }
    size_t n = 0;
    while ((value & 1U) == 0U) {
        value >>= 1U;
        n++;
    }
    return n;
=======
inline auto constexpr isPerfectPowerOf2(size_t value) -> bool {
#if __cpp_lib_int_pow2 >= 202002L
    return std::has_single_bit(value);
#else
    return std::popcount(value) == 1;
#endif
>>>>>>> a113c30b
}

/**
 * @brief Fill ones from LSB to nbits. Runnable in a compile-time and for any
 * integer type.
 *
 * @tparam IntegerType Integer type to use
 * @param nbits Number of bits to fill
 */
template <class IntegerType = size_t>
inline auto constexpr fillTrailingOnes(size_t nbits) -> IntegerType {
    static_assert(std::is_integral_v<IntegerType> &&
                  std::is_unsigned_v<IntegerType>);

    return (nbits == 0) ? 0
                        : static_cast<IntegerType>(~IntegerType(0)) >>
                              static_cast<IntegerType>(
                                  CHAR_BIT * sizeof(IntegerType) - nbits);
}
/**
 * @brief Fill ones from MSB to pos
 *
 * @tparam IntegerType Integer type to use
 * @param pos Position up to which bit one is filled.
 */
template <class IntegerType = size_t>
inline auto constexpr fillLeadingOnes(size_t pos) -> size_t {
    return (~IntegerType{0}) << pos;
}

/**
 * @brief Check if there is a positive integer n such that value == 2^n.
 *
 * @param value Value to calculate for.
 * @return bool
 */
inline auto isPerfectPowerOf2(size_t value) -> bool {
    return popcount(value) == 1;
}

/**
 * @brief Swap bits in i-th and j-th position in place
 */
inline auto constexpr bitswap(size_t bits, const size_t i, const size_t j)
    -> size_t {
    size_t x = ((bits >> i) ^ (bits >> j)) & 1U;
    return bits ^ ((x << i) | (x << j));
}

} // namespace Pennylane::Util<|MERGE_RESOLUTION|>--- conflicted
+++ resolved
@@ -42,26 +42,12 @@
  *
  * @param value Number to compute log2
  */
-<<<<<<< HEAD
-constexpr auto constLog2PerfectPower(size_t value) -> size_t {
-    if (value == 0) {
-        return 0; // not well defined. TODO: Raise an exception instead in
-                  // a later version.
-    }
-    size_t n = 0;
-    while ((value & 1U) == 0U) {
-        value >>= 1U;
-        n++;
-    }
-    return n;
-=======
 inline auto constexpr isPerfectPowerOf2(size_t value) -> bool {
 #if __cpp_lib_int_pow2 >= 202002L
     return std::has_single_bit(value);
 #else
     return std::popcount(value) == 1;
 #endif
->>>>>>> a113c30b
 }
 
 /**
@@ -93,16 +79,6 @@
 }
 
 /**
- * @brief Check if there is a positive integer n such that value == 2^n.
- *
- * @param value Value to calculate for.
- * @return bool
- */
-inline auto isPerfectPowerOf2(size_t value) -> bool {
-    return popcount(value) == 1;
-}
-
-/**
  * @brief Swap bits in i-th and j-th position in place
  */
 inline auto constexpr bitswap(size_t bits, const size_t i, const size_t j)
