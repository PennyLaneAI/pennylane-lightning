// Copyright 2021 Xanadu Quantum Technologies Inc.

// Licensed under the Apache License, Version 2.0 (the "License");
// you may not use this file except in compliance with the License.
// You may obtain a copy of the License at

//     http://www.apache.org/licenses/LICENSE-2.0

// Unless required by applicable law or agreed to in writing, software
// distributed under the License is distributed on an "AS IS" BASIS,
// WITHOUT WARRANTIES OR CONDITIONS OF ANY KIND, either express or implied.
// See the License for the specific language governing permissions and
// limitations under the License.

#include <set>
#include <tuple>
#include <vector>

#include <iostream>

#include "AdjointDiff.hpp"
#include "IndicesUtil.hpp"
#include "JacobianProd.hpp"
#include "StateVectorBase.hpp"
#include "StateVectorRaw.hpp"
#include "pybind11/complex.h"
#include "pybind11/numpy.h"
#include "pybind11/pybind11.h"
#include "pybind11/stl.h"
#include "pybind11/stl_bind.h"

/// @cond DEV
namespace {
using namespace Pennylane::Algorithms;
using Pennylane::StateVectorBase;
using Pennylane::StateVectorRaw;

using Pennylane::Internal::callGateOps;
using Pennylane::Internal::implementedGatesForKernel;

using Pennylane::Internal::GateOpsFuncPtrPairs;

using std::complex;
using std::set;
using std::string;
using std::vector;
} // namespace
/// @endcond

namespace py = pybind11;

/**
 * @brief Create a `%StateVector` object from a 1D numpy complex data array.
 *
 * @tparam PrecisionT Precision data type
 * @param numpyArray Numpy data array.
 * @return StateVector<PrecisionT> `%StateVector` object.
 */
template <class PrecisionT = double>
static auto create(py::array_t<complex<PrecisionT>> &numpyArray)
    -> StateVectorRaw<PrecisionT> {
    py::buffer_info numpyArrayInfo = numpyArray.request();

    if (numpyArrayInfo.ndim != 1) {
        throw std::invalid_argument(
            "NumPy array must be a 1-dimensional array");
    }
    if (numpyArrayInfo.itemsize != sizeof(complex<PrecisionT>)) {
        throw std::invalid_argument(
            "NumPy array must be of type np.complex64 or np.complex128");
    }
    auto *data_ptr = static_cast<complex<PrecisionT> *>(numpyArrayInfo.ptr);
    return StateVectorRaw<PrecisionT>(
        {data_ptr, static_cast<size_t>(numpyArrayInfo.shape[0])});
}

/**
 * @brief Apply given list of operations to Numpy data array using C++
 * `%StateVector` class.
 *
 * @tparam PrecisionT Precision data type
 * @param stateNumpyArray Complex numpy data array representing statevector.
 * @param ops Operations to apply to the statevector using the C++ backend.
 * @param wires Wires on which to apply each operation from `ops`.
 * @param inverse Indicate whether a given operation is an inverse.
 * @param params Parameters for each given operation in `ops`.
 */
template <class PrecisionT = double>
void apply(py::array_t<complex<PrecisionT>> &stateNumpyArray,
           const vector<string> &ops, const vector<vector<size_t>> &wires,
           const vector<bool> &inverse,
           const vector<vector<PrecisionT>> &params) {
    auto state = create<PrecisionT>(stateNumpyArray);
    state.applyOperations(ops, wires, inverse, params);
}

/**
 * @brief Return a specific lambda function for the given kernel and gate
 * operation
 *
 * We do not expect template paramters kernel and gate_op can be function
 * paramters as we want the lambda function to be a stateless.
 */
template <class PrecisionT, class ParamT, KernelType kernel,
          GateOperations gate_op>
constexpr auto getLambdaForKernelGateOp() {
    static_assert(
        array_has_elt(SelectGateOps<PrecisionT, kernel>::implemented_gates,
                      gate_op),
        "The operator to register must be implemented.");

    if constexpr (gate_op != GateOperations::Matrix) {
        constexpr size_t num_params =
            static_lookup<gate_op>(Constant::gate_num_params);

        return
            [](StateVectorRaw<PrecisionT> &st, const std::vector<size_t> &wires,
               bool inverse, const std::vector<ParamT> &params) {
                auto func_ptr = static_lookup<gate_op>(
                    GateOpsFuncPtrPairs<PrecisionT, ParamT, kernel,
                                        num_params>::value);
                callGateOps(func_ptr, st.getData(), st.getNumQubits(), wires,
                            inverse, params);
            };
    } else {
        return [](StateVectorRaw<PrecisionT> &st,
                  const py::array_t<std::complex<PrecisionT>,
                                    py::array::c_style | py::array::forcecast>
                      &matrix,
                  const std::vector<size_t> &wires, bool inverse = false) {
            st.template applyMatrix_<kernel>(
                static_cast<std::complex<PrecisionT> *>(matrix.request().ptr),
                wires, inverse);
        };
    }
};

/// @cond DEV
template <class PrecisionT, class ParamT, KernelType kernel, size_t gate_idx>
constexpr auto getGateOpLambdaPairsIter() {
    if constexpr (gate_idx <
                  SelectGateOps<PrecisionT, kernel>::implemented_gates.size()) {
        constexpr auto gate_op =
            SelectGateOps<PrecisionT, kernel>::implemented_gates[gate_idx];
        return prepend_to_tuple(
            std::pair{gate_op, getLambdaForKernelGateOp<PrecisionT, ParamT,
                                                        kernel, gate_op>()},
            getGateOpLambdaPairsIter<PrecisionT, ParamT, kernel,
                                     gate_idx + 1>());
    } else {
        return std::tuple{};
    }
}
/// @endcond

<<<<<<< HEAD
/**
 * @brief Create a tuple of lambda functions to bind
 */
template <class PrecisionT, class ParamT, KernelType kernel>
constexpr auto getGateOpLambdaPairs() {
    return getGateOpLambdaPairsIter<PrecisionT, ParamT, kernel, 0>();
}
=======
    /**
     * @brief Apply PauliX gate to the given wires.
     *
     * @param wires Wires to apply operation.
     * @param inverse Indicate whether to use adjoint of operation.
     */
    template <class Param_t = fp_t>
    void applyPauliX(const std::vector<size_t> &wires, bool inverse,
                     [[maybe_unused]] const std::vector<Param_t> params = {}) {
        const GateIndices idx(wires, this->getNumQubits());
        StateVector<fp_t>::applyPauliX(idx.internal, idx.external, inverse);
    }
    /**
     * @brief Apply PauliY gate to the given wires.
     *
     * @param wires Wires to apply operation.
     * @param inverse Indicate whether to use adjoint of operation.
     */
    template <class Param_t = fp_t>
    void applyPauliY(const std::vector<size_t> &wires, bool inverse,
                     [[maybe_unused]] const std::vector<Param_t> params = {}) {
        const GateIndices idx(wires, this->getNumQubits());
        StateVector<fp_t>::applyPauliY(idx.internal, idx.external, inverse);
    }
    /**
     * @brief Apply PauliZ gate to the given wires.
     *
     * @param wires Wires to apply operation.
     * @param inverse Indicate whether to use adjoint of operation.
     */
    template <class Param_t = fp_t>
    void applyPauliZ(const std::vector<size_t> &wires, bool inverse,
                     [[maybe_unused]] const std::vector<Param_t> params = {}) {
        const GateIndices idx(wires, this->getNumQubits());
        StateVector<fp_t>::applyPauliZ(idx.internal, idx.external, inverse);
    }
    /**
     * @brief Apply Hadamard gate to the given wires.
     *
     * @param wires Wires to apply operation.
     * @param inverse Indicate whether to use adjoint of operation.
     */
    template <class Param_t = fp_t>
    void
    applyHadamard(const std::vector<size_t> &wires, bool inverse,
                  [[maybe_unused]] const std::vector<Param_t> params = {}) {
        const GateIndices idx(wires, this->getNumQubits());
        StateVector<fp_t>::applyHadamard(idx.internal, idx.external, inverse);
    }
    /**
     * @brief Apply S gate to the given wires.
     *
     * @param wires Wires to apply operation.
     * @param inverse Indicate whether to use adjoint of operation.
     */
    template <class Param_t = fp_t>
    void applyS(const std::vector<size_t> &wires, bool inverse,
                [[maybe_unused]] const std::vector<Param_t> params = {}) {
        const GateIndices idx(wires, this->getNumQubits());
        StateVector<fp_t>::applyS(idx.internal, idx.external, inverse);
    }
    /**
     * @brief Apply T gate to the given wires.
     *
     * @param wires Wires to apply operation.
     * @param inverse Indicate whether to use adjoint of operation.
     */
    template <class Param_t = fp_t>
    void applyT(const std::vector<size_t> &wires, bool inverse,
                [[maybe_unused]] const std::vector<Param_t> params = {}) {
        const GateIndices idx(wires, this->getNumQubits());
        StateVector<fp_t>::applyT(idx.internal, idx.external, inverse);
    }
    /**
     * @brief Apply CNOT (CX) gate to the given wires.
     *
     * @param wires Wires to apply operation. First index for control wire,
     * second index for target wire.
     * @param inverse Indicate whether to use adjoint of operation.
     */
    template <class Param_t = fp_t>
    void applyCNOT(const std::vector<size_t> &wires, bool inverse,
                   [[maybe_unused]] const std::vector<Param_t> params = {}) {
        const GateIndices idx(wires, this->getNumQubits());
        StateVector<fp_t>::applyCNOT(idx.internal, idx.external, inverse);
    }
    /**
     * @brief Apply SWAP gate to the given wires.
     *
     * @param wires Wires to apply operation. First and second indices for
     * target wires.
     * @param inverse Indicate whether to use adjoint of operation.
     */
    template <class Param_t = fp_t>
    void applySWAP(const std::vector<size_t> &wires, bool inverse,
                   [[maybe_unused]] const std::vector<Param_t> params = {}) {
        const GateIndices idx(wires, this->getNumQubits());
        StateVector<fp_t>::applySWAP(idx.internal, idx.external, inverse);
    }
    /**
     * @brief Apply CY gate to the given wires.
     *
     * @param wires Wires to apply operation. First index for control wire,
     * second index for target wire.
     * @param inverse Indicate whether to use adjoint of operation.
     */
    template <class Param_t = fp_t>
    void applyCY(const std::vector<size_t> &wires, bool inverse,
                 [[maybe_unused]] const std::vector<Param_t> params = {}) {
        const GateIndices idx(wires, this->getNumQubits());
        StateVector<fp_t>::applyCY(idx.internal, idx.external, inverse);
    }
    /**
     * @brief Apply CZ gate to the given wires.
     *
     * @param wires Wires to apply operation. First index for control wire,
     * second index for target wire.
     * @param inverse Indicate whether to use adjoint of operation.
     */
    template <class Param_t = fp_t>
    void applyCZ(const std::vector<size_t> &wires, bool inverse,
                 [[maybe_unused]] const std::vector<Param_t> params = {}) {
        const GateIndices idx(wires, this->getNumQubits());
        StateVector<fp_t>::applyCZ(idx.internal, idx.external, inverse);
    }
    /**
     * @brief Apply CSWAP gate to the given wires.
     *
     * @param wires Wires to apply operation. First index for control wire,
     * second and third indices for target wires.
     * @param inverse Indicate whether to use adjoint of operation.
     */
    template <class Param_t = fp_t>
    void applyCSWAP(const std::vector<size_t> &wires, bool inverse,
                    [[maybe_unused]] const std::vector<Param_t> params = {}) {
        const GateIndices idx(wires, this->getNumQubits());
        StateVector<fp_t>::applyCSWAP(idx.internal, idx.external, inverse);
    }
    /**
     * @brief Apply Toffoli (CCX) gate to the given wires.
     *
     * @param wires Wires to apply operation. First index and second indices for
     * control wires, third index for target wire.
     * @param inverse Indicate whether to use adjoint of operation.
     */
    template <class Param_t = fp_t>
    void applyToffoli(const std::vector<size_t> &wires, bool inverse,
                      [[maybe_unused]] const std::vector<Param_t> params = {}) {
        const GateIndices idx(wires, this->getNumQubits());
        StateVector<fp_t>::applyToffoli(idx.internal, idx.external, inverse);
    }
    /**
     * @brief Apply Phase-shift (\f$\textrm{diag}(1, \exp(i\theta))\f$) gate to
     * the given wires.
     *
     * @param wires Wires to apply operation.
     * @param inverse Indicate whether to use adjoint of operation.
     */
    template <class Param_t = fp_t>
    void applyPhaseShift(const std::vector<size_t> &wires, bool inverse,
                         const std::vector<Param_t> &params) {
        const GateIndices idx(wires, this->getNumQubits());
        StateVector<fp_t>::template applyPhaseShift<Param_t>(
            idx.internal, idx.external, inverse, params[0]);
    }
    /**
     * @brief Apply controlled phase-shift
     * (\f$\textrm{diag}(1,1,1,\exp(i\theta))\f$) gate to the given wires.
     *
     * @param wires Wires to apply operation. First index for control wire,
     * second index for target wire.
     * @param inverse Indicate whether to use adjoint of operation.
     */
    template <class Param_t = fp_t>
    void applyControlledPhaseShift(const std::vector<size_t> &wires,
                                   bool inverse,
                                   const std::vector<Param_t> &params) {
        const GateIndices idx(wires, this->getNumQubits());
        StateVector<fp_t>::template applyControlledPhaseShift<Param_t>(
            idx.internal, idx.external, inverse, params[0]);
    }
>>>>>>> aa9964c0

/**
 * @brief For given kernel, register all implemented gate operations and apply
 * matrix.
 *
 * @tparam PrecisionT type for state-vector precision
 * @tparam ParamT type for parameters for the gate operation
 * @tparam kernel Kernel to register
 * @tparam PyClass pybind11 class type
 */
template <class PrecisionT, class ParamT, KernelType kernel, class PyClass>
void registerImplementedGatesForKernel(PyClass &pyclass) {
    const auto kernel_name =
        std::string(lookup(Constant::available_kernels, kernel));

    constexpr auto gate_op_lambda_pairs =
        getGateOpLambdaPairs<PrecisionT, ParamT, kernel>();

    auto registerToPyclass = [&pyclass,
                              &kernel_name](auto &&gate_op_lambda_pair) {
        const auto &[gate_op, func] = gate_op_lambda_pair;
        if (gate_op == GateOperations::Matrix) {
            const std::string name = "applyMatrix_" + kernel_name;
            const std::string doc = "Apply a given matrix to wires.";
            pyclass.def(name.c_str(), func, doc.c_str());
        } else {
            const auto gate_name =
                std::string(lookup(Constant::gate_names, gate_op));
            const std::string name = gate_name + "_" + kernel_name;
            const std::string doc = "Apply the " + gate_name + " gate using " +
                                    kernel_name + " kernel.";
            pyclass.def(name.c_str(), func, doc.c_str());
        }
        return gate_op;
    };

    const auto registeredGateOps =
        std::apply([&registerToPyclass](
                       auto... x) { std::make_tuple(registerToPyclass(x)...); },
                   gate_op_lambda_pairs);

    assert(tuple_to_array<GateOperations>(registeredGateOps) ==
           SelectGateOps<fp_t, kernel>::implemented_gates); // double check in
                                                            // debug mode
}

/// @cond DEV
template <class PrecisionT, class ParamT, size_t kernel_idx, class PyClass>
void registerKernelsToPyexportIter(PyClass &pyclass) {
    if constexpr (kernel_idx < Constant::kernels_to_pyexport.size()) {
        constexpr auto kernel = Constant::kernels_to_pyexport[kernel_idx];
        registerImplementedGatesForKernel<PrecisionT, ParamT, kernel>(pyclass);
        registerKernelsToPyexportIter<PrecisionT, ParamT, kernel_idx + 1>(
            pyclass);
    }
}
/// @endcond

/**
 * @brief register gates for each kernel in kernels_to_pyexport
 *
 * @tparam PrecisionT precision of the state-vector data
 * @tparam ParamT Precision of the parameter data
 * @tparam PyClass Pyclass type
 */
template <class PrecisionT, class ParamT, class PyClass>
void registerKernelsToPyexport(PyClass &pyclass) {
    registerKernelsToPyexportIter<PrecisionT, ParamT, 0>(pyclass);
}

/**
 * @brief Templated class to build all required precisions for Python module.
 *
 * @tparam PrecisionT Precision of the state-vector data.
 * @tparam ParamT Precision of the parameter data.
 * @param m Pybind11 module.
 */
template <class PrecisionT, class ParamT>
void lightning_class_bindings(py::module &m) {
    // Enable module name to be based on size of complex datatype
    const std::string bitsize =
        std::to_string(sizeof(std::complex<PrecisionT>) * 8);

    //***********************************************************************//
    //                              StateVector
    //***********************************************************************//

    std::string class_name = "StateVectorC" + bitsize;
    auto pyclass =
        py::class_<StateVectorRaw<PrecisionT>>(m, class_name.c_str());
    pyclass.def(py::init(&create<PrecisionT>));

<<<<<<< HEAD
    registerKernelsToPyexport<PrecisionT, ParamT>(pyclass);
=======
    py::class_<StateVecBinder<PrecisionT>>(m, class_name.c_str())
        .def(py::init<
             py::array_t<complex<PrecisionT>,
                         py::array::c_style | py::array::forcecast> &>())
        .def("PauliX",
             py::overload_cast<const std::vector<size_t> &, bool,
                               const std::vector<Param_t>>(
                 &StateVecBinder<PrecisionT>::template applyPauliX<Param_t>),
             "Apply the PauliX gate.")

        .def("PauliY",
             py::overload_cast<const std::vector<size_t> &, bool,
                               const std::vector<Param_t>>(
                 &StateVecBinder<PrecisionT>::template applyPauliY<Param_t>),
             "Apply the PauliY gate.")

        .def("PauliZ",
             py::overload_cast<const std::vector<size_t> &, bool,
                               const std::vector<Param_t>>(
                 &StateVecBinder<PrecisionT>::template applyPauliZ<Param_t>),
             "Apply the PauliZ gate.")

        .def("Hadamard",
             py::overload_cast<const std::vector<size_t> &, bool,
                               const std::vector<Param_t>>(
                 &StateVecBinder<PrecisionT>::template applyHadamard<Param_t>),
             "Apply the Hadamard gate.")

        .def("S",
             py::overload_cast<const std::vector<size_t> &, bool,
                               const std::vector<Param_t>>(
                 &StateVecBinder<PrecisionT>::template applyS<Param_t>),
             "Apply the S gate.")

        .def("T",
             py::overload_cast<const std::vector<size_t> &, bool,
                               const std::vector<Param_t>>(
                 &StateVecBinder<PrecisionT>::template applyT<Param_t>),
             "Apply the T gate.")

        .def("CNOT",
             py::overload_cast<const std::vector<size_t> &, bool,
                               const std::vector<Param_t>>(
                 &StateVecBinder<PrecisionT>::template applyCNOT<Param_t>),
             "Apply the CNOT gate.")

        .def("SWAP",
             py::overload_cast<const std::vector<size_t> &, bool,
                               const std::vector<Param_t>>(
                 &StateVecBinder<PrecisionT>::template applySWAP<Param_t>),
             "Apply the SWAP gate.")

        .def("CSWAP",
             py::overload_cast<const std::vector<size_t> &, bool,
                               const std::vector<Param_t>>(
                 &StateVecBinder<PrecisionT>::template applyCSWAP<Param_t>),
             "Apply the CSWAP gate.")

        .def("Toffoli",
             py::overload_cast<const std::vector<size_t> &, bool,
                               const std::vector<Param_t>>(
                 &StateVecBinder<PrecisionT>::template applyToffoli<Param_t>),
             "Apply the Toffoli gate.")

        .def("CY",
             py::overload_cast<const std::vector<size_t> &, bool,
                               const std::vector<Param_t>>(
                 &StateVecBinder<PrecisionT>::template applyCY<Param_t>),
             "Apply the CZ gate.")
        .def("CZ",
             py::overload_cast<const std::vector<size_t> &, bool,
                               const std::vector<Param_t>>(
                 &StateVecBinder<PrecisionT>::template applyCZ<Param_t>),
             "Apply the CZ gate.")

        .def(
            "PhaseShift",
            py::overload_cast<const std::vector<size_t> &, bool,
                              const std::vector<Param_t> &>(
                &StateVecBinder<PrecisionT>::template applyPhaseShift<Param_t>),
            "Apply the PhaseShift gate.")

        .def("apply",
             py::overload_cast<
                 const vector<string> &, const vector<vector<size_t>> &,
                 const vector<bool> &, const vector<vector<PrecisionT>> &>(
                 &StateVecBinder<PrecisionT>::apply))

        .def("apply", py::overload_cast<const vector<string> &,
                                        const vector<vector<size_t>> &,
                                        const vector<bool> &>(
                          &StateVecBinder<PrecisionT>::apply))
        .def("applyMatrix",
             py::overload_cast<const std::vector<std::complex<PrecisionT>> &,
                               const vector<size_t> &, bool>(
                 &StateVecBinder<PrecisionT>::applyMatrixWires))
        .def("applyMatrix",
             py::overload_cast<
                 const py::array_t<complex<PrecisionT>,
                                   py::array::c_style | py::array::forcecast> &,
                 const vector<size_t> &, bool>(
                 &StateVecBinder<PrecisionT>::applyMatrixWires))

        .def("ControlledPhaseShift",
             py::overload_cast<const std::vector<size_t> &, bool,
                               const std::vector<Param_t> &>(
                 &StateVecBinder<
                     PrecisionT>::template applyControlledPhaseShift<Param_t>),
             "Apply the ControlledPhaseShift gate.")

        .def("RX",
             py::overload_cast<const std::vector<size_t> &, bool,
                               const std::vector<Param_t> &>(
                 &StateVecBinder<PrecisionT>::template applyRX<Param_t>),
             "Apply the RX gate.")

        .def("RY",
             py::overload_cast<const std::vector<size_t> &, bool,
                               const std::vector<Param_t> &>(
                 &StateVecBinder<PrecisionT>::template applyRY<Param_t>),
             "Apply the RY gate.")

        .def("RZ",
             py::overload_cast<const std::vector<size_t> &, bool,
                               const std::vector<Param_t> &>(
                 &StateVecBinder<PrecisionT>::template applyRZ<Param_t>),
             "Apply the RZ gate.")

        .def("Rot",
             py::overload_cast<const std::vector<size_t> &, bool,
                               const std::vector<Param_t> &>(
                 &StateVecBinder<PrecisionT>::template applyRot<Param_t>),
             "Apply the Rot gate.")

        .def("CRX",
             py::overload_cast<const std::vector<size_t> &, bool,
                               const std::vector<Param_t> &>(
                 &StateVecBinder<PrecisionT>::template applyCRX<Param_t>),
             "Apply the CRX gate.")

        .def("CRY",
             py::overload_cast<const std::vector<size_t> &, bool,
                               const std::vector<Param_t> &>(
                 &StateVecBinder<PrecisionT>::template applyCRY<Param_t>),
             "Apply the CRY gate.")

        .def("CRZ",
             py::overload_cast<const std::vector<size_t> &, bool,
                               const std::vector<Param_t> &>(
                 &StateVecBinder<PrecisionT>::template applyCRZ<Param_t>),
             "Apply the CRZ gate.")

        .def("CRot",
             py::overload_cast<const std::vector<size_t> &, bool,
                               const std::vector<Param_t> &>(
                 &StateVecBinder<PrecisionT>::template applyCRot<Param_t>),
             "Apply the CRot gate.");
>>>>>>> aa9964c0

    //***********************************************************************//
    //                              Observable
    //***********************************************************************//

    class_name = "ObsStructC" + bitsize;
    using np_arr_c = py::array_t<std::complex<ParamT>,
                                 py::array::c_style | py::array::forcecast>;
    using np_arr_r =
        py::array_t<ParamT, py::array::c_style | py::array::forcecast>;

    using obs_data_var = std::variant<std::monostate, np_arr_r, np_arr_c>;
    py::class_<ObsDatum<PrecisionT>>(m, class_name.c_str())
        .def(py::init([](const std::vector<std::string> &names,
                         const std::vector<obs_data_var> &params,
                         const std::vector<std::vector<size_t>> &wires) {
            std::vector<typename ObsDatum<PrecisionT>::param_var_t> conv_params(
                params.size());
            for (size_t p_idx = 0; p_idx < params.size(); p_idx++) {
                std::visit(
                    [&](const auto &param) {
                        using p_t = std::decay_t<decltype(param)>;
                        if constexpr (std::is_same_v<p_t, np_arr_c>) {
                            auto buffer = param.request();
                            auto ptr =
                                static_cast<std::complex<ParamT> *>(buffer.ptr);
                            if (buffer.size) {
                                conv_params[p_idx] =
                                    std::vector<std::complex<ParamT>>{
                                        ptr, ptr + buffer.size};
                            }
                        } else if constexpr (std::is_same_v<p_t, np_arr_r>) {
                            auto buffer = param.request();

                            auto *ptr = static_cast<ParamT *>(buffer.ptr);
                            if (buffer.size) {
                                conv_params[p_idx] =
                                    std::vector<ParamT>{ptr, ptr + buffer.size};
                            }
                        } else {
                            PL_ABORT(
                                "Parameter datatype not current supported");
                        }
                    },
                    params[p_idx]);
            }
            return ObsDatum<PrecisionT>(names, conv_params, wires);
        }))
        .def("__repr__",
             [](const ObsDatum<PrecisionT> &obs) {
                 using namespace Pennylane::Util;
                 std::ostringstream obs_stream;
                 std::string obs_name = obs.getObsName()[0];
                 for (size_t o = 1; o < obs.getObsName().size(); o++) {
                     if (o < obs.getObsName().size()) {
                         obs_name += " @ ";
                     }
                     obs_name += obs.getObsName()[o];
                 }
                 obs_stream << "'wires' : " << obs.getObsWires();
                 return "Observable: { 'name' : " + obs_name + ", " +
                        obs_stream.str() + " }";
             })
        .def("get_name",
             [](const ObsDatum<PrecisionT> &obs) { return obs.getObsName(); })
        .def("get_wires",
             [](const ObsDatum<PrecisionT> &obs) { return obs.getObsWires(); })
        .def("get_params", [](const ObsDatum<PrecisionT> &obs) {
            py::list params;
            for (size_t i = 0; i < obs.getObsParams().size(); i++) {
                std::visit(
                    [&](const auto &param) {
                        using p_t = std::decay_t<decltype(param)>;
                        if constexpr (std::is_same_v<
                                          p_t,
                                          std::vector<std::complex<ParamT>>>) {
                            params.append(py::array_t<std::complex<ParamT>>(
                                py::cast(param)));
                        } else if constexpr (std::is_same_v<
                                                 p_t, std::vector<ParamT>>) {
                            params.append(py::array_t<ParamT>(py::cast(param)));
                        } else if constexpr (std::is_same_v<p_t,
                                                            std::monostate>) {
                            params.append(py::list{});
                        } else {
                            throw("Unsupported data type");
                        }
                    },
                    obs.getObsParams()[i]);
            }
            return params;
        });

    //***********************************************************************//
    //                              Operations
    //***********************************************************************//
    class_name = "OpsStructC" + bitsize;
    py::class_<OpsData<PrecisionT>>(m, class_name.c_str())
        .def(py::init<
             const std::vector<std::string> &,
             const std::vector<std::vector<ParamT>> &,
             const std::vector<std::vector<size_t>> &,
             const std::vector<bool> &,
             const std::vector<std::vector<std::complex<PrecisionT>>> &>())
        .def("__repr__", [](const OpsData<PrecisionT> &ops) {
            using namespace Pennylane::Util;
            std::ostringstream ops_stream;
            for (size_t op = 0; op < ops.getSize(); op++) {
                ops_stream << "{'name': " << ops.getOpsName()[op];
                ops_stream << ", 'params': " << ops.getOpsParams()[op];
                ops_stream << ", 'inv': " << ops.getOpsInverses()[op];
                ops_stream << "}";
                if (op < ops.getSize() - 1) {
                    ops_stream << ",";
                }
            }
            return "Operations: [" + ops_stream.str() + "]";
        });

    class_name = "AdjointJacobianC" + bitsize;
    py::class_<AdjointJacobian<PrecisionT>>(m, class_name.c_str())
        .def(py::init<>())
        .def("create_ops_list", &AdjointJacobian<PrecisionT>::createOpsData)
        .def("create_ops_list",
             [](AdjointJacobian<PrecisionT> &adj,
                const std::vector<std::string> &ops_name,
                const std::vector<np_arr_r> &ops_params,
                const std::vector<std::vector<size_t>> &ops_wires,
                const std::vector<bool> &ops_inverses,
                const std::vector<np_arr_c> &ops_matrices) {
                 std::vector<std::vector<PrecisionT>> conv_params(
                     ops_params.size());
                 std::vector<std::vector<std::complex<PrecisionT>>>
                     conv_matrices(ops_matrices.size());
                 static_cast<void>(adj);
                 for (size_t op = 0; op < ops_name.size(); op++) {
                     const auto p_buffer = ops_params[op].request();
                     const auto m_buffer = ops_matrices[op].request();
                     if (p_buffer.size) {
                         const auto *const p_ptr =
                             static_cast<const ParamT *>(p_buffer.ptr);
                         conv_params[op] =
                             std::vector<ParamT>{p_ptr, p_ptr + p_buffer.size};
                     }
                     if (m_buffer.size) {
                         const auto m_ptr =
                             static_cast<const std::complex<ParamT> *>(
                                 m_buffer.ptr);
                         conv_matrices[op] = std::vector<std::complex<ParamT>>{
                             m_ptr, m_ptr + m_buffer.size};
                     }
                 }
                 return OpsData<PrecisionT>{ops_name, conv_params, ops_wires,
                                            ops_inverses, conv_matrices};
             })
        .def("adjoint_jacobian", &AdjointJacobian<PrecisionT>::adjointJacobian)
        .def("adjoint_jacobian",
             [](AdjointJacobian<PrecisionT> &adj,
                const StateVectorRaw<PrecisionT> &sv,
                const std::vector<ObsDatum<PrecisionT>> &observables,
                const OpsData<PrecisionT> &operations,
                const std::vector<size_t> &trainableParams, size_t num_params) {
                 std::vector<std::vector<PrecisionT>> jac(
                     observables.size(),
                     std::vector<PrecisionT>(num_params, 0));
                 adj.adjointJacobian(sv.getData(), sv.getLength(), jac,
                                     observables, operations, trainableParams);
                 return py::array_t<ParamT>(py::cast(jac));
             });

    class_name = "VectorJacobianProductC" + bitsize;
    py::class_<VectorJacobianProduct<PrecisionT>>(m, class_name.c_str())
        .def(py::init<>())
        .def("create_ops_list",
             &VectorJacobianProduct<PrecisionT>::createOpsData)
        .def("create_ops_list",
             [](VectorJacobianProduct<PrecisionT> &v,
                const std::vector<std::string> &ops_name,
                const std::vector<np_arr_r> &ops_params,
                const std::vector<std::vector<size_t>> &ops_wires,
                const std::vector<bool> &ops_inverses,
                const std::vector<np_arr_c> &ops_matrices) {
                 std::vector<std::vector<PrecisionT>> conv_params(
                     ops_params.size());
                 std::vector<std::vector<std::complex<PrecisionT>>>
                     conv_matrices(ops_matrices.size());
                 static_cast<void>(v);
                 for (size_t op = 0; op < ops_name.size(); op++) {
                     const auto p_buffer = ops_params[op].request();
                     const auto m_buffer = ops_matrices[op].request();
                     if (p_buffer.size) {
                         const auto *const p_ptr =
                             static_cast<const ParamT *>(p_buffer.ptr);
                         conv_params[op] =
                             std::vector<ParamT>{p_ptr, p_ptr + p_buffer.size};
                     }
                     if (m_buffer.size) {
                         const auto m_ptr =
                             static_cast<const std::complex<ParamT> *>(
                                 m_buffer.ptr);
                         conv_matrices[op] = std::vector<std::complex<ParamT>>{
                             m_ptr, m_ptr + m_buffer.size};
                     }
                 }
                 return OpsData<PrecisionT>{ops_name, conv_params, ops_wires,
                                            ops_inverses, conv_matrices};
             })
        .def("compute_vjp_from_jac",
             &VectorJacobianProduct<PrecisionT>::computeVJP)
        .def("compute_vjp_from_jac",
             [](VectorJacobianProduct<PrecisionT> &v,
                const std::vector<PrecisionT> &jac,
                const std::vector<PrecisionT> &dy_row, size_t m, size_t n) {
                 std::vector<PrecisionT> vjp_res(n);
                 v._computeVJP(vjp_res, jac, dy_row, m, n);
                 return py::array_t<ParamT>(py::cast(vjp_res));
             })
        .def("vjp", &VectorJacobianProduct<PrecisionT>::vectorJacobianProduct)
        .def("vjp", [](VectorJacobianProduct<PrecisionT> &v,
                       const std::vector<PrecisionT> &dy,
                       const StateVectorRaw<PrecisionT> &sv,
                       const std::vector<ObsDatum<PrecisionT>> &observables,
                       const OpsData<PrecisionT> &operations,
                       const std::vector<size_t> &trainableParams,
                       size_t num_params) {
            std::vector<std::vector<PrecisionT>> jac(
                observables.size(), std::vector<PrecisionT>(num_params, 0));
            std::vector<PrecisionT> vjp_res(num_params);
            v.vectorJacobianProduct(vjp_res, jac, dy, sv.getData(),
                                    sv.getLength(), observables, operations,
                                    trainableParams);
            return py::make_tuple(py::array_t<ParamT>(py::cast(jac)),
                                  py::array_t<ParamT>(py::cast(vjp_res)));
        });
}

/**
 * @brief Add C++ classes, methods and functions to Python module.
 */
PYBIND11_MODULE(lightning_qubit_ops, // NOLINT: No control over Pybind internals
                m) {
    // Suppress doxygen autogenerated signatures

    py::options options;
    options.disable_function_signatures();

    m.doc() = "lightning.qubit apply() method";
    m.def(
        "apply",
        py::overload_cast<py::array_t<complex<double>> &,
                          const vector<string> &,
                          const vector<vector<size_t>> &, const vector<bool> &,
                          const vector<vector<double>> &>(apply<double>),
        "lightning.qubit apply() method");
    m.def(
        "apply",
        py::overload_cast<py::array_t<complex<float>> &, const vector<string> &,
                          const vector<vector<size_t>> &, const vector<bool> &,
                          const vector<vector<float>> &>(apply<float>),
        "lightning.qubit apply() method");

    m.def("generateBitPatterns",
          py::overload_cast<const vector<size_t> &, size_t>(
              &IndicesUtil::generateBitPatterns),
          "Get statevector indices for gate application");
    m.def("getIndicesAfterExclusion",
          py::overload_cast<const vector<size_t> &, size_t>(
              &IndicesUtil::getIndicesAfterExclusion),
          "Get statevector indices for gate application");

    /* Add EXPORTED_KERNELS */
    std::vector<std::pair<std::string, std::string>> exported_kernel_ops;

    std::set<GateOperations> gates_to_pyexport(
        std::begin(Constant::gates_to_pyexport),
        std::end(Constant::gates_to_pyexport));
    for (auto kernel : Constant::kernels_to_pyexport) {
        auto kernel_name =
            std::string(lookup(Constant::available_kernels, kernel));
        auto implemeted_gates = implementedGatesForKernel<float>(kernel);
        for (auto gate_op : implemeted_gates) {
            if (gates_to_pyexport.count(gate_op) != 0) {
                auto gate_name =
                    std::string(lookup(Constant::gate_names, gate_op));
                exported_kernel_ops.emplace_back(kernel_name, gate_name);
            }
        }
    }

    m.attr("EXPORTED_KERNEL_OPS") = py::cast(exported_kernel_ops);

    /* Add DEFAULT_KERNEL_FOR_OPS */
    std::map<std::string, std::string> default_kernel_ops_map;
    for (const auto &[gate_op, name] : Constant::gate_names) {
        auto kernel = lookup(Constant::default_kernel_for_ops, gate_op);
        auto kernel_name =
            std::string(lookup(Constant::available_kernels, kernel));
        default_kernel_ops_map.emplace(std::string(name), kernel_name);
    }
    m.attr("DEFAULT_KERNEL_FOR_OPS") = py::cast(default_kernel_ops_map);

    lightning_class_bindings<float, float>(m);
    lightning_class_bindings<double, double>(m);
}

#ifndef NDEBUG // if debug

/// @cond DEV
template <typename PrecisionT, typename ParamT, KernelType kernel, size_t idx>
constexpr void testBinderGateOpPairsForKernelIter() {
    if constexpr (idx < Constant::gates_to_pyexport.size()) {
        constexpr auto op_pairs =
            AllBinderGateOpPairs<PrecisionT, ParamT, kernel>::value;
        constexpr auto gate_op = Constant::gates_to_pyexport[idx];
        static_assert(array_has_elt(Util::first_elts_of(op_pairs), gate_op) ||
                          gate_op == GateOperations::Matrix,
                      "AllBinderGateOpPairs should have elementes for all gate "
                      "operations to pyexport.");
        testBinderGateOpPairsForKernelIter<PrecisionT, ParamT, kernel,
                                           idx + 1>();
    }
}
/// @endcond
/**
 * @brief Test whether BinderGateOpPairs are defined for all gates to export
 * Python
 */
template <typename PrecisionT, typename ParamT, KernelType kernel>
constexpr void testBinderGateOpPairsForKernel() {
    testBinderGateOpPairsForKernelIter<PrecisionT, ParamT, kernel, 0>();
}
/// @cond DEV
template <typename PrecisionT, typename ParamT, size_t idx>
constexpr void testBinderGateOpPairsIter() {
    if constexpr (idx < Constant::kernels_to_pyexport.size()) {
        testBinderGateOpPairsForKernel<PrecisionT, ParamT,
                                       Constant::kernels_to_pyexport[idx]>();
        testBinderGateOpPairsIter<PrecisionT, ParamT, idx + 1>();
    }
}
/// @endcond

/**
 * @brief Test for all kernels to export Python
 */
template <typename PrecisionT, typename ParamT>
constexpr bool testBinderGateOpPairs() {
    testBinderGateOpPairsIter<PrecisionT, ParamT, 0>();
    return true;
}

static_assert(
    testBinderGateOpPairs<float, float>(),
    "AllBinderGateOpPairs should be well defined for all kernels to pyexport.");

static_assert(
    testBinderGateOpPairs<double, double>(),
    "AllBinderGateOpPairs should be well defined for all kernels to pyexport.");

#endif<|MERGE_RESOLUTION|>--- conflicted
+++ resolved
@@ -153,7 +153,6 @@
 }
 /// @endcond
 
-<<<<<<< HEAD
 /**
  * @brief Create a tuple of lambda functions to bind
  */
@@ -161,189 +160,6 @@
 constexpr auto getGateOpLambdaPairs() {
     return getGateOpLambdaPairsIter<PrecisionT, ParamT, kernel, 0>();
 }
-=======
-    /**
-     * @brief Apply PauliX gate to the given wires.
-     *
-     * @param wires Wires to apply operation.
-     * @param inverse Indicate whether to use adjoint of operation.
-     */
-    template <class Param_t = fp_t>
-    void applyPauliX(const std::vector<size_t> &wires, bool inverse,
-                     [[maybe_unused]] const std::vector<Param_t> params = {}) {
-        const GateIndices idx(wires, this->getNumQubits());
-        StateVector<fp_t>::applyPauliX(idx.internal, idx.external, inverse);
-    }
-    /**
-     * @brief Apply PauliY gate to the given wires.
-     *
-     * @param wires Wires to apply operation.
-     * @param inverse Indicate whether to use adjoint of operation.
-     */
-    template <class Param_t = fp_t>
-    void applyPauliY(const std::vector<size_t> &wires, bool inverse,
-                     [[maybe_unused]] const std::vector<Param_t> params = {}) {
-        const GateIndices idx(wires, this->getNumQubits());
-        StateVector<fp_t>::applyPauliY(idx.internal, idx.external, inverse);
-    }
-    /**
-     * @brief Apply PauliZ gate to the given wires.
-     *
-     * @param wires Wires to apply operation.
-     * @param inverse Indicate whether to use adjoint of operation.
-     */
-    template <class Param_t = fp_t>
-    void applyPauliZ(const std::vector<size_t> &wires, bool inverse,
-                     [[maybe_unused]] const std::vector<Param_t> params = {}) {
-        const GateIndices idx(wires, this->getNumQubits());
-        StateVector<fp_t>::applyPauliZ(idx.internal, idx.external, inverse);
-    }
-    /**
-     * @brief Apply Hadamard gate to the given wires.
-     *
-     * @param wires Wires to apply operation.
-     * @param inverse Indicate whether to use adjoint of operation.
-     */
-    template <class Param_t = fp_t>
-    void
-    applyHadamard(const std::vector<size_t> &wires, bool inverse,
-                  [[maybe_unused]] const std::vector<Param_t> params = {}) {
-        const GateIndices idx(wires, this->getNumQubits());
-        StateVector<fp_t>::applyHadamard(idx.internal, idx.external, inverse);
-    }
-    /**
-     * @brief Apply S gate to the given wires.
-     *
-     * @param wires Wires to apply operation.
-     * @param inverse Indicate whether to use adjoint of operation.
-     */
-    template <class Param_t = fp_t>
-    void applyS(const std::vector<size_t> &wires, bool inverse,
-                [[maybe_unused]] const std::vector<Param_t> params = {}) {
-        const GateIndices idx(wires, this->getNumQubits());
-        StateVector<fp_t>::applyS(idx.internal, idx.external, inverse);
-    }
-    /**
-     * @brief Apply T gate to the given wires.
-     *
-     * @param wires Wires to apply operation.
-     * @param inverse Indicate whether to use adjoint of operation.
-     */
-    template <class Param_t = fp_t>
-    void applyT(const std::vector<size_t> &wires, bool inverse,
-                [[maybe_unused]] const std::vector<Param_t> params = {}) {
-        const GateIndices idx(wires, this->getNumQubits());
-        StateVector<fp_t>::applyT(idx.internal, idx.external, inverse);
-    }
-    /**
-     * @brief Apply CNOT (CX) gate to the given wires.
-     *
-     * @param wires Wires to apply operation. First index for control wire,
-     * second index for target wire.
-     * @param inverse Indicate whether to use adjoint of operation.
-     */
-    template <class Param_t = fp_t>
-    void applyCNOT(const std::vector<size_t> &wires, bool inverse,
-                   [[maybe_unused]] const std::vector<Param_t> params = {}) {
-        const GateIndices idx(wires, this->getNumQubits());
-        StateVector<fp_t>::applyCNOT(idx.internal, idx.external, inverse);
-    }
-    /**
-     * @brief Apply SWAP gate to the given wires.
-     *
-     * @param wires Wires to apply operation. First and second indices for
-     * target wires.
-     * @param inverse Indicate whether to use adjoint of operation.
-     */
-    template <class Param_t = fp_t>
-    void applySWAP(const std::vector<size_t> &wires, bool inverse,
-                   [[maybe_unused]] const std::vector<Param_t> params = {}) {
-        const GateIndices idx(wires, this->getNumQubits());
-        StateVector<fp_t>::applySWAP(idx.internal, idx.external, inverse);
-    }
-    /**
-     * @brief Apply CY gate to the given wires.
-     *
-     * @param wires Wires to apply operation. First index for control wire,
-     * second index for target wire.
-     * @param inverse Indicate whether to use adjoint of operation.
-     */
-    template <class Param_t = fp_t>
-    void applyCY(const std::vector<size_t> &wires, bool inverse,
-                 [[maybe_unused]] const std::vector<Param_t> params = {}) {
-        const GateIndices idx(wires, this->getNumQubits());
-        StateVector<fp_t>::applyCY(idx.internal, idx.external, inverse);
-    }
-    /**
-     * @brief Apply CZ gate to the given wires.
-     *
-     * @param wires Wires to apply operation. First index for control wire,
-     * second index for target wire.
-     * @param inverse Indicate whether to use adjoint of operation.
-     */
-    template <class Param_t = fp_t>
-    void applyCZ(const std::vector<size_t> &wires, bool inverse,
-                 [[maybe_unused]] const std::vector<Param_t> params = {}) {
-        const GateIndices idx(wires, this->getNumQubits());
-        StateVector<fp_t>::applyCZ(idx.internal, idx.external, inverse);
-    }
-    /**
-     * @brief Apply CSWAP gate to the given wires.
-     *
-     * @param wires Wires to apply operation. First index for control wire,
-     * second and third indices for target wires.
-     * @param inverse Indicate whether to use adjoint of operation.
-     */
-    template <class Param_t = fp_t>
-    void applyCSWAP(const std::vector<size_t> &wires, bool inverse,
-                    [[maybe_unused]] const std::vector<Param_t> params = {}) {
-        const GateIndices idx(wires, this->getNumQubits());
-        StateVector<fp_t>::applyCSWAP(idx.internal, idx.external, inverse);
-    }
-    /**
-     * @brief Apply Toffoli (CCX) gate to the given wires.
-     *
-     * @param wires Wires to apply operation. First index and second indices for
-     * control wires, third index for target wire.
-     * @param inverse Indicate whether to use adjoint of operation.
-     */
-    template <class Param_t = fp_t>
-    void applyToffoli(const std::vector<size_t> &wires, bool inverse,
-                      [[maybe_unused]] const std::vector<Param_t> params = {}) {
-        const GateIndices idx(wires, this->getNumQubits());
-        StateVector<fp_t>::applyToffoli(idx.internal, idx.external, inverse);
-    }
-    /**
-     * @brief Apply Phase-shift (\f$\textrm{diag}(1, \exp(i\theta))\f$) gate to
-     * the given wires.
-     *
-     * @param wires Wires to apply operation.
-     * @param inverse Indicate whether to use adjoint of operation.
-     */
-    template <class Param_t = fp_t>
-    void applyPhaseShift(const std::vector<size_t> &wires, bool inverse,
-                         const std::vector<Param_t> &params) {
-        const GateIndices idx(wires, this->getNumQubits());
-        StateVector<fp_t>::template applyPhaseShift<Param_t>(
-            idx.internal, idx.external, inverse, params[0]);
-    }
-    /**
-     * @brief Apply controlled phase-shift
-     * (\f$\textrm{diag}(1,1,1,\exp(i\theta))\f$) gate to the given wires.
-     *
-     * @param wires Wires to apply operation. First index for control wire,
-     * second index for target wire.
-     * @param inverse Indicate whether to use adjoint of operation.
-     */
-    template <class Param_t = fp_t>
-    void applyControlledPhaseShift(const std::vector<size_t> &wires,
-                                   bool inverse,
-                                   const std::vector<Param_t> &params) {
-        const GateIndices idx(wires, this->getNumQubits());
-        StateVector<fp_t>::template applyControlledPhaseShift<Param_t>(
-            idx.internal, idx.external, inverse, params[0]);
-    }
->>>>>>> aa9964c0
 
 /**
  * @brief For given kernel, register all implemented gate operations and apply
@@ -382,7 +198,7 @@
 
     const auto registeredGateOps =
         std::apply([&registerToPyclass](
-                       auto... x) { std::make_tuple(registerToPyclass(x)...); },
+                       auto... elt) { std::make_tuple(registerToPyclass(elt)...); },
                    gate_op_lambda_pairs);
 
     assert(tuple_to_array<GateOperations>(registeredGateOps) ==
@@ -436,167 +252,7 @@
         py::class_<StateVectorRaw<PrecisionT>>(m, class_name.c_str());
     pyclass.def(py::init(&create<PrecisionT>));
 
-<<<<<<< HEAD
     registerKernelsToPyexport<PrecisionT, ParamT>(pyclass);
-=======
-    py::class_<StateVecBinder<PrecisionT>>(m, class_name.c_str())
-        .def(py::init<
-             py::array_t<complex<PrecisionT>,
-                         py::array::c_style | py::array::forcecast> &>())
-        .def("PauliX",
-             py::overload_cast<const std::vector<size_t> &, bool,
-                               const std::vector<Param_t>>(
-                 &StateVecBinder<PrecisionT>::template applyPauliX<Param_t>),
-             "Apply the PauliX gate.")
-
-        .def("PauliY",
-             py::overload_cast<const std::vector<size_t> &, bool,
-                               const std::vector<Param_t>>(
-                 &StateVecBinder<PrecisionT>::template applyPauliY<Param_t>),
-             "Apply the PauliY gate.")
-
-        .def("PauliZ",
-             py::overload_cast<const std::vector<size_t> &, bool,
-                               const std::vector<Param_t>>(
-                 &StateVecBinder<PrecisionT>::template applyPauliZ<Param_t>),
-             "Apply the PauliZ gate.")
-
-        .def("Hadamard",
-             py::overload_cast<const std::vector<size_t> &, bool,
-                               const std::vector<Param_t>>(
-                 &StateVecBinder<PrecisionT>::template applyHadamard<Param_t>),
-             "Apply the Hadamard gate.")
-
-        .def("S",
-             py::overload_cast<const std::vector<size_t> &, bool,
-                               const std::vector<Param_t>>(
-                 &StateVecBinder<PrecisionT>::template applyS<Param_t>),
-             "Apply the S gate.")
-
-        .def("T",
-             py::overload_cast<const std::vector<size_t> &, bool,
-                               const std::vector<Param_t>>(
-                 &StateVecBinder<PrecisionT>::template applyT<Param_t>),
-             "Apply the T gate.")
-
-        .def("CNOT",
-             py::overload_cast<const std::vector<size_t> &, bool,
-                               const std::vector<Param_t>>(
-                 &StateVecBinder<PrecisionT>::template applyCNOT<Param_t>),
-             "Apply the CNOT gate.")
-
-        .def("SWAP",
-             py::overload_cast<const std::vector<size_t> &, bool,
-                               const std::vector<Param_t>>(
-                 &StateVecBinder<PrecisionT>::template applySWAP<Param_t>),
-             "Apply the SWAP gate.")
-
-        .def("CSWAP",
-             py::overload_cast<const std::vector<size_t> &, bool,
-                               const std::vector<Param_t>>(
-                 &StateVecBinder<PrecisionT>::template applyCSWAP<Param_t>),
-             "Apply the CSWAP gate.")
-
-        .def("Toffoli",
-             py::overload_cast<const std::vector<size_t> &, bool,
-                               const std::vector<Param_t>>(
-                 &StateVecBinder<PrecisionT>::template applyToffoli<Param_t>),
-             "Apply the Toffoli gate.")
-
-        .def("CY",
-             py::overload_cast<const std::vector<size_t> &, bool,
-                               const std::vector<Param_t>>(
-                 &StateVecBinder<PrecisionT>::template applyCY<Param_t>),
-             "Apply the CZ gate.")
-        .def("CZ",
-             py::overload_cast<const std::vector<size_t> &, bool,
-                               const std::vector<Param_t>>(
-                 &StateVecBinder<PrecisionT>::template applyCZ<Param_t>),
-             "Apply the CZ gate.")
-
-        .def(
-            "PhaseShift",
-            py::overload_cast<const std::vector<size_t> &, bool,
-                              const std::vector<Param_t> &>(
-                &StateVecBinder<PrecisionT>::template applyPhaseShift<Param_t>),
-            "Apply the PhaseShift gate.")
-
-        .def("apply",
-             py::overload_cast<
-                 const vector<string> &, const vector<vector<size_t>> &,
-                 const vector<bool> &, const vector<vector<PrecisionT>> &>(
-                 &StateVecBinder<PrecisionT>::apply))
-
-        .def("apply", py::overload_cast<const vector<string> &,
-                                        const vector<vector<size_t>> &,
-                                        const vector<bool> &>(
-                          &StateVecBinder<PrecisionT>::apply))
-        .def("applyMatrix",
-             py::overload_cast<const std::vector<std::complex<PrecisionT>> &,
-                               const vector<size_t> &, bool>(
-                 &StateVecBinder<PrecisionT>::applyMatrixWires))
-        .def("applyMatrix",
-             py::overload_cast<
-                 const py::array_t<complex<PrecisionT>,
-                                   py::array::c_style | py::array::forcecast> &,
-                 const vector<size_t> &, bool>(
-                 &StateVecBinder<PrecisionT>::applyMatrixWires))
-
-        .def("ControlledPhaseShift",
-             py::overload_cast<const std::vector<size_t> &, bool,
-                               const std::vector<Param_t> &>(
-                 &StateVecBinder<
-                     PrecisionT>::template applyControlledPhaseShift<Param_t>),
-             "Apply the ControlledPhaseShift gate.")
-
-        .def("RX",
-             py::overload_cast<const std::vector<size_t> &, bool,
-                               const std::vector<Param_t> &>(
-                 &StateVecBinder<PrecisionT>::template applyRX<Param_t>),
-             "Apply the RX gate.")
-
-        .def("RY",
-             py::overload_cast<const std::vector<size_t> &, bool,
-                               const std::vector<Param_t> &>(
-                 &StateVecBinder<PrecisionT>::template applyRY<Param_t>),
-             "Apply the RY gate.")
-
-        .def("RZ",
-             py::overload_cast<const std::vector<size_t> &, bool,
-                               const std::vector<Param_t> &>(
-                 &StateVecBinder<PrecisionT>::template applyRZ<Param_t>),
-             "Apply the RZ gate.")
-
-        .def("Rot",
-             py::overload_cast<const std::vector<size_t> &, bool,
-                               const std::vector<Param_t> &>(
-                 &StateVecBinder<PrecisionT>::template applyRot<Param_t>),
-             "Apply the Rot gate.")
-
-        .def("CRX",
-             py::overload_cast<const std::vector<size_t> &, bool,
-                               const std::vector<Param_t> &>(
-                 &StateVecBinder<PrecisionT>::template applyCRX<Param_t>),
-             "Apply the CRX gate.")
-
-        .def("CRY",
-             py::overload_cast<const std::vector<size_t> &, bool,
-                               const std::vector<Param_t> &>(
-                 &StateVecBinder<PrecisionT>::template applyCRY<Param_t>),
-             "Apply the CRY gate.")
-
-        .def("CRZ",
-             py::overload_cast<const std::vector<size_t> &, bool,
-                               const std::vector<Param_t> &>(
-                 &StateVecBinder<PrecisionT>::template applyCRZ<Param_t>),
-             "Apply the CRZ gate.")
-
-        .def("CRot",
-             py::overload_cast<const std::vector<size_t> &, bool,
-                               const std::vector<Param_t> &>(
-                 &StateVecBinder<PrecisionT>::template applyCRot<Param_t>),
-             "Apply the CRot gate.");
->>>>>>> aa9964c0
 
     //***********************************************************************//
     //                              Observable
@@ -870,19 +526,14 @@
     /* Add EXPORTED_KERNELS */
     std::vector<std::pair<std::string, std::string>> exported_kernel_ops;
 
-    std::set<GateOperations> gates_to_pyexport(
-        std::begin(Constant::gates_to_pyexport),
-        std::end(Constant::gates_to_pyexport));
     for (auto kernel : Constant::kernels_to_pyexport) {
         auto kernel_name =
             std::string(lookup(Constant::available_kernels, kernel));
-        auto implemeted_gates = implementedGatesForKernel<float>(kernel);
-        for (auto gate_op : implemeted_gates) {
-            if (gates_to_pyexport.count(gate_op) != 0) {
-                auto gate_name =
-                    std::string(lookup(Constant::gate_names, gate_op));
-                exported_kernel_ops.emplace_back(kernel_name, gate_name);
-            }
+        auto implemented_gates = implementedGatesForKernel<float>(kernel);
+        for (auto gate_op : implemented_gates) {
+            auto gate_name =
+                std::string(lookup(Constant::gate_names, gate_op));
+            exported_kernel_ops.emplace_back(kernel_name, gate_name);
         }
     }
 
@@ -900,60 +551,4 @@
 
     lightning_class_bindings<float, float>(m);
     lightning_class_bindings<double, double>(m);
-}
-
-#ifndef NDEBUG // if debug
-
-/// @cond DEV
-template <typename PrecisionT, typename ParamT, KernelType kernel, size_t idx>
-constexpr void testBinderGateOpPairsForKernelIter() {
-    if constexpr (idx < Constant::gates_to_pyexport.size()) {
-        constexpr auto op_pairs =
-            AllBinderGateOpPairs<PrecisionT, ParamT, kernel>::value;
-        constexpr auto gate_op = Constant::gates_to_pyexport[idx];
-        static_assert(array_has_elt(Util::first_elts_of(op_pairs), gate_op) ||
-                          gate_op == GateOperations::Matrix,
-                      "AllBinderGateOpPairs should have elementes for all gate "
-                      "operations to pyexport.");
-        testBinderGateOpPairsForKernelIter<PrecisionT, ParamT, kernel,
-                                           idx + 1>();
-    }
-}
-/// @endcond
-/**
- * @brief Test whether BinderGateOpPairs are defined for all gates to export
- * Python
- */
-template <typename PrecisionT, typename ParamT, KernelType kernel>
-constexpr void testBinderGateOpPairsForKernel() {
-    testBinderGateOpPairsForKernelIter<PrecisionT, ParamT, kernel, 0>();
-}
-/// @cond DEV
-template <typename PrecisionT, typename ParamT, size_t idx>
-constexpr void testBinderGateOpPairsIter() {
-    if constexpr (idx < Constant::kernels_to_pyexport.size()) {
-        testBinderGateOpPairsForKernel<PrecisionT, ParamT,
-                                       Constant::kernels_to_pyexport[idx]>();
-        testBinderGateOpPairsIter<PrecisionT, ParamT, idx + 1>();
-    }
-}
-/// @endcond
-
-/**
- * @brief Test for all kernels to export Python
- */
-template <typename PrecisionT, typename ParamT>
-constexpr bool testBinderGateOpPairs() {
-    testBinderGateOpPairsIter<PrecisionT, ParamT, 0>();
-    return true;
-}
-
-static_assert(
-    testBinderGateOpPairs<float, float>(),
-    "AllBinderGateOpPairs should be well defined for all kernels to pyexport.");
-
-static_assert(
-    testBinderGateOpPairs<double, double>(),
-    "AllBinderGateOpPairs should be well defined for all kernels to pyexport.");
-
-#endif+}