--- conflicted
+++ resolved
@@ -135,7 +135,6 @@
                      strides /* strides for each axis     */
                      ));
              })
-<<<<<<< HEAD
         .def("generate_mcmc_samples",
              [](Measures<PrecisionT> &M, size_t num_wires,
                 const std::string &kernelname, size_t num_burnin,
@@ -157,11 +156,6 @@
                      strides /* strides for each axis     */
                      ));
              })
-        .def("var", [](Measures<PrecisionT> &M, const std::string &operation,
-                       const std::vector<size_t> &wires) {
-            return M.var(operation, wires);
-        });
-=======
         .def("var",
              [](Measures<PrecisionT> &M, const std::string &operation,
                 const std::vector<size_t> &wires) {
@@ -192,7 +186,6 @@
                     static_cast<sparse_index_type>(values.request().size));
             },
             "Expected value of a sparse Hamiltonian.");
->>>>>>> 08dfbe0f
 }
 
 template <class PrecisionT, class ParamT>
