// Copyright 2021 Xanadu Quantum Technologies Inc.

// Licensed under the Apache License, Version 2.0 (the "License");
// you may not use this file except in compliance with the License.
// You may obtain a copy of the License at

//     http://www.apache.org/licenses/LICENSE-2.0

// Unless required by applicable law or agreed to in writing, software
// distributed under the License is distributed on an "AS IS" BASIS,
// WITHOUT WARRANTIES OR CONDITIONS OF ANY KIND, either express or implied.
// See the License for the specific language governing permissions and
// limitations under the License.
/**
 * @file Bindings.cpp
 * Export C++ functions to Python using Pybind.
 */
#include "Bindings.hpp"

<<<<<<< HEAD
#include <set>
#include <tuple>
#include <vector>

#include "AdjointDiff.hpp"
#include "JacobianProd.hpp"
#include "JacobianTape.hpp"
#include "StateVector.hpp"
#include "pybind11/complex.h"
#include "pybind11/numpy.h"
=======
>>>>>>> d9fd6d8a
#include "pybind11/pybind11.h"

/// @cond DEV
namespace {
using Pennylane::StateVectorRaw;
using Pennylane::Internal::implementedGatesForKernel;

using namespace Pennylane::Algorithms;

using std::complex;
using std::string;
using std::vector;
} // namespace
/// @endcond

namespace py = pybind11;

/**
 * @brief Templated class to build all required precisions for Python module.
 *
 * @tparam PrecisionT Precision of the state-vector data.
 * @tparam ParamT Precision of the parameter data.
 * @param m Pybind11 module.
 */
template <class PrecisionT, class ParamT>
void lightning_class_bindings(py::module &m) {
    // Enable module name to be based on size of complex datatype
    const std::string bitsize =
        std::to_string(sizeof(std::complex<PrecisionT>) * 8);

    //***********************************************************************//
    //                              StateVector
    //***********************************************************************//

    std::string class_name = "StateVectorC" + bitsize;
    auto pyclass =
        py::class_<StateVectorRaw<PrecisionT>>(m, class_name.c_str());
    pyclass.def(py::init(&create<PrecisionT>));

    registerKernelsToPyexport<PrecisionT, ParamT>(pyclass);

    //***********************************************************************//
    //                              Observable
    //***********************************************************************//

    class_name = "ObsStructC" + bitsize;
    using np_arr_c = py::array_t<std::complex<ParamT>,
                                 py::array::c_style | py::array::forcecast>;
    using np_arr_r =
        py::array_t<ParamT, py::array::c_style | py::array::forcecast>;

    using obs_data_var = std::variant<std::monostate, np_arr_r, np_arr_c>;
    py::class_<ObsDatum<PrecisionT>>(m, class_name.c_str())
        .def(py::init([](const std::vector<std::string> &names,
                         const std::vector<obs_data_var> &params,
                         const std::vector<std::vector<size_t>> &wires) {
            std::vector<typename ObsDatum<PrecisionT>::param_var_t> conv_params(
                params.size());
            for (size_t p_idx = 0; p_idx < params.size(); p_idx++) {
                std::visit(
                    [&](const auto &param) {
                        using p_t = std::decay_t<decltype(param)>;
                        if constexpr (std::is_same_v<p_t, np_arr_c>) {
                            auto buffer = param.request();
                            auto ptr =
                                static_cast<std::complex<ParamT> *>(buffer.ptr);
                            if (buffer.size) {
                                conv_params[p_idx] =
                                    std::vector<std::complex<ParamT>>{
                                        ptr, ptr + buffer.size};
                            }
                        } else if constexpr (std::is_same_v<p_t, np_arr_r>) {
                            auto buffer = param.request();

                            auto *ptr = static_cast<ParamT *>(buffer.ptr);
                            if (buffer.size) {
                                conv_params[p_idx] =
                                    std::vector<ParamT>{ptr, ptr + buffer.size};
                            }
                        } else {
                            PL_ABORT(
                                "Parameter datatype not current supported");
                        }
                    },
                    params[p_idx]);
            }
            return ObsDatum<PrecisionT>(names, conv_params, wires);
        }))
        .def("__repr__",
             [](const ObsDatum<PrecisionT> &obs) {
                 using namespace Pennylane::Util;
                 std::ostringstream obs_stream;
                 std::string obs_name = obs.getObsName()[0];
                 for (size_t o = 1; o < obs.getObsName().size(); o++) {
                     if (o < obs.getObsName().size()) {
                         obs_name += " @ ";
                     }
                     obs_name += obs.getObsName()[o];
                 }
                 obs_stream << "'wires' : " << obs.getObsWires();
                 return "Observable: { 'name' : " + obs_name + ", " +
                        obs_stream.str() + " }";
             })
        .def("get_name",
             [](const ObsDatum<PrecisionT> &obs) { return obs.getObsName(); })
        .def("get_wires",
             [](const ObsDatum<PrecisionT> &obs) { return obs.getObsWires(); })
        .def("get_params", [](const ObsDatum<PrecisionT> &obs) {
            py::list params;
            for (size_t i = 0; i < obs.getObsParams().size(); i++) {
                std::visit(
                    [&](const auto &param) {
                        using p_t = std::decay_t<decltype(param)>;
                        if constexpr (std::is_same_v<
                                          p_t,
                                          std::vector<std::complex<ParamT>>>) {
                            params.append(py::array_t<std::complex<ParamT>>(
                                py::cast(param)));
                        } else if constexpr (std::is_same_v<
                                                 p_t, std::vector<ParamT>>) {
                            params.append(py::array_t<ParamT>(py::cast(param)));
                        } else if constexpr (std::is_same_v<p_t,
                                                            std::monostate>) {
                            params.append(py::list{});
                        } else {
                            throw("Unsupported data type");
                        }
                    },
                    obs.getObsParams()[i]);
            }
            return params;
        });

    //***********************************************************************//
    //                              Operations
    //***********************************************************************//
    class_name = "OpsStructC" + bitsize;
    py::class_<OpsData<PrecisionT>>(m, class_name.c_str())
        .def(py::init<
             const std::vector<std::string> &,
             const std::vector<std::vector<ParamT>> &,
             const std::vector<std::vector<size_t>> &,
             const std::vector<bool> &,
             const std::vector<std::vector<std::complex<PrecisionT>>> &>())
        .def("__repr__", [](const OpsData<PrecisionT> &ops) {
            using namespace Pennylane::Util;
            std::ostringstream ops_stream;
            for (size_t op = 0; op < ops.getSize(); op++) {
                ops_stream << "{'name': " << ops.getOpsName()[op];
                ops_stream << ", 'params': " << ops.getOpsParams()[op];
                ops_stream << ", 'inv': " << ops.getOpsInverses()[op];
                ops_stream << "}";
                if (op < ops.getSize() - 1) {
                    ops_stream << ",";
                }
            }
            return "Operations: [" + ops_stream.str() + "]";
        });

    class_name = "AdjointJacobianC" + bitsize;
    py::class_<AdjointJacobian<PrecisionT>>(m, class_name.c_str())
        .def(py::init<>())
        .def("create_ops_list", &AdjointJacobian<PrecisionT>::createOpsData)
        .def("create_ops_list",
             [](AdjointJacobian<PrecisionT> &adj,
                const std::vector<std::string> &ops_name,
                const std::vector<np_arr_r> &ops_params,
                const std::vector<std::vector<size_t>> &ops_wires,
                const std::vector<bool> &ops_inverses,
                const std::vector<np_arr_c> &ops_matrices) {
                 std::vector<std::vector<PrecisionT>> conv_params(
                     ops_params.size());
                 std::vector<std::vector<std::complex<PrecisionT>>>
                     conv_matrices(ops_matrices.size());
                 static_cast<void>(adj);
                 for (size_t op = 0; op < ops_name.size(); op++) {
                     const auto p_buffer = ops_params[op].request();
                     const auto m_buffer = ops_matrices[op].request();
                     if (p_buffer.size) {
                         const auto *const p_ptr =
                             static_cast<const ParamT *>(p_buffer.ptr);
                         conv_params[op] =
                             std::vector<ParamT>{p_ptr, p_ptr + p_buffer.size};
                     }
                     if (m_buffer.size) {
                         const auto m_ptr =
                             static_cast<const std::complex<ParamT> *>(
                                 m_buffer.ptr);
                         conv_matrices[op] = std::vector<std::complex<ParamT>>{
                             m_ptr, m_ptr + m_buffer.size};
                     }
                 }
                 return OpsData<PrecisionT>{ops_name, conv_params, ops_wires,
                                            ops_inverses, conv_matrices};
             })
        .def("adjoint_jacobian", &AdjointJacobian<PrecisionT>::adjointJacobian)
        .def("adjoint_jacobian",
             [](AdjointJacobian<PrecisionT> &adj,
                const StateVectorRaw<PrecisionT> &sv,
                const std::vector<ObsDatum<PrecisionT>> &observables,
                const OpsData<PrecisionT> &operations,
                const std::vector<size_t> &trainableParams, size_t num_params) {
                 std::vector<std::vector<PrecisionT>> jac(
                     observables.size(),
                     std::vector<PrecisionT>(num_params, 0));
<<<<<<< HEAD

                 const JacobianTapeT<PrecisionT> tape{
                     sv.getLength(), sv.getData(), observables, operations,
                     trainableParams};

                 adj.adjointJacobianTape(jac, tape);
                 return py::array_t<Param_t>(py::cast(jac));
=======
                 adj.adjointJacobian(sv.getData(), sv.getLength(), jac,
                                     observables, operations, trainableParams);
                 return py::array_t<ParamT>(py::cast(jac));
>>>>>>> d9fd6d8a
             });

    class_name = "VectorJacobianProductC" + bitsize;
    py::class_<VectorJacobianProduct<PrecisionT>>(m, class_name.c_str())
        .def(py::init<>())
        .def("create_ops_list",
             &VectorJacobianProduct<PrecisionT>::createOpsData)
        .def("create_ops_list",
             [](VectorJacobianProduct<PrecisionT> &v,
                const std::vector<std::string> &ops_name,
                const std::vector<np_arr_r> &ops_params,
                const std::vector<std::vector<size_t>> &ops_wires,
                const std::vector<bool> &ops_inverses,
                const std::vector<np_arr_c> &ops_matrices) {
                 std::vector<std::vector<PrecisionT>> conv_params(
                     ops_params.size());
                 std::vector<std::vector<std::complex<PrecisionT>>>
                     conv_matrices(ops_matrices.size());
                 static_cast<void>(v);
                 for (size_t op = 0; op < ops_name.size(); op++) {
                     const auto p_buffer = ops_params[op].request();
                     const auto m_buffer = ops_matrices[op].request();
                     if (p_buffer.size) {
                         const auto *const p_ptr =
                             static_cast<const ParamT *>(p_buffer.ptr);
                         conv_params[op] =
                             std::vector<ParamT>{p_ptr, p_ptr + p_buffer.size};
                     }
                     if (m_buffer.size) {
                         const auto m_ptr =
                             static_cast<const std::complex<ParamT> *>(
                                 m_buffer.ptr);
                         conv_matrices[op] = std::vector<std::complex<ParamT>>{
                             m_ptr, m_ptr + m_buffer.size};
                     }
                 }
                 return OpsData<PrecisionT>{ops_name, conv_params, ops_wires,
                                            ops_inverses, conv_matrices};
             })
        .def("compute_vjp_from_jac",
             &VectorJacobianProduct<PrecisionT>::computeVJP)
        .def("compute_vjp_from_jac",
             [](VectorJacobianProduct<PrecisionT> &v,
                const std::vector<PrecisionT> &jac,
                const std::vector<PrecisionT> &dy_row, size_t m, size_t n) {
                 std::vector<PrecisionT> vjp_res(n);
                 v._computeVJP(vjp_res, jac, dy_row, m, n);
                 return py::array_t<ParamT>(py::cast(vjp_res));
             })
        .def("vjp", &VectorJacobianProduct<PrecisionT>::vectorJacobianProduct)
        .def("vjp", [](VectorJacobianProduct<PrecisionT> &v,
                       const std::vector<PrecisionT> &dy,
                       const StateVectorRaw<PrecisionT> &sv,
                       const std::vector<ObsDatum<PrecisionT>> &observables,
                       const OpsData<PrecisionT> &operations,
                       const std::vector<size_t> &trainableParams,
                       size_t num_params) {
            std::vector<std::vector<PrecisionT>> jac(
                observables.size(), std::vector<PrecisionT>(num_params, 0));
            std::vector<PrecisionT> vjp_res(num_params);
<<<<<<< HEAD

            const JacobianTapeT<PrecisionT> tape{sv.getLength(), sv.getData(),
                                                 observables, operations,
                                                 trainableParams};

            v.vectorJacobianProduct(vjp_res, jac, dy, tape);
            return py::make_tuple(py::array_t<Param_t>(py::cast(jac)),
                                  py::array_t<Param_t>(py::cast(vjp_res)));
=======
            v.vectorJacobianProduct(vjp_res, jac, dy, sv.getData(),
                                    sv.getLength(), observables, operations,
                                    trainableParams);
            return py::make_tuple(py::array_t<ParamT>(py::cast(jac)),
                                  py::array_t<ParamT>(py::cast(vjp_res)));
>>>>>>> d9fd6d8a
        });
}

/**
 * @brief Add C++ classes, methods and functions to Python module.
 */
PYBIND11_MODULE(lightning_qubit_ops, // NOLINT: No control over Pybind internals
                m) {
    // Suppress doxygen autogenerated signatures

    py::options options;
    options.disable_function_signatures();

    m.doc() = "lightning.qubit apply() method";
    m.def(
        "apply",
        py::overload_cast<py::array_t<complex<double>> &,
                          const vector<string> &,
                          const vector<vector<size_t>> &, const vector<bool> &,
                          const vector<vector<double>> &>(apply<double>),
        "lightning.qubit apply() method");
    m.def(
        "apply",
        py::overload_cast<py::array_t<complex<float>> &, const vector<string> &,
                          const vector<vector<size_t>> &, const vector<bool> &,
                          const vector<vector<float>> &>(apply<float>),
        "lightning.qubit apply() method");

    m.def("generateBitPatterns",
          py::overload_cast<const vector<size_t> &, size_t>(
              &IndicesUtil::generateBitPatterns),
          "Get statevector indices for gate application");
    m.def("getIndicesAfterExclusion",
          py::overload_cast<const vector<size_t> &, size_t>(
              &IndicesUtil::getIndicesAfterExclusion),
          "Get statevector indices for gate application");

    /* Add EXPORTED_KERNELS */
    std::vector<std::pair<std::string, std::string>> exported_kernel_ops;

    for (const auto kernel : Constant::kernels_to_pyexport) {
        const auto kernel_name =
            std::string(lookup(Constant::available_kernels, kernel));
        const auto implemented_gates = implementedGatesForKernel<float>(kernel);
        for (const auto gate_op : implemented_gates) {
            const auto gate_name =
                std::string(lookup(Constant::gate_names, gate_op));
            exported_kernel_ops.emplace_back(kernel_name, gate_name);
        }
    }

    m.attr("EXPORTED_KERNEL_OPS") = py::cast(exported_kernel_ops);

    /* Add DEFAULT_KERNEL_FOR_OPS */
    std::map<std::string, std::string> default_kernel_ops_map;
    for (const auto &[gate_op, name] : Constant::gate_names) {
        const auto kernel = lookup(Constant::default_kernel_for_ops, gate_op);
        const auto kernel_name =
            std::string(lookup(Constant::available_kernels, kernel));
        default_kernel_ops_map.emplace(std::string(name), kernel_name);
    }
    m.attr("DEFAULT_KERNEL_FOR_OPS") = py::cast(default_kernel_ops_map);

    lightning_class_bindings<float, float>(m);
    lightning_class_bindings<double, double>(m);
}<|MERGE_RESOLUTION|>--- conflicted
+++ resolved
@@ -17,19 +17,6 @@
  */
 #include "Bindings.hpp"
 
-<<<<<<< HEAD
-#include <set>
-#include <tuple>
-#include <vector>
-
-#include "AdjointDiff.hpp"
-#include "JacobianProd.hpp"
-#include "JacobianTape.hpp"
-#include "StateVector.hpp"
-#include "pybind11/complex.h"
-#include "pybind11/numpy.h"
-=======
->>>>>>> d9fd6d8a
 #include "pybind11/pybind11.h"
 
 /// @cond DEV
@@ -235,19 +222,13 @@
                  std::vector<std::vector<PrecisionT>> jac(
                      observables.size(),
                      std::vector<PrecisionT>(num_params, 0));
-<<<<<<< HEAD
 
                  const JacobianTapeT<PrecisionT> tape{
                      sv.getLength(), sv.getData(), observables, operations,
                      trainableParams};
 
                  adj.adjointJacobianTape(jac, tape);
-                 return py::array_t<Param_t>(py::cast(jac));
-=======
-                 adj.adjointJacobian(sv.getData(), sv.getLength(), jac,
-                                     observables, operations, trainableParams);
                  return py::array_t<ParamT>(py::cast(jac));
->>>>>>> d9fd6d8a
              });
 
     class_name = "VectorJacobianProductC" + bitsize;
@@ -308,22 +289,14 @@
             std::vector<std::vector<PrecisionT>> jac(
                 observables.size(), std::vector<PrecisionT>(num_params, 0));
             std::vector<PrecisionT> vjp_res(num_params);
-<<<<<<< HEAD
 
             const JacobianTapeT<PrecisionT> tape{sv.getLength(), sv.getData(),
                                                  observables, operations,
                                                  trainableParams};
 
             v.vectorJacobianProduct(vjp_res, jac, dy, tape);
-            return py::make_tuple(py::array_t<Param_t>(py::cast(jac)),
-                                  py::array_t<Param_t>(py::cast(vjp_res)));
-=======
-            v.vectorJacobianProduct(vjp_res, jac, dy, sv.getData(),
-                                    sv.getLength(), observables, operations,
-                                    trainableParams);
             return py::make_tuple(py::array_t<ParamT>(py::cast(jac)),
                                   py::array_t<ParamT>(py::cast(vjp_res)));
->>>>>>> d9fd6d8a
         });
 }
 
