--- conflicted
+++ resolved
@@ -122,28 +122,6 @@
  *
  * @param pyclass Pybind11's class object to bind statevector
  */
-<<<<<<< HEAD
-template <class PrecisionT, class ParamT, Gates::KernelType kernel,
-          Gates::GateOperation gate_op>
-constexpr auto getLambdaForKernelGateOp() {
-    namespace py = pybind11;
-    using namespace Pennylane::Gates;
-    using GateImplementation = SelectKernel<kernel>;
-
-    static_assert(
-        Util::array_has_elt(GateImplementation::implemented_gates, gate_op),
-        "The operator to register must be implemented.");
-
-    if constexpr (gate_op != GateOperation::Matrix) {
-        return
-            [](StateVectorRaw<PrecisionT> &st, const std::vector<size_t> &wires,
-               bool inverse, const std::vector<ParamT> &params) {
-                constexpr auto func_ptr =
-                    GateOpToMemberFuncPtr<PrecisionT, ParamT,
-                                          GateImplementation, gate_op>::value;
-                callGateOps(func_ptr, st.getData(), st.getNumQubits(), wires,
-                            inverse, params);
-=======
 template <class PrecisionT, class ParamT, class SVType, class PyClass>
 void registerGatesForStateVector(PyClass &pyclass) {
     using Gates::GateOperation;
@@ -162,115 +140,13 @@
                 st.applyMatrix(static_cast<const std::complex<PrecisionT> *>(
                                    matrix.request().ptr),
                                wires, inverse);
->>>>>>> fab55ea9
             };
         pyclass.def("applyMatrix", func, doc.c_str());
     }
-<<<<<<< HEAD
-};
-
-/// @cond DEV
-template <class PrecisionT, class ParamT, Gates::KernelType kernel,
-          size_t gate_idx>
-constexpr auto getGateOpLambdaPairsIter() {
-    using Pennylane::Gates::SelectKernel;
-    if constexpr (gate_idx < SelectKernel<kernel>::implemented_gates.size()) {
-        constexpr auto gate_op =
-            SelectKernel<kernel>::implemented_gates[gate_idx];
-        return Util::prepend_to_tuple(
-            std::pair{gate_op, getLambdaForKernelGateOp<PrecisionT, ParamT,
-                                                        kernel, gate_op>()},
-            getGateOpLambdaPairsIter<PrecisionT, ParamT, kernel,
-                                     gate_idx + 1>());
-    } else {
-        return std::tuple{};
-    }
-}
-/// @endcond
-
-/**
- * @brief Create a tuple of lambda functions to bind
- *
- * @tparam PrecisionT Floating point precision of underlying statevector data
- * @tparam ParamT Floating point type of gate parameters
- * @tparam kernel Kernel to register
- */
-template <class PrecisionT, class ParamT, Gates::KernelType kernel>
-constexpr auto getGateOpLambdaPairs() {
-    return getGateOpLambdaPairsIter<PrecisionT, ParamT, kernel, 0>();
-}
-
-/**
- * @brief For given kernel, register all implemented gate operations and apply
- * matrix.
- *
- * @tparam PrecisionT Floating point precision of underlying statevector data
- * @tparam ParamT Floating point type of gate parameters
- * @tparam Kernel Kernel to register
- * @tparam PyClass Pybind11 class type
- */
-template <class PrecisionT, class ParamT, Gates::KernelType kernel,
-          class PyClass>
-void registerImplementedGatesForKernel(PyClass &pyclass) {
-    using namespace Pennylane::Gates;
-    const auto kernel_name = std::string(SelectKernel<kernel>::name);
-
-    constexpr auto gate_op_lambda_pairs =
-        getGateOpLambdaPairs<PrecisionT, ParamT, kernel>();
-
-    auto registerToPyclass =
-        [&pyclass, &kernel_name](auto &&gate_op_lambda_pair) -> GateOperation {
-        const auto &[gate_op, func] = gate_op_lambda_pair;
-        if (gate_op == GateOperation::Matrix) {
-            const std::string name = "applyMatrix_" + kernel_name;
-            const std::string doc = "Apply a given matrix to wires.";
-            pyclass.def(name.c_str(), func, doc.c_str());
-        } else {
-            const auto gate_name =
-                std::string(Util::lookup(Constant::gate_names, gate_op));
-            const std::string name = gate_name + "_" + kernel_name;
-            const std::string doc = "Apply the " + gate_name + " gate using " +
-                                    kernel_name + " kernel.";
-            pyclass.def(name.c_str(), func, doc.c_str());
-        }
-        return gate_op;
-    };
-
-    [[maybe_unused]] const auto registerd_gate_ops = std::apply(
-        [&registerToPyclass](auto... elt) {
-            return std::make_tuple(registerToPyclass(elt)...);
-        },
-        gate_op_lambda_pairs);
-}
-
-/// @cond DEV
-template <class PrecisionT, class ParamT, size_t kernel_idx, class PyClass>
-void registerKernelsToPyexportIter(PyClass &pyclass) {
-    if constexpr (kernel_idx < kernels_to_pyexport.size()) {
-        constexpr auto kernel = kernels_to_pyexport[kernel_idx];
-        registerImplementedGatesForKernel<PrecisionT, ParamT, kernel>(pyclass);
-        registerKernelsToPyexportIter<PrecisionT, ParamT, kernel_idx + 1>(
-            pyclass);
-    }
-}
-/// @endcond
-
-/**
- * @brief register gates for each kernel in kernels_to_pyexport
- *
- *
- * @tparam PrecisionT Floating point precision of underlying statevector data
- * @tparam ParamT Floating point type of gate parameters
- * @tparam PyClass Pyclass type
- */
-template <class PrecisionT, class ParamT, class PyClass>
-void registerKernelsToPyexport(PyClass &pyclass) {
-    registerKernelsToPyexportIter<PrecisionT, ParamT, 0>(pyclass);
-=======
 
     Util::for_each_enum<GateOperation>([&pyclass](GateOperation gate_op) {
         const auto gate_name =
-            std::string(lookup(Constant::gate_names, gate_op));
+            std::string(Util::lookup(Constant::gate_names, gate_op));
         const std::string doc = "Apply the " + gate_name + " gate.";
         auto func = [gate_name = gate_name](
                         SVType &sv, const std::vector<size_t> &wires,
@@ -279,7 +155,6 @@
         };
         pyclass.def(gate_name.c_str(), func, doc.c_str());
     });
->>>>>>> fab55ea9
 }
 
 /**
