--- conflicted
+++ resolved
@@ -191,17 +191,9 @@
  *
  * @param pyclass Nanobind's class object to bind statevector
  */
-<<<<<<< HEAD
 template <class StateReprT, class PyClass>
 void registerGates(PyClass &pyclass) {
     using PrecisionT = typename StateReprT::PrecisionT; // State's precision
-    using ParamT = PrecisionT; // Parameter's data precision
-=======
-template <class StateVectorT, class PyClass>
-void registerGatesForStateVector(PyClass &pyclass) {
-    using PrecisionT =
-        typename StateVectorT::PrecisionT; // Statevector's precision
->>>>>>> c9166786
 
     using Pennylane::Gates::GateOperation;
     using Pennylane::Util::for_each_enum;
@@ -218,15 +210,9 @@
             std::string(lookup(Constant::gate_names, gate_op));
         const std::string doc = "Apply the " + gate_name + " gate.";
         auto func =
-<<<<<<< HEAD
             [gate_name](StateReprT &st, const std::vector<std::size_t> &wires,
-                        bool inverse, const std::vector<ParamT> &params) {
+                        bool inverse, const std::vector<PrecisionT> &params) {
                 st.applyOperation(gate_name, wires, inverse, params);
-=======
-            [gate_name](StateVectorT &sv, const std::vector<std::size_t> &wires,
-                        bool inverse, const std::vector<PrecisionT> &params) {
-                sv.applyOperation(gate_name, wires, inverse, params);
->>>>>>> c9166786
             };
         pyclass.def(gate_name.c_str(), func, doc.c_str());
     });
@@ -241,12 +227,7 @@
  */
 template <class StateReprT, class PyClass>
 void registerControlledGates(PyClass &pyclass) {
-<<<<<<< HEAD
     using PrecisionT = typename StateReprT::PrecisionT;
-    using ParamT = PrecisionT;
-=======
-    using PrecisionT = typename StateVectorT::PrecisionT;
->>>>>>> c9166786
 
     using Pennylane::Gates::ControlledGateOperation;
     using Pennylane::Util::for_each_enum;
@@ -263,13 +244,8 @@
                             const std::vector<std::size_t> &controlled_wires,
                             const std::vector<bool> &controlled_values,
                             const std::vector<std::size_t> &wires, bool inverse,
-<<<<<<< HEAD
-                            const std::vector<ParamT> &params) {
+                            const std::vector<PrecisionT> &params) {
                 st.applyOperation(gate_name, controlled_wires,
-=======
-                            const std::vector<PrecisionT> &params) {
-                sv.applyOperation(gate_name, controlled_wires,
->>>>>>> c9166786
                                   controlled_values, wires, inverse, params);
             };
             pyclass.def(gate_name.c_str(), func, doc.c_str(),
@@ -452,14 +428,8 @@
  */
 template <class StateReprT>
 void registerBackendAgnosticObservables(nb::module_ &m) {
-<<<<<<< HEAD
     using PrecisionT = typename StateReprT::PrecisionT;
     using ComplexT = typename StateReprT::ComplexT;
-    using ParamT = PrecisionT;
-=======
-    using PrecisionT = typename StateVectorT::PrecisionT;
-    using ComplexT = typename StateVectorT::ComplexT;
->>>>>>> c9166786
 
     using nd_arr_c = nb::ndarray<const std::complex<PrecisionT>, nb::c_contig>;
 
@@ -1000,13 +970,7 @@
         nb::class_<MeasurementsT>(m, class_name.c_str());
 
 #ifdef _ENABLE_PLGPU
-<<<<<<< HEAD
-    // TODO: Find if getting `const` to work with GPU state vector is an easy
-    // lift
     pyclass_measurements.def(nb::init<StateReprT &>());
-=======
-    pyclass_measurements.def(nb::init<StateVectorT &>());
->>>>>>> c9166786
 #else
     pyclass_measurements.def(nb::init<const StateReprT &>());
 #endif
