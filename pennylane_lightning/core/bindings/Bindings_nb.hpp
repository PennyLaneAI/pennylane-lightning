--- conflicted
+++ resolved
@@ -463,62 +463,6 @@
 }
 
 /**
-<<<<<<< HEAD
- * @brief Create an array from a vector of data with proper ownership transfer
- *
- * @tparam VectorT Data type of the vector elements
- * @param data Vector containing the data to transfer
- * @return nb::ndarray<VectorT, nb::numpy, nb::c_contig> Array with copied data
- * in numpy format
- */
-template <typename VectorT>
-nb::ndarray<VectorT, nb::numpy, nb::c_contig>
-createArrayFromVector(std::vector<VectorT> &&data) {
-    const std::vector<size_t> shape{data.size()};
-
-    std::vector<VectorT> *new_data = new std::vector<VectorT>(std::move(data));
-
-    // Create a capsule to manage memory
-    auto capsule = nb::capsule(new_data, [](void *p) noexcept {
-        delete static_cast<std::vector<VectorT> *>(p);
-    });
-
-    // Create and return the ndarray with numpy format
-    return nb::ndarray<VectorT, nb::numpy, nb::c_contig>(
-        new_data->data(), shape.size(), shape.data(), capsule);
-}
-
-/**
- * @brief Create a 2D array from a vector of data with proper ownership transfer
- *
- * @tparam VectorT Data type of the vector elements
- * @param data Vector containing the data to transfer
- * @param rows Number of rows in the resulting 2D array
- * @param cols Number of columns in the resulting 2D array
- * @return nb::ndarray<VectorT, nb::numpy, nb::c_contig> 2D array with copied
- * data in numpy format
- */
-template <typename VectorT>
-nb::ndarray<VectorT, nb::numpy, nb::c_contig>
-create2DArrayFromVector(std::vector<VectorT> &&data, const size_t rows,
-                        const size_t cols) {
-    const std::vector<size_t> shape{rows, cols};
-
-    std::vector<VectorT> *new_data = new std::vector<VectorT>(std::move(data));
-
-    // Create a capsule to manage memory
-    auto capsule = nb::capsule(new_data, [](void *p) noexcept {
-        delete static_cast<std::vector<VectorT> *>(p);
-    });
-
-    // Create and return the ndarray with numpy format
-    return nb::ndarray<VectorT, nb::numpy, nb::c_contig>(
-        new_data->data(), shape.size(), shape.data(), capsule);
-}
-
-/**
-=======
->>>>>>> b71298df
  * @brief Register probs method for specific wires with proper data ownership
  *
  * @tparam StateVectorT State vector type
@@ -532,12 +476,7 @@
 probsForWires(Measurements<StateVectorT> &M,
               const std::vector<std::size_t> &wires) {
     using PrecisionT = typename StateVectorT::PrecisionT;
-<<<<<<< HEAD
-    return createArrayFromVector<PrecisionT>(M.probs(wires));
-=======
-    auto probs_vec = M.probs(wires);
-    return createNumpyArrayFromVector<PrecisionT>(probs_vec);
->>>>>>> b71298df
+    return createNumpyArrayFromVector<PrecisionT>(M.probs(wires));
 }
 
 /**
@@ -552,12 +491,7 @@
 nb::ndarray<typename StateVectorT::PrecisionT, nb::numpy, nb::c_contig>
 probsForAllWires(Measurements<StateVectorT> &M) {
     using PrecisionT = typename StateVectorT::PrecisionT;
-<<<<<<< HEAD
-    return createArrayFromVector<PrecisionT>(M.probs());
-=======
-    auto probs_vec = M.probs();
-    return createNumpyArrayFromVector<PrecisionT>(probs_vec);
->>>>>>> b71298df
+    return createNumpyArrayFromVector<PrecisionT>(M.probs());
 }
 
 /**
@@ -574,14 +508,8 @@
 nb::ndarray<std::size_t, nb::numpy, nb::c_contig>
 generateSamples(Measurements<StateVectorT> &M, std::size_t num_wires,
                 std::size_t num_shots) {
-<<<<<<< HEAD
-    return create2DArrayFromVector<std::size_t>(M.generate_samples(num_shots),
-                                                num_shots, num_wires);
-=======
-    auto result = M.generate_samples(num_shots);
-    return createNumpyArrayFromVector<std::size_t>(result, num_shots,
-                                                   num_wires);
->>>>>>> b71298df
+    return createNumpyArrayFromVector<std::size_t>(
+        M.generate_samples(num_shots), num_shots, num_wires);
 }
 
 /**
