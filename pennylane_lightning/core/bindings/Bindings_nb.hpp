// Copyright 2025 Xanadu Quantum Technologies Inc.

// Licensed under the Apache License, Version 2.0 (the "License");
// you may not use this file except in compliance with the License.
// You may obtain a copy of the License at

//     http://www.apache.org/licenses/LICENSE-2.0

// Unless required by applicable law or agreed to in writing, software
// distributed under the License is distributed on an "AS IS" BASIS,
// WITHOUT WARRANTIES OR CONDITIONS OF ANY KIND, either express or implied.
// See the License for the specific language governing permissions and
// limitations under the License.

/**
 * @file Bindings_nb.hpp
 * Defines device-agnostic operations to export to Python and other utility
 * functions interfacing with Nanobind.
 */

#pragma once
#include <complex>
#include <iostream>
#include <set>
#include <sstream>
#include <string>
#include <tuple>
#include <unordered_map>
#include <vector>

#include <nanobind/nanobind.h>
#include <nanobind/ndarray.h>
#include <nanobind/stl/complex.h>
#include <nanobind/stl/shared_ptr.h>
#include <nanobind/stl/string.h>
#include <nanobind/stl/vector.h>

#include "BindingsUtils_nb.hpp"
#include "CPUMemoryModel.hpp" // CPUMemoryModel, bestCPUMemoryModel
#include "Constant.hpp"
#include "ConstantUtil.hpp" // lookup
#include "GateOperation.hpp"
#include "JacobianData.hpp"
#include "Macros.hpp" // CPUArch
#include "Memory.hpp" // alignedAlloc
#include "Observables.hpp"
#include "Util.hpp" // for_each_enum, PL_reinterpret_cast

// Include backend-specific headers and define macros based on compile flags
#ifdef _ENABLE_PLQUBIT
#include "AdjointJacobianLQubit.hpp"
#include "LQubitBindings_nb.hpp"
#include "MeasurementsLQubit.hpp"
#include "ObservablesLQubit.hpp"

#define LIGHTNING_MODULE_NAME lightning_qubit_nb

/// @cond DEV
namespace {
using namespace Pennylane::LightningQubit;
using namespace Pennylane::LightningQubit::Algorithms;
using namespace Pennylane::LightningQubit::Observables;
using namespace Pennylane::LightningQubit::Measures;
using namespace Pennylane::LightningQubit::NanoBindings;
} // namespace
/// @endcond

#elif _ENABLE_PLKOKKOS == 1
#include "AdjointJacobianKokkos.hpp"
#include "LKokkosBindings_nb.hpp"
#include "MeasurementsKokkos.hpp"
#include "ObservablesKokkos.hpp"

#define LIGHTNING_MODULE_NAME lightning_kokkos_nb

/// @cond DEV
namespace {
using namespace Pennylane::LightningKokkos;
using namespace Pennylane::LightningKokkos::Algorithms;
using namespace Pennylane::LightningKokkos::Observables;
using namespace Pennylane::LightningKokkos::Measures;
using namespace Pennylane::LightningKokkos::NanoBindings;
} // namespace
/// @endcond

#elif _ENABLE_PLGPU == 1
#include "AdjointJacobianGPU.hpp"
#include "BindingsCudaUtils.hpp"
#include "LGPUBindings_nb.hpp"
#include "MeasurementsGPU.hpp"
#include "ObservablesGPU.hpp"

#define LIGHTNING_MODULE_NAME lightning_gpu_nb

/// @cond DEV
namespace {
using namespace Pennylane::LightningGPU;
using namespace Pennylane::LightningGPU::Algorithms;
using namespace Pennylane::LightningGPU::Observables;
using namespace Pennylane::LightningGPU::Measures;
using namespace Pennylane::LightningGPU::NanoBindings;
} // namespace
/// @endcond

#elif _ENABLE_PLTENSOR == 1
#include "AdjointJacobianTNCuda.hpp"
#include "MeasurementsTNCuda.hpp"
#include "ObservablesTNCuda.hpp"

#define LIGHTNING_TENSOR_MODULE_NAME lightning_tensor_nb

/// @cond DEV
namespace {
using namespace Pennylane::LightningTensor::TNCuda;
using namespace Pennylane::LightningTensor::TNCuda::Observables;
using namespace Pennylane::LightningTensor::TNCuda::Measures;
using namespace Pennylane::LightningTensor::TNCuda::NanoBindings;
} // namespace
/// @endcond

#else
static_assert(false, "Backend not found.");
#endif

namespace nb = nanobind;

/// @cond DEV
namespace {
using Pennylane::NanoBindings::Utils::createNumpyArrayFromVector;
using Pennylane::Util::bestCPUMemoryModel;
using Pennylane::Util::CPUMemoryModel;
using Pennylane::Util::PL_reinterpret_cast;
} // namespace
/// @endcond

namespace Pennylane::NanoBindings {
/**
 * @brief Register applyMatrix
 */
template <class StateVectorT>
void applyMatrix(
    StateVectorT &st,
    const nb::ndarray<const std::complex<typename StateVectorT::PrecisionT>,
                      nb::c_contig> &matrix,
    const std::vector<std::size_t> &wires, bool inverse = false) {
    using ComplexT = typename StateVectorT::ComplexT;

    PL_ASSERT(matrix.size() == Util::exp2(2 * wires.size()));

    // Cast to raw pointer
    auto *data_ptr = PL_reinterpret_cast<const ComplexT>(matrix.data());
    st.applyMatrix(data_ptr, wires, inverse);
}

/**
 * @brief Register controlled matrix kernel.
 */
template <class StateVectorT>
void applyControlledMatrix(
    StateVectorT &st,
    const nb::ndarray<const std::complex<typename StateVectorT::PrecisionT>,
                      nb::c_contig> &matrix,
    const std::vector<std::size_t> &controlled_wires,
    const std::vector<bool> &controlled_values,
    const std::vector<std::size_t> &wires, bool inverse = false) {
    using ComplexT = typename StateVectorT::ComplexT;
    st.applyControlledMatrix(PL_reinterpret_cast<const ComplexT>(matrix.data()),
                             controlled_wires, controlled_values, wires,
                             inverse);
}
/**
 * @brief Register StateVector class
 *
 * @tparam StateVectorT Statevector type to register
 * @tparam PyClass Nanobind's class object type
 *
 * @param pyclass Nanobind's class object to bind statevector
 */
template <class StateVectorT, class PyClass>
void registerGatesForStateVector(PyClass &pyclass) {
    using PrecisionT =
        typename StateVectorT::PrecisionT; // Statevector's precision
    using ParamT = PrecisionT;             // Parameter's data precision

    using Pennylane::Gates::GateOperation;
    using Pennylane::Util::for_each_enum;
    namespace Constant = Pennylane::Gates::Constant;

    pyclass.def("applyMatrix", &applyMatrix<StateVectorT>,
                "Apply a given matrix to wires.");
    pyclass.def("applyControlledMatrix", &applyControlledMatrix<StateVectorT>,
                "Apply controlled operation");

    for_each_enum<GateOperation>([&pyclass](GateOperation gate_op) {
        using Pennylane::Util::lookup;
        const auto gate_name =
            std::string(lookup(Constant::gate_names, gate_op));
        const std::string doc = "Apply the " + gate_name + " gate.";
        auto func =
            [gate_name](StateVectorT &sv, const std::vector<std::size_t> &wires,
                        bool inverse, const std::vector<ParamT> &params) {
                sv.applyOperation(gate_name, wires, inverse, params);
            };
        pyclass.def(gate_name.c_str(), func, doc.c_str());
    });
}

/**
 * @brief Register controlled gate operations for a statevector
 *
 * @tparam StateVectorT State vector type
 * @tparam PyClass Nanobind class type
 * @param pyclass Nanobind class to bind methods to
 */
template <class StateVectorT, class PyClass>
void registerControlledGates(PyClass &pyclass) {
    using PrecisionT = typename StateVectorT::PrecisionT;
    using ParamT = PrecisionT;

    using Pennylane::Gates::ControlledGateOperation;
    using Pennylane::Util::for_each_enum;
    namespace Constant = Pennylane::Gates::Constant;

    for_each_enum<ControlledGateOperation>(
        [&pyclass](ControlledGateOperation gate_op) {
            using Pennylane::Util::lookup;
            const auto gate_name =
                std::string(lookup(Constant::controlled_gate_names, gate_op));
            const std::string doc = "Apply the " + gate_name + " gate.";
            auto func = [gate_name = gate_name](
                            StateVectorT &sv,
                            const std::vector<std::size_t> &controlled_wires,
                            const std::vector<bool> &controlled_values,
                            const std::vector<std::size_t> &wires, bool inverse,
                            const std::vector<ParamT> &params) {
                sv.applyOperation(gate_name, controlled_wires,
                                  controlled_values, wires, inverse, params);
            };
            pyclass.def(gate_name.c_str(), func, doc.c_str(),
                        nb::arg("controlled_wires"),
                        nb::arg("controlled_values"), nb::arg("wires"),
                        nb::arg("inverse") = false,
                        nb::arg("params") = std::vector<ParamT>{});
        });
}
/**
 * @brief Create an aligned array for a given type, memory model and array size
 *
 * @tparam VectorT Datatype of array to create
 * @param memory_model Memory model to use
 * @param size Size of the array to create
 * @return nb::ndarray<VectorT, nb::numpy, nb::c_contig>
 */
template <typename VectorT>
auto alignedArray(CPUMemoryModel memory_model, std::size_t size, bool zeroInit)
    -> nb::ndarray<VectorT, nb::numpy, nb::c_contig> {
    using Pennylane::Util::alignedAlloc;
    using Pennylane::Util::getAlignment;

    // Allocate aligned memory
    void *ptr = alignedAlloc(getAlignment<VectorT>(memory_model),
                             sizeof(VectorT) * size, zeroInit);

    // Create capsule with custom deleter
    auto capsule =
        nb::capsule(ptr, [](void *p) noexcept { Util::alignedFree(p); });

    std::vector<size_t> shape{size};

    // Return ndarray with custom allocated memory
    return nb::ndarray<VectorT, nb::numpy, nb::c_contig>(ptr, shape.size(),
                                                         shape.data(), capsule);
}

/**
 * @brief Allocate aligned array with specified dtype
 *
 * @param size Size of the array to create
 * @param dtype Python dtype object to create the array with
 * @param zeroInit Whether to initialize the array with zeros
 * @return nb::object a general nanobind object that can assume any of the types
 * in the method.
 */
auto allocateAlignedArray(std::size_t size, const nb::object &dtype,
                          bool zeroInit = false) -> nb::object {
    auto memory_model = bestCPUMemoryModel();

    // Convert dtype to string representation
    std::string dtype_str = nb::cast<std::string>(dtype.attr("name"));

    if (dtype_str == "complex64") {
        return nb::cast(
            alignedArray<std::complex<float>>(memory_model, size, zeroInit));
    } else if (dtype_str == "complex128") {
        return nb::cast(
            alignedArray<std::complex<double>>(memory_model, size, zeroInit));
    } else if (dtype_str == "float32") {
        return nb::cast(alignedArray<float>(memory_model, size, zeroInit));
    } else if (dtype_str == "float64") {
        return nb::cast(alignedArray<double>(memory_model, size, zeroInit));
    }

    throw std::runtime_error("Unsupported dtype: " + dtype_str);
}

/**
 * @brief Register array alignment functionality
 *
 * @param m Nanobind module
 */
void registerArrayAlignmentBindings(nb::module_ &m) {
    // Add allocate_aligned_array function
    m.def("allocate_aligned_array", &allocateAlignedArray,
          "Allocate aligned array with specified dtype", nb::arg("size"),
          nb::arg("dtype"), nb::arg("zero_init") = false);
}

/**
 * @brief Return basic information of runtime environment
 */
nb::dict getRuntimeInfo() {
    using Pennylane::Util::RuntimeInfo;

    nb::dict info;
    info["binding_type"] = "nanobind";
    info["AVX"] = RuntimeInfo::AVX();
    info["AVX2"] = RuntimeInfo::AVX2();
    info["AVX512F"] = RuntimeInfo::AVX512F();

    return info;
}

/**
 * @brief Get compile information as a dictionary
 *
 * @return Dictionary with compile information
 */
nb::dict getCompileInfo() {
    using namespace Pennylane::Util;

    // Convert string_view to std::string
    std::string cpu_arch_str;
    switch (cpu_arch) {
    case CPUArch::X86_64:
        cpu_arch_str = "x86_64";
        break;
    case CPUArch::PPC64:
        cpu_arch_str = "PPC64";
        break;
    case CPUArch::ARM:
        cpu_arch_str = "ARM";
        break;
    default:
        cpu_arch_str = "Unknown";
        break;
    }

    std::string compiler_name_str;
    switch (compiler) {
    case Compiler::GCC:
        compiler_name_str = "GCC";
        break;
    case Compiler::Clang:
        compiler_name_str = "Clang";
        break;
    case Compiler::MSVC:
        compiler_name_str = "MSVC";
        break;
    case Compiler::NVCC:
        compiler_name_str = "NVCC";
        break;
    case Compiler::NVHPC:
        compiler_name_str = "NVHPC";
        break;
    default:
        compiler_name_str = "Unknown";
        break;
    }

    std::string compiler_version_str =
        std::string(getCompilerVersion<compiler>());

    nb::dict info;
    info["cpu.arch"] = cpu_arch_str;
    info["compiler.name"] = compiler_name_str;
    info["compiler.version"] = compiler_version_str;
    info["AVX2"] = use_avx2;
    info["AVX512F"] = use_avx512f;

    return info;
}

/**
 * @brief Register bindings for general info
 *
 * @param m Nanobind module
 */
void registerInfo(nb::module_ &m) {
    // Add compile info
    m.def("compile_info", &getCompileInfo, "Compiled binary information.");

    // Add runtime info
    m.def("runtime_info", &getRuntimeInfo, "Runtime information.");
}

/**
 * @brief Register backend-agnostic observables
 *
 * @tparam LightningBackendT
 * @param m Nanobind module
 */
template <class LightningBackendT>
void registerBackendAgnosticObservables(nb::module_ &m) {
    using PrecisionT = typename LightningBackendT::PrecisionT;
    using ComplexT = typename LightningBackendT::ComplexT;
    using ParamT = PrecisionT;

    using nd_arr_c = nb::ndarray<const std::complex<ParamT>, nb::c_contig>;

    const std::string bitsize =
        std::to_string(sizeof(std::complex<PrecisionT>) * 8);

#ifdef _ENABLE_PLTENSOR
    using ObservableT = ObservableTNCuda<LightningBackendT>;
    using NamedObsT = NamedObsTNCuda<LightningBackendT>;
    using HermitianObsT = HermitianObsTNCuda<LightningBackendT>;
    using TensorProdObsT = TensorProdObsTNCuda<LightningBackendT>;
    using HamiltonianT = HamiltonianTNCuda<LightningBackendT>;
#else
    using ObservableT = Observable<LightningBackendT>;
    using NamedObsT = NamedObs<LightningBackendT>;
    using HermitianObsT = HermitianObs<LightningBackendT>;
    using TensorProdObsT = TensorProdObs<LightningBackendT>;
    using HamiltonianT = Hamiltonian<LightningBackendT>;
#endif

    std::string class_name;

    // Register Observable base class
    class_name = "ObservableC" + bitsize;
    auto observable = nb::class_<ObservableT>(m, class_name.c_str());
    observable.def("get_wires", &ObservableT::getWires,
                   "Get wires the observable acts on.");

    // Register NamedObs class
    class_name = "NamedObsC" + bitsize;
    auto named_obs = nb::class_<NamedObsT, ObservableT>(m, class_name.c_str());
    named_obs
        .def(nb::init<const std::string &, const std::vector<std::size_t> &>())
        .def("__repr__", &NamedObsT::getObsName)
        .def("get_wires", &NamedObsT::getWires, "Get wires of observables")
        .def(
            "__eq__",
            [](const NamedObsT &self, const NamedObsT &other) -> bool {
                return self == other;
            },
            "Compare two observables");

    // Register HermitianObs class
    class_name = "HermitianObsC" + bitsize;
    auto hermitian_obs =
        nb::class_<HermitianObsT, ObservableT>(m, class_name.c_str());
    hermitian_obs
        .def("__init__",
             [](HermitianObsT *self, const nd_arr_c &matrix,
                const std::vector<std::size_t> &wires) {
                 const auto ptr = matrix.data();
                 new (self) HermitianObsT(
                     std::vector<ComplexT>(ptr, ptr + matrix.size()), wires);
             })
        .def("__repr__", &HermitianObsT::getObsName)
        .def("get_wires", &HermitianObsT::getWires, "Get wires of observables")
        .def("get_matrix", &HermitianObsT::getMatrix,
             "Get matrix representation of Hermitian operator")
        .def(
            "__eq__",
            [](const HermitianObsT &self, const HermitianObsT &other) -> bool {
                return self == other;
            },
            "Compare two observables");

    // Register TensorProdObs class
    class_name = "TensorProdObsC" + bitsize;
    auto tensor_prod_obs =
        nb::class_<TensorProdObsT, ObservableT>(m, class_name.c_str());
    tensor_prod_obs
        .def(nb::init<const std::vector<std::shared_ptr<ObservableT>> &>())
        .def("__repr__", &TensorProdObsT::getObsName)
        .def("get_wires", &TensorProdObsT::getWires, "Get wires of observables")
        .def("get_ops", &TensorProdObsT::getObs, "Get operations list")
        .def(
            "__eq__",
            [](const TensorProdObsT &self,
               const TensorProdObsT &other) -> bool { return self == other; },
            "Compare two observables");

    // Register Hamiltonian class
    class_name = "HamiltonianC" + bitsize;
    using ObsPtr = std::shared_ptr<ObservableT>;
    auto hamiltonian =
        nb::class_<HamiltonianT, ObservableT>(m, class_name.c_str());
    hamiltonian
        .def(nb::init<const std::vector<ParamT> &,
                      const std::vector<ObsPtr> &>())
        .def("__init__",
             [](HamiltonianT *self,
                const nb::ndarray<ParamT, nb::c_contig> &coeffs,
                const std::vector<ObsPtr> &obs) {
                 const auto ptr = coeffs.data();
                 new (self) HamiltonianT(
                     std::vector<ParamT>(ptr, ptr + coeffs.size()), obs);
             })
        .def("__repr__", &HamiltonianT::getObsName)
        .def("get_wires", &HamiltonianT::getWires, "Get wires of observables")
        .def("get_coeffs", &HamiltonianT::getCoeffs, "Get coefficients")
        .def("get_ops", &HamiltonianT::getObs, "Get operations list")
        .def(
            "__eq__",
            [](const HamiltonianT &self, const HamiltonianT &other) -> bool {
                return self == other;
            },
            "Compare two observables");
}

/**
 * @brief Register probs method for specific wires with proper data ownership
 *
 * @tparam StateVectorT State vector type
 * @param M Measurements object
 * @param wires Vector of wire indices
 * @return nb::ndarray<PrecisionT, nb::numpy, nb::c_contig> NumPy array with
 * probabilities
 */
template <class StateVectorT>
nb::ndarray<typename StateVectorT::PrecisionT, nb::numpy, nb::c_contig>
probsForWires(Measurements<StateVectorT> &M,
              const std::vector<std::size_t> &wires) {
    using PrecisionT = typename StateVectorT::PrecisionT;
    auto probs_vec = M.probs(wires);
    return createNumpyArrayFromVector<PrecisionT>(probs_vec);
}

/**
 * @brief Register probs method for all wires with proper data ownership
 *
 * @tparam StateVectorT State vector type
 * @param M Measurements object
 * @return nb::ndarray<PrecisionT, nb::numpy, nb::c_contig> NumPy array with
 * probabilities
 */
template <class StateVectorT>
nb::ndarray<typename StateVectorT::PrecisionT, nb::numpy, nb::c_contig>
probsForAllWires(Measurements<StateVectorT> &M) {
    using PrecisionT = typename StateVectorT::PrecisionT;
    auto probs_vec = M.probs();
    return createNumpyArrayFromVector<PrecisionT>(probs_vec);
}

/**
 * @brief Generate samples with proper data ownership
 *
 * @tparam StateVectorT State vector type
 * @param M Measurements object
 * @param num_wires Number of wires
 * @param num_shots Number of shots
 * @return nb::ndarray<std::size_t, nb::numpy, nb::c_contig> NumPy 2D array with
 * samples
 */
template <class StateVectorT>
nb::ndarray<std::size_t, nb::numpy, nb::c_contig>
generateSamples(Measurements<StateVectorT> &M, std::size_t num_wires,
                std::size_t num_shots) {
    auto result = M.generate_samples(num_shots);
    return createNumpyArrayFromVector<std::size_t>(result, num_shots,
                                                   num_wires);
}

/**
 * @brief Register backend-agnostic measurement class functionalities.
 *
 * @tparam StateVectorT
 * @param pyclass Nanobind's class object to bind measurements
 */
template <class StateVectorT, class PyClass>
void registerBackendAgnosticMeasurements(PyClass &pyclass) {
    // Add probs method for specific wires
    pyclass.def("probs", &probsForWires<StateVectorT>,
                "Calculate probabilities for specific wires.");

    // Add probs method for all wires
    pyclass.def("probs", &probsForAllWires<StateVectorT>,
                "Calculate probabilities for all wires.");

    // Add expval method for observable
    pyclass.def(
        "expval",
        [](Measurements<StateVectorT> &M, const Observable<StateVectorT> &obs) {
            return M.expval(obs);
        },
        "Calculate expectation value for an observable.");

    // Add var method for observable
    pyclass.def(
        "var",
        [](Measurements<StateVectorT> &M, const Observable<StateVectorT> &obs) {
            return M.var(obs);
        },
        "Calculate variance for an observable.");

    // Add generate_samples method
    pyclass.def("generate_samples", &generateSamples<StateVectorT>,
                "Generate samples for all wires.");

    // Set random seed
    pyclass.def("set_random_seed", [](Measurements<StateVectorT> &M,
                                      std::size_t seed) { M.setSeed(seed); });
}

/**
 * @brief Register AdjointJacobian class.
 *
 * @tparam StateVectorT State vector class.
 * @param m Nanobind module.
 */
template <class StateVectorT> void registerAdjointJacobian(nb::module_ &m) {
    using PrecisionT = typename StateVectorT::PrecisionT;

    const std::string bitsize =
        std::to_string(sizeof(std::complex<PrecisionT>) * 8);

    std::string class_name = "AdjointJacobianC" + bitsize;
    auto adjoint_jacobian_class =
        nb::class_<AdjointJacobian<StateVectorT>>(m, class_name.c_str());
    adjoint_jacobian_class.def(nb::init<>());

    // Add the __call__ method with proper binding to match pybind11 behavior
    adjoint_jacobian_class.def(
        "__call__",
        [](AdjointJacobian<StateVectorT> &adj, const StateVectorT &sv,
           const std::vector<std::shared_ptr<Observable<StateVectorT>>>
               &observables,
           const OpsData<StateVectorT> &operations,
           const std::vector<size_t> &trainableParams) {
            using PrecisionT = typename StateVectorT::PrecisionT;
            std::vector<PrecisionT> jac(
                observables.size() * trainableParams.size(), PrecisionT{0.0});
            const JacobianData<StateVectorT> jd{operations.getTotalNumParams(),
                                                sv.getLength(),
                                                sv.getData(),
                                                observables,
                                                operations,
                                                trainableParams};
            adj.adjointJacobian(std::span{jac}, jd, sv);
            return createNumpyArrayFromVector<PrecisionT>(jac);
        },
        "Calculate the Jacobian using the adjoint method.");
}

/**
 * @brief Create operations list from data
 *
 * @tparam StateVectorT State vector type
 * @param ops_name Operation names
 * @param ops_params Operation parameters
 * @param ops_wires Operation wires
 * @param ops_inverses Operation inverse flags
 * @param ops_matrices Operation matrices
 * @param ops_controlled_wires Operation controlled wires
 * @param ops_controlled_values Operation controlled values
 * @return OpsData<StateVectorT> Operations data
 */
template <class StateVectorT>
OpsData<StateVectorT> createOpsList(
    const std::vector<std::string> &ops_name,
    const std::vector<std::vector<typename StateVectorT::PrecisionT>>
        &ops_params,
    const std::vector<std::vector<std::size_t>> &ops_wires,
    const std::vector<bool> &ops_inverses,
    const std::vector<nb::ndarray<
        const std::complex<typename StateVectorT::PrecisionT>, nb::c_contig>>
        &ops_matrices,
    const std::vector<std::vector<std::size_t>> &ops_controlled_wires,
    const std::vector<std::vector<bool>> &ops_controlled_values) {
    using ComplexT = typename StateVectorT::ComplexT;

    // Convert ops_matrices to std::vector<std::vector<ComplexT>>
    std::vector<std::vector<ComplexT>> conv_matrices(ops_matrices.size());

    for (std::size_t i = 0; i < ops_matrices.size(); i++) {
        if (ops_matrices[i].size() > 0) {
            const auto *m_ptr =
                PL_reinterpret_cast<const ComplexT>(ops_matrices[i].data());
            const auto m_size = ops_matrices[i].size();
            conv_matrices[i] = std::vector<ComplexT>(m_ptr, m_ptr + m_size);
        }
    }

    return OpsData<StateVectorT>{ops_name,
                                 ops_params,
                                 ops_wires,
                                 ops_inverses,
                                 conv_matrices,
                                 ops_controlled_wires,
                                 ops_controlled_values};
}

/**
 * @brief Register agnostic algorithms.
 *
 * @tparam StateVectorT
 * @param m Nanobind module
 */
template <class StateVectorT>
void registerBackendAgnosticAlgorithms(nb::module_ &m) {
    using PrecisionT =
        typename StateVectorT::PrecisionT; // Statevector's precision
    using ComplexT =
        typename StateVectorT::ComplexT; // Statevector's complex type
    using ParamT = PrecisionT;           // Parameter's data precision

    const std::string bitsize =
        std::to_string(sizeof(std::complex<PrecisionT>) * 8);

    std::string class_name;

    //***********************************************************************//
    //                              Operations
    //***********************************************************************//

    class_name = "OpsStructC" + bitsize;
    auto ops_class = nb::class_<OpsData<StateVectorT>>(m, class_name.c_str());

    ops_class.def(nb::init<const std::vector<std::string> &,
                           const std::vector<std::vector<ParamT>> &,
                           const std::vector<std::vector<std::size_t>> &,
                           const std::vector<bool> &,
                           const std::vector<std::vector<ComplexT>> &>());

    ops_class.def(nb::init<const std::vector<std::string> &,
                           const std::vector<std::vector<ParamT>> &,
                           const std::vector<std::vector<std::size_t>> &,
                           const std::vector<bool> &,
                           const std::vector<std::vector<ComplexT>> &,
                           const std::vector<std::vector<std::size_t>> &,
                           const std::vector<std::vector<bool>> &>());

    ops_class.def("__repr__", [](const OpsData<StateVectorT> &ops) {
        return Pennylane::NanoBindings::Utils::opsDataToString(ops, true);
    });

    /**
     * Create operation list.
     */
    std::string function_name = "create_ops_listC" + bitsize;
    m.def(function_name.c_str(), &createOpsList<StateVectorT>,
          "Create a list of operations from data.");

    //***********************************************************************//
    //                            Adjoint Jacobian
    //***********************************************************************//
    // Register the AdjointJacobian class using the dedicated function
    registerAdjointJacobian<StateVectorT>(m);
}

/**
 * @brief Register backend agnostic state vector methods.
 *
 * @tparam StateVectorT
 * @tparam PyClass
 * @param pyclass Nanobind's state vector class to bind methods.
 */
template <class StateVectorT, class PyClass>
void registerBackendAgnosticStateVectorMethods(PyClass &pyclass) {
    using PrecisionT = typename StateVectorT::PrecisionT;
    using ComplexT = typename StateVectorT::ComplexT;
<<<<<<< HEAD

=======
    
>>>>>>> d53896e1
    // Initialize with number of qubits
    pyclass.def(nb::init<size_t>());

    pyclass.def("__len__", &StateVectorT::getLength,
                "Get the size of the statevector.");
    pyclass.def("size", &StateVectorT::getLength);

    // Reset state vector - common across all backends
    pyclass.def("resetStateVector", &StateVectorT::resetStateVector,
                "Reset the state vector to |0...0>.");

    // Set basis state - with conditional for async parameter (LGPU)
    pyclass.def(
        "setBasisState",
        [](StateVectorT &sv, const std::vector<std::size_t> &state,
           const std::vector<std::size_t> &wires, const bool async) {
            if constexpr (requires { sv.setBasisState(state, wires, async); }) {
                sv.setBasisState(state, wires, async);
            } else {
                sv.setBasisState(state, wires);
            }
        },
        "Set the state vector to a computational basis state.",
        nb::arg("state") = nullptr, nb::arg("wires") = nullptr,
        nb::arg("async") = false);

    // Set state vector - with conditional for async and size parameters (LGPU)
    pyclass.def(
        "setStateVector",
        [](StateVectorT &sv,
           const nb::ndarray<const std::complex<PrecisionT>, nb::c_contig>
               &state,
           const std::vector<std::size_t> &wires, const bool async) {
            const auto *data_ptr =
                PL_reinterpret_cast<const ComplexT>(state.data());
            std::size_t size = state.shape(0);

            if constexpr (requires {
                              sv.setStateVector(data_ptr, size, wires, async);
                          }) {
                sv.setStateVector(data_ptr, size, wires, async);
            } else {
                sv.setStateVector(data_ptr, wires);
            }
        },
        "Set the state vector to the data contained in 'state'.",
        nb::arg("state"), nb::arg("wires"), nb::arg("async") = false);
}

/**
 * @brief Templated class to build lightning class bindings.
 *
 * @tparam StateVectorT State vector type
 * @param m Nanobind module.
 */
template <class StateVectorT> void lightningClassBindings(nb::module_ &m) {
    using PrecisionT = typename StateVectorT::PrecisionT;

    const std::string bitsize =
        std::to_string(sizeof(std::complex<PrecisionT>) * 8);

    // StateVector class
    std::string class_name = "StateVectorC" + bitsize;
    auto pyclass = nb::class_<StateVectorT>(m, class_name.c_str());
    registerBackendAgnosticStateVectorMethods<StateVectorT>(pyclass);
    registerBackendSpecificStateVectorMethods<StateVectorT>(pyclass);

    // Register gates for StateVector
    registerGatesForStateVector<StateVectorT>(pyclass);
    registerControlledGates<StateVectorT>(pyclass);

    // Register backend specific bindings
    registerBackendClassSpecificBindings<StateVectorT>(pyclass);

    //***********************************************************************//
    //                              Observables
    //***********************************************************************//

    /* Observables submodule */
    nb::module_ obs_submodule =
        m.def_submodule("observables", "Submodule for observables classes.");
    registerBackendAgnosticObservables<StateVectorT>(obs_submodule);
    registerBackendSpecificObservables<StateVectorT>(obs_submodule);

    //***********************************************************************//
    //                              Measurements
    //***********************************************************************//

    /* Measurements class */
    class_name = "MeasurementsC" + bitsize;
    auto pyclass_measurements =
        nb::class_<Measurements<StateVectorT>>(m, class_name.c_str());

    pyclass_measurements.def(nb::init<const StateVectorT &>());
    registerBackendAgnosticMeasurements<StateVectorT>(pyclass_measurements);
    registerBackendSpecificMeasurements<StateVectorT>(pyclass_measurements);

    //***********************************************************************//
    //                              Algorithms
    //***********************************************************************//

    /* Algorithms submodule */
    nb::module_ alg_submodule = m.def_submodule(
        "algorithms", "Submodule for the algorithms functionality.");
    registerBackendAgnosticAlgorithms<StateVectorT>(alg_submodule);
    registerBackendSpecificAlgorithms<StateVectorT>(alg_submodule);
}

/**
 * @brief Register lightning class bindings for all backends.
 *
 * @tparam TypeList List of backend types
 * @param m Nanobind module
 */
template <typename TypeList>
void registerLightningClassBindings(nb::module_ &m) {
    if constexpr (!std::is_same_v<TypeList, void>) {
        using StateVectorT = typename TypeList::Type;
        lightningClassBindings<StateVectorT>(m);
        registerLightningClassBindings<typename TypeList::Next>(m);
    }
}

} // namespace Pennylane::NanoBindings<|MERGE_RESOLUTION|>--- conflicted
+++ resolved
@@ -773,11 +773,6 @@
 void registerBackendAgnosticStateVectorMethods(PyClass &pyclass) {
     using PrecisionT = typename StateVectorT::PrecisionT;
     using ComplexT = typename StateVectorT::ComplexT;
-<<<<<<< HEAD
-
-=======
-    
->>>>>>> d53896e1
     // Initialize with number of qubits
     pyclass.def(nb::init<size_t>());
 
