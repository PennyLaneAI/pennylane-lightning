// Copyright 2025 Xanadu Quantum Technologies Inc.

// Licensed under the Apache License, Version 2.0 (the "License");
// you may not use this file except in compliance with the License.
// You may obtain a copy of the License at

//     http://www.apache.org/licenses/LICENSE-2.0

// Unless required by applicable law or agreed to in writing, software
// distributed under the License is distributed on an "AS IS" BASIS,
// WITHOUT WARRANTIES OR CONDITIONS OF ANY KIND, either express or implied.
// See the License for the specific language governing permissions and
// limitations under the License.

/**
 * @file Bindings_nb.hpp
 * Defines device-agnostic operations to export to Python and other utility
 * functions interfacing with Nanobind.
 */

#pragma once
#include <complex>
#include <iostream>
#include <set>
#include <sstream>
#include <string>
#include <tuple>
#include <unordered_map>
#include <variant>
#include <vector>

#include <nanobind/nanobind.h>
#include <nanobind/ndarray.h>
#include <nanobind/stl/complex.h>
#include <nanobind/stl/string.h>
#include <nanobind/stl/vector.h>

#include "CPUMemoryModel.hpp" // CPUMemoryModel, bestCPUMemoryModel
#include "Constant.hpp"
#include "ConstantUtil.hpp" // lookup
#include "GateOperation.hpp"
#include "JacobianData.hpp"
#include "Macros.hpp" // CPUArch
#include "Memory.hpp" // alignedAlloc
#include "Observables.hpp"
#include "Util.hpp" // for_each_enum, PL_reinterpret_cast

// Include backend-specific headers and define macros based on compile flags
#ifdef _ENABLE_PLQUBIT
#include "AdjointJacobianLQubit.hpp"
#include "LQubitBindings_nb.hpp"
#include "MeasurementsLQubit.hpp"
#include "ObservablesLQubit.hpp"

#define LIGHTNING_MODULE_NAME lightning_qubit_nb

namespace {
using namespace Pennylane::LightningQubit;
using namespace Pennylane::LightningQubit::Algorithms;
using namespace Pennylane::LightningQubit::Observables;
using namespace Pennylane::LightningQubit::Measures;
using namespace Pennylane::LightningQubit::NanoBindings;
} // namespace

#elif _ENABLE_PLKOKKOS == 1
#include "AdjointJacobianKokkos.hpp"
#include "LKokkosBindings_nb.hpp"
#include "MeasurementsKokkos.hpp"
#include "ObservablesKokkos.hpp"

#define LIGHTNING_MODULE_NAME lightning_kokkos_nb

namespace {
using namespace Pennylane::LightningKokkos;
using namespace Pennylane::LightningKokkos::Algorithms;
using namespace Pennylane::LightningKokkos::Observables;
using namespace Pennylane::LightningKokkos::Measures;
using namespace Pennylane::LightningKokkos::NanoBindings;
} // namespace

#elif _ENABLE_PLGPU == 1
#include "AdjointJacobianGPU.hpp"
#include "BindingsCudaUtils.hpp"
#include "LGPUBindings_nb.hpp"
#include "MeasurementsGPU.hpp"
#include "ObservablesGPU.hpp"

#define LIGHTNING_MODULE_NAME lightning_gpu_nb

namespace {
using namespace Pennylane::LightningGPU;
using namespace Pennylane::LightningGPU::Algorithms;
using namespace Pennylane::LightningGPU::Observables;
using namespace Pennylane::LightningGPU::Measures;
using namespace Pennylane::LightningGPU::NanoBindings;
} // namespace

#elif _ENABLE_PLTENSOR == 1
#include "AdjointJacobianTNCuda.hpp"
#include "MeasurementsTNCuda.hpp"
#include "ObservablesTNCuda.hpp"

#define LIGHTNING_TENSOR_MODULE_NAME lightning_tensor_nb

namespace {
using namespace Pennylane::LightningTensor::TNCuda;
using namespace Pennylane::LightningTensor::TNCuda::Observables;
using namespace Pennylane::LightningTensor::TNCuda::Measures;
using namespace Pennylane::LightningTensor::TNCuda::NanoBindings;
} // namespace

#else
static_assert(false, "Backend not found.");
#endif

/// @cond DEV
namespace {
using Pennylane::Util::bestCPUMemoryModel;
using Pennylane::Util::CPUMemoryModel;
} // namespace
/// @endcond

namespace nb = nanobind;
namespace Pennylane::NanoBindings {

/**
 * @brief Register applyMatrix.
 */
template <class StateVectorT>
void registerMatrix(
    StateVectorT &st,
<<<<<<< HEAD
    const nb::ndarray<std::complex<typename StateVectorT::PrecisionT>,
=======
    const nb::ndarray<const std::complex<typename StateVectorT::PrecisionT>,
>>>>>>> eea21e0f
                      nb::c_contig> &matrix,
    const std::vector<std::size_t> &wires, bool inverse = false) {
    using ComplexT = typename StateVectorT::ComplexT;
    using Pennylane::Util::PL_reinterpret_cast;

    // Cast to raw pointer
    auto *data_ptr = PL_reinterpret_cast<const ComplexT>(matrix.data());
    st.applyMatrix(data_ptr, wires, inverse);
}

/**
 * @brief Register StateVector class.
 *
 * @tparam StateVectorT Statevector type to register
 * @tparam PyClass Nanobind's class object type
 *
 * @param pyclass Nanobind's class object to bind statevector
 */
template <class StateVectorT, class PyClass>
void registerGatesForStateVector(PyClass &pyclass) {
    using PrecisionT =
        typename StateVectorT::PrecisionT; // Statevector's precision
    using ParamT = PrecisionT;             // Parameter's data precision

    using Pennylane::Gates::GateOperation;
    using Pennylane::Util::for_each_enum;
    namespace Constant = Pennylane::Gates::Constant;

    pyclass.def("applyMatrix", &registerMatrix<StateVectorT>,
                "Apply a given matrix to wires.");

    for_each_enum<GateOperation>([&pyclass](GateOperation gate_op) {
        using Pennylane::Util::lookup;
        const auto gate_name =
            std::string(lookup(Constant::gate_names, gate_op));
        const std::string doc = "Apply the " + gate_name + " gate.";
        auto func =
            [gate_name](StateVectorT &sv, const std::vector<std::size_t> &wires,
                        bool inverse, const std::vector<ParamT> &params) {
                sv.applyOperation(gate_name, wires, inverse, params);
            };
        pyclass.def(gate_name.c_str(), func, doc.c_str());
    });
}

/**
 * @brief Create an aligned array for a given type, memory model and array size.
 *
 * @tparam VectorT Datatype of array to create
 * @param memory_model Memory model to use
 * @param size Size of the array to create
 * @return Nanobind ndarray
 */
template <typename VectorT>
auto alignedArray(CPUMemoryModel memory_model, std::size_t size, bool zeroInit)
    -> nb::ndarray<VectorT, nb::numpy, nb::c_contig> {
    using Pennylane::Util::alignedAlloc;
    using Pennylane::Util::getAlignment;

    // Allocate aligned memory
    void *ptr = alignedAlloc(getAlignment<VectorT>(memory_model),
                             sizeof(VectorT) * size, zeroInit);

    // Create capsule with custom deleter
    auto capsule =
        nb::capsule(ptr, [](void *p) noexcept { Util::alignedFree(p); });

    std::vector<size_t> shape{size};

    // Return ndarray with custom allocated memory
    return nb::ndarray<VectorT, nb::numpy, nb::c_contig>(ptr, shape.size(),
                                                         shape.data(), capsule);
}

/**
 * @brief Allocate aligned array with specified dtype.
 *
 * @param size Size of the array to create
 * @param dtype Data type as string ("complex64", "complex128", "float32",
 * "float64")
 * @param zeroInit Whether to initialize the array with zeros
 * @return Nanobind ndarray
 */
auto allocateAlignedArray(std::size_t size, const std::string &dtype,
                          bool zeroInit) -> nb::object {
    auto memory_model = bestCPUMemoryModel();

    if (dtype == "complex64") {
        return nb::cast(
            alignedArray<std::complex<float>>(memory_model, size, zeroInit));
    } else if (dtype == "complex128") {
        return nb::cast(
            alignedArray<std::complex<double>>(memory_model, size, zeroInit));
    } else if (dtype == "float32") {
        return nb::cast(alignedArray<float>(memory_model, size, zeroInit));
    } else if (dtype == "float64") {
        return nb::cast(alignedArray<double>(memory_model, size, zeroInit));
    }

    throw std::runtime_error("Unsupported dtype: " + dtype);
}

/**
 * @brief Register array alignment functionality.
 */
void registerArrayAlignmentBindings(nb::module_ &m) {
    // Add allocate_aligned_array function
    m.def("allocate_aligned_array", &allocateAlignedArray,
          "Allocate aligned array with specified dtype", nb::arg("size"),
          nb::arg("dtype"), nb::arg("zero_init") = false);
}

/**
 * @brief Return basic information of runtime environment.
 */
nb::dict getRuntimeInfo() {
    using Pennylane::Util::RuntimeInfo;

    nb::dict info;
    info["binding_type"] = "nanobind";
    info["AVX"] = RuntimeInfo::AVX();
    info["AVX2"] = RuntimeInfo::AVX2();
    info["AVX512F"] = RuntimeInfo::AVX512F();

    return info;
}

/**
 * @brief Get compile information as a dictionary.
 *
 * @return Dictionary with compile information.
 */
nb::dict getCompileInfo() {
    using namespace Pennylane::Util;

    // Convert string_view to std::string
    std::string cpu_arch_str;
    switch (cpu_arch) {
    case CPUArch::X86_64:
        cpu_arch_str = "x86_64";
        break;
    case CPUArch::PPC64:
        cpu_arch_str = "PPC64";
        break;
    case CPUArch::ARM:
        cpu_arch_str = "ARM";
        break;
    default:
        cpu_arch_str = "Unknown";
        break;
    }

    std::string compiler_name_str;
    switch (compiler) {
    case Compiler::GCC:
        compiler_name_str = "GCC";
        break;
    case Compiler::Clang:
        compiler_name_str = "Clang";
        break;
    case Compiler::MSVC:
        compiler_name_str = "MSVC";
        break;
    case Compiler::NVCC:
        compiler_name_str = "NVCC";
        break;
    case Compiler::NVHPC:
        compiler_name_str = "NVHPC";
        break;
    default:
        compiler_name_str = "Unknown";
        break;
    }

    std::string compiler_version_str =
        std::string(getCompilerVersion<compiler>());

    nb::dict info;
    info["cpu.arch"] = cpu_arch_str;
    info["compiler.name"] = compiler_name_str;
    info["compiler.version"] = compiler_version_str;
    info["AVX2"] = use_avx2;
    info["AVX512F"] = use_avx512f;

    return info;
}

/**
 * @brief Register bindings for general info.
 *
 * @param m Nanobind module.
 */
void registerInfo(nb::module_ &m) {
    // Add compile info
    m.def("compile_info", &getCompileInfo, "Compiled binary information.");

    // Add runtime info
    m.def("runtime_info", &getRuntimeInfo, "Runtime information.");
}

/**
 * @brief Register backend-agnostic observables.
 *
 * @tparam LightningBackendT
 * @param m Nanobind module
 */
template <class LightningBackendT>
void registerBackendAgnosticObservables(nb::module_ &m) {
    using PrecisionT = typename LightningBackendT::PrecisionT;
    using ComplexT = typename LightningBackendT::ComplexT;
    using ParamT = PrecisionT;

    using nd_arr_c = nb::ndarray<const std::complex<ParamT>, nb::c_contig>;

    const std::string bitsize =
        std::to_string(sizeof(std::complex<PrecisionT>) * 8);

#ifdef _ENABLE_PLTENSOR
    using ObservableT = ObservableTNCuda<LightningBackendT>;
    using NamedObsT = NamedObsTNCuda<LightningBackendT>;
    using HermitianObsT = HermitianObsTNCuda<LightningBackendT>;
    using TensorProdObsT = TensorProdObsTNCuda<LightningBackendT>;
    using HamiltonianT = HamiltonianTNCuda<LightningBackendT>;
#else
    using ObservableT = Observable<LightningBackendT>;
    using NamedObsT = NamedObs<LightningBackendT>;
    using HermitianObsT = HermitianObs<LightningBackendT>;
    using TensorProdObsT = TensorProdObs<LightningBackendT>;
    using HamiltonianT = Hamiltonian<LightningBackendT>;
#endif

    std::string class_name;

    // Register Observable base class
    class_name = "ObservableC" + bitsize;
    auto observable = nb::class_<ObservableT>(m, class_name.c_str());
    observable.def("get_wires", &ObservableT::getWires,
                   "Get wires the observable acts on.");

    // Register NamedObs class
    class_name = "NamedObsC" + bitsize;
    auto named_obs = nb::class_<NamedObsT, ObservableT>(m, class_name.c_str());
    named_obs
        .def(nb::init<const std::string &, const std::vector<std::size_t> &>())
        .def("__repr__", &NamedObsT::getObsName)
        .def("get_wires", &NamedObsT::getWires, "Get wires of observables")
        .def(
            "__eq__",
            [](const NamedObsT &self, const NamedObsT &other) -> bool {
                return self == other;
            },
            "Compare two observables");

    // Register HermitianObs class
    class_name = "HermitianObsC" + bitsize;
    auto hermitian_obs =
        nb::class_<HermitianObsT, ObservableT>(m, class_name.c_str());
    hermitian_obs
        .def("__init__",
             [](HermitianObsT *self, const nd_arr_c &matrix,
                const std::vector<std::size_t> &wires) {
                 const auto ptr = matrix.data();
                 new (self) HermitianObsT(
                     std::vector<ComplexT>(ptr, ptr + matrix.size()), wires);
             })
        .def("__repr__", &HermitianObsT::getObsName)
        .def("get_wires", &HermitianObsT::getWires, "Get wires of observables")
        .def("get_matrix", &HermitianObsT::getMatrix,
             "Get matrix representation of Hermitian operator")
        .def(
            "__eq__",
            [](const HermitianObsT &self, const HermitianObsT &other) -> bool {
                return self == other;
            },
            "Compare two observables");

    // Register TensorProdObs class
    class_name = "TensorProdObsC" + bitsize;
    auto tensor_prod_obs =
        nb::class_<TensorProdObsT, ObservableT>(m, class_name.c_str());
    tensor_prod_obs
        .def(nb::init<const std::vector<std::shared_ptr<ObservableT>> &>())
        .def("__repr__", &TensorProdObsT::getObsName)
        .def("get_wires", &TensorProdObsT::getWires, "Get wires of observables")
        .def("get_ops", &TensorProdObsT::getObs, "Get operations list")
        .def(
            "__eq__",
            [](const TensorProdObsT &self,
               const TensorProdObsT &other) -> bool { return self == other; },
            "Compare two observables");

    // Register Hamiltonian class
    class_name = "HamiltonianC" + bitsize;
    using ObsPtr = std::shared_ptr<ObservableT>;
    auto hamiltonian =
        nb::class_<HamiltonianT, ObservableT>(m, class_name.c_str());
    hamiltonian
        .def(nb::init<const std::vector<ParamT> &,
                      const std::vector<ObsPtr> &>())
        .def("__init__",
             [](HamiltonianT *self,
                const nb::ndarray<ParamT, nb::c_contig> &coeffs,
                const std::vector<ObsPtr> &obs) {
                 const auto ptr = coeffs.data();
                 new (self) HamiltonianT(
                     std::vector<ParamT>(ptr, ptr + coeffs.size()), obs);
             })
        .def("__repr__", &HamiltonianT::getObsName)
        .def("get_wires", &HamiltonianT::getWires, "Get wires of observables")
        .def("get_coeffs", &HamiltonianT::getCoeffs, "Get coefficients")
        .def("get_ops", &HamiltonianT::getObs, "Get operations list")
        .def(
            "__eq__",
            [](const HamiltonianT &self, const HamiltonianT &other) -> bool {
                return self == other;
            },
            "Compare two observables");
}

/**
 * @brief Create an array from a vector of data with proper ownership transfer
 *
 * @tparam VectorT Data type of the vector elements
 * @param data Vector containing the data to transfer
 * @return nb::ndarray<VectorT, nb::numpy, nb::c_contig> Array with copied data
 * in numpy format
 */
<<<<<<< HEAD
template <typename T>
nb::ndarray<T, nb::numpy, nb::c_contig>
createArrayFromVector(std::vector<T> &&data) {
    const std::vector<size_t> shape{data.size()};

    std::vector<T> *new_data = new std::vector<T>(std::move(data));

    // Create a capsule to manage memory
    auto capsule = nb::capsule(new_data, [](void *p) noexcept {
        delete static_cast<std::vector<T> *>(p);
    });

    // Create and return the ndarray with numpy format
    return nb::ndarray<T, nb::numpy, nb::c_contig>(
        new_data->data(), shape.size(), shape.data(), capsule);
=======
template <typename VectorT>
nb::ndarray<VectorT, nb::numpy, nb::c_contig>
createArrayFromVector(const std::vector<VectorT> &data) {
    const std::size_t size = data.size();

    // Create a new array with the right size
    std::vector<size_t> shape{size};

    // Allocate new memory and copy the data
    VectorT *new_data = new VectorT[size];
    std::memcpy(new_data, data.data(), size * sizeof(VectorT));

    // Create a capsule to manage memory
    auto capsule = nb::capsule(
        new_data, [](void *p) noexcept { delete[] static_cast<VectorT *>(p); });

    // Create and return the ndarray with numpy format
    return nb::ndarray<VectorT, nb::numpy, nb::c_contig>(new_data, shape.size(),
                                                         shape.data(), capsule);
>>>>>>> eea21e0f
}

/**
 * @brief Create a 2D array from a vector of data with proper ownership transfer
 *
 * @tparam VectorT Data type of the vector elements
 * @param data Vector containing the data to transfer
 * @param rows Number of rows in the resulting 2D array
 * @param cols Number of columns in the resulting 2D array
 * @return nb::ndarray<VectorT, nb::numpy, nb::c_contig> 2D array with copied
 * data in numpy format
 */
<<<<<<< HEAD
template <typename T>
nb::ndarray<T, nb::numpy, nb::c_contig>
create2DArrayFromVector(std::vector<T> &&data, const size_t rows,
                        const size_t cols) {
    const std::vector<size_t> shape{rows, cols};

    std::vector<T> *new_data = new std::vector<T>(std::move(data));

    // Create a capsule to manage memory
    auto capsule = nb::capsule(new_data, [](void *p) noexcept {
        delete static_cast<std::vector<T> *>(p);
    });

    // Create and return the ndarray with numpy format
    return nb::ndarray<T, nb::numpy, nb::c_contig>(
        new_data->data(), shape.size(), shape.data(), capsule);
=======
template <typename VectorT>
nb::ndarray<VectorT, nb::numpy, nb::c_contig>
create2DArrayFromVector(const std::vector<VectorT> &data, std::size_t rows,
                        std::size_t cols) {
    // Create a new array with the right size
    std::vector<size_t> shape{rows, cols};

    // Allocate new memory and copy the data
    VectorT *new_data = new VectorT[rows * cols];
    std::memcpy(new_data, data.data(), data.size() * sizeof(VectorT));

    // Create a capsule to manage memory
    auto capsule = nb::capsule(
        new_data, [](void *p) noexcept { delete[] static_cast<VectorT *>(p); });

    // Create and return the ndarray with numpy format
    return nb::ndarray<VectorT, nb::numpy, nb::c_contig>(new_data, 2,
                                                         shape.data(), capsule);
>>>>>>> eea21e0f
}

/**
 * @brief Register probs method for specific wires with proper data ownership
 *
 * @tparam StateVectorT State vector type
 * @param M Measurements object
 * @param wires Vector of wire indices
 * @return nb::ndarray<typename StateVectorT::PrecisionT, nb::numpy,
 * nb::c_contig> Array with probabilities in numpy format
 */
template <class StateVectorT>
nb::ndarray<typename StateVectorT::PrecisionT, nb::numpy, nb::c_contig>
probsForWires(Measurements<StateVectorT> &M,
              const std::vector<std::size_t> &wires) {
    using PrecisionT = typename StateVectorT::PrecisionT;
    return createArrayFromVector<PrecisionT>(M.probs(wires));
}

/**
 * @brief Register probs method for all wires with proper data ownership
 *
 * @tparam StateVectorT State vector type
 * @param M Measurements object
 * @return nb::ndarray<typename StateVectorT::PrecisionT, nb::numpy,
 * nb::c_contig> Array with probabilities in numpy format
 */
template <class StateVectorT>
nb::ndarray<typename StateVectorT::PrecisionT, nb::numpy, nb::c_contig>
probsForAllWires(Measurements<StateVectorT> &M) {
    using PrecisionT = typename StateVectorT::PrecisionT;
    return createArrayFromVector<PrecisionT>(M.probs());
}

/**
 * @brief Generate samples with proper data ownership
 *
 * @tparam StateVectorT State vector type
 * @param M Measurements object
 * @param num_wires Number of wires
 * @param num_shots Number of shots
 * @return nb::ndarray<std::size_t, nb::numpy, nb::c_contig> 2D array with
 * samples in numpy format
 */
template <class StateVectorT>
nb::ndarray<std::size_t, nb::numpy, nb::c_contig>
generateSamples(Measurements<StateVectorT> &M, std::size_t num_wires,
                std::size_t num_shots) {
    return create2DArrayFromVector<std::size_t>(M.generate_samples(num_shots),
                                                num_shots, num_wires);
}

/**
 * @brief Register backend-agnostic measurement class functionalities.
 *
 * @tparam StateVectorT
 * @param pyclass Nanobind's class object to bind measurements
 */
template <class StateVectorT, class PyClass>
void registerBackendAgnosticMeasurements(PyClass &pyclass) {
    // Add probs method for specific wires
    pyclass.def("probs", &probsForWires<StateVectorT>,
                "Calculate probabilities for specific wires.");

    // Add probs method for all wires
    pyclass.def("probs", &probsForAllWires<StateVectorT>,
                "Calculate probabilities for all wires.");

    // Add expval method for observable
    pyclass.def(
        "expval",
        [](Measurements<StateVectorT> &M, const Observable<StateVectorT> &obs) {
            return M.expval(obs);
        },
        "Calculate expectation value for an observable.");

    // Add var method for observable
    pyclass.def(
        "var",
        [](Measurements<StateVectorT> &M, const Observable<StateVectorT> &obs) {
            return M.var(obs);
        },
        "Calculate variance for an observable.");

    // Add generate_samples method
    pyclass.def("generate_samples", &generateSamples<StateVectorT>,
                "Generate samples for all wires.");

    // Set random seed
    pyclass.def("set_random_seed", [](Measurements<StateVectorT> &M,
                                      std::size_t seed) { M.setSeed(seed); });
}

/**
 * @brief Register agnostic algorithms.
 *
 * @tparam StateVectorT
 * @param m Nanobind module
 */
template <class StateVectorT>
void registerBackendAgnosticAlgorithms(nb::module_ &m) {
    using PrecisionT =
        typename StateVectorT::PrecisionT; // Statevector's precision
    using ComplexT =
        typename StateVectorT::ComplexT; // Statevector's complex type
    using ParamT = PrecisionT;           // Parameter's data precision

    using arr_c = nb::ndarray<const std::complex<ParamT>, nb::c_contig>;

    const std::string bitsize =
        std::to_string(sizeof(std::complex<PrecisionT>) * 8);

    std::string class_name;

    //***********************************************************************//
    //                              Operations
    //***********************************************************************//

    class_name = "OpsStructC" + bitsize;
    nb::class_<OpsData<StateVectorT>>(m, class_name.c_str())
        .def(nb::init<const std::vector<std::string> &,
                      const std::vector<std::vector<ParamT>> &,
                      const std::vector<std::vector<std::size_t>> &,
                      const std::vector<bool> &,
                      const std::vector<std::vector<ComplexT>> &>())
        .def(nb::init<const std::vector<std::string> &,
                      const std::vector<std::vector<ParamT>> &,
                      const std::vector<std::vector<std::size_t>> &,
                      const std::vector<bool> &,
                      const std::vector<std::vector<ComplexT>> &,
                      const std::vector<std::vector<std::size_t>> &,
                      const std::vector<std::vector<bool>> &>())
        .def("__repr__", [](const OpsData<StateVectorT> &ops) {
            using namespace Pennylane::Util;
            std::ostringstream ops_stream;
            for (std::size_t op = 0; op < ops.getSize(); op++) {
                ops_stream << "{'name': " << ops.getOpsName()[op];
                ops_stream << ", 'params': " << ops.getOpsParams()[op];
                ops_stream << ", 'inv': " << ops.getOpsInverses()[op];
                ops_stream << ", 'controlled_wires': "
                           << ops.getOpsControlledWires()[op];
                ops_stream << ", 'controlled_values': "
                           << ops.getOpsControlledValues()[op];
                ops_stream << ", 'wires': " << ops.getOpsWires()[op];
                ops_stream << "}";
                if (op < ops.getSize() - 1) {
                    ops_stream << ",";
                }
            }
            return "Operations: [" + ops_stream.str() + "]";
        });

    /**
     * Create operation list.
     */
    std::string function_name = "create_ops_listC" + bitsize;
    m.def(
        function_name.c_str(),
        [](const std::vector<std::string> &ops_name,
           const std::vector<std::vector<PrecisionT>> &ops_params,
           const std::vector<std::vector<std::size_t>> &ops_wires,
           const std::vector<bool> &ops_inverses,
           const std::vector<arr_c> &ops_matrices,
           const std::vector<std::vector<std::size_t>> &ops_controlled_wires,
           const std::vector<std::vector<bool>> &ops_controlled_values) {
            std::vector<std::vector<ComplexT>> conv_matrices(
                ops_matrices.size());
            for (std::size_t op = 0; op < ops_name.size(); op++) {
                if (ops_matrices[op].size() > 0) {
                    const auto *m_ptr = ops_matrices[op].data();
                    const auto m_size = ops_matrices[op].size();
                    conv_matrices[op] =
                        std::vector<ComplexT>(m_ptr, m_ptr + m_size);
                }
            }
            return OpsData<StateVectorT>{ops_name,
                                         ops_params,
                                         ops_wires,
                                         ops_inverses,
                                         conv_matrices,
                                         ops_controlled_wires,
                                         ops_controlled_values};
        },
        "Create a list of operations from data.");
}

/**
 * @brief Register backend agnostic state vector methods.
 *
 * @tparam StateVectorT
 * @tparam PyClass
 * @param pyclass Nanobind's state vector class to bind methods.
 */
template <class StateVectorT, class PyClass>
void registerBackendAgnosticStateVectorMethods(PyClass &pyclass) {
    // using PrecisionT = typename StateVectorT::PrecisionT;
    // using ComplexT = typename StateVectorT::ComplexT;
    // using ParamT = PrecisionT;

    // Initialize with number of qubits
    pyclass.def(nb::init<size_t>());

    pyclass.def("__len__", &StateVectorT::getLength,
                "Get the size of the statevector.");
    pyclass.def("size", &StateVectorT::getLength);
}

/**
 * @brief Templated class to build lightning class bindings.
 *
 * @tparam StateVectorT State vector type
 * @param m Nanobind module.
 */
template <class StateVectorT> void lightningClassBindings(nb::module_ &m) {
    using PrecisionT = typename StateVectorT::PrecisionT;
    // using ComplexT = typename StateVectorT::ComplexT;
    // using ParamT = PrecisionT;

    const std::string bitsize =
        std::to_string(sizeof(std::complex<PrecisionT>) * 8);

    // StateVector class
    std::string class_name = "StateVectorC" + bitsize;
    auto pyclass = nb::class_<StateVectorT>(m, class_name.c_str());
    registerBackendAgnosticStateVectorMethods<StateVectorT>(pyclass);
    registerBackendSpecificStateVectorMethods<StateVectorT>(pyclass);

    // Register gates for StateVector
    registerGatesForStateVector<StateVectorT>(pyclass);

    // Register backend specific bindings
    registerBackendClassSpecificBindings<StateVectorT>(pyclass);

    //***********************************************************************//
    //                              Observables
    //***********************************************************************//

    /* Observables submodule */
    nb::module_ obs_submodule =
        m.def_submodule("observables", "Submodule for observables classes.");
    registerBackendAgnosticObservables<StateVectorT>(obs_submodule);
    registerBackendSpecificObservables<StateVectorT>(obs_submodule);

    //***********************************************************************//
    //                              Measurements
    //***********************************************************************//

    /* Measurements class */
    class_name = "MeasurementsC" + bitsize;
    auto pyclass_measurements =
        nb::class_<Measurements<StateVectorT>>(m, class_name.c_str());

    pyclass_measurements.def(nb::init<const StateVectorT &>());
    registerBackendAgnosticMeasurements<StateVectorT>(pyclass_measurements);
    registerBackendSpecificMeasurements<StateVectorT>(pyclass_measurements);

    //***********************************************************************//
    //                              Algorithms
    //***********************************************************************//

    /* Algorithms submodule */
    nb::module_ alg_submodule = m.def_submodule(
        "algorithms", "Submodule for the algorithms functionality.");
    registerBackendAgnosticAlgorithms<StateVectorT>(alg_submodule);
    registerBackendSpecificAlgorithms<StateVectorT>(alg_submodule);
}

/**
 * @brief Register lightning class bindings for all backends.
 *
 * @tparam TypeList List of backend types
 * @param m Nanobind module
 */
template <typename TypeList>
void registerLightningClassBindings(nb::module_ &m) {
    if constexpr (!std::is_same_v<TypeList, void>) {
        using StateVectorT = typename TypeList::Type;
        lightningClassBindings<StateVectorT>(m);
        registerLightningClassBindings<typename TypeList::Next>(m);
    }
}

} // namespace Pennylane::NanoBindings<|MERGE_RESOLUTION|>--- conflicted
+++ resolved
@@ -129,11 +129,7 @@
 template <class StateVectorT>
 void registerMatrix(
     StateVectorT &st,
-<<<<<<< HEAD
-    const nb::ndarray<std::complex<typename StateVectorT::PrecisionT>,
-=======
     const nb::ndarray<const std::complex<typename StateVectorT::PrecisionT>,
->>>>>>> eea21e0f
                       nb::c_contig> &matrix,
     const std::vector<std::size_t> &wires, bool inverse = false) {
     using ComplexT = typename StateVectorT::ComplexT;
@@ -461,43 +457,21 @@
  * @return nb::ndarray<VectorT, nb::numpy, nb::c_contig> Array with copied data
  * in numpy format
  */
-<<<<<<< HEAD
-template <typename T>
-nb::ndarray<T, nb::numpy, nb::c_contig>
-createArrayFromVector(std::vector<T> &&data) {
+template <typename VectorT>
+nb::ndarray<VectorT, nb::numpy, nb::c_contig>
+createArrayFromVector(std::vector<VectorT> &&data) {
     const std::vector<size_t> shape{data.size()};
 
-    std::vector<T> *new_data = new std::vector<T>(std::move(data));
+    std::vector<VectorT> *new_data = new std::vector<VectorT>(std::move(data));
 
     // Create a capsule to manage memory
     auto capsule = nb::capsule(new_data, [](void *p) noexcept {
-        delete static_cast<std::vector<T> *>(p);
+        delete static_cast<std::vector<VectorT> *>(p);
     });
 
     // Create and return the ndarray with numpy format
-    return nb::ndarray<T, nb::numpy, nb::c_contig>(
+    return nb::ndarray<VectorT, nb::numpy, nb::c_contig>(
         new_data->data(), shape.size(), shape.data(), capsule);
-=======
-template <typename VectorT>
-nb::ndarray<VectorT, nb::numpy, nb::c_contig>
-createArrayFromVector(const std::vector<VectorT> &data) {
-    const std::size_t size = data.size();
-
-    // Create a new array with the right size
-    std::vector<size_t> shape{size};
-
-    // Allocate new memory and copy the data
-    VectorT *new_data = new VectorT[size];
-    std::memcpy(new_data, data.data(), size * sizeof(VectorT));
-
-    // Create a capsule to manage memory
-    auto capsule = nb::capsule(
-        new_data, [](void *p) noexcept { delete[] static_cast<VectorT *>(p); });
-
-    // Create and return the ndarray with numpy format
-    return nb::ndarray<VectorT, nb::numpy, nb::c_contig>(new_data, shape.size(),
-                                                         shape.data(), capsule);
->>>>>>> eea21e0f
 }
 
 /**
@@ -510,43 +484,22 @@
  * @return nb::ndarray<VectorT, nb::numpy, nb::c_contig> 2D array with copied
  * data in numpy format
  */
-<<<<<<< HEAD
-template <typename T>
-nb::ndarray<T, nb::numpy, nb::c_contig>
-create2DArrayFromVector(std::vector<T> &&data, const size_t rows,
+template <typename VectorT>
+nb::ndarray<VectorT, nb::numpy, nb::c_contig>
+create2DArrayFromVector(std::vector<VectorT> &&data, const size_t rows,
                         const size_t cols) {
     const std::vector<size_t> shape{rows, cols};
 
-    std::vector<T> *new_data = new std::vector<T>(std::move(data));
+    std::vector<VectorT> *new_data = new std::vector<VectorT>(std::move(data));
 
     // Create a capsule to manage memory
     auto capsule = nb::capsule(new_data, [](void *p) noexcept {
-        delete static_cast<std::vector<T> *>(p);
+        delete static_cast<std::vector<VectorT> *>(p);
     });
 
     // Create and return the ndarray with numpy format
-    return nb::ndarray<T, nb::numpy, nb::c_contig>(
+    return nb::ndarray<VectorT, nb::numpy, nb::c_contig>(
         new_data->data(), shape.size(), shape.data(), capsule);
-=======
-template <typename VectorT>
-nb::ndarray<VectorT, nb::numpy, nb::c_contig>
-create2DArrayFromVector(const std::vector<VectorT> &data, std::size_t rows,
-                        std::size_t cols) {
-    // Create a new array with the right size
-    std::vector<size_t> shape{rows, cols};
-
-    // Allocate new memory and copy the data
-    VectorT *new_data = new VectorT[rows * cols];
-    std::memcpy(new_data, data.data(), data.size() * sizeof(VectorT));
-
-    // Create a capsule to manage memory
-    auto capsule = nb::capsule(
-        new_data, [](void *p) noexcept { delete[] static_cast<VectorT *>(p); });
-
-    // Create and return the ndarray with numpy format
-    return nb::ndarray<VectorT, nb::numpy, nb::c_contig>(new_data, 2,
-                                                         shape.data(), capsule);
->>>>>>> eea21e0f
 }
 
 /**
