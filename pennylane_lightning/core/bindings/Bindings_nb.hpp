--- conflicted
+++ resolved
@@ -645,7 +645,6 @@
             return createNumpyArrayFromVector<PrecisionT>(std::move(jac));
         },
         "Calculate the Jacobian using the adjoint method.");
-<<<<<<< HEAD
 
 #ifdef _ENABLE_PLGPU
     // lightning.gpu supports an additional batched adjoint jacobian
@@ -671,8 +670,6 @@
         },
         "Batch Adjoint Jacobian method.");
 #endif
-=======
->>>>>>> 7998246f
 }
 
 /**
@@ -701,27 +698,12 @@
     const std::vector<std::vector<std::size_t>> &ops_controlled_wires,
     const std::vector<std::vector<bool>> &ops_controlled_values) {
     using ComplexT = typename StateVectorT::ComplexT;
-<<<<<<< HEAD
-
-    // Convert ops_matrices to std::vector<std::vector<ComplexT>>
-    std::vector<std::vector<ComplexT>> conv_matrices(ops_matrices.size());
-
-    for (std::size_t i = 0; i < ops_matrices.size(); i++) {
-        if (ops_matrices[i].size() > 0) {
-            const auto *m_ptr =
-                PL_reinterpret_cast<const ComplexT>(ops_matrices[i].data());
-            const auto m_size = ops_matrices[i].size();
-            conv_matrices[i] = std::vector<ComplexT>(m_ptr, m_ptr + m_size);
-        }
-    }
-=======
     using PrecisionT = typename StateVectorT::PrecisionT;
 
     // Convert ops_matrices to std::vector<std::vector<ComplexT>>
     std::vector<std::vector<ComplexT>> conv_matrices =
         Pennylane::NanoBindings::Utils::convertMatrices<ComplexT, PrecisionT>(
             ops_matrices);
->>>>>>> 7998246f
 
     return OpsData<StateVectorT>{ops_name,
                                  ops_params,
@@ -788,7 +770,6 @@
     //***********************************************************************//
     // Register the AdjointJacobian class using the dedicated function
     registerAdjointJacobian<StateVectorT>(m);
-<<<<<<< HEAD
 }
 
 /**
@@ -832,8 +813,6 @@
 
     // Update the state vector data
     sv.updateData(data_ptr, size);
-=======
->>>>>>> 7998246f
 }
 
 /**
@@ -873,11 +852,7 @@
             }
         },
         "Set the state vector to a computational basis state.",
-<<<<<<< HEAD
-        nb::arg("state") = nullptr, nb::arg("wires") = nullptr,
-=======
         nb::arg("state") = nb::none(), nb::arg("wires") = nb::none(),
->>>>>>> 7998246f
         nb::arg("async") = false);
 
     // Set state vector - with conditional for async and size parameters (LGPU)
