--- conflicted
+++ resolved
@@ -207,11 +207,8 @@
 template <class StateVectorT, class PyClass>
 void registerBackendAgnosticMeasurementsMPI(PyClass &pyclass) {
     using PrecisionT = typename StateVectorT::PrecisionT;
-<<<<<<< HEAD
-=======
     using ParamT = PrecisionT;
     using ObsPtr = std::shared_ptr<Observable<StateVectorT>>;
->>>>>>> 71ae3eae
 
     pyclass
         .def("probs",
