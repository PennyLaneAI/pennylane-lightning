# Copyright 2018-2023 Xanadu Quantum Technologies Inc.

# Licensed under the Apache License, Version 2.0 (the "License");
# you may not use this file except in compliance with the License.
# You may obtain a copy of the License at

#     http://www.apache.org/licenses/LICENSE-2.0

# Unless required by applicable law or agreed to in writing, software
# distributed under the License is distributed on an "AS IS" BASIS,
# WITHOUT WARRANTIES OR CONDITIONS OF ANY KIND, either express or implied.
# See the License for the specific language governing permissions and
# limitations under the License.

"""Version information.
   Version number (major.minor.patch[-label])
"""

<<<<<<< HEAD
__version__ = "0.34.0-dev28"
=======
__version__ = "0.34.0-rc0"
>>>>>>> 3bcd9960
<|MERGE_RESOLUTION|>--- conflicted
+++ resolved
@@ -16,8 +16,4 @@
    Version number (major.minor.patch[-label])
 """
 
-<<<<<<< HEAD
-__version__ = "0.34.0-dev28"
-=======
-__version__ = "0.34.0-rc0"
->>>>>>> 3bcd9960
+__version__ = "0.34.0-rc0"