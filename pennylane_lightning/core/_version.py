--- conflicted
+++ resolved
@@ -16,8 +16,4 @@
 Version number (major.minor.patch[-label])
 """
 
-<<<<<<< HEAD
-__version__ = "0.41.0-dev59"
-=======
-__version__ = "0.42.0-dev1"
->>>>>>> ba0e4557
+__version__ = "0.42.0-dev2"