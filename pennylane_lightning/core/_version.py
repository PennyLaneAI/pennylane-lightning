--- conflicted
+++ resolved
@@ -16,8 +16,4 @@
    Version number (major.minor.patch[-label])
 """
 
-<<<<<<< HEAD
-__version__ = "0.39.0-dev42"
-=======
-__version__ = "0.39.0-dev41"
->>>>>>> 6062a751
+__version__ = "0.39.0-dev41"