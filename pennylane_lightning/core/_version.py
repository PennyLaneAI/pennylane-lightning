--- conflicted
+++ resolved
@@ -16,8 +16,4 @@
    Version number (major.minor.patch[-label])
 """
 
-<<<<<<< HEAD
-__version__ = "0.39.0-dev6"
-=======
-__version__ = "0.39.0-dev9"
->>>>>>> 7943928e
+__version__ = "0.39.0-dev10"