# Copyright 2018-2023 Xanadu Quantum Technologies Inc.

# Licensed under the Apache License, Version 2.0 (the "License");
# you may not use this file except in compliance with the License.
# You may obtain a copy of the License at

#     http://www.apache.org/licenses/LICENSE-2.0

# Unless required by applicable law or agreed to in writing, software
# distributed under the License is distributed on an "AS IS" BASIS,
# WITHOUT WARRANTIES OR CONDITIONS OF ANY KIND, either express or implied.
# See the License for the specific language governing permissions and
# limitations under the License.

"""Version information.
   Version number (major.minor.patch[-label])
"""

<<<<<<< HEAD
__version__ = "0.37.0-dev14"
=======
__version__ = "0.37.0-dev15"
>>>>>>> d7570910
<|MERGE_RESOLUTION|>--- conflicted
+++ resolved
@@ -16,8 +16,4 @@
    Version number (major.minor.patch[-label])
 """
 
-<<<<<<< HEAD
-__version__ = "0.37.0-dev14"
-=======
-__version__ = "0.37.0-dev15"
->>>>>>> d7570910
+__version__ = "0.37.0-dev16"