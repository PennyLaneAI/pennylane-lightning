--- conflicted
+++ resolved
@@ -16,8 +16,4 @@
    Version number (major.minor.patch[-label])
 """
 
-<<<<<<< HEAD
-__version__ = "0.34.0-dev17"
-=======
-__version__ = "0.34.0-dev20"
->>>>>>> 8101e42d
+__version__ = "0.34.0-dev20"