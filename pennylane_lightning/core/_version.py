--- conflicted
+++ resolved
@@ -16,8 +16,4 @@
    Version number (major.minor.patch[-label])
 """
 
-<<<<<<< HEAD
-__version__ = "0.40.0-dev44"
-=======
-__version__ = "0.40.0-rc0"
->>>>>>> 0be56746
+__version__ = "0.40.0-rc1"