--- conflicted
+++ resolved
@@ -16,8 +16,4 @@
    Version number (major.minor.patch[-label])
 """
 
-<<<<<<< HEAD
-__version__ = "0.34.0-dev21"
-=======
-__version__ = "0.35.0-dev2"
->>>>>>> 21432396
+__version__ = "0.35.0-dev2"