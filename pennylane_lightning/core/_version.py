# Copyright 2018-2023 Xanadu Quantum Technologies Inc.

# Licensed under the Apache License, Version 2.0 (the "License");
# you may not use this file except in compliance with the License.
# You may obtain a copy of the License at

#     http://www.apache.org/licenses/LICENSE-2.0

# Unless required by applicable law or agreed to in writing, software
# distributed under the License is distributed on an "AS IS" BASIS,
# WITHOUT WARRANTIES OR CONDITIONS OF ANY KIND, either express or implied.
# See the License for the specific language governing permissions and
# limitations under the License.

"""Version information.
   Version number (major.minor.patch[-label])
"""

<<<<<<< HEAD
__version__ = "0.38.0-dev43"
=======

__version__ = "0.38.0-dev47"
>>>>>>> dd5dca1d
<|MERGE_RESOLUTION|>--- conflicted
+++ resolved
@@ -16,9 +16,5 @@
    Version number (major.minor.patch[-label])
 """
 
-<<<<<<< HEAD
-__version__ = "0.38.0-dev43"
-=======
 
-__version__ = "0.38.0-dev47"
->>>>>>> dd5dca1d
+__version__ = "0.38.0-dev47"