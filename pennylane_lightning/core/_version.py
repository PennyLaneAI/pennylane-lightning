--- conflicted
+++ resolved
@@ -16,8 +16,5 @@
    Version number (major.minor.patch[-label])
 """
 
-<<<<<<< HEAD
-__version__ = "0.40.0-dev8"
-=======
-__version__ = "0.40.0-dev7"
->>>>>>> 4659093d
+
+__version__ = "0.40.0-dev8"