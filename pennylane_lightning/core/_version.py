--- conflicted
+++ resolved
@@ -16,8 +16,4 @@
 Version number (major.minor.patch[-label])
 """
 
-<<<<<<< HEAD
-__version__ = "0.42.0-dev24"
-=======
-__version__ = "0.42.0-dev25"
->>>>>>> 24be96c9
+__version__ = "0.42.0-dev25"