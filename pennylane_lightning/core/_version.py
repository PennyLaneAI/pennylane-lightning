--- conflicted
+++ resolved
@@ -16,8 +16,4 @@
    Version number (major.minor.patch[-label])
 """
 
-<<<<<<< HEAD
-__version__ = "0.40.0-dev33"
-=======
-__version__ = "0.40.0-dev32"
->>>>>>> 9eb61230
+__version__ = "0.40.0-dev32"