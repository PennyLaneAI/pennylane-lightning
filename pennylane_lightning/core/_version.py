--- conflicted
+++ resolved
@@ -16,8 +16,4 @@
 Version number (major.minor.patch[-label])
 """
 
-<<<<<<< HEAD
-__version__ = "0.42.0-dev23"
-=======
-__version__ = "0.44.0-dev4"
->>>>>>> dd083442
+__version__ = "0.44.0-dev4"