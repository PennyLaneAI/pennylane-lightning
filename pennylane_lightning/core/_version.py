# Copyright 2018-2023 Xanadu Quantum Technologies Inc.

# Licensed under the Apache License, Version 2.0 (the "License");
# you may not use this file except in compliance with the License.
# You may obtain a copy of the License at

#     http://www.apache.org/licenses/LICENSE-2.0

# Unless required by applicable law or agreed to in writing, software
# distributed under the License is distributed on an "AS IS" BASIS,
# WITHOUT WARRANTIES OR CONDITIONS OF ANY KIND, either express or implied.
# See the License for the specific language governing permissions and
# limitations under the License.

"""Version information.
   Version number (major.minor.patch[-label])
"""

<<<<<<< HEAD
__version__ = "0.36.0-dev5"
=======
__version__ = "0.36.0-dev10"
>>>>>>> a3071d35
<|MERGE_RESOLUTION|>--- conflicted
+++ resolved
@@ -16,8 +16,4 @@
    Version number (major.minor.patch[-label])
 """
 
-<<<<<<< HEAD
-__version__ = "0.36.0-dev5"
-=======
-__version__ = "0.36.0-dev10"
->>>>>>> a3071d35
+__version__ = "0.36.0-dev10"