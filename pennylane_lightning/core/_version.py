--- conflicted
+++ resolved
@@ -16,8 +16,4 @@
    Version number (major.minor.patch[-label])
 """
 
-<<<<<<< HEAD
-__version__ = "0.37.0-dev1"
-=======
-__version__ = "0.37.0-dev2"
->>>>>>> 2472b34c
+__version__ = "0.37.0-dev2"