# Copyright 2018-2023 Xanadu Quantum Technologies Inc.

# Licensed under the Apache License, Version 2.0 (the "License");
# you may not use this file except in compliance with the License.
# You may obtain a copy of the License at

#     http://www.apache.org/licenses/LICENSE-2.0

# Unless required by applicable law or agreed to in writing, software
# distributed under the License is distributed on an "AS IS" BASIS,
# WITHOUT WARRANTIES OR CONDITIONS OF ANY KIND, either express or implied.
# See the License for the specific language governing permissions and
# limitations under the License.

"""Version information.
Version number (major.minor.patch[-label])
"""

<<<<<<< HEAD
__version__ = "0.43.0-dev11"
=======
__version__ = "0.43.0-dev39"
>>>>>>> c9b08bf5
<|MERGE_RESOLUTION|>--- conflicted
+++ resolved
@@ -16,8 +16,4 @@
 Version number (major.minor.patch[-label])
 """
 
-<<<<<<< HEAD
-__version__ = "0.43.0-dev11"
-=======
-__version__ = "0.43.0-dev39"
->>>>>>> c9b08bf5
+__version__ = "0.43.0-dev40"