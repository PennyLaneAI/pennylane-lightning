# Copyright 2018-2023 Xanadu Quantum Technologies Inc.

# Licensed under the Apache License, Version 2.0 (the "License");
# you may not use this file except in compliance with the License.
# You may obtain a copy of the License at

#     http://www.apache.org/licenses/LICENSE-2.0

# Unless required by applicable law or agreed to in writing, software
# distributed under the License is distributed on an "AS IS" BASIS,
# WITHOUT WARRANTIES OR CONDITIONS OF ANY KIND, either express or implied.
# See the License for the specific language governing permissions and
# limitations under the License.

"""Version information.
   Version number (major.minor.patch[-label])
"""

<<<<<<< HEAD
__version__ = "0.39.0-dev52"
=======
__version__ = "0.39.0-dev51"
>>>>>>> 5f70b06e
<|MERGE_RESOLUTION|>--- conflicted
+++ resolved
@@ -16,8 +16,4 @@
    Version number (major.minor.patch[-label])
 """
 
-<<<<<<< HEAD
-__version__ = "0.39.0-dev52"
-=======
-__version__ = "0.39.0-dev51"
->>>>>>> 5f70b06e
+__version__ = "0.39.0-dev51"