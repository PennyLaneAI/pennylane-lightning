--- conflicted
+++ resolved
@@ -16,8 +16,4 @@
 Version number (major.minor.patch[-label])
 """
 
-<<<<<<< HEAD
-__version__ = "0.44.0-dev1"
-=======
-__version__ = "0.44.0-dev2"
->>>>>>> 8aaf7763
+__version__ = "0.44.0-dev2"