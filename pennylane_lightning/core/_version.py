--- conflicted
+++ resolved
@@ -16,8 +16,4 @@
 Version number (major.minor.patch[-label])
 """
 
-<<<<<<< HEAD
-__version__ = "0.42.0-dev15"
-=======
-__version__ = "0.43.0-dev16"
->>>>>>> 2021e25a
+__version__ = "0.43.0-dev16"