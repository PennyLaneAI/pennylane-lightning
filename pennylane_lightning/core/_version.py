--- conflicted
+++ resolved
@@ -16,8 +16,4 @@
    Version number (major.minor.patch[-label])
 """
 
-<<<<<<< HEAD
-__version__ = "0.38.0-dev52"
-=======
-__version__ = "0.38.0-dev53"
->>>>>>> b9d33349
+__version__ = "0.38.0-dev53"