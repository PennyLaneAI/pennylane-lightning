# Copyright 2018-2023 Xanadu Quantum Technologies Inc.

# Licensed under the Apache License, Version 2.0 (the "License");
# you may not use this file except in compliance with the License.
# You may obtain a copy of the License at

#     http://www.apache.org/licenses/LICENSE-2.0

# Unless required by applicable law or agreed to in writing, software
# distributed under the License is distributed on an "AS IS" BASIS,
# WITHOUT WARRANTIES OR CONDITIONS OF ANY KIND, either express or implied.
# See the License for the specific language governing permissions and
# limitations under the License.

"""Version information.
   Version number (major.minor.patch[-label])
"""

<<<<<<< HEAD
__version__ = "0.40.0-dev4"
=======
__version__ = "0.40.0-dev7"
>>>>>>> 0acc148e
<|MERGE_RESOLUTION|>--- conflicted
+++ resolved
@@ -16,8 +16,4 @@
    Version number (major.minor.patch[-label])
 """
 
-<<<<<<< HEAD
-__version__ = "0.40.0-dev4"
-=======
-__version__ = "0.40.0-dev7"
->>>>>>> 0acc148e
+__version__ = "0.40.0-dev7"