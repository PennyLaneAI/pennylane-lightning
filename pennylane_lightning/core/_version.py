# Copyright 2018-2023 Xanadu Quantum Technologies Inc.

# Licensed under the Apache License, Version 2.0 (the "License");
# you may not use this file except in compliance with the License.
# You may obtain a copy of the License at

#     http://www.apache.org/licenses/LICENSE-2.0

# Unless required by applicable law or agreed to in writing, software
# distributed under the License is distributed on an "AS IS" BASIS,
# WITHOUT WARRANTIES OR CONDITIONS OF ANY KIND, either express or implied.
# See the License for the specific language governing permissions and
# limitations under the License.

"""Version information.
   Version number (major.minor.patch[-label])
"""

<<<<<<< HEAD
__version__ = "0.37.0-dev24"
=======
__version__ = "0.37.0-dev25"
>>>>>>> f2ea9d43
<|MERGE_RESOLUTION|>--- conflicted
+++ resolved
@@ -16,8 +16,4 @@
    Version number (major.minor.patch[-label])
 """
 
-<<<<<<< HEAD
-__version__ = "0.37.0-dev24"
-=======
-__version__ = "0.37.0-dev25"
->>>>>>> f2ea9d43
+__version__ = "0.37.0-dev25"