--- conflicted
+++ resolved
@@ -16,8 +16,5 @@
    Version number (major.minor.patch[-label])
 """
 
-<<<<<<< HEAD
-__version__ = "0.37.0-dev19"
-=======
-__version__ = "0.38.0-dev6"
->>>>>>> d85e6ca3
+
+__version__ = "0.38.0-dev7"
