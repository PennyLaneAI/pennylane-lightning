# Copyright 2018-2023 Xanadu Quantum Technologies Inc.

# Licensed under the Apache License, Version 2.0 (the "License");
# you may not use this file except in compliance with the License.
# You may obtain a copy of the License at

#     http://www.apache.org/licenses/LICENSE-2.0

# Unless required by applicable law or agreed to in writing, software
# distributed under the License is distributed on an "AS IS" BASIS,
# WITHOUT WARRANTIES OR CONDITIONS OF ANY KIND, either express or implied.
# See the License for the specific language governing permissions and
# limitations under the License.

"""Version information.
   Version number (major.minor.patch[-label])
"""

<<<<<<< HEAD
__version__ = "0.40.0-dev29"
=======
__version__ = "0.40.0-dev28"
>>>>>>> 705fe897
<|MERGE_RESOLUTION|>--- conflicted
+++ resolved
@@ -16,8 +16,4 @@
    Version number (major.minor.patch[-label])
 """
 
-<<<<<<< HEAD
-__version__ = "0.40.0-dev29"
-=======
-__version__ = "0.40.0-dev28"
->>>>>>> 705fe897
+__version__ = "0.40.0-dev28"