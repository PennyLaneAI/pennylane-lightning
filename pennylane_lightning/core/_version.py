# Copyright 2018-2023 Xanadu Quantum Technologies Inc.

# Licensed under the Apache License, Version 2.0 (the "License");
# you may not use this file except in compliance with the License.
# You may obtain a copy of the License at

#     http://www.apache.org/licenses/LICENSE-2.0

# Unless required by applicable law or agreed to in writing, software
# distributed under the License is distributed on an "AS IS" BASIS,
# WITHOUT WARRANTIES OR CONDITIONS OF ANY KIND, either express or implied.
# See the License for the specific language governing permissions and
# limitations under the License.

"""Version information.
Version number (major.minor.patch[-label])
"""

<<<<<<< HEAD
__version__ = "0.42.0-dev2"
=======
__version__ = "0.42.0-dev22"
>>>>>>> dda8c0cd
<|MERGE_RESOLUTION|>--- conflicted
+++ resolved
@@ -16,8 +16,4 @@
 Version number (major.minor.patch[-label])
 """
 
-<<<<<<< HEAD
-__version__ = "0.42.0-dev2"
-=======
-__version__ = "0.42.0-dev22"
->>>>>>> dda8c0cd
+__version__ = "0.42.0-dev23"