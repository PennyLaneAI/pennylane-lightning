# Copyright 2018-2023 Xanadu Quantum Technologies Inc.

# Licensed under the Apache License, Version 2.0 (the "License");
# you may not use this file except in compliance with the License.
# You may obtain a copy of the License at

#     http://www.apache.org/licenses/LICENSE-2.0

# Unless required by applicable law or agreed to in writing, software
# distributed under the License is distributed on an "AS IS" BASIS,
# WITHOUT WARRANTIES OR CONDITIONS OF ANY KIND, either express or implied.
# See the License for the specific language governing permissions and
# limitations under the License.

"""Version information.
   Version number (major.minor.patch[-label])
"""

<<<<<<< HEAD
__version__ = "0.37.0-dev29"
=======
__version__ = "0.37.0-dev28"
>>>>>>> 344ae5ab
<|MERGE_RESOLUTION|>--- conflicted
+++ resolved
@@ -16,8 +16,5 @@
    Version number (major.minor.patch[-label])
 """
 
-<<<<<<< HEAD
-__version__ = "0.37.0-dev29"
-=======
-__version__ = "0.37.0-dev28"
->>>>>>> 344ae5ab
+
+__version__ = "0.37.0-dev28"