# Copyright 2018-2023 Xanadu Quantum Technologies Inc.

# Licensed under the Apache License, Version 2.0 (the "License");
# you may not use this file except in compliance with the License.
# You may obtain a copy of the License at

#     http://www.apache.org/licenses/LICENSE-2.0

# Unless required by applicable law or agreed to in writing, software
# distributed under the License is distributed on an "AS IS" BASIS,
# WITHOUT WARRANTIES OR CONDITIONS OF ANY KIND, either express or implied.
# See the License for the specific language governing permissions and
# limitations under the License.

"""Version information.
Version number (major.minor.patch[-label])
"""

<<<<<<< HEAD
__version__ = "0.43.0-dev37"
=======
__version__ = "0.43.0-dev38"
>>>>>>> e65dac1a
<|MERGE_RESOLUTION|>--- conflicted
+++ resolved
@@ -16,8 +16,4 @@
 Version number (major.minor.patch[-label])
 """
 
-<<<<<<< HEAD
-__version__ = "0.43.0-dev37"
-=======
-__version__ = "0.43.0-dev38"
->>>>>>> e65dac1a
+__version__ = "0.43.0-dev38"