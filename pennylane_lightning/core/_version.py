--- conflicted
+++ resolved
@@ -16,8 +16,4 @@
    Version number (major.minor.patch[-label])
 """
 
-<<<<<<< HEAD
-__version__ = "0.38.0-dev19"
-=======
-__version__ = "0.38.0-dev38"
->>>>>>> 83ac9d89
+__version__ = "0.38.0-dev38"