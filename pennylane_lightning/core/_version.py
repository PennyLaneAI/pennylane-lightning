--- conflicted
+++ resolved
@@ -16,8 +16,4 @@
    Version number (major.minor.patch[-label])
 """
 
-<<<<<<< HEAD
-__version__ = "0.36.0-rc1"
-=======
-__version__ = "0.36.0-dev45"
->>>>>>> 05a98aea
+__version__ = "0.36.0-dev46"