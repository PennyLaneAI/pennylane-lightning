# Copyright 2018-2023 Xanadu Quantum Technologies Inc.

# Licensed under the Apache License, Version 2.0 (the "License");
# you may not use this file except in compliance with the License.
# You may obtain a copy of the License at

#     http://www.apache.org/licenses/LICENSE-2.0

# Unless required by applicable law or agreed to in writing, software
# distributed under the License is distributed on an "AS IS" BASIS,
# WITHOUT WARRANTIES OR CONDITIONS OF ANY KIND, either express or implied.
# See the License for the specific language governing permissions and
# limitations under the License.

"""Version information.
   Version number (major.minor.patch[-label])
"""

<<<<<<< HEAD
__version__ = "0.34.0-dev15"
=======
__version__ = "0.34.0-dev16"
>>>>>>> 502fecbe
<|MERGE_RESOLUTION|>--- conflicted
+++ resolved
@@ -16,8 +16,4 @@
    Version number (major.minor.patch[-label])
 """
 
-<<<<<<< HEAD
-__version__ = "0.34.0-dev15"
-=======
-__version__ = "0.34.0-dev16"
->>>>>>> 502fecbe
+__version__ = "0.34.0-dev16"