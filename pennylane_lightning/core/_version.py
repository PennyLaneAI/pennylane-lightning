--- conflicted
+++ resolved
@@ -16,8 +16,4 @@
    Version number (major.minor.patch[-label])
 """
 
-<<<<<<< HEAD
-__version__ = "0.35.0-dev3"
-=======
-__version__ = "0.35.0-dev11"
->>>>>>> f3beabcd
+__version__ = "0.35.0-dev11"