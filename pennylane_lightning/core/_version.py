# Copyright 2018-2023 Xanadu Quantum Technologies Inc.

# Licensed under the Apache License, Version 2.0 (the "License");
# you may not use this file except in compliance with the License.
# You may obtain a copy of the License at

#     http://www.apache.org/licenses/LICENSE-2.0

# Unless required by applicable law or agreed to in writing, software
# distributed under the License is distributed on an "AS IS" BASIS,
# WITHOUT WARRANTIES OR CONDITIONS OF ANY KIND, either express or implied.
# See the License for the specific language governing permissions and
# limitations under the License.

"""Version information.
   Version number (major.minor.patch[-label])
"""

<<<<<<< HEAD
__version__ = "0.36.0-dev41"
=======
__version__ = "0.36.0-dev40"
>>>>>>> 5feb4a10
<|MERGE_RESOLUTION|>--- conflicted
+++ resolved
@@ -16,8 +16,4 @@
    Version number (major.minor.patch[-label])
 """
 
-<<<<<<< HEAD
-__version__ = "0.36.0-dev41"
-=======
-__version__ = "0.36.0-dev40"
->>>>>>> 5feb4a10
+__version__ = "0.36.0-dev40"