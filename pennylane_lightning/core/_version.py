--- conflicted
+++ resolved
@@ -16,8 +16,5 @@
    Version number (major.minor.patch[-label])
 """
 
-<<<<<<< HEAD
-__version__ = "0.38.0-dev18"
-=======
-__version__ = "0.38.0-dev46"
->>>>>>> ae735d6d
+
+__version__ = "0.38.0-dev46"