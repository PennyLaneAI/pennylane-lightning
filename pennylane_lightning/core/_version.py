# Copyright 2018-2023 Xanadu Quantum Technologies Inc.

# Licensed under the Apache License, Version 2.0 (the "License");
# you may not use this file except in compliance with the License.
# You may obtain a copy of the License at

#     http://www.apache.org/licenses/LICENSE-2.0

# Unless required by applicable law or agreed to in writing, software
# distributed under the License is distributed on an "AS IS" BASIS,
# WITHOUT WARRANTIES OR CONDITIONS OF ANY KIND, either express or implied.
# See the License for the specific language governing permissions and
# limitations under the License.

"""Version information.
   Version number (major.minor.patch[-label])
"""

<<<<<<< HEAD
__version__ = "0.36.0-dev25"
=======
__version__ = "0.36.0-dev28"
>>>>>>> d0e1c51d
<|MERGE_RESOLUTION|>--- conflicted
+++ resolved
@@ -16,8 +16,4 @@
    Version number (major.minor.patch[-label])
 """
 
-<<<<<<< HEAD
-__version__ = "0.36.0-dev25"
-=======
-__version__ = "0.36.0-dev28"
->>>>>>> d0e1c51d
+__version__ = "0.36.0-dev28"