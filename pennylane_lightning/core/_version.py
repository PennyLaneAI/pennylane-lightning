--- conflicted
+++ resolved
@@ -16,8 +16,4 @@
    Version number (major.minor.patch[-label])
 """
 
-<<<<<<< HEAD
-__version__ = "0.33.0-dev24"
-=======
-__version__ = "0.33.0-rc0"
->>>>>>> c3beebe7
+__version__ = "0.33.0-rc0"