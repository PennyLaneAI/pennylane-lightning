--- conflicted
+++ resolved
@@ -16,8 +16,4 @@
    Version number (major.minor.patch[-label])
 """
 
-<<<<<<< HEAD
-__version__ = "0.38.0-dev41"
-=======
-__version__ = "0.38.0-dev44"
->>>>>>> ee837d64
+__version__ = "0.38.0-dev45"