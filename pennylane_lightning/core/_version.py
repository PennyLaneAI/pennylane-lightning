--- conflicted
+++ resolved
@@ -16,8 +16,4 @@
    Version number (major.minor.patch[-label])
 """
 
-<<<<<<< HEAD
-__version__ = "0.33.0-dev17"
-=======
-__version__ = "0.33.0-dev18"
->>>>>>> c37d79c3
+__version__ = "0.33.0-dev18"