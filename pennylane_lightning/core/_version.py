--- conflicted
+++ resolved
@@ -16,8 +16,4 @@
    Version number (major.minor.patch[-label])
 """
 
-<<<<<<< HEAD
-__version__ = "0.39.0-dev20"
-=======
-__version__ = "0.39.0-dev22"
->>>>>>> d4a90d31
+__version__ = "0.39.0-dev22"