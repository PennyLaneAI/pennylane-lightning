--- conflicted
+++ resolved
@@ -16,8 +16,4 @@
 Version number (major.minor.patch[-label])
 """
 
-<<<<<<< HEAD
-__version__ = "0.43.0-dev26"
-=======
-__version__ = "0.43.0-dev29"
->>>>>>> 1af1d0f6
+__version__ = "0.43.0-dev29"