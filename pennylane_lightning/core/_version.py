--- conflicted
+++ resolved
@@ -16,9 +16,5 @@
    Version number (major.minor.patch[-label])
 """
 
-<<<<<<< HEAD
-__version__ = "0.40.0-dev7"
-=======
 
-__version__ = "0.40.0-dev8"
->>>>>>> 94577a8f
+__version__ = "0.40.0-dev8"