--- conflicted
+++ resolved
@@ -16,8 +16,4 @@
 Version number (major.minor.patch[-label])
 """
 
-<<<<<<< HEAD
-__version__ = "0.43.0-dev22"
-=======
-__version__ = "0.43.0-dev23"
->>>>>>> 812e12a3
+__version__ = "0.43.0-dev24"