// Copyright 2018-2023 Xanadu Quantum Technologies Inc.

// Licensed under the Apache License, Version 2.0 (the "License");
// you may not use this file except in compliance with the License.
// You may obtain a copy of the License at

//     http://www.apache.org/licenses/LICENSE-2.0

// Unless required by applicable law or agreed to in writing, software
// distributed under the License is distributed on an "AS IS" BASIS,
// WITHOUT WARRANTIES OR CONDITIONS OF ANY KIND, either express or implied.
// See the License for the specific language governing permissions and
// limitations under the License.

/**
 * @file
 * Defines utility functions for Bitwise operations.
 */
#pragma once

#include <algorithm>
#include <cmath>
#include <complex>
#include <concepts> // integral, floating_point
#include <numbers>
#include <numeric> // transform_reduce
#include <set>
#include <type_traits> // is_same_v
#include <vector>

#include "Error.hpp"
#include "TypeTraits.hpp" // remove_complex_t

namespace Pennylane::Util {
/**
 * @brief Compile-time scalar real times complex number.
 *
 * @tparam U Precision of real value `a`.
 * @tparam T Precision of complex value `b` and result.
 * @param a Real scalar value.
 * @param b Complex scalar value.
 * @return constexpr std::complex<T>
 */
template <class T, class U = T>
    requires std::integral<U> || std::floating_point<U>
inline static constexpr auto ConstMult(U a, std::complex<T> b)
    -> std::complex<T> {
    return {a * b.real(), a * b.imag()};
}

/**
 * @brief Compile-time scalar complex times complex.
 *
 * @tparam U Precision of complex value `a`.
 * @tparam T Precision of complex value `b` and result.
 * @param a Complex scalar value.
 * @param b Complex scalar value.
 * @return constexpr std::complex<T>
 */
template <class T, class U = T>
inline static constexpr auto ConstMult(std::complex<U> a, std::complex<T> b)
    -> std::complex<T> {
    return {a.real() * b.real() - a.imag() * b.imag(),
            a.real() * b.imag() + a.imag() * b.real()};
}
template <class T, class U = T>
inline static constexpr auto ConstMultConj(std::complex<U> a, std::complex<T> b)
    -> std::complex<T> {
    return {a.real() * b.real() + a.imag() * b.imag(),
            -a.imag() * b.real() + a.real() * b.imag()};
}

/**
 * @brief Compile-time scalar complex summation.
 *
 * @tparam T Precision of complex value `a` and result.
 * @tparam U Precision of complex value `b`.
 * @param a Complex scalar value.
 * @param b Complex scalar value.
 * @return constexpr std::complex<T>
 */
template <class T, class U = T>
inline static constexpr auto ConstSum(std::complex<U> a, std::complex<T> b)
    -> std::complex<T> {
    return a + b;
}

/**
 * @brief Return complex value 0.5+0i in the given precision.
 *
 * @tparam T Floating point precision type. Accepts `double` and `float`.
 * @return constexpr std::complex<T>{0.5,0}
 */
template <class T> inline static constexpr auto HALF() -> std::complex<T> {
    return {0.5, 0}; // NOLINT(cppcoreguidelines-avoid-magic-numbers)
}

/**
 * @brief Return complex value -1+0i in the given precision.
 *
 * @tparam T Floating point precision type. Accepts `double` and `float`.
 * @return constexpr std::complex<T>{-1,0}
 */
template <class T> inline static constexpr auto NEGONE() -> std::complex<T> {
    return {-1, 0};
}

/**
 * @brief Return complex value 1+0i in the given precision.
 *
 * @tparam T Floating point precision type. Accepts `double` and `float`.
 * @return constexpr std::complex<T>{1,0}
 */
template <class T> inline static constexpr auto ONE() -> std::complex<T> {
    return {1, 0};
}

/**
 * @brief Return complex value 1+0i in the given precision.
 *
 * @tparam ComplexT Complex type.
 * @tparam T Floating point precision type. Accepts `double` and `float`.
 * @return constexpr std::complex<T>{1,0}
 */
template <template <class> class ComplexT, class T>
inline static constexpr auto ONE() -> ComplexT<T> {
    return {1, 0};
}

/**
 * @brief Return complex value 0+0i in the given precision.
 *
 * @tparam T Floating point precision type. Accepts `double` and `float`.
 * @return constexpr std::complex<T>{0,0}
 */
template <class T> inline static constexpr auto ZERO() -> std::complex<T> {
    return {0, 0};
}

/**
 * @brief Return complex value 0+0i in the given precision.
 *
 * @tparam ComplexT Complex type.
 * @tparam T Floating point precision type. Accepts `double` and `float`.
 * @return constexpr std::complex<T>{0,0}
 */
template <template <class> class ComplexT, class T>
inline static constexpr auto ZERO() -> ComplexT<T> {
    return {0, 0};
}

/**
 * @brief Return complex value 0+1i in the given precision.
 *
 * @tparam T Floating point precision type. Accepts `double` and `float`.
 * @return constexpr std::complex<T>{0,1}
 */
template <class T> inline static constexpr auto IMAG() -> std::complex<T> {
    return {0, 1};
}

/**
 * @brief Return complex value 0+1i in the given precision.
 *
 * @tparam ComplexT Complex type.
 * @tparam T Floating point precision type. Accepts `double` and `float`.
 * @return constexpr std::complex<T>{0,1}
 */
template <template <class> class ComplexT, class T>
inline static constexpr auto IMAG() -> ComplexT<T> {
    return {0, 1};
}

/**
 * @brief Returns sqrt(2) as a compile-time constant.
 *
 * @tparam T Precision of result. `double`, `float` are accepted values.
 * @return constexpr T sqrt(2)
 */
template <class T> inline static constexpr auto SQRT2() -> T {
#if __cpp_lib_math_constants >= 201907L
    return std::numbers::sqrt2_v<T>;
#else
    if constexpr (std::is_same_v<T, float>) {
        return 0x1.6a09e6p+0F; // NOLINT: To be replaced in C++20
    } else {
        return 0x1.6a09e667f3bcdp+0; // NOLINT: To be replaced in C++20
    }
#endif
}

/**
 * @brief Returns sqrt(2) as a compile-time constant.
 *
 * @tparam ComplexT Complex type.
 * @tparam T Precision of result. `double`, `float` are accepted values.
 * @return constexpr T sqrt(2)
 */
template <template <class> class ComplexT, class T>
inline static constexpr auto SQRT2() -> ComplexT<T> {
#if __cpp_lib_math_constants >= 201907L
    return std::numbers::sqrt2_v<T>;
#else
    if constexpr (std::is_same_v<T, float>) {
        return 0x1.6a09e6p+0F; // NOLINT: To be replaced in C++20
    } else {
        return 0x1.6a09e667f3bcdp+0; // NOLINT: To be replaced in C++20
    }
#endif
}

/**
 * @brief Returns inverse sqrt(2) as a compile-time constant.
 *
 * @tparam T Precision of result. `double`, `float` are accepted values.
 * @return constexpr T 1/sqrt(2)
 */
template <class T> inline static constexpr auto INVSQRT2() -> T {
    return {1 / SQRT2<T>()};
}

/**
 * @brief Returns inverse sqrt(2) as a compile-time constant.
 *
 * @tparam ComplexT Complex type.
 * @tparam T Precision of result. `double`, `float` are accepted values.
 * @return constexpr T 1/sqrt(2)
 */
template <template <class> class ComplexT, class T>
inline static constexpr auto INVSQRT2() -> ComplexT<T> {
    return static_cast<ComplexT<T>>(INVSQRT2<T>());
}

/**
 * @brief Calculates 2^n for some integer n > 0 using bitshifts.
 *
 * @param n the exponent
 * @return value of 2^n
 */
inline auto exp2(const std::size_t &n) -> std::size_t {
    return static_cast<std::size_t>(1) << n;
}

/**
 * @brief Log2 calculation.
 *
 * @param value Value to calculate for.
 * @return std::size_t
 */
inline auto log2(std::size_t value) -> std::size_t {
    return static_cast<std::size_t>(std::log2(value));
}

/**
 * @brief Calculates the decimal value for a qubit, assuming a big-endian
 * convention.
 *
 * @param qubitIndex the index of the qubit in the range [0, qubits)
 * @param qubits the number of qubits in the circuit
 * @return decimal value for the qubit at specified index
 */
inline auto maxDecimalForQubit(std::size_t qubitIndex, std::size_t qubits)
    -> std::size_t {
    PL_ASSERT(qubitIndex < qubits);
    return exp2(qubits - qubitIndex - 1);
}

/**
 * @brief Define a hash function for std::pair
 */
struct PairHash {
    /**
     * @brief A hash function for std::pair
     *
     * @tparam T The type of the first element of the pair
     * @tparam U The type of the first element of the pair
     * @param p A pair to compute hash
     */
    template <typename T, typename U>
    std::size_t operator()(const std::pair<T, U> &p) const {
        return std::hash<T>()(p.first) ^ std::hash<U>()(p.second);
    }
};

/**
 * @brief Iterate over all enum values (if BEGIN and END are defined).
 *
 * @tparam T enum type
 * @tparam Func function to execute
 */
template <class T, class Func> void for_each_enum(Func &&func) {
    for (auto e = T::BEGIN; e != T::END;
         e = static_cast<T>(std::underlying_type_t<T>(e) + 1)) {
        func(e);
    }
}
template <class T, class U, class Func> void for_each_enum(Func &&func) {
    for (auto e1 = T::BEGIN; e1 != T::END;
         e1 = static_cast<T>(std::underlying_type_t<T>(e1) + 1)) {
        for (auto e2 = U::BEGIN; e2 != U::END;
             e2 = static_cast<U>(std::underlying_type_t<U>(e2) + 1)) {
            func(e1, e2);
        }
    }
}

/**
 * @brief Streaming operator for vector data.
 *
 * @tparam T Vector data type.
 * @param os Output stream.
 * @param vec Vector data.
 * @return std::ostream&
 */
template <class T>
inline auto operator<<(std::ostream &os, const std::vector<T> &vec)
    -> std::ostream & {
    os << '[';
    if (!vec.empty()) {
        for (std::size_t i = 0; i < vec.size() - 1; i++) {
            os << vec[i] << ", ";
        }
        os << vec.back();
    }
    os << ']';
    return os;
}

/**
 * @brief Streaming operator for set data.
 *
 * @tparam T Vector data type.
 * @param os Output stream.
 * @param s Set data.
 * @return std::ostream&
 */
template <class T>
inline auto operator<<(std::ostream &os, const std::set<T> &s)
    -> std::ostream & {
    os << '{';
    for (const auto &e : s) {
        os << e << ",";
    }
    os << '}';
    return os;
}

/**
 * @brief @rst
 * Compute the squared norm of a real/complex vector :math:`\sum_k |v_k|^2`
 * @endrst
 *
 * @param data Data pointer
 * @param data_size Size of the data
 */
template <class T>
auto squaredNorm(const T *data, std::size_t data_size) -> remove_complex_t<T> {
    if constexpr (is_complex_v<T>) {
        // complex type
        using PrecisionT = remove_complex_t<T>;
        return std::transform_reduce(
            data, data + data_size, PrecisionT{}, std::plus<PrecisionT>(),
            static_cast<PrecisionT (*)(const std::complex<PrecisionT> &)>(
                &std::norm<PrecisionT>));
    } else {
        using PrecisionT = T;
        return std::transform_reduce(
            data, data + data_size, PrecisionT{}, std::plus<PrecisionT>(),
            static_cast<PrecisionT (*)(PrecisionT)>(std::norm));
    }
}

/**
 * @brief @rst
 * Compute the squared norm of a real/complex vector :math:`\sum_k |v_k|^2`
 * @endrst
 *
 * @param vec std::vector containing data
 */
template <class T, class Alloc>
auto squaredNorm(const std::vector<T, Alloc> &vec) -> remove_complex_t<T> {
    return squaredNorm(vec.data(), vec.size());
}

/**
 * @brief Determines the indices that would sort an array.
 *
 * @tparam T Vector data type.
 * @param arr Array to be inspected.
 * @param length Size of the array
 * @return a vector with indices that would sort the array.
 */
template <typename T>
inline auto sorting_indices(const T *arr, std::size_t length)
    -> std::vector<std::size_t> {
    std::vector<std::size_t> indices(length);
    iota(indices.begin(), indices.end(), 0);

    // indices will be sorted in accordance to the array provided.
    sort(indices.begin(), indices.end(),
         [&arr](std::size_t i1, std::size_t i2) { return arr[i1] < arr[i2]; });

    return indices;
}

/**
 * @brief Determines the indices that would sort a vector.
 *
 * @tparam T Array data type.
 * @param vec Vector to be inspected.
 * @return a vector with indices that would sort the vector.
 */
template <typename T>
inline auto sorting_indices(const std::vector<T> &vec)
    -> std::vector<std::size_t> {
    return sorting_indices(vec.data(), vec.size());
}

/**
 * @brief Generate indices for applying operations.
 *
 * This method will return the statevector indices participating in the
 * application of a gate to a given set of qubits.
 *
 * @param qubitIndices Indices of the qubits to apply operations.
 * @param num_qubits Number of qubits in register.
 * @return std::vector<std::size_t>
 */

inline auto
getIndicesAfterExclusion(const std::vector<std::size_t> &indicesToExclude,
                         std::size_t num_qubits) -> std::vector<std::size_t> {
    std::vector<std::size_t> indices;
    for (std::size_t i = 0; i < num_qubits; i++) {
        indices.emplace_back(i);
    }

    for (auto j : indicesToExclude) {
        for (std::size_t i = 0; i < indices.size(); i++) {
            if (j == indices[i]) {
                indices.erase(indices.begin() + static_cast<int>(i));
            }
        }
    }
    return indices;
}

/**
 * @brief Generate indices for applying operations.
 *
 * This method will return the statevector indices participating in the
 * application of a gate to a given set of qubits.
 *
 * @param qubitIndices Indices of the qubits to apply operations.
 * @param num_qubits Number of qubits in register.
 * @return std::vector<std::size_t>
 */

inline auto generateBitsPatterns(const std::vector<std::size_t> &qubitIndices,
                                 std::size_t num_qubits)
    -> std::vector<std::size_t> {
    std::vector<std::size_t> indices;
    indices.reserve(exp2(qubitIndices.size()));
    indices.emplace_back(0);

    for (std::size_t index_it0 = 0; index_it0 < qubitIndices.size();
         index_it0++) {
        std::size_t index_it = qubitIndices.size() - 1 - index_it0;
        const std::size_t value =
            maxDecimalForQubit(qubitIndices[index_it], num_qubits);

        const std::size_t currentSize = indices.size();
        for (std::size_t j = 0; j < currentSize; j++) {
            indices.emplace_back(indices[j] + value);
        }
    }
    return indices;
}
/**
 * @brief Determines the transposed index of a tensor stored linearly.
 *  This function assumes each axis will have a length of 2 (|0>, |1>).
 *
 * @param ind index after transposition.
 * @param new_axes new axes distribution.
 * @return unsigned int with the new transposed index.
 */
inline auto transposed_state_index(std::size_t ind,
                                   const std::vector<std::size_t> &new_axes)
    -> std::size_t {
    std::size_t new_index = 0;
    const std::size_t max_axis = new_axes.size() - 1;
    // NOLINTNEXTLINE(modernize-loop-convert)
    for (auto axis = new_axes.rbegin(); axis != new_axes.rend(); ++axis) {
        new_index += (ind % 2) << (max_axis - *axis);
        ind /= 2;
    }
    return new_index;
}

/**
 * @brief Template for the transposition of state tensors,
 * axes are assumed to have a length of 2 (|0>, |1>).
 *
 * @tparam T Tensor data type.
 * @param tensor Tensor to be transposed.
 * @param new_axes new axes distribution.
 * @return Transposed Tensor.
 */
template <typename T>
auto transpose_state_tensor(const std::vector<T> &tensor,
                            const std::vector<std::size_t> &new_axes)
    -> std::vector<T> {
    std::vector<T> transposed_tensor(tensor.size());
    for (std::size_t ind = 0; ind < tensor.size(); ind++) {
        transposed_tensor[ind] = tensor[transposed_state_index(ind, new_axes)];
    }
    return transposed_tensor;
}

/**
 * @brief Kronecker product of two diagonal matrices. Only diagonal elements are
 * stored.
 *
 * @tparam T Data type.
 * @param diagA A vector containing the values of a diagonal matrix.
 * @param diagB A vector containing the values of a diagonal matrix.
 * @return kronAB A vector containing the diagonal values of the Kronecker
 * product.
 */
template <typename T>
auto kronProd(const std::vector<T> &diagA, const std::vector<T> &diagB)
    -> std::vector<T> {
    std::vector<T> result(diagA.size() * diagB.size(), 0);

    for (std::size_t i = 0; i < diagA.size(); i++) {
        for (std::size_t j = 0; j < diagB.size(); j++) {
            result[i * diagB.size() + j] = diagA[i] * diagB[j];
        }
    }

    return result;
}

/**
 * @brief Check if a matrix is a Hermitian matrix.
 *
 * @tparam T Data type.
 *
 * @param n Number of columns.
 * @param lda Number of rows.
 * @param mat A matrix to be checked.
 *
 * @return is_Hermitian Is the matrix a Hermitian matrix or not.
 */
template <typename T>
bool is_Hermitian(std::size_t n, std::size_t lda,
                  const std::vector<std::complex<T>> &mat) {
    // TODO OMP support
    for (std::size_t i = 0; i < n; i++) {
        for (std::size_t j = i + 1; j < lda; j++) {
            if (mat[j + i * lda] != std::conj(mat[i + j * n])) {
                return false;
            }
        }
    }
    return true;
}

template <typename T0, typename T1>
std::vector<T1> cast_vector(const std::vector<T0> &vec) {
    std::vector<T1> result(vec.size());
    std::transform(vec.begin(), vec.end(), result.begin(),
                   [&](T0 x) { return static_cast<T1>(x); });
    return result;
}

/**
 * @brief Check if two vectors are disjoint.
 * @tparam T Data type.
 * @param v1 First vector.
 * @param v2 Second vector.
 *
 * @return bool True if the vectors are disjoint, false otherwise.
 */
template <typename T = std::size_t>
inline bool areVecsDisjoint(const std::vector<T> &v1,
                            const std::vector<T> &v2) {
    std::set<T> s0(v1.begin(), v1.end());
    for (const auto &element : v2) {
        if (s0.find(element) != s0.end()) {
            return false;
        }
    }
    return true;
}

/**
<<<<<<< HEAD
 * @brief Helper function to safely reinterpret data pointers
 *
 * This function assumes that DestType and SrcType have compatible memory
 * layouts
 *
 * @tparam DestType Destination type
 * @tparam SrcType Source type
 * @param src_ptr Pointer to source data
 * @return const DestType* Reinterpreted pointer to the same data
 */
template <typename DestType, typename SrcType>
inline auto PL_reinterpret_cast(const SrcType *src_ptr) -> const DestType * {
    static_assert(sizeof(DestType) == sizeof(SrcType),
                  "Types must have the same size for reinterpretation");
    return reinterpret_cast<const DestType *>(src_ptr);
=======
 * @brief Check if an element is in a vector.
 * @tparam T Data type.
 * @param vec Vector to check.
 * @param element Element to check for.
 *
 * @return bool True if the element is in the vector, false otherwise.
 */
template <typename T>
inline bool isElementInVector(const std::vector<T> &vec, const T &element) {
    return std::any_of(vec.begin(), vec.end(), [&](const T &current_element) {
        return current_element == element;
    });
}

/**
 * @brief Find an element in a vector.
 * @tparam T Data type.
 * @param vec Vector to check.
 * @param element Element to find.
 *
 * @return std::vector<T>::const_iterator Iterator to the found element, or
 * vec.end() if the element is not found.
 */
template <typename T>
inline auto findElementInVector(const std::vector<T> &vec, const T &element) {
    return std::find(vec.begin(), vec.end(), element);
}

/**
 * @brief Get the index of an element in a vector.
 * @tparam T Data type.
 * @param vec Vector to check.
 * @param element Element to find.
 *
 * @return std::size_t Index of the found element.
 * @throws Error if the element is not found in the vector.
 */
template <typename T>
inline std::size_t getElementIndexInVector(const std::vector<T> &vec,
                                           const T &element) {
    auto it = findElementInVector(vec, element);
    if (it != vec.end()) {
        return std::distance(vec.begin(), it);
    } else {
        PL_ABORT("Element not in vector");
    }
}

inline std::size_t getRevWireIndex(const std::vector<std::size_t> &wires,
                                   std::size_t element_index) {
    PL_ABORT_IF(element_index >= wires.size(),
                "Element index is out of bounds for the given wires.");
    return wires.size() - 1 - element_index;
>>>>>>> 10a3ded4
}

} // namespace Pennylane::Util<|MERGE_RESOLUTION|>--- conflicted
+++ resolved
@@ -595,7 +595,6 @@
 }
 
 /**
-<<<<<<< HEAD
  * @brief Helper function to safely reinterpret data pointers
  *
  * This function assumes that DestType and SrcType have compatible memory
@@ -611,7 +610,8 @@
     static_assert(sizeof(DestType) == sizeof(SrcType),
                   "Types must have the same size for reinterpretation");
     return reinterpret_cast<const DestType *>(src_ptr);
-=======
+
+/**
  * @brief Check if an element is in a vector.
  * @tparam T Data type.
  * @param vec Vector to check.
@@ -665,7 +665,6 @@
     PL_ABORT_IF(element_index >= wires.size(),
                 "Element index is out of bounds for the given wires.");
     return wires.size() - 1 - element_index;
->>>>>>> 10a3ded4
 }
 
 } // namespace Pennylane::Util