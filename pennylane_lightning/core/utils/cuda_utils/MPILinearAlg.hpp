#pragma once

#include <functional>
#include <memory>
#include <mutex>

#include <cuComplex.h>
#include <cublas_v2.h>
#include <cuda.h>
#include <cusparse_v2.h>

#include "DataBuffer.hpp"
#include "cuError.hpp"

#include "CSRMatrix.hpp"
#include "LinearAlg.hpp"
#include "MPIManagerGPU.hpp"

using namespace Pennylane::LightningGPU::MPI;

namespace Pennylane::LightningGPU::Util {
/**
 * @brief Sparse matrix vector multiply offloaded to cuSparse (Y =
 * alpha*SparseMat*X + beta)
 *
 * @tparam IndexT Integer type for offsets, indices and number of elements
 * (std::size_t for the moment).
 * @tparam Precision Floating data-type.
 * @tparam DevTypeID Integer type of device id.
 *
 * @param mpi_manager MPI operation wrapper.
 * @param length_local Length of X.
 * @param csrOffsets_ptr Pointer to offsets in CSR format.
 * @param csrOffsets_size Number of elements of offsets.
 * @param columns_ptr Pointer to column indices in CSR format.
 * @param values_ptr Pointer to value of each non-zero elements in CSR format.
 * @param numNNZ Number of non-zero elements.
 * @param X Pointer to vector.
 * @param Y Pointer to vector.
 * @param device_id Device id.
 * @param cudaStream_t Stream id.
 * @param handle cuSparse handle.
 */
template <class IndexT, class Precision, class CFP_t, class DevTypeID = int>
<<<<<<< HEAD
inline void
SparseMV_cuSparseMPI(MPIManagerGPU &mpi_manager, const std::size_t &length_local,
                     const IndexT *csrOffsets_ptr,
                     const int64_t csrOffsets_size, const IndexT *columns_ptr,
                     const std::complex<Precision> *values_ptr, CFP_t *X,
                     CFP_t *Y, DevTypeID device_id, cudaStream_t stream_id,
                     cusparseHandle_t handle) {
=======
inline void SparseMV_cuSparseMPI(
    MPIManagerGPU &mpi_manager, const std::size_t &length_local,
    const IndexT *csrOffsets_ptr, const int64_t csrOffsets_size,
    const IndexT *columns_ptr, const std::complex<Precision> *values_ptr,
    CFP_t *X, CFP_t *Y, DevTypeID device_id, cudaStream_t stream_id,
    cusparseHandle_t handle) {
>>>>>>> 11bc7c29
    std::vector<std::vector<CSRMatrix<Precision, IndexT>>> csrmatrix_blocks;
    if (mpi_manager.getRank() == 0) {
        csrmatrix_blocks = splitCSRMatrix<Precision, IndexT>(
            mpi_manager, static_cast<std::size_t>(csrOffsets_size - 1),
            csrOffsets_ptr, columns_ptr, values_ptr);
    }
    mpi_manager.Barrier();
    std::vector<CSRMatrix<Precision, IndexT>> localCSRMatVector;
    for (std::size_t i = 0; i < mpi_manager.getSize(); i++) {
        auto localCSRMat = scatterCSRMatrix<Precision, IndexT>(
            mpi_manager, csrmatrix_blocks[i], length_local, 0);
            localCSRMatVector.push_back(localCSRMat);
            }
            mpi_manager.Barrier();
            
            DataBuffer<CFP_t, int> d_res_per_block{length_local, device_id, stream_id,
                true};
                
                for (std::size_t i = 0; i < mpi_manager.getSize(); i++) {
                    // Need to investigate if non-blocking MPI operation can improve
                    // performace here.
                    auto &localCSRMatrix = localCSRMatVector[i];
                    std::size_t color = 0;
                    
                    if (localCSRMatrix.getValues().size() != 0) {
                        d_res_per_block.zeroInit();
                        color = 1;
                        SparseMV_cuSparse<IndexT, Precision, CFP_t>(
                            localCSRMatrix.getCsrOffsets().data(),
                            static_cast<int64_t>(localCSRMatrix.getCsrOffsets().size()),
                            localCSRMatrix.getColumns().data(),
                            localCSRMatrix.getValues().data(),
                            static_cast<int64_t>(localCSRMatrix.getValues().size()), X,
                            d_res_per_block.getData(), device_id, stream_id, handle);
                            }
                            
                            PL_CUDA_IS_SUCCESS(cudaDeviceSynchronize());
                            mpi_manager.Barrier();
                            
                            if (mpi_manager.getRank() == i) {
                                color = 1;
                                if (localCSRMatrix.getValues().size() == 0) {
                                    d_res_per_block.zeroInit();
                                    }
                                    }
                                    
        PL_CUDA_IS_SUCCESS(cudaDeviceSynchronize());
        mpi_manager.Barrier();

        auto new_mpi_manager = mpi_manager.split(color, mpi_manager.getRank());
        int reduce_root_rank = -1;

        if (mpi_manager.getRank() == i) {
            reduce_root_rank = new_mpi_manager.getRank();
        }

        mpi_manager.Bcast<int>(reduce_root_rank, i);

        if (new_mpi_manager.getComm() != MPI_COMM_NULL) {
            new_mpi_manager.Reduce<CFP_t>(d_res_per_block.getData(), Y,
                                          length_local, reduce_root_rank,
                                          "sum");
        }
        PL_CUDA_IS_SUCCESS(cudaDeviceSynchronize());
        mpi_manager.Barrier();
    } 
}

} // namespace Pennylane::LightningGPU::Util<|MERGE_RESOLUTION|>--- conflicted
+++ resolved
@@ -14,6 +14,7 @@
 
 #include "CSRMatrix.hpp"
 #include "LinearAlg.hpp"
+#include "MPIManagerGPU.hpp"
 #include "MPIManagerGPU.hpp"
 
 using namespace Pennylane::LightningGPU::MPI;
@@ -42,22 +43,12 @@
  * @param handle cuSparse handle.
  */
 template <class IndexT, class Precision, class CFP_t, class DevTypeID = int>
-<<<<<<< HEAD
-inline void
-SparseMV_cuSparseMPI(MPIManagerGPU &mpi_manager, const std::size_t &length_local,
-                     const IndexT *csrOffsets_ptr,
-                     const int64_t csrOffsets_size, const IndexT *columns_ptr,
-                     const std::complex<Precision> *values_ptr, CFP_t *X,
-                     CFP_t *Y, DevTypeID device_id, cudaStream_t stream_id,
-                     cusparseHandle_t handle) {
-=======
 inline void SparseMV_cuSparseMPI(
     MPIManagerGPU &mpi_manager, const std::size_t &length_local,
     const IndexT *csrOffsets_ptr, const int64_t csrOffsets_size,
     const IndexT *columns_ptr, const std::complex<Precision> *values_ptr,
     CFP_t *X, CFP_t *Y, DevTypeID device_id, cudaStream_t stream_id,
     cusparseHandle_t handle) {
->>>>>>> 11bc7c29
     std::vector<std::vector<CSRMatrix<Precision, IndexT>>> csrmatrix_blocks;
     if (mpi_manager.getRank() == 0) {
         csrmatrix_blocks = splitCSRMatrix<Precision, IndexT>(
