cmake_minimum_required(VERSION 3.20)

project(cuda_utils_tests)

# Default build type for test code is Debug
if(NOT CMAKE_BUILD_TYPE)
    set(CMAKE_BUILD_TYPE Debug)
endif()

include("${pennylane_lightning_SOURCE_DIR}/cmake/support_tests.cmake")
FetchAndIncludeCatch()

################################################################################
# Define library
################################################################################

add_library(cuda_utils_tests INTERFACE)
target_link_libraries(cuda_utils_tests INTERFACE     Catch2::Catch2
                                                                lightning_utils
                                                                cuda_utils
                                                                )

ProcessTestOptions(cuda_utils_tests)

target_sources(cuda_utils_tests INTERFACE runner_cuda_utils.cpp)

################################################################################
# Define targets
################################################################################
set(TEST_SOURCES Test_LinearAlgebra.cpp)

add_executable(cuda_utils_test_runner ${TEST_SOURCES})
target_link_libraries(cuda_utils_test_runner PRIVATE cuda_utils_tests)
catch_discover_tests(cuda_utils_test_runner)

install(TARGETS cuda_utils_test_runner DESTINATION bin)

if(ENABLE_MPI)
add_library(cuda_utils_tests_mpi INTERFACE)
target_link_libraries(cuda_utils_tests_mpi INTERFACE     Catch2::Catch2
                                                                lightning_utils
                                                                cuda_utils
                                                                )

ProcessTestOptions(cuda_utils_tests_mpi)

target_sources(cuda_utils_tests_mpi INTERFACE ./mpi/runner_cuda_utils_mpi.cpp)

################################################################################
# Define targets
################################################################################
set(TEST_SOURCES ./mpi/Test_LinearAlgebraMPI.cpp
<<<<<<< HEAD
=======
                 ./mpi/Test_MPIManagerGPU.cpp
>>>>>>> 11bc7c29
                 ./mpi/Test_CSRMatrix.cpp)

add_executable(cuda_utils_test_runner_mpi ${TEST_SOURCES})
target_link_libraries(cuda_utils_test_runner_mpi PRIVATE cuda_utils_tests_mpi)
catch_discover_tests(cuda_utils_test_runner_mpi)

endif()<|MERGE_RESOLUTION|>--- conflicted
+++ resolved
@@ -50,10 +50,7 @@
 # Define targets
 ################################################################################
 set(TEST_SOURCES ./mpi/Test_LinearAlgebraMPI.cpp
-<<<<<<< HEAD
-=======
                  ./mpi/Test_MPIManagerGPU.cpp
->>>>>>> 11bc7c29
                  ./mpi/Test_CSRMatrix.cpp)
 
 add_executable(cuda_utils_test_runner_mpi ${TEST_SOURCES})
