--- conflicted
+++ resolved
@@ -292,12 +292,8 @@
     author = "Xanadu Inc."
     _CPP_BINARY_AVAILABLE = False
 
-<<<<<<< HEAD
-    def __init__(self,
-=======
     def __init__(
         self,
->>>>>>> 06bbf0d1
         wires=None,
         shots=None,
         c_dtype=np.complex128,
