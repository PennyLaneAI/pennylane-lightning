// Copyright 2025 Xanadu Quantum Technologies Inc.

// Licensed under the Apache License, Version 2.0 (the "License");
// you may not use this file except in compliance with the License.
// You may obtain a copy of the License at

//     http://www.apache.org/licenses/LICENSE-2.0

// Unless required by applicable law or agreed to in writing, software
// distributed under the License is distributed on an "AS IS" BASIS,
// WITHOUT WARRANTIES OR CONDITIONS OF ANY KIND, either express or implied.
// See the License for the specific language governing permissions and
// limitations under the License.

/**
 * @file LQubitBindings.hpp
 * Defines lightning.qubit specific operations to export to Python using
 * Nanobind.
 */

#pragma once
#include <complex>
#include <memory>
#include <string>
#include <vector>

#include <nanobind/nanobind.h>
#include <nanobind/ndarray.h>
#include <nanobind/stl/complex.h>
#include <nanobind/stl/string.h>
#include <nanobind/stl/vector.h>

#include "BindingsUtils.hpp"
#include "Constant.hpp"
#include "ConstantUtil.hpp" // lookup
#include "DynamicDispatcher.hpp"
#include "GateOperation.hpp"
#include "MeasurementsLQubit.hpp"
#include "ObservablesLQubit.hpp"
#include "StateVectorLQubitManaged.hpp"
#include "TypeList.hpp"
#include "VectorJacobianProduct.hpp"

/// @cond DEV
namespace {
using namespace Pennylane::NanoBindings;
using namespace Pennylane::LightningQubit::Algorithms;
using namespace Pennylane::LightningQubit::Measures;
using namespace Pennylane::LightningQubit::Observables;
using Pennylane::LightningQubit::StateVectorLQubitManaged;
using Pennylane::NanoBindings::Utils::createNumpyArrayFromVector;
} // namespace
/// @endcond

namespace Pennylane::LightningQubit::NanoBindings {

namespace nb = nanobind;

/**
 * @brief Define StateVector backends for lightning.qubit
 */
using StateVectorBackends =
    Pennylane::Util::TypeList<StateVectorLQubitManaged<float>,
                              StateVectorLQubitManaged<double>, void>;

/**
 * @brief Update state vector data from an array
 *
 * This function accepts any array-like object that follows the buffer protocol,
 * including NumPy arrays and JAX arrays (for example).
 */
template <class StateVectorT>
auto svKernelMap(const StateVectorT &sv) -> nb::dict {
    using PrecisionT = typename StateVectorT::PrecisionT;
    nb::dict res_map;
    namespace Constant = Pennylane::Gates::Constant;
    using Pennylane::Util::lookup;

    const auto &dispatcher = DynamicDispatcher<PrecisionT>::getInstance();

    auto [GateKernelMap, GeneratorKernelMap, MatrixKernelMap,
          ControlledGateKernelMap, ControlledGeneratorKernelMap,
          ControlledMatrixKernelMap] = sv.getSupportedKernels();

    for (const auto &[gate_op, kernel] : GateKernelMap) {
        const auto key = std::string(lookup(Constant::gate_names, gate_op));
        const auto value = dispatcher.getKernelName(kernel);

        res_map[key.c_str()] = value;
    }

    for (const auto &[gen_op, kernel] : GeneratorKernelMap) {
        const auto key = std::string(lookup(Constant::generator_names, gen_op));
        const auto value = dispatcher.getKernelName(kernel);

        res_map[key.c_str()] = value;
    }

    for (const auto &[mat_op, kernel] : MatrixKernelMap) {
        const auto key = std::string(lookup(Constant::matrix_names, mat_op));
        const auto value = dispatcher.getKernelName(kernel);

        res_map[key.c_str()] = value;
    }

    for (const auto &[mat_op, kernel] : ControlledGateKernelMap) {
        const auto key =
            std::string(lookup(Constant::controlled_gate_names, mat_op));
        const auto value = dispatcher.getKernelName(kernel);

        res_map[key.c_str()] = value;
    }

    for (const auto &[mat_op, kernel] : ControlledGeneratorKernelMap) {
        const auto key =
            std::string(lookup(Constant::controlled_generator_names, mat_op));
        const auto value = dispatcher.getKernelName(kernel);

        res_map[key.c_str()] = value;
    }

    for (const auto &[mat_op, kernel] : ControlledMatrixKernelMap) {
        const auto key =
            std::string(lookup(Constant::controlled_matrix_names, mat_op));
        const auto value = dispatcher.getKernelName(kernel);

        res_map[key.c_str()] = value;
    }

    return res_map;
}

/**
 * @brief Register sparse matrix operators for a statevector.
 *
 * @tparam StateVectorT
 * @tparam PyClass
 * @param pyclass Nanobind's state vector class to bind methods.
 */
template <class StateVectorT, class PyClass>
void registerSparseMatrixOperators(PyClass &pyclass) {
    using PrecisionT = typename StateVectorT::PrecisionT;
    using ComplexT = typename StateVectorT::ComplexT;
    using ArrayComplexT = nb::ndarray<std::complex<PrecisionT>, nb::c_contig>;
    using SparseIndexT = std::size_t;
    using ArraySparseIndT = nb::ndarray<SparseIndexT, nb::c_contig>;

    pyclass.def(
        "applySparseMatrix",
        [](StateVectorT &st, const ArraySparseIndT &row_map,
           const ArraySparseIndT &col_idx, const ArrayComplexT &values,
           const std::vector<std::size_t> &wires, bool inverse) {
            st.applySparseMatrix(static_cast<SparseIndexT *>(row_map.data()),
                                 static_cast<SparseIndexT *>(col_idx.data()),
                                 static_cast<ComplexT *>(values.data()), wires,
                                 inverse);
        },
        "Apply a sparse matrix to the statevector.");

    pyclass.def(
        "applyControlledSparseMatrix",
        [](StateVectorT &st, const ArraySparseIndT &row_map,
           const ArraySparseIndT &col_idx, const ArrayComplexT &values,
           const std::vector<std::size_t> &controlled_wires,
           const std::vector<bool> &controlled_values,
           const std::vector<std::size_t> &wires, bool inverse) {
            st.applyControlledSparseMatrix(
                static_cast<SparseIndexT *>(row_map.data()),
                static_cast<SparseIndexT *>(col_idx.data()),
                static_cast<ComplexT *>(values.data()), controlled_wires,
                controlled_values, wires, inverse);
        },
        "Apply a controlled sparse matrix to the statevector.");
}

/**
 * @brief Register backend specific state vector methods.
 *
 * @tparam StateVectorT
 * @tparam PyClass
 * @param pyclass Nanobind's state vector class to bind methods.
 */
template <class StateVectorT, class PyClass>
void registerBackendSpecificStateVectorMethods(PyClass &pyclass) {
    using PrecisionT = typename StateVectorT::PrecisionT;
    using ComplexT = typename StateVectorT::ComplexT;

    // Register sparse matrix operators.
    registerSparseMatrixOperators<StateVectorT>(pyclass);

    pyclass.def(nb::init<std::size_t>(), "Initialize with number of qubits");

    // Add updateData method for LQubit
    pyclass.def(
        "updateData",
        [](StateVectorT &sv, const nb::ndarray<const std::complex<PrecisionT>,
                                               nb::c_contig> &data) {
            if (data.ndim() != 1) {
                throw std::invalid_argument("Array must be 1-dimensional");
            }
            std::size_t size = data.shape(0);
            sv.updateData(data.data(), size);
        },
        "Update the state vector data from an array.", nb::arg("data"));

    // Add Pauli rotation.
    pyclass.def(
        "applyPauliRot",
        [](StateVectorT &sv, const std::vector<std::size_t> &wires,
           const bool inverse, const std::vector<PrecisionT> &params,
           const std::string &word) {
            sv.applyPauliRot(wires, inverse, params, word);
        },
        "Apply a Pauli rotation.");
<<<<<<< HEAD
    pyclass
        .def(py::init([](std::size_t num_qubits) {
            return new StateVectorT(num_qubits);
        }))
        .def("resetStateVector", &StateVectorT::resetStateVector)
        .def(
            "setBasisState",
            [](StateVectorT &sv, const std::vector<std::size_t> &state,
               const std::vector<std::size_t> &wires) {
                sv.setBasisState(state, wires);
            },
            "Set the state vector to a basis state.")
        .def(
            "setStateVector",
            [](StateVectorT &sv, const np_arr_c &state,
               const std::vector<std::size_t> &wires) {
                const auto buffer = state.request();
                sv.setStateVector(static_cast<const ComplexT *>(buffer.ptr),
                                  wires);
            },
            "Set the state vector to the data contained in `state`.")
        .def(
            "getState",
            [](const StateVectorT &sv, np_arr_c &state) {
                py::buffer_info numpyArrayInfo = state.request();
                auto *data_ptr =
                    static_cast<std::complex<PrecisionT> *>(numpyArrayInfo.ptr);
                if (state.size()) {
                    std::copy(sv.getData(), sv.getData() + sv.getLength(),
                              data_ptr);
                }
            },
            "Copy StateVector data into a Numpy array.")
        .def(
            "updateData",
            [](StateVectorT &device_sv, const np_arr_c &state) {
                const py::buffer_info numpyArrayInfo = state.request();
                auto *data_ptr = static_cast<ComplexT *>(numpyArrayInfo.ptr);
                const auto length =
                    static_cast<std::size_t>(numpyArrayInfo.shape[0]);
                if (length) {
                    device_sv.updateData(data_ptr, length);
                }
            },
            "Copy StateVector data into a Numpy array.")
        .def("collapse", &StateVectorT::collapse,
             "Collapse the statevector onto the 0 or 1 branch of a given wire.")
        .def("normalize", &StateVectorT::normalize,
             "Normalizes the statevector to norm 1.")
        .def("applyControlledMatrix", &applyControlledMatrix<StateVectorT>,
             "Apply controlled operation")
        .def("kernel_map", &svKernelMap<StateVectorT>,
             "Get internal kernels for operations");
=======

    // Collapse and normalize methods.
    pyclass.def(
        "collapse", &StateVectorT::collapse,
        "Collapse the statevector onto the 0 or 1 branch of a given wire.");

    pyclass.def("normalize", &StateVectorT::normalize,
                "Normalizes the statevector to norm 1.");

    // Kernel map.
    pyclass.def("kernel_map", &svKernelMap<StateVectorT>,
                "Get internal kernels for operations");

    pyclass.def(
        "getState",
        [](const StateVectorT &sv, nb::ndarray<ComplexT, nb::c_contig> &state) {
            // Check if array is large enough
            if (state.shape(0) < sv.getLength()) {
                throw std::invalid_argument("Output array is too small");
            }

            // Copy data to DLPack array
            ComplexT *data_ptr = state.data();
            std::copy(sv.getData(), sv.getData() + sv.getLength(), data_ptr);
        },
        "Copy StateVector data into a DLPack (Numpy-like) array.",
        nb::arg("state"));
}

/**
 * @brief Get a controlled matrix and kernel map for a statevector.
 * @tparam StateVectorT
 * @tparam PyClass
 * @param pyclass Nanobind's measurements class to bind methods.
 *
 * @deprecated Use registerBackendSpecificStateVectorMethods instead
 */
template <class StateVectorT, class PyClass>
void registerBackendClassSpecificBindings(PyClass &pyclass) {
    // This function is kept for backward compatibility
    // All functionality has been moved to
    registerBackendSpecificStateVectorMethods<StateVectorT>(pyclass);
>>>>>>> 28e1531a
}

/**
 * @brief Register backend specific measurements class functionalities.
 *
 * @tparam StateVectorT
 * @tparam PyClass
 * @param pyclass Nanobind's measurements class to bind methods.
 */
template <class StateVectorT, class PyClass>
void registerBackendSpecificMeasurements(PyClass &pyclass) {
    using PrecisionT = typename StateVectorT::PrecisionT;
    using ComplexT = typename StateVectorT::ComplexT;

    using ArrayComplexT = nb::ndarray<std::complex<PrecisionT>, nb::c_contig>;
    using SparseIndexT = std::size_t;
    using ArraySparseIndT = nb::ndarray<SparseIndexT, nb::c_contig>;

    pyclass.def(
        "expval",
        [](Measurements<StateVectorT> &M, const std::string &name,
           const std::vector<std::size_t> &wires) {
            return M.expval(name, wires);
        },
        "Expected value of an operation by name.");

    pyclass.def(
        "expval",
        [](Measurements<StateVectorT> &M, const ArrayComplexT &matrix,
           const std::vector<std::size_t> &wires) {
            const std::size_t matrix_size = matrix.size();
            auto matrix_data =
                static_cast<std::complex<PrecisionT> *>(matrix.data());
            std::vector<std::complex<PrecisionT>> matrix_v{
                matrix_data, matrix_data + matrix_size};
            return M.expval(matrix_v, wires);
        },
        "Expected value of a matrix.");

    pyclass.def(
        "expval",
        [](Measurements<StateVectorT> &M, const ArraySparseIndT &row_map,
           const ArraySparseIndT &col_idx, const ArrayComplexT &values) {
            return M.expval(static_cast<SparseIndexT *>(row_map.data()),
                            static_cast<SparseIndexT>(row_map.size()),
                            static_cast<SparseIndexT *>(col_idx.data()),
                            static_cast<ComplexT *>(values.data()),
                            static_cast<SparseIndexT>(values.size()));
        },
        "Expected value of a sparse Hamiltonian.");

    pyclass.def(
        "var",
        [](Measurements<StateVectorT> &M, const std::string &name,
           const std::vector<std::size_t> &wires) {
            return M.var(name, wires);
        },
        "Variance of an operation by name.");

    pyclass.def(
        "var",
        [](Measurements<StateVectorT> &M, const ArraySparseIndT &row_map,
           const ArraySparseIndT &col_idx, const ArrayComplexT &values) {
            return M.var(static_cast<SparseIndexT *>(row_map.data()),
                         static_cast<SparseIndexT>(row_map.size()),
                         static_cast<SparseIndexT *>(col_idx.data()),
                         static_cast<ComplexT *>(values.data()),
                         static_cast<SparseIndexT>(values.size()));
        },
        "Variance of a sparse Hamiltonian.");

    pyclass.def(
        "generate_samples",
        [](Measurements<StateVectorT> &M, const std::vector<std::size_t> &wires,
           const std::size_t num_shots) {
            return createNumpyArrayFromVector<std::size_t>(
                M.generate_samples(wires, num_shots), num_shots, wires.size());
        },
        "Generate samples from the statevector.");

    pyclass.def(
        "generate_mcmc_samples",
        [](Measurements<StateVectorT> &M, std::size_t num_wires,
           const std::string &kernelname, std::size_t num_burnin,
           std::size_t num_shots) {
            return createNumpyArrayFromVector<std::size_t>(
                M.generate_samples_metropolis(kernelname, num_burnin,
                                              num_shots),
                num_shots, num_wires);
        },
        "Generate samples using MCMC.");
}

/**
 * @brief Register backend specific observables.
 *
 * @tparam StateVectorT
 * @param m Nanobind module
 */
template <class StateVectorT>
void registerBackendSpecificObservables(nb::module_ &m) {
    using PrecisionT = typename StateVectorT::PrecisionT;
    using ComplexT = typename StateVectorT::ComplexT;

    using SparseIndexT = std::size_t;
    using ArrayComplexT = nb::ndarray<std::complex<PrecisionT>, nb::c_contig>;

    const std::string bitsize =
        std::is_same_v<PrecisionT, float> ? "64" : "128";

    std::string class_name;

    class_name = "SparseHamiltonianC" + bitsize;
    auto sparse_hamiltonian_class =
        nb::class_<SparseHamiltonian<StateVectorT>, Observable<StateVectorT>>(
            m, class_name.c_str());
    sparse_hamiltonian_class.def(
        nb::init<std::vector<ComplexT>, std::vector<SparseIndexT>,
                 std::vector<SparseIndexT>, std::vector<std::size_t>>(),
        "Initialize SparseHamiltonian with data, indices, indptr, and wires");
    sparse_hamiltonian_class.def(
        "__init__",
        [](SparseHamiltonian<StateVectorT> *self, const ArrayComplexT &data,
           const std::vector<SparseIndexT> &indices,
           const std::vector<SparseIndexT> &indptr,
           const std::vector<std::size_t> &wires) {
            const ComplexT *data_ptr = data.data();
            std::vector<ComplexT> data_vec(data_ptr, data_ptr + data.size());
            new (self) SparseHamiltonian<StateVectorT>(data_vec, indices,
                                                       indptr, wires);
        });
    sparse_hamiltonian_class.def("__repr__",
                                 &SparseHamiltonian<StateVectorT>::getObsName,
                                 "Get the name of the observable");
    sparse_hamiltonian_class.def("get_wires",
                                 &SparseHamiltonian<StateVectorT>::getWires,
                                 "Get wires of observables");
    sparse_hamiltonian_class.def(
        "__eq__",
        [](const SparseHamiltonian<StateVectorT> &self,
           nb::handle other) -> bool {
            if (!nb::isinstance<SparseHamiltonian<StateVectorT>>(other)) {
                return false;
            }
            auto other_cast = nb::cast<SparseHamiltonian<StateVectorT>>(other);
            return self == other_cast;
        },
        "Compare two observables");
}

/**
 * @brief Register Vector Jacobian Product.
 */
template <class StateVectorT>
auto registerVJP(
    VectorJacobianProduct<StateVectorT> &calculate_vjp, const StateVectorT &sv,
    const OpsData<StateVectorT> &operations,
    const nb::ndarray<const typename StateVectorT::ComplexT, nb::c_contig> &dy,
    const std::vector<std::size_t> &trainableParams)
    -> nb::ndarray<typename StateVectorT::ComplexT, nb::numpy, nb::c_contig> {
    using ComplexT = typename StateVectorT::ComplexT;
    std::vector<ComplexT> vjp(trainableParams.size(), ComplexT{});

    const JacobianData<StateVectorT> jd{operations.getTotalNumParams(),
                                        sv.getLength(),
                                        sv.getData(),
                                        {},
                                        operations,
                                        trainableParams};

    calculate_vjp(std::span{vjp}, jd, std::span{dy.data(), dy.size()});

    return createNumpyArrayFromVector<ComplexT>(std::move(vjp));
}

/**
 * @brief Register backend specific adjoint Jacobian methods.
 *
 * @tparam StateVectorT
 * @param m Nanobind module
 */
template <class StateVectorT>
void registerBackendSpecificAlgorithms(nb::module_ &m) {
    using PrecisionT = typename StateVectorT::PrecisionT;

    const std::string bitsize =
        std::is_same_v<PrecisionT, float> ? "64" : "128";

    std::string class_name;

    //***********************************************************************//
    //                        Vector Jacobian Product
    //***********************************************************************//
    class_name = "VectorJacobianProductC" + bitsize;
    nb::class_<VectorJacobianProduct<StateVectorT>>(m, class_name.c_str())
        .def(nb::init<>())
        .def("__call__", &registerVJP<StateVectorT>,
             "Vector Jacobian Product method.");
}

/**
 * @brief Register bindings for backend-specific info.
 *
 * @param m Nanobind module.
 */
void registerBackendSpecificInfo(nb::module_ &m) {
    m.def(
        "backend_info",
        []() {
            nb::dict info;

            info["NAME"] = "lightning.qubit";

            return info;
        },
        "Backend-specific information.");
} // m

} // namespace Pennylane::LightningQubit::NanoBindings<|MERGE_RESOLUTION|>--- conflicted
+++ resolved
@@ -212,61 +212,6 @@
             sv.applyPauliRot(wires, inverse, params, word);
         },
         "Apply a Pauli rotation.");
-<<<<<<< HEAD
-    pyclass
-        .def(py::init([](std::size_t num_qubits) {
-            return new StateVectorT(num_qubits);
-        }))
-        .def("resetStateVector", &StateVectorT::resetStateVector)
-        .def(
-            "setBasisState",
-            [](StateVectorT &sv, const std::vector<std::size_t> &state,
-               const std::vector<std::size_t> &wires) {
-                sv.setBasisState(state, wires);
-            },
-            "Set the state vector to a basis state.")
-        .def(
-            "setStateVector",
-            [](StateVectorT &sv, const np_arr_c &state,
-               const std::vector<std::size_t> &wires) {
-                const auto buffer = state.request();
-                sv.setStateVector(static_cast<const ComplexT *>(buffer.ptr),
-                                  wires);
-            },
-            "Set the state vector to the data contained in `state`.")
-        .def(
-            "getState",
-            [](const StateVectorT &sv, np_arr_c &state) {
-                py::buffer_info numpyArrayInfo = state.request();
-                auto *data_ptr =
-                    static_cast<std::complex<PrecisionT> *>(numpyArrayInfo.ptr);
-                if (state.size()) {
-                    std::copy(sv.getData(), sv.getData() + sv.getLength(),
-                              data_ptr);
-                }
-            },
-            "Copy StateVector data into a Numpy array.")
-        .def(
-            "updateData",
-            [](StateVectorT &device_sv, const np_arr_c &state) {
-                const py::buffer_info numpyArrayInfo = state.request();
-                auto *data_ptr = static_cast<ComplexT *>(numpyArrayInfo.ptr);
-                const auto length =
-                    static_cast<std::size_t>(numpyArrayInfo.shape[0]);
-                if (length) {
-                    device_sv.updateData(data_ptr, length);
-                }
-            },
-            "Copy StateVector data into a Numpy array.")
-        .def("collapse", &StateVectorT::collapse,
-             "Collapse the statevector onto the 0 or 1 branch of a given wire.")
-        .def("normalize", &StateVectorT::normalize,
-             "Normalizes the statevector to norm 1.")
-        .def("applyControlledMatrix", &applyControlledMatrix<StateVectorT>,
-             "Apply controlled operation")
-        .def("kernel_map", &svKernelMap<StateVectorT>,
-             "Get internal kernels for operations");
-=======
 
     // Collapse and normalize methods.
     pyclass.def(
@@ -309,7 +254,6 @@
     // This function is kept for backward compatibility
     // All functionality has been moved to
     registerBackendSpecificStateVectorMethods<StateVectorT>(pyclass);
->>>>>>> 28e1531a
 }
 
 /**
