// Copyright 2025 Xanadu Quantum Technologies Inc.

// Licensed under the Apache License, Version 2.0 (the "License");
// you may not use this file except in compliance with the License.
// You may obtain a copy of the License at

//     http://www.apache.org/licenses/LICENSE-2.0

// Unless required by applicable law or agreed to in writing, software
// distributed under the License is distributed on an "AS IS" BASIS,
// WITHOUT WARRANTIES OR CONDITIONS OF ANY KIND, either express or implied.
// See the License for the specific language governing permissions and
// limitations under the License.

/**
 * @file LQubitBindings_nb.hpp
 * Defines lightning.qubit specific operations to export to Python using
 * Nanobind.
 */

#pragma once
#include <complex>
#include <memory>
#include <string>
#include <vector>

#include <nanobind/nanobind.h>
#include <nanobind/ndarray.h>
#include <nanobind/stl/complex.h>
#include <nanobind/stl/string.h>
#include <nanobind/stl/vector.h>

#include "BindingsUtils_nb.hpp"
#include "Constant.hpp"
#include "ConstantUtil.hpp" // lookup
#include "DynamicDispatcher.hpp"
#include "GateOperation.hpp"
#include "MeasurementsLQubit.hpp"
#include "ObservablesLQubit.hpp"
#include "StateVectorLQubitManaged.hpp"
#include "TypeList.hpp"
#include "VectorJacobianProduct.hpp"

/// @cond DEV
namespace {
using namespace Pennylane::NanoBindings;
using namespace Pennylane::LightningQubit::Algorithms;
using namespace Pennylane::LightningQubit::Measures;
using namespace Pennylane::LightningQubit::Observables;
using Pennylane::LightningQubit::StateVectorLQubitManaged;
using Pennylane::NanoBindings::Utils::createNumpyArrayFromVector;
} // namespace
/// @endcond

namespace nb = nanobind;

namespace Pennylane::LightningQubit::NanoBindings {

/**
 * @brief Define StateVector backends for lightning.qubit
 */
using StateVectorBackends =
    Pennylane::Util::TypeList<StateVectorLQubitManaged<float>,
                              StateVectorLQubitManaged<double>, void>;

/**
 * @brief Get a gate kernel map for a statevector.
 */
template <class StateVectorT>
auto svKernelMap(const StateVectorT &sv) -> nb::dict {
    using PrecisionT = typename StateVectorT::PrecisionT;
    nb::dict res_map;
    namespace Constant = Pennylane::Gates::Constant;
    using Pennylane::Util::lookup;

    const auto &dispatcher = DynamicDispatcher<PrecisionT>::getInstance();

    auto [GateKernelMap, GeneratorKernelMap, MatrixKernelMap,
          ControlledGateKernelMap, ControlledGeneratorKernelMap,
          ControlledMatrixKernelMap] = sv.getSupportedKernels();

    for (const auto &[gate_op, kernel] : GateKernelMap) {
        const auto key = std::string(lookup(Constant::gate_names, gate_op));
        const auto value = dispatcher.getKernelName(kernel);

        res_map[key.c_str()] = value;
    }

    for (const auto &[gen_op, kernel] : GeneratorKernelMap) {
        const auto key = std::string(lookup(Constant::generator_names, gen_op));
        const auto value = dispatcher.getKernelName(kernel);

        res_map[key.c_str()] = value;
    }

    for (const auto &[mat_op, kernel] : MatrixKernelMap) {
        const auto key = std::string(lookup(Constant::matrix_names, mat_op));
        const auto value = dispatcher.getKernelName(kernel);

        res_map[key.c_str()] = value;
    }

    for (const auto &[mat_op, kernel] : ControlledGateKernelMap) {
        const auto key =
            std::string(lookup(Constant::controlled_gate_names, mat_op));
        const auto value = dispatcher.getKernelName(kernel);

        res_map[key.c_str()] = value;
    }

    for (const auto &[mat_op, kernel] : ControlledGeneratorKernelMap) {
        const auto key =
            std::string(lookup(Constant::controlled_generator_names, mat_op));
        const auto value = dispatcher.getKernelName(kernel);

        res_map[key.c_str()] = value;
    }

    for (const auto &[mat_op, kernel] : ControlledMatrixKernelMap) {
        const auto key =
            std::string(lookup(Constant::controlled_matrix_names, mat_op));
        const auto value = dispatcher.getKernelName(kernel);

        res_map[key.c_str()] = value;
    }

    return res_map;
}

/**
 * @brief Update state vector data from an array
 *
 * This function accepts any array-like object that follows the buffer protocol,
 * including NumPy arrays and JAX arrays (for example).
 */
template <class StateVectorT>
void updateStateVectorData(
    StateVectorT &sv,
    const nb::ndarray<const typename StateVectorT::ComplexT, nb::c_contig>
        &data) {
    using ComplexT = typename StateVectorT::ComplexT;

    // Check dimensions
    if (data.ndim() != 1) {
        throw std::invalid_argument("Array must be 1-dimensional");
    }

    // Get data pointer and size
    const ComplexT *data_ptr = data.data();
    std::size_t size = data.shape(0);

    // Update the state vector data
    sv.updateData(data_ptr, size);
}

/**
 * @brief Register sparse matrix operators for a statevector.
 *
 * @tparam StateVectorT
 * @tparam PyClass
 * @param pyclass Nanobind's state vector class to bind methods.
 */
template <class StateVectorT, class PyClass>
void registerSparseMatrixOperators(PyClass &pyclass) {
    using PrecisionT = typename StateVectorT::PrecisionT;
    using ComplexT = typename StateVectorT::ComplexT;
    using ArrayCT = nb::ndarray<std::complex<PrecisionT>, nb::c_contig>;
    using SparseIndexT = std::size_t;
    using ArraySparseIndT = nb::ndarray<SparseIndexT, nb::c_contig>;

    pyclass.def(
        "applySparseMatrix",
        [](StateVectorT &st, const ArraySparseIndT &row_map,
           const ArraySparseIndT &col_idx, const ArrayCT &values,
           const std::vector<std::size_t> &wires, bool inverse) {
            st.applySparseMatrix(static_cast<SparseIndexT *>(row_map.data()),
                                 static_cast<SparseIndexT *>(col_idx.data()),
                                 static_cast<ComplexT *>(values.data()), wires,
                                 inverse);
        },
        "Apply a sparse matrix to the statevector.");

    pyclass.def(
        "applyControlledSparseMatrix",
        [](StateVectorT &st, const ArraySparseIndT &row_map,
           const ArraySparseIndT &col_idx, const ArrayCT &values,
           const std::vector<std::size_t> &controlled_wires,
           const std::vector<bool> &controlled_values,
           const std::vector<std::size_t> &wires, bool inverse) {
            st.applyControlledSparseMatrix(
                static_cast<SparseIndexT *>(row_map.data()),
                static_cast<SparseIndexT *>(col_idx.data()),
                static_cast<ComplexT *>(values.data()), controlled_wires,
                controlled_values, wires, inverse);
        },
        "Apply a controlled sparse matrix to the statevector.");
}

/**
 * @brief Register backend specific state vector methods.
 *
 * @tparam StateVectorT
 * @tparam PyClass
 * @param pyclass Nanobind's state vector class to bind methods.
 */
template <class StateVectorT, class PyClass>
void registerBackendSpecificStateVectorMethods(PyClass &pyclass) {
    using PrecisionT = typename StateVectorT::PrecisionT;
    using ComplexT = typename StateVectorT::ComplexT;

<<<<<<< HEAD
    // Add other methods (resetStateVector, setBasisState, etc.)
    pyclass.def("resetStateVector", &StateVectorT::resetStateVector,
                "Reset the state vector to |0...0>.");
=======
    // Register sparse matrix operators.
    registerSparseMatrixOperators<StateVectorT>(pyclass);

    // Add Pauli rotation.
>>>>>>> 5079aee2
    pyclass.def(
        "applyPauliRot",
        [](StateVectorT &sv, const std::vector<std::size_t> &wires,
           const bool inverse, const std::vector<PrecisionT> &params,
           const std::string &word) {
            sv.applyPauliRot(wires, inverse, params, word);
        },
        "Apply a Pauli rotation.");

    // Fix constructor binding for nanobind.
    pyclass.def(nb::init<std::size_t>(), "Initialize with number of qubits");

    // Collapse and normalize methods.
    pyclass.def(
        "collapse", &StateVectorT::collapse,
        "Collapse the statevector onto the 0 or 1 branch of a given wire.");

    pyclass.def("normalize", &StateVectorT::normalize,
                "Normalizes the statevector to norm 1.");

    // Kernel map.
    pyclass.def("kernel_map", &svKernelMap<StateVectorT>,
                "Get internal kernels for operations");

    pyclass.def("updateData", &updateStateVectorData<StateVectorT>,
                "Update the state vector data from an array.",
                nb::arg("state"));

    pyclass.def(
        "getState",
        [](const StateVectorT &sv, nb::ndarray<ComplexT, nb::c_contig> &state) {
            // Check if array is large enough
            if (state.shape(0) < sv.getLength()) {
                throw std::invalid_argument("Output array is too small");
            }

            // Copy data to DLPack array
            ComplexT *data_ptr = state.data();
            std::copy(sv.getData(), sv.getData() + sv.getLength(), data_ptr);
        },
        "Copy StateVector data into a DLPack (Numpy-like) array.",
        nb::arg("state"));
}

/**
 * @brief Get a controlled matrix and kernel map for a statevector.
 * @tparam StateVectorT
 * @tparam PyClass
 * @param pyclass Nanobind's measurements class to bind methods.
 *
 * @deprecated Use registerBackendSpecificStateVectorMethods instead
 */
template <class StateVectorT, class PyClass>
void registerBackendClassSpecificBindings(PyClass &pyclass) {
    // This function is kept for backward compatibility
    // All functionality has been moved to
    registerBackendSpecificStateVectorMethods<StateVectorT>(pyclass);
}

/**
 * @brief Register backend specific measurements class functionalities.
 *
 * @tparam StateVectorT
 * @tparam PyClass
 * @param pyclass Nanobind's measurements class to bind methods.
 */
template <class StateVectorT, class PyClass>
void registerBackendSpecificMeasurements(PyClass &pyclass) {
    using PrecisionT = typename StateVectorT::PrecisionT;
    using ComplexT = typename StateVectorT::ComplexT;

    using ArrayCT = nb::ndarray<std::complex<PrecisionT>, nb::c_contig>;
    using SparseIndexT = std::size_t;
    using ArraySparseIndT = nb::ndarray<SparseIndexT, nb::c_contig>;

    pyclass.def(
        "expval",
        [](Measurements<StateVectorT> &M, const std::string &name,
           const std::vector<std::size_t> &wires) {
            return M.expval(name, wires);
        },
        "Expected value of an operation by name.");

    pyclass.def(
        "expval",
        [](Measurements<StateVectorT> &M, const ArrayCT &matrix,
           const std::vector<std::size_t> &wires) {
            const std::size_t matrix_size = matrix.size();
            auto matrix_data =
                static_cast<std::complex<PrecisionT> *>(matrix.data());
            std::vector<std::complex<PrecisionT>> matrix_v{
                matrix_data, matrix_data + matrix_size};
            return M.expval(matrix_v, wires);
        },
        "Expected value of a matrix.");

    pyclass.def(
        "expval",
        [](Measurements<StateVectorT> &M, const ArraySparseIndT &row_map,
           const ArraySparseIndT &col_idx, const ArrayCT &values) {
            return M.expval(static_cast<SparseIndexT *>(row_map.data()),
                            static_cast<SparseIndexT>(row_map.size()),
                            static_cast<SparseIndexT *>(col_idx.data()),
                            static_cast<ComplexT *>(values.data()),
                            static_cast<SparseIndexT>(values.size()));
        },
        "Expected value of a sparse Hamiltonian.");

    pyclass.def(
        "var",
        [](Measurements<StateVectorT> &M, const std::string &name,
           const std::vector<std::size_t> &wires) {
            return M.var(name, wires);
        },
        "Variance of an operation by name.");

    pyclass.def(
        "var",
        [](Measurements<StateVectorT> &M, const ArraySparseIndT &row_map,
           const ArraySparseIndT &col_idx, const ArrayCT &values) {
            return M.var(static_cast<SparseIndexT *>(row_map.data()),
                         static_cast<SparseIndexT>(row_map.size()),
                         static_cast<SparseIndexT *>(col_idx.data()),
                         static_cast<ComplexT *>(values.data()),
                         static_cast<SparseIndexT>(values.size()));
        },
        "Variance of a sparse Hamiltonian.");

    pyclass.def(
        "generate_samples",
        [](Measurements<StateVectorT> &M, const std::vector<std::size_t> &wires,
           const std::size_t num_shots) {
            const std::size_t num_wires = wires.size();
            auto &&result = M.generate_samples(wires, num_shots);

            // Create a 2D NumPy array with shape (num_shots, num_wires)
            std::vector<std::size_t> shape = {num_shots, num_wires};

            std::vector<std::size_t> strides = {
                static_cast<std::size_t>(num_wires * sizeof(std::size_t)),
                static_cast<std::size_t>(sizeof(std::size_t))};

            return createNumpyArrayFromVector<std::size_t>(result, shape[0],
                                                           shape[1]);
        },
        "Generate samples from the statevector.");

    pyclass.def(
        "generate_mcmc_samples",
        [](Measurements<StateVectorT> &M, std::size_t num_wires,
           const std::string &kernelname, std::size_t num_burnin,
           std::size_t num_shots) {
            std::vector<std::size_t> &&result = M.generate_samples_metropolis(
                kernelname, num_burnin, num_shots);

            // Create a 2D NumPy array with shape (num_shots, num_wires)
            std::vector<std::size_t> shape = {num_shots, num_wires};

            std::vector<std::size_t> strides = {
                static_cast<std::size_t>(num_wires * sizeof(std::size_t)),
                static_cast<std::size_t>(sizeof(std::size_t))};

            return createNumpyArrayFromVector<std::size_t>(result, shape[0],
                                                           shape[1]);
        },
        "Generate samples using MCMC.");
}

/**
 * @brief Register backend specific observables.
 *
 * @tparam StateVectorT
 * @param m Nanobind module
 */
template <class StateVectorT>
void registerBackendSpecificObservables(nb::module_ &m) {
    using PrecisionT = typename StateVectorT::PrecisionT;
    using ComplexT = typename StateVectorT::ComplexT;

    const std::string bitsize =
        std::to_string(sizeof(std::complex<PrecisionT>) * 8);

    using ArrayCT = nb::ndarray<std::complex<PrecisionT>, nb::c_contig>;

    std::string class_name;

    class_name = "SparseHamiltonianC" + bitsize;
    auto sparse_hamiltonian_class =
        nb::class_<SparseHamiltonian<StateVectorT>, Observable<StateVectorT>>(
            m, class_name.c_str(), nb::is_final());
    sparse_hamiltonian_class.def(
        nb::init<std::vector<ComplexT>, std::vector<std::size_t>,
                 std::vector<std::size_t>, std::vector<std::size_t>>(),
        "Initialize SparseHamiltonian with data, indices, indptr, and wires");
    sparse_hamiltonian_class.def(
        "__init__",
        [](SparseHamiltonian<StateVectorT> *self, const ArrayCT &data,
           const std::vector<std::size_t> &indices,
           const std::vector<std::size_t> &indptr,
           const std::vector<std::size_t> &wires) {
            const ComplexT *data_ptr = data.data();
            std::vector<ComplexT> data_vec(data_ptr, data_ptr + data.size());
            new (self) SparseHamiltonian<StateVectorT>(data_vec, indices,
                                                       indptr, wires);
        });
    sparse_hamiltonian_class.def("__repr__",
                                 &SparseHamiltonian<StateVectorT>::getObsName,
                                 "Get the name of the observable");
    sparse_hamiltonian_class.def("get_wires",
                                 &SparseHamiltonian<StateVectorT>::getWires,
                                 "Get wires of observables");
    sparse_hamiltonian_class.def(
        "__eq__",
        [](const SparseHamiltonian<StateVectorT> &self,
           nb::handle other) -> bool {
            if (!nb::isinstance<SparseHamiltonian<StateVectorT>>(other)) {
                return false;
            }
            auto other_cast = nb::cast<SparseHamiltonian<StateVectorT>>(other);
            return self == other_cast;
        },
        "Compare two observables");
}

/**
 * @brief Register Vector Jacobian Product.
 */
template <class StateVectorT>
auto registerVJP(
    VectorJacobianProduct<StateVectorT> &calculate_vjp, const StateVectorT &sv,
    const OpsData<StateVectorT> &operations,
    const nb::ndarray<const typename StateVectorT::ComplexT, nb::c_contig> &dy,
    const std::vector<std::size_t> &trainableParams)
    -> nb::ndarray<typename StateVectorT::ComplexT, nb::numpy, nb::c_contig> {
    using ComplexT = typename StateVectorT::ComplexT;
    std::vector<ComplexT> vjp(trainableParams.size(), ComplexT{});

    const JacobianData<StateVectorT> jd{operations.getTotalNumParams(),
                                        sv.getLength(),
                                        sv.getData(),
                                        {},
                                        operations,
                                        trainableParams};

    calculate_vjp(std::span{vjp}, jd, std::span{dy.data(), dy.size()});

    return createNumpyArrayFromVector<ComplexT>(vjp);
}

/**
 * @brief Register backend specific adjoint Jacobian methods.
 *
 * @tparam StateVectorT
 * @param m Nanobind module
 */
template <class StateVectorT>
void registerBackendSpecificAlgorithms(nb::module_ &m) {
    using PrecisionT = typename StateVectorT::PrecisionT;

    const std::string bitsize =
        std::to_string(sizeof(std::complex<PrecisionT>) * 8);

    std::string class_name;

    //***********************************************************************//
    //                        Vector Jacobian Product
    //***********************************************************************//
    class_name = "VectorJacobianProductC" + bitsize;
    nb::class_<VectorJacobianProduct<StateVectorT>>(m, class_name.c_str())
        .def(nb::init<>())
        .def("__call__", &registerVJP<StateVectorT>,
             "Vector Jacobian Product method.");
}

/**
 * @brief Provide backend information.
 */
auto getBackendInfo() -> nb::dict {
    nb::dict info;
    info["NAME"] = "lightning.qubit";
    return info;
}

/**
 * @brief Register bindings for backend-specific info.
 *
 * @param m Nanobind module.
 */
void registerBackendSpecificInfo(nb::module_ &m) {
    m.def("backend_info", &getBackendInfo, "Backend-specific information.");
}

} // namespace Pennylane::LightningQubit::NanoBindings<|MERGE_RESOLUTION|>--- conflicted
+++ resolved
@@ -125,32 +125,6 @@
     }
 
     return res_map;
-}
-
-/**
- * @brief Update state vector data from an array
- *
- * This function accepts any array-like object that follows the buffer protocol,
- * including NumPy arrays and JAX arrays (for example).
- */
-template <class StateVectorT>
-void updateStateVectorData(
-    StateVectorT &sv,
-    const nb::ndarray<const typename StateVectorT::ComplexT, nb::c_contig>
-        &data) {
-    using ComplexT = typename StateVectorT::ComplexT;
-
-    // Check dimensions
-    if (data.ndim() != 1) {
-        throw std::invalid_argument("Array must be 1-dimensional");
-    }
-
-    // Get data pointer and size
-    const ComplexT *data_ptr = data.data();
-    std::size_t size = data.shape(0);
-
-    // Update the state vector data
-    sv.updateData(data_ptr, size);
 }
 
 /**
@@ -208,16 +182,10 @@
     using PrecisionT = typename StateVectorT::PrecisionT;
     using ComplexT = typename StateVectorT::ComplexT;
 
-<<<<<<< HEAD
-    // Add other methods (resetStateVector, setBasisState, etc.)
-    pyclass.def("resetStateVector", &StateVectorT::resetStateVector,
-                "Reset the state vector to |0...0>.");
-=======
     // Register sparse matrix operators.
     registerSparseMatrixOperators<StateVectorT>(pyclass);
 
     // Add Pauli rotation.
->>>>>>> 5079aee2
     pyclass.def(
         "applyPauliRot",
         [](StateVectorT &sv, const std::vector<std::size_t> &wires,
@@ -241,10 +209,6 @@
     // Kernel map.
     pyclass.def("kernel_map", &svKernelMap<StateVectorT>,
                 "Get internal kernels for operations");
-
-    pyclass.def("updateData", &updateStateVectorData<StateVectorT>,
-                "Update the state vector data from an array.",
-                nb::arg("state"));
 
     pyclass.def(
         "getState",
