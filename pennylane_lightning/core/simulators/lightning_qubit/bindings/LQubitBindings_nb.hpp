--- conflicted
+++ resolved
@@ -93,11 +93,7 @@
     pyclass.def(
         "getState",
         [](const StateVectorT &sv,
-<<<<<<< HEAD
-           nb::ndarray<ComplexT, nb::numpy, nb::c_contig> &state) {
-=======
            nb::ndarray<ComplexT, nb::c_contig> &state) {
->>>>>>> fc22d208
             // Check if array is large enough
             if (state.shape(0) < sv.getLength()) {
                 throw std::invalid_argument("Output array is too small");
