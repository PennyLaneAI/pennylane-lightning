--- conflicted
+++ resolved
@@ -30,11 +30,7 @@
 #include <nanobind/stl/string.h>
 #include <nanobind/stl/vector.h>
 
-<<<<<<< HEAD
-#include "BindingsCudaUtils.hpp"
-=======
 #include "BindingsUtils.hpp"
->>>>>>> 28e1531a
 #include "DevTag.hpp"
 #include "Error.hpp"
 #include "ExactTNCuda.cpp"
@@ -61,66 +57,7 @@
 namespace nb = nanobind;
 
 /**
-<<<<<<< HEAD
- * @brief Register matrix.
- */
-template <class TensorNetT>
-void registerTensor(
-    TensorNetT &tensor_network,
-    const py::array_t<std::complex<typename TensorNetT::PrecisionT>,
-                      py::array::c_style | py::array::forcecast> &matrix,
-    const std::vector<std::size_t> &wires, bool inverse = false) {
-    using ComplexT = typename TensorNetT::ComplexT;
-    const auto m_buffer = matrix.request();
-    std::vector<ComplexT> conv_matrix;
-    if (m_buffer.size) {
-        const auto m_ptr = static_cast<const ComplexT *>(m_buffer.ptr);
-        conv_matrix = std::vector<ComplexT>{m_ptr, m_ptr + m_buffer.size};
-    }
-    tensor_network.applyOperation("applyMatrix", wires, inverse, {},
-                                  conv_matrix);
-}
-
-/**
- * @brief Register TensorNet class to pybind.
- *
- * @tparam TensorNetT Tensor network type to register
- * @tparam Pyclass Pybind11's class object type
- *
- * @param pyclass Pybind11's class object to bind tensor network
- */
-template <class TensorNetT, class PyClass>
-void registerGatesForTensorNet(PyClass &pyclass) {
-    using PrecisionT = typename TensorNetT::PrecisionT; // TensorNet's precision
-    using ParamT = PrecisionT; // Parameter's data precision
-
-    using Pennylane::Gates::GateOperation;
-    using Pennylane::Util::for_each_enum;
-    namespace Constant = Pennylane::Gates::Constant;
-
-    pyclass.def("applyMatrix", &registerTensor<TensorNetT>,
-                "Apply a given matrix to wires.");
-
-    for_each_enum<GateOperation>([&pyclass](GateOperation gate_op) {
-        using Pennylane::Util::lookup;
-        const auto gate_name =
-            std::string(lookup(Constant::gate_names, gate_op));
-        const std::string doc = "Apply the " + gate_name + " gate.";
-        auto func = [gate_name = gate_name](
-                        TensorNetT &tensor_network,
-                        const std::vector<std::size_t> &wires, bool inverse,
-                        const std::vector<ParamT> &params) {
-            tensor_network.applyOperation(gate_name, wires, inverse, params);
-        };
-        pyclass.def(gate_name.c_str(), func, doc.c_str());
-    });
-}
-
-/**
- * @brief Register controlled matrix kernel.
-=======
  * @brief Define TensorNet backends for lightning.tensor
->>>>>>> 28e1531a
  */
 using TensorNetworkBackends =
     Pennylane::Util::TypeList<MPSTNCuda<float>, MPSTNCuda<double>,
