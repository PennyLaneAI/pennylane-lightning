--- conflicted
+++ resolved
@@ -74,34 +74,9 @@
  */
 template <class TensorNetT, class PyClass>
 void registerBackendClassSpecificBindingsMPS(PyClass &pyclass) {
-<<<<<<< HEAD
-    using PrecisionT = typename TensorNet::PrecisionT; // TensorNet's precision
-    using ParamT = PrecisionT; // Parameter's data precision
-
-    using np_arr_c = py::array_t<std::complex<ParamT>,
-                                 py::array::c_style | py::array::forcecast>;
-
-    py::enum_<cutensornetWorksizePref_t>(pyclass, "WorksizePref")
-        .value("MIN", CUTENSORNET_WORKSIZE_PREF_MIN)
-        .value("RECOMMENDED", CUTENSORNET_WORKSIZE_PREF_RECOMMENDED)
-        .value("MAX", CUTENSORNET_WORKSIZE_PREF_MAX)
-        .export_values();
-
-    pyclass
-        .def(py::init<std::size_t, std::size_t, cutensornetWorksizePref_t>()) // num_qubits, max_bond_dim, workspace_pref
-        .def(py::init<std::size_t, std::size_t,
-                      DevTag<int>, cutensornetWorksizePref_t>()) // num_qubits, max_bond_dim, dev-tag, workspace_pref
-        .def(
-            "getState",
-            [](TensorNet &tensor_network, np_arr_c &state) {
-                py::buffer_info numpyArrayInfo = state.request();
-                auto *data_ptr =
-                    static_cast<std::complex<PrecisionT> *>(numpyArrayInfo.ptr);
-=======
     using PrecisionT =
         typename TensorNetT::PrecisionT; // TensorNetT's precision
     using ArrayT = nb::ndarray<std::complex<PrecisionT>, nb::c_contig>;
->>>>>>> 1af1d0f6
 
     pyclass.def(
         nb::init<std::size_t, std::size_t>()); // num_qubits, max_bond_dim
@@ -177,32 +152,9 @@
  */
 template <class TensorNetT, class PyClass>
 void registerBackendClassSpecificBindingsExactTNCuda(PyClass &pyclass) {
-<<<<<<< HEAD
-    using PrecisionT = typename TensorNet::PrecisionT; // TensorNet's precision
-    using ParamT = PrecisionT; // Parameter's data precision
-    using np_arr_c = py::array_t<std::complex<ParamT>,
-                                 py::array::c_style | py::array::forcecast>;
-
-    py::enum_<cutensornetWorksizePref_t>(pyclass, "WorksizePref")
-        .value("MIN", CUTENSORNET_WORKSIZE_PREF_MIN)
-        .value("RECOMMENDED", CUTENSORNET_WORKSIZE_PREF_RECOMMENDED)
-        .value("MAX", CUTENSORNET_WORKSIZE_PREF_MAX)
-        .export_values();
-
-    pyclass
-        .def(py::init<std::size_t, cutensornetWorksizePref_t>())              // num_qubits, workspace_pref
-        .def(py::init<std::size_t, DevTag<int>, cutensornetWorksizePref_t>()) // num_qubits, dev-tag, workspace_pref
-        .def(
-            "getState",
-            [](TensorNet &tensor_network, np_arr_c &state) {
-                py::buffer_info numpyArrayInfo = state.request();
-                auto *data_ptr =
-                    static_cast<std::complex<PrecisionT> *>(numpyArrayInfo.ptr);
-=======
     using PrecisionT =
         typename TensorNetT::PrecisionT; // TensorNetT's precision
     using ArrayT = nb::ndarray<std::complex<PrecisionT>, nb::c_contig>;
->>>>>>> 1af1d0f6
 
     pyclass.def(nb::init<std::size_t>());              // num_qubits
     pyclass.def(nb::init<std::size_t, DevTag<int>>()); // num_qubits, dev-tag
