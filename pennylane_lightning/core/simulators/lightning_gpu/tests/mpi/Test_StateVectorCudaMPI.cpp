// Copyright 2022-2023 Xanadu Quantum Technologies Inc.

// Licensed under the Apache License, Version 2.0 (the License);
// you may not use this file except in compliance with the License.
// You may obtain a copy of the License at

// http://www.apache.org/licenses/LICENSE-2.0

// Unless required by applicable law or agreed to in writing, software
// distributed under the License is distributed on an AS IS BASIS,
// WITHOUT WARRANTIES OR CONDITIONS OF ANY KIND, either express or implied.
// See the License for the specific language governing permissions and
// limitations under the License.

#include <algorithm>
#include <complex>
#include <limits> // numeric_limits
#include <random>
#include <type_traits>
#include <vector>

#include <catch2/catch.hpp>

#include "DevTag.hpp"
#include "MPIManagerGPU.hpp"
#include "StateVectorCudaMPI.hpp"
#include "TestHelpers.hpp" // createRandomStateVectorData
#include "mpi.h"

/**
 * @file
 *  Tests for functionality for the class StateVectorCudaMPI.
 */

/// @cond DEV
namespace {
using namespace Pennylane::LightningGPU;
using namespace Pennylane::LightningGPU::MPI;
using namespace Pennylane::LightningGPU::Util;
using namespace Pennylane::Util;

using Pennylane::Util::isApproxEqual;
using Pennylane::Util::randomUnitary;

std::mt19937_64 re{1337};
} // namespace
/// @endcond

TEMPLATE_TEST_CASE("StateVectorCudaMPI::Constructibility",
                   "[Default Constructibility]", StateVectorCudaMPI<>) {
    SECTION("StateVectorBackend<>") {
        REQUIRE(!std::is_constructible_v<TestType>);
    }
}

TEMPLATE_TEST_CASE("cuStateVec_helper::compute_local_index",
                   "[Default Constructibility]", StateVectorCudaMPI<>) {
    const std::size_t local_num_qubits = 4;

    SECTION("compute_local_index, index inside the current qubits set") {
        const std::size_t index = 2; // 0b00010
        std::size_t local_index = compute_local_index(index, local_num_qubits);
        REQUIRE(local_index == index);
    }

    SECTION("compute_local_index, index outside the current qubits set") {
        const std::size_t index = 16; // 0b10000
        std::size_t local_index = compute_local_index(index, local_num_qubits);
        REQUIRE(local_index == 0);
    }
}

TEMPLATE_PRODUCT_TEST_CASE("StateVectorCudaMPI::Constructibility",
                           "[General Constructibility]", (StateVectorCudaMPI),
                           (float, double)) {
    using StateVectorT = TestType;
    using CFP_t = typename StateVectorT::CFP_t;

    SECTION("StateVectorBackend<TestType>") {
        REQUIRE(!std::is_constructible_v<StateVectorT>);
    }
<<<<<<< HEAD
    SECTION(
        "StateVectorBackend<TestType> {MPIManagerGPU, DevTag<int>, std::size_t, "
        "std::size_t, std::size_t}") {
        REQUIRE(std::is_constructible_v<StateVectorT, MPIManagerGPU, DevTag<int>,
                                        std::size_t, std::size_t, std::size_t>);
=======
    SECTION("StateVectorBackend<TestType> {MPIManagerGPU, DevTag<int>, "
            "std::size_t, "
            "std::size_t, std::size_t}") {
        REQUIRE(
            std::is_constructible_v<StateVectorT, MPIManagerGPU, DevTag<int>,
                                    std::size_t, std::size_t, std::size_t>);
>>>>>>> 11bc7c29
    }
    SECTION("StateVectorBackend<TestType> {MPI_Comm, DevTag<int>, std::size_t, "
            "std::size_t, std::size_t}") {
        REQUIRE(std::is_constructible_v<StateVectorT, MPI_Comm, DevTag<int>,
                                        std::size_t, std::size_t, std::size_t>);
    }
    SECTION("StateVectorBackend<TestType> {DevTag<int>, std::size_t, "
            "std::size_t, std::size_t}") {
        REQUIRE(std::is_constructible_v<StateVectorT, DevTag<int>, std::size_t,
                                        std::size_t, std::size_t>);
    }
    SECTION("StateVectorBackend<TestType> {DevTag<int>, std::size_t, "
            "std::size_t, CFP_t}") {
        REQUIRE(std::is_constructible_v<StateVectorT, DevTag<int>, std::size_t,
                                        std::size_t, CFP_t *>);
    }
    SECTION("StateVectorBackend<TestType> {DevTag<int>, std::size_t, "
            "std::size_t}") {
        REQUIRE(std::is_constructible_v<StateVectorT, DevTag<int>, std::size_t,
                                        std::size_t>);
    }
    SECTION(
        "StateVectorBackend<TestType> {const StateVectorBackend<TestType>&}") {
        REQUIRE(std::is_copy_constructible_v<StateVectorT>);
    }
}

TEMPLATE_PRODUCT_TEST_CASE("StateVectorCudaMPI::applyMatrix with a std::vector",
                           "[applyMatrix]", (StateVectorCudaMPI),
                           (float, double)) {
    using StateVectorT = TestType;
    using PrecisionT = typename StateVectorT::PrecisionT;
    using ComplexT = typename StateVectorT::ComplexT;

    const std::size_t num_qubits = 4;

    MPIManagerGPU mpi_manager(MPI_COMM_WORLD);
    REQUIRE(mpi_manager.getSize() == 2);

    std::size_t mpi_buffersize = 128;
    std::size_t nGlobalIndexBits =
        std::bit_width(static_cast<std::size_t>(mpi_manager.getSize())) - 1;
    std::size_t nLocalIndexBits = num_qubits - nGlobalIndexBits;
    std::size_t subSvLength = 1 << nLocalIndexBits;
    mpi_manager.Barrier();

    std::vector<ComplexT> local_state(subSvLength);

    auto init_sv = Pennylane::Util::createRandomStateVectorData<PrecisionT>(
        re, num_qubits);

    mpi_manager.Scatter(init_sv.data(), local_state.data(), subSvLength, 0);
    mpi_manager.Barrier();

    int nDevices = 0;
    cudaGetDeviceCount(&nDevices);
    REQUIRE(nDevices >= 2);
    int deviceId = mpi_manager.getRank() % nDevices;
    cudaSetDevice(deviceId);
    DevTag<int> dt_local(deviceId, 0);
    mpi_manager.Barrier();

    SECTION("Test wrong matrix size") {
        std::vector<ComplexT> m(7, 0.0);

        StateVectorT state_vector(mpi_manager, dt_local, mpi_buffersize,
                                  nGlobalIndexBits, nLocalIndexBits);
        state_vector.CopyHostDataToGpu(local_state, false);
        REQUIRE_THROWS_WITH(
            state_vector.applyMatrix(m, {0, 1}),
            Catch::Contains(
                "The size of matrix does not match with the given"));
    }
    SECTION("Test wrong number of wires") {
        std::vector<ComplexT> m(8, 0.0);

        StateVectorT state_vector(mpi_manager, dt_local, mpi_buffersize,
                                  nGlobalIndexBits, nLocalIndexBits);
        state_vector.CopyHostDataToGpu(local_state, false);
        REQUIRE_THROWS_WITH(
            state_vector.applyMatrix(m, {0}),
            Catch::Contains(
                "The size of matrix does not match with the given"));
    }
}

TEMPLATE_PRODUCT_TEST_CASE("StateVectorCudaMPI::applyMatrix with a pointer",
                           "[applyMatrix]", (StateVectorCudaMPI),
                           (float, double)) {
    using StateVectorT = TestType;
    using PrecisionT = typename StateVectorT::PrecisionT;
    using ComplexT = typename StateVectorT::ComplexT;

    const std::size_t num_qubits = 4;

    MPIManagerGPU mpi_manager(MPI_COMM_WORLD);
    REQUIRE(mpi_manager.getSize() == 2);

    std::size_t mpi_buffersize = 1;
    std::size_t nGlobalIndexBits =
        std::bit_width(static_cast<std::size_t>(mpi_manager.getSize())) - 1;
    std::size_t nLocalIndexBits = num_qubits - nGlobalIndexBits;
    std::size_t subSvLength = 1 << nLocalIndexBits;
    mpi_manager.Barrier();

    std::vector<ComplexT> local_state(subSvLength);

    auto init_sv = Pennylane::Util::createRandomStateVectorData<PrecisionT>(
        re, num_qubits);

    mpi_manager.Scatter(init_sv.data(), local_state.data(), subSvLength, 0);
    mpi_manager.Barrier();

    int nDevices = 0;
    cudaGetDeviceCount(&nDevices);
    REQUIRE(nDevices >= 2);
    int deviceId = mpi_manager.getRank() % nDevices;
    cudaSetDevice(deviceId);
    DevTag<int> dt_local(deviceId, 0);
    mpi_manager.Barrier();

    SECTION("Test wrong matrix") {
        std::vector<ComplexT> m(8, 0.0);

        StateVectorT state_vector(mpi_manager, dt_local, mpi_buffersize,
                                  nGlobalIndexBits, nLocalIndexBits);
        state_vector.CopyHostDataToGpu(local_state, false);
        REQUIRE_THROWS_WITH(state_vector.applyMatrix(m.data(), {}),
                            Catch::Contains("must be larger than 0"));
    }

    SECTION("Test a matrix represent PauliX") {
        std::vector<ComplexT> m = {
            {0.0, 0.0}, {1.0, 0.0}, {1.0, 0.0}, {0.0, 0.0}};

        StateVectorT state_vector(mpi_manager, dt_local, mpi_buffersize,
                                  nGlobalIndexBits, nLocalIndexBits);
        state_vector.CopyHostDataToGpu(local_state, false);
        StateVectorT state_vector_ref(mpi_manager, dt_local, mpi_buffersize,
                                      nGlobalIndexBits, nLocalIndexBits);
        state_vector_ref.CopyHostDataToGpu(local_state, false);
        state_vector.applyMatrix(m.data(), {1});
        state_vector_ref.applyPauliX({1}, false);

        CHECK(state_vector.getDataVector() ==
              Pennylane::Util::approx(state_vector_ref.getDataVector()));
    }
}

TEMPLATE_PRODUCT_TEST_CASE("StateVectorCudaMPI::applyOperations",
                           "[applyOperations invalid arguments]",
                           (StateVectorCudaMPI), (float, double)) {
    using StateVectorT = TestType;
    using PrecisionT = typename StateVectorT::PrecisionT;
    using ComplexT = typename StateVectorT::ComplexT;

    const std::size_t num_qubits = 4;

    MPIManagerGPU mpi_manager(MPI_COMM_WORLD);
    REQUIRE(mpi_manager.getSize() == 2);

    std::size_t mpi_buffersize = 1;
    std::size_t nGlobalIndexBits =
        std::bit_width(static_cast<std::size_t>(mpi_manager.getSize())) - 1;
    std::size_t nLocalIndexBits = num_qubits - nGlobalIndexBits;
    std::size_t subSvLength = 1 << nLocalIndexBits;
    mpi_manager.Barrier();

    std::vector<ComplexT> local_state(subSvLength);

    auto init_sv = Pennylane::Util::createRandomStateVectorData<PrecisionT>(
        re, num_qubits);

    mpi_manager.Scatter(init_sv.data(), local_state.data(), subSvLength, 0);
    mpi_manager.Barrier();

    int nDevices = 0;
    cudaGetDeviceCount(&nDevices);
    REQUIRE(nDevices >= 2);
    int deviceId = mpi_manager.getRank() % nDevices;
    cudaSetDevice(deviceId);
    DevTag<int> dt_local(deviceId, 0);
    mpi_manager.Barrier();

    SECTION("Test invalid arguments without parameters") {
        StateVectorT state_vector(mpi_manager, dt_local, mpi_buffersize,
                                  nGlobalIndexBits, nLocalIndexBits);
        state_vector.CopyHostDataToGpu(local_state, false);

        PL_REQUIRE_THROWS_MATCHES(
            state_vector.applyOperations({"PauliX", "PauliY"}, {{0}},
                                         {false, false}),
            LightningException, "must all be equal"); // invalid wires
        PL_REQUIRE_THROWS_MATCHES(
            state_vector.applyOperations({"PauliX", "PauliY"}, {{0}, {1}},
                                         {false}),
            LightningException, "must all be equal"); // invalid inverse
        PL_REQUIRE_THROWS_MATCHES(
            state_vector.applyOperation("PauliX", std::vector<std::size_t>{0},
                                        std::vector<bool>{false},
                                        std::vector<std::size_t>{1}, false,
                                        {0.0}, std::vector<ComplexT>{}),
            LightningException,
            "Controlled kernels not implemented."); // invalid controlled_wires
        PL_REQUIRE_THROWS_MATCHES(
            state_vector.applyOperation("PauliX", {}, std::vector<bool>{false},
                                        std::vector<std::size_t>{1}, false,
                                        {0.0}, std::vector<ComplexT>{}),
            LightningException,
            "`controlled_wires` must have the same size "
            "as"); // invalid controlled_wires
    }

    SECTION("Test invalid arguments with parameters") {
        StateVectorT state_vector(mpi_manager, dt_local, mpi_buffersize,
                                  nGlobalIndexBits, nLocalIndexBits);
        state_vector.CopyHostDataToGpu(local_state, false);

        PL_REQUIRE_THROWS_MATCHES(
            state_vector.applyOperations({"RX", "RY"}, {{0}}, {false, false},
                                         {{0.0}, {0.0}}),
            LightningException, "must all be equal"); // invalid wires

        PL_REQUIRE_THROWS_MATCHES(
            state_vector.applyOperations({"RX", "RY"}, {{0}, {1}}, {false},
                                         {{0.0}, {0.0}}),
            LightningException, "must all be equal"); // invalid wires

        PL_REQUIRE_THROWS_MATCHES(
            state_vector.applyOperations({"RX", "RY"}, {{0}, {1}},
                                         {false, false}, {{0.0}}),
            LightningException, "must all be equal"); // invalid parameters
    }
}<|MERGE_RESOLUTION|>--- conflicted
+++ resolved
@@ -23,6 +23,7 @@
 
 #include "DevTag.hpp"
 #include "MPIManagerGPU.hpp"
+#include "MPIManagerGPU.hpp"
 #include "StateVectorCudaMPI.hpp"
 #include "TestHelpers.hpp" // createRandomStateVectorData
 #include "mpi.h"
@@ -79,20 +80,11 @@
     SECTION("StateVectorBackend<TestType>") {
         REQUIRE(!std::is_constructible_v<StateVectorT>);
     }
-<<<<<<< HEAD
     SECTION(
         "StateVectorBackend<TestType> {MPIManagerGPU, DevTag<int>, std::size_t, "
         "std::size_t, std::size_t}") {
         REQUIRE(std::is_constructible_v<StateVectorT, MPIManagerGPU, DevTag<int>,
                                         std::size_t, std::size_t, std::size_t>);
-=======
-    SECTION("StateVectorBackend<TestType> {MPIManagerGPU, DevTag<int>, "
-            "std::size_t, "
-            "std::size_t, std::size_t}") {
-        REQUIRE(
-            std::is_constructible_v<StateVectorT, MPIManagerGPU, DevTag<int>,
-                                    std::size_t, std::size_t, std::size_t>);
->>>>>>> 11bc7c29
     }
     SECTION("StateVectorBackend<TestType> {MPI_Comm, DevTag<int>, std::size_t, "
             "std::size_t, std::size_t}") {
