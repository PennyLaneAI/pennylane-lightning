// Copyright 2022-2023 Xanadu Quantum Technologies Inc.

// Licensed under the Apache License, Version 2.0 (the License);
// you may not use this file except in compliance with the License.
// You may obtain a copy of the License at

// http://www.apache.org/licenses/LICENSE-2.0

// Unless required by applicable law or agreed to in writing, software
// distributed under the License is distributed on an AS IS BASIS,
// WITHOUT WARRANTIES OR CONDITIONS OF ANY KIND, either express or implied.
// See the License for the specific language governing permissions and
// limitations under the License.

#include <cmath>
#include <complex>
#include <random>
#include <vector>

#include <catch2/catch.hpp>

#include "MPIManagerGPU.hpp"
#include "StateVectorCudaMPI.hpp"
#include "StateVectorCudaManaged.hpp"
#include "mpi.h"

#include "TestHelpers.hpp"

using namespace Pennylane::LightningGPU;
using namespace Pennylane::LightningGPU::MPI;
// NOTE: the scaling factors are implicitly included in the Adjoint Jacobian
// evaluation, so excluded from the matrices here.

#define num_qubits 8
#define lsb_1qbit                                                              \
    { 0 }
#define msb_1qbit                                                              \
    { num_qubits - 1 }

#define lsb_2qbit                                                              \
    { 0, 1 }
#define msb_2qbit                                                              \
    { num_qubits - 2, num_qubits - 1 }
#define mlsb_2qbit                                                             \
    { 0, num_qubits - 1 }

#define lsb_3qbit                                                              \
    { 0, 1, 2 }
#define msb_3qbit                                                              \
    { num_qubits - 3, num_qubits - 2, num_qubits - 1 }
#define mlsb_3qbit                                                             \
    { 0, num_qubits - 2, num_qubits - 1 }

#define lsb_4qbit                                                              \
    { 0, 1, 2, 3 }
#define msb_4qbit                                                              \
    { num_qubits - 4, num_qubits - 3, num_qubits - 2, num_qubits - 1 }
#define mlsb_4qbit                                                             \
    { 0, 1, num_qubits - 2, num_qubits - 1 }

#define PLGPU_MPI_TEST_GENERATOR(TestType, NUM_QUBITS, GEN_METHOD, GEN_NAME,   \
                                 WIRE)                                         \
    {                                                                          \
        using cp_t = std::complex<TestType>;                                   \
        using PrecisionT = TestType;                                           \
<<<<<<< HEAD
        MPIManagerGPU mpi_manager(MPI_COMM_WORLD);                                \
=======
        MPIManagerGPU mpi_manager(MPI_COMM_WORLD);                             \
>>>>>>> 11bc7c29
        REQUIRE(mpi_manager.getSize() == 2);                                   \
        std::size_t mpi_buffersize = 1;                                        \
        std::size_t nGlobalIndexBits =                                         \
            std::bit_width(static_cast<std::size_t>(mpi_manager.getSize())) -  \
            1;                                                                 \
        std::size_t nLocalIndexBits = (NUM_QUBITS)-nGlobalIndexBits;           \
        std::size_t subSvLength = 1 << nLocalIndexBits;                        \
        std::size_t svLength = 1 << (NUM_QUBITS);                              \
        mpi_manager.Barrier();                                                 \
        std::vector<cp_t> expected_sv(svLength);                               \
        std::vector<cp_t> local_state(subSvLength);                            \
        std::mt19937 re{1337};                                                 \
        auto init_sv =                                                         \
            Pennylane::Util::createRandomStateVectorData<PrecisionT>(          \
                re, (NUM_QUBITS));                                             \
        mpi_manager.Scatter(init_sv.data(), local_state.data(), subSvLength,   \
                            0);                                                \
        mpi_manager.Barrier();                                                 \
        int nDevices = 0;                                                      \
        cudaGetDeviceCount(&nDevices);                                         \
        REQUIRE(nDevices >= 2);                                                \
        int deviceId = mpi_manager.getRank() % nDevices;                       \
        cudaSetDevice(deviceId);                                               \
        DevTag<int> dt_local(deviceId, 0);                                     \
        mpi_manager.Barrier();                                                 \
        SECTION("Apply directly") {                                            \
            SECTION("Operation on target wire") {                              \
                StateVectorCudaMPI<TestType> sv(                               \
                    mpi_manager, dt_local, mpi_buffersize, nGlobalIndexBits,   \
                    nLocalIndexBits);                                          \
                sv.CopyHostDataToGpu(local_state, false);                      \
                sv.GEN_METHOD(WIRE, false);                                    \
                sv.CopyGpuDataToHost(local_state.data(),                       \
                                     static_cast<std::size_t>(subSvLength));   \
                                                                               \
                StateVectorCudaManaged<TestType> svdat{init_sv.data(),         \
                                                       svLength};              \
                if (mpi_manager.getRank() == 0) {                              \
                    svdat.GEN_METHOD(WIRE, false);                             \
                    svdat.CopyGpuDataToHost(expected_sv.data(), svLength);     \
                }                                                              \
                auto expected_local_sv = mpi_manager.scatter(expected_sv, 0);  \
                CHECK(local_state ==                                           \
                      Pennylane::Util::approx(expected_local_sv));             \
            }                                                                  \
        }                                                                      \
        SECTION("Apply using dispatcher") {                                    \
            SECTION("Operation on target wire") {                              \
                StateVectorCudaMPI<TestType> sv(                               \
                    mpi_manager, dt_local, mpi_buffersize, nGlobalIndexBits,   \
                    nLocalIndexBits);                                          \
                sv.CopyHostDataToGpu(local_state, false);                      \
                sv.applyGenerator(GEN_NAME, WIRE, false);                      \
                sv.CopyGpuDataToHost(local_state.data(),                       \
                                     static_cast<std::size_t>(subSvLength));   \
                StateVectorCudaManaged<TestType> svdat{init_sv.data(),         \
                                                       svLength};              \
                if (mpi_manager.getRank() == 0) {                              \
                    svdat.applyGenerator(GEN_NAME, WIRE, false);               \
                    svdat.CopyGpuDataToHost(expected_sv.data(), svLength);     \
                }                                                              \
                auto expected_local_sv = mpi_manager.scatter(expected_sv, 0);  \
                CHECK(local_state ==                                           \
                      Pennylane::Util::approx(expected_local_sv));             \
            }                                                                  \
        }                                                                      \
    }

TEMPLATE_TEST_CASE("Generators::applyGeneratorRX", "[GateGenerators]", float,
                   double) {
    PLGPU_MPI_TEST_GENERATOR(TestType, num_qubits, applyGeneratorRX, "RX",
                             lsb_1qbit);
    PLGPU_MPI_TEST_GENERATOR(TestType, num_qubits, applyGeneratorRX, "RX",
                             msb_1qbit);
}

TEMPLATE_TEST_CASE("Generators::applyGeneratorRY", "[GateGenerators]", float,
                   double) {
    PLGPU_MPI_TEST_GENERATOR(TestType, num_qubits, applyGeneratorRY, "RY",
                             lsb_1qbit);
    PLGPU_MPI_TEST_GENERATOR(TestType, num_qubits, applyGeneratorRY, "RY",
                             msb_1qbit);
}

TEMPLATE_TEST_CASE("Generators::applyGeneratorRZ", "[GateGenerators]", float,
                   double) {
    PLGPU_MPI_TEST_GENERATOR(TestType, num_qubits, applyGeneratorRZ, "RZ",
                             lsb_1qbit);
    PLGPU_MPI_TEST_GENERATOR(TestType, num_qubits, applyGeneratorRZ, "RZ",
                             msb_1qbit);
}

TEMPLATE_TEST_CASE("Generators::applyGeneratorPhaseShift", "[GateGenerators]",
                   float, double) {
    PLGPU_MPI_TEST_GENERATOR(TestType, num_qubits, applyGeneratorPhaseShift,
                             "PhaseShift", lsb_1qbit);
    PLGPU_MPI_TEST_GENERATOR(TestType, num_qubits, applyGeneratorPhaseShift,
                             "PhaseShift", msb_1qbit);
}

TEMPLATE_TEST_CASE("Generators::applyGeneratorIsingXX", "[GateGenerators]",
                   float, double) {
    PLGPU_MPI_TEST_GENERATOR(TestType, num_qubits, applyGeneratorIsingXX,
                             "IsingXX", lsb_2qbit);
    PLGPU_MPI_TEST_GENERATOR(TestType, num_qubits, applyGeneratorIsingXX,
                             "IsingXX", mlsb_2qbit);
    PLGPU_MPI_TEST_GENERATOR(TestType, num_qubits, applyGeneratorIsingXX,
                             "IsingXX", msb_2qbit);
}

TEMPLATE_TEST_CASE("Generators::applyGeneratorIsingXY", "[GateGenerators]",
                   float, double) {
    PLGPU_MPI_TEST_GENERATOR(TestType, num_qubits, applyGeneratorIsingXY,
                             "IsingXY", lsb_2qbit);
    PLGPU_MPI_TEST_GENERATOR(TestType, num_qubits, applyGeneratorIsingXY,
                             "IsingXY", mlsb_2qbit);
    PLGPU_MPI_TEST_GENERATOR(TestType, num_qubits, applyGeneratorIsingXY,
                             "IsingXY", msb_2qbit);
}

TEMPLATE_TEST_CASE("Generators::applyGeneratorIsingYY", "[GateGenerators]",
                   float, double) {
    PLGPU_MPI_TEST_GENERATOR(TestType, num_qubits, applyGeneratorIsingYY,
                             "IsingYY", lsb_2qbit);
    PLGPU_MPI_TEST_GENERATOR(TestType, num_qubits, applyGeneratorIsingYY,
                             "IsingYY", mlsb_2qbit);
    PLGPU_MPI_TEST_GENERATOR(TestType, num_qubits, applyGeneratorIsingYY,
                             "IsingYY", msb_2qbit);
}

TEMPLATE_TEST_CASE("Generators::applyGeneratorIsingZZ", "[GateGenerators]",
                   float, double) {
    PLGPU_MPI_TEST_GENERATOR(TestType, num_qubits, applyGeneratorIsingZZ,
                             "IsingZZ", lsb_2qbit);
    PLGPU_MPI_TEST_GENERATOR(TestType, num_qubits, applyGeneratorIsingZZ,
                             "IsingZZ", mlsb_2qbit);
    PLGPU_MPI_TEST_GENERATOR(TestType, num_qubits, applyGeneratorIsingZZ,
                             "IsingZZ", msb_2qbit);
}

TEMPLATE_TEST_CASE("Generators::applyGeneratorPSWAP", "[GateGenerators]", float,
                   double) {
    PLGPU_MPI_TEST_GENERATOR(TestType, num_qubits, applyGeneratorPSWAP, "PSWAP",
                             lsb_2qbit);
    PLGPU_MPI_TEST_GENERATOR(TestType, num_qubits, applyGeneratorPSWAP, "PSWAP",
                             mlsb_2qbit);
    PLGPU_MPI_TEST_GENERATOR(TestType, num_qubits, applyGeneratorPSWAP, "PSWAP",
                             msb_2qbit);
}

TEMPLATE_TEST_CASE("Generators::applyGeneratorControlledPhaseShift",
                   "[GateGenerators]", float, double) {
    PLGPU_MPI_TEST_GENERATOR(TestType, num_qubits,
                             applyGeneratorControlledPhaseShift,
                             "ControlledPhaseShift", lsb_2qbit);
    PLGPU_MPI_TEST_GENERATOR(TestType, num_qubits,
                             applyGeneratorControlledPhaseShift,
                             "ControlledPhaseShift", mlsb_2qbit);
    PLGPU_MPI_TEST_GENERATOR(TestType, num_qubits,
                             applyGeneratorControlledPhaseShift,
                             "ControlledPhaseShift", msb_2qbit);
}

TEMPLATE_TEST_CASE("Generators::applyGeneratorCRX", "[GateGenerators]", float,
                   double) {
    PLGPU_MPI_TEST_GENERATOR(TestType, num_qubits, applyGeneratorCRX, "CRX",
                             lsb_2qbit);
    PLGPU_MPI_TEST_GENERATOR(TestType, num_qubits, applyGeneratorCRX, "CRX",
                             mlsb_2qbit);
    PLGPU_MPI_TEST_GENERATOR(TestType, num_qubits, applyGeneratorCRX, "CRX",
                             msb_2qbit);
}

TEMPLATE_TEST_CASE("Generators::applyGeneratorCRY", "[GateGenerators]", float,
                   double) {
    PLGPU_MPI_TEST_GENERATOR(TestType, num_qubits, applyGeneratorCRY, "CRY",
                             lsb_2qbit);
    PLGPU_MPI_TEST_GENERATOR(TestType, num_qubits, applyGeneratorCRY, "CRY",
                             mlsb_2qbit);
    PLGPU_MPI_TEST_GENERATOR(TestType, num_qubits, applyGeneratorCRY, "CRY",
                             msb_2qbit);
}

TEMPLATE_TEST_CASE("Generators::applyGeneratorCRZ", "[GateGenerators]", float,
                   double) {
    PLGPU_MPI_TEST_GENERATOR(TestType, num_qubits, applyGeneratorCRZ, "CRZ",
                             lsb_2qbit);
    PLGPU_MPI_TEST_GENERATOR(TestType, num_qubits, applyGeneratorCRZ, "CRZ",
                             mlsb_2qbit);
    PLGPU_MPI_TEST_GENERATOR(TestType, num_qubits, applyGeneratorCRZ, "CRZ",
                             msb_2qbit);
}

TEMPLATE_TEST_CASE("Generators::applyGeneratorSingleExcitation",
                   "[GateGenerators]", float, double) {
    PLGPU_MPI_TEST_GENERATOR(TestType, num_qubits,
                             applyGeneratorSingleExcitation, "SingleExcitation",
                             lsb_2qbit);
    PLGPU_MPI_TEST_GENERATOR(TestType, num_qubits,
                             applyGeneratorSingleExcitation, "SingleExcitation",
                             mlsb_2qbit);
    PLGPU_MPI_TEST_GENERATOR(TestType, num_qubits,
                             applyGeneratorSingleExcitation, "SingleExcitation",
                             msb_2qbit);
}

TEMPLATE_TEST_CASE("Generators::applyGeneratorSingleExcitationMinus",
                   "[GateGenerators]", float, double) {
    PLGPU_MPI_TEST_GENERATOR(TestType, num_qubits,
                             applyGeneratorSingleExcitationMinus,
                             "SingleExcitationMinus", lsb_2qbit);
    PLGPU_MPI_TEST_GENERATOR(TestType, num_qubits,
                             applyGeneratorSingleExcitationMinus,
                             "SingleExcitationMinus", mlsb_2qbit);
    PLGPU_MPI_TEST_GENERATOR(TestType, num_qubits,
                             applyGeneratorSingleExcitationMinus,
                             "SingleExcitationMinus", msb_2qbit);
}

TEMPLATE_TEST_CASE("Generators::applyGeneratorSingleExcitationPlus",
                   "[GateGenerators]", float, double) {
    PLGPU_MPI_TEST_GENERATOR(TestType, num_qubits,
                             applyGeneratorSingleExcitationPlus,
                             "SingleExcitationPlus", lsb_2qbit);
    PLGPU_MPI_TEST_GENERATOR(TestType, num_qubits,
                             applyGeneratorSingleExcitationPlus,
                             "SingleExcitationPlus", mlsb_2qbit);
    PLGPU_MPI_TEST_GENERATOR(TestType, num_qubits,
                             applyGeneratorSingleExcitationPlus,
                             "SingleExcitationPlus", msb_2qbit);
}

TEMPLATE_TEST_CASE("Generators::applyGeneratorMultiRZ", "[GateGenerators]",
                   float, double) {
    PLGPU_MPI_TEST_GENERATOR(TestType, num_qubits, applyGeneratorMultiRZ,
                             "MultiRZ", lsb_2qbit);
    PLGPU_MPI_TEST_GENERATOR(TestType, num_qubits, applyGeneratorMultiRZ,
                             "MultiRZ", mlsb_2qbit);
    PLGPU_MPI_TEST_GENERATOR(TestType, num_qubits, applyGeneratorMultiRZ,
                             "MultiRZ", msb_2qbit);
}

TEMPLATE_TEST_CASE("Generators::applyGeneratorDoubleExcitation",
                   "[GateGenerators]", float, double) {
    PLGPU_MPI_TEST_GENERATOR(TestType, num_qubits,
                             applyGeneratorDoubleExcitation, "DoubleExcitation",
                             lsb_4qbit);
    PLGPU_MPI_TEST_GENERATOR(TestType, num_qubits,
                             applyGeneratorDoubleExcitation, "DoubleExcitation",
                             mlsb_4qbit);
    PLGPU_MPI_TEST_GENERATOR(TestType, num_qubits,
                             applyGeneratorDoubleExcitation, "DoubleExcitation",
                             msb_4qbit);
}

TEMPLATE_TEST_CASE("Generators::applyGeneratorDoubleExcitationMinus",
                   "[GateGenerators]", float, double) {
    PLGPU_MPI_TEST_GENERATOR(TestType, num_qubits,
                             applyGeneratorDoubleExcitationMinus,
                             "DoubleExcitationMinus", lsb_4qbit);
    PLGPU_MPI_TEST_GENERATOR(TestType, num_qubits,
                             applyGeneratorDoubleExcitationMinus,
                             "DoubleExcitationMinus", mlsb_4qbit);
    PLGPU_MPI_TEST_GENERATOR(TestType, num_qubits,
                             applyGeneratorDoubleExcitationMinus,
                             "DoubleExcitationMinus", msb_4qbit);
}

TEMPLATE_TEST_CASE("Generators::applyGeneratorDoubleExcitationPlus",
                   "[GateGenerators]", float, double) {
    PLGPU_MPI_TEST_GENERATOR(TestType, num_qubits,
                             applyGeneratorDoubleExcitationPlus,
                             "DoubleExcitationPlus", lsb_4qbit);
    PLGPU_MPI_TEST_GENERATOR(TestType, num_qubits,
                             applyGeneratorDoubleExcitationPlus,
                             "DoubleExcitationPlus", mlsb_4qbit);
    PLGPU_MPI_TEST_GENERATOR(TestType, num_qubits,
                             applyGeneratorDoubleExcitationPlus,
                             "DoubleExcitationPlus", msb_4qbit);
}<|MERGE_RESOLUTION|>--- conflicted
+++ resolved
@@ -19,6 +19,7 @@
 
 #include <catch2/catch.hpp>
 
+#include "MPIManagerGPU.hpp"
 #include "MPIManagerGPU.hpp"
 #include "StateVectorCudaMPI.hpp"
 #include "StateVectorCudaManaged.hpp"
@@ -63,11 +64,7 @@
     {                                                                          \
         using cp_t = std::complex<TestType>;                                   \
         using PrecisionT = TestType;                                           \
-<<<<<<< HEAD
         MPIManagerGPU mpi_manager(MPI_COMM_WORLD);                                \
-=======
-        MPIManagerGPU mpi_manager(MPI_COMM_WORLD);                             \
->>>>>>> 11bc7c29
         REQUIRE(mpi_manager.getSize() == 2);                                   \
         std::size_t mpi_buffersize = 1;                                        \
         std::size_t nGlobalIndexBits =                                         \
