--- conflicted
+++ resolved
@@ -26,6 +26,7 @@
 #include "DevicePool.hpp"
 #include "Error.hpp"
 #include "MPIManagerGPU.hpp"
+#include "MPIManagerGPU.hpp"
 #include "MeasurementsGPUMPI.hpp"
 #include "ObservablesGPUMPI.hpp"
 #include "StateVectorCudaMPI.hpp"
@@ -69,17 +70,10 @@
     registerGatesForStateVector<StateVectorT>(pyclass);
 
     pyclass
-<<<<<<< HEAD
-        .def(
-            py::init([](MPIManagerGPU &mpi_manager, const DevTag<int> devtag_local,
-                        std::size_t mpi_buf_size, std::size_t num_global_qubits,
-                        std::size_t num_local_qubits) {
-=======
         .def(py::init(
             [](MPIManagerGPU &mpi_manager, const DevTag<int> devtag_local,
                std::size_t mpi_buf_size, std::size_t num_global_qubits,
                std::size_t num_local_qubits) {
->>>>>>> 11bc7c29
                 return new StateVectorT(mpi_manager, devtag_local, mpi_buf_size,
                                         num_global_qubits, num_local_qubits);
             })) // qubits, device
@@ -286,9 +280,6 @@
  *
  * @param m Pybind11 module.
  */
-<<<<<<< HEAD
-void registerBackendSpecificInfoMPI([[maybe_unused]] py::module_ &m) {
-=======
 void registerBackendSpecificInfoMPI(py::module_ &m) {
     using np_arr_c64 = py::array_t<std::complex<float>,
                                    py::array::c_style | py::array::forcecast>;
@@ -328,7 +319,6 @@
                     send_ptr, recv_ptr, recvBuf.request().size, root);
             },
             "MPI Scatter.");
->>>>>>> 11bc7c29
 }
 } // namespace Pennylane::LightningGPU
 /// @endcond