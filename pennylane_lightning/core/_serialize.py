--- conflicted
+++ resolved
@@ -93,8 +93,7 @@
         self._use_mpi = False
 
         if use_mpi:
-<<<<<<< HEAD
-            self.use_mpi = use_mpi
+            self._use_mpi = use_mpi
             self.statevector_mpi_c128 = lightning_ops.StateVectorMPIC128
             self.named_obs_mpi_c64 = lightning_ops.observablesMPI.NamedObsMPIC64
             self.named_obs_mpi_c128 = lightning_ops.observablesMPI.NamedObsMPIC128
@@ -106,18 +105,6 @@
             self.hamiltonian_mpi_c128 = lightning_ops.observablesMPI.HamiltonianMPIC128
 
             self._mpi_manager = lightning_ops.MPIManager
-=======
-            self._use_mpi = use_mpi
-            self.statevectormpi_c128 = lightning_ops.StateVectorMPIC128
-            self.named_obsmpi_c64 = lightning_ops.observablesMPI.NamedObsMPIC64
-            self.named_obsmpi_c128 = lightning_ops.observablesMPI.NamedObsMPIC128
-            self.hermitian_obsmpi_c64 = lightning_ops.observablesMPI.HermitianObsMPIC64
-            self.hermitian_obsmpi_c128 = lightning_ops.observablesMPI.HermitianObsMPIC128
-            self.tensor_prod_obsmpi_c64 = lightning_ops.observablesMPI.TensorProdObsMPIC64
-            self.tensor_prod_obsmpi_c128 = lightning_ops.observablesMPI.TensorProdObsMPIC128
-            self.hamiltonianmpi_c64 = lightning_ops.observablesMPI.HamiltonianMPIC64
-            self.hamiltonianmpi_c128 = lightning_ops.observablesMPI.HamiltonianMPIC128
->>>>>>> 9ebed9a6
 
     @property
     def ctype(self):
@@ -132,63 +119,38 @@
     @property
     def sv_type(self):
         """State vector matching ``use_csingle`` precision (and MPI if it is supported)."""
-<<<<<<< HEAD
-        if self.use_mpi:
+        if self._use_mpi:
             return self.statevector_mpi_c128
-=======
-        if self._use_mpi:
-            return self.statevectormpi_c128
->>>>>>> 9ebed9a6
         return self.statevector_c128
 
     @property
     def named_obs(self):
         """Named observable matching ``use_csingle`` precision."""
-<<<<<<< HEAD
-        if self.use_mpi:
+        if self._use_mpi:
             return self.named_obs_mpi_c64 if self.use_csingle else self.named_obs_mpi_c128
-=======
-        if self._use_mpi:
-            return self.named_obsmpi_c64 if self.use_csingle else self.named_obsmpi_c128
->>>>>>> 9ebed9a6
         return self.named_obs_c64 if self.use_csingle else self.named_obs_c128
 
     @property
     def hermitian_obs(self):
         """Hermitian observable matching ``use_csingle`` precision."""
-<<<<<<< HEAD
-        if self.use_mpi:
+        if self._use_mpi:
             return self.hermitian_obs_mpi_c64 if self.use_csingle else self.hermitian_obs_mpi_c128
-=======
-        if self._use_mpi:
-            return self.hermitian_obsmpi_c64 if self.use_csingle else self.hermitian_obsmpi_c128
->>>>>>> 9ebed9a6
         return self.hermitian_obs_c64 if self.use_csingle else self.hermitian_obs_c128
 
     @property
     def tensor_obs(self):
         """Tensor product observable matching ``use_csingle`` precision."""
-<<<<<<< HEAD
-        if self.use_mpi:
+        if self._use_mpi:
             return (
                 self.tensor_prod_obs_mpi_c64 if self.use_csingle else self.tensor_prod_obs_mpi_c128
             )
-=======
-        if self._use_mpi:
-            return self.tensor_prod_obsmpi_c64 if self.use_csingle else self.tensor_prod_obsmpi_c128
->>>>>>> 9ebed9a6
         return self.tensor_prod_obs_c64 if self.use_csingle else self.tensor_prod_obs_c128
 
     @property
     def hamiltonian_obs(self):
         """Hamiltonian observable matching ``use_csingle`` precision."""
-<<<<<<< HEAD
-        if self.use_mpi:
+        if self._use_mpi:
             return self.hamiltonian_mpi_c64 if self.use_csingle else self.hamiltonian_mpi_c128
-=======
-        if self._use_mpi:
-            return self.hamiltonianmpi_c64 if self.use_csingle else self.hamiltonianmpi_c128
->>>>>>> 9ebed9a6
         return self.hamiltonian_c64 if self.use_csingle else self.hamiltonian_c128
 
     @property
@@ -231,7 +193,7 @@
             sparse_hamiltonian_obs (SparseHamiltonianC64 or SparseHamiltonianC128): A Sparse Hamiltonian observable object compatible with the C++ backend
         """
 
-        if self.use_mpi:
+        if self._use_mpi:
             Hmat = Hamiltonian([1.0], [Identity(0)]).sparse_matrix()
             H_sparse = SparseHamiltonian(Hmat, wires=range(1))
             spm = H_sparse.sparse_matrix()
