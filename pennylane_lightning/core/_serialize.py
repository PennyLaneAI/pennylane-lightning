--- conflicted
+++ resolved
@@ -51,11 +51,7 @@
 
     """
 
-<<<<<<< HEAD
-    # pylint: disable=import-outside-toplevel, too-many-instance-attributes
-=======
     # pylint: disable=import-outside-toplevel, too-many-instance-attributes, c-extension-no-member
->>>>>>> eb096d68
     def __init__(self, device_name, use_csingle: bool = False, use_mpi: bool = False):
         self.use_csingle = use_csingle
         self.device_name = device_name
@@ -110,20 +106,6 @@
 
             self._mpi_manager = lightning_ops.MPIManager
 
-        self.use_mpi = False
-
-        if use_mpi:
-            self.use_mpi = use_mpi
-            self.statevectormpi_c128 = lightning_ops.StateVectorMPIC128
-            self.named_obsmpi_c64 = lightning_ops.observablesMPI.NamedObsMPIC64
-            self.named_obsmpi_c128 = lightning_ops.observablesMPI.NamedObsMPIC128
-            self.hermitian_obsmpi_c64 = lightning_ops.observablesMPI.HermitianObsMPIC64
-            self.hermitian_obsmpi_c128 = lightning_ops.observablesMPI.HermitianObsMPIC128
-            self.tensor_prod_obsmpi_c64 = lightning_ops.observablesMPI.TensorProdObsMPIC64
-            self.tensor_prod_obsmpi_c128 = lightning_ops.observablesMPI.TensorProdObsMPIC128
-            self.hamiltonianmpi_c64 = lightning_ops.observablesMPI.HamiltonianMPIC64
-            self.hamiltonianmpi_c128 = lightning_ops.observablesMPI.HamiltonianMPIC128
-
     @property
     def ctype(self):
         """Complex type."""
@@ -136,60 +118,39 @@
 
     @property
     def sv_type(self):
-<<<<<<< HEAD
+        """State vector matching ``use_csingle`` precision (and MPI if it is supported)."""
         if self.use_mpi:
             return self.statevector_mpi_c128
-=======
-        """State vector matching ``use_csingle`` precision (and MPI if it is supported)."""
-        if self.use_mpi:
-            return self.statevectormpi_c128
->>>>>>> eb096d68
         return self.statevector_c128
 
     @property
     def named_obs(self):
         """Named observable matching ``use_csingle`` precision."""
         if self.use_mpi:
-<<<<<<< HEAD
             return self.named_obs_mpi_c64 if self.use_csingle else self.named_obs_mpi_c128
-=======
-            return self.named_obsmpi_c64 if self.use_csingle else self.named_obsmpi_c128
->>>>>>> eb096d68
         return self.named_obs_c64 if self.use_csingle else self.named_obs_c128
 
     @property
     def hermitian_obs(self):
         """Hermitian observable matching ``use_csingle`` precision."""
         if self.use_mpi:
-<<<<<<< HEAD
             return self.hermitian_obs_mpi_c64 if self.use_csingle else self.hermitian_obs_mpi_c128
-=======
-            return self.hermitian_obsmpi_c64 if self.use_csingle else self.hermitian_obsmpi_c128
->>>>>>> eb096d68
         return self.hermitian_obs_c64 if self.use_csingle else self.hermitian_obs_c128
 
     @property
     def tensor_obs(self):
         """Tensor product observable matching ``use_csingle`` precision."""
         if self.use_mpi:
-<<<<<<< HEAD
             return (
                 self.tensor_prod_obs_mpi_c64 if self.use_csingle else self.tensor_prod_obs_mpi_c128
             )
-=======
-            return self.tensor_prod_obsmpi_c64 if self.use_csingle else self.tensor_prod_obsmpi_c128
->>>>>>> eb096d68
         return self.tensor_prod_obs_c64 if self.use_csingle else self.tensor_prod_obs_c128
 
     @property
     def hamiltonian_obs(self):
         """Hamiltonian observable matching ``use_csingle`` precision."""
         if self.use_mpi:
-<<<<<<< HEAD
             return self.hamiltonian_mpi_c64 if self.use_csingle else self.hamiltonian_mpi_c128
-=======
-            return self.hamiltonianmpi_c64 if self.use_csingle else self.hamiltonianmpi_c128
->>>>>>> eb096d68
         return self.hamiltonian_c64 if self.use_csingle else self.hamiltonian_c128
 
     @property
