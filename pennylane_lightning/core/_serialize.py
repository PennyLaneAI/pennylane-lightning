# Copyright 2021 Xanadu Quantum Technologies Inc.

# Licensed under the Apache License, Version 2.0 (the "License");
# you may not use this file except in compliance with the License.
# You may obtain a copy of the License at

#     http://www.apache.org/licenses/LICENSE-2.0

# Unless required by applicable law or agreed to in writing, software
# distributed under the License is distributed on an "AS IS" BASIS,
# WITHOUT WARRANTIES OR CONDITIONS OF ANY KIND, either express or implied.
# See the License for the specific language governing permissions and
# limitations under the License.
r"""
Helper functions for serializing quantum tapes.
"""
from typing import List, Tuple
import numpy as np
from pennylane import (
    BasisState,
    Hadamard,
    PauliX,
    PauliY,
    PauliZ,
    Identity,
    StatePrep,
    Rot,
)
from pennylane.operation import Tensor
from pennylane.tape import QuantumTape
from pennylane.math import unwrap

from pennylane import matrix, DeviceError

pauli_name_map = {
    "I": "Identity",
    "X": "PauliX",
    "Y": "PauliY",
    "Z": "PauliZ",
}


class QuantumScriptSerializer:
    """Serializer class for `pennylane.tape.QuantumScript` data.

    Args:
    device_name: device shortname.
    use_csingle (bool): whether to use np.complex64 instead of np.complex128

    """

    # pylint: disable=import-outside-toplevel, too-many-instance-attributes
    def __init__(self, device_name, use_csingle: bool = False, use_mpi: bool = False):
        self.use_csingle = use_csingle
        self.device_name = device_name
        if device_name == "lightning.qubit":
            try:
                import pennylane_lightning.lightning_qubit_ops as lightning_ops
            except ImportError as exception:
                raise ImportError(
                    f"Pre-compiled binaries for {device_name} are not available."
                ) from exception
        elif device_name == "lightning.kokkos":
            try:
                import pennylane_lightning.lightning_kokkos_ops as lightning_ops
            except ImportError as exception:
                raise ImportError(
                    f"Pre-compiled binaries for {device_name} are not available."
                ) from exception
        elif device_name == "lightning.gpu":
            try:
                import pennylane_lightning.lightning_gpu_ops as lightning_ops
            except ImportError as exception:
                raise ImportError(
                    f"Pre-compiled binaries for {device_name} are not available."
                ) from exception
        else:
            raise DeviceError(f'The device name "{device_name}" is not a valid option.')
        self.statevector_c128 = lightning_ops.StateVectorC128
        self.named_obs_c64 = lightning_ops.observables.NamedObsC64
        self.named_obs_c128 = lightning_ops.observables.NamedObsC128
        self.hermitian_obs_c64 = lightning_ops.observables.HermitianObsC64
        self.hermitian_obs_c128 = lightning_ops.observables.HermitianObsC128
        self.tensor_prod_obs_c64 = lightning_ops.observables.TensorProdObsC64
        self.tensor_prod_obs_c128 = lightning_ops.observables.TensorProdObsC128
        self.hamiltonian_c64 = lightning_ops.observables.HamiltonianC64
        self.hamiltonian_c128 = lightning_ops.observables.HamiltonianC128
        if device_name == "lightning.kokkos":
            self.sparse_hamiltonian_c64 = lightning_ops.observables.SparseHamiltonianC64
            self.sparse_hamiltonian_c128 = lightning_ops.observables.SparseHamiltonianC128

        if self.device_name == "lightning.gpu":
            self.sparsehamiltonian_c64 = lightning_ops.observables.SparseHamiltonianC64
            self.sparsehamiltonian_c128 = lightning_ops.observables.SparseHamiltonianC128


        self.use_mpi = False

        if use_mpi:
            self.use_mpi = use_mpi
            self.statevectormpi_c128 = lightning_ops.StateVectorMPIC128
            self.named_obsmpi_c64 = lightning_ops.observablesMPI.NamedObsMPIC64
            self.named_obsmpi_c128 = lightning_ops.observablesMPI.NamedObsMPIC128
            self.hermitian_obsmpi_c64 = lightning_ops.observablesMPI.HermitianObsMPIC64
            self.hermitian_obsmpi_c128 = lightning_ops.observablesMPI.HermitianObsMPIC128
            self.tensor_prod_obsmpi_c64 = lightning_ops.observablesMPI.TensorProdObsMPIC64
            self.tensor_prod_obsmpi_c128 = lightning_ops.observablesMPI.TensorProdObsMPIC128
            self.hamiltonianmpi_c64 = lightning_ops.observablesMPI.HamiltonianMPIC64
            self.hamiltonianmpi_c128 = lightning_ops.observablesMPI.HamiltonianMPIC128
            
            if self.device_name == "lightning.gpu":
                self.sparsehamiltonianmpi_c64 = lightning_ops.observablesMPI.SparseHamiltonianMPIC64
                self.sparsehamiltonianmpi_c128 = lightning_ops.observablesMPI.SparseHamiltoniaMPInC128
            self.mpi_manager = lightning_ops.MPIManager

    @property
    def ctype(self):
        """Complex type."""
        return np.complex64 if self.use_csingle else np.complex128

    @property
    def rtype(self):
        """Real type."""
        return np.float32 if self.use_csingle else np.float64

    @property
    def sv_type(self):
        if self.use_mpi:
            return self.statevectormpi_c128
        return self.statevector_c128

    @property
    def named_obs(self):
        """Named observable matching ``use_csingle`` precision."""
        if self.use_mpi:
            return self.named_obsmpi_c64 if self.use_csingle else self.named_obsmpi_c128
        return self.named_obs_c64 if self.use_csingle else self.named_obs_c128

    @property
    def hermitian_obs(self):
        """Hermitian observable matching ``use_csingle`` precision."""
        if self.use_mpi:
            return self.hermitian_obsmpi_c64 if self.use_csingle else self.hermitian_obsmpi_c128
        return self.hermitian_obs_c64 if self.use_csingle else self.hermitian_obs_c128

    @property
    def tensor_obs(self):
        """Tensor product observable matching ``use_csingle`` precision."""
        if self.use_mpi:
            return self.tensor_prod_obsmpi_c64 if self.use_csingle else self.tensor_prod_obsmpi_c128
        return self.tensor_prod_obs_c64 if self.use_csingle else self.tensor_prod_obs_c128

    @property
    def hamiltonian_obs(self):
        """Hamiltonian observable matching ``use_csingle`` precision."""
        if self.use_mpi:
            return self.hamiltonianmpi_c64 if self.use_csingle else self.hamiltonianmpi_c128
        return self.hamiltonian_c64 if self.use_csingle else self.hamiltonian_c128
    
    @property
    def sparsehamiltonian_obs(self):
        """Sparse Hamiltonian observable matching ``use_csingle`` precision."""
        if self.use_mpi:
            return self.sparsehamiltonianmpi_c64 if self.use_csingle else self.sparsehamiltonianmpi_c128
        return self.sparsehamiltonian_c64 if self.use_csingle else self.sparsehamiltonian_c128

    @property
    def sparse_hamiltonian_obs(self):
        """SparseHamiltonian observable matching ``use_csingle`` precision."""
        return self.sparse_hamiltonian_c64 if self.use_csingle else self.sparse_hamiltonian_c128

    def _named_obs(self, observable, wires_map: dict):
        """Serializes a Named observable"""
        wires = [wires_map[w] for w in observable.wires]
        if observable.name == "Identity":
            wires = wires[:1]
        return self.named_obs(observable.name, wires)

    def _hermitian_ob(self, observable, wires_map: dict):
        """Serializes a Hermitian observable"""
        assert not isinstance(observable, Tensor)

        wires = [wires_map[w] for w in observable.wires]
        return self.hermitian_obs(matrix(observable).ravel().astype(self.ctype), wires)

    def _tensor_ob(self, observable, wires_map: dict):
        """Serialize a tensor observable"""
        assert isinstance(observable, Tensor)
        return self.tensor_obs([self._ob(obs, wires_map) for obs in observable.obs])

    def _hamiltonian(self, observable, wires_map: dict):
        coeffs = np.array(unwrap(observable.coeffs)).astype(self.rtype)
        terms = [self._ob(t, wires_map) for t in observable.ops]
        return self.hamiltonian_obs(coeffs, terms)
    
    def _sparsehamiltonian(self, observable, wires_map: dict):
        wires = []
        wires_list = observable.wires.tolist()
        wires.extend([wires_map[w] for w in wires_list])
        if use_mpi:
            Hmat = qml.Hamiltonian([1.0], [qml.Identity(0)]).sparse_matrix()
            H_sparse = qml.SparseHamiltonian(Hmat, wires=range(1))
            spm = H_sparse.sparse_matrix()
            # Only root 0 needs the overall sparsematrix data
            if self.mpi_manager().getRank() == 0:
                spm = observable.sparse_matrix()
            self.mpi_manager().Barrier()
        else:
            spm = observable.sparse_matrix()
        data = np.array(spm.data).astype(ctype)
        indices = np.array(spm.indices).astype(rtype)
        offsets = np.array(spm.indptr).astype(rtype)

        return self.sparsehamiltonian_obs(data, indices, offsets, wires)

    def _sparse_hamiltonian(self, observable, wires_map: dict):
        """Serialize an observable (Sparse Hamiltonian)

        Args:
            observable (Observable): the input observable (Sparse Hamiltonian)
            wire_map (dict): a dictionary mapping input wires to the device's backend wires

        Returns:
            sparse_hamiltonian_obs (SparseHamiltonianC64 or SparseHamiltonianC128): A Sparse Hamiltonian observable object compatible with the C++ backend
        """

        spm = observable.sparse_matrix()
        data = np.array(spm.data).astype(self.ctype)
        indices = np.array(spm.indices).astype(np.int64)
        offsets = np.array(spm.indptr).astype(np.int64)

        wires = []
        wires_list = observable.wires.tolist()
        wires.extend([wires_map[w] for w in wires_list])

        return self.sparse_hamiltonian_obs(data, indices, offsets, wires)

    def _pauli_word(self, observable, wires_map: dict):
        """Serialize a :class:`pennylane.pauli.PauliWord` into a Named or Tensor observable."""
        if len(observable) == 1:
            wire, pauli = list(observable.items())[0]
            return self.named_obs(pauli_name_map[pauli], [wires_map[wire]])

        return self.tensor_obs(
            [
                self.named_obs(pauli_name_map[pauli], [wires_map[wire]])
                for wire, pauli in observable.items()
            ]
        )

    def _pauli_sentence(self, observable, wires_map: dict):
        """Serialize a :class:`pennylane.pauli.PauliSentence` into a Hamiltonian."""
        pwords, coeffs = zip(*observable.items())
        terms = [self._pauli_word(pw, wires_map) for pw in pwords]
        coeffs = np.array(coeffs).astype(self.rtype)
        return self.hamiltonian_obs(coeffs, terms)

    # pylint: disable=protected-access
    def _ob(self, observable, wires_map):
        """Serialize a :class:`pennylane.operation.Observable` into an Observable."""
        if isinstance(observable, Tensor):
            return self._tensor_ob(observable, wires_map)
        if observable.name == "Hamiltonian":
            return self._hamiltonian(observable, wires_map)
        if observable.name == "SparseHamiltonian":
<<<<<<< HEAD
            return self._sparse_hamiltonian(observable, wires_map)
=======
            return self._sparsehamiltonian(observable, wires_map)
>>>>>>> 1c0bda2c
        if isinstance(observable, (PauliX, PauliY, PauliZ, Identity, Hadamard)):
            return self._named_obs(observable, wires_map)
        if observable._pauli_rep is not None:
            return self._pauli_sentence(observable._pauli_rep, wires_map)
        return self._hermitian_ob(observable, wires_map)

    def serialize_observables(self, tape: QuantumTape, wires_map: dict) -> List:
        """Serializes the observables of an input tape.

        Args:
            tape (QuantumTape): the input quantum tape
            wires_map (dict): a dictionary mapping input wires to the device's backend wires

        Returns:
            list(ObsStructC128 or ObsStructC64): A list of observable objects compatible with
                the C++ backend
        """

        return [self._ob(observable, wires_map) for observable in tape.observables]

    def serialize_ops(
        self, tape: QuantumTape, wires_map: dict
    ) -> Tuple[List[List[str]], List[np.ndarray], List[List[int]], List[bool], List[np.ndarray]]:
        """Serializes the operations of an input tape.

        The state preparation operations are not included.

        Args:
            tape (QuantumTape): the input quantum tape
            wires_map (dict): a dictionary mapping input wires to the device's backend wires

        Returns:
            Tuple[list, list, list, list, list]: A serialization of the operations, containing a
            list of operation names, a list of operation parameters, a list of observable wires,
            a list of inverses, and a list of matrices for the operations that do not have a
            dedicated kernel.
        """
        names = []
        params = []
        wires = []
        mats = []

        uses_stateprep = False

        for operation in tape.operations:
            if isinstance(operation, (BasisState, StatePrep)):
                uses_stateprep = True
                continue
            if isinstance(operation, Rot):
                op_list = operation.expand().operations
            else:
                op_list = [operation]

            for single_op in op_list:
                name = single_op.name
                names.append(name)

                if not hasattr(self.sv_type, name):
                    params.append([])
                    mats.append(matrix(single_op))

                else:
                    params.append(single_op.parameters)
                    mats.append([])

                wires_list = single_op.wires.tolist()
                wires.append([wires_map[w] for w in wires_list])

        inverses = [False] * len(names)
        return (names, params, wires, inverses, mats), uses_stateprep<|MERGE_RESOLUTION|>--- conflicted
+++ resolved
@@ -25,6 +25,8 @@
     Identity,
     StatePrep,
     Rot,
+    Hamiltonian,
+    SparseHamiltonian,
 )
 from pennylane.operation import Tensor
 from pennylane.tape import QuantumTape
@@ -85,14 +87,9 @@
         self.tensor_prod_obs_c128 = lightning_ops.observables.TensorProdObsC128
         self.hamiltonian_c64 = lightning_ops.observables.HamiltonianC64
         self.hamiltonian_c128 = lightning_ops.observables.HamiltonianC128
-        if device_name == "lightning.kokkos":
+        if device_name in ["lightning.gpu", "lightning.kokkos"]:
             self.sparse_hamiltonian_c64 = lightning_ops.observables.SparseHamiltonianC64
             self.sparse_hamiltonian_c128 = lightning_ops.observables.SparseHamiltonianC128
-
-        if self.device_name == "lightning.gpu":
-            self.sparsehamiltonian_c64 = lightning_ops.observables.SparseHamiltonianC64
-            self.sparsehamiltonian_c128 = lightning_ops.observables.SparseHamiltonianC128
-
 
         self.use_mpi = False
 
@@ -107,10 +104,16 @@
             self.tensor_prod_obsmpi_c128 = lightning_ops.observablesMPI.TensorProdObsMPIC128
             self.hamiltonianmpi_c64 = lightning_ops.observablesMPI.HamiltonianMPIC64
             self.hamiltonianmpi_c128 = lightning_ops.observablesMPI.HamiltonianMPIC128
-            
+
             if self.device_name == "lightning.gpu":
-                self.sparsehamiltonianmpi_c64 = lightning_ops.observablesMPI.SparseHamiltonianMPIC64
-                self.sparsehamiltonianmpi_c128 = lightning_ops.observablesMPI.SparseHamiltoniaMPInC128
+                self.sparse_hamiltonianmpi_c64 = (
+                    lightning_ops.observablesMPI.SparseHamiltonianMPIC64
+                )
+                self.sparse_hamiltonianmpi_c128 = (
+                    lightning_ops.observablesMPI.SparseHamiltoniaMPInC128
+                )
+            else:
+                ValueError(f"{self.device_name} does not support MPI.")
             self.mpi_manager = lightning_ops.MPIManager
 
     @property
@@ -156,17 +159,16 @@
         if self.use_mpi:
             return self.hamiltonianmpi_c64 if self.use_csingle else self.hamiltonianmpi_c128
         return self.hamiltonian_c64 if self.use_csingle else self.hamiltonian_c128
-    
-    @property
-    def sparsehamiltonian_obs(self):
-        """Sparse Hamiltonian observable matching ``use_csingle`` precision."""
-        if self.use_mpi:
-            return self.sparsehamiltonianmpi_c64 if self.use_csingle else self.sparsehamiltonianmpi_c128
-        return self.sparsehamiltonian_c64 if self.use_csingle else self.sparsehamiltonian_c128
 
     @property
     def sparse_hamiltonian_obs(self):
         """SparseHamiltonian observable matching ``use_csingle`` precision."""
+        if self.use_mpi:
+            return (
+                self.sparse_hamiltonianmpi_c64
+                if self.use_csingle
+                else self.sparse_hamiltonianmpi_c128
+            )
         return self.sparse_hamiltonian_c64 if self.use_csingle else self.sparse_hamiltonian_c128
 
     def _named_obs(self, observable, wires_map: dict):
@@ -192,14 +194,21 @@
         coeffs = np.array(unwrap(observable.coeffs)).astype(self.rtype)
         terms = [self._ob(t, wires_map) for t in observable.ops]
         return self.hamiltonian_obs(coeffs, terms)
-    
-    def _sparsehamiltonian(self, observable, wires_map: dict):
-        wires = []
-        wires_list = observable.wires.tolist()
-        wires.extend([wires_map[w] for w in wires_list])
-        if use_mpi:
-            Hmat = qml.Hamiltonian([1.0], [qml.Identity(0)]).sparse_matrix()
-            H_sparse = qml.SparseHamiltonian(Hmat, wires=range(1))
+
+    def _sparse_hamiltonian(self, observable, wires_map: dict):
+        """Serialize an observable (Sparse Hamiltonian)
+
+        Args:
+            observable (Observable): the input observable (Sparse Hamiltonian)
+            wire_map (dict): a dictionary mapping input wires to the device's backend wires
+
+        Returns:
+            sparse_hamiltonian_obs (SparseHamiltonianC64 or SparseHamiltonianC128): A Sparse Hamiltonian observable object compatible with the C++ backend
+        """
+
+        if self.use_mpi:
+            Hmat = Hamiltonian([1.0], [Identity(0)]).sparse_matrix()
+            H_sparse = SparseHamiltonian(Hmat, wires=range(1))
             spm = H_sparse.sparse_matrix()
             # Only root 0 needs the overall sparsematrix data
             if self.mpi_manager().getRank() == 0:
@@ -207,23 +216,6 @@
             self.mpi_manager().Barrier()
         else:
             spm = observable.sparse_matrix()
-        data = np.array(spm.data).astype(ctype)
-        indices = np.array(spm.indices).astype(rtype)
-        offsets = np.array(spm.indptr).astype(rtype)
-
-        return self.sparsehamiltonian_obs(data, indices, offsets, wires)
-
-    def _sparse_hamiltonian(self, observable, wires_map: dict):
-        """Serialize an observable (Sparse Hamiltonian)
-
-        Args:
-            observable (Observable): the input observable (Sparse Hamiltonian)
-            wire_map (dict): a dictionary mapping input wires to the device's backend wires
-
-        Returns:
-            sparse_hamiltonian_obs (SparseHamiltonianC64 or SparseHamiltonianC128): A Sparse Hamiltonian observable object compatible with the C++ backend
-        """
-
         spm = observable.sparse_matrix()
         data = np.array(spm.data).astype(self.ctype)
         indices = np.array(spm.indices).astype(np.int64)
@@ -263,11 +255,7 @@
         if observable.name == "Hamiltonian":
             return self._hamiltonian(observable, wires_map)
         if observable.name == "SparseHamiltonian":
-<<<<<<< HEAD
             return self._sparse_hamiltonian(observable, wires_map)
-=======
-            return self._sparsehamiltonian(observable, wires_map)
->>>>>>> 1c0bda2c
         if isinstance(observable, (PauliX, PauliY, PauliZ, Identity, Hadamard)):
             return self._named_obs(observable, wires_map)
         if observable._pauli_rep is not None:
