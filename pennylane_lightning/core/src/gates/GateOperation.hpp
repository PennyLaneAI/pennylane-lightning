// Copyright 2018-2023 Xanadu Quantum Technologies Inc.

// Licensed under the Apache License, Version 2.0 (the "License");
// you may not use this file except in compliance with the License.
// You may obtain a copy of the License at

//     http://www.apache.org/licenses/LICENSE-2.0

// Unless required by applicable law or agreed to in writing, software
// distributed under the License is distributed on an "AS IS" BASIS,
// WITHOUT WARRANTIES OR CONDITIONS OF ANY KIND, either express or implied.
// See the License for the specific language governing permissions and
// limitations under the License.
/**
 * @file GateOperation.hpp
 * Defines possible operations.
 */
#pragma once
#include <cstdint>
#include <string>
#include <utility>

namespace Pennylane::Gates {
/// @cond DEV
/**
 * @brief Enum class for all gate operations
 */
enum class GateOperation : uint32_t {
    BEGIN = 0,
    /* Single-qubit gates */
    Identity = 0,
    PauliX,
    PauliY,
    PauliZ,
    Hadamard,
    S,
    SX,
    T,
    PhaseShift,
    RX,
    RY,
    RZ,
    Rot,
    /* Two-qubit gates */
    CNOT,
    CY,
    CZ,
    SWAP,
    IsingXX,
    IsingXY,
    IsingYY,
    IsingZZ,
    ControlledPhaseShift,
    CRX,
    CRY,
    CRZ,
    CRot,
    SingleExcitation,
    SingleExcitationMinus,
    SingleExcitationPlus,
    /* Three-qubit gates */
    Toffoli,
    CSWAP,
    /* Four-qubit gates */
    DoubleExcitation,
    DoubleExcitationMinus,
    DoubleExcitationPlus,
    /* Multi-qubit gates */
    MultiRZ,
    GlobalPhase,
    /* END (placeholder) */
    END
};

enum class ControlledGateOperation : uint32_t {
    BEGIN = 0,
    /* Single-qubit gates */
    PauliX = 0,
    PauliY,
    PauliZ,
    Hadamard,
    S,
    SX,
    T,
    PhaseShift,
    RX,
    RY,
    RZ,
    Rot,
    /* Two-qubit gates */
    SWAP,
    IsingXX,
    IsingXY,
    IsingYY,
    IsingZZ,
    SingleExcitation,
    SingleExcitationMinus,
    SingleExcitationPlus,
    DoubleExcitation,
    DoubleExcitationMinus,
    DoubleExcitationPlus,
    /* Multi-qubit gates */
    MultiRZ,
    GlobalPhase,
    /* END (placeholder) */
    END
};

/**
 * @brief Enum class for all gate generators
 */
enum class GeneratorOperation : uint32_t {
    BEGIN = 0,
    /* Gate generators (only used internally for adjoint diff) */
    PhaseShift = 0,
    RX,
    RY,
    RZ,
    IsingXX,
    IsingXY,
    IsingYY,
    IsingZZ,
    CRX,
    CRY,
    CRZ,
    ControlledPhaseShift,
    SingleExcitation,
    SingleExcitationMinus,
    SingleExcitationPlus,
    DoubleExcitation,
    DoubleExcitationMinus,
    DoubleExcitationPlus,
    MultiRZ,
    GlobalPhase,
    /* END (placeholder) */
    END
};

enum class ControlledGeneratorOperation : uint32_t {
    BEGIN = 0,
    PhaseShift = 0,
    RX,
    RY,
    RZ,
    IsingXX,
    IsingXY,
    IsingYY,
    IsingZZ,
    SingleExcitation,
    SingleExcitationMinus,
    SingleExcitationPlus,
    DoubleExcitation,
    DoubleExcitationMinus,
    DoubleExcitationPlus,
    MultiRZ,
    GlobalPhase,
    /* END (placeholder) */
    END
};

/**
 * @brief Enum class for matrix operation
 */
enum class MatrixOperation : uint32_t {
    BEGIN = 0,
    SingleQubitOp = 0,
    TwoQubitOp,
    MultiQubitOp,
    /* END (placeholder) */
    END
};

enum class ControlledMatrixOperation : uint32_t {
    BEGIN = 0,
    NCSingleQubitOp = 0,
    NCTwoQubitOp,
    NCMultiQubitOp,
    /* END (placeholder) */
    END
};
<<<<<<< HEAD

/**
 * @brief Enum class for sparse matrix operation
 */
enum class SparseMatrixOperation : uint32_t {
    BEGIN = 0,
    SparseMultiQubitOp = 0,
    /* END (placeholder) */
    END
};

enum class ControlledSparseMatrixOperation : uint32_t {
    BEGIN = 0,
    NCSparseMultiQubitOp = 0,
    /* END (placeholder) */
    END
};

=======
/// @endcond
>>>>>>> e34523f8
} // namespace Pennylane::Gates<|MERGE_RESOLUTION|>--- conflicted
+++ resolved
@@ -178,7 +178,6 @@
     /* END (placeholder) */
     END
 };
-<<<<<<< HEAD
 
 /**
  * @brief Enum class for sparse matrix operation
@@ -197,7 +196,5 @@
     END
 };
 
-=======
 /// @endcond
->>>>>>> e34523f8
 } // namespace Pennylane::Gates