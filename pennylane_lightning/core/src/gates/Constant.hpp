--- conflicted
+++ resolved
@@ -94,11 +94,8 @@
     GateView{GateOperation::DoubleExcitationPlus, "DoubleExcitationPlus"},
     GateView{GateOperation::MultiRZ, "MultiRZ"},
     GateView{GateOperation::GlobalPhase, "GlobalPhase"},
-<<<<<<< HEAD
-    GateView{GateOperation::PSWAP, "PSWAP"}};
-=======
+    GateView{GateOperation::PSWAP, "PSWAP"},
     GateView{GateOperation::PCPhase, "PCPhase"}};
->>>>>>> 207dde35
 
 using CGateView = typename std::pair<ControlledGateOperation, std::string_view>;
 [[maybe_unused]] constexpr std::array controlled_gate_names = {
@@ -131,11 +128,8 @@
               "DoubleExcitationPlus"},
     CGateView{ControlledGateOperation::MultiRZ, "MultiRZ"},
     CGateView{ControlledGateOperation::GlobalPhase, "GlobalPhase"},
-<<<<<<< HEAD
     CGateView{ControlledGateOperation::PSWAP, "PSWAP"},
-=======
     CGateView{ControlledGateOperation::PCPhase, "PCPhase"},
->>>>>>> 207dde35
 };
 
 /**
@@ -396,11 +390,8 @@
     GateNParams{GateOperation::CSWAP, 0},
     GateNParams{GateOperation::MultiRZ, 1},
     GateNParams{GateOperation::GlobalPhase, 1},
-<<<<<<< HEAD
     GateNParams{GateOperation::PSWAP, 1},
-=======
     GateNParams{GateOperation::PCPhase, 2},
->>>>>>> 207dde35
 };
 
 /**
@@ -433,11 +424,8 @@
     CGateNParams{ControlledGateOperation::DoubleExcitationPlus, 1},
     CGateNParams{ControlledGateOperation::MultiRZ, 1},
     CGateNParams{ControlledGateOperation::GlobalPhase, 1},
-<<<<<<< HEAD
     CGateNParams{ControlledGateOperation::PSWAP, 1},
-=======
     CGateNParams{ControlledGateOperation::PCPhase, 2},
->>>>>>> 207dde35
 };
 } // namespace Pennylane::Gates::Constant
 /// @endcond