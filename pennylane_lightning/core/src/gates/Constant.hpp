--- conflicted
+++ resolved
@@ -36,7 +36,7 @@
     GeneratorOperation::MultiRZ,
 };
 [[maybe_unused]] constexpr std::array controlled_multi_qubit_generators{
-    GeneratorOperation::MultiRZ,
+    ControlledGeneratorOperation::MultiRZ,
 };
 /**
  * @brief List of multi-qubit matrix operation
@@ -114,11 +114,8 @@
               "DoubleExcitationMinus"},
     CGateView{ControlledGateOperation::DoubleExcitationPlus,
               "DoubleExcitationPlus"},
-<<<<<<< HEAD
     CGateView{ControlledGateOperation::MultiRZ, "MultiRZ"},
-=======
     CGateView{ControlledGateOperation::GlobalPhase, "GlobalPhase"},
->>>>>>> 102d848c
 };
 
 /**
@@ -181,11 +178,8 @@
                    "DoubleExcitationMinus"},
     CGeneratorView{ControlledGeneratorOperation::DoubleExcitationPlus,
                    "DoubleExcitationPlus"},
-<<<<<<< HEAD
     CGeneratorView{ControlledGeneratorOperation::MultiRZ, "MultiRZ"},
-=======
     CGeneratorView{ControlledGeneratorOperation::GlobalPhase, "GlobalPhase"},
->>>>>>> 102d848c
 };
 
 /**
@@ -389,10 +383,7 @@
     CGateNParams{ControlledGateOperation::DoubleExcitation, 1},
     CGateNParams{ControlledGateOperation::DoubleExcitationMinus, 1},
     CGateNParams{ControlledGateOperation::DoubleExcitationPlus, 1},
-<<<<<<< HEAD
     CGateNParams{ControlledGateOperation::MultiRZ, 1},
-=======
     CGateNParams{ControlledGateOperation::GlobalPhase, 1},
->>>>>>> 102d848c
 };
 } // namespace Pennylane::Gates::Constant