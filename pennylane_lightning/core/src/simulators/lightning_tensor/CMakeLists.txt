cmake_minimum_required(VERSION 3.20)

project(lightning_tensor LANGUAGES CXX)

###############################################################################
# Include all nested sources directories
###############################################################################
set(COMPONENT_SUBDIRS   utils 
                        tensor)

if("${PL_TENSOR_BACKEND}" STREQUAL "cutensornet")
    list(APPEND COMPONENT_SUBDIRS tncuda)
else()
    message(FATAL_ERROR "Lightning Tensor currently doesn't support ${PL_TENSOR_BACKEND} method")
endif()

foreach(COMP ${COMPONENT_SUBDIRS})
    add_subdirectory(${COMP})
endforeach()

<<<<<<< HEAD
if (BUILD_TESTS)
=======
if(BUILD_TESTS)
>>>>>>> 705fe897
    enable_testing()
endif()<|MERGE_RESOLUTION|>--- conflicted
+++ resolved
@@ -18,10 +18,6 @@
     add_subdirectory(${COMP})
 endforeach()
 
-<<<<<<< HEAD
-if (BUILD_TESTS)
-=======
 if(BUILD_TESTS)
->>>>>>> 705fe897
     enable_testing()
 endif()