// Copyright 2024 Xanadu Quantum Technologies Inc.

// Licensed under the Apache License, Version 2.0 (the "License");
// you may not use this file except in compliance with the License.
// You may obtain a copy of the License at

//     http://www.apache.org/licenses/LICENSE-2.0

// Unless required by applicable law or agreed to in writing, software
// distributed under the License is distributed on an "AS IS" BASIS,
// WITHOUT WARRANTIES OR CONDITIONS OF ANY KIND, either express or implied.
// See the License for the specific language governing permissions and
// limitations under the License.

/**
 * @file MeasurementsTNCuda.hpp
 * Defines a class for the measurement of observables in quantum states
 * represented by a Lightning Tensor class.
 */

#pragma once

#include <algorithm>
#include <complex>
#include <cuComplex.h>
#include <cutensornet.h>
#include <vector>

#include "LinearAlg.hpp"
#include "MPSTNCuda.hpp"
#include "ObservablesTNCuda.hpp"
#include "ObservablesTNCudaOperator.hpp"

#include "tncuda_helpers.hpp"

/// @cond DEV
namespace {
using namespace Pennylane::LightningTensor::TNCuda;
using namespace Pennylane::LightningTensor::TNCuda::Observables;
using namespace Pennylane::LightningTensor::TNCuda::Util;
} // namespace
/// @endcond

namespace Pennylane::LightningTensor::TNCuda::Measures {
extern void getProbs_CUDA(cuComplex *state, float *probs, const int data_size,
                          const std::size_t thread_per_block,
                          cudaStream_t stream_id);
extern void getProbs_CUDA(cuDoubleComplex *state, double *probs,
                          const int data_size,
                          const std::size_t thread_per_block,
                          cudaStream_t stream_id);
extern void normalizeProbs_CUDA(float *probs, const int data_size,
                                const float sum,
                                const std::size_t thread_per_block,
                                cudaStream_t stream_id);
extern void normalizeProbs_CUDA(double *probs, const int data_size,
                                const double sum,
                                const std::size_t thread_per_block,
                                cudaStream_t stream_id);
/**
 * @brief ObservablesTNCuda's Measurement Class.
 *
 * This class couples with a tensor network to perform measurements.
 * Observables are defined in the observable class.
 *
 * @tparam TensorNetT type of the tensor network to be measured.
 */
template <class TensorNetT> class MeasurementsTNCuda {
  private:
    using PrecisionT = typename TensorNetT::PrecisionT;
    using ComplexT = typename TensorNetT::ComplexT;
    using CFP_t = typename TensorNetT::CFP_t;

    const TensorNetT &tensor_network_;

  public:
    explicit MeasurementsTNCuda(const TensorNetT &tensor_network)
        : tensor_network_(tensor_network){};

    /**
     * @brief Probabilities for a subset of the full system.
     *
     * @tparam thread_per_block Number of threads per block in the CUDA kernel
     * and is default as `256`. `256` is chosen as a default value because it is
     * a balance of warp size and occupancy. Note that this number is not
     * optimal for all cases and may need to be adjusted based on the specific
     * use case, especially the number of elements in the subset is small.
     *
     * @param wires Wires will restrict probabilities to a subset
     * of the full system.
     * @param numHyperSamples Number of hyper samples to be used in the
     * calculation and is default as 1.
     *
     * @return Floating point std::vector with probabilities.
     */
    template <std::size_t thread_per_block = 256>
    auto probs(const std::vector<std::size_t> &wires,
               const int32_t numHyperSamples = 1) -> std::vector<PrecisionT> {
        PL_ABORT_IF_NOT(std::is_sorted(wires.begin(), wires.end()),
                        "Invalid wire indices order. Please ensure that the "
                        "wire indices are in the ascending order.");

        const std::size_t length = std::size_t{1} << wires.size();

        std::vector<PrecisionT> h_res(length, 0.0);

        DataBuffer<CFP_t, int> d_output_tensor(
            length, tensor_network_.getDevTag(), true);

        d_output_tensor.zeroInit();

        tensor_network_.get_state_tensor(d_output_tensor.getData(),
                                         d_output_tensor.getLength(), wires,
                                         numHyperSamples);

        // `10` here means `1024` elements to be calculated
        // LCOV_EXCL_START
        if (wires.size() > 10) {
            DataBuffer<PrecisionT, int> d_output_probs(
                length, tensor_network_.getDevTag(), true);

            getProbs_CUDA(d_output_tensor.getData(), d_output_probs.getData(),
                          length, static_cast<int>(thread_per_block),
                          tensor_network_.getDevTag().getStreamID());

            PrecisionT sum;

            asum_CUDA_device<PrecisionT>(
                d_output_probs.getData(), length,
                tensor_network_.getDevTag().getDeviceID(),
                tensor_network_.getDevTag().getStreamID(),
                tensor_network_.getCublasCaller(), &sum);

            PL_ABORT_IF(sum == 0.0, "Sum of probabilities is zero.");

            normalizeProbs_CUDA(d_output_probs.getData(), length, sum,
                                static_cast<int>(thread_per_block),
                                tensor_network_.getDevTag().getStreamID());

            d_output_probs.CopyGpuDataToHost(h_res.data(), h_res.size());
        } else {
            // LCOV_EXCL_STOP
            // This branch dispatches the calculation to the CPU for a small
            // number of wires. The CPU calculation is faster than the GPU
            // calculation for a small number of wires due to the overhead of
            // the GPU kernel launch.
            std::vector<ComplexT> h_state_vector(length);
            d_output_tensor.CopyGpuDataToHost(h_state_vector.data(),
                                              h_state_vector.size());
            // TODO: OMP support
            for (std::size_t i = 0; i < length; i++) {
                h_res[i] = std::norm(h_state_vector[i]);
            }

            // TODO: OMP support
            PrecisionT sum = std::accumulate(h_res.begin(), h_res.end(), 0.0);

            PL_ABORT_IF(sum == 0.0, "Sum of probabilities is zero.");
            // TODO: OMP support
            for (std::size_t i = 0; i < length; i++) {
                h_res[i] /= sum;
            }
        }

        return h_res;
    }

    /**
     * @brief Utility method for samples.
     *
     * @param wires Wires can be a subset or the full system.
     * @param num_samples Number of samples
     * @param numHyperSamples Number of hyper samples to use in the calculation
     * and is default as 1.
     *
     * @return std::vector<std::size_t> A 1-d array storing the samples.
     * Each sample has a length equal to the number of qubits. Each sample can
     * be accessed using the stride sample_id*num_qubits, where sample_id is a
     * number between 0 and num_samples-1.
     */
    auto generate_samples(const std::vector<std::size_t> &wires,
<<<<<<< HEAD
                          const size_t num_samples,
=======
                          const std::size_t num_samples,
>>>>>>> fe7beae4
                          const int32_t numHyperSamples = 1)
        -> std::vector<std::size_t> {
        std::vector<int64_t> samples(num_samples * wires.size());

<<<<<<< HEAD
        std::vector<int32_t> modesToSample =
=======
        const std::vector<int32_t> modesToSample =
>>>>>>> fe7beae4
            cuUtil::NormalizeCastIndices<std::size_t, int32_t>(
                wires, tensor_network_.getNumQubits());

        cutensornetStateSampler_t sampler;

        PL_CUTENSORNET_IS_SUCCESS(cutensornetCreateSampler(
            /* const cutensornetHandle_t */ tensor_network_.getTNCudaHandle(),
            /* cutensornetState_t */ tensor_network_.getQuantumState(),
            /* int32_t numModesToSample */ modesToSample.size(),
            /* const int32_t *modesToSample */ modesToSample.data(),
            /* cutensornetStateSampler_t * */ &sampler));

        // Configure the quantum circuit sampler
        const cutensornetSamplerAttributes_t samplerAttributes =
            CUTENSORNET_SAMPLER_CONFIG_NUM_HYPER_SAMPLES;

        PL_CUTENSORNET_IS_SUCCESS(cutensornetSamplerConfigure(
            /* const cutensornetHandle_t */ tensor_network_.getTNCudaHandle(),
            /* cutensornetStateSampler_t */ sampler,
            /* cutensornetSamplerAttributes_t */ samplerAttributes,
            /* const void *attributeValue */ &numHyperSamples,
            /* size_t attributeSize */ sizeof(numHyperSamples)));

        cutensornetWorkspaceDescriptor_t workDesc;
        PL_CUTENSORNET_IS_SUCCESS(cutensornetCreateWorkspaceDescriptor(
            /* const cutensornetHandle_t */ tensor_network_.getTNCudaHandle(),
            /* cutensornetWorkspaceDescriptor_t * */ &workDesc));

        const std::size_t scratchSize = cuUtil::getFreeMemorySize() / 2;

        // Prepare the quantum circuit sampler for sampling
        PL_CUTENSORNET_IS_SUCCESS(cutensornetSamplerPrepare(
            /* const cutensornetHandle_t */ tensor_network_.getTNCudaHandle(),
            /* cutensornetStateSampler_t */ sampler,
            /* size_t maxWorkspaceSizeDevice */ scratchSize,
            /* cutensornetWorkspaceDescriptor_t */ workDesc,
            /* cudaStream_t unused as of v24.08 */ 0x0));

        std::size_t worksize =
            getWorkSpaceMemorySize(tensor_network_.getTNCudaHandle(), workDesc);

        PL_ABORT_IF(worksize > scratchSize,
                    "Insufficient workspace size on Device.\n");

        const std::size_t d_scratch_length = worksize / sizeof(size_t) + 1;
<<<<<<< HEAD
        DataBuffer<size_t, int> d_scratch(d_scratch_length,
                                          tensor_network_.getDevTag(), true);
=======
        DataBuffer<std::size_t, int> d_scratch(
            d_scratch_length, tensor_network_.getDevTag(), true);
>>>>>>> fe7beae4

        setWorkSpaceMemory(tensor_network_.getTNCudaHandle(), workDesc,
                           reinterpret_cast<void *>(d_scratch.getData()),
                           worksize);

        PL_CUTENSORNET_IS_SUCCESS(cutensornetSamplerSample(
            /* const cutensornetHandle_t */ tensor_network_.getTNCudaHandle(),
            /* cutensornetStateSampler_t */ sampler,
            /* int64_t numShots */ num_samples,
            /* cutensornetWorkspaceDescriptor_t */ workDesc,
            /* int64_t * */ samples.data(),
            /* cudaStream_t unused as of v24.08  */ 0x0));

        PL_CUTENSORNET_IS_SUCCESS(
            cutensornetDestroyWorkspaceDescriptor(workDesc));
        PL_CUTENSORNET_IS_SUCCESS(cutensornetDestroySampler(sampler));

<<<<<<< HEAD
        std::vector<std::size_t> samples_size_t(num_samples *
                                                tensor_network_.getNumQubits());
=======
        std::vector<std::size_t> samples_size_t(samples.size());
>>>>>>> fe7beae4

        std::transform(samples.begin(), samples.end(), samples_size_t.begin(),
                       [&](int64_t x) { return static_cast<std::size_t>(x); });
        return samples_size_t;
    }

    /**
     * @brief Calculate var value for a general ObservableTNCuda Observable.
     *
     * Current implementation ensure that only one cutensornetNetworkOperator_t
     * object is attached to the circuit.
     *
     * @param obs An Observable object.
     * @param numHyperSamples Number of hyper samples to use in the calculation
     * and is default as 1.
     */
    auto var(ObservableTNCuda<TensorNetT> &obs,
             const int32_t numHyperSamples = 1) -> PrecisionT {
        auto expectation_val =
            expval(obs, numHyperSamples); // The cutensornetNetworkOperator_t
                                          // object created in expval() will be
                                          // released after the function call.

        const bool val_cal = true;
        auto tnObs2Operator =
            ObservableTNCudaOperator<TensorNetT>(tensor_network_, obs, val_cal);
        auto expectation_squared_obs =
            expval_(tnObs2Operator.getTNOperator(), numHyperSamples);

        return expectation_squared_obs - expectation_val * expectation_val;
    }

    /**
     * @brief Calculate expectation value for a general ObservableTNCuda
     * Observable.
     *
     * @param obs An Observable object.
     * @param numHyperSamples Number of hyper samples to use in the calculation
     * and is default as 1.
     *
     * @return Expectation value with respect to the given observable.
     */
    auto expval(ObservableTNCuda<TensorNetT> &obs,
                const int32_t numHyperSamples = 1) -> PrecisionT {
        auto tnoperator =
            ObservableTNCudaOperator<TensorNetT>(tensor_network_, obs);

        return expval_(tnoperator.getTNOperator(), numHyperSamples);
    }

  private:
    /**
     * @brief Calculate expectation value for a cutensornetNetworkOperator_t
     * object.
     *
     * @param tnoperator A cutensornetNetworkOperator_t object.
     * @param numHyperSamples Number of hyper samples to use in the calculation
     * and is default as 1.
     *
     * @return Expectation value with respect to the given
     * cutensornetNetworkOperator_t object.
     */

    auto expval_(cutensornetNetworkOperator_t tnoperator,
                 const int32_t numHyperSamples) -> PrecisionT {
        ComplexT expectation_val{0.0, 0.0};
        ComplexT state_norm2{0.0, 0.0};

        cutensornetStateExpectation_t expectation;

        PL_CUTENSORNET_IS_SUCCESS(cutensornetCreateExpectation(
            /* const cutensornetHandle_t */ tensor_network_.getTNCudaHandle(),
            /* cutensornetState_t */ tensor_network_.getQuantumState(),
            /* cutensornetNetworkOperator_t */ tnoperator,
            /* cutensornetStateExpectation_t * */ &expectation));

        PL_CUTENSORNET_IS_SUCCESS(cutensornetExpectationConfigure(
            /* const cutensornetHandle_t */ tensor_network_.getTNCudaHandle(),
            /* cutensornetStateExpectation_t */ expectation,
            /* cutensornetExpectationAttributes_t */
            CUTENSORNET_EXPECTATION_CONFIG_NUM_HYPER_SAMPLES,
            /* const void * */ &numHyperSamples,
            /* std::size_t */ sizeof(numHyperSamples)));

        cutensornetWorkspaceDescriptor_t workDesc;
        PL_CUTENSORNET_IS_SUCCESS(cutensornetCreateWorkspaceDescriptor(
            /* const cutensornetHandle_t */ tensor_network_.getTNCudaHandle(),
            /* cutensornetWorkspaceDescriptor_t * */ &workDesc));

        const std::size_t scratchSize = cuUtil::getFreeMemorySize() / 2;

        // Prepare the specified quantum circuit expectation value for
        // computation
        PL_CUTENSORNET_IS_SUCCESS(cutensornetExpectationPrepare(
            /* const cutensornetHandle_t */ tensor_network_.getTNCudaHandle(),
            /* cutensornetStateExpectation_t */ expectation,
            /* std::size_t maxWorkspaceSizeDevice */ scratchSize,
            /* cutensornetWorkspaceDescriptor_t */ workDesc,
            /* cudaStream_t [unused] */ 0x0));

        std::size_t worksize =
            getWorkSpaceMemorySize(tensor_network_.getTNCudaHandle(), workDesc);

        PL_ABORT_IF(worksize > scratchSize,
                    "Insufficient workspace size on Device.\n");

        const std::size_t d_scratch_length = worksize / sizeof(std::size_t) + 1;
        DataBuffer<std::size_t, int> d_scratch(
            d_scratch_length, tensor_network_.getDevTag(), true);

        setWorkSpaceMemory(tensor_network_.getTNCudaHandle(), workDesc,
                           reinterpret_cast<void *>(d_scratch.getData()),
                           worksize);

        PL_CUTENSORNET_IS_SUCCESS(cutensornetExpectationCompute(
            /* const cutensornetHandle_t */ tensor_network_.getTNCudaHandle(),
            /* cutensornetStateExpectation_t */ expectation,
            /* cutensornetWorkspaceDescriptor_t */ workDesc,
            /* void* */ static_cast<void *>(&expectation_val),
            /* void* */ static_cast<void *>(&state_norm2),
            /* cudaStream_t unused */ 0x0));

        expectation_val /= state_norm2;

        PL_CUTENSORNET_IS_SUCCESS(
            cutensornetDestroyWorkspaceDescriptor(workDesc));
        PL_CUTENSORNET_IS_SUCCESS(cutensornetDestroyExpectation(expectation));

        return expectation_val.real();
    }
};
} // namespace Pennylane::LightningTensor::TNCuda::Measures<|MERGE_RESOLUTION|>--- conflicted
+++ resolved
@@ -179,20 +179,12 @@
      * number between 0 and num_samples-1.
      */
     auto generate_samples(const std::vector<std::size_t> &wires,
-<<<<<<< HEAD
-                          const size_t num_samples,
-=======
                           const std::size_t num_samples,
->>>>>>> fe7beae4
                           const int32_t numHyperSamples = 1)
         -> std::vector<std::size_t> {
         std::vector<int64_t> samples(num_samples * wires.size());
 
-<<<<<<< HEAD
-        std::vector<int32_t> modesToSample =
-=======
         const std::vector<int32_t> modesToSample =
->>>>>>> fe7beae4
             cuUtil::NormalizeCastIndices<std::size_t, int32_t>(
                 wires, tensor_network_.getNumQubits());
 
@@ -238,13 +230,8 @@
                     "Insufficient workspace size on Device.\n");
 
         const std::size_t d_scratch_length = worksize / sizeof(size_t) + 1;
-<<<<<<< HEAD
-        DataBuffer<size_t, int> d_scratch(d_scratch_length,
-                                          tensor_network_.getDevTag(), true);
-=======
         DataBuffer<std::size_t, int> d_scratch(
             d_scratch_length, tensor_network_.getDevTag(), true);
->>>>>>> fe7beae4
 
         setWorkSpaceMemory(tensor_network_.getTNCudaHandle(), workDesc,
                            reinterpret_cast<void *>(d_scratch.getData()),
@@ -262,12 +249,7 @@
             cutensornetDestroyWorkspaceDescriptor(workDesc));
         PL_CUTENSORNET_IS_SUCCESS(cutensornetDestroySampler(sampler));
 
-<<<<<<< HEAD
-        std::vector<std::size_t> samples_size_t(num_samples *
-                                                tensor_network_.getNumQubits());
-=======
         std::vector<std::size_t> samples_size_t(samples.size());
->>>>>>> fe7beae4
 
         std::transform(samples.begin(), samples.end(), samples_size_t.begin(),
                        [&](int64_t x) { return static_cast<std::size_t>(x); });
