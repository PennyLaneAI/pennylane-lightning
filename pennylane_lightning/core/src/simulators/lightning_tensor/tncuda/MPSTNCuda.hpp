// Copyright 2024 Xanadu Quantum Technologies Inc.

// Licensed under the Apache License, Version 2.0 (the "License");
// you may not use this file except in compliance with the License.
// You may obtain a copy of the License at

//     http://www.apache.org/licenses/LICENSE-2.0

// Unless required by applicable law or agreed to in writing, software
// distributed under the License is distributed on an "AS IS" BASIS,
// WITHOUT WARRANTIES OR CONDITIONS OF ANY KIND, either express or implied.
// See the License for the specific language governing permissions and
// limitations under the License.

/**
 * @file MPSTNCuda.hpp
 * MPS class with cuTensorNet backend. Note that current implementation only
 * support the open boundary condition.
 */

#pragma once

#include <algorithm>
#include <complex>
#include <vector>

#include <cuda.h>
#include <cutensornet.h>

#include "DataBuffer.hpp"
#include "DevTag.hpp"
#include "MPOTNCuda.hpp"
#include "TNCudaBase.hpp"
#include "TensorCuda.hpp"
#include "TensornetBase.hpp"
#include "Util.hpp"
#include "cuda_helpers.hpp"
#include "tncudaError.hpp"
#include "tncuda_helpers.hpp"

/// @cond DEV
namespace {
namespace cuUtil = Pennylane::LightningGPU::Util;
using namespace Pennylane::LightningGPU;
using namespace Pennylane::LightningTensor::TNCuda;
using namespace Pennylane::LightningTensor::TNCuda::Util;
} // namespace
/// @endcond

namespace Pennylane::LightningTensor::TNCuda {

/**
 * @brief Managed memory MPS class using cutensornet high-level APIs
 * backed.
 *
 * @tparam Precision Floating-point precision type.
 */

// TODO check if CRTP is required by the end of project.
template <class Precision>
class MPSTNCuda final : public TNCudaBase<Precision, MPSTNCuda<Precision>> {
  private:
    using BaseType = TNCudaBase<Precision, MPSTNCuda>;

    MPSStatus MPSInitialized_ = MPSStatus::MPSInitNotSet;

    const std::size_t maxBondDim_;
    const std::vector<std::size_t> bondDims_;
    const std::vector<std::vector<std::size_t>> sitesModes_;
    const std::vector<std::vector<std::size_t>> sitesExtents_;
    const std::vector<std::vector<int64_t>> sitesExtents_int64_;

    std::vector<TensorCuda<Precision>> tensors_;

    std::vector<TensorCuda<Precision>> tensors_out_;

    std::vector<std::shared_ptr<MPOTNCuda<Precision>>> mpos_;
    std::vector<std::size_t> mpo_ids_;

  public:
    using CFP_t = decltype(cuUtil::getCudaType(Precision{}));
    using ComplexT = std::complex<Precision>;
    using PrecisionT = Precision;

  public:
    MPSTNCuda() = delete;

    // TODO: Add method to the constructor to allow users to select methods at
    // runtime in the C++ layer
    explicit MPSTNCuda(const std::size_t numQubits,
                       const std::size_t maxBondDim)
        : BaseType(numQubits), maxBondDim_(maxBondDim),
          bondDims_(setBondDims_()), sitesModes_(setSitesModes_()),
          sitesExtents_(setSitesExtents_()),
          sitesExtents_int64_(setSitesExtents_int64_()) {
        initTensors_();
        reset();
        appendInitialMPSState_();
    }

    // TODO: Add method to the constructor to allow users to select methods at
    // runtime in the C++ layer
    explicit MPSTNCuda(const std::size_t numQubits,
                       const std::size_t maxBondDim, DevTag<int> dev_tag)
        : BaseType(numQubits, dev_tag), maxBondDim_(maxBondDim),
          bondDims_(setBondDims_()), sitesModes_(setSitesModes_()),
          sitesExtents_(setSitesExtents_()),
          sitesExtents_int64_(setSitesExtents_int64_()) {
        initTensors_();
        reset();
        appendInitialMPSState_();
    }

    ~MPSTNCuda() = default;

    /**
     * @brief Get the max bond dimension.
     *
     * @return std::size_t
     */
    [[nodiscard]] auto getMaxBondDim() const -> std::size_t {
        return maxBondDim_;
    };

    /**
     * @brief Get a vector of pointers to extents of each site.
     *
     * @return std::vector<int64_t const *> Note int64_t const* is
     * required by cutensornet backend.
     */
    [[nodiscard]] auto getSitesExtentsPtr() -> std::vector<int64_t const *> {
        std::vector<int64_t const *> sitesExtentsPtr_int64(
            BaseType::getNumQubits());
        for (std::size_t i = 0; i < BaseType::getNumQubits(); i++) {
            sitesExtentsPtr_int64[i] = sitesExtents_int64_[i].data();
        }
        return sitesExtentsPtr_int64;
    }

    /**
     * @brief Get a vector of pointers to tensor data of each site.
     *
     * @return std::vector<uint64_t *>
     */
    [[nodiscard]] auto getTensorsDataPtr() -> std::vector<uint64_t *> {
        std::vector<uint64_t *> tensorsDataPtr(BaseType::getNumQubits());
        for (std::size_t i = 0; i < BaseType::getNumQubits(); i++) {
            tensorsDataPtr[i] = reinterpret_cast<uint64_t *>(
                tensors_[i].getDataBuffer().getData());
        }
        return tensorsDataPtr;
    }

    /**
     * @brief Get a vector of pointers to tensor data of each site.
     *
     * @return std::vector<CFP_t *>
     */
    [[nodiscard]] auto getTensorsOutDataPtr() -> std::vector<CFP_t *> {
        std::vector<CFP_t *> tensorsOutDataPtr(BaseType::getNumQubits());
        for (std::size_t i = 0; i < BaseType::getNumQubits(); i++) {
            tensorsOutDataPtr[i] = tensors_out_[i].getDataBuffer().getData();
        }
        return tensorsOutDataPtr;
    }

    /**
     * @brief Set current quantum state as zero state.
     */
    void reset() {
        const std::vector<std::size_t> zeroState(BaseType::getNumQubits(), 0);
        setBasisState(zeroState);
    }

    /**
     * @brief Update the ith MPS site data.
     *
     * @param site_idx Index of the MPS site.
     * @param host_data Pointer to the data on host.
     * @param host_data_size Length of the data.
     */
    void updateMPSSiteData(const std::size_t site_idx,
                           const ComplexT *host_data,
                           std::size_t host_data_size) {
        PL_ABORT_IF_NOT(
            site_idx < BaseType::getNumQubits(),
            "The site index should be less than the number of qubits.");

        const std::size_t idx = BaseType::getNumQubits() - site_idx - 1;
        PL_ABORT_IF_NOT(
            host_data_size == tensors_[idx].getDataBuffer().getLength(),
            "The length of the host data should match its copy on the device.");

        tensors_[idx].getDataBuffer().zeroInit();

        tensors_[idx].getDataBuffer().CopyHostDataToGpu(host_data,
                                                        host_data_size);
    }

    /**
     * @brief Update quantum state with a basis state.
     * NOTE: This API assumes the bond vector is a standard basis vector
     * ([1,0,0,......]) and current implementation only works for qubit systems.
     * @param basisState Vector representation of a basis state.
     */
    void setBasisState(const std::vector<std::size_t> &basisState) {
        PL_ABORT_IF(BaseType::getNumQubits() != basisState.size(),
                    "The size of a basis state should be equal to the number "
                    "of qubits.");

        bool allZeroOrOne = std::all_of(
            basisState.begin(), basisState.end(),
            [](std::size_t bitVal) { return bitVal == 0 || bitVal == 1; });

        PL_ABORT_IF_NOT(allZeroOrOne,
                        "Please ensure all elements of a basis state should be "
                        "either 0 or 1.");

        CFP_t value_cu = cuUtil::complexToCu<ComplexT>(ComplexT{1.0, 0.0});

        for (std::size_t i = 0; i < BaseType::getNumQubits(); i++) {
            tensors_[i].getDataBuffer().zeroInit();
            std::size_t target = 0;
            std::size_t idx = BaseType::getNumQubits() - std::size_t{1} - i;

            // Rightmost site
            if (i == 0) {
                target = basisState[idx];
            } else {
                target = basisState[idx] == 0 ? 0 : bondDims_[i - 1];
            }

            PL_CUDA_IS_SUCCESS(
                cudaMemcpy(&tensors_[i].getDataBuffer().getData()[target],
                           &value_cu, sizeof(CFP_t), cudaMemcpyHostToDevice));
        }
    };
<<<<<<< HEAD
=======

    /**
     * @brief Apply an MPO operator with the gate's MPO decomposition data
     * provided by the user to the compute graph.
     *
     * This API only works for the MPS backend.
     *
     * @param tensors The MPO representation of a gate. Each element in the
     * outer vector represents a MPO tensor site.
     * @param wires The wire indices of the gate acts on. The size of this
     * vector should match the size of the `tensors` vector.
     * @param max_mpo_bond_dim The maximum bond dimension of the MPO operator.
     */
    void applyMPOOperation(const std::vector<std::vector<ComplexT>> &tensors,
                           const std::vector<std::size_t> &wires,
                           const std::size_t max_mpo_bond_dim) {
        PL_ABORT_IF_NOT(
            tensors.size() == wires.size(),
            "The number of tensors should be equal to the number of "
            "wires.");

        // Create a queue of wire pairs to apply SWAP gates and MPO local target
        // wires
        const auto [local_wires, swap_wires_queue] =
            create_swap_wire_pair_queue(wires);

        // Apply SWAP gates to ensure the following MPO operator targeting at
        // local wires
        if (swap_wires_queue.size() > 0) {
            for_each(swap_wires_queue.begin(), swap_wires_queue.end(),
                     [this](const auto &swap_wires) {
                         for_each(swap_wires.begin(), swap_wires.end(),
                                  [this](const auto &wire_pair) {
                                      BaseType::applyOperation(
                                          "SWAP", wire_pair, false);
                                  });
                     });
        }

        // Create a MPO object based on the host data from the user
        mpos_.emplace_back(std::make_shared<MPOTNCuda<Precision>>(
            tensors, local_wires, max_mpo_bond_dim, BaseType::getNumQubits(),
            BaseType::getTNCudaHandle(), BaseType::getCudaDataType(),
            BaseType::getDevTag()));

        // Append the MPO operator to the compute graph
        // Note MPO operator only works for local target wires as of v24.08
        int64_t operatorId;
        PL_CUTENSORNET_IS_SUCCESS(cutensornetStateApplyNetworkOperator(
            /* const cutensornetHandle_t */ BaseType::getTNCudaHandle(),
            /* cutensornetState_t */ BaseType::getQuantumState(),
            /* cutensornetNetworkOperator_t */ mpos_.back()->getMPOOperator(),
            /* const int32_t immutable */ 1,
            /* const int32_t adjoint */ 0,
            /* const int32_t unitary */ 1,
            /* int64_t * operatorId*/ &operatorId));

        mpo_ids_.push_back(static_cast<std::size_t>(operatorId));

        // Apply SWAP gates to restore the original wire order
        if (swap_wires_queue.size() > 0) {
            for_each(swap_wires_queue.rbegin(), swap_wires_queue.rend(),
                     [this](const auto &swap_wires) {
                         for_each(swap_wires.rbegin(), swap_wires.rend(),
                                  [this](const auto &wire_pair) {
                                      BaseType::applyOperation(
                                          "SWAP", wire_pair, false);
                                  });
                     });
        }
    }
>>>>>>> c607b6c5

    /**
     * @brief Append MPS final state to the quantum circuit.
     *
     * @param cutoff Cutoff value for SVD decomposition. Default is 0.
     * @param cutoff_mode Cutoff mode for SVD decomposition. Default is "abs".
     */
    void append_mps_final_state(double cutoff = 0,
                                std::string cutoff_mode = "abs") {
        PL_CUTENSORNET_IS_SUCCESS(cutensornetStateFinalizeMPS(
            /* const cutensornetHandle_t */ BaseType::getTNCudaHandle(),
            /* cutensornetState_t */ BaseType::getQuantumState(),
            /* cutensornetBoundaryCondition_t */
            CUTENSORNET_BOUNDARY_CONDITION_OPEN,
            /* const int64_t *const extentsOut[] */
            getSitesExtentsPtr().data(),
            /*strides=*/nullptr));

        // Optional: SVD
        cutensornetTensorSVDAlgo_t algo =
            CUTENSORNET_TENSOR_SVD_ALGO_GESVDJ; // default option

        PL_CUTENSORNET_IS_SUCCESS(cutensornetStateConfigure(
            /* const cutensornetHandle_t */ BaseType::getTNCudaHandle(),
            /* cutensornetState_t */ BaseType::getQuantumState(),
            /* cutensornetStateAttributes_t */
            CUTENSORNET_STATE_CONFIG_MPS_SVD_ALGO,
            /* const void * */ &algo,
            /* std::size_t */ sizeof(algo)));

        PL_ABORT_IF_NOT(cutoff_mode == "rel" || cutoff_mode == "abs",
                        "cutoff_mode should either 'rel' or 'abs'.");

        cutensornetStateAttributes_t svd_cutoff_mode =
            (cutoff_mode == "abs")
                ? CUTENSORNET_STATE_CONFIG_MPS_SVD_ABS_CUTOFF
                : CUTENSORNET_STATE_CONFIG_MPS_SVD_REL_CUTOFF;

        PL_CUTENSORNET_IS_SUCCESS(cutensornetStateConfigure(
            /* const cutensornetHandle_t */ BaseType::getTNCudaHandle(),
            /* cutensornetState_t */ BaseType::getQuantumState(),
            /* cutensornetStateAttributes_t */ svd_cutoff_mode,
            /* const void * */ &cutoff,
            /* std::size_t */ sizeof(cutoff)));
<<<<<<< HEAD
=======

        // MPO configurations
        // Note that CUTENSORNET_STATE_MPO_APPLICATION_INEXACT is applied if the
        // `cutoff` value is not set to 0 for the MPO application.
        cutensornetStateMPOApplication_t mpo_attribute =
            (cutoff == 0) ? CUTENSORNET_STATE_MPO_APPLICATION_EXACT
                          : CUTENSORNET_STATE_MPO_APPLICATION_INEXACT;

        PL_CUTENSORNET_IS_SUCCESS(cutensornetStateConfigure(
            /* const cutensornetHandle_t */ BaseType::getTNCudaHandle(),
            /* cutensornetState_t */ BaseType::getQuantumState(),
            /* cutensornetStateAttributes_t */
            CUTENSORNET_STATE_CONFIG_MPS_MPO_APPLICATION,
            /* const void * */ &mpo_attribute,
            /* std::size_t */ sizeof(mpo_attribute)));
>>>>>>> c607b6c5

        BaseType::computeState(
            const_cast<int64_t **>(getSitesExtentsPtr().data()),
            reinterpret_cast<void **>(getTensorsOutDataPtr().data()));

        // TODO: This is a dummy tensor update to allow multiple calls to the
        // `append_mps_final_state` method as well as appending additional
        // operations to the graph. This is a temporary solution and this line
        // can be removed in the future when the `cutensornet` backend allows
        // multiple calls to the `cutensornetStateFinalizeMPS` method. For more
        // details, please see the `cutensornet` high-level API workflow logic
        // [here]
        // (https://docs.nvidia.com/cuda/cuquantum/latest/cutensornet/api/functions.html#high-level-tensor-network-api).
        // In order to proceed with the following gate operations or
        // measurements after calling the `cutensornetStateCompute()` API, we
        // have to call the `cutensornetStateUpdateTensor()` API, which is
        // wrapped inside the `dummy_tensor_update()` method.
        //
        BaseType::dummy_tensor_update();
    }

    /**
     * @brief Get the full state vector representation of a MPS quantum state.
     * Note that users/developers should be responsible to ensure that there is
     * sufficient memory on the host to store the full state vector.
     *
     * @param res Pointer to the host memory to store the full state vector
     * @param res_length Length of the result vector
     */
    void getData(ComplexT *res, const std::size_t res_length) {
        PL_ABORT_IF(log2(res_length) != BaseType::getNumQubits(),
                    "The size of the result vector should be equal to the "
                    "dimension of the quantum state.");

        std::size_t avail_gpu_memory = getFreeMemorySize();

        PL_ABORT_IF(log2(avail_gpu_memory) < BaseType::getNumQubits(),
                    "State tensor size exceeds the available GPU memory!");
        BaseType::get_state_tensor(res);
    }

    /**
     * @brief Get the full state vector representation of a MPS quantum state.
     *
     *
     * @return std::vector<ComplexT> Full state vector representation of MPS
     * quantum state on host
     */
    auto getDataVector() -> std::vector<ComplexT> {
        std::size_t length = std::size_t{1} << BaseType::getNumQubits();
        std::vector<ComplexT> results(length);

        getData(results.data(), results.size());

        return results;
    }

  private:
    /**
     * @brief Return bondDims to the member initializer
     * NOTE: This method only works for the open boundary condition
     * @return std::vector<std::size_t>
     */
    std::vector<std::size_t> setBondDims_() {
        std::vector<std::size_t> localBondDims(BaseType::getNumQubits() - 1,
                                               maxBondDim_);

        const std::size_t ubDim = log2(maxBondDim_);
        for (std::size_t i = 0; i < localBondDims.size(); i++) {
            const std::size_t bondDim =
                std::min(i + 1, BaseType::getNumQubits() - i - 1);

            if (bondDim <= ubDim) {
                localBondDims[i] = std::size_t{1} << bondDim;
            }
        }
        return localBondDims;
    }

    /**
     * @brief Return siteModes to the member initializer
     * NOTE: This method only works for the open boundary condition
     * @return std::vector<std::vector<std::size_t>>
     */
    std::vector<std::vector<std::size_t>> setSitesModes_() {
        std::vector<std::vector<std::size_t>> localSitesModes;
        for (std::size_t i = 0; i < BaseType::getNumQubits(); i++) {
            std::vector<std::size_t> localSiteModes;
            if (i == 0) {
                // Leftmost site (state mode, shared mode)
                localSiteModes =
                    std::vector<std::size_t>({i, i + BaseType::getNumQubits()});
            } else if (i == BaseType::getNumQubits() - 1) {
                // Rightmost site (shared mode, state mode)
                localSiteModes = std::vector<std::size_t>(
                    {i + BaseType::getNumQubits() - 1, i});
            } else {
                // Interior sites (state mode, state mode, shared mode)
                localSiteModes =
                    std::vector<std::size_t>({i + BaseType::getNumQubits() - 1,
                                              i, i + BaseType::getNumQubits()});
            }
            localSitesModes.push_back(std::move(localSiteModes));
        }
        return localSitesModes;
    }

    /**
     * @brief Return sitesExtents to the member initializer
     * NOTE: This method only works for the open boundary condition
     * @return std::vector<std::vector<std::size_t>>
     */
    std::vector<std::vector<std::size_t>> setSitesExtents_() {
        std::vector<std::vector<std::size_t>> localSitesExtents;

        for (std::size_t i = 0; i < BaseType::getNumQubits(); i++) {
            std::vector<std::size_t> localSiteExtents;
            if (i == 0) {
                // Leftmost site (state mode, shared mode)
                localSiteExtents = std::vector<std::size_t>(
                    {BaseType::getQubitDims()[i], bondDims_[i]});
            } else if (i == BaseType::getNumQubits() - 1) {
                // Rightmost site (shared mode, state mode)
                localSiteExtents = std::vector<std::size_t>(
                    {bondDims_[i - 1], BaseType::getQubitDims()[i]});
            } else {
                // Interior sites (state mode, state mode, shared mode)
                localSiteExtents = std::vector<std::size_t>(
                    {bondDims_[i - 1], BaseType::getQubitDims()[i],
                     bondDims_[i]});
            }
            localSitesExtents.push_back(std::move(localSiteExtents));
        }
        return localSitesExtents;
    }

    /**
     * @brief Return siteExtents_int64 to the member initializer
     * NOTE: This method only works for the open boundary condition
     * @return std::vector<std::vector<int64_t>>
     */
    std::vector<std::vector<int64_t>> setSitesExtents_int64_() {
        std::vector<std::vector<int64_t>> localSitesExtents_int64;

        for (const auto &siteExtents : sitesExtents_) {
            localSitesExtents_int64.push_back(
                std::move(Pennylane::Util::cast_vector<std::size_t, int64_t>(
                    siteExtents)));
        }
        return localSitesExtents_int64;
    }

    /**
     * @brief The tensors init helper function for ctor.
     */
    void initTensors_() {
        for (std::size_t i = 0; i < BaseType::getNumQubits(); i++) {
            // construct mps tensors reprensentation
            tensors_.emplace_back(sitesModes_[i].size(), sitesModes_[i],
                                  sitesExtents_[i], BaseType::getDevTag());

            tensors_out_.emplace_back(sitesModes_[i].size(), sitesModes_[i],
                                      sitesExtents_[i], BaseType::getDevTag());
        }
    }

    /**
     * @brief Append initial MPS sites to the compute graph with data provided
     * by a user
     *
     */
    void appendInitialMPSState_() {
        PL_CUTENSORNET_IS_SUCCESS(cutensornetStateInitializeMPS(
            /*const cutensornetHandle_t */ BaseType::getTNCudaHandle(),
            /*cutensornetState_t*/ BaseType::getQuantumState(),
            /*cutensornetBoundaryCondition_t */
            CUTENSORNET_BOUNDARY_CONDITION_OPEN,
            /*const int64_t *const* */ getSitesExtentsPtr().data(),
            /*const int64_t *const* */ nullptr,
            /*void ** */
            reinterpret_cast<void **>(getTensorsDataPtr().data())));
    }
};
} // namespace Pennylane::LightningTensor::TNCuda<|MERGE_RESOLUTION|>--- conflicted
+++ resolved
@@ -235,8 +235,6 @@
                            &value_cu, sizeof(CFP_t), cudaMemcpyHostToDevice));
         }
     };
-<<<<<<< HEAD
-=======
 
     /**
      * @brief Apply an MPO operator with the gate's MPO decomposition data
@@ -308,7 +306,6 @@
                      });
         }
     }
->>>>>>> c607b6c5
 
     /**
      * @brief Append MPS final state to the quantum circuit.
@@ -353,8 +350,6 @@
             /* cutensornetStateAttributes_t */ svd_cutoff_mode,
             /* const void * */ &cutoff,
             /* std::size_t */ sizeof(cutoff)));
-<<<<<<< HEAD
-=======
 
         // MPO configurations
         // Note that CUTENSORNET_STATE_MPO_APPLICATION_INEXACT is applied if the
@@ -370,7 +365,6 @@
             CUTENSORNET_STATE_CONFIG_MPS_MPO_APPLICATION,
             /* const void * */ &mpo_attribute,
             /* std::size_t */ sizeof(mpo_attribute)));
->>>>>>> c607b6c5
 
         BaseType::computeState(
             const_cast<int64_t **>(getSitesExtentsPtr().data()),
