// Copyright 2024 Xanadu Quantum Technologies Inc.

// Licensed under the Apache License, Version 2.0 (the "License");
// you may not use this file except in compliance with the License.
// You may obtain a copy of the License at

//     http://www.apache.org/licenses/LICENSE-2.0

// Unless required by applicable law or agreed to in writing, software
// distributed under the License is distributed on an "AS IS" BASIS,
// WITHOUT WARRANTIES OR CONDITIONS OF ANY KIND, either express or implied.
// See the License for the specific language governing permissions and
// limitations under the License.

/**
 * @file MPSTNCuda.hpp
 * MPS class with cuTensorNet backend. Note that current implementation only
 * support the open boundary condition.
 */

#pragma once

#include <algorithm>
#include <complex>
#include <vector>

#include <cuda.h>
#include <cutensornet.h>

#include "DataBuffer.hpp"
#include "DevTag.hpp"
#include "MPOTNCuda.hpp"
#include "TNCuda.hpp"
#include "TNCudaBase.hpp"
#include "TensorCuda.hpp"
#include "Util.hpp"
#include "cuda_helpers.hpp"
#include "tncudaError.hpp"
#include "tncuda_helpers.hpp"

#include <iostream>

/// @cond DEV
namespace {
namespace cuUtil = Pennylane::LightningGPU::Util;
using namespace Pennylane::LightningGPU;
using namespace Pennylane::LightningTensor::TNCuda;
using namespace Pennylane::LightningTensor::TNCuda::Util;
} // namespace
/// @endcond

namespace Pennylane::LightningTensor::TNCuda {

/**
 * @brief Managed memory MPS class using cutensornet high-level APIs
 * backed.
 *
 * @tparam Precision Floating-point precision type.
 */

template <class Precision>
class MPSTNCuda final : public TNCuda<Precision, MPSTNCuda<Precision>> {
  private:
    using BaseType = TNCuda<Precision, MPSTNCuda>;

    MPSStatus MPSInitialized_ = MPSStatus::MPSInitNotSet;

    std::vector<std::shared_ptr<MPOTNCuda<Precision>>> mpos_;
    std::vector<std::size_t> mpo_ids_;

  public:
    constexpr static auto method = "mps";

    using CFP_t = decltype(cuUtil::getCudaType(Precision{}));
    using ComplexT = std::complex<Precision>;
    using PrecisionT = Precision;

  public:
    MPSTNCuda() = delete;

    explicit MPSTNCuda(const std::size_t numQubits,
                       const std::size_t maxBondDim)
        : BaseType(numQubits, maxBondDim) {}

    explicit MPSTNCuda(const std::size_t numQubits,
                       const std::size_t maxBondDim, DevTag<int> dev_tag)
        : BaseType(numQubits, dev_tag, maxBondDim) {}

    ~MPSTNCuda() = default;

    /**
     * @brief Get the max bond dimension.
     *
     * @return std::size_t
     */
    [[nodiscard]] auto getMaxBondDim() const -> std::size_t {
        return BaseType::maxBondDim_;
    };

    /**
     * @brief Get the bond dimensions.
     *
     * @return std::vector<std::size_t>
     */
<<<<<<< HEAD
    void updateMPSSiteData(const std::size_t site_idx,
                           const ComplexT *host_data,
                           std::size_t host_data_size) {
        PL_ABORT_IF_NOT(
            site_idx < BaseType::getNumQubits(),
            "The site index should be less than the number of qubits.");

        const std::size_t idx = BaseType::getNumQubits() - site_idx - 1;

        std::cout << "C++ Debug: MPS site: " << idx;
        std::cout << " values (dimL * dimC * dimR) PL source = " << tensors_[idx].getDataBuffer().getLength();
        std::cout << "cuQuantum dest = " << host_data_size << std::endl;

        PL_ABORT_IF_NOT(
            host_data_size == tensors_[idx].getDataBuffer().getLength(),
            "The length of the host data should match its copy on the device.");

        tensors_[idx].getDataBuffer().zeroInit();

        tensors_[idx].getDataBuffer().CopyHostDataToGpu(host_data,
                                                        host_data_size);
=======
    [[nodiscard]] auto getBondDims(std::size_t idx) const -> std::size_t {
        return BaseType::bondDims_[idx];
>>>>>>> 9eb61230
    }

    /**
     * @brief Apply an MPO operator with the gate's MPO decomposition data
     * provided by the user to the compute graph.
     *
     * This API only works for the MPS backend.
     *
     * @param tensors The MPO representation of a gate. Each element in the
     * outer vector represents a MPO tensor site.
     * @param wires The wire indices of the gate acts on. The size of this
     * vector should match the size of the `tensors` vector.
     * @param max_mpo_bond_dim The maximum bond dimension of the MPO operator.
     */
    void applyMPOOperation(const std::vector<std::vector<ComplexT>> &tensors,
                           const std::vector<std::size_t> &wires,
                           const std::size_t max_mpo_bond_dim) {
        PL_ABORT_IF_NOT(
            tensors.size() == wires.size(),
            "The number of tensors should be equal to the number of "
            "wires.");

        // Create a queue of wire pairs to apply SWAP gates and MPO local target
        // wires
        const auto [local_wires, swap_wires_queue] =
            create_swap_wire_pair_queue(wires);

        // Apply SWAP gates to ensure the following MPO operator targeting at
        // local wires
        if (swap_wires_queue.size() > 0) {
            for_each(swap_wires_queue.begin(), swap_wires_queue.end(),
                     [this](const auto &swap_wires) {
                         for_each(swap_wires.begin(), swap_wires.end(),
                                  [this](const auto &wire_pair) {
                                      BaseType::applyOperation(
                                          "SWAP", wire_pair, false);
                                  });
                     });
        }

        // Create a MPO object based on the host data from the user
        mpos_.emplace_back(std::make_shared<MPOTNCuda<Precision>>(
            tensors, local_wires, max_mpo_bond_dim, BaseType::getNumQubits(),
            BaseType::getTNCudaHandle(), BaseType::getCudaDataType(),
            BaseType::getDevTag()));

        // Append the MPO operator to the compute graph
        // Note MPO operator only works for local target wires as of v24.08
        int64_t operatorId;
        PL_CUTENSORNET_IS_SUCCESS(cutensornetStateApplyNetworkOperator(
            /* const cutensornetHandle_t */ BaseType::getTNCudaHandle(),
            /* cutensornetState_t */ BaseType::getQuantumState(),
            /* cutensornetNetworkOperator_t */ mpos_.back()->getMPOOperator(),
            /* const int32_t immutable */ 1,
            /* const int32_t adjoint */ 0,
            /* const int32_t unitary */ 1,
            /* int64_t * operatorId*/ &operatorId));

        mpo_ids_.push_back(static_cast<std::size_t>(operatorId));

        // Apply SWAP gates to restore the original wire order
        if (swap_wires_queue.size() > 0) {
            for_each(swap_wires_queue.rbegin(), swap_wires_queue.rend(),
                     [this](const auto &swap_wires) {
                         for_each(swap_wires.rbegin(), swap_wires.rend(),
                                  [this](const auto &wire_pair) {
                                      BaseType::applyOperation(
                                          "SWAP", wire_pair, false);
                                  });
                     });
        }
    }

    /**
     * @brief Append MPS final state to the quantum circuit.
     *
     * @param cutoff Cutoff value for SVD decomposition. Default is 0.
     * @param cutoff_mode Cutoff mode for SVD decomposition. Default is "abs".
     */
    void append_mps_final_state(double cutoff = 0,
                                std::string cutoff_mode = "abs") {
        PL_CUTENSORNET_IS_SUCCESS(cutensornetStateFinalizeMPS(
            /* const cutensornetHandle_t */ BaseType::getTNCudaHandle(),
            /* cutensornetState_t */ BaseType::getQuantumState(),
            /* cutensornetBoundaryCondition_t */
            CUTENSORNET_BOUNDARY_CONDITION_OPEN,
            /* const int64_t *const extentsOut[] */
            BaseType::getSitesExtentsPtr().data(),
            /*strides=*/nullptr));

        // Optional: SVD
        cutensornetTensorSVDAlgo_t algo =
            CUTENSORNET_TENSOR_SVD_ALGO_GESVDJ; // default option

        PL_CUTENSORNET_IS_SUCCESS(cutensornetStateConfigure(
            /* const cutensornetHandle_t */ BaseType::getTNCudaHandle(),
            /* cutensornetState_t */ BaseType::getQuantumState(),
            /* cutensornetStateAttributes_t */
            CUTENSORNET_STATE_CONFIG_MPS_SVD_ALGO,
            /* const void * */ &algo,
            /* std::size_t */ sizeof(algo)));

        PL_ABORT_IF_NOT(cutoff_mode == "rel" || cutoff_mode == "abs",
                        "cutoff_mode should either 'rel' or 'abs'.");

        cutensornetStateAttributes_t svd_cutoff_mode =
            (cutoff_mode == "abs")
                ? CUTENSORNET_STATE_CONFIG_MPS_SVD_ABS_CUTOFF
                : CUTENSORNET_STATE_CONFIG_MPS_SVD_REL_CUTOFF;

        PL_CUTENSORNET_IS_SUCCESS(cutensornetStateConfigure(
            /* const cutensornetHandle_t */ BaseType::getTNCudaHandle(),
            /* cutensornetState_t */ BaseType::getQuantumState(),
            /* cutensornetStateAttributes_t */ svd_cutoff_mode,
            /* const void * */ &cutoff,
            /* std::size_t */ sizeof(cutoff)));

        // MPO configurations
        // Note that CUTENSORNET_STATE_MPO_APPLICATION_INEXACT is applied if the
        // `cutoff` value is not set to 0 for the MPO application.
        cutensornetStateMPOApplication_t mpo_attribute =
            (cutoff == 0) ? CUTENSORNET_STATE_MPO_APPLICATION_EXACT
                          : CUTENSORNET_STATE_MPO_APPLICATION_INEXACT;

        PL_CUTENSORNET_IS_SUCCESS(cutensornetStateConfigure(
            /* const cutensornetHandle_t */ BaseType::getTNCudaHandle(),
            /* cutensornetState_t */ BaseType::getQuantumState(),
            /* cutensornetStateAttributes_t */
            CUTENSORNET_STATE_CONFIG_MPS_MPO_APPLICATION,
            /* const void * */ &mpo_attribute,
            /* std::size_t */ sizeof(mpo_attribute)));

        BaseType::computeState(
            const_cast<int64_t **>(BaseType::getSitesExtentsPtr().data()),
            reinterpret_cast<void **>(BaseType::getTensorsOutDataPtr().data()));

        // TODO: This is a dummy tensor update to allow multiple calls to the
        // `append_mps_final_state` method as well as appending additional
        // operations to the graph. This is a temporary solution and this line
        // can be removed in the future when the `cutensornet` backend allows
        // multiple calls to the `cutensornetStateFinalizeMPS` method. For more
        // details, please see the `cutensornet` high-level API workflow logic
        // [here]
        // (https://docs.nvidia.com/cuda/cuquantum/latest/cutensornet/api/functions.html#high-level-tensor-network-api).
        // In order to proceed with the following gate operations or
        // measurements after calling the `cutensornetStateCompute()` API, we
        // have to call the `cutensornetStateUpdateTensor()` API, which is
        // wrapped inside the `dummy_tensor_update()` method.
        //
        BaseType::dummy_tensor_update();
    }
};
} // namespace Pennylane::LightningTensor::TNCuda<|MERGE_RESOLUTION|>--- conflicted
+++ resolved
@@ -102,32 +102,8 @@
      *
      * @return std::vector<std::size_t>
      */
-<<<<<<< HEAD
-    void updateMPSSiteData(const std::size_t site_idx,
-                           const ComplexT *host_data,
-                           std::size_t host_data_size) {
-        PL_ABORT_IF_NOT(
-            site_idx < BaseType::getNumQubits(),
-            "The site index should be less than the number of qubits.");
-
-        const std::size_t idx = BaseType::getNumQubits() - site_idx - 1;
-
-        std::cout << "C++ Debug: MPS site: " << idx;
-        std::cout << " values (dimL * dimC * dimR) PL source = " << tensors_[idx].getDataBuffer().getLength();
-        std::cout << "cuQuantum dest = " << host_data_size << std::endl;
-
-        PL_ABORT_IF_NOT(
-            host_data_size == tensors_[idx].getDataBuffer().getLength(),
-            "The length of the host data should match its copy on the device.");
-
-        tensors_[idx].getDataBuffer().zeroInit();
-
-        tensors_[idx].getDataBuffer().CopyHostDataToGpu(host_data,
-                                                        host_data_size);
-=======
     [[nodiscard]] auto getBondDims(std::size_t idx) const -> std::size_t {
         return BaseType::bondDims_[idx];
->>>>>>> 9eb61230
     }
 
     /**
