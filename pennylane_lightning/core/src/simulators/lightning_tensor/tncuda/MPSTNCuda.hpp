--- conflicted
+++ resolved
@@ -72,11 +72,7 @@
 
     std::vector<TensorCuda<Precision>> tensors_;
 
-<<<<<<< HEAD
-    std::vector<TensorCuda<Precision>> tensors_out_; // MPS backend only
-=======
     std::vector<TensorCuda<Precision>> tensors_out_;
->>>>>>> e24ba31b
 
   public:
     using CFP_t = decltype(cuUtil::getCudaType(Precision{}));
