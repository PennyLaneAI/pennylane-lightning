--- conflicted
+++ resolved
@@ -51,11 +51,7 @@
             const std::size_t index = GENERATE(0, 1, 2);
             MPSTNCuda<TestType> mps_state{num_qubits, maxExtent, dev_tag};
 
-<<<<<<< HEAD
-            sv.applyOperation("Hadamard", {index}, inverse);
-=======
             mps_state.applyOperation("Hadamard", {index}, inverse);
->>>>>>> 6774208c
             cp_t expected(1.0 / std::sqrt(2), 0);
 
             auto results = mps_state.getDataVector();
@@ -80,11 +76,7 @@
             const std::size_t index = GENERATE(0, 1, 2);
             MPSTNCuda<TestType> mps_state{num_qubits, maxExtent, dev_tag};
 
-<<<<<<< HEAD
-            sv.applyOperation("PauliX", {index}, inverse);
-=======
             mps_state.applyOperation("PauliX", {index}, inverse);
->>>>>>> 6774208c
 
             auto results = mps_state.getDataVector();
 
@@ -119,15 +111,8 @@
             const std::size_t index = GENERATE(0, 1, 2);
             MPSTNCuda<TestType> mps_state{num_qubits, maxExtent, dev_tag};
 
-<<<<<<< HEAD
-            sv.applyOperation("Hadamard", {0}, false);
-            sv.applyOperation("Hadamard", {1}, false);
-            sv.applyOperation("Hadamard", {2}, false);
-            sv.applyOperation("PauliY", {index}, inverse);
-=======
             mps_state.applyOperations({"Hadamard", "Hadamard", "Hadamard"},
                                       {{0}, {1}, {2}}, {false, false, false});
->>>>>>> 6774208c
 
             mps_state.applyOperation("PauliY", {index}, inverse);
 
@@ -160,18 +145,10 @@
             const std::size_t index = GENERATE(0, 1, 2);
             MPSTNCuda<TestType> mps_state{num_qubits, maxExtent, dev_tag};
 
-<<<<<<< HEAD
-            sv.applyOperation("Hadamard", {0}, false);
-            sv.applyOperation("Hadamard", {1}, false);
-            sv.applyOperation("Hadamard", {2}, false);
-
-            sv.applyOperation("PauliZ", {index}, inverse);
-=======
             mps_state.applyOperations({"Hadamard", "Hadamard", "Hadamard"},
                                       {{0}, {1}, {2}}, {false, false, false});
 
             mps_state.applyOperation("PauliZ", {index}, inverse);
->>>>>>> 6774208c
 
             auto results = mps_state.getDataVector();
 
@@ -205,18 +182,10 @@
             const std::size_t index = GENERATE(0, 1, 2);
             MPSTNCuda<TestType> mps_state{num_qubits, maxExtent, dev_tag};
 
-<<<<<<< HEAD
-            sv.applyOperation("Hadamard", {0}, false);
-            sv.applyOperation("Hadamard", {1}, false);
-            sv.applyOperation("Hadamard", {2}, false);
-
-            sv.applyOperation("S", {index}, inverse);
-=======
             mps_state.applyOperations({"Hadamard", "Hadamard", "Hadamard"},
                                       {{0}, {1}, {2}}, {false, false, false});
 
             mps_state.applyOperation("S", {index}, inverse);
->>>>>>> 6774208c
 
             auto results = mps_state.getDataVector();
 
@@ -250,18 +219,10 @@
             const std::size_t index = GENERATE(0, 1, 2);
             MPSTNCuda<TestType> mps_state{num_qubits, maxExtent, dev_tag};
 
-<<<<<<< HEAD
-            sv.applyOperation("Hadamard", {0}, false);
-            sv.applyOperation("Hadamard", {1}, false);
-            sv.applyOperation("Hadamard", {2}, false);
-
-            sv.applyOperation("T", {index}, inverse);
-=======
             mps_state.applyOperations({"Hadamard", "Hadamard", "Hadamard"},
                                       {{0}, {1}, {2}}, {false, false, false});
 
             mps_state.applyOperation("T", {index}, inverse);
->>>>>>> 6774208c
 
             auto results = mps_state.getDataVector();
 
@@ -281,15 +242,9 @@
         SECTION("Apply adjacent wire indices using dispatcher") {
             MPSTNCuda<TestType> mps_state{num_qubits, maxExtent, dev_tag};
 
-<<<<<<< HEAD
-            sv.applyOperation("Hadamard", {0}, false);
-            sv.applyOperation("CNOT", {0, 1}, inverse);
-            sv.applyOperation("CNOT", {1, 2}, inverse);
-=======
             mps_state.applyOperations({"Hadamard", "CNOT", "CNOT"},
                                       {{0}, {0, 1}, {1, 2}},
                                       {false, inverse, inverse});
->>>>>>> 6774208c
 
             auto results = mps_state.getDataVector();
 
@@ -301,13 +256,8 @@
         SECTION("Apply non-adjacent wire indices using dispatcher") {
             MPSTNCuda<TestType> mps_state{num_qubits, maxExtent, dev_tag};
 
-<<<<<<< HEAD
-            sv.applyOperation("Hadamard", {0}, false);
-            sv.applyOperation("CNOT", {0, 2}, inverse);
-=======
             mps_state.applyOperation("Hadamard", {0}, false);
             mps_state.applyOperation("CNOT", {0, 2}, inverse);
->>>>>>> 6774208c
 
             auto results = mps_state.getDataVector();
 
@@ -341,13 +291,7 @@
             mps_state.applyOperations({"Hadamard", "PauliX"}, {{0}, {1}},
                                       {false, false});
 
-<<<<<<< HEAD
-            sv.applyOperation("Hadamard", {0}, false);
-            sv.applyOperation("PauliX", {1}, false);
-            sv.applyOperation("SWAP", {0, 1}, inverse);
-=======
             mps_state.applyOperation("SWAP", {0, 1}, inverse);
->>>>>>> 6774208c
 
             auto results = mps_state.getDataVector();
 
@@ -369,13 +313,7 @@
             mps_state.applyOperations({"Hadamard", "PauliX"}, {{0}, {1}},
                                       {false, false});
 
-<<<<<<< HEAD
-            sv.applyOperation("Hadamard", {0}, false);
-            sv.applyOperation("PauliX", {1}, false);
-            sv.applyOperation("SWAP", {0, 2}, inverse);
-=======
             mps_state.applyOperation("SWAP", {0, 2}, inverse);
->>>>>>> 6774208c
 
             auto results = mps_state.getDataVector();
 
@@ -406,14 +344,8 @@
 
             MPSTNCuda<TestType> mps_state{num_qubits, maxExtent, dev_tag};
 
-<<<<<<< HEAD
-            sv.applyOperation("Hadamard", {0}, false);
-            sv.applyOperation("PauliX", {1}, false);
-            sv.applyOperation("CY", {0, 1}, inverse);
-=======
-            mps_state.applyOperations({"Hadamard", "PauliX"}, {{0}, {1}},
-                                      {false, false});
->>>>>>> 6774208c
+            mps_state.applyOperations({"Hadamard", "PauliX"}, {{0}, {1}},
+                                      {false, false});
 
             mps_state.applyOperation("CY", {0, 1}, inverse);
 
@@ -438,13 +370,7 @@
             mps_state.applyOperations({"Hadamard", "PauliX"}, {{0}, {1}},
                                       {false, false});
 
-<<<<<<< HEAD
-            sv.applyOperation("Hadamard", {0}, false);
-            sv.applyOperation("PauliX", {1}, false);
-            sv.applyOperation("CY", {0, 2}, inverse);
-=======
             mps_state.applyOperation("CY", {0, 2}, inverse);
->>>>>>> 6774208c
 
             auto results = mps_state.getDataVector();
 
@@ -479,13 +405,7 @@
             mps_state.applyOperations({"Hadamard", "PauliX"}, {{0}, {1}},
                                       {false, false});
 
-<<<<<<< HEAD
-            sv.applyOperation("Hadamard", {0}, false);
-            sv.applyOperation("PauliX", {1}, false);
-            sv.applyOperation("CZ", {0, 1}, inverse);
-=======
             mps_state.applyOperation("CZ", {0, 1}, inverse);
->>>>>>> 6774208c
 
             auto results = mps_state.getDataVector();
 
@@ -505,14 +425,8 @@
 
             MPSTNCuda<TestType> mps_state{num_qubits, maxExtent, dev_tag};
 
-<<<<<<< HEAD
-            sv.applyOperation("Hadamard", {0}, false);
-            sv.applyOperation("PauliX", {1}, false);
-            sv.applyOperation("CZ", {0, 2}, inverse);
-=======
-            mps_state.applyOperations({"Hadamard", "PauliX"}, {{0}, {1}},
-                                      {false, false});
->>>>>>> 6774208c
+            mps_state.applyOperations({"Hadamard", "PauliX"}, {{0}, {1}},
+                                      {false, false});
 
             mps_state.applyOperation("CZ", {0, 2}, inverse);
 
@@ -550,13 +464,7 @@
             mps_state.applyOperations({"Hadamard", "PauliX"}, {{0}, {1}},
                                       {false, false});
 
-<<<<<<< HEAD
-            sv.applyOperation("Hadamard", {0}, false);
-            sv.applyOperation("PauliX", {1}, false);
-            sv.applyOperation("Toffoli", {0, 1, 2}, inverse);
-=======
             mps_state.applyOperation("Toffoli", {0, 1, 2}, inverse);
->>>>>>> 6774208c
 
             auto results = mps_state.getDataVector();
 
@@ -589,13 +497,7 @@
             mps_state.applyOperations({"Hadamard", "PauliX"}, {{0}, {1}},
                                       {false, false});
 
-<<<<<<< HEAD
-            sv.applyOperation("Hadamard", {0}, false);
-            sv.applyOperation("PauliX", {1}, false);
-            sv.applyOperation("Toffoli", {0, 2, 3}, inverse);
-=======
             mps_state.applyOperation("Toffoli", {0, 2, 3}, inverse);
->>>>>>> 6774208c
 
             auto results = mps_state.getDataVector();
 
@@ -628,14 +530,8 @@
 
             MPSTNCuda<TestType> mps_state{num_qubits, maxExtent, dev_tag};
 
-<<<<<<< HEAD
-            sv.applyOperation("Hadamard", {0}, false);
-            sv.applyOperation("PauliX", {1}, false);
-            sv.applyOperation("CSWAP", {0, 1, 2}, inverse);
-=======
-            mps_state.applyOperations({"Hadamard", "PauliX"}, {{0}, {1}},
-                                      {false, false});
->>>>>>> 6774208c
+            mps_state.applyOperations({"Hadamard", "PauliX"}, {{0}, {1}},
+                                      {false, false});
 
             mps_state.applyOperation("CSWAP", {0, 1, 2}, inverse);
 
@@ -670,13 +566,7 @@
             mps_state.applyOperations({"Hadamard", "PauliX"}, {{0}, {1}},
                                       {false, false});
 
-<<<<<<< HEAD
-            sv.applyOperation("Hadamard", {0}, false);
-            sv.applyOperation("PauliX", {1}, false);
-            sv.applyOperation("CSWAP", {0, 2, 3}, inverse);
-=======
             mps_state.applyOperation("CSWAP", {0, 2, 3}, inverse);
->>>>>>> 6774208c
 
             auto results = mps_state.getDataVector();
             // TODO remove the following line later. This is a test if we can
