--- conflicted
+++ resolved
@@ -193,15 +193,7 @@
                cuUtil::INVSQRT2<std::complex<TestType>>());
         cp_t i(cuUtil::ConstMult(r, cuUtil::IMAG<std::complex<TestType>>()));
 
-<<<<<<< HEAD
-        if (inverse) {
-            i = conj(i);
-        }
-
-        const std::vector<std::vector<cp_t>> expected_results = {
-=======
         std::vector<std::vector<cp_t>> expected_results = {
->>>>>>> 89c84232
             {r, r, r, r, i, i, i, i},
             {r, r, i, i, r, r, i, i},
             {r, i, r, i, r, i, r, i}};
