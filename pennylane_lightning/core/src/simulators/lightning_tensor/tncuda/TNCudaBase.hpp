// Copyright 2024 Xanadu Quantum Technologies Inc.

// Licensed under the Apache License, Version 2.0 (the "License");
// you may not use this file except in compliance with the License.
// You may obtain a copy of the License at

//     http://www.apache.org/licenses/LICENSE-2.0

// Unless required by applicable law or agreed to in writing, software
// distributed under the License is distributed on an "AS IS" BASIS,
// WITHOUT WARRANTIES OR CONDITIONS OF ANY KIND, either express or implied.
// See the License for the specific language governing permissions and
// limitations under the License.

/**
 * @file TNCudaBase.hpp
 * Base class for cuTensorNet-backed tensor networks.
 */

#pragma once

#include <complex>
#include <memory>
#include <set>
#include <type_traits>
#include <vector>

#include <cuda.h>
#include <cutensornet.h>

#include "LinearAlg.hpp"
#include "TNCudaGateCache.hpp"
#include "TensorBase.hpp"
#include "TensorCuda.hpp"
#include "TensornetBase.hpp"
#include "cuda_helpers.hpp"
#include "tncudaError.hpp"
#include "tncuda_helpers.hpp"

/// @cond DEV
namespace {
namespace cuUtil = Pennylane::LightningGPU::Util;
using namespace Pennylane::LightningGPU;
using namespace Pennylane::LightningTensor::TNCuda;
using namespace Pennylane::LightningTensor::TNCuda::Gates;
using namespace Pennylane::LightningTensor::TNCuda::Util;
} // namespace
///@endcond

namespace Pennylane::LightningTensor::TNCuda {
/**
 * @brief CRTP-enabled base class for cuTensorNet backends.
 *
 * @tparam PrecisionT Floating point precision.
 * @tparam Derived Derived class to instantiate using CRTP.
 */
template <class PrecisionT, class Derived>
class TNCudaBase : public TensornetBase<PrecisionT, Derived> {
  private:
    using CFP_t = decltype(cuUtil::getCudaType(PrecisionT{}));
    using ComplexT = std::complex<PrecisionT>;
    using BaseType = TensornetBase<PrecisionT, Derived>;
    SharedTNCudaHandle handle_;
    SharedCublasCaller cublascaller_;
    cudaDataType_t typeData_;
    DevTag<int> dev_tag_;
    cutensornetComputeType_t typeCompute_;
    cutensornetState_t quantumState_;
    cutensornetStatePurity_t purity_ =
        CUTENSORNET_STATE_PURITY_PURE; // Only supports pure tensor network
                                       // states as v24.03

    std::shared_ptr<TNCudaGateCache<PrecisionT>> gate_cache_;
    std::set<int64_t> gate_ids_;

    std::vector<std::size_t> identiy_gate_ids_;

  public:
    TNCudaBase() = delete;

    // TODO: Add method to the constructor to all user to select methods at
    // runtime in the C++ layer
    explicit TNCudaBase(const std::size_t numQubits, int device_id = 0,
                        cudaStream_t stream_id = 0)
        : BaseType(numQubits), handle_(make_shared_tncuda_handle()),
          cublascaller_(make_shared_cublas_caller()),
          dev_tag_({device_id, stream_id}),
          gate_cache_(std::make_shared<TNCudaGateCache<PrecisionT>>(dev_tag_)) {
        // TODO this code block could be moved to base class and need to revisit
        // when working on copy ctor
        PL_ABORT_IF(numQubits < 2,
                    "The number of qubits should be greater than 1.");

        if constexpr (std::is_same_v<PrecisionT, double>) {
            typeData_ = CUDA_C_64F;
            typeCompute_ = CUTENSORNET_COMPUTE_64F;
        } else {
            typeData_ = CUDA_C_32F;
            typeCompute_ = CUTENSORNET_COMPUTE_32F;
        }

        PL_CUTENSORNET_IS_SUCCESS(cutensornetCreateState(
            /* const cutensornetHandle_t */ handle_.get(),
            /* cutensornetStatePurity_t */ purity_,
            /* int32_t numStateModes */
            static_cast<int32_t>(BaseType::getNumQubits()),
            /* const int64_t *stateModeExtents */
            reinterpret_cast<int64_t *>(BaseType::getQubitDims().data()),
            /* cudaDataType_t */ typeData_,
            /*  cutensornetState_t * */ &quantumState_));
    }

    // TODO: Add method to the constructor to all user to select methods at
    // runtime in the C++ layer
    explicit TNCudaBase(const std::size_t numQubits, DevTag<int> dev_tag)
        : BaseType(numQubits), handle_(make_shared_tncuda_handle()),
          cublascaller_(make_shared_cublas_caller()), dev_tag_(dev_tag),
          gate_cache_(std::make_shared<TNCudaGateCache<PrecisionT>>(dev_tag_)) {
        // TODO this code block could be moved to base class and need to revisit
        // when working on copy ctor
        PL_ABORT_IF(numQubits < 2,
                    "The number of qubits should be greater than 1.");
        if constexpr (std::is_same_v<PrecisionT, double>) {
            typeData_ = CUDA_C_64F;
            typeCompute_ = CUTENSORNET_COMPUTE_64F;
        } else {
            typeData_ = CUDA_C_32F;
            typeCompute_ = CUTENSORNET_COMPUTE_32F;
        }

        PL_CUTENSORNET_IS_SUCCESS(cutensornetCreateState(
            /* const cutensornetHandle_t */ handle_.get(),
            /* cutensornetStatePurity_t */ purity_,
            /* int32_t numStateModes */
            static_cast<int32_t>(BaseType::getNumQubits()),
            /* const int64_t *stateModeExtents */
            reinterpret_cast<int64_t *>(BaseType::getQubitDims().data()),
            /* cudaDataType_t */ typeData_,
            /*  cutensornetState_t * */ &quantumState_));
    }

    ~TNCudaBase() {
        PL_CUTENSORNET_IS_SUCCESS(cutensornetDestroyState(quantumState_));
    }

    /**
     * @brief Get the CUDA data type.
     *
     * @return cudaDataType_t
     */
    [[nodiscard]] auto getCudaDataType() const -> cudaDataType_t {
        return typeData_;
    }

    /**
     * @brief Get the cutensornet handle that the object is using.
     *
     * @return cutensornetHandle_t
     */
    [[nodiscard]] auto getTNCudaHandle() const -> cutensornetHandle_t {
        return handle_.get();
    }

    /**
     * @brief Access the CublasCaller the object is using.
     *
     * @return a reference to the object's CublasCaller object.
     */
    auto getCublasCaller() const -> const CublasCaller & {
        return *cublascaller_;
    }

    /**
     * @brief Get the quantum state pointer.
     *
     * @return cutensornetState_t
     */
    [[nodiscard]] auto getQuantumState() const -> cutensornetState_t {
        return quantumState_;
    };

    /**
     * @brief Get device and Cuda stream information (device ID and the
     * associated Cuda stream ID).
     *
     * @return DevTag
     */
    [[nodiscard]] auto getDevTag() const -> const DevTag<int> & {
        return dev_tag_;
    }

    /**
     * @brief Append multiple gates to the compute graph.
     * NOTE: This function does not update the quantum state but only appends
     * gate tensor operator to the graph.
     * @param ops Vector of gate names to be applied in order.
     * @param ops_wires Vector of wires on which to apply index-matched gate
     * name.
     * @param ops_adjoint Indicates whether gate at matched index is to be
     * inverted.
     * @param ops_params Vector of gate parameters.
     */
    void
    applyOperations(const std::vector<std::string> &ops,
                    const std::vector<std::vector<std::size_t>> &ops_wires,
                    const std::vector<bool> &ops_adjoint,
                    const std::vector<std::vector<PrecisionT>> &ops_params) {
        const std::size_t numOperations = ops.size();
        PL_ABORT_IF_NOT(
            numOperations == ops_wires.size(),
            "Invalid arguments: number of operations, wires, and inverses "
            "must all be equal");
        PL_ABORT_IF_NOT(
            numOperations == ops_adjoint.size(),
            "Invalid arguments: number of operations, wires and inverses"
            "must all be equal");
        for (std::size_t i = 0; i < numOperations; i++) {
            applyOperation(ops[i], ops_wires[i], ops_adjoint[i], ops_params[i]);
        }
    }

    /**
     * @brief Append multiple gate tensors to the compute graph.
     * NOTE: This function does not update the quantum state but only appends
     * gate tensor operator to the graph.
     * @param ops Vector of gate names to be applied in order.
     * @param ops_wires Vector of wires on which to apply index-matched gate
     * name.
     * @param ops_adjoint Indicates whether gate at matched index is to be
     * inverted.
     */
    void applyOperations(const std::vector<std::string> &ops,
                         const std::vector<std::vector<std::size_t>> &ops_wires,
                         const std::vector<bool> &ops_adjoint) {
        const std::size_t numOperations = ops.size();
        PL_ABORT_IF_NOT(
            numOperations == ops_wires.size(),
            "Invalid arguments: number of operations, wires, and inverses "
            "must all be equal");
        PL_ABORT_IF_NOT(
            numOperations == ops_adjoint.size(),
            "Invalid arguments: number of operations, wires and inverses"
            "must all be equal");
        for (std::size_t i = 0; i < numOperations; i++) {
            applyOperation(ops[i], ops_wires[i], ops_adjoint[i], {});
        }
    }

    /**
     * @brief Append a single controlled gate tensor to the compute graph.
     *
     * NOTE: This function does not update the quantum state but only appends
     * gate tensor operator to the graph. The controlled gate should be
     * immutable as v24.08.
     *
     * @param baseOpName Base gate's name.
     * @param controlled_wires Controlled wires for the gate.
     * @param controlled_values Controlled values for the gate.
     * @param targetWires Target wires for the gate.
     * @param adjoint Indicates whether to use adjoint of gate.
     * @param params Optional parameter list for parametric gates.
     * @param gate_matrix Optional gate matrix for custom gates.
     */
    void
    applyControlledOperation(const std::string &baseOpName,
                             const std::vector<std::size_t> &controlled_wires,
                             const std::vector<bool> &controlled_values,
                             const std::vector<std::size_t> &targetWires,
                             bool adjoint = false,
                             const std::vector<PrecisionT> &params = {0.0},
                             const std::vector<ComplexT> &gate_matrix = {}) {
        // TODO: Need to revisit this line of code once `cutensornet` supports
        // multi-target wire controlled gates
        PL_ABORT_IF_NOT(targetWires.size() == 1,
                        "Unsupported controlled gate: cutensornet only "
                        "supports 1-wire target controlled gates");

        auto &&par = (params.empty()) ? std::vector<PrecisionT>{0.0} : params;

        int64_t dummy_id = gate_ids_.empty() ? 1 : *gate_ids_.rbegin() + 1;

        if (gate_matrix.empty()) {
            gate_cache_->add_gate(dummy_id, baseOpName, par, adjoint);
        } else {
            auto gate_key = std::make_pair(baseOpName, par);
            std::vector<CFP_t> matrix_cu =
                cuUtil::complexToCu<ComplexT>(gate_matrix);
            gate_cache_->add_gate(dummy_id, gate_key, matrix_cu, adjoint);
        }

        int64_t id;

        std::vector<int32_t> controlledModes =
            cuUtil::NormalizeCastIndices<std::size_t, int32_t>(
                controlled_wires, BaseType::getNumQubits());

        std::vector<int64_t> controlled_values_int64(controlled_values.size());
        std::transform(controlled_values.begin(), controlled_values.end(),
                       controlled_values_int64.begin(),
                       [](bool val) { return static_cast<int64_t>(val); });

        std::vector<int32_t> targetModes =
            cuUtil::NormalizeCastIndices<std::size_t, int32_t>(
                targetWires, BaseType::getNumQubits());

        PL_CUTENSORNET_IS_SUCCESS(cutensornetStateApplyControlledTensorOperator(
            /* const cutensornetHandle_t */ getTNCudaHandle(),
            /* cutensornetState_t */ getQuantumState(),
            /* int32_t numControlModes */ controlled_wires.size(),
            /* const int32_t * stateControlModes */ controlledModes.data(),
            /* const int64_t *stateControlValues*/
            controlled_values_int64.data(),
            /* int32_t numTargetModes */ targetWires.size(),
            /* const int32_t * stateTargetModes */ targetModes.data(),
            /* void * */
            static_cast<void *>(gate_cache_->get_gate_device_ptr(dummy_id)),
            /* const int64_t *tensorModeStrides */ nullptr,
            /* const int32_t immutable */ 1,
            /* const int32_t adjoint */ 0,
            /* const int32_t unitary */ 1,
            /* int64_t tensorId* */ &id));

        if (dummy_id != id) {
            gate_cache_->update_key(dummy_id, id);
        }

        gate_ids_.insert(id);
    }

    /**
     * @brief Append a single gate tensor to the compute graph.
     * NOTE: This function does not update the quantum state but only appends
     * gate tensor operator to the graph.
     * @param opName Gate's name.
     * @param wires Wires to apply gate to.
     * @param adjoint Indicates whether to use adjoint of gate.
     * @param params Optional parameter list for parametric gates.
     * @param gate_matrix Optional gate matrix for custom gates.
     */
    void applyOperation(const std::string &opName,
                        const std::vector<std::size_t> &wires,
                        bool adjoint = false,
                        const std::vector<PrecisionT> &params = {0.0},
                        const std::vector<ComplexT> &gate_matrix = {}) {
        // TODO: Need to revisit this line of code for the exact TN backend.
        //  We should be able to turn on/ skip this check based on the backend,
        //  if(getMethod() == "mps") { ... }
        PL_ABORT_IF(
            wires.size() > 2,
            "Unsupported gate: MPS method only supports 1, 2-wires gates");

        auto &&par = (params.empty()) ? std::vector<PrecisionT>{0.0} : params;

        int64_t dummy_id = gate_ids_.empty() ? 1 : *gate_ids_.rbegin() + 1;

        if (gate_matrix.empty()) [[likely]] {
            gate_cache_->add_gate(dummy_id, opName, par, adjoint);
        } else [[unlikely]] {
            auto gate_key = std::make_pair(opName, par);
            std::vector<CFP_t> matrix_cu =
                cuUtil::complexToCu<ComplexT>(gate_matrix);
            gate_cache_->add_gate(dummy_id, gate_key, matrix_cu, adjoint);
        }

        int64_t id;

        std::vector<int32_t> stateModes =
            cuUtil::NormalizeCastIndices<std::size_t, int32_t>(
                wires, BaseType::getNumQubits());

        //  Note `adjoint` in the cutensornet context indicates whether or not
        //  all tensor elements of the tensor operator will be complex
        //  conjugated. `adjoint` in the following API is not equivalent to
        //  `inverse` in the lightning context
        PL_CUTENSORNET_IS_SUCCESS(cutensornetStateApplyTensorOperator(
            /* const cutensornetHandle_t */ getTNCudaHandle(),
            /* cutensornetState_t */ getQuantumState(),
            /* int32_t numStateModes */ stateModes.size(),
            /* const int32_t * stateModes */ stateModes.data(),
            /* void * */
            static_cast<void *>(gate_cache_->get_gate_device_ptr(dummy_id)),
            /* const int64_t *tensorModeStrides */ nullptr,
            /* const int32_t immutable */ 0,
            /* const int32_t adjoint */ 0,
            /* const int32_t unitary */ 1,
            /* int64_t * */ &id));

        if (dummy_id != id) {
            gate_cache_->update_key(dummy_id, id);
        }

        // one time initialization of the identity gate id
        if (identiy_gate_ids_.empty() && opName == "Identity") {
            identiy_gate_ids_.push_back(static_cast<std::size_t>(id));
        }

        gate_ids_.insert(id);
    }

    /**
     * @brief Get the state vector representation of a tensor network.
     *
     * @param host_data Pointer to the host memory for state tensor data.
     * @param numHyperSamples Number of hyper samples to use in the calculation
     * and is set to 1 by default.
     */
    void get_state_tensor(ComplexT *host_data,
                          const int32_t numHyperSamples = 1) {
<<<<<<< HEAD

        std::vector<int32_t> projected_modes{};
        std::vector<int64_t> projectedModeValues{};

=======
        std::vector<int32_t> projected_modes{};
        std::vector<int64_t> projected_mode_values{};

>>>>>>> 06fc5a4b
        const std::size_t length = std::size_t{1} << BaseType::getNumQubits();

        DataBuffer<CFP_t, int> d_output_tensor(length, getDevTag(), true);

        get_accessor_(d_output_tensor.getData(), length, projected_modes,
<<<<<<< HEAD
                      projectedModeValues, numHyperSamples);
=======
                      projected_mode_values, numHyperSamples);
>>>>>>> 06fc5a4b

        d_output_tensor.CopyGpuDataToHost(host_data, length);
    }

    /**
     * @brief Get a slice of the full state tensor.
     *
     * @param tensor_data Pointer to the device memory for state tensor data.
     * @param tensor_data_size Size of the state tensor data.
     * @param projected_modes Projected modes to get the state tensor for.
<<<<<<< HEAD
     * @param projectedModeValues Values of the projected modes.
=======
     * @param projected_mode_values Values of the projected modes.
>>>>>>> 06fc5a4b
     * @param numHyperSamples Number of hyper samples to use in the calculation
     * and is set to 1 by default.
     */
    void get_state_tensor(CFP_t *tensor_data,
                          const std::size_t tensor_data_size,
                          const std::vector<int32_t> &projected_modes,
<<<<<<< HEAD
                          const std::vector<int64_t> &projectedModeValues,
                          const int32_t numHyperSamples = 1) const {
        get_accessor_(tensor_data, tensor_data_size, projected_modes,
                      projectedModeValues, numHyperSamples);
=======
                          const std::vector<int64_t> &projected_mode_values,
                          const int32_t numHyperSamples = 1) const {
        get_accessor_(tensor_data, tensor_data_size, projected_modes,
                      projected_mode_values, numHyperSamples);
>>>>>>> 06fc5a4b
    }

  private:
    /**
     * @brief Get accessor of a state tensor
     *
     * @param tensor_data Pointer to the device memory for state tensor data.
     * @param tensor_data_size Size of the tensor data.
     * @param projected_modes Projected modes to get the state tensor for.
     * @param projected_mode_values Values of the projected modes.
     * @param numHyperSamples Number of hyper samples to use in the calculation
     * and is set to 1 by default.
     */
    void get_accessor_(CFP_t *tensor_data, const std::size_t tensor_data_size,
                       const std::vector<int32_t> &projected_modes,
                       const std::vector<int64_t> &projected_mode_values,
                       const int32_t numHyperSamples = 1) const {
        cutensornetStateAccessor_t accessor;
        PL_CUTENSORNET_IS_SUCCESS(cutensornetCreateAccessor(
            /* const cutensornetHandle_t */ getTNCudaHandle(),
            /* cutensornetState_t */ getQuantumState(),
            /* int32_t numProjectedModes */
            static_cast<int32_t>(projected_modes.size()),
            /* const int32_t *projectedModes */ projected_modes.data(),
            /* const int64_t *amplitudesTensorStrides */ nullptr,
            /* cutensornetStateAccessor_t *tensorNetworkAccessor*/ &accessor));

        // Configure the computation
        const cutensornetAccessorAttributes_t accessor_attribute =
            CUTENSORNET_ACCESSOR_CONFIG_NUM_HYPER_SAMPLES;
        PL_CUTENSORNET_IS_SUCCESS(cutensornetAccessorConfigure(
            /* const cutensornetHandle_t */ getTNCudaHandle(),
            /* cutensornetStateAccessor_t */ accessor,
            /* cutensornetAccessorAttributes_t */ accessor_attribute,
            /* const void * */ &numHyperSamples,
            /* std::size_t */ sizeof(numHyperSamples)));

        // prepare the computation
        cutensornetWorkspaceDescriptor_t workDesc;
        PL_CUTENSORNET_IS_SUCCESS(
            cutensornetCreateWorkspaceDescriptor(getTNCudaHandle(), &workDesc));

        // TODO we assign half (magic number is) of free memory size to the
        // maximum memory usage.
        const std::size_t scratchSize = cuUtil::getFreeMemorySize() / 2;

        PL_CUTENSORNET_IS_SUCCESS(cutensornetAccessorPrepare(
            /* const cutensornetHandle_t */ getTNCudaHandle(),
            /* cutensornetStateAccessor_t*/ accessor,
            /* std::size_t */ scratchSize,
            /* cutensornetWorkspaceDescriptor_t */ workDesc,
            /* cudaStream_t unused as of v24.03 */ 0x0));

        // Allocate workspace buffer
        std::size_t worksize =
            getWorkSpaceMemorySize(getTNCudaHandle(), workDesc);

        PL_ABORT_IF(worksize > scratchSize,
                    "Insufficient workspace size on Device!");

        const std::size_t d_scratch_length = worksize / sizeof(std::size_t);
        DataBuffer<std::size_t, int> d_scratch(d_scratch_length, getDevTag(),
                                               true);

        setWorkSpaceMemory(getTNCudaHandle(), workDesc,
                           reinterpret_cast<void *>(d_scratch.getData()),
                           worksize);

        // compute the specified slice of the quantum circuit amplitudes tensor
        ComplexT stateNorm2{0.0, 0.0};
        PL_CUTENSORNET_IS_SUCCESS(cutensornetAccessorCompute(
            /* const cutensornetHandle_t */ getTNCudaHandle(),
            /* cutensornetStateAccessor_t */ accessor,
            /* const int64_t * projectedModeValues */
            projected_mode_values.data(),
            /* cutensornetWorkspaceDescriptor_t */ workDesc,
            /* void *amplitudesTensor*/
            static_cast<void *>(tensor_data),
            /* void *stateNorm */ static_cast<void *>(&stateNorm2),
            /* cudaStream_t cudaStream */ 0x0));

        PL_CUDA_IS_SUCCESS(cudaStreamSynchronize(getDevTag().getStreamID()));

        const ComplexT scale_scalar = ComplexT{1.0, 0.0} / stateNorm2;

        CFP_t scale_scalar_cu{scale_scalar.real(), scale_scalar.imag()};

        scaleC_CUDA<CFP_t, CFP_t>(scale_scalar_cu, tensor_data,
                                  tensor_data_size, getDevTag().getDeviceID(),
                                  getDevTag().getStreamID(), getCublasCaller());

        PL_CUTENSORNET_IS_SUCCESS(
            cutensornetDestroyWorkspaceDescriptor(workDesc));
        PL_CUTENSORNET_IS_SUCCESS(cutensornetDestroyAccessor(accessor));
    }

  protected:
    /**
     * @brief Dummy tensor operator update to allow multiple calls of
     * appendMPSFinalize. This is a workaround to avoid the issue of the
     * cutensornet library not allowing multiple calls of appendMPSFinalize.
     *
     * This function either appends a new `Identity` gate to the graph when the
     * gate cache is empty or update the existing gate operator by itself.
     */
    void dummy_tensor_update() {
        if (identiy_gate_ids_.empty()) {
            applyOperation("Identity", {0}, false);
        }

        PL_CUTENSORNET_IS_SUCCESS(cutensornetStateUpdateTensorOperator(
            /* const cutensornetHandle_t */ getTNCudaHandle(),
            /* cutensornetState_t */ getQuantumState(),
            /* int64_t tensorId*/
            static_cast<int64_t>(identiy_gate_ids_.front()),
            /* void* */
            static_cast<void *>(
                gate_cache_->get_gate_device_ptr(identiy_gate_ids_.front())),
            /* int32_t unitary*/ 1));
    }

    /**
     * @brief Save quantumState information to data provided by a user
     *
     * @param tensorPtr Pointer to tensors provided by a user
     */
    void computeState(int64_t **extentsPtr, void **tensorPtr) {
        cutensornetWorkspaceDescriptor_t workDesc;
        PL_CUTENSORNET_IS_SUCCESS(
            cutensornetCreateWorkspaceDescriptor(getTNCudaHandle(), &workDesc));

        // TODO we assign half (magic number is) of free memory size to the
        // maximum memory usage.
        const std::size_t scratchSize = cuUtil::getFreeMemorySize() / 2;

        PL_CUTENSORNET_IS_SUCCESS(cutensornetStatePrepare(
            /* const cutensornetHandle_t */ getTNCudaHandle(),
            /* cutensornetState_t */ getQuantumState(),
            /* std::size_t maxWorkspaceSizeDevice */ scratchSize,
            /* cutensornetWorkspaceDescriptor_t */ workDesc,
            /*  cudaStream_t unused as of v24.03*/ 0x0));

        std::size_t worksize =
            getWorkSpaceMemorySize(getTNCudaHandle(), workDesc);

        PL_ABORT_IF(worksize > scratchSize,
                    "Insufficient workspace size on Device!");

        const std::size_t d_scratch_length = worksize / sizeof(std::size_t);
        DataBuffer<std::size_t, int> d_scratch(d_scratch_length, getDevTag(),
                                               true);

        setWorkSpaceMemory(getTNCudaHandle(), workDesc,
                           reinterpret_cast<void *>(d_scratch.getData()),
                           worksize);

        PL_CUTENSORNET_IS_SUCCESS(cutensornetStateCompute(
            /* const cutensornetHandle_t */ getTNCudaHandle(),
            /* cutensornetState_t */ getQuantumState(),
            /* cutensornetWorkspaceDescriptor_t */ workDesc,
            /* int64_t * */ extentsPtr,
            /* int64_t *stridesOut */ nullptr,
            /* void * */ tensorPtr,
            /* cudaStream_t */ getDevTag().getStreamID()));

        PL_CUTENSORNET_IS_SUCCESS(
            cutensornetDestroyWorkspaceDescriptor(workDesc));
    }
};
} // namespace Pennylane::LightningTensor::TNCuda<|MERGE_RESOLUTION|>--- conflicted
+++ resolved
@@ -406,26 +406,15 @@
      */
     void get_state_tensor(ComplexT *host_data,
                           const int32_t numHyperSamples = 1) {
-<<<<<<< HEAD
-
-        std::vector<int32_t> projected_modes{};
-        std::vector<int64_t> projectedModeValues{};
-
-=======
         std::vector<int32_t> projected_modes{};
         std::vector<int64_t> projected_mode_values{};
 
->>>>>>> 06fc5a4b
         const std::size_t length = std::size_t{1} << BaseType::getNumQubits();
 
         DataBuffer<CFP_t, int> d_output_tensor(length, getDevTag(), true);
 
         get_accessor_(d_output_tensor.getData(), length, projected_modes,
-<<<<<<< HEAD
-                      projectedModeValues, numHyperSamples);
-=======
                       projected_mode_values, numHyperSamples);
->>>>>>> 06fc5a4b
 
         d_output_tensor.CopyGpuDataToHost(host_data, length);
     }
@@ -436,28 +425,17 @@
      * @param tensor_data Pointer to the device memory for state tensor data.
      * @param tensor_data_size Size of the state tensor data.
      * @param projected_modes Projected modes to get the state tensor for.
-<<<<<<< HEAD
-     * @param projectedModeValues Values of the projected modes.
-=======
      * @param projected_mode_values Values of the projected modes.
->>>>>>> 06fc5a4b
      * @param numHyperSamples Number of hyper samples to use in the calculation
      * and is set to 1 by default.
      */
     void get_state_tensor(CFP_t *tensor_data,
                           const std::size_t tensor_data_size,
                           const std::vector<int32_t> &projected_modes,
-<<<<<<< HEAD
-                          const std::vector<int64_t> &projectedModeValues,
-                          const int32_t numHyperSamples = 1) const {
-        get_accessor_(tensor_data, tensor_data_size, projected_modes,
-                      projectedModeValues, numHyperSamples);
-=======
                           const std::vector<int64_t> &projected_mode_values,
                           const int32_t numHyperSamples = 1) const {
         get_accessor_(tensor_data, tensor_data_size, projected_modes,
                       projected_mode_values, numHyperSamples);
->>>>>>> 06fc5a4b
     }
 
   private:
