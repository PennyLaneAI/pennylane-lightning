--- conflicted
+++ resolved
@@ -162,7 +162,6 @@
     }
 
     /**
-<<<<<<< HEAD
      * @brief Return pointer to gate cache.
      *
      * @return  TNCudaGateCache<Precision>*
@@ -172,8 +171,6 @@
     }
 
     /**
-=======
->>>>>>> 6774208c
      * @brief Append multiple gates to the compute graph.
      *
      * @param ops Vector of gate names to be applied in order.
@@ -203,11 +200,7 @@
     }
 
     /**
-<<<<<<< HEAD
-     * @brief Apply multiple gates to the state-vector.
-=======
      * @brief Append multiple gate tensors to the compute graph.
->>>>>>> 6774208c
      *
      * @param ops Vector of gate names to be applied in order.
      * @param ops_wires Vector of wires on which to apply index-matched gate
@@ -233,11 +226,7 @@
     }
 
     /**
-<<<<<<< HEAD
-     * @brief Append a single gate to the compute graph.
-=======
      * @brief Append a single gate tensor to the compute graph.
->>>>>>> 6774208c
      *
      * @param opName Gate's name.
      * @param wires Wires to apply gate to.
