// Copyright 2024 Xanadu Quantum Technologies Inc.

// Licensed under the Apache License, Version 2.0 (the "License");
// you may not use this file except in compliance with the License.
// You may obtain a copy of the License at

//     http://www.apache.org/licenses/LICENSE-2.0

// Unless required by applicable law or agreed to in writing, software
// distributed under the License is distributed on an "AS IS" BASIS,
// WITHOUT WARRANTIES OR CONDITIONS OF ANY KIND, either express or implied.
// See the License for the specific language governing permissions and
// limitations under the License.

/**
 * @file TNCudaBase.hpp
 * Base class for cuTensorNet-backed tensor networks.
 */

#pragma once

#include <complex>
#include <memory>
#include <set>
#include <type_traits>
#include <vector>

#include <cuda.h>
#include <cutensornet.h>

#include "LinearAlg.hpp"
#include "TNCudaGateCache.hpp"
#include "TensorBase.hpp"
#include "TensorCuda.hpp"
#include "TensornetBase.hpp"
#include "cuda_helpers.hpp"
#include "tncudaError.hpp"
#include "tncuda_helpers.hpp"

/// @cond DEV
namespace {
namespace cuUtil = Pennylane::LightningGPU::Util;
using namespace Pennylane::LightningGPU;
using namespace Pennylane::LightningTensor::TNCuda;
using namespace Pennylane::LightningTensor::TNCuda::Gates;
using namespace Pennylane::LightningTensor::TNCuda::Util;
} // namespace
///@endcond

namespace Pennylane::LightningTensor::TNCuda {
/**
 * @brief CRTP-enabled base class for cuTensorNet backends.
 *
 * @tparam PrecisionT Floating point precision.
 * @tparam Derived Derived class to instantiate using CRTP.
 */
template <class PrecisionT, class Derived>
class TNCudaBase : public TensornetBase<PrecisionT, Derived> {
  private:
    using CFP_t = decltype(cuUtil::getCudaType(PrecisionT{}));
    using ComplexT = std::complex<PrecisionT>;
    using BaseType = TensornetBase<PrecisionT, Derived>;
    SharedTNCudaHandle handle_;
    SharedCublasCaller cublascaller_;
    cudaDataType_t typeData_;
    DevTag<int> dev_tag_;
    cutensornetComputeType_t typeCompute_;
    cutensornetState_t quantumState_;
    cutensornetStatePurity_t purity_ =
        CUTENSORNET_STATE_PURITY_PURE; // Only supports pure tensor network
                                       // states as v24.03

    std::shared_ptr<TNCudaGateCache<PrecisionT>> gate_cache_;
    std::set<int64_t> gate_ids_;

  public:
    TNCudaBase() = delete;

    // TODO: Add method to the constructor to all user to select methods at
    // runtime in the C++ layer
    explicit TNCudaBase(const std::size_t numQubits, int device_id = 0,
                        cudaStream_t stream_id = 0)
        : BaseType(numQubits), handle_(make_shared_tncuda_handle()),
          cublascaller_(make_shared_cublas_caller()),
          dev_tag_({device_id, stream_id}),
          gate_cache_(std::make_shared<TNCudaGateCache<PrecisionT>>(dev_tag_)) {
        // TODO this code block could be moved to base class and need to revisit
        // when working on copy ctor
        PL_ABORT_IF(numQubits < 2,
                    "The number of qubits should be greater than 1.");

        if constexpr (std::is_same_v<PrecisionT, double>) {
            typeData_ = CUDA_C_64F;
            typeCompute_ = CUTENSORNET_COMPUTE_64F;
        } else {
            typeData_ = CUDA_C_32F;
            typeCompute_ = CUTENSORNET_COMPUTE_32F;
        }

        PL_CUTENSORNET_IS_SUCCESS(cutensornetCreateState(
            /* const cutensornetHandle_t */ handle_.get(),
            /* cutensornetStatePurity_t */ purity_,
            /* int32_t numStateModes */
            static_cast<int32_t>(BaseType::getNumQubits()),
            /* const int64_t *stateModeExtents */
            reinterpret_cast<int64_t *>(BaseType::getQubitDims().data()),
            /* cudaDataType_t */ typeData_,
            /*  cutensornetState_t * */ &quantumState_));
    }

    // TODO: Add method to the constructor to all user to select methods at
    // runtime in the C++ layer
    explicit TNCudaBase(const std::size_t numQubits, DevTag<int> dev_tag)
        : BaseType(numQubits), handle_(make_shared_tncuda_handle()),
          cublascaller_(make_shared_cublas_caller()), dev_tag_(dev_tag),
          gate_cache_(std::make_shared<TNCudaGateCache<PrecisionT>>(dev_tag_)) {
        // TODO this code block could be moved to base class and need to revisit
        // when working on copy ctor
        PL_ABORT_IF(numQubits < 2,
                    "The number of qubits should be greater than 1.");
        if constexpr (std::is_same_v<PrecisionT, double>) {
            typeData_ = CUDA_C_64F;
            typeCompute_ = CUTENSORNET_COMPUTE_64F;
        } else {
            typeData_ = CUDA_C_32F;
            typeCompute_ = CUTENSORNET_COMPUTE_32F;
        }

        PL_CUTENSORNET_IS_SUCCESS(cutensornetCreateState(
            /* const cutensornetHandle_t */ handle_.get(),
            /* cutensornetStatePurity_t */ purity_,
            /* int32_t numStateModes */
            static_cast<int32_t>(BaseType::getNumQubits()),
            /* const int64_t *stateModeExtents */
            reinterpret_cast<int64_t *>(BaseType::getQubitDims().data()),
            /* cudaDataType_t */ typeData_,
            /*  cutensornetState_t * */ &quantumState_));
    }

    ~TNCudaBase() {
        PL_CUTENSORNET_IS_SUCCESS(cutensornetDestroyState(quantumState_));
    }

    /**
     * @brief Get the CUDA data type.
     *
     * @return cudaDataType_t
     */
    [[nodiscard]] auto getCudaDataType() const -> cudaDataType_t {
        return typeData_;
    }

    /**
     * @brief Get the cutensornet handle that the object is using.
     *
     * @return cutensornetHandle_t
     */
    [[nodiscard]] auto getTNCudaHandle() const -> cutensornetHandle_t {
        return handle_.get();
    }

    /**
     * @brief Access the CublasCaller the object is using.
     *
     * @return a reference to the object's CublasCaller object.
     */
    auto getCublasCaller() const -> const CublasCaller & {
        return *cublascaller_;
    }

    /**
     * @brief Get the quantum state pointer.
     *
     * @return cutensornetState_t
     */
    [[nodiscard]] auto getQuantumState() const -> cutensornetState_t {
        return quantumState_;
    };

    /**
     * @brief Get device and Cuda stream information (device ID and the
     * associated Cuda stream ID).
     *
     * @return DevTag
     */
    [[nodiscard]] auto getDevTag() const -> const DevTag<int> & {
        return dev_tag_;
    }

    /**
     * @brief Append multiple gates to the compute graph.
     * NOTE: This function does not update the quantum state but only appends
     * gate tensor operator to the graph.
     * @param ops Vector of gate names to be applied in order.
     * @param ops_wires Vector of wires on which to apply index-matched gate
     * name.
     * @param ops_adjoint Indicates whether gate at matched index is to be
     * inverted.
     * @param ops_params Vector of gate parameters.
     */
    void
    applyOperations(const std::vector<std::string> &ops,
                    const std::vector<std::vector<std::size_t>> &ops_wires,
                    const std::vector<bool> &ops_adjoint,
                    const std::vector<std::vector<PrecisionT>> &ops_params) {
        const std::size_t numOperations = ops.size();
        PL_ABORT_IF_NOT(
            numOperations == ops_wires.size(),
            "Invalid arguments: number of operations, wires, and inverses "
            "must all be equal");
        PL_ABORT_IF_NOT(
            numOperations == ops_adjoint.size(),
            "Invalid arguments: number of operations, wires and inverses"
            "must all be equal");
        for (std::size_t i = 0; i < numOperations; i++) {
            applyOperation(ops[i], ops_wires[i], ops_adjoint[i], ops_params[i]);
        }
    }

    /**
     * @brief Append multiple gate tensors to the compute graph.
     * NOTE: This function does not update the quantum state but only appends
     * gate tensor operator to the graph.
     * @param ops Vector of gate names to be applied in order.
     * @param ops_wires Vector of wires on which to apply index-matched gate
     * name.
     * @param ops_adjoint Indicates whether gate at matched index is to be
     * inverted.
     */
    void applyOperations(const std::vector<std::string> &ops,
                         const std::vector<std::vector<std::size_t>> &ops_wires,
                         const std::vector<bool> &ops_adjoint) {
        const std::size_t numOperations = ops.size();
        PL_ABORT_IF_NOT(
            numOperations == ops_wires.size(),
            "Invalid arguments: number of operations, wires, and inverses "
            "must all be equal");
        PL_ABORT_IF_NOT(
            numOperations == ops_adjoint.size(),
            "Invalid arguments: number of operations, wires and inverses"
            "must all be equal");
        for (std::size_t i = 0; i < numOperations; i++) {
            applyOperation(ops[i], ops_wires[i], ops_adjoint[i], {});
        }
    }

    /**
     * @brief Append a single controlled gate tensor to the compute graph.
     *
     * NOTE: This function does not update the quantum state but only appends
     * gate tensor operator to the graph.
     *
     * @param baseOpName Base gate's name.
     * @param controlledWires Controlled wires for the gate.
     * @param targetWires Target wires for the gate.
     * @param adjoint Indicates whether to use adjoint of gate.
     * @param params Optional parameter list for parametric gates.
     * @param gate_matrix Optional gate matrix for custom gates.
     */
    void
    applyControlledOperation(const std::string &baseOpName,
                             const std::vector<std::size_t> &controlledWires,
                             const std::vector<std::size_t> &targetWires,
                             bool adjoint = false,
                             const std::vector<PrecisionT> &params = {0.0},
                             const std::vector<ComplexT> &gate_matrix = {}) {
        PL_ABORT_IF_NOT(targetWires.size() == 1,
                        "Unsupported controlled gate: cutensornet only "
                        "supports 1-wire target controlled gates");

        auto &&par = (params.empty()) ? std::vector<PrecisionT>{0.0} : params;
        DataBuffer<PrecisionT, int> dummy_device_data(
            Pennylane::Util::exp2(targetWires.size()), getDevTag());
        int64_t id;

        std::vector<int32_t> controlledModes =
            cuUtil::NormalizeCastIndices<std::size_t, int32_t>(
                controlledWires, BaseType::getNumQubits());

        std::vector<int32_t> targetModes =
            cuUtil::NormalizeCastIndices<std::size_t, int32_t>(
                targetWires, BaseType::getNumQubits());

        PL_CUTENSORNET_IS_SUCCESS(cutensornetStateApplyControlledTensorOperator(
            /* const cutensornetHandle_t */ getTNCudaHandle(),
            /* cutensornetState_t */ getQuantumState(),
            /* int32_t numControlModes */ controlledWires.size(),
            /* const int32_t * stateControlModes */ controlledModes.data(),
            /* const int64_t *stateControlValues*/ nullptr,
            /* int32_t numTargetModes */ targetWires.size(),
            /* const int32_t * stateTargetModes */ targetModes.data(),
            /* void * */ static_cast<void *>(dummy_device_data.getData()),
            /* const int64_t *tensorModeStrides */ nullptr,
            /* const int32_t immutable */ 1,
            /* const int32_t adjoint */ 0,
            /* const int32_t unitary */ 1,
            /* int64_t tensorId* */ &id));

        if (!gate_matrix.empty()) {
            auto gate_key = std::make_pair(baseOpName, par);
            std::vector<CFP_t> matrix_cu =
                cuUtil::complexToCu<ComplexT>(gate_matrix);
            gate_cache_->add_gate(static_cast<std::size_t>(id), gate_key,
                                  matrix_cu, adjoint);
        }
    }

    /**
     * @brief Append a single gate tensor to the compute graph.
     * NOTE: This function does not update the quantum state but only appends
     * gate tensor operator to the graph.
     * @param opName Gate's name.
     * @param wires Wires to apply gate to.
     * @param adjoint Indicates whether to use adjoint of gate.
     * @param params Optional parameter list for parametric gates.
     * @param gate_matrix Optional gate matrix for custom gates.
     */
    void applyOperation(const std::string &opName,
                        const std::vector<std::size_t> &wires,
                        bool adjoint = false,
                        const std::vector<PrecisionT> &params = {0.0},
                        const std::vector<ComplexT> &gate_matrix = {}) {
        // TODO: Need to revisit this line of code for the exact TN backend.
        //  We should be able to turn on/ skip this check based on the backend,
        //  if(getMethod() == "mps") { ... }
        PL_ABORT_IF(
            wires.size() > 2,
            "Unsupported gate: MPS method only supports 1, 2-wires gates");

        auto &&par = (params.empty()) ? std::vector<PrecisionT>{0.0} : params;

        int64_t dummy_id = gate_ids_.empty() ? 1 : *gate_ids_.rbegin() + 1;

        if (!gate_matrix.empty()) {
            auto gate_key = std::make_pair(opName, par);
            std::vector<CFP_t> matrix_cu =
                cuUtil::complexToCu<ComplexT>(gate_matrix);
            gate_cache_->add_gate(dummy_id, gate_key, matrix_cu, adjoint);
        } else {
            gate_cache_->add_gate(dummy_id, opName, par, adjoint);
        }

        int64_t id;

        std::vector<int32_t> stateModes =
            cuUtil::NormalizeCastIndices<std::size_t, int32_t>(
                wires, BaseType::getNumQubits());

        // TODO: Need changes to support to the controlled gate tensor API once
        // the API is finalized in cutensornet lib.
        //  Note `adjoint` in the cutensornet context indicates whether or not
        //  all tensor elements of the tensor operator will be complex
        //  conjugated. `adjoint` in the following API is not equivalent to
        //  `inverse` in the lightning context
        PL_CUTENSORNET_IS_SUCCESS(cutensornetStateApplyTensorOperator(
            /* const cutensornetHandle_t */ getTNCudaHandle(),
            /* cutensornetState_t */ getQuantumState(),
            /* int32_t numStateModes */ stateModes.size(),
            /* const int32_t * stateModes */ stateModes.data(),
            /* void * */
            static_cast<void *>(gate_cache_->get_gate_device_ptr(dummy_id)),
            /* const int64_t *tensorModeStrides */ nullptr,
            /* const int32_t immutable */ 0,
            /* const int32_t adjoint */ 0,
            /* const int32_t unitary */ 1,
            /* int64_t * */ &id));

<<<<<<< HEAD
        if (!gate_matrix.empty()) {
            auto gate_key = std::make_pair(opName, par);
            std::vector<CFP_t> matrix_cu =
                cuUtil::complexToCu<ComplexT>(gate_matrix);
            gate_cache_->add_gate(static_cast<std::size_t>(id), gate_key,
                                  matrix_cu, adjoint);
        } else {
            gate_cache_->add_gate(static_cast<std::size_t>(id), opName, par,
                                  adjoint);
        }

        PL_CUTENSORNET_IS_SUCCESS(cutensornetStateUpdateTensorOperator(
            /* const cutensornetHandle_t */ getTNCudaHandle(),
            /* cutensornetState_t */ getQuantumState(),
            /* int64_t tensorId*/ id,
            /* void* */
            static_cast<void *>(
                gate_cache_->get_gate_device_ptr(static_cast<std::size_t>(id))),
            /* int32_t unitary*/ 1));
=======
        if (dummy_id != id) {
            gate_cache_->update_key(dummy_id, id);
        }

        gate_ids_.insert(id);
>>>>>>> f0b78ddf
    }

    /**
     * @brief Get the state vector representation of a tensor network.
     *
     * @param host_data Pointer to the host memory for state tensor data.
     * @param numHyperSamples Number of hyper samples to use in the calculation
     * and is set to 1 by default.
     */
    void get_state_tensor(ComplexT *host_data,
                          const int32_t numHyperSamples = 1) {
        std::vector<std::size_t> wires(BaseType::getNumQubits());
        std::iota(wires.begin(), wires.end(), 0);

        const std::size_t length = std::size_t{1} << wires.size();

        DataBuffer<CFP_t, int> d_output_tensor(length, getDevTag(), true);

        get_state_tensor(d_output_tensor.getData(), d_output_tensor.getLength(),
                         wires, numHyperSamples);

        d_output_tensor.CopyGpuDataToHost(host_data, length);
    }

    /**
     * @brief Get a slice of the full state tensor
     *
     * @param tensor_data Pointer to the device memory for state tensor data.
     * @param tensor_data_size Size of the state tensor data.
     * @param wires Wires to get the state tensor for.
     * @param numHyperSamples Number of hyper samples to use in the calculation
     * and is set to 1 by default.
     */
    void get_state_tensor(CFP_t *tensor_data,
                          const std::size_t tensor_data_size,
                          const std::vector<std::size_t> &wires,
                          const int32_t numHyperSamples = 1) const {
        auto stateModes = cuUtil::NormalizeCastIndices<std::size_t, int32_t>(
            wires, BaseType::getNumQubits());

        std::vector<int32_t> projected_modes{};

        for (int32_t idx = 0;
             idx < static_cast<int32_t>(BaseType::getNumQubits()); idx++) {
            auto it = std::find(stateModes.begin(), stateModes.end(), idx);
            if (it == stateModes.end()) {
                projected_modes.emplace_back(idx);
            }
        }

        std::vector<int64_t> projectedModeValues(projected_modes.size(), 0);

        if (projected_modes.empty()) {
            get_accessor_(tensor_data, tensor_data_size, projected_modes,
                          projectedModeValues, numHyperSamples);
        } else {
            DataBuffer<CFP_t, int> tmp(tensor_data_size, getDevTag(), true);

            const std::size_t projected_modes_size = std::size_t(1)
                                                     << projected_modes.size();
            for (std::size_t idx = 0; idx < projected_modes_size; idx++) {
                for (std::size_t j = 0; j < projected_modes.size(); j++) {
                    projectedModeValues[j] = (idx >> j) & 1;
                }

                get_accessor_(tmp.getData(), tensor_data_size, projected_modes,
                              projectedModeValues, numHyperSamples);
                // Copy the data to the output tensor
                scaleAndAddC_CUDA(std::complex<PrecisionT>{1.0, 0.0},
                                  tmp.getData(), tensor_data, tmp.getLength(),
                                  getDevTag().getDeviceID(),
                                  getDevTag().getStreamID(), getCublasCaller());
            }
        }
    }

  private:
    /**
     * @brief Get accessor of a state tensor
     *
     * @param tensor_data Pointer to the device memory for state tensor data.
     * @param tensor_data_size Size of the tensor data.
     * @param projected_modes Projected modes to get the state tensor for.
     * @param projectedModeValues Values of the projected modes.
     * @param numHyperSamples Number of hyper samples to use in the calculation
     * and is set to 1 by default.
     */
    void get_accessor_(CFP_t *tensor_data, const std::size_t tensor_data_size,
                       const std::vector<int32_t> &projected_modes,
                       const std::vector<int64_t> &projectedModeValues,
                       const int32_t numHyperSamples = 1) const {
        cutensornetStateAccessor_t accessor;
        PL_CUTENSORNET_IS_SUCCESS(cutensornetCreateAccessor(
            /* const cutensornetHandle_t */ getTNCudaHandle(),
            /* cutensornetState_t */ getQuantumState(),
            /* int32_t numProjectedModes */
            static_cast<int32_t>(projected_modes.size()),
            /* const int32_t *projectedModes */ projected_modes.data(),
            /* const int64_t *amplitudesTensorStrides */ nullptr,
            /* cutensornetStateAccessor_t *tensorNetworkAccessor*/ &accessor));

        // Configure the computation
        const cutensornetAccessorAttributes_t accessor_attribute =
            CUTENSORNET_ACCESSOR_CONFIG_NUM_HYPER_SAMPLES;
        PL_CUTENSORNET_IS_SUCCESS(cutensornetAccessorConfigure(
            /* const cutensornetHandle_t */ getTNCudaHandle(),
            /* cutensornetStateAccessor_t */ accessor,
            /* cutensornetAccessorAttributes_t */ accessor_attribute,
            /* const void * */ &numHyperSamples,
            /* std::size_t */ sizeof(numHyperSamples)));

        // prepare the computation
        cutensornetWorkspaceDescriptor_t workDesc;
        PL_CUTENSORNET_IS_SUCCESS(
            cutensornetCreateWorkspaceDescriptor(getTNCudaHandle(), &workDesc));

        // TODO we assign half (magic number is) of free memory size to the
        // maximum memory usage.
        const std::size_t scratchSize = cuUtil::getFreeMemorySize() / 2;

        PL_CUTENSORNET_IS_SUCCESS(cutensornetAccessorPrepare(
            /* const cutensornetHandle_t */ getTNCudaHandle(),
            /* cutensornetStateAccessor_t*/ accessor,
            /* std::size_t */ scratchSize,
            /* cutensornetWorkspaceDescriptor_t */ workDesc,
            /* cudaStream_t unused as of v24.03 */ 0x0));

        // Allocate workspace buffer
        std::size_t worksize =
            getWorkSpaceMemorySize(getTNCudaHandle(), workDesc);

        PL_ABORT_IF(worksize > scratchSize,
                    "Insufficient workspace size on Device!");

        const std::size_t d_scratch_length = worksize / sizeof(std::size_t);
        DataBuffer<std::size_t, int> d_scratch(d_scratch_length, getDevTag(),
                                               true);

        setWorkSpaceMemory(getTNCudaHandle(), workDesc,
                           reinterpret_cast<void *>(d_scratch.getData()),
                           worksize);

        // compute the specified slice of the quantum circuit amplitudes tensor
        ComplexT stateNorm2{0.0, 0.0};
        PL_CUTENSORNET_IS_SUCCESS(cutensornetAccessorCompute(
            /* const cutensornetHandle_t */ getTNCudaHandle(),
            /* cutensornetStateAccessor_t */ accessor,
            /* const int64_t * projectedModeValues */
            projectedModeValues.data(),
            /* cutensornetWorkspaceDescriptor_t */ workDesc,
            /* void *amplitudesTensor*/
            static_cast<void *>(tensor_data),
            /* void *stateNorm */ static_cast<void *>(&stateNorm2),
            /* cudaStream_t cudaStream */ 0x0));

        PL_CUDA_IS_SUCCESS(cudaStreamSynchronize(getDevTag().getStreamID()));

        const ComplexT scale_scalar = ComplexT{1.0, 0.0} / stateNorm2;

        CFP_t scale_scalar_cu{scale_scalar.real(), scale_scalar.imag()};

        scaleC_CUDA<CFP_t, CFP_t>(scale_scalar_cu, tensor_data,
                                  tensor_data_size, getDevTag().getDeviceID(),
                                  getDevTag().getStreamID(), getCublasCaller());

        PL_CUTENSORNET_IS_SUCCESS(
            cutensornetDestroyWorkspaceDescriptor(workDesc));
        PL_CUTENSORNET_IS_SUCCESS(cutensornetDestroyAccessor(accessor));
    }

  protected:
    /**
     * @brief Dummy tensor operator update to allow multiple calls of
     * appendMPSFinalize. This is a workaround to avoid the issue of the
     * cutensornet library not allowing multiple calls of appendMPSFinalize.
     *
     * This function either appends a new `Identity` gate to the graph when the
     * gate cache is empty or update the existing gate operator by itself.
     */
    void dummy_tensor_update() {
        if (gate_cache_->is_empty()) {
            applyOperation("Identity", {0}, false);
        }

        const std::size_t id = gate_cache_->get_cache_head_idx();

        PL_CUTENSORNET_IS_SUCCESS(cutensornetStateUpdateTensorOperator(
            /* const cutensornetHandle_t */ getTNCudaHandle(),
            /* cutensornetState_t */ getQuantumState(),
            /* int64_t tensorId*/ static_cast<int64_t>(id),
            /* void* */
            static_cast<void *>(gate_cache_->get_gate_device_ptr(id)),
            /* int32_t unitary*/ 1));
    }

    /**
     * @brief Save quantumState information to data provided by a user
     *
     * @param tensorPtr Pointer to tensors provided by a user
     */
    void computeState(int64_t **extentsPtr, void **tensorPtr) {
        cutensornetWorkspaceDescriptor_t workDesc;
        PL_CUTENSORNET_IS_SUCCESS(
            cutensornetCreateWorkspaceDescriptor(getTNCudaHandle(), &workDesc));

        // TODO we assign half (magic number is) of free memory size to the
        // maximum memory usage.
        const std::size_t scratchSize = cuUtil::getFreeMemorySize() / 2;

        PL_CUTENSORNET_IS_SUCCESS(cutensornetStatePrepare(
            /* const cutensornetHandle_t */ getTNCudaHandle(),
            /* cutensornetState_t */ getQuantumState(),
            /* std::size_t maxWorkspaceSizeDevice */ scratchSize,
            /* cutensornetWorkspaceDescriptor_t */ workDesc,
            /*  cudaStream_t unused as of v24.03*/ 0x0));

        std::size_t worksize =
            getWorkSpaceMemorySize(getTNCudaHandle(), workDesc);

        PL_ABORT_IF(worksize > scratchSize,
                    "Insufficient workspace size on Device!");

        const std::size_t d_scratch_length = worksize / sizeof(std::size_t);
        DataBuffer<std::size_t, int> d_scratch(d_scratch_length, getDevTag(),
                                               true);

        setWorkSpaceMemory(getTNCudaHandle(), workDesc,
                           reinterpret_cast<void *>(d_scratch.getData()),
                           worksize);

        PL_CUTENSORNET_IS_SUCCESS(cutensornetStateCompute(
            /* const cutensornetHandle_t */ getTNCudaHandle(),
            /* cutensornetState_t */ getQuantumState(),
            /* cutensornetWorkspaceDescriptor_t */ workDesc,
            /* int64_t * */ extentsPtr,
            /* int64_t *stridesOut */ nullptr,
            /* void * */ tensorPtr,
            /* cudaStream_t */ getDevTag().getStreamID()));

        PL_CUTENSORNET_IS_SUCCESS(
            cutensornetDestroyWorkspaceDescriptor(workDesc));
    }
};
} // namespace Pennylane::LightningTensor::TNCuda<|MERGE_RESOLUTION|>--- conflicted
+++ resolved
@@ -269,8 +269,18 @@
                         "supports 1-wire target controlled gates");
 
         auto &&par = (params.empty()) ? std::vector<PrecisionT>{0.0} : params;
-        DataBuffer<PrecisionT, int> dummy_device_data(
-            Pennylane::Util::exp2(targetWires.size()), getDevTag());
+
+        int64_t dummy_id = gate_ids_.empty() ? 1 : *gate_ids_.rbegin() + 1;
+
+        if (!gate_matrix.empty()) {
+            auto gate_key = std::make_pair(opName, par);
+            std::vector<CFP_t> matrix_cu =
+                cuUtil::complexToCu<ComplexT>(gate_matrix);
+            gate_cache_->add_gate(dummy_id, gate_key, matrix_cu, adjoint);
+        } else {
+            gate_cache_->add_gate(dummy_id, opName, par, adjoint);
+        }
+
         int64_t id;
 
         std::vector<int32_t> controlledModes =
@@ -295,14 +305,12 @@
             /* const int32_t adjoint */ 0,
             /* const int32_t unitary */ 1,
             /* int64_t tensorId* */ &id));
-
-        if (!gate_matrix.empty()) {
-            auto gate_key = std::make_pair(baseOpName, par);
-            std::vector<CFP_t> matrix_cu =
-                cuUtil::complexToCu<ComplexT>(gate_matrix);
-            gate_cache_->add_gate(static_cast<std::size_t>(id), gate_key,
-                                  matrix_cu, adjoint);
-        }
+        
+        if (dummy_id != id) {
+            gate_cache_->update_key(dummy_id, id);
+        }
+
+        gate_ids_.insert(id);
     }
 
     /**
@@ -365,33 +373,11 @@
             /* const int32_t unitary */ 1,
             /* int64_t * */ &id));
 
-<<<<<<< HEAD
-        if (!gate_matrix.empty()) {
-            auto gate_key = std::make_pair(opName, par);
-            std::vector<CFP_t> matrix_cu =
-                cuUtil::complexToCu<ComplexT>(gate_matrix);
-            gate_cache_->add_gate(static_cast<std::size_t>(id), gate_key,
-                                  matrix_cu, adjoint);
-        } else {
-            gate_cache_->add_gate(static_cast<std::size_t>(id), opName, par,
-                                  adjoint);
-        }
-
-        PL_CUTENSORNET_IS_SUCCESS(cutensornetStateUpdateTensorOperator(
-            /* const cutensornetHandle_t */ getTNCudaHandle(),
-            /* cutensornetState_t */ getQuantumState(),
-            /* int64_t tensorId*/ id,
-            /* void* */
-            static_cast<void *>(
-                gate_cache_->get_gate_device_ptr(static_cast<std::size_t>(id))),
-            /* int32_t unitary*/ 1));
-=======
         if (dummy_id != id) {
             gate_cache_->update_key(dummy_id, id);
         }
 
         gate_ids_.insert(id);
->>>>>>> f0b78ddf
     }
 
     /**
