--- conflicted
+++ resolved
@@ -681,7 +681,6 @@
         PL_CUDA_IS_SUCCESS(
             cudaStreamSynchronize(BaseType::getDevTag().getStreamID()));
 
-<<<<<<< HEAD
         const ComplexT scale_scalar = ComplexT{1.0, 0.0} / stateNorm2;
 
         CFP_t scale_scalar_cu{scale_scalar.real(), scale_scalar.imag()};
@@ -691,8 +690,6 @@
             BaseType::getDevTag().getDeviceID(),
             BaseType::getDevTag().getStreamID(), getCublasCaller());
 
-=======
->>>>>>> 0419cdbf
         PL_CUTENSORNET_IS_SUCCESS(
             cutensornetDestroyWorkspaceDescriptor(workDesc));
         PL_CUTENSORNET_IS_SUCCESS(cutensornetDestroyAccessor(accessor));
