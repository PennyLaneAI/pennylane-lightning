--- conflicted
+++ resolved
@@ -72,11 +72,8 @@
 
     std::shared_ptr<TNCudaGateCache<PrecisionT>> gate_cache_;
     std::set<int64_t> gate_ids_;
-<<<<<<< HEAD
 
     std::vector<std::size_t> identiy_gate_ids_;
-=======
->>>>>>> cc2942e5
 
   public:
     TNCudaBase() = delete;
@@ -354,15 +351,9 @@
 
         int64_t dummy_id = gate_ids_.empty() ? 1 : *gate_ids_.rbegin() + 1;
 
-<<<<<<< HEAD
-        if (!gate_matrix.empty()) {
-            gate_cache_->add_gate(dummy_id, opName, par, adjoint);
-        } else {
-=======
         if (gate_matrix.empty()) [[likely]] {
             gate_cache_->add_gate(dummy_id, opName, par, adjoint);
         } else [[unlikely]] {
->>>>>>> cc2942e5
             auto gate_key = std::make_pair(opName, par);
             std::vector<CFP_t> matrix_cu =
                 cuUtil::complexToCu<ComplexT>(gate_matrix);
@@ -396,14 +387,11 @@
             gate_cache_->update_key(dummy_id, id);
         }
 
-<<<<<<< HEAD
         // one time initialization of the identity gate id
         if (identiy_gate_ids_.empty() && opName == "Identity") {
             identiy_gate_ids_.push_back(static_cast<std::size_t>(id));
         }
 
-=======
->>>>>>> cc2942e5
         gate_ids_.insert(id);
     }
 
