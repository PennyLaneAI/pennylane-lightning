--- conflicted
+++ resolved
@@ -56,11 +56,8 @@
   public:
     using PrecisionT = fp_t;
     using ComplexT = std::complex<PrecisionT>;
-<<<<<<< HEAD
     using CFP_t = ComplexT;
-=======
     using MemoryStorageT = Pennylane::Util::MemoryStorageLocation::External;
->>>>>>> 3fbd4ce9
 
   private:
     using BaseType =
