--- conflicted
+++ resolved
@@ -19,13 +19,9 @@
 #pragma once
 
 #include <complex>
-<<<<<<< HEAD
-#include <stack>
-=======
 #include <random>
 #include <stack>
 #include <utility>
->>>>>>> de7beb71
 #include <vector>
 
 #include "BitUtil.hpp"
@@ -354,11 +350,7 @@
         std::stack<std::size_t> underfull_bucket_ids;
         std::stack<std::size_t> overfull_bucket_ids;
 
-<<<<<<< HEAD
-        for (std::size_t i = 0; i < n_probs_; ++i) {
-=======
         for (std::size_t i = 0; i < n_probs_; i++) {
->>>>>>> de7beb71
             bucket_partners[i].first = n_probs_ * probs[i];
             if (bucket_partners[i].first < 1.0) {
                 underfull_bucket_ids.push(i);
