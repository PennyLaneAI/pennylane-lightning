--- conflicted
+++ resolved
@@ -46,7 +46,9 @@
 using namespace Pennylane::Observables;
 using Pennylane::LightningQubit::StateVectorLQubitManaged;
 using Pennylane::LightningQubit::Util::innerProdC;
-<<<<<<< HEAD
+
+namespace PUtil = Pennylane::Util;
+  
 using namespace Pennylane::LightningQubit::Functors;
 enum class ExpValFunc : uint32_t {
     BEGIN = 1,
@@ -57,9 +59,8 @@
     Hadamard,
     END
 };
-=======
-namespace PUtil = Pennylane::Util;
->>>>>>> 109db9f0
+
+
 } // namespace
 /// @endcond
 
@@ -266,9 +267,8 @@
      * @param wires Wires where to apply the operator.
      * @return Floating point expected value of the observable.
      */
-<<<<<<< HEAD
-    PrecisionT expval(const std::string &operation,
-                      const std::vector<size_t> &wires) {
+    auto expval(const std::string &operation,
+                      const std::vector<size_t> &wires)  -> PrecisionT {
         // In-place calculation of expval without creating duplicate of the
         // statevector.
         switch (expval_funcs_.at(operation)) {
@@ -293,21 +293,6 @@
                 operation);
             break;
         }
-=======
-    auto expval(const std::string &operation,
-                const std::vector<std::size_t> &wires) -> PrecisionT {
-        // Copying the original state vector, for the application of the
-        // observable operator.
-        StateVectorLQubitManaged<PrecisionT> operator_statevector(
-            this->_statevector);
-
-        operator_statevector.applyOperation(operation, wires);
-
-        ComplexT expected_value = innerProdC(this->_statevector.getData(),
-                                             operator_statevector.getData(),
-                                             this->_statevector.getLength());
-        return std::real(expected_value);
->>>>>>> 109db9f0
     };
 
     /**
