--- conflicted
+++ resolved
@@ -120,16 +120,12 @@
         operations_list = {"PauliZ", "PauliZ", "PauliZ"};
         exp_values = Measurer.expval(operations_list, wires_list);
         exp_values_ref = {0.58498357, 0.77015115, 0.91266780};
-<<<<<<< HEAD
-        REQUIRE_THAT(exp_values, Catch::Approx(exp_values_ref).margin(1e-6));
+        CHECK_THAT(exp_values, Catch::Approx(exp_values_ref).margin(1e-6));
 
         operations_list = {"Hadamard", "Hadamard", "Hadamard"};
         exp_values = Measurer.expval(operations_list, wires_list);
         exp_values_ref = {0.7620549436, 0.8420840225, 0.8449848566};
-        REQUIRE_THAT(exp_values, Catch::Approx(exp_values_ref).margin(1e-6));
-=======
         CHECK_THAT(exp_values, Catch::Approx(exp_values_ref).margin(1e-6));
->>>>>>> 109db9f0
     }
 }
 
