// Copyright 2018-2023 Xanadu Quantum Technologies Inc.

// Licensed under the Apache License, Version 2.0 (the "License");
// you may not use this file except in compliance with the License.
// You may obtain a copy of the License at

//     http://www.apache.org/licenses/LICENSE-2.0

// Unless required by applicable law or agreed to in writing, software
// distributed under the License is distributed on an "AS IS" BASIS,
// WITHOUT WARRANTIES OR CONDITIONS OF ANY KIND, either express or implied.
// See the License for the specific language governing permissions and
// limitations under the License.

/**
 * @file
 * Statevector simulator where data management resides inside the class.
 */

#pragma once

#include <complex>
#include <vector>

#include "BitUtil.hpp"        // log2PerfectPower, isPerfectPowerOf2
#include "CPUMemoryModel.hpp" // bestCPUMemoryModel
#include "Error.hpp"
#include "KernelType.hpp"
#include "Memory.hpp"
#include "StateVectorLQubit.hpp"
#include "Threading.hpp"
#include "Util.hpp" // exp2

/// @cond DEV
namespace {
using Pennylane::Util::AlignedAllocator;
using Pennylane::Util::bestCPUMemoryModel;
using Pennylane::Util::exp2;
using Pennylane::Util::isPerfectPowerOf2;
using Pennylane::Util::log2PerfectPower;
} // namespace
/// @endcond

namespace Pennylane::LightningQubit {
/**
 * @brief StateVector class where data resides in CPU memory. Memory ownership
 * resides within class.
 *
 * @tparam fp_t Precision data type
 */
template <class fp_t = double>
class StateVectorLQubitManaged final
    : public StateVectorLQubit<fp_t, StateVectorLQubitManaged<fp_t>> {
  public:
    using PrecisionT = fp_t;
    using ComplexT = std::complex<PrecisionT>;
<<<<<<< HEAD
    using CFP_t = ComplexT;
=======
    using MemoryStorageT = Pennylane::Util::MemoryStorageLocation::Internal;
>>>>>>> 3fbd4ce9

  private:
    using BaseType =
        StateVectorLQubit<PrecisionT, StateVectorLQubitManaged<PrecisionT>>;
    std::vector<ComplexT, AlignedAllocator<ComplexT>> data_;

  public:
    /**
     * @brief Create a new statevector in the computational basis state |0...0>
     *
     * @param num_qubits Number of qubits
     * @param threading Threading option the statevector to use
     * @param memory_model Memory model the statevector will use
     */
    explicit StateVectorLQubitManaged(
        size_t num_qubits, Threading threading = Threading::SingleThread,
        CPUMemoryModel memory_model = bestCPUMemoryModel())
        : BaseType{num_qubits, threading, memory_model},
          data_{exp2(num_qubits), ComplexT{0.0, 0.0},
                getAllocator<ComplexT>(this->memory_model_)} {
        data_[0] = {1, 0};
    }

    /**
     * @brief Construct a statevector from another statevector
     *
     * @tparam OtherDerived A derived type of StateVectorLQubit to use for
     * construction.
     * @param other Another statevector to construct the statevector from
     */
    template <class OtherDerived>
    explicit StateVectorLQubitManaged(
        const StateVectorLQubit<PrecisionT, OtherDerived> &other)
        : BaseType(other.getNumQubits(), other.threading(),
                   other.memoryModel()),
          data_{other.getData(), other.getData() + other.getLength(),
                getAllocator<ComplexT>(this->memory_model_)} {}

    /**
     * @brief Construct a statevector from data pointer
     *
     * @param other_data Data pointer to construct the statevector from.
     * @param other_size Size of the data
     * @param threading Threading option the statevector to use
     * @param memory_model Memory model the statevector will use
     */
    StateVectorLQubitManaged(const ComplexT *other_data, size_t other_size,
                             Threading threading = Threading::SingleThread,
                             CPUMemoryModel memory_model = bestCPUMemoryModel())
        : BaseType(log2PerfectPower(other_size), threading, memory_model),
          data_{other_data, other_data + other_size,
                getAllocator<ComplexT>(this->memory_model_)} {
        PL_ABORT_IF_NOT(isPerfectPowerOf2(other_size),
                        "The size of provided data must be a power of 2.");
    }

    /**
     * @brief Construct a statevector from a data vector
     *
     * @tparam Alloc Allocator type of std::vector to use for constructing
     * statevector.
     * @param other Data to construct the statevector from
     * @param threading Threading option the statevector to use
     * @param memory_model Memory model the statevector will use
     */
    template <class Alloc>
    explicit StateVectorLQubitManaged(
        const std::vector<std::complex<PrecisionT>, Alloc> &other,
        Threading threading = Threading::SingleThread,
        CPUMemoryModel memory_model = bestCPUMemoryModel())
        : StateVectorLQubitManaged(other.data(), other.size(), threading,
                                   memory_model) {}

    StateVectorLQubitManaged(const StateVectorLQubitManaged &rhs) = default;
    StateVectorLQubitManaged(StateVectorLQubitManaged &&) noexcept = default;

    StateVectorLQubitManaged &
    operator=(const StateVectorLQubitManaged &) = default;
    StateVectorLQubitManaged &
    operator=(StateVectorLQubitManaged &&) noexcept = default;

    ~StateVectorLQubitManaged() = default;

    [[nodiscard]] auto getData() -> ComplexT * { return data_.data(); }

    [[nodiscard]] auto getData() const -> const ComplexT * {
        return data_.data();
    }

    /**
     * @brief Get underlying data vector
     */
    [[nodiscard]] auto getDataVector()
        -> std::vector<ComplexT, AlignedAllocator<ComplexT>> & {
        return data_;
    }

    [[nodiscard]] auto getDataVector() const
        -> const std::vector<ComplexT, AlignedAllocator<ComplexT>> & {
        return data_;
    }

    /**
     * @brief Update data of the class to new_data
     *
     * @param new_data data pointer to new data.
     * @param new_size size of underlying data storage.
     */
    void updateData(const ComplexT *new_data, size_t new_size) {
        PL_ASSERT(data_.size() == new_size);
        std::copy(new_data, new_data + new_size, data_.data());
    }

    /**
     * @brief Update data of the class to new_data
     *
     * @tparam Alloc Allocator type of std::vector to use for updating data.
     * @param new_data std::vector contains data.
     */
    template <class Alloc>
    void updateData(const std::vector<ComplexT, Alloc> &new_data) {
        updateData(new_data.data(), new_data.size());
    }

    AlignedAllocator<ComplexT> allocator() const {
        return data_.get_allocator();
    }
};
} // namespace Pennylane::LightningQubit<|MERGE_RESOLUTION|>--- conflicted
+++ resolved
@@ -54,11 +54,8 @@
   public:
     using PrecisionT = fp_t;
     using ComplexT = std::complex<PrecisionT>;
-<<<<<<< HEAD
     using CFP_t = ComplexT;
-=======
     using MemoryStorageT = Pennylane::Util::MemoryStorageLocation::Internal;
->>>>>>> 3fbd4ce9
 
   private:
     using BaseType =
