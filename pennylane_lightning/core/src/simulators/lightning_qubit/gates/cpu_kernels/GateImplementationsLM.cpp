--- conflicted
+++ resolved
@@ -276,21 +276,18 @@
 template void GateImplementationsLM::applyGlobalPhase<double, double>(
     std::complex<double> *, std::size_t, const std::vector<std::size_t> &, bool,
     double);
-<<<<<<< HEAD
 template void GateImplementationsLM::applyPSWAP<float, float>(
     std::complex<float> *, std::size_t, const std::vector<std::size_t> &, bool,
     float);
 template void GateImplementationsLM::applyPSWAP<double, double>(
     std::complex<double> *, std::size_t, const std::vector<std::size_t> &, bool,
     double);
-=======
 template void GateImplementationsLM::applyPCPhase<float, float>(
     std::complex<float> *, std::size_t, const std::vector<std::size_t> &, bool,
     float, float);
 template void GateImplementationsLM::applyPCPhase<double, double>(
     std::complex<double> *, std::size_t, const std::vector<std::size_t> &, bool,
     double, double);
->>>>>>> 207dde35
 
 /* QChem functions */
 
