// Copyright 2018-2023 Xanadu Quantum Technologies Inc.
// Licensed under the Apache License, Version 2.0 (the "License");
// you may not use this file except in compliance with the License.
// You may obtain a copy of the License at
//     http://www.apache.org/licenses/LICENSE-2.0
// Unless required by applicable law or agreed to in writing, software
// distributed under the License is distributed on an "AS IS" BASIS,
// WITHOUT WARRANTIES OR CONDITIONS OF ANY KIND, either express or implied.
// See the License for the specific language governing permissions and
// limitations under the License.

#include "GateImplementationsLM.hpp"
#include "Util.hpp" // exp2

/// @cond DEV
namespace {
using Pennylane::Util::exp2;
} // namespace
/// @endcond
namespace Pennylane::LightningQubit::Gates {
// Explicit instantiation starts

/* Matrix operations */

template void GateImplementationsLM::applySingleQubitOp<float>(
    std::complex<float> *, std::size_t, const std::complex<float> *,
    const std::vector<std::size_t> &, bool);
template void GateImplementationsLM::applySingleQubitOp<double>(
    std::complex<double> *, std::size_t, const std::complex<double> *,
    const std::vector<std::size_t> &, bool);
template void GateImplementationsLM::applyTwoQubitOp<float>(
    std::complex<float> *, std::size_t, const std::complex<float> *,
    const std::vector<std::size_t> &, bool);
template void GateImplementationsLM::applyTwoQubitOp<double>(
    std::complex<double> *, std::size_t, const std::complex<double> *,
    const std::vector<std::size_t> &, bool);
template void GateImplementationsLM::applyMultiQubitOp<float>(
    std::complex<float> *, std::size_t, const std::complex<float> *,
    const std::vector<std::size_t> &, bool);
template void GateImplementationsLM::applyMultiQubitOp<double>(
    std::complex<double> *, std::size_t, const std::complex<double> *,
    const std::vector<std::size_t> &, bool);
template void GateImplementationsLM::applyNCSingleQubitOp<float>(
    std::complex<float> *, std::size_t, const std::complex<float> *,
    const std::vector<std::size_t> &, const std::vector<bool> &,
    const std::vector<std::size_t> &, bool);
template void GateImplementationsLM::applyNCSingleQubitOp<double>(
    std::complex<double> *, std::size_t, const std::complex<double> *,
    const std::vector<std::size_t> &, const std::vector<bool> &,
    const std::vector<std::size_t> &, bool);
template void GateImplementationsLM::applyNCTwoQubitOp<float>(
    std::complex<float> *, std::size_t, const std::complex<float> *,
    const std::vector<std::size_t> &, const std::vector<bool> &,
    const std::vector<std::size_t> &, bool);
template void GateImplementationsLM::applyNCTwoQubitOp<double>(
    std::complex<double> *, std::size_t, const std::complex<double> *,
    const std::vector<std::size_t> &, const std::vector<bool> &,
    const std::vector<std::size_t> &, bool);
template void GateImplementationsLM::applyNCMultiQubitOp<float>(
    std::complex<float> *, std::size_t, const std::complex<float> *,
    const std::vector<std::size_t> &, const std::vector<bool> &,
    const std::vector<std::size_t> &, bool);
template void GateImplementationsLM::applyNCMultiQubitOp<double>(
    std::complex<double> *, std::size_t, const std::complex<double> *,
    const std::vector<std::size_t> &, const std::vector<bool> &,
    const std::vector<std::size_t> &, bool);

/* Single-qubit gates */

template void GateImplementationsLM::applyIdentity<float>(
    std::complex<float> *, std::size_t, const std::vector<std::size_t> &, bool);
template void GateImplementationsLM::applyIdentity<double>(
    std::complex<double> *, std::size_t, const std::vector<std::size_t> &,
    bool);
template void GateImplementationsLM::applyPauliX<float>(
    std::complex<float> *, std::size_t, const std::vector<std::size_t> &, bool);
template void
GateImplementationsLM::applyPauliX<double>(std::complex<double> *, std::size_t,
                                           const std::vector<std::size_t> &,
                                           bool);
template void GateImplementationsLM::applyPauliY<float>(
    std::complex<float> *, std::size_t, const std::vector<std::size_t> &, bool);
template void
GateImplementationsLM::applyPauliY<double>(std::complex<double> *, std::size_t,
                                           const std::vector<std::size_t> &,
                                           bool);
template void GateImplementationsLM::applyPauliZ<float>(
    std::complex<float> *, std::size_t, const std::vector<std::size_t> &, bool);
template void
GateImplementationsLM::applyPauliZ<double>(std::complex<double> *, std::size_t,
                                           const std::vector<std::size_t> &,
                                           bool);
template void GateImplementationsLM::applyHadamard<float>(
    std::complex<float> *, std::size_t, const std::vector<std::size_t> &, bool);
template void GateImplementationsLM::applyHadamard<double>(
    std::complex<double> *, std::size_t, const std::vector<std::size_t> &,
    bool);
template void
GateImplementationsLM::applyS<float>(std::complex<float> *, std::size_t,
                                     const std::vector<std::size_t> &, bool);
template void
GateImplementationsLM::applyS<double>(std::complex<double> *, std::size_t,
                                      const std::vector<std::size_t> &, bool);
template void
GateImplementationsLM::applyT<float>(std::complex<float> *, std::size_t,
                                     const std::vector<std::size_t> &, bool);
template void
<<<<<<< HEAD
GateImplementationsLM::applyT<double>(std::complex<double> *, std::size_t,
                                      const std::vector<std::size_t> &, bool);
=======
GateImplementationsLM::applyPauliZ<float>(std::complex<float> *, size_t,
                                          const std::vector<size_t> &, bool);
template void
GateImplementationsLM::applyPauliZ<double>(std::complex<double> *, size_t,
                                           const std::vector<size_t> &, bool);
template void
GateImplementationsLM::applyHadamard<float>(std::complex<float> *, size_t,
                                            const std::vector<size_t> &, bool);
template void
GateImplementationsLM::applyHadamard<double>(std::complex<double> *, size_t,
                                             const std::vector<size_t> &, bool);
template void GateImplementationsLM::applyS<float>(std::complex<float> *,
                                                   size_t,
                                                   const std::vector<size_t> &,
                                                   bool);
template void GateImplementationsLM::applyS<double>(std::complex<double> *,
                                                    size_t,
                                                    const std::vector<size_t> &,
                                                    bool);
template void GateImplementationsLM::applyT<float>(std::complex<float> *,
                                                   size_t,
                                                   const std::vector<size_t> &,
                                                   bool);
template void GateImplementationsLM::applyT<double>(std::complex<double> *,
                                                    size_t,
                                                    const std::vector<size_t> &,
                                                    bool);
template void
GateImplementationsLM::applySX<float>(std::complex<float> *, size_t,
                                            const std::vector<size_t> &, bool);
template void
GateImplementationsLM::applySX<double>(std::complex<double> *, size_t,
                                             const std::vector<size_t> &, bool);
>>>>>>> 99b055ad
template void GateImplementationsLM::applyPhaseShift<float, float>(
    std::complex<float> *, std::size_t, const std::vector<std::size_t> &, bool,
    float);
template void GateImplementationsLM::applyPhaseShift<double, double>(
    std::complex<double> *, std::size_t, const std::vector<std::size_t> &, bool,
    double);
template void
GateImplementationsLM::applyRX<float, float>(std::complex<float> *, std::size_t,
                                             const std::vector<std::size_t> &,
                                             bool, float);
template void GateImplementationsLM::applyRX<double, double>(
    std::complex<double> *, std::size_t, const std::vector<std::size_t> &, bool,
    double);
template void
GateImplementationsLM::applyRY<float, float>(std::complex<float> *, std::size_t,
                                             const std::vector<std::size_t> &,
                                             bool, float);
template void GateImplementationsLM::applyRY<double, double>(
    std::complex<double> *, std::size_t, const std::vector<std::size_t> &, bool,
    double);
template void
GateImplementationsLM::applyRZ<float, float>(std::complex<float> *, std::size_t,
                                             const std::vector<std::size_t> &,
                                             bool, float);
template void GateImplementationsLM::applyRZ<double, double>(
    std::complex<double> *, std::size_t, const std::vector<std::size_t> &, bool,
    double);
template void GateImplementationsLM::applyRot<float, float>(
    std::complex<float> *, std::size_t, const std::vector<std::size_t> &, bool,
    float, float, float);
template void GateImplementationsLM::applyRot<double, double>(
    std::complex<double> *, std::size_t, const std::vector<std::size_t> &, bool,
    double, double, double);

/* Two-qubit gates */

template void
GateImplementationsLM::applyCNOT<float>(std::complex<float> *, std::size_t,
                                        const std::vector<std::size_t> &, bool);
template void
GateImplementationsLM::applyCNOT<double>(std::complex<double> *, std::size_t,
                                         const std::vector<std::size_t> &,
                                         bool);
template void
GateImplementationsLM::applyCY<float>(std::complex<float> *, std::size_t,
                                      const std::vector<std::size_t> &, bool);
template void
GateImplementationsLM::applyCY<double>(std::complex<double> *, std::size_t,
                                       const std::vector<std::size_t> &, bool);
template void
GateImplementationsLM::applyCZ<float>(std::complex<float> *, std::size_t,
                                      const std::vector<std::size_t> &, bool);
template void
GateImplementationsLM::applyCZ<double>(std::complex<double> *, std::size_t,
                                       const std::vector<std::size_t> &, bool);
template void
GateImplementationsLM::applySWAP<float>(std::complex<float> *, std::size_t,
                                        const std::vector<std::size_t> &, bool);
template void
GateImplementationsLM::applySWAP<double>(std::complex<double> *, std::size_t,
                                         const std::vector<std::size_t> &,
                                         bool);
template void GateImplementationsLM::applyCSWAP<float>(
    std::complex<float> *, std::size_t, const std::vector<std::size_t> &, bool);
template void
GateImplementationsLM::applyCSWAP<double>(std::complex<double> *, std::size_t,
                                          const std::vector<std::size_t> &,
                                          bool);
template void GateImplementationsLM::applyToffoli<float>(
    std::complex<float> *, std::size_t, const std::vector<std::size_t> &, bool);
template void
GateImplementationsLM::applyToffoli<double>(std::complex<double> *, std::size_t,
                                            const std::vector<std::size_t> &,
                                            bool);
template void GateImplementationsLM::applyIsingXX<float, float>(
    std::complex<float> *, std::size_t, const std::vector<std::size_t> &, bool,
    float);
template void GateImplementationsLM::applyIsingXX<double, double>(
    std::complex<double> *, std::size_t, const std::vector<std::size_t> &, bool,
    double);
template void GateImplementationsLM::applyIsingXY<float, float>(
    std::complex<float> *, std::size_t, const std::vector<std::size_t> &, bool,
    float);
template void GateImplementationsLM::applyIsingXY<double, double>(
    std::complex<double> *, std::size_t, const std::vector<std::size_t> &, bool,
    double);
template void GateImplementationsLM::applyIsingYY<float, float>(
    std::complex<float> *, std::size_t, const std::vector<std::size_t> &, bool,
    float);
template void GateImplementationsLM::applyIsingYY<double, double>(
    std::complex<double> *, std::size_t, const std::vector<std::size_t> &, bool,
    double);
template void GateImplementationsLM::applyIsingZZ<float, float>(
    std::complex<float> *, std::size_t, const std::vector<std::size_t> &, bool,
    float);
template void GateImplementationsLM::applyIsingZZ<double, double>(
    std::complex<double> *, std::size_t, const std::vector<std::size_t> &, bool,
    double);
template void GateImplementationsLM::applyControlledPhaseShift<float, float>(
    std::complex<float> *, std::size_t, const std::vector<std::size_t> &, bool,
    float);
template void GateImplementationsLM::applyControlledPhaseShift<double, double>(
    std::complex<double> *, std::size_t, const std::vector<std::size_t> &, bool,
    double);
template void GateImplementationsLM::applyCRX<float, float>(
    std::complex<float> *, std::size_t, const std::vector<std::size_t> &, bool,
    float);
template void GateImplementationsLM::applyCRX<double, double>(
    std::complex<double> *, std::size_t, const std::vector<std::size_t> &, bool,
    double);
template void GateImplementationsLM::applyCRY<float, float>(
    std::complex<float> *, std::size_t, const std::vector<std::size_t> &, bool,
    float);
template void GateImplementationsLM::applyCRY<double, double>(
    std::complex<double> *, std::size_t, const std::vector<std::size_t> &, bool,
    double);
template void GateImplementationsLM::applyCRZ<float, float>(
    std::complex<float> *, std::size_t, const std::vector<std::size_t> &, bool,
    float);
template void GateImplementationsLM::applyCRZ<double, double>(
    std::complex<double> *, std::size_t, const std::vector<std::size_t> &, bool,
    double);
template void GateImplementationsLM::applyCRot<float, float>(
    std::complex<float> *, std::size_t, const std::vector<std::size_t> &, bool,
    float, float, float);
template void GateImplementationsLM::applyCRot<double, double>(
    std::complex<double> *, std::size_t, const std::vector<std::size_t> &, bool,
    double, double, double);
template void GateImplementationsLM::applyMultiRZ<float, float>(
    std::complex<float> *, std::size_t, const std::vector<std::size_t> &, bool,
    float);
template void GateImplementationsLM::applyMultiRZ<double, double>(
    std::complex<double> *, std::size_t, const std::vector<std::size_t> &, bool,
    double);
template void GateImplementationsLM::applyGlobalPhase<float, float>(
    std::complex<float> *, std::size_t, const std::vector<std::size_t> &, bool,
    float);
template void GateImplementationsLM::applyGlobalPhase<double, double>(
    std::complex<double> *, std::size_t, const std::vector<std::size_t> &, bool,
    double);

/* QChem functions */

template void GateImplementationsLM::applySingleExcitation<float, float>(
    std::complex<float> *arr, std::size_t num_qubits,
    const std::vector<std::size_t> &wires, bool inverse, float angle);
template void GateImplementationsLM::applySingleExcitation<double, double>(
    std::complex<double> *arr, std::size_t num_qubits,
    const std::vector<std::size_t> &wires, bool inverse, double angle);
template void GateImplementationsLM::applySingleExcitationMinus<float, float>(
    std::complex<float> *arr, std::size_t num_qubits,
    const std::vector<std::size_t> &wires, bool inverse, float angle);
template void GateImplementationsLM::applySingleExcitationMinus<double, double>(
    std::complex<double> *arr, std::size_t num_qubits,
    const std::vector<std::size_t> &wires, bool inverse, double angle);
template void GateImplementationsLM::applySingleExcitationPlus<float, float>(
    std::complex<float> *arr, std::size_t num_qubits,
    const std::vector<std::size_t> &wires, bool inverse, float angle);
template void GateImplementationsLM::applySingleExcitationPlus<double, double>(
    std::complex<double> *arr, std::size_t num_qubits,
    const std::vector<std::size_t> &wires, bool inverse, double angle);
template void GateImplementationsLM::applyDoubleExcitation<float, float>(
    std::complex<float> *arr, std::size_t num_qubits,
    const std::vector<std::size_t> &wires, bool inverse, float angle);
template void GateImplementationsLM::applyDoubleExcitation<double, double>(
    std::complex<double> *arr, std::size_t num_qubits,
    const std::vector<std::size_t> &wires, bool inverse, double angle);
template void GateImplementationsLM::applyDoubleExcitationMinus<float, float>(
    std::complex<float> *arr, std::size_t num_qubits,
    const std::vector<std::size_t> &wires, bool inverse, float angle);
template void GateImplementationsLM::applyDoubleExcitationMinus<double, double>(
    std::complex<double> *arr, std::size_t num_qubits,
    const std::vector<std::size_t> &wires, bool inverse, double angle);
template void GateImplementationsLM::applyDoubleExcitationPlus<float, float>(
    std::complex<float> *arr, std::size_t num_qubits,
    const std::vector<std::size_t> &wires, bool inverse, float angle);
template void GateImplementationsLM::applyDoubleExcitationPlus<double, double>(
    std::complex<double> *arr, std::size_t num_qubits,
    const std::vector<std::size_t> &wires, bool inverse, double angle);

/* N-controlled gates */

template void GateImplementationsLM::applyNCPauliX<float>(
    std::complex<float> *, std::size_t, const std::vector<std::size_t> &,
    const std::vector<bool> &, const std::vector<std::size_t> &, bool);
template void GateImplementationsLM::applyNCPauliX<double>(
    std::complex<double> *, std::size_t, const std::vector<std::size_t> &,
    const std::vector<bool> &, const std::vector<std::size_t> &, bool);
template void GateImplementationsLM::applyNCPauliY<float>(
    std::complex<float> *, std::size_t, const std::vector<std::size_t> &,
    const std::vector<bool> &, const std::vector<std::size_t> &, bool);
template void GateImplementationsLM::applyNCPauliY<double>(
    std::complex<double> *, std::size_t, const std::vector<std::size_t> &,
    const std::vector<bool> &, const std::vector<std::size_t> &, bool);
template void GateImplementationsLM::applyNCPauliZ<float>(
    std::complex<float> *, std::size_t, const std::vector<std::size_t> &,
    const std::vector<bool> &, const std::vector<std::size_t> &, bool);
template void GateImplementationsLM::applyNCPauliZ<double>(
    std::complex<double> *, std::size_t, const std::vector<std::size_t> &,
    const std::vector<bool> &, const std::vector<std::size_t> &, bool);
template void GateImplementationsLM::applyNCHadamard<float>(
    std::complex<float> *, std::size_t, const std::vector<std::size_t> &,
    const std::vector<bool> &, const std::vector<std::size_t> &, bool);
template void GateImplementationsLM::applyNCHadamard<double>(
    std::complex<double> *, std::size_t, const std::vector<std::size_t> &,
    const std::vector<bool> &, const std::vector<std::size_t> &, bool);
template void GateImplementationsLM::applyNCS<float>(
    std::complex<float> *, std::size_t, const std::vector<std::size_t> &,
    const std::vector<bool> &, const std::vector<std::size_t> &, bool);
template void GateImplementationsLM::applyNCS<double>(
    std::complex<double> *, std::size_t, const std::vector<std::size_t> &,
    const std::vector<bool> &, const std::vector<std::size_t> &, bool);
template void GateImplementationsLM::applyNCT<float>(
    std::complex<float> *, std::size_t, const std::vector<std::size_t> &,
    const std::vector<bool> &, const std::vector<std::size_t> &, bool);
template void GateImplementationsLM::applyNCT<double>(
<<<<<<< HEAD
    std::complex<double> *, std::size_t, const std::vector<std::size_t> &,
    const std::vector<bool> &, const std::vector<std::size_t> &, bool);
=======
    std::complex<double> *, size_t, const std::vector<size_t> &,
    const std::vector<bool> &, const std::vector<size_t> &, bool);
template void GateImplementationsLM::applyNCSX<float>(
    std::complex<float> *, size_t, const std::vector<size_t> &,
    const std::vector<bool> &, const std::vector<size_t> &, bool);
template void GateImplementationsLM::applyNCSX<double>(
    std::complex<double> *, size_t, const std::vector<size_t> &,
    const std::vector<bool> &, const std::vector<size_t> &, bool);
>>>>>>> 99b055ad
template void GateImplementationsLM::applyNCPhaseShift<float, float>(
    std::complex<float> *, std::size_t, const std::vector<std::size_t> &,
    const std::vector<bool> &, const std::vector<std::size_t> &, bool, float);
template void GateImplementationsLM::applyNCPhaseShift<double, double>(
    std::complex<double> *, std::size_t, const std::vector<std::size_t> &,
    const std::vector<bool> &, const std::vector<std::size_t> &, bool, double);
template void GateImplementationsLM::applyNCRX<float, float>(
    std::complex<float> *, std::size_t, const std::vector<std::size_t> &,
    const std::vector<bool> &, const std::vector<std::size_t> &, bool, float);
template void GateImplementationsLM::applyNCRX<double, double>(
    std::complex<double> *, std::size_t, const std::vector<std::size_t> &,
    const std::vector<bool> &, const std::vector<std::size_t> &, bool, double);
template void GateImplementationsLM::applyNCRY<float, float>(
    std::complex<float> *, std::size_t, const std::vector<std::size_t> &,
    const std::vector<bool> &, const std::vector<std::size_t> &, bool, float);
template void GateImplementationsLM::applyNCRY<double, double>(
    std::complex<double> *, std::size_t, const std::vector<std::size_t> &,
    const std::vector<bool> &, const std::vector<std::size_t> &, bool, double);
template void GateImplementationsLM::applyNCRZ<float, float>(
    std::complex<float> *, std::size_t, const std::vector<std::size_t> &,
    const std::vector<bool> &, const std::vector<std::size_t> &, bool, float);
template void GateImplementationsLM::applyNCRZ<double, double>(
    std::complex<double> *, std::size_t, const std::vector<std::size_t> &,
    const std::vector<bool> &, const std::vector<std::size_t> &, bool, double);
template void GateImplementationsLM::applyNCSingleExcitation<float, float>(
    std::complex<float> *, std::size_t, const std::vector<std::size_t> &,
    const std::vector<bool> &, const std::vector<std::size_t> &, bool, float);
template void GateImplementationsLM::applyNCSingleExcitation<double, double>(
    std::complex<double> *, std::size_t, const std::vector<std::size_t> &,
    const std::vector<bool> &, const std::vector<std::size_t> &, bool, double);
template void GateImplementationsLM::applyNCSingleExcitationMinus<float, float>(
    std::complex<float> *, std::size_t, const std::vector<std::size_t> &,
    const std::vector<bool> &, const std::vector<std::size_t> &, bool, float);
template void
GateImplementationsLM::applyNCSingleExcitationMinus<double, double>(
    std::complex<double> *, std::size_t, const std::vector<std::size_t> &,
    const std::vector<bool> &, const std::vector<std::size_t> &, bool, double);
template void GateImplementationsLM::applyNCSingleExcitationPlus<float, float>(
    std::complex<float> *, std::size_t, const std::vector<std::size_t> &,
    const std::vector<bool> &, const std::vector<std::size_t> &, bool, float);
template void
GateImplementationsLM::applyNCSingleExcitationPlus<double, double>(
    std::complex<double> *, std::size_t, const std::vector<std::size_t> &,
    const std::vector<bool> &, const std::vector<std::size_t> &, bool, double);
template void GateImplementationsLM::applyNCDoubleExcitation<float, float>(
    std::complex<float> *, std::size_t, const std::vector<std::size_t> &,
    const std::vector<bool> &, const std::vector<std::size_t> &, bool, float);
template void GateImplementationsLM::applyNCDoubleExcitation<double, double>(
    std::complex<double> *, std::size_t, const std::vector<std::size_t> &,
    const std::vector<bool> &, const std::vector<std::size_t> &, bool, double);
template void GateImplementationsLM::applyNCDoubleExcitationMinus<float, float>(
    std::complex<float> *, std::size_t, const std::vector<std::size_t> &,
    const std::vector<bool> &, const std::vector<std::size_t> &, bool, float);
template void
GateImplementationsLM::applyNCDoubleExcitationMinus<double, double>(
    std::complex<double> *, std::size_t, const std::vector<std::size_t> &,
    const std::vector<bool> &, const std::vector<std::size_t> &, bool, double);
template void GateImplementationsLM::applyNCDoubleExcitationPlus<float, float>(
    std::complex<float> *, std::size_t, const std::vector<std::size_t> &,
    const std::vector<bool> &, const std::vector<std::size_t> &, bool, float);
template void
GateImplementationsLM::applyNCDoubleExcitationPlus<double, double>(
    std::complex<double> *, std::size_t, const std::vector<std::size_t> &,
    const std::vector<bool> &, const std::vector<std::size_t> &, bool, double);
// Generators
template auto PauliGenerator<GateImplementationsLM>::applyGeneratorRX(
    std::complex<float> *, std::size_t, const std::vector<std::size_t> &, bool)
    -> float;
template auto PauliGenerator<GateImplementationsLM>::applyGeneratorRX(
    std::complex<double> *, std::size_t, const std::vector<std::size_t> &, bool)
    -> double;
template auto PauliGenerator<GateImplementationsLM>::applyGeneratorRY(
    std::complex<float> *, std::size_t, const std::vector<std::size_t> &, bool)
    -> float;
template auto PauliGenerator<GateImplementationsLM>::applyGeneratorRY(
    std::complex<double> *, std::size_t, const std::vector<std::size_t> &, bool)
    -> double;
template auto PauliGenerator<GateImplementationsLM>::applyGeneratorRZ(
    std::complex<float> *, std::size_t, const std::vector<std::size_t> &, bool)
    -> float;
template auto PauliGenerator<GateImplementationsLM>::applyGeneratorRZ(
    std::complex<double> *, std::size_t, const std::vector<std::size_t> &, bool)
    -> double;
template auto GateImplementationsLM::applyGeneratorPhaseShift(
    std::complex<float> *, std::size_t, const std::vector<std::size_t> &, bool)
    -> float;
template auto GateImplementationsLM::applyGeneratorPhaseShift(
    std::complex<double> *, std::size_t, const std::vector<std::size_t> &, bool)
    -> double;
template auto
GateImplementationsLM::applyGeneratorCRX(std::complex<float> *, std::size_t,
                                         const std::vector<std::size_t> &, bool)
    -> float;
template auto
GateImplementationsLM::applyGeneratorCRX(std::complex<double> *, std::size_t,
                                         const std::vector<std::size_t> &, bool)
    -> double;
template auto
GateImplementationsLM::applyGeneratorCRY(std::complex<float> *, std::size_t,
                                         const std::vector<std::size_t> &, bool)
    -> float;
template auto
GateImplementationsLM::applyGeneratorCRY(std::complex<double> *, std::size_t,
                                         const std::vector<std::size_t> &, bool)
    -> double;
template auto
GateImplementationsLM::applyGeneratorCRZ(std::complex<float> *, std::size_t,
                                         const std::vector<std::size_t> &, bool)
    -> float;
template auto
GateImplementationsLM::applyGeneratorCRZ(std::complex<double> *, std::size_t,
                                         const std::vector<std::size_t> &, bool)
    -> double;
template auto GateImplementationsLM::applyGeneratorIsingXX(
    std::complex<double> *, std::size_t, const std::vector<std::size_t> &, bool)
    -> double;
template auto
GateImplementationsLM::applyGeneratorIsingXX(std::complex<float> *, std::size_t,
                                             const std::vector<std::size_t> &,
                                             bool) -> float;
template auto GateImplementationsLM::applyGeneratorIsingXY(
    std::complex<double> *, std::size_t, const std::vector<std::size_t> &, bool)
    -> double;
template auto
GateImplementationsLM::applyGeneratorIsingXY(std::complex<float> *, std::size_t,
                                             const std::vector<std::size_t> &,
                                             bool) -> float;
template auto
GateImplementationsLM::applyGeneratorIsingYY(std::complex<float> *, std::size_t,
                                             const std::vector<std::size_t> &,
                                             bool) -> float;
template auto GateImplementationsLM::applyGeneratorIsingYY(
    std::complex<double> *, std::size_t, const std::vector<std::size_t> &, bool)
    -> double;
template auto GateImplementationsLM::applyGeneratorIsingZZ(
    std::complex<double> *, std::size_t, const std::vector<std::size_t> &, bool)
    -> double;
template auto
GateImplementationsLM::applyGeneratorIsingZZ(std::complex<float> *, std::size_t,
                                             const std::vector<std::size_t> &,
                                             bool) -> float;
template auto GateImplementationsLM::applyGeneratorControlledPhaseShift(
    std::complex<double> *, std::size_t, const std::vector<std::size_t> &, bool)
    -> double;
template auto GateImplementationsLM::applyGeneratorControlledPhaseShift(
    std::complex<float> *, std::size_t, const std::vector<std::size_t> &, bool)
    -> float;
template auto GateImplementationsLM::applyGeneratorMultiRZ(
    std::complex<double> *, std::size_t, const std::vector<std::size_t> &, bool)
    -> double;
template auto
GateImplementationsLM::applyGeneratorMultiRZ(std::complex<float> *, std::size_t,
                                             const std::vector<std::size_t> &,
                                             bool) -> float;

/* QChem */

template auto GateImplementationsLM::applyGeneratorSingleExcitation<float>(
    std::complex<float> *arr, std::size_t num_qubits,
    const std::vector<std::size_t> &wires, [[maybe_unused]] bool adj) -> float;
template auto GateImplementationsLM::applyGeneratorSingleExcitation<double>(
    std::complex<double> *arr, std::size_t num_qubits,
    const std::vector<std::size_t> &wires, [[maybe_unused]] bool adj) -> double;
template auto GateImplementationsLM::applyGeneratorSingleExcitationMinus<float>(
    std::complex<float> *arr, std::size_t num_qubits,
    const std::vector<std::size_t> &wires, [[maybe_unused]] bool adj) -> float;
template auto
GateImplementationsLM::applyGeneratorSingleExcitationMinus<double>(
    std::complex<double> *arr, std::size_t num_qubits,
    const std::vector<std::size_t> &wires, [[maybe_unused]] bool adj) -> double;
template auto GateImplementationsLM::applyGeneratorSingleExcitationPlus<float>(
    std::complex<float> *arr, std::size_t num_qubits,
    const std::vector<std::size_t> &wires, [[maybe_unused]] bool adj) -> float;
template auto GateImplementationsLM::applyGeneratorSingleExcitationPlus<double>(
    std::complex<double> *arr, std::size_t num_qubits,
    const std::vector<std::size_t> &wires, [[maybe_unused]] bool adj) -> double;
template auto GateImplementationsLM::applyGeneratorDoubleExcitation<float>(
    std::complex<float> *arr, std::size_t num_qubits,
    const std::vector<std::size_t> &wires, [[maybe_unused]] bool adj) -> float;
template auto GateImplementationsLM::applyGeneratorDoubleExcitation<double>(
    std::complex<double> *arr, std::size_t num_qubits,
    const std::vector<std::size_t> &wires, [[maybe_unused]] bool adj) -> double;
template auto GateImplementationsLM::applyGeneratorDoubleExcitationMinus<float>(
    std::complex<float> *arr, std::size_t num_qubits,
    const std::vector<std::size_t> &wires, [[maybe_unused]] bool adj) -> float;
template auto
GateImplementationsLM::applyGeneratorDoubleExcitationMinus<double>(
    std::complex<double> *arr, std::size_t num_qubits,
    const std::vector<std::size_t> &wires, [[maybe_unused]] bool adj) -> double;
template auto GateImplementationsLM::applyGeneratorDoubleExcitationPlus<float>(
    std::complex<float> *arr, std::size_t num_qubits,
    const std::vector<std::size_t> &wires, [[maybe_unused]] bool adj) -> float;
template auto GateImplementationsLM::applyGeneratorDoubleExcitationPlus<double>(
    std::complex<double> *arr, std::size_t num_qubits,
    const std::vector<std::size_t> &wires, [[maybe_unused]] bool adj) -> double;

/* N-controlled generators */

template auto GateImplementationsLM::applyNCGeneratorPhaseShift<float>(
    std::complex<float> *, std::size_t, const std::vector<std::size_t> &,
    const std::vector<bool> &, const std::vector<std::size_t> &, bool) -> float;
template auto GateImplementationsLM::applyNCGeneratorPhaseShift<double>(
    std::complex<double> *, std::size_t, const std::vector<std::size_t> &,
    const std::vector<bool> &, const std::vector<std::size_t> &, bool)
    -> double;
template auto GateImplementationsLM::applyNCGeneratorRX<float>(
    std::complex<float> *, std::size_t, const std::vector<std::size_t> &,
    const std::vector<bool> &, const std::vector<std::size_t> &, bool) -> float;
template auto GateImplementationsLM::applyNCGeneratorRX<double>(
    std::complex<double> *, std::size_t, const std::vector<std::size_t> &,
    const std::vector<bool> &, const std::vector<std::size_t> &, bool)
    -> double;
template auto GateImplementationsLM::applyNCGeneratorRY<float>(
    std::complex<float> *, std::size_t, const std::vector<std::size_t> &,
    const std::vector<bool> &, const std::vector<std::size_t> &, bool) -> float;
template auto GateImplementationsLM::applyNCGeneratorRY<double>(
    std::complex<double> *, std::size_t, const std::vector<std::size_t> &,
    const std::vector<bool> &, const std::vector<std::size_t> &, bool)
    -> double;
template auto GateImplementationsLM::applyNCGeneratorRZ<float>(
    std::complex<float> *, std::size_t, const std::vector<std::size_t> &,
    const std::vector<bool> &, const std::vector<std::size_t> &, bool) -> float;
template auto GateImplementationsLM::applyNCGeneratorRZ<double>(
    std::complex<double> *, std::size_t, const std::vector<std::size_t> &,
    const std::vector<bool> &, const std::vector<std::size_t> &, bool)
    -> double;
template auto GateImplementationsLM::applyNCGeneratorSingleExcitation<float>(
    std::complex<float> *, std::size_t, const std::vector<std::size_t> &,
    const std::vector<bool> &, const std::vector<std::size_t> &, bool) -> float;
template auto GateImplementationsLM::applyNCGeneratorSingleExcitation<double>(
    std::complex<double> *, std::size_t, const std::vector<std::size_t> &,
    const std::vector<bool> &, const std::vector<std::size_t> &, bool)
    -> double;
template auto
GateImplementationsLM::applyNCGeneratorSingleExcitationMinus<float>(
    std::complex<float> *, std::size_t, const std::vector<std::size_t> &,
    const std::vector<bool> &, const std::vector<std::size_t> &, bool) -> float;
template auto
GateImplementationsLM::applyNCGeneratorSingleExcitationMinus<double>(
    std::complex<double> *, std::size_t, const std::vector<std::size_t> &,
    const std::vector<bool> &, const std::vector<std::size_t> &, bool)
    -> double;
template auto
GateImplementationsLM::applyNCGeneratorSingleExcitationPlus<float>(
    std::complex<float> *, std::size_t, const std::vector<std::size_t> &,
    const std::vector<bool> &, const std::vector<std::size_t> &, bool) -> float;
template auto
GateImplementationsLM::applyNCGeneratorSingleExcitationPlus<double>(
    std::complex<double> *, std::size_t, const std::vector<std::size_t> &,
    const std::vector<bool> &, const std::vector<std::size_t> &, bool)
    -> double;
template auto GateImplementationsLM::applyNCGeneratorDoubleExcitation<float>(
    std::complex<float> *, std::size_t, const std::vector<std::size_t> &,
    const std::vector<bool> &, const std::vector<std::size_t> &, bool) -> float;
template auto GateImplementationsLM::applyNCGeneratorDoubleExcitation<double>(
    std::complex<double> *, std::size_t, const std::vector<std::size_t> &,
    const std::vector<bool> &, const std::vector<std::size_t> &, bool)
    -> double;
template auto
GateImplementationsLM::applyNCGeneratorDoubleExcitationMinus<float>(
    std::complex<float> *, std::size_t, const std::vector<std::size_t> &,
    const std::vector<bool> &, const std::vector<std::size_t> &, bool) -> float;
template auto
GateImplementationsLM::applyNCGeneratorDoubleExcitationMinus<double>(
    std::complex<double> *, std::size_t, const std::vector<std::size_t> &,
    const std::vector<bool> &, const std::vector<std::size_t> &, bool)
    -> double;
template auto
GateImplementationsLM::applyNCGeneratorDoubleExcitationPlus<float>(
    std::complex<float> *, std::size_t, const std::vector<std::size_t> &,
    const std::vector<bool> &, const std::vector<std::size_t> &, bool) -> float;
template auto
GateImplementationsLM::applyNCGeneratorDoubleExcitationPlus<double>(
    std::complex<double> *, std::size_t, const std::vector<std::size_t> &,
    const std::vector<bool> &, const std::vector<std::size_t> &, bool)
    -> double;
// Explicit instantiations ends
} // namespace Pennylane::LightningQubit::Gates<|MERGE_RESOLUTION|>--- conflicted
+++ resolved
@@ -105,44 +105,14 @@
 GateImplementationsLM::applyT<float>(std::complex<float> *, std::size_t,
                                      const std::vector<std::size_t> &, bool);
 template void
-<<<<<<< HEAD
 GateImplementationsLM::applyT<double>(std::complex<double> *, std::size_t,
                                       const std::vector<std::size_t> &, bool);
-=======
-GateImplementationsLM::applyPauliZ<float>(std::complex<float> *, size_t,
-                                          const std::vector<size_t> &, bool);
-template void
-GateImplementationsLM::applyPauliZ<double>(std::complex<double> *, size_t,
-                                           const std::vector<size_t> &, bool);
-template void
-GateImplementationsLM::applyHadamard<float>(std::complex<float> *, size_t,
-                                            const std::vector<size_t> &, bool);
-template void
-GateImplementationsLM::applyHadamard<double>(std::complex<double> *, size_t,
-                                             const std::vector<size_t> &, bool);
-template void GateImplementationsLM::applyS<float>(std::complex<float> *,
-                                                   size_t,
-                                                   const std::vector<size_t> &,
-                                                   bool);
-template void GateImplementationsLM::applyS<double>(std::complex<double> *,
-                                                    size_t,
-                                                    const std::vector<size_t> &,
-                                                    bool);
-template void GateImplementationsLM::applyT<float>(std::complex<float> *,
-                                                   size_t,
-                                                   const std::vector<size_t> &,
-                                                   bool);
-template void GateImplementationsLM::applyT<double>(std::complex<double> *,
-                                                    size_t,
-                                                    const std::vector<size_t> &,
-                                                    bool);
 template void
 GateImplementationsLM::applySX<float>(std::complex<float> *, size_t,
                                             const std::vector<size_t> &, bool);
 template void
 GateImplementationsLM::applySX<double>(std::complex<double> *, size_t,
                                              const std::vector<size_t> &, bool);
->>>>>>> 99b055ad
 template void GateImplementationsLM::applyPhaseShift<float, float>(
     std::complex<float> *, std::size_t, const std::vector<std::size_t> &, bool,
     float);
@@ -359,10 +329,6 @@
     std::complex<float> *, std::size_t, const std::vector<std::size_t> &,
     const std::vector<bool> &, const std::vector<std::size_t> &, bool);
 template void GateImplementationsLM::applyNCT<double>(
-<<<<<<< HEAD
-    std::complex<double> *, std::size_t, const std::vector<std::size_t> &,
-    const std::vector<bool> &, const std::vector<std::size_t> &, bool);
-=======
     std::complex<double> *, size_t, const std::vector<size_t> &,
     const std::vector<bool> &, const std::vector<size_t> &, bool);
 template void GateImplementationsLM::applyNCSX<float>(
@@ -371,7 +337,6 @@
 template void GateImplementationsLM::applyNCSX<double>(
     std::complex<double> *, size_t, const std::vector<size_t> &,
     const std::vector<bool> &, const std::vector<size_t> &, bool);
->>>>>>> 99b055ad
 template void GateImplementationsLM::applyNCPhaseShift<float, float>(
     std::complex<float> *, std::size_t, const std::vector<std::size_t> &,
     const std::vector<bool> &, const std::vector<std::size_t> &, bool, float);
