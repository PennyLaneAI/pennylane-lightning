--- conflicted
+++ resolved
@@ -868,7 +868,6 @@
     }
 
     template <class PrecisionT>
-<<<<<<< HEAD
     static void
     applyNCSX(std::complex<PrecisionT> *arr, const size_t num_qubits,
               const std::vector<size_t> &controlled_wires,
@@ -883,22 +882,6 @@
         auto core_function = [&z0, &z1](std::complex<PrecisionT> *arr,
                                         const std::size_t i0,
                                         const std::size_t i1) {
-=======
-    static void applyNCSX(std::complex<PrecisionT> *arr,
-                                const size_t num_qubits,
-                                 const std::vector<size_t> &controlled_wires,
-                                const std::vector<bool> &controlled_values,
-                                const std::vector<size_t> &wires,
-                                const bool inverse) {
-        using ParamT = PrecisionT;
-
-        const PrecisionT half = 0.5;
-        const std::complex<PrecisionT> z0{half, (inverse) ? -half : half};
-        const std::complex<PrecisionT> z1 = std::conj(z0);
-
-        auto core_function = [&z0,&z1](std::complex<PrecisionT> *arr,
-                                const std::size_t i0, const std::size_t i1) {
->>>>>>> e4d9711a
             const std::complex<PrecisionT> v0 = arr[i0];
             const std::complex<PrecisionT> v1 = arr[i1];
             arr[i0] = z0 * v0 + z1 * v1;
@@ -916,14 +899,8 @@
     }
 
     template <class PrecisionT>
-<<<<<<< HEAD
     static void applySX(std::complex<PrecisionT> *arr, const size_t num_qubits,
                         const std::vector<size_t> &wires, const bool inverse) {
-=======
-    static void
-    applySX(std::complex<PrecisionT> *arr, const size_t num_qubits,
-                  const std::vector<size_t> &wires, const bool inverse) {
->>>>>>> e4d9711a
         applyNCSX(arr, num_qubits, {}, {}, wires, inverse);
     }
 
