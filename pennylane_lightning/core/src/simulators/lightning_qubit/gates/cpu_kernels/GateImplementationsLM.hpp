// Copyright 2018-2023 Xanadu Quantum Technologies Inc.

// Licensed under the Apache License, Version 2.0 (the "License");
// you may not use this file except in compliance with the License.
// You may obtain a copy of the License at

//     http://www.apache.org/licenses/LICENSE-2.0

// Unless required by applicable law or agreed to in writing, software
// distributed under the License is distributed on an "AS IS" BASIS,
// WITHOUT WARRANTIES OR CONDITIONS OF ANY KIND, either express or implied.
// See the License for the specific language governing permissions and
// limitations under the License.
/**
 * @file
 * Defines kernel functions with less memory (and fast)
 */
#pragma once
#include <algorithm>
#include <bit>
#include <complex>
#include <functional>
#include <string>
#include <tuple>
#include <vector>

#include <iostream>

#include "BitUtil.hpp" // revWireParity
#include "Error.hpp"
#include "GateIndices.hpp"
#include "GateOperation.hpp"
#include "GatePragmas.hpp"
#include "Gates.hpp"
#include "KernelType.hpp"
#include "LinearAlgebra.hpp"
#include "PauliGenerator.hpp"
#include "Util.hpp" // exp2, INVSQRT2

/// @cond DEV
namespace {
using namespace Pennylane::Gates;
using namespace Pennylane::LightningQubit::Gates::Pragmas;
using Pennylane::Util::exp2;
using Pennylane::Util::INVSQRT2;
} // namespace
/// @endcond

namespace Pennylane::LightningQubit::Gates {
/**
 * @brief A gate operation implementation with less memory.
 *
 * We use a bitwise operation to calculate the indices where the gate
 * applies to on the fly.
 *
 * @tparam PrecisionT Floating point precision of underlying statevector data
 */
class GateImplementationsLM : public PauliGenerator<GateImplementationsLM> {
  private:
    /* Alias utility functions */
    static std::pair<std::vector<std::size_t>, std::vector<std::size_t>>
    reverseWires(const std::size_t num_qubits,
                 const std::vector<std::size_t> &all_wires,
                 const std::vector<bool> &controlled_values) {
        constexpr std::size_t one{1U};
        const std::size_t nw_tot = all_wires.size();
        const std::size_t n_contr = controlled_values.size();
        std::vector<std::size_t> rev_wires(nw_tot);
        std::vector<std::size_t> rev_wire_shifts(nw_tot);
        for (std::size_t k = 0; k < nw_tot; k++) {
            rev_wires[k] = (num_qubits - 1) - all_wires[(nw_tot - 1) - k];
            const std::size_t value =
                (k < n_contr) ? static_cast<std::size_t>(
                                    controlled_values[(n_contr - 1) - k])
                              : one;
            rev_wire_shifts[k] = (value << rev_wires[k]);
        }
        return {rev_wires, rev_wire_shifts};
    }

    static std::pair<std::size_t, std::size_t>
    revWireParity(std::size_t rev_wire) {
        const auto parity = Pennylane::Util::revWireParity(
            std::array<std::size_t, 1>{rev_wire});
        return {parity[1], parity[0]};
    }
    static std::tuple<std::size_t, std::size_t, std::size_t>
    revWireParity(std::size_t rev_wire0, std::size_t rev_wire1) {
        const auto parity = Pennylane::Util::revWireParity(
            std::array<std::size_t, 2>{rev_wire0, rev_wire1});
        return {parity[2], parity[1], parity[0]};
    }
    template <const std::size_t wire_size = 3>
    static constexpr auto revWireParity(std::size_t rev_wire0,
                                        std::size_t rev_wire1,
                                        std::size_t rev_wire2)
        -> std::array<std::size_t, wire_size + 1> {
        return Pennylane::Util::revWireParity(
            std::array<std::size_t, wire_size>{rev_wire0, rev_wire1,
                                               rev_wire2});
    }
    template <const std::size_t wire_size = 4>
    static constexpr auto
    revWireParity(std::size_t rev_wire0, std::size_t rev_wire1,
                  std::size_t rev_wire2, std::size_t rev_wire3)
        -> std::array<std::size_t, wire_size + 1> {
        return Pennylane::Util::revWireParity(
            std::array<std::size_t, wire_size>{rev_wire0, rev_wire1, rev_wire2,
                                               rev_wire3});
    }

  public:
    constexpr static KernelType kernel_id = KernelType::LM;
    constexpr static std::string_view name = "LM";
    template <typename PrecisionT>
    constexpr static std::size_t required_alignment =
        std::alignment_of_v<PrecisionT>;
    template <typename PrecisionT>
    constexpr static std::size_t packed_bytes = sizeof(PrecisionT);

    constexpr static std::array implemented_gates = {
        GateOperation::Identity,
        GateOperation::PauliX,
        GateOperation::PauliY,
        GateOperation::PauliZ,
        GateOperation::Hadamard,
        GateOperation::S,
        GateOperation::T,
        GateOperation::PhaseShift,
        GateOperation::RX,
        GateOperation::RY,
        GateOperation::RZ,
        GateOperation::Rot,
        GateOperation::CNOT,
        GateOperation::CY,
        GateOperation::CZ,
        GateOperation::SWAP,
        GateOperation::CSWAP,
        GateOperation::Toffoli,
        GateOperation::IsingXX,
        GateOperation::IsingXY,
        GateOperation::IsingYY,
        GateOperation::IsingZZ,
        GateOperation::ControlledPhaseShift,
        GateOperation::CRX,
        GateOperation::CRY,
        GateOperation::CRZ,
        GateOperation::CRot,
        GateOperation::SingleExcitation,
        GateOperation::SingleExcitationMinus,
        GateOperation::SingleExcitationPlus,
        GateOperation::DoubleExcitation,
        GateOperation::DoubleExcitationMinus,
        GateOperation::DoubleExcitationPlus,
        GateOperation::MultiRZ,
        GateOperation::GlobalPhase,
    };

    constexpr static std::array implemented_controlled_gates = {
        ControlledGateOperation::PauliX,
        ControlledGateOperation::PauliY,
        ControlledGateOperation::PauliZ,
        ControlledGateOperation::Hadamard,
        ControlledGateOperation::S,
        ControlledGateOperation::T,
        ControlledGateOperation::PhaseShift,
        ControlledGateOperation::RX,
        ControlledGateOperation::RY,
        ControlledGateOperation::RZ,
        ControlledGateOperation::Rot,
        ControlledGateOperation::SWAP,
        ControlledGateOperation::IsingXX,
        ControlledGateOperation::IsingXY,
        ControlledGateOperation::IsingYY,
        ControlledGateOperation::IsingZZ,
        ControlledGateOperation::SingleExcitation,
        ControlledGateOperation::SingleExcitationMinus,
        ControlledGateOperation::SingleExcitationPlus,
        ControlledGateOperation::DoubleExcitation,
        ControlledGateOperation::DoubleExcitationMinus,
        ControlledGateOperation::DoubleExcitationPlus,
        ControlledGateOperation::MultiRZ,
        ControlledGateOperation::GlobalPhase,
    };

    constexpr static std::array implemented_generators = {
        GeneratorOperation::PhaseShift,
        GeneratorOperation::RX,
        GeneratorOperation::RY,
        GeneratorOperation::RZ,
        GeneratorOperation::IsingXX,
        GeneratorOperation::IsingXY,
        GeneratorOperation::IsingYY,
        GeneratorOperation::IsingZZ,
        GeneratorOperation::CRX,
        GeneratorOperation::CRY,
        GeneratorOperation::CRZ,
        GeneratorOperation::ControlledPhaseShift,
        GeneratorOperation::SingleExcitation,
        GeneratorOperation::SingleExcitationMinus,
        GeneratorOperation::SingleExcitationPlus,
        GeneratorOperation::DoubleExcitation,
        GeneratorOperation::DoubleExcitationMinus,
        GeneratorOperation::DoubleExcitationPlus,
        GeneratorOperation::MultiRZ,
        GeneratorOperation::GlobalPhase,
    };

    constexpr static std::array implemented_controlled_generators = {
        ControlledGeneratorOperation::PhaseShift,
        ControlledGeneratorOperation::RX,
        ControlledGeneratorOperation::RY,
        ControlledGeneratorOperation::RZ,
        ControlledGeneratorOperation::IsingXX,
        ControlledGeneratorOperation::IsingXY,
        ControlledGeneratorOperation::IsingYY,
        ControlledGeneratorOperation::IsingZZ,
        ControlledGeneratorOperation::SingleExcitation,
        ControlledGeneratorOperation::SingleExcitationMinus,
        ControlledGeneratorOperation::SingleExcitationPlus,
        ControlledGeneratorOperation::DoubleExcitation,
        ControlledGeneratorOperation::DoubleExcitationMinus,
        ControlledGeneratorOperation::DoubleExcitationPlus,
        ControlledGeneratorOperation::MultiRZ,
        ControlledGeneratorOperation::GlobalPhase,
    };

    constexpr static std::array implemented_matrices = {
        MatrixOperation::SingleQubitOp,
        MatrixOperation::TwoQubitOp,
        MatrixOperation::MultiQubitOp,
    };

    constexpr static std::array implemented_controlled_matrices = {
        ControlledMatrixOperation::NCSingleQubitOp,
        ControlledMatrixOperation::NCTwoQubitOp,
        ControlledMatrixOperation::NCMultiQubitOp,
    };

    /* Matrix gates */

    /**
     * @brief Apply a single qubit gate to the statevector.
     *
     * @param arr Pointer to the statevector.
     * @param num_qubits Number of qubits.
     * @param matrix Perfect square matrix in row-major order.
     * @param controlled_wires Control wires.
     * @param controlled_values Control values (false or true).
     * @param wire A wire the gate applies to.
     * @param inverse Indicate whether inverse should be taken.
     */
    template <class PrecisionT>
    static void
    applyNCSingleQubitOp(std::complex<PrecisionT> *arr, std::size_t num_qubits,
                         const std::complex<PrecisionT> *matrix,
                         const std::vector<std::size_t> &controlled_wires,
                         const std::vector<bool> &controlled_values,
                         const std::vector<std::size_t> &wires,
                         bool inverse = false) {
        constexpr std::size_t one{1U};
        constexpr std::size_t dim = one << 1U;
        std::vector<std::complex<PrecisionT>> mat(matrix, matrix + dim * dim);
        if (inverse) {
            for (std::size_t i = 0; i < dim; i++) {
                for (std::size_t j = 0; j < dim; j++) {
                    mat[j * dim + i] = std::conj(matrix[i * dim + j]);
                }
            }
        }
        auto core_function = [&mat](std::complex<PrecisionT> *arr,
                                    const std::size_t i0,
                                    const std::size_t i1) {
            const std::complex<PrecisionT> v0 = arr[i0];
            const std::complex<PrecisionT> v1 = arr[i1];
            arr[i0] = mat[0B00] * v0 +
                      mat[0B01] * v1; // NOLINT(readability-magic-numbers)
            arr[i1] = mat[0B10] * v0 +
                      mat[0B11] * v1; // NOLINT(readability-magic-numbers)
        };
        if (controlled_wires.empty()) {
            applyNC1<PrecisionT, PrecisionT, decltype(core_function), false>(
                arr, num_qubits, controlled_wires, controlled_values, wires,
                core_function);
        } else {
            applyNC1<PrecisionT, PrecisionT, decltype(core_function), true>(
                arr, num_qubits, controlled_wires, controlled_values, wires,
                core_function);
        }
    }

    template <class PrecisionT>
    static void applySingleQubitOp(std::complex<PrecisionT> *arr,
                                   std::size_t num_qubits,
                                   const std::complex<PrecisionT> *matrix,
                                   const std::vector<std::size_t> &wires,
                                   bool inverse = false) {
        applyNCSingleQubitOp(arr, num_qubits, matrix, {}, {}, wires, inverse);
    }

    /**
     * @brief Apply a two qubit gate to the statevector.
     *
     * @param arr Pointer to the statevector.
     * @param num_qubits Number of qubits.
     * @param matrix Perfect square matrix in row-major order.
     * @param controlled_wires Control wires.
     * @param controlled_values Control values (false or true).
     * @param wires Wires the gate applies to.
     * @param inverse Indicate whether inverse should be taken.
     */
    template <class PrecisionT>
    static void
    applyNCTwoQubitOp(std::complex<PrecisionT> *arr, std::size_t num_qubits,
                      const std::complex<PrecisionT> *matrix,
                      const std::vector<std::size_t> &controlled_wires,
                      const std::vector<bool> &controlled_values,
                      const std::vector<std::size_t> &wires,
                      bool inverse = false) {
        constexpr std::size_t one{1U};
        constexpr std::size_t dim = one << 2U;
        std::vector<std::complex<PrecisionT>> mat(matrix, matrix + dim * dim);
        if (inverse) {
            for (std::size_t i = 0; i < dim; i++) {
                for (std::size_t j = 0; j < dim; j++) {
                    mat[j * dim + i] = std::conj(matrix[i * dim + j]);
                }
            }
        }
        auto core_function =
            [&mat](std::complex<PrecisionT> *arr, const std::size_t i00,
                   const std::size_t i01, const std::size_t i10,
                   const std::size_t i11) {
                const std::complex<PrecisionT> v00 = arr[i00];
                const std::complex<PrecisionT> v01 = arr[i01];
                const std::complex<PrecisionT> v10 = arr[i10];
                const std::complex<PrecisionT> v11 = arr[i11];
                // NOLINTBEGIN(readability-magic-numbers)
                arr[i00] = mat[0B0000] * v00 + mat[0B0001] * v01 +
                           mat[0B0010] * v10 + mat[0B0011] * v11;
                arr[i01] = mat[0B0100] * v00 + mat[0B0101] * v01 +
                           mat[0B0110] * v10 + mat[0B0111] * v11;
                arr[i10] = mat[0B1000] * v00 + mat[0B1001] * v01 +
                           mat[0B1010] * v10 + mat[0B1011] * v11;
                arr[i11] = mat[0B1100] * v00 + mat[0B1101] * v01 +
                           mat[0B1110] * v10 + mat[0B1111] * v11;
                // NOLINTEND(readability-magic-numbers)
            };
        if (controlled_wires.empty()) {
            applyNC2<PrecisionT, PrecisionT, decltype(core_function), false>(
                arr, num_qubits, controlled_wires, controlled_values, wires,
                core_function);
        } else {
            applyNC2<PrecisionT, PrecisionT, decltype(core_function), true>(
                arr, num_qubits, controlled_wires, controlled_values, wires,
                core_function);
        }
    }

    template <class PrecisionT>
    static void applyTwoQubitOp(std::complex<PrecisionT> *arr,
                                std::size_t num_qubits,
                                const std::complex<PrecisionT> *matrix,
                                const std::vector<std::size_t> &wires,
                                bool inverse = false) {
        applyNCTwoQubitOp(arr, num_qubits, matrix, {}, {}, wires, inverse);
    }

    /**
     * @brief Apply a matrix with controls to the statevector.
     *
     * @tparam PrecisionT Floating point precision of underlying statevector
     * data
     * @tparam FuncT Gate function type.
     * @param arr Pointer to the statevector.
     * @param num_qubits Number of qubits.
     * @param matrix Perfect square matrix in row-major order.
     * @param controlled_wires Control wires.
     * @param controlled_values Control values (false or true).
     * @param wires Wires the gate applies to.
     * @param core_function Gate function returning the matrix-vector product
     * for a wire block.
     */
    template <class PrecisionT, class FuncT>
    static void applyNCN(std::complex<PrecisionT> *arr, std::size_t num_qubits,
                         const std::vector<std::size_t> &controlled_wires,
                         const std::vector<bool> &controlled_values,
                         const std::vector<std::size_t> &wires,
                         FuncT core_function) {
        const std::size_t n_contr = controlled_wires.size();
        const std::size_t n_wires = wires.size();
        const std::size_t nw_tot = n_contr + n_wires;
        PL_ASSERT(num_qubits >= nw_tot);
        PL_ABORT_IF_NOT(controlled_values.size() == n_contr,
                        "`controlled_wires` must have the same size as "
                        "`controlled_values`.");

        std::vector<std::size_t> all_wires;
        all_wires.reserve(nw_tot);
        all_wires.insert(all_wires.begin(), wires.begin(), wires.end());
        all_wires.insert(all_wires.begin() + wires.size(),
                         controlled_wires.begin(), controlled_wires.end());

        const auto revs = reverseWires(num_qubits, all_wires, {});
        const auto &rev_wires = revs.first;
        const std::vector<std::size_t> parity =
            Pennylane::Util::revWireParity(rev_wires);
        std::vector<std::size_t> indices =
            Gates::generateBitPatterns(wires, num_qubits);
        Gates::controlBitPatterns(indices, num_qubits, controlled_wires,
                                  controlled_values);
        PL_LOOP_PARALLEL(1)
        for (std::size_t k = 0; k < exp2(num_qubits - nw_tot); k++) {
            std::size_t offset{0U};
            for (std::size_t i = 0; i < parity.size(); i++) {
                offset |= ((k << i) & parity[i]);
            }
            core_function(arr, indices, offset);
        }
    }

    /**
     * @brief Apply a matrix with controls to the statevector.
     *
     * @param arr Pointer to the statevector.
     * @param num_qubits Number of qubits.
     * @param matrix Perfect square matrix in row-major order.
     * @param controlled_wires Control wires.
     * @param controlled_values Control values (false or true).
     * @param wires Wires the gate applies to.
     * @param inverse Indicate whether inverse should be taken.
     */
    template <class PrecisionT>
    static void
    applyNCMultiQubitOp(std::complex<PrecisionT> *arr, std::size_t num_qubits,
                        const std::complex<PrecisionT> *matrix,
                        const std::vector<std::size_t> &controlled_wires,
                        const std::vector<bool> &controlled_values,
                        const std::vector<std::size_t> &wires, bool inverse) {
        constexpr std::size_t one{1U};
        const std::size_t n_wires = wires.size();
        const std::size_t dim = one << n_wires;
        std::vector<std::complex<PrecisionT>> mat(matrix, matrix + dim * dim);
        if (inverse) {
            for (std::size_t i = 0; i < dim; i++) {
                for (std::size_t j = 0; j < dim; j++) {
                    mat[j * dim + i] = std::conj(matrix[i * dim + j]);
                }
            }
        }
        auto core_function = [dim,
                              &mat](std::complex<PrecisionT> *arr,
                                    const std::vector<std::size_t> &indices,
                                    const std::size_t offset) {
            std::vector<std::complex<PrecisionT>> coeffs(dim);
            for (std::size_t i = 0; i < dim; i++) {
                coeffs[i] = arr[indices[i] + offset];
            }
            for (std::size_t i = 0; i < dim; i++) {
                const auto index = indices[i] + offset;
                const std::size_t base_idx = i * dim;
                arr[index] = 0.0;
                for (std::size_t j = 0; j < dim; j++) {
                    arr[index] += mat[base_idx + j] * coeffs[j];
                }
            }
        };
        applyNCN(arr, num_qubits, controlled_wires, controlled_values, wires,
                 core_function);
    }

    template <class PrecisionT>
    static void
    applyMultiQubitOp(std::complex<PrecisionT> *arr, std::size_t num_qubits,
                      const std::complex<PrecisionT> *matrix,
                      const std::vector<std::size_t> &wires, bool inverse) {
        applyNCMultiQubitOp(arr, num_qubits, matrix, {}, {}, wires, inverse);
    }

    template <class PrecisionT>
    static void
    applyPauliRot(std::complex<PrecisionT> *arr, std::size_t num_qubits,
                  const std::vector<std::size_t> &wires, const bool inverse,
                  PrecisionT angle, const std::string &word) {
        using ComplexT = std::complex<PrecisionT>;
        constexpr auto IMAG = Pennylane::Util::IMAG<PrecisionT>();
        PL_ABORT_IF_NOT(wires.size() == word.size(),
                        "wires and word have incompatible dimensions.")
        if (std::find_if_not(word.begin(), word.end(), [](const int w) {
                return w == 'Z';
            }) == word.end()) {
            applyMultiRZ(arr, num_qubits, wires, inverse, angle);
            return;
        }
        const PrecisionT c = std::cos(angle / 2);
        const ComplexT s = ((inverse) ? IMAG : -IMAG) * std::sin(angle / 2);
        const std::array<ComplexT, 4> sines{s, IMAG * s, -s, -IMAG * s};

        auto get_mask =
            [num_qubits,
             &wires]([[maybe_unused]] const std::function<bool(const int)>
                         &condition) {
                std::size_t mask{0U};
                for (std::size_t iw = 0; iw < wires.size(); iw++) {
                    const auto bit = static_cast<std::size_t>(condition(iw));
                    mask |= bit << (num_qubits - 1 - wires[iw]);
                }
                return mask;
            };
        const std::size_t mask_xy =
            get_mask([&word](const int a) { return word[a] != 'Z'; });
        const std::size_t mask_y =
            get_mask([&word](const int a) { return word[a] == 'Y'; });
        const std::size_t mask_z =
            get_mask([&word](const int a) { return word[a] == 'Z'; });
        const auto count_mask_y = std::popcount(mask_y);
        const std::size_t sv_length = exp2(num_qubits);

        PL_LOOP_PARALLEL(1)
        for (std::size_t i0 = 0; i0 < sv_length; i0++) {
            const std::size_t i1 = i0 ^ mask_xy;
            if (i0 > i1) {
                continue;
            }
            const auto count_y = std::popcount(i0 & mask_y) * 2;
            const auto count_z = std::popcount(i0 & mask_z) * 2;
            const auto sign_i0 = count_z + count_mask_y * 3 - count_y;
            const auto sign_i1 = count_z + count_mask_y + count_y;
            const ComplexT v0 = arr[i0];
            const ComplexT v1 = arr[i1];
            arr[i0] = c * v0 + sines[sign_i0 % 4] * v1;
            arr[i1] = c * v1 + sines[sign_i1 % 4] * v0;
        }
    }

    /* One-qubit gates */

    /**
     * @brief Apply a single-qubit gate with controls to the statevector.
     *
     * @tparam PrecisionT Floating point precision of underlying statevector
     * data
     * @tparam ParamT Floating point precision of the gate parameters
     * @tparam FuncT Gate function type.
     * @tparam has_controls True if the gate has control wires and false
     * otherwise (for optimization)
     * @param arr Pointer to the statevector.
     * @param num_qubits Number of qubits.
     * @param controlled_wires Control wires.
     * @param controlled_values Control values (false or true).
     * @param wires Wires the gate applies to.
     * @param core_function Gate function returning the matrix-vector product
     * for a wire block.
     */
    template <class PrecisionT, class ParamT = PrecisionT, class FuncT,
              bool has_controls = true>
    static void
    applyNC1(std::complex<PrecisionT> *arr, const std::size_t num_qubits,
             const std::vector<std::size_t> &controlled_wires,
             const std::vector<bool> &controlled_values,
             const std::vector<std::size_t> &wires, FuncT core_function) {
        constexpr std::size_t one{1U};
        const std::size_t n_contr = controlled_wires.size();
        const std::size_t n_wires = wires.size();
        const std::size_t nw_tot = n_contr + n_wires;
        PL_ASSERT(n_wires == 1);
        PL_ASSERT(num_qubits >= nw_tot);

        if constexpr (has_controls) {
            PL_ABORT_IF_NOT(controlled_values.size() == n_contr,
                            "`controlled_wires` must have the same size as "
                            "`controlled_values`.");

            std::vector<std::size_t> all_wires;
            all_wires.reserve(nw_tot);
            all_wires.insert(all_wires.begin(), wires.begin(), wires.end());
            all_wires.insert(all_wires.begin() + wires.size(),
                             controlled_wires.begin(), controlled_wires.end());
            const auto revs = reverseWires(num_qubits, all_wires, {});
            const auto &rev_wires = revs.first;
            const std::vector<std::size_t> parity =
                Pennylane::Util::revWireParity(rev_wires);
            std::vector<std::size_t> indices =
                Gates::generateBitPatterns(wires, num_qubits);
            Gates::controlBitPatterns(indices, num_qubits, controlled_wires,
                                      controlled_values);
            const std::size_t i0 = indices[0];
            const std::size_t i1 = indices[1];
            PL_LOOP_PARALLEL(1)
<<<<<<< HEAD
            for (size_t k = 0; k < exp2(num_qubits - nw_tot); k++) {
                std::size_t offset{0U};
                for (std::size_t i = 0; i < parity.size(); i++) {
                    offset |= ((k << i) & parity[i]);
=======
            for (std::size_t k = 0; k < exp2(num_qubits - nw_tot); k++) {
                std::size_t i0 = (k & parity[0]);
                for (std::size_t i = 1; i < parity.size(); i++) {
                    i0 |= ((k << i) & parity[i]);
                }
                for (std::size_t i = 0; i < n_contr; i++) {
                    i0 &= ~(one << rev_wires[i]);
                    i0 |= rev_wire_shifts[i];
>>>>>>> 43374cc5
                }
                core_function(arr, i0 + offset, i1 + offset);
            }
        } else {
            const std::size_t rev_wire = num_qubits - wires[0] - 1;
            const std::size_t rev_wire_shift = (one << rev_wire);
            const auto parities = revWireParity(rev_wire);
            const auto parity_high = parities.first;
            const auto parity_low = parities.second;
            PL_LOOP_PARALLEL(1)
            for (std::size_t k = 0; k < exp2(num_qubits - nw_tot); k++) {
                const std::size_t i0 =
                    ((k << 1U) & parity_high) | (parity_low & k);
                const std::size_t i1 = i0 | rev_wire_shift;
                core_function(arr, i0, i1);
            }
        }
    }

    template <class PrecisionT>
    static void applyNCPauliX(std::complex<PrecisionT> *arr,
                              const std::size_t num_qubits,
                              const std::vector<std::size_t> &controlled_wires,
                              const std::vector<bool> &controlled_values,
                              const std::vector<std::size_t> &wires,
                              [[maybe_unused]] const bool inverse) {
        using ParamT = PrecisionT;
        auto core_function = [](std::complex<PrecisionT> *arr,
                                const std::size_t i0, const std::size_t i1) {
            std::swap(arr[i0], arr[i1]);
        };
        if (controlled_wires.empty()) {
            applyNC1<PrecisionT, ParamT, decltype(core_function), false>(
                arr, num_qubits, controlled_wires, controlled_values, wires,
                core_function);
        } else {
            applyNC1<PrecisionT, ParamT, decltype(core_function), true>(
                arr, num_qubits, controlled_wires, controlled_values, wires,
                core_function);
        }
    }

    template <class PrecisionT>
    static void
    applyPauliX(std::complex<PrecisionT> *arr, const std::size_t num_qubits,
                const std::vector<std::size_t> &wires, const bool inverse) {
        applyNCPauliX(arr, num_qubits, {}, {}, wires, inverse);
    }

    template <class PrecisionT>
    static void applyCNOT(std::complex<PrecisionT> *arr,
                          const std::size_t num_qubits,
                          const std::vector<std::size_t> &wires,
                          [[maybe_unused]] const bool inverse) {
        using ParamT = PrecisionT;
        auto core_function = [](std::complex<PrecisionT> *arr,
                                [[maybe_unused]] const std::size_t i00,
                                [[maybe_unused]] const std::size_t i01,
                                const std::size_t i10, const std::size_t i11) {
            std::swap(arr[i10], arr[i11]);
        };
        applyNC2<PrecisionT, ParamT, decltype(core_function), false>(
            arr, num_qubits, {}, {}, wires, core_function);
    }

    template <class PrecisionT>
    static void applyToffoli(std::complex<PrecisionT> *arr,
                             std::size_t num_qubits,
                             const std::vector<std::size_t> &wires,
                             [[maybe_unused]] bool inverse) {
        PL_ASSERT(wires.size() == 3);
        applyNCPauliX(arr, num_qubits, {wires[0], wires[1]}, {true, true},
                      {wires[2]}, inverse);
    }

    template <class PrecisionT>
    static void applyNCPauliY(std::complex<PrecisionT> *arr,
                              const std::size_t num_qubits,
                              const std::vector<std::size_t> &controlled_wires,
                              const std::vector<bool> &controlled_values,
                              const std::vector<std::size_t> &wires,
                              [[maybe_unused]] const bool inverse) {
        using ParamT = PrecisionT;
        auto core_function = [](std::complex<PrecisionT> *arr,
                                const std::size_t i0, const std::size_t i1) {
            const auto v0 = arr[i0];
            const auto v1 = arr[i1];
            arr[i0] = {std::imag(v1), -std::real(v1)};
            arr[i1] = {-std::imag(v0), std::real(v0)};
        };
        if (controlled_wires.empty()) {
            applyNC1<PrecisionT, ParamT, decltype(core_function), false>(
                arr, num_qubits, controlled_wires, controlled_values, wires,
                core_function);
        } else {
            applyNC1<PrecisionT, ParamT, decltype(core_function), true>(
                arr, num_qubits, controlled_wires, controlled_values, wires,
                core_function);
        }
    }

    template <class PrecisionT>
    static void
    applyPauliY(std::complex<PrecisionT> *arr, const std::size_t num_qubits,
                const std::vector<std::size_t> &wires, const bool inverse) {
        applyNCPauliY(arr, num_qubits, {}, {}, wires, inverse);
    }

    template <class PrecisionT>
    static void applyCY(std::complex<PrecisionT> *arr,
                        const std::size_t num_qubits,
                        const std::vector<std::size_t> &wires,
                        [[maybe_unused]] const bool inverse) {
        using ParamT = PrecisionT;
        auto core_function = [](std::complex<PrecisionT> *arr,
                                [[maybe_unused]] const std::size_t i00,
                                [[maybe_unused]] const std::size_t i01,
                                const std::size_t i10, const std::size_t i11) {
            const auto v0 = arr[i10];
            const auto v1 = arr[i11];
            arr[i10] = {std::imag(v1), -std::real(v1)};
            arr[i11] = {-std::imag(v0), std::real(v0)};
        };
        applyNC2<PrecisionT, ParamT, decltype(core_function), false>(
            arr, num_qubits, {}, {}, wires, core_function);
    }

    template <class PrecisionT>
    static void applyNCPauliZ(std::complex<PrecisionT> *arr,
                              const std::size_t num_qubits,
                              const std::vector<std::size_t> &controlled_wires,
                              const std::vector<bool> &controlled_values,
                              const std::vector<std::size_t> &wires,
                              [[maybe_unused]] const bool inverse) {
        using ParamT = PrecisionT;
        auto core_function = [](std::complex<PrecisionT> *arr,
                                [[maybe_unused]] const std::size_t i0,
                                const std::size_t i1) { arr[i1] *= -1; };
        if (controlled_wires.empty()) {
            applyNC1<PrecisionT, ParamT, decltype(core_function), false>(
                arr, num_qubits, controlled_wires, controlled_values, wires,
                core_function);
        } else {
            applyNC1<PrecisionT, ParamT, decltype(core_function), true>(
                arr, num_qubits, controlled_wires, controlled_values, wires,
                core_function);
        }
    }

    template <class PrecisionT>
    static void
    applyPauliZ(std::complex<PrecisionT> *arr, const std::size_t num_qubits,
                const std::vector<std::size_t> &wires, const bool inverse) {
        applyNCPauliZ(arr, num_qubits, {}, {}, wires, inverse);
    }

    template <class PrecisionT>
    static void applyCZ(std::complex<PrecisionT> *arr,
                        const std::size_t num_qubits,
                        const std::vector<std::size_t> &wires,
                        [[maybe_unused]] const bool inverse) {
        using ParamT = PrecisionT;
        auto core_function = [](std::complex<PrecisionT> *arr,
                                [[maybe_unused]] const std::size_t i00,
                                [[maybe_unused]] const std::size_t i01,
                                [[maybe_unused]] const std::size_t i10,
                                const std::size_t i11) { arr[i11] *= -1; };
        applyNC2<PrecisionT, ParamT, decltype(core_function), false>(
            arr, num_qubits, {}, {}, wires, core_function);
    }

    template <class PrecisionT>
    static void
    applyNCHadamard(std::complex<PrecisionT> *arr, const std::size_t num_qubits,
                    const std::vector<std::size_t> &controlled_wires,
                    const std::vector<bool> &controlled_values,
                    const std::vector<std::size_t> &wires,
                    [[maybe_unused]] const bool inverse) {
        using ParamT = PrecisionT;
        constexpr static auto isqrt2 = INVSQRT2<PrecisionT>();
        auto core_function = [](std::complex<PrecisionT> *arr,
                                const std::size_t i0, const std::size_t i1) {
            const std::complex<PrecisionT> v0 = arr[i0];
            const std::complex<PrecisionT> v1 = arr[i1];
            arr[i0] = isqrt2 * v0 + isqrt2 * v1;
            arr[i1] = isqrt2 * v0 - isqrt2 * v1;
        };
        if (controlled_wires.empty()) {
            applyNC1<PrecisionT, ParamT, decltype(core_function), false>(
                arr, num_qubits, controlled_wires, controlled_values, wires,
                core_function);
        } else {
            applyNC1<PrecisionT, ParamT, decltype(core_function), true>(
                arr, num_qubits, controlled_wires, controlled_values, wires,
                core_function);
        }
    }

    template <class PrecisionT>
    static void
    applyHadamard(std::complex<PrecisionT> *arr, const std::size_t num_qubits,
                  const std::vector<std::size_t> &wires, const bool inverse) {
        applyNCHadamard(arr, num_qubits, {}, {}, wires, inverse);
    }

    template <class PrecisionT>
    static void
    applyNCS(std::complex<PrecisionT> *arr, const std::size_t num_qubits,
             const std::vector<std::size_t> &controlled_wires,
             const std::vector<bool> &controlled_values,
             const std::vector<std::size_t> &wires, const bool inverse) {
        using ParamT = PrecisionT;
        const std::complex<PrecisionT> shift =
            (inverse) ? -Pennylane::Util::IMAG<PrecisionT>()
                      : Pennylane::Util::IMAG<PrecisionT>();

        auto core_function = [&shift](std::complex<PrecisionT> *arr,
                                      [[maybe_unused]] const std::size_t i0,
                                      const std::size_t i1) {
            arr[i1] *= shift;
        };
        if (controlled_wires.empty()) {
            applyNC1<PrecisionT, ParamT, decltype(core_function), false>(
                arr, num_qubits, controlled_wires, controlled_values, wires,
                core_function);
        } else {
            applyNC1<PrecisionT, ParamT, decltype(core_function), true>(
                arr, num_qubits, controlled_wires, controlled_values, wires,
                core_function);
        }
    }

    template <class PrecisionT>
    static void
    applyS(std::complex<PrecisionT> *arr, const std::size_t num_qubits,
           const std::vector<std::size_t> &wires, const bool inverse) {
        applyNCS(arr, num_qubits, {}, {}, wires, inverse);
    }

    template <class PrecisionT>
    static void
    applyNCT(std::complex<PrecisionT> *arr, const std::size_t num_qubits,
             const std::vector<std::size_t> &controlled_wires,
             const std::vector<bool> &controlled_values,
             const std::vector<std::size_t> &wires, const bool inverse) {
        using ParamT = PrecisionT;
        constexpr static auto isqrt2 = INVSQRT2<PrecisionT>();
        const std::complex<PrecisionT> shift = {isqrt2,
                                                inverse ? -isqrt2 : isqrt2};
        auto core_function = [&shift](std::complex<PrecisionT> *arr,
                                      [[maybe_unused]] const std::size_t i0,
                                      const std::size_t i1) {
            arr[i1] *= shift;
        };
        if (controlled_wires.empty()) {
            applyNC1<PrecisionT, ParamT, decltype(core_function), false>(
                arr, num_qubits, controlled_wires, controlled_values, wires,
                core_function);
        } else {
            applyNC1<PrecisionT, ParamT, decltype(core_function), true>(
                arr, num_qubits, controlled_wires, controlled_values, wires,
                core_function);
        }
    }

    template <class PrecisionT>
    static void
    applyT(std::complex<PrecisionT> *arr, const std::size_t num_qubits,
           const std::vector<std::size_t> &wires, const bool inverse) {
        applyNCT(arr, num_qubits, {}, {}, wires, inverse);
    }

    template <class PrecisionT, class ParamT = PrecisionT>
    static void
    applyNCPhaseShift(std::complex<PrecisionT> *arr,
                      const std::size_t num_qubits,
                      const std::vector<std::size_t> &controlled_wires,
                      const std::vector<bool> &controlled_values,
                      const std::vector<std::size_t> &wires, const bool inverse,
                      ParamT angle) {
        const std::complex<PrecisionT> s =
            inverse ? std::exp(-std::complex<PrecisionT>(0, angle))
                    : std::exp(std::complex<PrecisionT>(0, angle));

        auto core_function = [&s](std::complex<PrecisionT> *arr,
                                  [[maybe_unused]] const std::size_t i0,
                                  const std::size_t i1) { arr[i1] *= s; };
        if (controlled_wires.empty()) {
            applyNC1<PrecisionT, ParamT, decltype(core_function), false>(
                arr, num_qubits, controlled_wires, controlled_values, wires,
                core_function);
        } else {
            applyNC1<PrecisionT, ParamT, decltype(core_function), true>(
                arr, num_qubits, controlled_wires, controlled_values, wires,
                core_function);
        }
    }

    template <class PrecisionT, class ParamT = PrecisionT>
    static void applyPhaseShift(std::complex<PrecisionT> *arr,
                                const std::size_t num_qubits,
                                const std::vector<std::size_t> &wires,
                                const bool inverse, ParamT angle) {
        applyNCPhaseShift(arr, num_qubits, {}, {}, wires, inverse, angle);
    }

    template <class PrecisionT, class ParamT = PrecisionT>
    static void applyControlledPhaseShift(std::complex<PrecisionT> *arr,
                                          const std::size_t num_qubits,
                                          const std::vector<std::size_t> &wires,
                                          [[maybe_unused]] bool inverse,
                                          ParamT angle) {
        const std::complex<PrecisionT> s =
            inverse ? std::exp(-std::complex<PrecisionT>(0, angle))
                    : std::exp(std::complex<PrecisionT>(0, angle));
        auto core_function = [&s](std::complex<PrecisionT> *arr,
                                  [[maybe_unused]] const std::size_t i00,
                                  [[maybe_unused]] const std::size_t i01,
                                  [[maybe_unused]] const std::size_t i10,
                                  const std::size_t i11) { arr[i11] *= s; };
        applyNC2<PrecisionT, ParamT, decltype(core_function), false>(
            arr, num_qubits, {}, {}, wires, core_function);
    }

    template <class PrecisionT, class ParamT = PrecisionT>
    static void applyNCRX(std::complex<PrecisionT> *arr,
                          const std::size_t num_qubits,
                          const std::vector<std::size_t> &controlled_wires,
                          const std::vector<bool> &controlled_values,
                          const std::vector<std::size_t> &wires,
                          const bool inverse, ParamT angle) {
        const PrecisionT c = std::cos(angle / 2);
        const PrecisionT js =
            (inverse) ? -std::sin(-angle / 2) : std::sin(-angle / 2);
        auto core_function = [c, js](std::complex<PrecisionT> *arr,
                                     const std::size_t i0,
                                     const std::size_t i1) {
            const std::complex<PrecisionT> v0 = arr[i0];
            const std::complex<PrecisionT> v1 = arr[i1];
            arr[i0] = c * v0 +
                      std::complex<PrecisionT>{-imag(v1) * js, real(v1) * js};
            arr[i1] = std::complex<PrecisionT>{-imag(v0) * js, real(v0) * js} +
                      c * v1;
        };
        if (controlled_wires.empty()) {
            applyNC1<PrecisionT, ParamT, decltype(core_function), false>(
                arr, num_qubits, controlled_wires, controlled_values, wires,
                core_function);
        } else {
            applyNC1<PrecisionT, ParamT, decltype(core_function), true>(
                arr, num_qubits, controlled_wires, controlled_values, wires,
                core_function);
        }
    }

    template <class PrecisionT, class ParamT = PrecisionT>
    static void applyRX(std::complex<PrecisionT> *arr,
                        const std::size_t num_qubits,
                        const std::vector<std::size_t> &wires,
                        const bool inverse, ParamT angle) {
        applyNCRX(arr, num_qubits, {}, {}, wires, inverse, angle);
    }

    template <class PrecisionT, class ParamT>
    static void applyCRX(std::complex<PrecisionT> *arr,
                         const std::size_t num_qubits,
                         const std::vector<std::size_t> &wires,
                         const bool inverse, ParamT angle) {
        const PrecisionT c = std::cos(angle / 2);
        const PrecisionT js =
            (inverse) ? -std::sin(-angle / 2) : std::sin(-angle / 2);
        auto core_function = [c, js](std::complex<PrecisionT> *arr,
                                     [[maybe_unused]] const std::size_t i00,
                                     [[maybe_unused]] const std::size_t i01,
                                     const std::size_t i10,
                                     const std::size_t i11) {
            const std::complex<PrecisionT> v0 = arr[i10];
            const std::complex<PrecisionT> v1 = arr[i11];
            arr[i10] = c * v0 +
                       std::complex<PrecisionT>{-imag(v1) * js, real(v1) * js};
            arr[i11] = std::complex<PrecisionT>{-imag(v0) * js, real(v0) * js} +
                       c * v1;
        };
        applyNC2<PrecisionT, ParamT, decltype(core_function), false>(
            arr, num_qubits, {}, {}, wires, core_function);
    }

    template <class PrecisionT, class ParamT = PrecisionT>
    static void applyNCRY(std::complex<PrecisionT> *arr,
                          const std::size_t num_qubits,
                          const std::vector<std::size_t> &controlled_wires,
                          const std::vector<bool> &controlled_values,
                          const std::vector<std::size_t> &wires,
                          const bool inverse, ParamT angle) {
        const PrecisionT c = std::cos(angle / 2);
        const PrecisionT s =
            (inverse) ? -std::sin(angle / 2) : std::sin(angle / 2);

        auto core_function = [c, s](std::complex<PrecisionT> *arr,
                                    const std::size_t i0,
                                    const std::size_t i1) {
            const std::complex<PrecisionT> v0 = arr[i0];
            const std::complex<PrecisionT> v1 = arr[i1];
            arr[i0] = std::complex<PrecisionT>{c * real(v0) - s * real(v1),
                                               c * imag(v0) - s * imag(v1)};
            arr[i1] = std::complex<PrecisionT>{s * real(v0) + c * real(v1),
                                               s * imag(v0) + c * imag(v1)};
        };
        if (controlled_wires.empty()) {
            applyNC1<PrecisionT, ParamT, decltype(core_function), false>(
                arr, num_qubits, controlled_wires, controlled_values, wires,
                core_function);
        } else {
            applyNC1<PrecisionT, ParamT, decltype(core_function), true>(
                arr, num_qubits, controlled_wires, controlled_values, wires,
                core_function);
        }
    }

    template <class PrecisionT, class ParamT = PrecisionT>
    static void applyRY(std::complex<PrecisionT> *arr,
                        const std::size_t num_qubits,
                        const std::vector<std::size_t> &wires,
                        const bool inverse, ParamT angle) {
        applyNCRY(arr, num_qubits, {}, {}, wires, inverse, angle);
    }

    template <class PrecisionT, class ParamT>
    static void applyCRY(std::complex<PrecisionT> *arr,
                         const std::size_t num_qubits,
                         const std::vector<std::size_t> &wires,
                         const bool inverse, ParamT angle) {
        const PrecisionT c = std::cos(angle / 2);
        const PrecisionT s =
            (inverse) ? -std::sin(angle / 2) : std::sin(angle / 2);
        auto core_function = [c, s](std::complex<PrecisionT> *arr,
                                    [[maybe_unused]] const std::size_t i00,
                                    [[maybe_unused]] const std::size_t i01,
                                    const std::size_t i10,
                                    const std::size_t i11) {
            const std::complex<PrecisionT> v0 = arr[i10];
            const std::complex<PrecisionT> v1 = arr[i11];
            arr[i10] = std::complex<PrecisionT>{c * real(v0) - s * real(v1),
                                                c * imag(v0) - s * imag(v1)};
            arr[i11] = std::complex<PrecisionT>{s * real(v0) + c * real(v1),
                                                s * imag(v0) + c * imag(v1)};
        };
        applyNC2<PrecisionT, ParamT, decltype(core_function), false>(
            arr, num_qubits, {}, {}, wires, core_function);
    }

    template <class PrecisionT, class ParamT = PrecisionT>
    static void applyNCRZ(std::complex<PrecisionT> *arr,
                          const std::size_t num_qubits,
                          const std::vector<std::size_t> &controlled_wires,
                          const std::vector<bool> &controlled_values,
                          const std::vector<std::size_t> &wires,
                          const bool inverse, ParamT angle) {
        const std::complex<PrecisionT> first =
            std::complex<PrecisionT>{std::cos(angle / 2), -std::sin(angle / 2)};
        const std::complex<PrecisionT> second =
            std::complex<PrecisionT>{std::cos(angle / 2), std::sin(angle / 2)};
        const std::array<std::complex<PrecisionT>, 2> shifts = {
            (inverse) ? std::conj(first) : first,
            (inverse) ? std::conj(second) : second};

        auto core_function = [&shifts](std::complex<PrecisionT> *arr,
                                       const std::size_t i0,
                                       const std::size_t i1) {
            arr[i0] *= shifts[0];
            arr[i1] *= shifts[1];
        };
        if (controlled_wires.empty()) {
            applyNC1<PrecisionT, ParamT, decltype(core_function), false>(
                arr, num_qubits, controlled_wires, controlled_values, wires,
                core_function);
        } else {
            applyNC1<PrecisionT, ParamT, decltype(core_function), true>(
                arr, num_qubits, controlled_wires, controlled_values, wires,
                core_function);
        }
    }

    template <class PrecisionT, class ParamT = PrecisionT>
    static void applyRZ(std::complex<PrecisionT> *arr,
                        const std::size_t num_qubits,
                        const std::vector<std::size_t> &wires,
                        const bool inverse, ParamT angle) {
        applyNCRZ(arr, num_qubits, {}, {}, wires, inverse, angle);
    }

    template <class PrecisionT, class ParamT>
    static void applyCRZ(std::complex<PrecisionT> *arr,
                         const std::size_t num_qubits,
                         const std::vector<std::size_t> &wires,
                         const bool inverse, ParamT angle) {
        const std::complex<PrecisionT> first =
            std::complex<PrecisionT>{std::cos(angle / 2), -std::sin(angle / 2)};
        const std::complex<PrecisionT> second =
            std::complex<PrecisionT>{std::cos(angle / 2), std::sin(angle / 2)};
        const std::array<std::complex<PrecisionT>, 2> shifts = {
            (inverse) ? std::conj(first) : first,
            (inverse) ? std::conj(second) : second};
        auto core_function = [&shifts](std::complex<PrecisionT> *arr,
                                       [[maybe_unused]] const std::size_t i00,
                                       [[maybe_unused]] const std::size_t i01,
                                       const std::size_t i10,
                                       const std::size_t i11) {
            arr[i10] *= shifts[0];
            arr[i11] *= shifts[1];
        };
        applyNC2<PrecisionT, ParamT, decltype(core_function), false>(
            arr, num_qubits, {}, {}, wires, core_function);
    }

    template <class PrecisionT>
    static void applyIdentity(std::complex<PrecisionT> *arr,
                              const std::size_t num_qubits,
                              const std::vector<std::size_t> &wires,
                              [[maybe_unused]] const bool inverse) {
        PL_ASSERT(wires.size() == 1);
        static_cast<void>(arr);        // No-op
        static_cast<void>(num_qubits); // No-op
        static_cast<void>(wires);      // No-op
    }

    template <class PrecisionT, class ParamT = PrecisionT>
    static void
    applyNCRot(std::complex<PrecisionT> *arr, const std::size_t num_qubits,
               const std::vector<std::size_t> &controlled_wires,
               const std::vector<bool> &controlled_values,
               const std::vector<std::size_t> &wires, const bool inverse,
               ParamT phi, ParamT theta, ParamT omega) {
        PL_ASSERT(wires.size() == 1);
        const auto rotMat = getRot<std::complex, PrecisionT>(phi, theta, omega);
        applyNCSingleQubitOp(arr, num_qubits, rotMat.data(), controlled_wires,
                             controlled_values, wires, inverse);
    }

    template <class PrecisionT, class ParamT = PrecisionT>
    static void applyRot(std::complex<PrecisionT> *arr,
                         const std::size_t num_qubits,
                         const std::vector<std::size_t> &wires, bool inverse,
                         ParamT phi, ParamT theta, ParamT omega) {
        PL_ASSERT(wires.size() == 1);
        const auto rotMat =
            (inverse) ? getRot<std::complex, PrecisionT>(-omega, -theta, -phi)
                      : getRot<std::complex, PrecisionT>(phi, theta, omega);
        applySingleQubitOp(arr, num_qubits, rotMat.data(), wires);
    }

    template <class PrecisionT, class ParamT = PrecisionT>
    static void applyCRot(std::complex<PrecisionT> *arr, std::size_t num_qubits,
                          const std::vector<std::size_t> &wires, bool inverse,
                          ParamT phi, ParamT theta, ParamT omega) {
        const auto rotMat =
            (inverse) ? getRot<std::complex, PrecisionT>(-omega, -theta, -phi)
                      : getRot<std::complex, PrecisionT>(phi, theta, omega);
        auto core_function = [&rotMat](std::complex<PrecisionT> *arr,
                                       [[maybe_unused]] const std::size_t i00,
                                       [[maybe_unused]] const std::size_t i01,
                                       const std::size_t i10,
                                       const std::size_t i11) {
            const std::complex<PrecisionT> v0 = arr[i10];
            const std::complex<PrecisionT> v1 = arr[i11];
            arr[i10] = rotMat[0] * v0 + rotMat[1] * v1;
            arr[i11] = rotMat[2] * v0 + rotMat[3] * v1;
        };
        applyNC2<PrecisionT, ParamT, decltype(core_function), false>(
            arr, num_qubits, {}, {}, wires, core_function);
    }

    /* Two-qubit gates */

    /**
     * @brief Apply a two-qubit gate with controls to the statevector.
     *
     * @tparam PrecisionT Floating point precision of underlying statevector
     * data
     * @tparam ParamT Floating point precision of the gate parameters
     * @tparam FuncT Gate function type.
     * @tparam has_controls True if the gate has control wires and false
     * otherwise (for optimization)
     * @param arr Pointer to the statevector.
     * @param num_qubits Number of qubits.
     * @param controlled_wires Control wires.
     * @param controlled_values Control values (false or true).
     * @param wires Wires the gate applies to.
     * @param core_function Gate function returning the matrix-vector product
     * for a wire block.
     */
    template <class PrecisionT, class ParamT = PrecisionT, class FuncT,
              bool has_controls = true>
    static void
    applyNC2(std::complex<PrecisionT> *arr, const std::size_t num_qubits,
             const std::vector<std::size_t> &controlled_wires,
             const std::vector<bool> &controlled_values,
             const std::vector<std::size_t> &wires, FuncT core_function) {
        const std::size_t n_contr = controlled_wires.size();
        const std::size_t n_wires = wires.size();
        const std::size_t nw_tot = n_contr + n_wires;
        PL_ASSERT(n_wires == 2);
        PL_ASSERT(num_qubits >= nw_tot);
        if constexpr (has_controls) {
            PL_ABORT_IF_NOT(controlled_values.size() == n_contr,
                            "`controlled_wires` must have the same size as "
                            "`controlled_values`.");

            std::vector<std::size_t> all_wires;
            all_wires.reserve(nw_tot);
            all_wires.insert(all_wires.begin(), wires.begin(), wires.end());
            all_wires.insert(all_wires.begin() + wires.size(),
                             controlled_wires.begin(), controlled_wires.end());
            const auto revs = reverseWires(num_qubits, all_wires, {});
            const auto &rev_wires = revs.first;
            const std::vector<std::size_t> parity =
                Pennylane::Util::revWireParity(rev_wires);
            std::vector<std::size_t> indices =
                Gates::generateBitPatterns(wires, num_qubits);
            Gates::controlBitPatterns(indices, num_qubits, controlled_wires,
                                      controlled_values);
            const std::size_t i00 = indices[0B00];
            const std::size_t i01 = indices[0B01];
            const std::size_t i10 = indices[0B10];
            const std::size_t i11 = indices[0B11];
            PL_LOOP_PARALLEL(1)
<<<<<<< HEAD
            for (size_t k = 0; k < exp2(num_qubits - nw_tot); k++) {
                std::size_t offset{0U};
                for (std::size_t i = 0; i < parity.size(); i++) {
                    offset |= ((k << i) & parity[i]);
=======
            for (std::size_t k = 0; k < exp2(num_qubits - nw_tot); k++) {
                std::size_t i00 = (k & parity[0]);
                for (std::size_t i = 1; i < parity.size(); i++) {
                    i00 |= ((k << i) & parity[i]);
                }
                for (std::size_t i = 0; i < n_contr; i++) {
                    i00 &= ~(one << rev_wires[i]);
                    i00 |= rev_wire_shifts[i];
>>>>>>> 43374cc5
                }
                core_function(arr, i00 + offset, i01 + offset, i10 + offset,
                              i11 + offset);
            }
        } else {
            const std::size_t rev_wire0 = num_qubits - wires[1] - 1;
            const std::size_t rev_wire1 =
                num_qubits - wires[0] - 1; // Control qubit
            const std::size_t rev_wire0_shift = static_cast<std::size_t>(1U)
                                                << rev_wire0;
            const std::size_t rev_wire1_shift = static_cast<std::size_t>(1U)
                                                << rev_wire1;
            const auto parities = revWireParity(rev_wire0, rev_wire1);
            const auto parity_high = std::get<0>(parities);
            const auto parity_middle = std::get<1>(parities);
            const auto parity_low = std::get<2>(parities);
            PL_LOOP_PARALLEL(1)
            for (std::size_t k = 0; k < exp2(num_qubits - nw_tot); k++) {
                const std::size_t i00 = ((k << 2U) & parity_high) |
                                        ((k << 1U) & parity_middle) |
                                        (k & parity_low);
                const std::size_t i10 = i00 | rev_wire1_shift;
                const std::size_t i01 = i00 | rev_wire0_shift;
                const std::size_t i11 = i00 | rev_wire0_shift | rev_wire1_shift;
                core_function(arr, i00, i01, i10, i11);
            }
        }
    }

    template <class PrecisionT>
    static void applyNCSWAP(std::complex<PrecisionT> *arr,
                            std::size_t num_qubits,
                            const std::vector<std::size_t> &controlled_wires,
                            const std::vector<bool> &controlled_values,
                            const std::vector<std::size_t> &wires,
                            [[maybe_unused]] bool inverse) {
        using ParamT = PrecisionT;
        auto core_function = [](std::complex<PrecisionT> *arr,
                                [[maybe_unused]] const std::size_t i00,
                                const std::size_t i01, const std::size_t i10,
                                [[maybe_unused]] const std::size_t i11) {
            std::swap(arr[i10], arr[i01]);
        };
        if (controlled_wires.empty()) {
            applyNC2<PrecisionT, ParamT, decltype(core_function), false>(
                arr, num_qubits, controlled_wires, controlled_values, wires,
                core_function);
        } else {
            applyNC2<PrecisionT, ParamT, decltype(core_function), true>(
                arr, num_qubits, controlled_wires, controlled_values, wires,
                core_function);
        }
    }

    template <class PrecisionT>
    static void applySWAP(std::complex<PrecisionT> *arr, std::size_t num_qubits,
                          const std::vector<std::size_t> &wires,
                          [[maybe_unused]] bool inverse) {
        applyNCSWAP(arr, num_qubits, {}, {}, wires, inverse);
    }

    template <class PrecisionT>
    static void applyCSWAP(std::complex<PrecisionT> *arr,
                           std::size_t num_qubits,
                           const std::vector<std::size_t> &wires,
                           [[maybe_unused]] bool inverse) {
        applyNCSWAP(arr, num_qubits, {wires[0]}, {true}, {wires[1], wires[2]},
                    inverse);
    }

    template <class PrecisionT, class ParamT>
    static void applyNCIsingXX(std::complex<PrecisionT> *arr,
                               std::size_t num_qubits,
                               const std::vector<std::size_t> &controlled_wires,
                               const std::vector<bool> &controlled_values,
                               const std::vector<std::size_t> &wires,
                               bool inverse, ParamT angle) {
        using ComplexT = std::complex<PrecisionT>;
        const PrecisionT cr = std::cos(angle / 2);
        const PrecisionT sj =
            inverse ? -std::sin(angle / 2) : std::sin(angle / 2);
        auto core_function =
            [cr, sj](std::complex<PrecisionT> *arr, const std::size_t i00,
                     const std::size_t i01, const std::size_t i10,
                     const std::size_t i11) {
                const ComplexT v00 = arr[i00];
                const ComplexT v01 = arr[i01];
                const ComplexT v10 = arr[i10];
                const ComplexT v11 = arr[i11];
                arr[i00] = ComplexT{cr * v00.real() + sj * v11.imag(),
                                    cr * v00.imag() - sj * v11.real()};
                arr[i01] = ComplexT{cr * v01.real() + sj * v10.imag(),
                                    cr * v01.imag() - sj * v10.real()};
                arr[i10] = ComplexT{cr * v10.real() + sj * v01.imag(),
                                    cr * v10.imag() - sj * v01.real()};
                arr[i11] = ComplexT{cr * v11.real() + sj * v00.imag(),
                                    cr * v11.imag() - sj * v00.real()};
            };
        if (controlled_wires.empty()) {
            applyNC2<PrecisionT, ParamT, decltype(core_function), false>(
                arr, num_qubits, controlled_wires, controlled_values, wires,
                core_function);
        } else {
            applyNC2<PrecisionT, ParamT, decltype(core_function), true>(
                arr, num_qubits, controlled_wires, controlled_values, wires,
                core_function);
        }
    }

    template <class PrecisionT, class ParamT>
    static void applyIsingXX(std::complex<PrecisionT> *arr,
                             std::size_t num_qubits,
                             const std::vector<std::size_t> &wires,
                             bool inverse, ParamT angle) {
        applyNCIsingXX(arr, num_qubits, {}, {}, wires, inverse, angle);
    }

    template <class PrecisionT, class ParamT>
    static void applyNCIsingXY(std::complex<PrecisionT> *arr,
                               const std::size_t num_qubits,
                               const std::vector<std::size_t> &controlled_wires,
                               const std::vector<bool> &controlled_values,
                               const std::vector<std::size_t> &wires,
                               bool inverse, ParamT angle) {
        using ComplexT = std::complex<PrecisionT>;
        const PrecisionT cr = std::cos(angle / 2);
        const PrecisionT sj =
            inverse ? -std::sin(angle / 2) : std::sin(angle / 2);

        auto core_function =
            [cr, sj](std::complex<PrecisionT> *arr, const std::size_t i00,
                     const std::size_t i01, const std::size_t i10,
                     const std::size_t i11) {
                const ComplexT v00 = arr[i00];
                const ComplexT v01 = arr[i01];
                const ComplexT v10 = arr[i10];
                const ComplexT v11 = arr[i11];
                arr[i00] = ComplexT{v00.real(), v00.imag()};
                arr[i01] = ComplexT{cr * v01.real() - sj * v10.imag(),
                                    cr * v01.imag() + sj * v10.real()};
                arr[i10] = ComplexT{cr * v10.real() - sj * v01.imag(),
                                    cr * v10.imag() + sj * v01.real()};
                arr[i11] = ComplexT{v11.real(), v11.imag()};
            };
        if (controlled_wires.empty()) {
            applyNC2<PrecisionT, ParamT, decltype(core_function), false>(
                arr, num_qubits, controlled_wires, controlled_values, wires,
                core_function);
        } else {
            applyNC2<PrecisionT, ParamT, decltype(core_function), true>(
                arr, num_qubits, controlled_wires, controlled_values, wires,
                core_function);
        }
    }

    template <class PrecisionT, class ParamT>
    static void applyIsingXY(std::complex<PrecisionT> *arr,
                             const std::size_t num_qubits,
                             const std::vector<std::size_t> &wires,
                             bool inverse, ParamT angle) {
        applyNCIsingXY(arr, num_qubits, {}, {}, wires, inverse, angle);
    }

    template <class PrecisionT, class ParamT>
    static void applyNCIsingYY(std::complex<PrecisionT> *arr,
                               std::size_t num_qubits,
                               const std::vector<std::size_t> &controlled_wires,
                               const std::vector<bool> &controlled_values,
                               const std::vector<std::size_t> &wires,
                               bool inverse, ParamT angle) {
        using ComplexT = std::complex<PrecisionT>;
        const PrecisionT cr = std::cos(angle / 2);
        const PrecisionT sj =
            inverse ? -std::sin(angle / 2) : std::sin(angle / 2);

        auto core_function =
            [cr, sj](std::complex<PrecisionT> *arr, const std::size_t i00,
                     const std::size_t i01, const std::size_t i10,
                     const std::size_t i11) {
                const ComplexT v00 = arr[i00];
                const ComplexT v01 = arr[i01];
                const ComplexT v10 = arr[i10];
                const ComplexT v11 = arr[i11];
                arr[i00] = ComplexT{cr * v00.real() - sj * v11.imag(),
                                    cr * v00.imag() + sj * v11.real()};
                arr[i01] = ComplexT{cr * v01.real() + sj * v10.imag(),
                                    cr * v01.imag() - sj * v10.real()};
                arr[i10] = ComplexT{cr * v10.real() + sj * v01.imag(),
                                    cr * v10.imag() - sj * v01.real()};
                arr[i11] = ComplexT{cr * v11.real() - sj * v00.imag(),
                                    cr * v11.imag() + sj * v00.real()};
            };
        if (controlled_wires.empty()) {
            applyNC2<PrecisionT, ParamT, decltype(core_function), false>(
                arr, num_qubits, controlled_wires, controlled_values, wires,
                core_function);
        } else {
            applyNC2<PrecisionT, ParamT, decltype(core_function), true>(
                arr, num_qubits, controlled_wires, controlled_values, wires,
                core_function);
        }
    }

    template <class PrecisionT, class ParamT>
    static void applyIsingYY(std::complex<PrecisionT> *arr,
                             std::size_t num_qubits,
                             const std::vector<std::size_t> &wires,
                             bool inverse, ParamT angle) {
        applyNCIsingYY(arr, num_qubits, {}, {}, wires, inverse, angle);
    }

    template <class PrecisionT, class ParamT>
    static void applyNCIsingZZ(std::complex<PrecisionT> *arr,
                               const std::size_t num_qubits,
                               const std::vector<std::size_t> &controlled_wires,
                               const std::vector<bool> &controlled_values,
                               const std::vector<std::size_t> &wires,
                               bool inverse, ParamT angle) {
        const std::complex<PrecisionT> first =
            std::complex<PrecisionT>{std::cos(angle / 2), -std::sin(angle / 2)};
        const std::complex<PrecisionT> second =
            std::complex<PrecisionT>{std::cos(angle / 2), std::sin(angle / 2)};
        const std::array<std::complex<PrecisionT>, 2> shifts = {
            (inverse) ? std::conj(first) : first,
            (inverse) ? std::conj(second) : second};

        auto core_function =
            [shifts](std::complex<PrecisionT> *arr, const std::size_t i00,
                     const std::size_t i01, const std::size_t i10,
                     const std::size_t i11) {
                arr[i00] *= shifts[0];
                arr[i01] *= shifts[1];
                arr[i10] *= shifts[1];
                arr[i11] *= shifts[0];
            };
        if (controlled_wires.empty()) {
            applyNC2<PrecisionT, ParamT, decltype(core_function), false>(
                arr, num_qubits, controlled_wires, controlled_values, wires,
                core_function);
        } else {
            applyNC2<PrecisionT, ParamT, decltype(core_function), true>(
                arr, num_qubits, controlled_wires, controlled_values, wires,
                core_function);
        }
    }

    template <class PrecisionT, class ParamT>
    static void applyIsingZZ(std::complex<PrecisionT> *arr,
                             const std::size_t num_qubits,
                             const std::vector<std::size_t> &wires,
                             bool inverse, ParamT angle) {
        applyNCIsingZZ(arr, num_qubits, {}, {}, wires, inverse, angle);
    }

    template <class PrecisionT, class ParamT>
    static void applyNCSingleExcitation(
        std::complex<PrecisionT> *arr, std::size_t num_qubits,
        const std::vector<std::size_t> &controlled_wires,
        const std::vector<bool> &controlled_values,
        const std::vector<std::size_t> &wires, bool inverse, ParamT angle) {
        const PrecisionT c = std::cos(angle / 2);

        const PrecisionT s =
            inverse ? -std::sin(angle / 2) : std::sin(angle / 2);
        auto core_function = [c, s](std::complex<PrecisionT> *arr,
                                    [[maybe_unused]] const std::size_t i00,
                                    const std::size_t i01,
                                    const std::size_t i10,
                                    [[maybe_unused]] const std::size_t i11) {
            const std::complex<PrecisionT> v01 = arr[i01];
            const std::complex<PrecisionT> v10 = arr[i10];
            arr[i01] = c * v01 - s * v10;
            arr[i10] = s * v01 + c * v10;
        };
        if (controlled_wires.empty()) {
            applyNC2<PrecisionT, ParamT, decltype(core_function), false>(
                arr, num_qubits, controlled_wires, controlled_values, wires,
                core_function);
        } else {
            applyNC2<PrecisionT, ParamT, decltype(core_function), true>(
                arr, num_qubits, controlled_wires, controlled_values, wires,
                core_function);
        }
    }

    template <class PrecisionT, class ParamT>
    static void applySingleExcitation(std::complex<PrecisionT> *arr,
                                      std::size_t num_qubits,
                                      const std::vector<std::size_t> &wires,
                                      bool inverse, ParamT angle) {
        applyNCSingleExcitation(arr, num_qubits, {}, {}, wires, inverse, angle);
    }

    template <class PrecisionT, class ParamT>
    static void applyNCSingleExcitationMinus(
        std::complex<PrecisionT> *arr, std::size_t num_qubits,
        const std::vector<std::size_t> &controlled_wires,
        const std::vector<bool> &controlled_values,
        const std::vector<std::size_t> &wires, bool inverse, ParamT angle) {
        const PrecisionT c = std::cos(angle / 2);
        const PrecisionT s =
            inverse ? -std::sin(angle / 2) : std::sin(angle / 2);
        const std::complex<PrecisionT> e =
            inverse ? std::exp(std::complex<PrecisionT>(0, angle / 2))
                    : std::exp(-std::complex<PrecisionT>(0, angle / 2));
        auto core_function =
            [c, s, &e](std::complex<PrecisionT> *arr, const std::size_t i00,
                       const std::size_t i01, const std::size_t i10,
                       const std::size_t i11) {
                const std::complex<PrecisionT> v01 = arr[i01];
                const std::complex<PrecisionT> v10 = arr[i10];
                arr[i00] *= e;
                arr[i01] = c * v01 - s * v10;
                arr[i10] = s * v01 + c * v10;
                arr[i11] *= e;
            };
        if (controlled_wires.empty()) {
            applyNC2<PrecisionT, ParamT, decltype(core_function), false>(
                arr, num_qubits, controlled_wires, controlled_values, wires,
                core_function);
        } else {
            applyNC2<PrecisionT, ParamT, decltype(core_function), true>(
                arr, num_qubits, controlled_wires, controlled_values, wires,
                core_function);
        }
    }

    template <class PrecisionT, class ParamT>
    static void applySingleExcitationMinus(
        std::complex<PrecisionT> *arr, std::size_t num_qubits,
        const std::vector<std::size_t> &wires, bool inverse, ParamT angle) {
        applyNCSingleExcitationMinus(arr, num_qubits, {}, {}, wires, inverse,
                                     angle);
    }

    template <class PrecisionT, class ParamT>
    static void applyNCSingleExcitationPlus(
        std::complex<PrecisionT> *arr, std::size_t num_qubits,
        const std::vector<std::size_t> &controlled_wires,
        const std::vector<bool> &controlled_values,
        const std::vector<std::size_t> &wires, bool inverse, ParamT angle) {
        const PrecisionT c = std::cos(angle / 2);
        const PrecisionT s =
            inverse ? -std::sin(angle / 2) : std::sin(angle / 2);
        const std::complex<PrecisionT> e =
            inverse ? std::exp(-std::complex<PrecisionT>(0, angle / 2))
                    : std::exp(std::complex<PrecisionT>(0, angle / 2));
        auto core_function =
            [c, s, &e](std::complex<PrecisionT> *arr, const std::size_t i00,
                       const std::size_t i01, const std::size_t i10,
                       const std::size_t i11) {
                const std::complex<PrecisionT> v01 = arr[i01];
                const std::complex<PrecisionT> v10 = arr[i10];
                arr[i00] *= e;
                arr[i01] = c * v01 - s * v10;
                arr[i10] = s * v01 + c * v10;
                arr[i11] *= e;
            };
        if (controlled_wires.empty()) {
            applyNC2<PrecisionT, ParamT, decltype(core_function), false>(
                arr, num_qubits, controlled_wires, controlled_values, wires,
                core_function);
        } else {
            applyNC2<PrecisionT, ParamT, decltype(core_function), true>(
                arr, num_qubits, controlled_wires, controlled_values, wires,
                core_function);
        }
    }

    template <class PrecisionT, class ParamT>
    static void applySingleExcitationPlus(std::complex<PrecisionT> *arr,
                                          std::size_t num_qubits,
                                          const std::vector<std::size_t> &wires,
                                          bool inverse, ParamT angle) {
        applyNCSingleExcitationPlus(arr, num_qubits, {}, {}, wires, inverse,
                                    angle);
    }

    /* Four-qubit gates*/

    /**
     * @brief Apply a four-qubit gate with controls to the statevector.
     *
     * @tparam PrecisionT Floating point precision of underlying statevector
     * data
     * @tparam ParamT Floating point precision of the gate parameters
     * @tparam FuncT Gate function type.
     * @tparam has_controls True if the gate has control wires and false
     * otherwise (for optimization)
     * @tparam compute_indices True if the controlled gate requires the
     * computation of all statevector indices, otherwise only the 3rd and 12th
     * entries are calculated (for optimization)
     * @param arr Pointer to the statevector.
     * @param num_qubits Number of qubits.
     * @param controlled_wires Control wires.
     * @param controlled_values Control values (false or true).
     * @param wires Wires the gate applies to.
     * @param core_function Gate function returning the matrix-vector product
     * for a wire block.
     */
    template <class PrecisionT, class ParamT = PrecisionT, class FuncT,
              bool has_controls = true, bool compute_indices = true>
    static void
    applyNC4(std::complex<PrecisionT> *arr, const std::size_t num_qubits,
             const std::vector<std::size_t> &controlled_wires,
             const std::vector<bool> &controlled_values,
             const std::vector<std::size_t> &wires, FuncT core_function) {
        const std::size_t n_contr = controlled_wires.size();
        const std::size_t n_wires = wires.size();
        const std::size_t nw_tot = n_contr + n_wires;
        PL_ASSERT(n_wires == 4);
        PL_ASSERT(num_qubits >= nw_tot);
        if (has_controls || compute_indices) {
            std::vector<std::size_t> all_wires;
            all_wires.reserve(nw_tot);
            all_wires.insert(all_wires.begin(), wires.begin(), wires.end());
            all_wires.insert(all_wires.begin() + wires.size(),
                             controlled_wires.begin(), controlled_wires.end());
            const auto revs = reverseWires(num_qubits, all_wires, {});
            const auto &rev_wires = revs.first;
            const std::vector<std::size_t> parity =
                Pennylane::Util::revWireParity(rev_wires);
            std::vector<std::size_t> indices =
                Gates::generateBitPatterns(wires, num_qubits);
            if constexpr (has_controls) {
                Gates::controlBitPatterns(indices, num_qubits, controlled_wires,
                                          controlled_values);
            }
            const std::size_t i0011 = indices[0B0011];
            const std::size_t i1100 = indices[0B1100];
            PL_LOOP_PARALLEL(1)
            for (std::size_t k = 0; k < exp2(num_qubits - nw_tot); k++) {
                std::size_t offset{0U};
                for (std::size_t i = 0; i < parity.size(); i++) {
                    offset |= ((k << i) & parity[i]);
                }
                core_function(arr, i0011 + offset, i1100 + offset, indices,
                              offset);
            }
        } else {
            constexpr std::size_t one{1U};
            const std::array<std::size_t, 4> rev_wires{
                num_qubits - wires[3] - 1, num_qubits - wires[2] - 1,
                num_qubits - wires[1] - 1, num_qubits - wires[0] - 1};
            const std::array<std::size_t, 4> rev_wire_shifts{
                one << rev_wires[0], one << rev_wires[1], one << rev_wires[2],
                one << rev_wires[3]};
            const auto parity = Pennylane::Util::revWireParity(rev_wires);
            const std::size_t offset{0U};
            const std::vector<std::size_t> indices{};
            PL_LOOP_PARALLEL(1)
            for (std::size_t k = 0; k < exp2(num_qubits - nw_tot); k++) {
                const std::size_t i0000 =
                    ((k << 4U) & parity[4]) | ((k << 3U) & parity[3]) |
                    ((k << 2U) & parity[2]) | ((k << 1U) & parity[1]) |
                    (k & parity[0]);
                const std::size_t i0011 =
                    i0000 | rev_wire_shifts[1] | rev_wire_shifts[0];
                const std::size_t i1100 =
                    i0000 | rev_wire_shifts[3] | rev_wire_shifts[2];
                core_function(arr, i0011, i1100, indices, offset);
            }
        }
    }

    template <class PrecisionT, class ParamT>
    static void applyNCDoubleExcitation(
        std::complex<PrecisionT> *arr, std::size_t num_qubits,
        const std::vector<std::size_t> &controlled_wires,
        const std::vector<bool> &controlled_values,
        const std::vector<std::size_t> &wires, bool inverse, ParamT angle) {
        const PrecisionT cr = std::cos(angle / 2);
        const PrecisionT sj =
            inverse ? -std::sin(angle / 2) : std::sin(angle / 2);
        auto core_function =
            [cr, sj](std::complex<PrecisionT> *arr, const std::size_t i0011,
                     const std::size_t i1100,
                     [[maybe_unused]] const std::vector<std::size_t> &indices,
                     [[maybe_unused]] const std::size_t offset) {
                const std::complex<PrecisionT> v3 = arr[i0011];
                const std::complex<PrecisionT> v12 = arr[i1100];
                arr[i0011] = cr * v3 - sj * v12;
                arr[i1100] = sj * v3 + cr * v12;
            };
        if (controlled_wires.empty()) {
            applyNC4<PrecisionT, ParamT, decltype(core_function), false, false>(
                arr, num_qubits, controlled_wires, controlled_values, wires,
                core_function);
        } else {
            applyNC4<PrecisionT, ParamT, decltype(core_function), true, false>(
                arr, num_qubits, controlled_wires, controlled_values, wires,
                core_function);
        }
    }

    template <class PrecisionT, class ParamT>
    static void applyNCDoubleExcitationMinus(
        std::complex<PrecisionT> *arr, std::size_t num_qubits,
        const std::vector<std::size_t> &controlled_wires,
        const std::vector<bool> &controlled_values,
        const std::vector<std::size_t> &wires, bool inverse, ParamT angle) {
        const PrecisionT cr = std::cos(angle / 2);
        const PrecisionT sj =
            inverse ? -std::sin(angle / 2) : std::sin(angle / 2);
        const std::complex<PrecisionT> e =
            inverse ? std::exp(std::complex<PrecisionT>{0, angle / 2})
                    : std::exp(std::complex<PrecisionT>{0, -angle / 2});
        auto core_function = [cr, sj,
                              &e](std::complex<PrecisionT> *arr,
                                  [[maybe_unused]] const std::size_t i0011,
                                  [[maybe_unused]] const std::size_t i1100,
                                  const std::vector<std::size_t> &indices,
                                  const std::size_t offset) {
            const std::complex<PrecisionT> v3 = arr[indices[0B0011] + offset];
            const std::complex<PrecisionT> v12 = arr[indices[0B1100] + offset];
            for (const auto &i : indices) {
                arr[i + offset] *= e;
            }
            arr[indices[0B0011] + offset] = cr * v3 - sj * v12;
            arr[indices[0B1100] + offset] = sj * v3 + cr * v12;
        };
        if (controlled_wires.empty()) {
            applyNC4<PrecisionT, ParamT, decltype(core_function), false, true>(
                arr, num_qubits, controlled_wires, controlled_values, wires,
                core_function);
        } else {
            applyNC4<PrecisionT, ParamT, decltype(core_function), true, true>(
                arr, num_qubits, controlled_wires, controlled_values, wires,
                core_function);
        }
    }

    template <class PrecisionT, class ParamT>
    static void applyNCDoubleExcitationPlus(
        std::complex<PrecisionT> *arr, std::size_t num_qubits,
        const std::vector<std::size_t> &controlled_wires,
        const std::vector<bool> &controlled_values,
        const std::vector<std::size_t> &wires, bool inverse, ParamT angle) {
        const PrecisionT cr = std::cos(angle / 2);
        const PrecisionT sj =
            inverse ? -std::sin(angle / 2) : std::sin(angle / 2);
        const std::complex<PrecisionT> e =
            inverse ? std::exp(std::complex<PrecisionT>{0, -angle / 2})
                    : std::exp(std::complex<PrecisionT>{0, angle / 2});
        auto core_function = [cr, sj,
                              &e](std::complex<PrecisionT> *arr,
                                  [[maybe_unused]] const std::size_t i0011,
                                  [[maybe_unused]] const std::size_t i1100,
                                  const std::vector<std::size_t> &indices,
                                  const std::size_t offset) {
            const std::complex<PrecisionT> v3 = arr[indices[0B0011] + offset];
            const std::complex<PrecisionT> v12 = arr[indices[0B1100] + offset];
            for (const auto &i : indices) {
                arr[i + offset] *= e;
            }
            arr[indices[0B0011] + offset] = cr * v3 - sj * v12;
            arr[indices[0B1100] + offset] = sj * v3 + cr * v12;
        };
        if (controlled_wires.empty()) {
            applyNC4<PrecisionT, ParamT, decltype(core_function), false, true>(
                arr, num_qubits, controlled_wires, controlled_values, wires,
                core_function);
        } else {
            applyNC4<PrecisionT, ParamT, decltype(core_function), true, true>(
                arr, num_qubits, controlled_wires, controlled_values, wires,
                core_function);
        }
    }

    template <class PrecisionT, class ParamT>
    static void applyDoubleExcitation(std::complex<PrecisionT> *arr,
                                      std::size_t num_qubits,
                                      const std::vector<std::size_t> &wires,
                                      bool inverse, ParamT angle) {
        applyNCDoubleExcitation(arr, num_qubits, {}, {}, wires, inverse, angle);
    }

    template <class PrecisionT, class ParamT>
    static void applyDoubleExcitationMinus(
        std::complex<PrecisionT> *arr, std::size_t num_qubits,
        const std::vector<std::size_t> &wires, bool inverse, ParamT angle) {
        applyNCDoubleExcitationMinus(arr, num_qubits, {}, {}, wires, inverse,
                                     angle);
    }

    template <class PrecisionT, class ParamT>
    static void applyDoubleExcitationPlus(std::complex<PrecisionT> *arr,
                                          std::size_t num_qubits,
                                          const std::vector<std::size_t> &wires,
                                          bool inverse, ParamT angle) {
        applyNCDoubleExcitationPlus(arr, num_qubits, {}, {}, wires, inverse,
                                    angle);
    }

    /* Multi-qubit gates */

    template <class PrecisionT, class ParamT>
    static void applyMultiRZ(std::complex<PrecisionT> *arr,
                             std::size_t num_qubits,
                             const std::vector<std::size_t> &wires,
                             bool inverse, ParamT angle) {
        const std::complex<PrecisionT> first =
            std::complex<PrecisionT>{std::cos(angle / 2), -std::sin(angle / 2)};
        const std::complex<PrecisionT> second =
            std::complex<PrecisionT>{std::cos(angle / 2), std::sin(angle / 2)};
        const std::array<std::complex<PrecisionT>, 2> shifts = {
            (inverse) ? std::conj(first) : first,
            (inverse) ? std::conj(second) : second};

        std::size_t wires_parity = 0U;
        for (std::size_t wire : wires) {
            wires_parity |=
                (static_cast<std::size_t>(1U) << (num_qubits - wire - 1));
        }
        PL_LOOP_PARALLEL(1)
        for (std::size_t k = 0; k < exp2(num_qubits); k++) {
            arr[k] *= shifts[std::popcount(k & wires_parity) % 2];
        }
    }

    template <class PrecisionT, class ParamT>
    static void applyNCMultiRZ(std::complex<PrecisionT> *arr,
                               std::size_t num_qubits,
                               const std::vector<std::size_t> &controlled_wires,
                               const std::vector<bool> &controlled_values,
                               const std::vector<std::size_t> &wires,
                               bool inverse, ParamT angle) {
        const std::complex<PrecisionT> first =
            std::complex<PrecisionT>{std::cos(angle / 2), -std::sin(angle / 2)};
        const std::complex<PrecisionT> second =
            std::complex<PrecisionT>{std::cos(angle / 2), std::sin(angle / 2)};
        const std::array<std::complex<PrecisionT>, 2> shifts = {
            (inverse) ? std::conj(first) : first,
            (inverse) ? std::conj(second) : second};
        std::size_t wires_parity = 0U;
        for (std::size_t wire : wires) {
            wires_parity |=
                (static_cast<std::size_t>(1U) << (num_qubits - wire - 1));
        }
        auto core_function = [wires_parity,
                              &shifts](std::complex<PrecisionT> *arr,
                                       const std::vector<std::size_t> &indices,
                                       const std::size_t offset) {
            for (auto k : indices) {
                arr[(k + offset)] *=
                    shifts[std::popcount((k + offset) & wires_parity) % 2];
            }
        };
        applyNCN(arr, num_qubits, controlled_wires, controlled_values, wires,
                 core_function);
    }
    template <class PrecisionT, class ParamT>
    static void
    applyGlobalPhase(std::complex<PrecisionT> *arr, std::size_t num_qubits,
                     [[maybe_unused]] const std::vector<std::size_t> &wires,
                     [[maybe_unused]] bool inverse,
                     [[maybe_unused]] ParamT angle) {
        applyNCGlobalPhase(arr, num_qubits, {}, {}, wires, inverse, angle);
    }

    template <class PrecisionT, class ParamT>
    static void
    applyNCGlobalPhase(std::complex<PrecisionT> *arr, std::size_t num_qubits,
                       const std::vector<std::size_t> &controlled_wires,
                       const std::vector<bool> &controlled_values,
                       [[maybe_unused]] const std::vector<std::size_t> &wires,
                       bool inverse, ParamT angle) {
        const std::complex<PrecisionT> phase =
            std::exp(std::complex<PrecisionT>(0, inverse ? angle : -angle));
        auto core_function = [&phase](std::complex<PrecisionT> *arr,
                                      const std::size_t i0,
                                      const std::size_t i1) {
            arr[i0] *= phase;
            arr[i1] *= phase;
        };
        std::size_t target{0U};
        if (!controlled_wires.empty()) {
            for (std::size_t i = 0; i < num_qubits; i++) {
                if (std::find(controlled_wires.begin(), controlled_wires.end(),
                              i) == controlled_wires.end()) {
                    target = i;
                    break;
                }
            }
        }
        if (controlled_wires.empty()) {
            applyNC1<PrecisionT, PrecisionT, decltype(core_function), false>(
                arr, num_qubits, controlled_wires, controlled_values, {target},
                core_function);
        } else {
            applyNC1<PrecisionT, PrecisionT, decltype(core_function), true>(
                arr, num_qubits, controlled_wires, controlled_values, {target},
                core_function);
        }
    }

    /* Generators */

    /**
     * @brief Apply a single-qubit generator with controls to the statevector.
     *
     * @tparam PrecisionT Floating point precision of underlying statevector
     * data
     * @tparam FuncT Gate function type.
     * @param arr Pointer to the statevector.
     * @param num_qubits Number of qubits.
     * @param controlled_wires Control wires.
     * @param controlled_values Control values (false or true).
     * @param wires Wires the gate applies to.
     * @param core_function Gate function returning the matrix-vector product
     * for a wire block.
     */
    template <class PrecisionT, class FuncT>
    static void
    applyNCGenerator1(std::complex<PrecisionT> *arr, std::size_t num_qubits,
                      const std::vector<std::size_t> &controlled_wires,
                      const std::vector<bool> &controlled_values,
                      const std::vector<std::size_t> &wires,
                      FuncT core_function) {
        constexpr std::size_t one{1U};
        constexpr std::complex<PrecisionT> zero{0.0};

        const std::size_t n_contr = controlled_wires.size();
        const std::size_t n_wires = wires.size();
        const std::size_t nw_tot = n_contr + n_wires;
        PL_ASSERT(n_wires == 1);
        PL_ASSERT(num_qubits >= nw_tot);

        std::vector<std::size_t> all_wires;
        all_wires.reserve(nw_tot);
        all_wires.insert(all_wires.begin(), wires.begin(), wires.end());
        all_wires.insert(all_wires.begin(), controlled_wires.begin(),
                         controlled_wires.end());
        const auto revs = reverseWires(num_qubits, all_wires, {});
        const auto &rev_wires = revs.first;
        const std::vector<std::size_t> parity =
            Pennylane::Util::revWireParity(rev_wires);
        const std::vector<std::size_t> indices =
            Gates::generateBitPatterns(all_wires, num_qubits);

        std::size_t mask{0U};
        for (std::size_t k = 0; k < controlled_values.size(); k++) {
            mask |= static_cast<std::size_t>(controlled_values[n_contr - 1 - k])
                    << k;
        }
        const std::size_t i0 = indices[mask << one];
        const std::size_t i1 = indices[(mask << one) | one];
        PL_LOOP_PARALLEL(1)
        for (std::size_t k = 0; k < exp2(num_qubits - nw_tot); k++) {
            std::size_t offset{0U};
            for (std::size_t i = 0; i < parity.size(); i++) {
                offset |= ((k << i) & parity[i]);
            }
            for (std::size_t i = 0; i < indices.size(); i++) {
                if ((i >> one) == mask) {
                    continue;
                }
                arr[indices[i] + offset] = zero;
            }
            core_function(arr, i0 + offset, i1 + offset);
        }
    }

    template <class PrecisionT>
    [[nodiscard]] static auto applyNCGeneratorGlobalPhase(
        std::complex<PrecisionT> *arr, std::size_t num_qubits,
        const std::vector<std::size_t> &controlled_wires,
        const std::vector<bool> &controlled_values,
        [[maybe_unused]] const std::vector<std::size_t> &wires,
        [[maybe_unused]] const bool adj) -> PrecisionT {
        auto core_function = []([[maybe_unused]] std::complex<PrecisionT> *arr,
                                [[maybe_unused]] const std::size_t i0,
                                [[maybe_unused]] const std::size_t i1) {};
        std::size_t target{0U};
        if (!controlled_wires.empty()) {
            for (std::size_t i = 0; i < num_qubits; i++) {
                if (std::find(controlled_wires.begin(), controlled_wires.end(),
                              i) == controlled_wires.end()) {
                    target = i;
                    break;
                }
            }
        }
        applyNCGenerator1<PrecisionT, decltype(core_function)>(
            arr, num_qubits, controlled_wires, controlled_values, {target},
            core_function);
        // NOLINTNEXTLINE(readability-magic-numbers)
        return static_cast<PrecisionT>(-1.0);
    }

    template <class PrecisionT>
    [[nodiscard]] static auto applyGeneratorGlobalPhase(
        [[maybe_unused]] std::complex<PrecisionT> *arr,
        [[maybe_unused]] std::size_t num_qubits,
        [[maybe_unused]] const std::vector<std::size_t> &wires,
        [[maybe_unused]] bool adj) -> PrecisionT {
        // NOLINTNEXTLINE(readability-magic-numbers)
        return static_cast<PrecisionT>(-1.0);
    }

    template <class PrecisionT>
    [[nodiscard]] static auto
    applyNCGeneratorPhaseShift(std::complex<PrecisionT> *arr,
                               std::size_t num_qubits,
                               const std::vector<std::size_t> &controlled_wires,
                               const std::vector<bool> &controlled_values,
                               const std::vector<std::size_t> &wires,
                               [[maybe_unused]] const bool adj) -> PrecisionT {
        constexpr std::complex<PrecisionT> zero{0.0};
        auto core_function =
            [zero](std::complex<PrecisionT> *arr, const std::size_t i0,
                   [[maybe_unused]] const std::size_t i1) { arr[i0] = zero; };
        applyNCGenerator1<PrecisionT, decltype(core_function)>(
            arr, num_qubits, controlled_wires, controlled_values, wires,
            core_function);
        // NOLINTNEXTLINE(readability-magic-numbers)
        return static_cast<PrecisionT>(1.0);
    }

    template <class PrecisionT>
    [[nodiscard]] static auto
    applyGeneratorPhaseShift(std::complex<PrecisionT> *arr,
                             std::size_t num_qubits,
                             const std::vector<std::size_t> &wires,
                             [[maybe_unused]] bool adj) -> PrecisionT {
        return applyNCGeneratorPhaseShift(arr, num_qubits, {}, {}, wires, adj);
    }

    template <class PrecisionT>
    [[nodiscard]] static auto applyGeneratorControlledPhaseShift(
        std::complex<PrecisionT> *arr, std::size_t num_qubits,
        const std::vector<std::size_t> &wires, [[maybe_unused]] bool adj)
        -> PrecisionT {
        return applyNCGeneratorPhaseShift(arr, num_qubits, {wires[0]}, {true},
                                          {wires[1]}, adj);
    }

    template <class PrecisionT>
    [[nodiscard]] static auto
    applyNCGeneratorRX(std::complex<PrecisionT> *arr, std::size_t num_qubits,
                       const std::vector<std::size_t> &controlled_wires,
                       const std::vector<bool> &controlled_values,
                       const std::vector<std::size_t> &wires,
                       [[maybe_unused]] const bool adj) -> PrecisionT {
        auto core_function = [](std::complex<PrecisionT> *arr,
                                const std::size_t i0, const std::size_t i1) {
            std::swap(arr[i0], arr[i1]);
        };
        applyNCGenerator1<PrecisionT, decltype(core_function)>(
            arr, num_qubits, controlled_wires, controlled_values, wires,
            core_function);
        // NOLINTNEXTLINE(readability-magic-numbers)
        return -static_cast<PrecisionT>(0.5);
    }

    template <class PrecisionT>
    [[nodiscard]] static auto
    applyGeneratorCRX(std::complex<PrecisionT> *arr, std::size_t num_qubits,
                      const std::vector<std::size_t> &wires,
                      [[maybe_unused]] bool adj) -> PrecisionT {
        return applyNCGeneratorRX(arr, num_qubits, {wires[0]}, {true},
                                  {wires[1]}, adj);
    }

    template <class PrecisionT>
    [[nodiscard]] static auto
    applyNCGeneratorRY(std::complex<PrecisionT> *arr, std::size_t num_qubits,
                       const std::vector<std::size_t> &controlled_wires,
                       const std::vector<bool> &controlled_values,
                       const std::vector<std::size_t> &wires,
                       [[maybe_unused]] const bool adj) -> PrecisionT {
        auto core_function = [](std::complex<PrecisionT> *arr,
                                const std::size_t i0, const std::size_t i1) {
            const auto v0 = arr[i0];
            const auto v1 = arr[i1];
            arr[i0] = {std::imag(v1), -std::real(v1)};
            arr[i1] = {-std::imag(v0), std::real(v0)};
        };
        applyNCGenerator1<PrecisionT, decltype(core_function)>(
            arr, num_qubits, controlled_wires, controlled_values, wires,
            core_function);
        // NOLINTNEXTLINE(readability-magic-numbers)
        return -static_cast<PrecisionT>(0.5);
    }

    template <class PrecisionT>
    [[nodiscard]] static auto
    applyGeneratorCRY(std::complex<PrecisionT> *arr, std::size_t num_qubits,
                      const std::vector<std::size_t> &wires,
                      [[maybe_unused]] bool adj) -> PrecisionT {
        return applyNCGeneratorRY(arr, num_qubits, {wires[0]}, {true},
                                  {wires[1]}, adj);
    }

    template <class PrecisionT>
    [[nodiscard]] static auto
    applyNCGeneratorRZ(std::complex<PrecisionT> *arr, std::size_t num_qubits,
                       const std::vector<std::size_t> &controlled_wires,
                       const std::vector<bool> &controlled_values,
                       const std::vector<std::size_t> &wires,
                       [[maybe_unused]] const bool adj) -> PrecisionT {
        auto core_function = [](std::complex<PrecisionT> *arr,
                                [[maybe_unused]] const std::size_t i0,
                                const std::size_t i1) { arr[i1] *= -1; };
        applyNCGenerator1<PrecisionT, decltype(core_function)>(
            arr, num_qubits, controlled_wires, controlled_values, wires,
            core_function);
        // NOLINTNEXTLINE(readability-magic-numbers)
        return -static_cast<PrecisionT>(0.5);
    }

    template <class PrecisionT>
    [[nodiscard]] static auto
    applyGeneratorCRZ(std::complex<PrecisionT> *arr, std::size_t num_qubits,
                      const std::vector<std::size_t> &wires,
                      [[maybe_unused]] bool adj) -> PrecisionT {
        return applyNCGeneratorRZ(arr, num_qubits, {wires[0]}, {true},
                                  {wires[1]}, adj);
    }

    /**
     * @brief Apply a two-qubit generator with controls to the statevector.
     *
     * @tparam PrecisionT Floating point precision of underlying statevector
     * data
     * @tparam FuncT Gate function type.
     * @param arr Pointer to the statevector.
     * @param num_qubits Number of qubits.
     * @param controlled_wires Control wires.
     * @param controlled_values Control values (false or true).
     * @param wires Wires the gate applies to.
     * @param core_function Gate function returning the matrix-vector product
     * for a wire block.
     */
    template <class PrecisionT, class FuncT>
    static void
    applyNCGenerator2(std::complex<PrecisionT> *arr, std::size_t num_qubits,
                      const std::vector<std::size_t> &controlled_wires,
                      const std::vector<bool> &controlled_values,
                      const std::vector<std::size_t> &wires,
                      FuncT core_function) {
        constexpr std::size_t one{1U};
        constexpr std::size_t two{2U};
        constexpr std::complex<PrecisionT> zero{0.0};

        const std::size_t n_contr = controlled_wires.size();
        const std::size_t n_wires = wires.size();
        const std::size_t nw_tot = n_contr + n_wires;
        PL_ASSERT(n_wires == 2);
        PL_ASSERT(num_qubits >= nw_tot);

        std::vector<std::size_t> all_wires;
        all_wires.reserve(nw_tot);
        all_wires.insert(all_wires.begin(), wires.begin(), wires.end());
        all_wires.insert(all_wires.begin(), controlled_wires.begin(),
                         controlled_wires.end());
        const auto revs = reverseWires(num_qubits, all_wires, {});
        const auto &rev_wires = revs.first;
        const std::vector<std::size_t> parity =
            Pennylane::Util::revWireParity(rev_wires);
        const std::vector<std::size_t> indices =
            Gates::generateBitPatterns(all_wires, num_qubits);

        std::size_t mask{0U};
        for (std::size_t k = 0; k < controlled_values.size(); k++) {
            mask |= static_cast<std::size_t>(controlled_values[n_contr - 1 - k])
                    << k;
        }
        const std::size_t i00 = indices[mask << two];
        const std::size_t i01 = indices[(mask << two) | one];
        const std::size_t i10 = indices[(mask << two) | two];
        const std::size_t i11 = indices[(mask << two) | two | one];

        PL_LOOP_PARALLEL(1)
        for (std::size_t k = 0; k < exp2(num_qubits - nw_tot); k++) {
            std::size_t offset{0U};
            for (std::size_t i = 0; i < parity.size(); i++) {
                offset |= ((k << i) & parity[i]);
            }
            for (std::size_t i = 0; i < indices.size(); i++) {
                if ((i >> two) == mask) {
                    continue;
                }
                arr[indices[i] + offset] = zero;
            }
            core_function(arr, i00 + offset, i01 + offset, i10 + offset,
                          i11 + offset);
        }
    }

    template <class PrecisionT>
    [[nodiscard]] static auto
    applyNCGeneratorIsingXX(std::complex<PrecisionT> *arr,
                            std::size_t num_qubits,
                            const std::vector<std::size_t> &controlled_wires,
                            const std::vector<bool> &controlled_values,
                            const std::vector<std::size_t> &wires,
                            [[maybe_unused]] bool adj) -> PrecisionT {
        auto core_function = [](std::complex<PrecisionT> *arr,
                                const std::size_t i00, const std::size_t i01,
                                const std::size_t i10, const std::size_t i11) {
            std::swap(arr[i00], arr[i11]);
            std::swap(arr[i10], arr[i01]);
        };
        applyNCGenerator2<PrecisionT, decltype(core_function)>(
            arr, num_qubits, controlled_wires, controlled_values, wires,
            core_function);
        // NOLINTNEXTLINE(readability-magic-numbers)
        return -static_cast<PrecisionT>(0.5);
    }

    template <class PrecisionT>
    [[nodiscard]] static auto
    applyGeneratorIsingXX(std::complex<PrecisionT> *arr, std::size_t num_qubits,
                          const std::vector<std::size_t> &wires, bool adj)
        -> PrecisionT {
        return applyNCGeneratorIsingXX(arr, num_qubits, {}, {}, wires, adj);
    }

    template <class PrecisionT>
    [[nodiscard]] static auto
    applyNCGeneratorIsingXY(std::complex<PrecisionT> *arr,
                            std::size_t num_qubits,
                            const std::vector<std::size_t> &controlled_wires,
                            const std::vector<bool> &controlled_values,
                            const std::vector<std::size_t> &wires,
                            [[maybe_unused]] bool adj) -> PrecisionT {
        constexpr std::complex<PrecisionT> zero{0.0};
        auto core_function =
            [zero](std::complex<PrecisionT> *arr, const std::size_t i00,
                   const std::size_t i01, const std::size_t i10,
                   const std::size_t i11) {
                std::swap(arr[i10], arr[i01]);
                arr[i00] = zero;
                arr[i11] = zero;
            };
        applyNCGenerator2<PrecisionT, decltype(core_function)>(
            arr, num_qubits, controlled_wires, controlled_values, wires,
            core_function);
        // NOLINTNEXTLINE(readability-magic-numbers)
        return static_cast<PrecisionT>(0.5);
    }

    template <class PrecisionT>
    [[nodiscard]] static auto
    applyGeneratorIsingXY(std::complex<PrecisionT> *arr, std::size_t num_qubits,
                          const std::vector<std::size_t> &wires, bool adj)
        -> PrecisionT {
        return applyNCGeneratorIsingXY(arr, num_qubits, {}, {}, wires, adj);
    }

    template <class PrecisionT>
    [[nodiscard]] static auto
    applyNCGeneratorIsingYY(std::complex<PrecisionT> *arr,
                            std::size_t num_qubits,
                            const std::vector<std::size_t> &controlled_wires,
                            const std::vector<bool> &controlled_values,
                            const std::vector<std::size_t> &wires,
                            [[maybe_unused]] bool adj) -> PrecisionT {
        auto core_function = [](std::complex<PrecisionT> *arr,
                                const std::size_t i00, const std::size_t i01,
                                const std::size_t i10, const std::size_t i11) {
            const auto v00 = arr[i00];
            arr[i00] = -arr[i11];
            arr[i11] = -v00;
            std::swap(arr[i10], arr[i01]);
        };
        applyNCGenerator2<PrecisionT, decltype(core_function)>(
            arr, num_qubits, controlled_wires, controlled_values, wires,
            core_function);
        // NOLINTNEXTLINE(readability-magic-numbers)
        return -static_cast<PrecisionT>(0.5);
    }

    template <class PrecisionT>
    [[nodiscard]] static auto
    applyGeneratorIsingYY(std::complex<PrecisionT> *arr, std::size_t num_qubits,
                          const std::vector<std::size_t> &wires, bool adj)
        -> PrecisionT {
        return applyNCGeneratorIsingYY(arr, num_qubits, {}, {}, wires, adj);
    }

    template <class PrecisionT>
    [[nodiscard]] static auto
    applyNCGeneratorIsingZZ(std::complex<PrecisionT> *arr,
                            std::size_t num_qubits,
                            const std::vector<std::size_t> &controlled_wires,
                            const std::vector<bool> &controlled_values,
                            const std::vector<std::size_t> &wires,
                            [[maybe_unused]] bool adj) -> PrecisionT {
        auto core_function = [](std::complex<PrecisionT> *arr,
                                [[maybe_unused]] const std::size_t i00,
                                const std::size_t i01, const std::size_t i10,
                                [[maybe_unused]] const std::size_t i11) {
            arr[i10] *= -1;
            arr[i01] *= -1;
        };
        applyNCGenerator2<PrecisionT, decltype(core_function)>(
            arr, num_qubits, controlled_wires, controlled_values, wires,
            core_function);
        // NOLINTNEXTLINE(readability-magic-numbers)
        return -static_cast<PrecisionT>(0.5);
    }

    template <class PrecisionT>
    [[nodiscard]] static auto
    applyGeneratorIsingZZ(std::complex<PrecisionT> *arr, std::size_t num_qubits,
                          const std::vector<std::size_t> &wires, bool adj)
        -> PrecisionT {
        return applyNCGeneratorIsingZZ(arr, num_qubits, {}, {}, wires, adj);
    }

    template <class PrecisionT>
    [[nodiscard]] static auto applyNCGeneratorSingleExcitation(
        std::complex<PrecisionT> *arr, std::size_t num_qubits,
        const std::vector<std::size_t> &controlled_wires,
        const std::vector<bool> &controlled_values,
        const std::vector<std::size_t> &wires, [[maybe_unused]] bool adj)
        -> PrecisionT {
        auto core_function = [](std::complex<PrecisionT> *arr,
                                const std::size_t i00, const std::size_t i01,
                                const std::size_t i10, const std::size_t i11) {
            arr[i00] = std::complex<PrecisionT>{};
            arr[i01] *= Pennylane::Util::IMAG<PrecisionT>();
            arr[i10] *= -Pennylane::Util::IMAG<PrecisionT>();
            arr[i11] = std::complex<PrecisionT>{};
            std::swap(arr[i10], arr[i01]);
        };
        applyNCGenerator2<PrecisionT, decltype(core_function)>(
            arr, num_qubits, controlled_wires, controlled_values, wires,
            core_function);
        // NOLINTNEXTLINE(readability-magic-numbers)
        return -static_cast<PrecisionT>(0.5);
    }

    template <class PrecisionT>
    [[nodiscard]] static auto applyGeneratorSingleExcitation(
        std::complex<PrecisionT> *arr, std::size_t num_qubits,
        const std::vector<std::size_t> &wires, bool adj) -> PrecisionT {
        return applyNCGeneratorSingleExcitation(arr, num_qubits, {}, {}, wires,
                                                adj);
    }

    template <class PrecisionT>
    [[nodiscard]] static auto applyNCGeneratorSingleExcitationMinus(
        std::complex<PrecisionT> *arr, std::size_t num_qubits,
        const std::vector<std::size_t> &controlled_wires,
        const std::vector<bool> &controlled_values,
        const std::vector<std::size_t> &wires, [[maybe_unused]] bool adj)
        -> PrecisionT {
        auto core_function = [](std::complex<PrecisionT> *arr,
                                [[maybe_unused]] const std::size_t i00,
                                const std::size_t i01, const std::size_t i10,
                                [[maybe_unused]] const std::size_t i11) {
            arr[i01] *= Pennylane::Util::IMAG<PrecisionT>();
            arr[i10] *= -Pennylane::Util::IMAG<PrecisionT>();
            std::swap(arr[i10], arr[i01]);
        };
        applyNCGenerator2<PrecisionT, decltype(core_function)>(
            arr, num_qubits, controlled_wires, controlled_values, wires,
            core_function);
        // NOLINTNEXTLINE(readability-magic-numbers)
        return -static_cast<PrecisionT>(0.5);
    }

    template <class PrecisionT>
    [[nodiscard]] static auto applyGeneratorSingleExcitationMinus(
        std::complex<PrecisionT> *arr, std::size_t num_qubits,
        const std::vector<std::size_t> &wires, bool adj) -> PrecisionT {
        return applyNCGeneratorSingleExcitationMinus(arr, num_qubits, {}, {},
                                                     wires, adj);
    }

    template <class PrecisionT>
    [[nodiscard]] static auto applyNCGeneratorSingleExcitationPlus(
        std::complex<PrecisionT> *arr, std::size_t num_qubits,
        const std::vector<std::size_t> &controlled_wires,
        const std::vector<bool> &controlled_values,
        const std::vector<std::size_t> &wires, [[maybe_unused]] bool adj)
        -> PrecisionT {
        auto core_function = [](std::complex<PrecisionT> *arr,
                                const std::size_t i00, const std::size_t i01,
                                const std::size_t i10, const std::size_t i11) {
            arr[i00] *= -1;
            arr[i01] *= Pennylane::Util::IMAG<PrecisionT>();
            arr[i10] *= -Pennylane::Util::IMAG<PrecisionT>();
            arr[i11] *= -1;
            std::swap(arr[i10], arr[i01]);
        };
        applyNCGenerator2<PrecisionT, decltype(core_function)>(
            arr, num_qubits, controlled_wires, controlled_values, wires,
            core_function);
        // NOLINTNEXTLINE(readability-magic-numbers)
        return -static_cast<PrecisionT>(0.5);
    }

    template <class PrecisionT>
    [[nodiscard]] static auto applyGeneratorSingleExcitationPlus(
        std::complex<PrecisionT> *arr, std::size_t num_qubits,
        const std::vector<std::size_t> &wires, bool adj) -> PrecisionT {
        return applyNCGeneratorSingleExcitationPlus(arr, num_qubits, {}, {},
                                                    wires, adj);
    }

    /**
     * @brief Apply a single-qubit generator with controls to the statevector.
     *
     * @tparam PrecisionT Floating point precision of underlying statevector
     * data
     * @tparam FuncT Gate function type.
     * @tparam compute_indices True if the controlled gate requires the
     * computation of all statevector indices, otherwise only the 3rd and 12th
     * entries are calculated (for optimization)
     * @param arr Pointer to the statevector.
     * @param num_qubits Number of qubits.
     * @param controlled_wires Control wires.
     * @param controlled_values Control values (false or true).
     * @param wires Wires the gate applies to.
     * @param core_function Gate function returning the matrix-vector product
     * for a wire block.
     */
    template <class PrecisionT, class FuncT, bool compute_indices = true>
    static void
    applyNCGenerator4(std::complex<PrecisionT> *arr, std::size_t num_qubits,
                      const std::vector<std::size_t> &controlled_wires,
                      const std::vector<bool> &controlled_values,
                      const std::vector<std::size_t> &wires,
                      FuncT core_function) {
        constexpr std::complex<PrecisionT> zero{0.0};

        const std::size_t n_contr = controlled_wires.size();
        const std::size_t n_wires = wires.size();
        const std::size_t nw_tot = n_contr + n_wires;
        PL_ASSERT(n_wires == 4);
        PL_ASSERT(num_qubits >= nw_tot);

        std::vector<std::size_t> all_wires;
        all_wires.reserve(nw_tot);
        all_wires.insert(all_wires.begin(), wires.begin(), wires.end());
        all_wires.insert(all_wires.begin(), controlled_wires.begin(),
                         controlled_wires.end());
        const auto revs = reverseWires(num_qubits, all_wires, {});
        const auto &rev_wires = revs.first;
        const std::vector<std::size_t> parity =
            Pennylane::Util::revWireParity(rev_wires);
        const std::vector<std::size_t> indices =
            Gates::generateBitPatterns(all_wires, num_qubits);

        std::size_t mask{0U};
        for (std::size_t k = 0; k < controlled_values.size(); k++) {
            mask |= static_cast<std::size_t>(controlled_values[n_contr - 1 - k])
                    << k;
        }

        const std::size_t i0011 = indices[(mask << 4U) + 3U];
        const std::size_t i1100 = indices[(mask << 4U) + 12U];

        PL_LOOP_PARALLEL(1)
        for (std::size_t k = 0; k < exp2(num_qubits - nw_tot); k++) {
            if constexpr (compute_indices) {
                std::size_t offset{0U};
                for (std::size_t i = 0; i < parity.size(); i++) {
                    offset |= ((k << i) & parity[i]);
                }
                for (std::size_t i = 0; i < indices.size(); i++) {
                    if ((i >> 4U) == mask) {
                        continue;
                    }
                    arr[indices[i] + offset] = zero;
                }
                core_function(arr, i0011 + offset, i1100 + offset, indices,
                              offset);
            } else {
                std::size_t offset{0U};
                for (std::size_t i = 0; i < parity.size(); i++) {
                    offset |= ((k << i) & parity[i]);
                }
                core_function(arr, i0011 + offset, i1100 + offset, indices,
                              offset);
            }
        }
    }

    template <class PrecisionT>
    [[nodiscard]] static auto applyNCGeneratorDoubleExcitation(
        std::complex<PrecisionT> *arr, std::size_t num_qubits,
        const std::vector<std::size_t> &controlled_wires,
        const std::vector<bool> &controlled_values,
        const std::vector<std::size_t> &wires, [[maybe_unused]] bool adj)
        -> PrecisionT {
        using ComplexT = std::complex<PrecisionT>;
        constexpr ComplexT zero{};
        constexpr ComplexT imag{0, 1};
        auto core_function =
            [&zero, &imag](std::complex<PrecisionT> *arr,
                           const std::size_t i0011, const std::size_t i1100,
                           const std::vector<std::size_t> &indices,
                           const std::size_t offset) {
                const ComplexT v3 = arr[i0011];
                const ComplexT v12 = arr[i1100];
                for (const auto &i : indices) {
                    arr[i + offset] = zero;
                }
                arr[i0011] = -v12 * imag;
                arr[i1100] = v3 * imag;
            };
        applyNCGenerator4<PrecisionT, decltype(core_function), true>(
            arr, num_qubits, controlled_wires, controlled_values, wires,
            core_function);
        // NOLINTNEXTLINE(readability-magic-numbers)
        return -static_cast<PrecisionT>(0.5);
    }

    template <class PrecisionT>
    [[nodiscard]] static auto
    applyGeneratorDoubleExcitation(std::complex<PrecisionT> *arr,
                                   std::size_t num_qubits,
                                   const std::vector<std::size_t> &wires,
                                   [[maybe_unused]] bool adj) -> PrecisionT {
        return applyNCGeneratorDoubleExcitation(arr, num_qubits, {}, {}, wires,
                                                adj);
    }

    template <class PrecisionT>
    [[nodiscard]] static auto applyNCGeneratorDoubleExcitationMinus(
        std::complex<PrecisionT> *arr, std::size_t num_qubits,
        const std::vector<std::size_t> &controlled_wires,
        const std::vector<bool> &controlled_values,
        const std::vector<std::size_t> &wires, [[maybe_unused]] bool adj)
        -> PrecisionT {
        using ComplexT = std::complex<PrecisionT>;
        constexpr ComplexT imag{0, 1};
        auto core_function =
            [imag](std::complex<PrecisionT> *arr, const std::size_t i0011,
                   const std::size_t i1100,
                   [[maybe_unused]] const std::vector<std::size_t> &indices,
                   [[maybe_unused]] const std::size_t offset) {
                arr[i0011] *= imag;
                arr[i1100] *= -imag;
                swap(arr[i1100], arr[i0011]);
            };
        if (controlled_wires.empty()) {
            applyNCGenerator4<PrecisionT, decltype(core_function), false>(
                arr, num_qubits, controlled_wires, controlled_values, wires,
                core_function);
        } else {
            applyNCGenerator4<PrecisionT, decltype(core_function), true>(
                arr, num_qubits, controlled_wires, controlled_values, wires,
                core_function);
        }
        // NOLINTNEXTLINE(readability - magic - numbers)
        return -static_cast<PrecisionT>(0.5);
    }

    template <class PrecisionT>
    [[nodiscard]] static auto applyGeneratorDoubleExcitationMinus(
        std::complex<PrecisionT> *arr, std::size_t num_qubits,
        const std::vector<std::size_t> &wires, [[maybe_unused]] bool adj)
        -> PrecisionT {
        return applyNCGeneratorDoubleExcitationMinus(arr, num_qubits, {}, {},
                                                     wires, adj);
    }

    template <class PrecisionT>
    [[nodiscard]] static auto applyNCGeneratorDoubleExcitationPlus(
        std::complex<PrecisionT> *arr, std::size_t num_qubits,
        const std::vector<std::size_t> &controlled_wires,
        const std::vector<bool> &controlled_values,
        const std::vector<std::size_t> &wires, [[maybe_unused]] bool adj)
        -> PrecisionT {
        using ComplexT = std::complex<PrecisionT>;
        constexpr ComplexT imag{0, 1};
        auto core_function =
            [imag](std::complex<PrecisionT> *arr, const std::size_t i0011,
                   const std::size_t i1100,
                   [[maybe_unused]] const std::vector<std::size_t> &indices,
                   [[maybe_unused]] const std::size_t offset) {
                arr[i0011] *= -imag;
                arr[i1100] *= imag;
                swap(arr[i1100], arr[i0011]);
            };
        if (controlled_wires.empty()) {
            applyNCGenerator4<PrecisionT, decltype(core_function), false>(
                arr, num_qubits, controlled_wires, controlled_values, wires,
                core_function);
        } else {
            applyNCGenerator4<PrecisionT, decltype(core_function), true>(
                arr, num_qubits, controlled_wires, controlled_values, wires,
                core_function);
        }
        // NOLINTNEXTLINE(readability - magic - numbers)
        return static_cast<PrecisionT>(0.5);
    }

    template <class PrecisionT>
    [[nodiscard]] static auto applyGeneratorDoubleExcitationPlus(
        std::complex<PrecisionT> *arr, std::size_t num_qubits,
        const std::vector<std::size_t> &wires, [[maybe_unused]] bool adj)
        -> PrecisionT {
        return applyNCGeneratorDoubleExcitationPlus(arr, num_qubits, {}, {},
                                                    wires, adj);
    }

    template <class PrecisionT>
    [[nodiscard]] static auto
    applyGeneratorMultiRZ(std::complex<PrecisionT> *arr, std::size_t num_qubits,
                          const std::vector<std::size_t> &wires,
                          [[maybe_unused]] bool adj) -> PrecisionT {
        auto wires_parity = static_cast<std::size_t>(0U);
        for (std::size_t wire : wires) {
            wires_parity |=
                (static_cast<std::size_t>(1U) << (num_qubits - wire - 1));
        }
        PL_LOOP_PARALLEL(1)
        for (std::size_t k = 0; k < exp2(num_qubits); k++) {
            arr[k] *= static_cast<PrecisionT>(
                1 - 2 * int(std::popcount(k & wires_parity) % 2));
        }
        // NOLINTNEXTLINE(readability-magic-numbers)
        return -static_cast<PrecisionT>(0.5);
    }

    template <class PrecisionT>
    [[nodiscard]] static auto
    applyNCGeneratorMultiRZ(std::complex<PrecisionT> *arr,
                            std::size_t num_qubits,
                            const std::vector<std::size_t> &controlled_wires,
                            const std::vector<bool> &controlled_values,
                            const std::vector<std::size_t> &wires,
                            [[maybe_unused]] bool adj) -> PrecisionT {
        PL_ABORT_IF_NOT(controlled_wires.size() == controlled_values.size(),
                        "`controlled_wires` must have the same size as "
                        "`controlled_values`.");
        constexpr std::size_t one{1U};
        constexpr std::complex<PrecisionT> zero{0.0};
        auto ctrls_mask = static_cast<std::size_t>(0U);
        for (std::size_t i = 0; i < controlled_wires.size(); i++) {
            ctrls_mask |= (static_cast<std::size_t>(controlled_values[i])
                           << (num_qubits - controlled_wires[i] - 1));
        }
        auto ctrls_parity = static_cast<std::size_t>(0U);
        for (std::size_t wire : controlled_wires) {
            ctrls_parity |= (one << (num_qubits - wire - 1));
        }
        auto wires_parity = static_cast<std::size_t>(0U);
        for (std::size_t wire : wires) {
            wires_parity |= (one << (num_qubits - wire - 1));
        }
        PL_LOOP_PARALLEL(1)
        for (std::size_t k = 0; k < exp2(num_qubits); k++) {
            if (ctrls_mask == (ctrls_parity & k)) {
                arr[k] *= static_cast<PrecisionT>(
                    1 - 2 * int(std::popcount(k & wires_parity) % 2));
            } else {
                arr[k] = zero;
            }
        }
        // NOLINTNEXTLINE(readability-magic-numbers)
        return -static_cast<PrecisionT>(0.5);
    }
};
} // namespace Pennylane::LightningQubit::Gates<|MERGE_RESOLUTION|>--- conflicted
+++ resolved
@@ -587,21 +587,10 @@
             const std::size_t i0 = indices[0];
             const std::size_t i1 = indices[1];
             PL_LOOP_PARALLEL(1)
-<<<<<<< HEAD
-            for (size_t k = 0; k < exp2(num_qubits - nw_tot); k++) {
+            for (std::size_t k = 0; k < exp2(num_qubits - nw_tot); k++) {
                 std::size_t offset{0U};
                 for (std::size_t i = 0; i < parity.size(); i++) {
                     offset |= ((k << i) & parity[i]);
-=======
-            for (std::size_t k = 0; k < exp2(num_qubits - nw_tot); k++) {
-                std::size_t i0 = (k & parity[0]);
-                for (std::size_t i = 1; i < parity.size(); i++) {
-                    i0 |= ((k << i) & parity[i]);
-                }
-                for (std::size_t i = 0; i < n_contr; i++) {
-                    i0 &= ~(one << rev_wires[i]);
-                    i0 |= rev_wire_shifts[i];
->>>>>>> 43374cc5
                 }
                 core_function(arr, i0 + offset, i1 + offset);
             }
@@ -1228,21 +1217,10 @@
             const std::size_t i10 = indices[0B10];
             const std::size_t i11 = indices[0B11];
             PL_LOOP_PARALLEL(1)
-<<<<<<< HEAD
-            for (size_t k = 0; k < exp2(num_qubits - nw_tot); k++) {
+            for (std::size_t k = 0; k < exp2(num_qubits - nw_tot); k++) {
                 std::size_t offset{0U};
                 for (std::size_t i = 0; i < parity.size(); i++) {
                     offset |= ((k << i) & parity[i]);
-=======
-            for (std::size_t k = 0; k < exp2(num_qubits - nw_tot); k++) {
-                std::size_t i00 = (k & parity[0]);
-                for (std::size_t i = 1; i < parity.size(); i++) {
-                    i00 |= ((k << i) & parity[i]);
-                }
-                for (std::size_t i = 0; i < n_contr; i++) {
-                    i00 &= ~(one << rev_wires[i]);
-                    i00 |= rev_wire_shifts[i];
->>>>>>> 43374cc5
                 }
                 core_function(arr, i00 + offset, i01 + offset, i10 + offset,
                               i11 + offset);
