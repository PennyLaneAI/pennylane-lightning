// Copyright 2018-2023 Xanadu Quantum Technologies Inc.

// Licensed under the Apache License, Version 2.0 (the "License");
// you may not use this file except in compliance with the License.
// You may obtain a copy of the License at

//     http://www.apache.org/licenses/LICENSE-2.0

// Unless required by applicable law or agreed to in writing, software
// distributed under the License is distributed on an "AS IS" BASIS,
// WITHOUT WARRANTIES OR CONDITIONS OF ANY KIND, either express or implied.
// See the License for the specific language governing permissions and
// limitations under the License.
/**
 * @file
 * Defines kernel functions with less memory (and fast)
 */
#pragma once
#include <algorithm>
#include <bit>
#include <complex>
#include <functional>
#include <iostream>
#include <string>
#include <tuple>
#include <vector>

#include "BitUtil.hpp" // revWireParity
#include "Error.hpp"
#include "GateIndices.hpp"
#include "GateOperation.hpp"
#include "GatePragmas.hpp"
#include "Gates.hpp"
#include "KernelType.hpp"
#include "LinearAlgebra.hpp"
#include "PauliGenerator.hpp"
#include "Util.hpp" // exp2, INVSQRT2

/// @cond DEV
namespace {
using namespace Pennylane::Gates;
using namespace Pennylane::LightningQubit::Gates::Pragmas;
using Pennylane::Util::exp2;
using Pennylane::Util::INVSQRT2;
} // namespace
/// @endcond

namespace Pennylane::LightningQubit::Gates {
/**
 * @brief A gate operation implementation with less memory.
 *
 * We use a bitwise operation to calculate the indices where the gate
 * applies to on the fly.
 *
 * @tparam PrecisionT Floating point precision of underlying statevector data
 */
class GateImplementationsLM : public PauliGenerator<GateImplementationsLM> {
  private:
    /* Alias utility functions */
    static std::pair<std::vector<std::size_t>, std::vector<std::size_t>>
    reverseWires(const std::size_t num_qubits,
                 const std::vector<std::size_t> &all_wires,
                 const std::vector<bool> &controlled_values) {
        constexpr std::size_t one{1U};
        const std::size_t nw_tot = all_wires.size();
        const std::size_t n_contr = controlled_values.size();
        std::vector<std::size_t> rev_wires(nw_tot);
        std::vector<std::size_t> rev_wire_shifts(nw_tot);
        for (std::size_t k = 0; k < nw_tot; k++) {
            rev_wires[k] = (num_qubits - 1) - all_wires[(nw_tot - 1) - k];
            const std::size_t value =
                (k < n_contr) ? static_cast<std::size_t>(
                                    controlled_values[(n_contr - 1) - k])
                              : one;
            rev_wire_shifts[k] = (value << rev_wires[k]);
        }
        return {rev_wires, rev_wire_shifts};
    }

    static std::pair<std::size_t, std::size_t>
    revWireParity(std::size_t rev_wire) {
        const auto parity = Pennylane::Util::revWireParity(
            std::array<std::size_t, 1>{rev_wire});
        return {parity[1], parity[0]};
    }
    static std::tuple<std::size_t, std::size_t, std::size_t>
    revWireParity(std::size_t rev_wire0, std::size_t rev_wire1) {
        const auto parity = Pennylane::Util::revWireParity(
            std::array<std::size_t, 2>{rev_wire0, rev_wire1});
        return {parity[2], parity[1], parity[0]};
    }
    template <const std::size_t wire_size = 3>
    static constexpr auto revWireParity(std::size_t rev_wire0,
                                        std::size_t rev_wire1,
                                        std::size_t rev_wire2)
        -> std::array<std::size_t, wire_size + 1> {
        return Pennylane::Util::revWireParity(
            std::array<std::size_t, wire_size>{rev_wire0, rev_wire1,
                                               rev_wire2});
    }
    template <const std::size_t wire_size = 4>
    static constexpr auto
    revWireParity(std::size_t rev_wire0, std::size_t rev_wire1,
                  std::size_t rev_wire2, std::size_t rev_wire3)
        -> std::array<std::size_t, wire_size + 1> {
        return Pennylane::Util::revWireParity(
            std::array<std::size_t, wire_size>{rev_wire0, rev_wire1, rev_wire2,
                                               rev_wire3});
    }

  public:
    constexpr static KernelType kernel_id = KernelType::LM;
    constexpr static std::string_view name = "LM";
    template <typename PrecisionT>
    constexpr static std::size_t required_alignment =
        std::alignment_of_v<PrecisionT>;
    template <typename PrecisionT>
    constexpr static std::size_t packed_bytes = sizeof(PrecisionT);

    constexpr static std::array implemented_gates = {
        GateOperation::Identity,
        GateOperation::PauliX,
        GateOperation::PauliY,
        GateOperation::PauliZ,
        GateOperation::Hadamard,
        GateOperation::S,
        GateOperation::SX,
        GateOperation::T,
        GateOperation::PhaseShift,
        GateOperation::RX,
        GateOperation::RY,
        GateOperation::RZ,
        GateOperation::Rot,
        GateOperation::CNOT,
        GateOperation::CY,
        GateOperation::CZ,
        GateOperation::SWAP,
        GateOperation::CSWAP,
        GateOperation::Toffoli,
        GateOperation::IsingXX,
        GateOperation::IsingXY,
        GateOperation::IsingYY,
        GateOperation::IsingZZ,
        GateOperation::ControlledPhaseShift,
        GateOperation::CRX,
        GateOperation::CRY,
        GateOperation::CRZ,
        GateOperation::CRot,
        GateOperation::SingleExcitation,
        GateOperation::SingleExcitationMinus,
        GateOperation::SingleExcitationPlus,
        GateOperation::DoubleExcitation,
        GateOperation::DoubleExcitationMinus,
        GateOperation::DoubleExcitationPlus,
        GateOperation::MultiRZ,
        GateOperation::GlobalPhase,
<<<<<<< HEAD
        GateOperation::PSWAP,
=======
        GateOperation::PCPhase,
>>>>>>> 207dde35
    };

    constexpr static std::array implemented_controlled_gates = {
        ControlledGateOperation::PauliX,
        ControlledGateOperation::PauliY,
        ControlledGateOperation::PauliZ,
        ControlledGateOperation::Hadamard,
        ControlledGateOperation::S,
        ControlledGateOperation::SX,
        ControlledGateOperation::T,
        ControlledGateOperation::PhaseShift,
        ControlledGateOperation::RX,
        ControlledGateOperation::RY,
        ControlledGateOperation::RZ,
        ControlledGateOperation::Rot,
        ControlledGateOperation::SWAP,
        ControlledGateOperation::IsingXX,
        ControlledGateOperation::IsingXY,
        ControlledGateOperation::IsingYY,
        ControlledGateOperation::IsingZZ,
        ControlledGateOperation::SingleExcitation,
        ControlledGateOperation::SingleExcitationMinus,
        ControlledGateOperation::SingleExcitationPlus,
        ControlledGateOperation::DoubleExcitation,
        ControlledGateOperation::DoubleExcitationMinus,
        ControlledGateOperation::DoubleExcitationPlus,
        ControlledGateOperation::MultiRZ,
        ControlledGateOperation::GlobalPhase,
<<<<<<< HEAD
        ControlledGateOperation::PSWAP,
=======
        ControlledGateOperation::PCPhase,
>>>>>>> 207dde35
    };

    constexpr static std::array implemented_generators = {
        GeneratorOperation::PhaseShift,
        GeneratorOperation::RX,
        GeneratorOperation::RY,
        GeneratorOperation::RZ,
        GeneratorOperation::IsingXX,
        GeneratorOperation::IsingXY,
        GeneratorOperation::IsingYY,
        GeneratorOperation::IsingZZ,
        GeneratorOperation::CRX,
        GeneratorOperation::CRY,
        GeneratorOperation::CRZ,
        GeneratorOperation::ControlledPhaseShift,
        GeneratorOperation::SingleExcitation,
        GeneratorOperation::SingleExcitationMinus,
        GeneratorOperation::SingleExcitationPlus,
        GeneratorOperation::DoubleExcitation,
        GeneratorOperation::DoubleExcitationMinus,
        GeneratorOperation::DoubleExcitationPlus,
        GeneratorOperation::MultiRZ,
        GeneratorOperation::GlobalPhase,
    };

    constexpr static std::array implemented_controlled_generators = {
        ControlledGeneratorOperation::PhaseShift,
        ControlledGeneratorOperation::RX,
        ControlledGeneratorOperation::RY,
        ControlledGeneratorOperation::RZ,
        ControlledGeneratorOperation::IsingXX,
        ControlledGeneratorOperation::IsingXY,
        ControlledGeneratorOperation::IsingYY,
        ControlledGeneratorOperation::IsingZZ,
        ControlledGeneratorOperation::SingleExcitation,
        ControlledGeneratorOperation::SingleExcitationMinus,
        ControlledGeneratorOperation::SingleExcitationPlus,
        ControlledGeneratorOperation::DoubleExcitation,
        ControlledGeneratorOperation::DoubleExcitationMinus,
        ControlledGeneratorOperation::DoubleExcitationPlus,
        ControlledGeneratorOperation::MultiRZ,
        ControlledGeneratorOperation::GlobalPhase,
    };

    constexpr static std::array implemented_matrices = {
        MatrixOperation::SingleQubitOp,
        MatrixOperation::TwoQubitOp,
        MatrixOperation::MultiQubitOp,
    };

    constexpr static std::array implemented_controlled_matrices = {
        ControlledMatrixOperation::NCSingleQubitOp,
        ControlledMatrixOperation::NCTwoQubitOp,
        ControlledMatrixOperation::NCMultiQubitOp,
    };

    constexpr static std::array implemented_sparse_matrices = {
        SparseMatrixOperation::SparseMultiQubitOp,
    };

    constexpr static std::array implemented_controlled_sparse_matrices = {
        ControlledSparseMatrixOperation::NCSparseMultiQubitOp,
    };

    static std::size_t parity_2_offset(const std::vector<std::size_t> &parity,
                                       const std::size_t k) {
        std::size_t offset{0U};
        for (std::size_t i = 0; i < parity.size(); i++) {
            offset |= ((k << i) & parity[i]);
        }
        return offset;
    }

    /* Matrix gates */

    /**
     * @brief Apply a single qubit gate to the statevector.
     *
     * @param arr Pointer to the statevector.
     * @param num_qubits Number of qubits.
     * @param matrix Perfect square matrix in row-major order.
     * @param controlled_wires Control wires.
     * @param controlled_values Control values (false or true).
     * @param wire A wire the gate applies to.
     * @param inverse Indicate whether inverse should be taken.
     */
    template <class PrecisionT>
    static void
    applyNCSingleQubitOp(std::complex<PrecisionT> *arr, std::size_t num_qubits,
                         const std::complex<PrecisionT> *matrix,
                         const std::vector<std::size_t> &controlled_wires,
                         const std::vector<bool> &controlled_values,
                         const std::vector<std::size_t> &wires,
                         bool inverse = false) {
        constexpr std::size_t one{1U};
        constexpr std::size_t dim = one << 1U;
        std::vector<std::complex<PrecisionT>> mat(matrix, matrix + dim * dim);
        if (inverse) {
            for (std::size_t i = 0; i < dim; i++) {
                for (std::size_t j = 0; j < dim; j++) {
                    mat[j * dim + i] = std::conj(matrix[i * dim + j]);
                }
            }
        }
        auto core_function = [&mat](std::complex<PrecisionT> *arr,
                                    const std::size_t i0,
                                    const std::size_t i1) {
            const std::complex<PrecisionT> v0 = arr[i0];
            const std::complex<PrecisionT> v1 = arr[i1];
            arr[i0] = mat[0B00] * v0 +
                      mat[0B01] * v1; // NOLINT(readability-magic-numbers)
            arr[i1] = mat[0B10] * v0 +
                      mat[0B11] * v1; // NOLINT(readability-magic-numbers)
        };
        if (controlled_wires.empty()) {
            applyNC1<PrecisionT, PrecisionT, decltype(core_function), false>(
                arr, num_qubits, controlled_wires, controlled_values, wires,
                core_function);
        } else {
            applyNC1<PrecisionT, PrecisionT, decltype(core_function), true>(
                arr, num_qubits, controlled_wires, controlled_values, wires,
                core_function);
        }
    }

    template <class PrecisionT>
    static void applySingleQubitOp(std::complex<PrecisionT> *arr,
                                   std::size_t num_qubits,
                                   const std::complex<PrecisionT> *matrix,
                                   const std::vector<std::size_t> &wires,
                                   bool inverse = false) {
        applyNCSingleQubitOp(arr, num_qubits, matrix, {}, {}, wires, inverse);
    }

    /**
     * @brief Apply a two qubit gate to the statevector.
     *
     * @param arr Pointer to the statevector.
     * @param num_qubits Number of qubits.
     * @param matrix Perfect square matrix in row-major order.
     * @param controlled_wires Control wires.
     * @param controlled_values Control values (false or true).
     * @param wires Wires the gate applies to.
     * @param inverse Indicate whether inverse should be taken.
     */
    template <class PrecisionT>
    static void
    applyNCTwoQubitOp(std::complex<PrecisionT> *arr, std::size_t num_qubits,
                      const std::complex<PrecisionT> *matrix,
                      const std::vector<std::size_t> &controlled_wires,
                      const std::vector<bool> &controlled_values,
                      const std::vector<std::size_t> &wires,
                      bool inverse = false) {
        constexpr std::size_t one{1U};
        constexpr std::size_t dim = one << 2U;
        std::vector<std::complex<PrecisionT>> mat(matrix, matrix + dim * dim);
        if (inverse) {
            for (std::size_t i = 0; i < dim; i++) {
                for (std::size_t j = 0; j < dim; j++) {
                    mat[j * dim + i] = std::conj(matrix[i * dim + j]);
                }
            }
        }
        auto core_function =
            [&mat](std::complex<PrecisionT> *arr, const std::size_t i00,
                   const std::size_t i01, const std::size_t i10,
                   const std::size_t i11) {
                const std::complex<PrecisionT> v00 = arr[i00];
                const std::complex<PrecisionT> v01 = arr[i01];
                const std::complex<PrecisionT> v10 = arr[i10];
                const std::complex<PrecisionT> v11 = arr[i11];
                // NOLINTBEGIN(readability-magic-numbers)
                arr[i00] = mat[0B0000] * v00 + mat[0B0001] * v01 +
                           mat[0B0010] * v10 + mat[0B0011] * v11;
                arr[i01] = mat[0B0100] * v00 + mat[0B0101] * v01 +
                           mat[0B0110] * v10 + mat[0B0111] * v11;
                arr[i10] = mat[0B1000] * v00 + mat[0B1001] * v01 +
                           mat[0B1010] * v10 + mat[0B1011] * v11;
                arr[i11] = mat[0B1100] * v00 + mat[0B1101] * v01 +
                           mat[0B1110] * v10 + mat[0B1111] * v11;
                // NOLINTEND(readability-magic-numbers)
            };
        if (controlled_wires.empty()) {
            applyNC2<PrecisionT, PrecisionT, decltype(core_function), false>(
                arr, num_qubits, controlled_wires, controlled_values, wires,
                core_function);
        } else {
            applyNC2<PrecisionT, PrecisionT, decltype(core_function), true>(
                arr, num_qubits, controlled_wires, controlled_values, wires,
                core_function);
        }
    }

    template <class PrecisionT>
    static void applyTwoQubitOp(std::complex<PrecisionT> *arr,
                                std::size_t num_qubits,
                                const std::complex<PrecisionT> *matrix,
                                const std::vector<std::size_t> &wires,
                                bool inverse = false) {
        applyNCTwoQubitOp(arr, num_qubits, matrix, {}, {}, wires, inverse);
    }

    /**
     * @brief Apply a matrix with controls to the statevector.
     *
     * @tparam PrecisionT Floating point precision of underlying statevector
     * data
     * @tparam FuncT Gate function type.
     * @param arr Pointer to the statevector.
     * @param num_qubits Number of qubits.
     * @param matrix Perfect square matrix in row-major order.
     * @param controlled_wires Control wires.
     * @param controlled_values Control values (false or true).
     * @param wires Wires the gate applies to.
     * @param core_function Gate function returning the matrix-vector product
     * for a wire block.
     */
    template <class PrecisionT, class FuncT>
    static void applyNCN(std::complex<PrecisionT> *arr, std::size_t num_qubits,
                         const std::vector<std::size_t> &controlled_wires,
                         const std::vector<bool> &controlled_values,
                         const std::vector<std::size_t> &wires,
                         FuncT core_function) {
        const std::size_t n_contr = controlled_wires.size();
        const std::size_t n_wires = wires.size();
        const std::size_t nw_tot = n_contr + n_wires;
        PL_ASSERT(num_qubits >= nw_tot);
        PL_ABORT_IF_NOT(controlled_values.size() == n_contr,
                        "`controlled_wires` must have the same size as "
                        "`controlled_values`.");

        std::vector<std::size_t> all_wires;
        all_wires.reserve(nw_tot);
        all_wires.insert(all_wires.begin(), wires.begin(), wires.end());
        all_wires.insert(all_wires.begin() + wires.size(),
                         controlled_wires.begin(), controlled_wires.end());

        const auto revs = reverseWires(num_qubits, all_wires, {});
        const auto &rev_wires = revs.first;
        const std::vector<std::size_t> parity =
            Pennylane::Util::revWireParity(rev_wires);
        std::vector<std::size_t> indices =
            Gates::generateBitPatterns(wires, num_qubits);
        Gates::controlBitPatterns(indices, num_qubits, controlled_wires,
                                  controlled_values);
        PL_LOOP_PARALLEL(1)
        for (std::size_t k = 0; k < exp2(num_qubits - nw_tot); k++) {
            const std::size_t offset = parity_2_offset(parity, k);
            core_function(arr, indices, offset);
        }
    }

    /**
     * @brief Apply a matrix with controls to the statevector.
     *
     * @param arr Pointer to the statevector.
     * @param num_qubits Number of qubits.
     * @param matrix Perfect square matrix in row-major order.
     * @param controlled_wires Control wires.
     * @param controlled_values Control values (false or true).
     * @param wires Wires the gate applies to.
     * @param inverse Indicate whether inverse should be taken.
     */
    template <class PrecisionT>
    static void
    applyNCMultiQubitOp(std::complex<PrecisionT> *arr, std::size_t num_qubits,
                        const std::complex<PrecisionT> *matrix,
                        const std::vector<std::size_t> &controlled_wires,
                        const std::vector<bool> &controlled_values,
                        const std::vector<std::size_t> &wires, bool inverse) {
        constexpr std::size_t one{1U};
        const std::size_t n_wires = wires.size();
        const std::size_t dim = one << n_wires;
        std::vector<std::complex<PrecisionT>> mat(matrix, matrix + dim * dim);
        if (inverse) {
            for (std::size_t i = 0; i < dim; i++) {
                for (std::size_t j = 0; j < dim; j++) {
                    mat[j * dim + i] = std::conj(matrix[i * dim + j]);
                }
            }
        }
        auto core_function = [dim,
                              &mat](std::complex<PrecisionT> *arr,
                                    const std::vector<std::size_t> &indices,
                                    const std::size_t offset) {
            std::vector<std::complex<PrecisionT>> coeffs(dim);
            for (std::size_t i = 0; i < dim; i++) {
                coeffs[i] = arr[indices[i] + offset];
            }
            for (std::size_t i = 0; i < dim; i++) {
                const auto index = indices[i] + offset;
                const std::size_t base_idx = i * dim;
                arr[index] = 0.0;
                for (std::size_t j = 0; j < dim; j++) {
                    arr[index] += mat[base_idx + j] * coeffs[j];
                }
            }
        };
        applyNCN(arr, num_qubits, controlled_wires, controlled_values, wires,
                 core_function);
    }

    template <class PrecisionT>
    static void
    applyMultiQubitOp(std::complex<PrecisionT> *arr, std::size_t num_qubits,
                      const std::complex<PrecisionT> *matrix,
                      const std::vector<std::size_t> &wires, bool inverse) {
        applyNCMultiQubitOp(arr, num_qubits, matrix, {}, {}, wires, inverse);
    }

    /**
     * @brief Apply a sparse matrix with controls to the statevector.
     * @tparam PrecisionT Floating point precision of underlying statevector
     * data
     * @tparam IndexT Index type
     * @param arr Pointer to the statevector.
     * @param num_qubits Number of qubits.
     * @param row_map_ptr Pointer to the row map.
     * @param col_idx_ptr Pointer to the columns indexes
     * @param values_ptr Pointer to the values.
     * @param controlled_wires Control wires.
     * @param controlled_values Control values (false or true).
     * @param wires Wires the gate applies to.
     * @param inverse Indicate whether inverse should be taken.
     */
    template <class PrecisionT, class IndexT = std::size_t>
    static void applyNCMultiQubitSparseOp(
        std::complex<PrecisionT> *arr, std::size_t num_qubits,
        const IndexT *row_map_ptr, const IndexT *col_idx_ptr,
        const std::complex<PrecisionT> *values_ptr,
        const std::vector<std::size_t> &controlled_wires,
        const std::vector<bool> &controlled_values,
        const std::vector<std::size_t> &wires, bool inverse = false) {
        constexpr std::size_t one{1U};
        const std::size_t n_wires = wires.size();
        const std::size_t dim = one << n_wires;

        PL_ABORT_IF(inverse, "Inverse not implemented for sparse ops.");

        auto core_function = [dim, &row_map_ptr, &col_idx_ptr, &values_ptr](
                                 std::complex<PrecisionT> *arr,
                                 const std::vector<std::size_t> &indices,
                                 const std::size_t offset) {
            std::vector<std::complex<PrecisionT>> coeffs(dim);
            for (std::size_t i = 0; i < dim; i++) {
                coeffs[i] = arr[indices[i] + offset];
            }
            std::size_t count = 0;
            for (IndexT i = 0; i < dim; i++) {
                const auto index = indices[i] + offset;
                arr[index] = 0.0;
                auto row_range = row_map_ptr[i + 1] - row_map_ptr[i];
                for (IndexT j = 0; j < row_range; j++) {
                    arr[index] +=
                        values_ptr[count] * coeffs[col_idx_ptr[count]];
                    count++;
                }
            }
        };
        applyNCN(arr, num_qubits, controlled_wires, controlled_values, wires,
                 core_function);
    }

    /**
     * @brief Apply a sparse matrix to the statevector.
     * @tparam PrecisionT Floating point precision of underlying statevector
     * data
     * @tparam IndexT Index type
     * @param arr Pointer to the statevector.
     * @param num_qubits Number of qubits.
     * @param row_map_ptr Pointer to the row map.
     * @param col_idx_ptr Pointer to the columns indexes
     * @param values_ptr Pointer to the values.
     * @param wires Wires the gate applies to.
     */
    template <class PrecisionT, class IndexT = std::size_t>
    static void applyMultiQubitSparseOp(
        std::complex<PrecisionT> *arr, std::size_t num_qubits,
        const IndexT *row_map_ptr, const IndexT *col_idx_ptr,
        const std::complex<PrecisionT> *values_ptr,
        const std::vector<std::size_t> &wires, bool inverse = false) {
        applyNCMultiQubitSparseOp(arr, num_qubits, row_map_ptr, col_idx_ptr,
                                  values_ptr, {}, {}, wires, inverse);
    }

    template <class PrecisionT>
    static void
    applyPauliRot(std::complex<PrecisionT> *arr, std::size_t num_qubits,
                  const std::vector<std::size_t> &wires, const bool inverse,
                  PrecisionT angle, const std::string &word) {
        using ComplexT = std::complex<PrecisionT>;
        constexpr auto IMAG = Pennylane::Util::IMAG<PrecisionT>();
        PL_ABORT_IF_NOT(wires.size() == word.size(),
                        "wires and word have incompatible dimensions.")
        if (std::find_if_not(word.begin(), word.end(), [](const int w) {
                return w == 'Z';
            }) == word.end()) {
            applyMultiRZ(arr, num_qubits, wires, inverse, angle);
            return;
        }
        const PrecisionT c = std::cos(angle / 2);
        const ComplexT s = ((inverse) ? IMAG : -IMAG) * std::sin(angle / 2);
        const std::array<ComplexT, 4> sines{s, IMAG * s, -s, -IMAG * s};

        auto get_mask =
            [num_qubits,
             &wires]([[maybe_unused]] const std::function<bool(const int)>
                         &condition) {
                std::size_t mask{0U};
                for (std::size_t iw = 0; iw < wires.size(); iw++) {
                    const auto bit = static_cast<std::size_t>(condition(iw));
                    mask |= bit << (num_qubits - 1 - wires[iw]);
                }
                return mask;
            };
        const std::size_t mask_xy =
            get_mask([&word](const int a) { return word[a] != 'Z'; });
        const std::size_t mask_y =
            get_mask([&word](const int a) { return word[a] == 'Y'; });
        const std::size_t mask_z =
            get_mask([&word](const int a) { return word[a] == 'Z'; });
        const auto count_mask_y = std::popcount(mask_y);
        const std::size_t sv_length = exp2(num_qubits);

        PL_LOOP_PARALLEL(1)
        for (std::size_t i0 = 0; i0 < sv_length; i0++) {
            const std::size_t i1 = i0 ^ mask_xy;
            if (i0 > i1) {
                continue;
            }
            const auto count_y = std::popcount(i0 & mask_y) * 2;
            const auto count_z = std::popcount(i0 & mask_z) * 2;
            const auto sign_i0 = count_z + count_mask_y * 3 - count_y;
            const auto sign_i1 = count_z + count_mask_y + count_y;
            const ComplexT v0 = arr[i0];
            const ComplexT v1 = arr[i1];
            arr[i0] = c * v0 + sines[sign_i0 % 4] * v1;
            arr[i1] = c * v1 + sines[sign_i1 % 4] * v0;
        }
    }

    /* One-qubit gates */

    /**
     * @brief Apply a single-qubit gate with controls to the statevector.
     *
     * @tparam PrecisionT Floating point precision of underlying statevector
     * data
     * @tparam ParamT Floating point precision of the gate parameters
     * @tparam FuncT Gate function type.
     * @tparam has_controls True if the gate has control wires and false
     * otherwise (for optimization)
     * @param arr Pointer to the statevector.
     * @param num_qubits Number of qubits.
     * @param controlled_wires Control wires.
     * @param controlled_values Control values (false or true).
     * @param wires Wires the gate applies to.
     * @param core_function Gate function returning the matrix-vector
     * product for a wire block.
     */
    template <class PrecisionT, class ParamT = PrecisionT, class FuncT,
              bool has_controls = true>
    static void
    applyNC1(std::complex<PrecisionT> *arr, const std::size_t num_qubits,
             const std::vector<std::size_t> &controlled_wires,
             const std::vector<bool> &controlled_values,
             const std::vector<std::size_t> &wires, FuncT core_function) {
        constexpr std::size_t one{1U};
        const std::size_t n_contr = controlled_wires.size();
        const std::size_t n_wires = wires.size();
        const std::size_t nw_tot = n_contr + n_wires;
        PL_ASSERT(n_wires == 1);
        PL_ASSERT(num_qubits >= nw_tot);

        if constexpr (has_controls) {
            PL_ABORT_IF_NOT(controlled_values.size() == n_contr,
                            "`controlled_wires` must have the same size as "
                            "`controlled_values`.");

            std::vector<std::size_t> all_wires;
            all_wires.reserve(nw_tot);
            all_wires.insert(all_wires.begin(), wires.begin(), wires.end());
            all_wires.insert(all_wires.begin() + wires.size(),
                             controlled_wires.begin(), controlled_wires.end());
            const auto revs = reverseWires(num_qubits, all_wires, {});
            const auto &rev_wires = revs.first;
            const std::vector<std::size_t> parity =
                Pennylane::Util::revWireParity(rev_wires);
            std::vector<std::size_t> indices =
                Gates::generateBitPatterns(wires, num_qubits);
            Gates::controlBitPatterns(indices, num_qubits, controlled_wires,
                                      controlled_values);
            const std::size_t i0 = indices[0];
            const std::size_t i1 = indices[1];
            PL_LOOP_PARALLEL(1)
            for (std::size_t k = 0; k < exp2(num_qubits - nw_tot); k++) {
                const std::size_t offset = parity_2_offset(parity, k);
                core_function(arr, i0 + offset, i1 + offset);
            }
        } else {
            const std::size_t rev_wire = num_qubits - wires[0] - 1;
            const std::size_t rev_wire_shift = (one << rev_wire);
            const auto parities = revWireParity(rev_wire);
            const auto parity_high = parities.first;
            const auto parity_low = parities.second;
            PL_LOOP_PARALLEL(1)
            for (std::size_t k = 0; k < exp2(num_qubits - nw_tot); k++) {
                const std::size_t i0 =
                    ((k << 1U) & parity_high) | (parity_low & k);
                const std::size_t i1 = i0 | rev_wire_shift;
                core_function(arr, i0, i1);
            }
        }
    }

    template <class PrecisionT>
    static void applyNCPauliX(std::complex<PrecisionT> *arr,
                              const std::size_t num_qubits,
                              const std::vector<std::size_t> &controlled_wires,
                              const std::vector<bool> &controlled_values,
                              const std::vector<std::size_t> &wires,
                              [[maybe_unused]] const bool inverse) {
        using ParamT = PrecisionT;
        auto core_function = [](std::complex<PrecisionT> *arr,
                                const std::size_t i0, const std::size_t i1) {
            std::swap(arr[i0], arr[i1]);
        };
        if (controlled_wires.empty()) {
            applyNC1<PrecisionT, ParamT, decltype(core_function), false>(
                arr, num_qubits, controlled_wires, controlled_values, wires,
                core_function);
        } else {
            applyNC1<PrecisionT, ParamT, decltype(core_function), true>(
                arr, num_qubits, controlled_wires, controlled_values, wires,
                core_function);
        }
    }

    template <class PrecisionT>
    static void
    applyPauliX(std::complex<PrecisionT> *arr, const std::size_t num_qubits,
                const std::vector<std::size_t> &wires, const bool inverse) {
        applyNCPauliX(arr, num_qubits, {}, {}, wires, inverse);
    }

    template <class PrecisionT>
    static void applyCNOT(std::complex<PrecisionT> *arr,
                          const std::size_t num_qubits,
                          const std::vector<std::size_t> &wires,
                          [[maybe_unused]] const bool inverse) {
        using ParamT = PrecisionT;
        auto core_function = [](std::complex<PrecisionT> *arr,
                                [[maybe_unused]] const std::size_t i00,
                                [[maybe_unused]] const std::size_t i01,
                                const std::size_t i10, const std::size_t i11) {
            std::swap(arr[i10], arr[i11]);
        };
        applyNC2<PrecisionT, ParamT, decltype(core_function), false>(
            arr, num_qubits, {}, {}, wires, core_function);
    }

    template <class PrecisionT>
    static void applyToffoli(std::complex<PrecisionT> *arr,
                             std::size_t num_qubits,
                             const std::vector<std::size_t> &wires,
                             [[maybe_unused]] bool inverse) {
        PL_ASSERT(wires.size() == 3);
        applyNCPauliX(arr, num_qubits, {wires[0], wires[1]}, {true, true},
                      {wires[2]}, inverse);
    }

    template <class PrecisionT>
    static void applyNCPauliY(std::complex<PrecisionT> *arr,
                              const std::size_t num_qubits,
                              const std::vector<std::size_t> &controlled_wires,
                              const std::vector<bool> &controlled_values,
                              const std::vector<std::size_t> &wires,
                              [[maybe_unused]] const bool inverse) {
        using ParamT = PrecisionT;
        auto core_function = [](std::complex<PrecisionT> *arr,
                                const std::size_t i0, const std::size_t i1) {
            const auto v0 = arr[i0];
            const auto v1 = arr[i1];
            arr[i0] = {std::imag(v1), -std::real(v1)};
            arr[i1] = {-std::imag(v0), std::real(v0)};
        };
        if (controlled_wires.empty()) {
            applyNC1<PrecisionT, ParamT, decltype(core_function), false>(
                arr, num_qubits, controlled_wires, controlled_values, wires,
                core_function);
        } else {
            applyNC1<PrecisionT, ParamT, decltype(core_function), true>(
                arr, num_qubits, controlled_wires, controlled_values, wires,
                core_function);
        }
    }

    template <class PrecisionT>
    static void
    applyPauliY(std::complex<PrecisionT> *arr, const std::size_t num_qubits,
                const std::vector<std::size_t> &wires, const bool inverse) {
        applyNCPauliY(arr, num_qubits, {}, {}, wires, inverse);
    }

    template <class PrecisionT>
    static void applyCY(std::complex<PrecisionT> *arr,
                        const std::size_t num_qubits,
                        const std::vector<std::size_t> &wires,
                        [[maybe_unused]] const bool inverse) {
        using ParamT = PrecisionT;
        auto core_function = [](std::complex<PrecisionT> *arr,
                                [[maybe_unused]] const std::size_t i00,
                                [[maybe_unused]] const std::size_t i01,
                                const std::size_t i10, const std::size_t i11) {
            const auto v0 = arr[i10];
            const auto v1 = arr[i11];
            arr[i10] = {std::imag(v1), -std::real(v1)};
            arr[i11] = {-std::imag(v0), std::real(v0)};
        };
        applyNC2<PrecisionT, ParamT, decltype(core_function), false>(
            arr, num_qubits, {}, {}, wires, core_function);
    }

    template <class PrecisionT>
    static void applyNCPauliZ(std::complex<PrecisionT> *arr,
                              const std::size_t num_qubits,
                              const std::vector<std::size_t> &controlled_wires,
                              const std::vector<bool> &controlled_values,
                              const std::vector<std::size_t> &wires,
                              [[maybe_unused]] const bool inverse) {
        using ParamT = PrecisionT;
        auto core_function = [](std::complex<PrecisionT> *arr,
                                [[maybe_unused]] const std::size_t i0,
                                const std::size_t i1) { arr[i1] *= -1; };
        if (controlled_wires.empty()) {
            applyNC1<PrecisionT, ParamT, decltype(core_function), false>(
                arr, num_qubits, controlled_wires, controlled_values, wires,
                core_function);
        } else {
            applyNC1<PrecisionT, ParamT, decltype(core_function), true>(
                arr, num_qubits, controlled_wires, controlled_values, wires,
                core_function);
        }
    }

    template <class PrecisionT>
    static void
    applyPauliZ(std::complex<PrecisionT> *arr, const std::size_t num_qubits,
                const std::vector<std::size_t> &wires, const bool inverse) {
        applyNCPauliZ(arr, num_qubits, {}, {}, wires, inverse);
    }

    template <class PrecisionT>
    static void applyCZ(std::complex<PrecisionT> *arr,
                        const std::size_t num_qubits,
                        const std::vector<std::size_t> &wires,
                        [[maybe_unused]] const bool inverse) {
        using ParamT = PrecisionT;
        auto core_function = [](std::complex<PrecisionT> *arr,
                                [[maybe_unused]] const std::size_t i00,
                                [[maybe_unused]] const std::size_t i01,
                                [[maybe_unused]] const std::size_t i10,
                                const std::size_t i11) { arr[i11] *= -1; };
        applyNC2<PrecisionT, ParamT, decltype(core_function), false>(
            arr, num_qubits, {}, {}, wires, core_function);
    }

    template <class PrecisionT>
    static void
    applyNCHadamard(std::complex<PrecisionT> *arr, const std::size_t num_qubits,
                    const std::vector<std::size_t> &controlled_wires,
                    const std::vector<bool> &controlled_values,
                    const std::vector<std::size_t> &wires,
                    [[maybe_unused]] const bool inverse) {
        using ParamT = PrecisionT;
        constexpr static auto isqrt2 = INVSQRT2<PrecisionT>();
        auto core_function = [](std::complex<PrecisionT> *arr,
                                const std::size_t i0, const std::size_t i1) {
            const std::complex<PrecisionT> v0 = arr[i0];
            const std::complex<PrecisionT> v1 = arr[i1];
            arr[i0] = isqrt2 * v0 + isqrt2 * v1;
            arr[i1] = isqrt2 * v0 - isqrt2 * v1;
        };
        if (controlled_wires.empty()) {
            applyNC1<PrecisionT, ParamT, decltype(core_function), false>(
                arr, num_qubits, controlled_wires, controlled_values, wires,
                core_function);
        } else {
            applyNC1<PrecisionT, ParamT, decltype(core_function), true>(
                arr, num_qubits, controlled_wires, controlled_values, wires,
                core_function);
        }
    }

    template <class PrecisionT>
    static void
    applyHadamard(std::complex<PrecisionT> *arr, const std::size_t num_qubits,
                  const std::vector<std::size_t> &wires, const bool inverse) {
        applyNCHadamard(arr, num_qubits, {}, {}, wires, inverse);
    }

    template <class PrecisionT>
    static void
    applyNCS(std::complex<PrecisionT> *arr, const std::size_t num_qubits,
             const std::vector<std::size_t> &controlled_wires,
             const std::vector<bool> &controlled_values,
             const std::vector<std::size_t> &wires, const bool inverse) {
        using ParamT = PrecisionT;
        const std::complex<PrecisionT> shift =
            (inverse) ? -Pennylane::Util::IMAG<PrecisionT>()
                      : Pennylane::Util::IMAG<PrecisionT>();

        auto core_function = [&shift](std::complex<PrecisionT> *arr,
                                      [[maybe_unused]] const std::size_t i0,
                                      const std::size_t i1) {
            arr[i1] *= shift;
        };
        if (controlled_wires.empty()) {
            applyNC1<PrecisionT, ParamT, decltype(core_function), false>(
                arr, num_qubits, controlled_wires, controlled_values, wires,
                core_function);
        } else {
            applyNC1<PrecisionT, ParamT, decltype(core_function), true>(
                arr, num_qubits, controlled_wires, controlled_values, wires,
                core_function);
        }
    }

    template <class PrecisionT>
    static void
    applyS(std::complex<PrecisionT> *arr, const std::size_t num_qubits,
           const std::vector<std::size_t> &wires, const bool inverse) {
        applyNCS(arr, num_qubits, {}, {}, wires, inverse);
    }

    template <class PrecisionT>
    static void
    applyNCT(std::complex<PrecisionT> *arr, const std::size_t num_qubits,
             const std::vector<std::size_t> &controlled_wires,
             const std::vector<bool> &controlled_values,
             const std::vector<std::size_t> &wires, const bool inverse) {
        using ParamT = PrecisionT;
        constexpr static auto isqrt2 = INVSQRT2<PrecisionT>();
        const std::complex<PrecisionT> shift = {isqrt2,
                                                inverse ? -isqrt2 : isqrt2};
        auto core_function = [&shift](std::complex<PrecisionT> *arr,
                                      [[maybe_unused]] const std::size_t i0,
                                      const std::size_t i1) {
            arr[i1] *= shift;
        };
        if (controlled_wires.empty()) {
            applyNC1<PrecisionT, ParamT, decltype(core_function), false>(
                arr, num_qubits, controlled_wires, controlled_values, wires,
                core_function);
        } else {
            applyNC1<PrecisionT, ParamT, decltype(core_function), true>(
                arr, num_qubits, controlled_wires, controlled_values, wires,
                core_function);
        }
    }

    template <class PrecisionT>
    static void
    applyT(std::complex<PrecisionT> *arr, const std::size_t num_qubits,
           const std::vector<std::size_t> &wires, const bool inverse) {
        applyNCT(arr, num_qubits, {}, {}, wires, inverse);
    }

    template <class PrecisionT>
    static void
    applyNCSX(std::complex<PrecisionT> *arr, const size_t num_qubits,
              const std::vector<std::size_t> &controlled_wires,
              const std::vector<bool> &controlled_values,
              const std::vector<std::size_t> &wires, const bool inverse) {
        using ParamT = PrecisionT;

        const PrecisionT shift = (inverse) ? -1.0 : 1.0;

        auto core_function = [shift](std::complex<PrecisionT> *arr,
                                     const std::size_t i0,
                                     const std::size_t i1) {
            const std::complex<PrecisionT> v0 = arr[i0];
            const std::complex<PrecisionT> v1 = arr[i1];

            const PrecisionT vr_plus = v0.real() + v1.real();
            const PrecisionT vi_plus = v0.imag() + v1.imag();

            const PrecisionT vr_minus = (v0.real() - v1.real()) * shift;
            const PrecisionT vi_minus = (-v0.imag() + v1.imag()) * shift;

            arr[i0] = std::complex<PrecisionT>(vr_plus + vi_minus,
                                               vi_plus + vr_minus) *
                      PrecisionT(0.5);
            arr[i1] = std::complex<PrecisionT>(vr_plus - vi_minus,
                                               vi_plus - vr_minus) *
                      PrecisionT(0.5);
        };
        if (controlled_wires.empty()) {
            applyNC1<PrecisionT, ParamT, decltype(core_function), false>(
                arr, num_qubits, controlled_wires, controlled_values, wires,
                core_function);
        } else {
            applyNC1<PrecisionT, ParamT, decltype(core_function), true>(
                arr, num_qubits, controlled_wires, controlled_values, wires,
                core_function);
        }
    }

    template <class PrecisionT>
    static void applySX(std::complex<PrecisionT> *arr, const size_t num_qubits,
                        const std::vector<size_t> &wires, const bool inverse) {
        applyNCSX(arr, num_qubits, {}, {}, wires, inverse);
    }

    template <class PrecisionT, class ParamT = PrecisionT>
    static void
    applyNCPhaseShift(std::complex<PrecisionT> *arr,
                      const std::size_t num_qubits,
                      const std::vector<std::size_t> &controlled_wires,
                      const std::vector<bool> &controlled_values,
                      const std::vector<std::size_t> &wires, const bool inverse,
                      ParamT angle) {
        const std::complex<PrecisionT> s =
            inverse ? std::exp(-std::complex<PrecisionT>(0, angle))
                    : std::exp(std::complex<PrecisionT>(0, angle));

        auto core_function = [&s](std::complex<PrecisionT> *arr,
                                  [[maybe_unused]] const std::size_t i0,
                                  const std::size_t i1) { arr[i1] *= s; };
        if (controlled_wires.empty()) {
            applyNC1<PrecisionT, ParamT, decltype(core_function), false>(
                arr, num_qubits, controlled_wires, controlled_values, wires,
                core_function);
        } else {
            applyNC1<PrecisionT, ParamT, decltype(core_function), true>(
                arr, num_qubits, controlled_wires, controlled_values, wires,
                core_function);
        }
    }

    template <class PrecisionT, class ParamT = PrecisionT>
    static void applyPhaseShift(std::complex<PrecisionT> *arr,
                                const std::size_t num_qubits,
                                const std::vector<std::size_t> &wires,
                                const bool inverse, ParamT angle) {
        applyNCPhaseShift(arr, num_qubits, {}, {}, wires, inverse, angle);
    }

    template <class PrecisionT, class ParamT = PrecisionT>
    static void applyControlledPhaseShift(std::complex<PrecisionT> *arr,
                                          const std::size_t num_qubits,
                                          const std::vector<std::size_t> &wires,
                                          [[maybe_unused]] bool inverse,
                                          ParamT angle) {
        const std::complex<PrecisionT> s =
            inverse ? std::exp(-std::complex<PrecisionT>(0, angle))
                    : std::exp(std::complex<PrecisionT>(0, angle));
        auto core_function = [&s](std::complex<PrecisionT> *arr,
                                  [[maybe_unused]] const std::size_t i00,
                                  [[maybe_unused]] const std::size_t i01,
                                  [[maybe_unused]] const std::size_t i10,
                                  const std::size_t i11) { arr[i11] *= s; };
        applyNC2<PrecisionT, ParamT, decltype(core_function), false>(
            arr, num_qubits, {}, {}, wires, core_function);
    }

    template <class PrecisionT, class ParamT = PrecisionT>
    static void applyNCRX(std::complex<PrecisionT> *arr,
                          const std::size_t num_qubits,
                          const std::vector<std::size_t> &controlled_wires,
                          const std::vector<bool> &controlled_values,
                          const std::vector<std::size_t> &wires,
                          const bool inverse, ParamT angle) {
        const PrecisionT c = std::cos(angle / 2);
        const PrecisionT js =
            (inverse) ? -std::sin(-angle / 2) : std::sin(-angle / 2);
        auto core_function = [c, js](std::complex<PrecisionT> *arr,
                                     const std::size_t i0,
                                     const std::size_t i1) {
            const std::complex<PrecisionT> v0 = arr[i0];
            const std::complex<PrecisionT> v1 = arr[i1];
            arr[i0] = c * v0 +
                      std::complex<PrecisionT>{-imag(v1) * js, real(v1) * js};
            arr[i1] = std::complex<PrecisionT>{-imag(v0) * js, real(v0) * js} +
                      c * v1;
        };
        if (controlled_wires.empty()) {
            applyNC1<PrecisionT, ParamT, decltype(core_function), false>(
                arr, num_qubits, controlled_wires, controlled_values, wires,
                core_function);
        } else {
            applyNC1<PrecisionT, ParamT, decltype(core_function), true>(
                arr, num_qubits, controlled_wires, controlled_values, wires,
                core_function);
        }
    }

    template <class PrecisionT, class ParamT = PrecisionT>
    static void applyRX(std::complex<PrecisionT> *arr,
                        const std::size_t num_qubits,
                        const std::vector<std::size_t> &wires,
                        const bool inverse, ParamT angle) {
        applyNCRX(arr, num_qubits, {}, {}, wires, inverse, angle);
    }

    template <class PrecisionT, class ParamT>
    static void applyCRX(std::complex<PrecisionT> *arr,
                         const std::size_t num_qubits,
                         const std::vector<std::size_t> &wires,
                         const bool inverse, ParamT angle) {
        const PrecisionT c = std::cos(angle / 2);
        const PrecisionT js =
            (inverse) ? -std::sin(-angle / 2) : std::sin(-angle / 2);
        auto core_function = [c, js](std::complex<PrecisionT> *arr,
                                     [[maybe_unused]] const std::size_t i00,
                                     [[maybe_unused]] const std::size_t i01,
                                     const std::size_t i10,
                                     const std::size_t i11) {
            const std::complex<PrecisionT> v0 = arr[i10];
            const std::complex<PrecisionT> v1 = arr[i11];
            arr[i10] = c * v0 +
                       std::complex<PrecisionT>{-imag(v1) * js, real(v1) * js};
            arr[i11] = std::complex<PrecisionT>{-imag(v0) * js, real(v0) * js} +
                       c * v1;
        };
        applyNC2<PrecisionT, ParamT, decltype(core_function), false>(
            arr, num_qubits, {}, {}, wires, core_function);
    }

    template <class PrecisionT, class ParamT = PrecisionT>
    static void applyNCRY(std::complex<PrecisionT> *arr,
                          const std::size_t num_qubits,
                          const std::vector<std::size_t> &controlled_wires,
                          const std::vector<bool> &controlled_values,
                          const std::vector<std::size_t> &wires,
                          const bool inverse, ParamT angle) {
        const PrecisionT c = std::cos(angle / 2);
        const PrecisionT s =
            (inverse) ? -std::sin(angle / 2) : std::sin(angle / 2);

        auto core_function = [c, s](std::complex<PrecisionT> *arr,
                                    const std::size_t i0,
                                    const std::size_t i1) {
            const std::complex<PrecisionT> v0 = arr[i0];
            const std::complex<PrecisionT> v1 = arr[i1];
            arr[i0] = std::complex<PrecisionT>{c * real(v0) - s * real(v1),
                                               c * imag(v0) - s * imag(v1)};
            arr[i1] = std::complex<PrecisionT>{s * real(v0) + c * real(v1),
                                               s * imag(v0) + c * imag(v1)};
        };
        if (controlled_wires.empty()) {
            applyNC1<PrecisionT, ParamT, decltype(core_function), false>(
                arr, num_qubits, controlled_wires, controlled_values, wires,
                core_function);
        } else {
            applyNC1<PrecisionT, ParamT, decltype(core_function), true>(
                arr, num_qubits, controlled_wires, controlled_values, wires,
                core_function);
        }
    }

    template <class PrecisionT, class ParamT = PrecisionT>
    static void applyRY(std::complex<PrecisionT> *arr,
                        const std::size_t num_qubits,
                        const std::vector<std::size_t> &wires,
                        const bool inverse, ParamT angle) {
        applyNCRY(arr, num_qubits, {}, {}, wires, inverse, angle);
    }

    template <class PrecisionT, class ParamT>
    static void applyCRY(std::complex<PrecisionT> *arr,
                         const std::size_t num_qubits,
                         const std::vector<std::size_t> &wires,
                         const bool inverse, ParamT angle) {
        const PrecisionT c = std::cos(angle / 2);
        const PrecisionT s =
            (inverse) ? -std::sin(angle / 2) : std::sin(angle / 2);
        auto core_function = [c, s](std::complex<PrecisionT> *arr,
                                    [[maybe_unused]] const std::size_t i00,
                                    [[maybe_unused]] const std::size_t i01,
                                    const std::size_t i10,
                                    const std::size_t i11) {
            const std::complex<PrecisionT> v0 = arr[i10];
            const std::complex<PrecisionT> v1 = arr[i11];
            arr[i10] = std::complex<PrecisionT>{c * real(v0) - s * real(v1),
                                                c * imag(v0) - s * imag(v1)};
            arr[i11] = std::complex<PrecisionT>{s * real(v0) + c * real(v1),
                                                s * imag(v0) + c * imag(v1)};
        };
        applyNC2<PrecisionT, ParamT, decltype(core_function), false>(
            arr, num_qubits, {}, {}, wires, core_function);
    }

    template <class PrecisionT, class ParamT = PrecisionT>
    static void applyNCRZ(std::complex<PrecisionT> *arr,
                          const std::size_t num_qubits,
                          const std::vector<std::size_t> &controlled_wires,
                          const std::vector<bool> &controlled_values,
                          const std::vector<std::size_t> &wires,
                          const bool inverse, ParamT angle) {
        const std::complex<PrecisionT> first =
            std::complex<PrecisionT>{std::cos(angle / 2), -std::sin(angle / 2)};
        const std::complex<PrecisionT> second =
            std::complex<PrecisionT>{std::cos(angle / 2), std::sin(angle / 2)};
        const std::array<std::complex<PrecisionT>, 2> shifts = {
            (inverse) ? std::conj(first) : first,
            (inverse) ? std::conj(second) : second};

        auto core_function = [&shifts](std::complex<PrecisionT> *arr,
                                       const std::size_t i0,
                                       const std::size_t i1) {
            arr[i0] *= shifts[0];
            arr[i1] *= shifts[1];
        };
        if (controlled_wires.empty()) {
            applyNC1<PrecisionT, ParamT, decltype(core_function), false>(
                arr, num_qubits, controlled_wires, controlled_values, wires,
                core_function);
        } else {
            applyNC1<PrecisionT, ParamT, decltype(core_function), true>(
                arr, num_qubits, controlled_wires, controlled_values, wires,
                core_function);
        }
    }

    template <class PrecisionT, class ParamT = PrecisionT>
    static void applyRZ(std::complex<PrecisionT> *arr,
                        const std::size_t num_qubits,
                        const std::vector<std::size_t> &wires,
                        const bool inverse, ParamT angle) {
        applyNCRZ(arr, num_qubits, {}, {}, wires, inverse, angle);
    }

    template <class PrecisionT, class ParamT>
    static void applyCRZ(std::complex<PrecisionT> *arr,
                         const std::size_t num_qubits,
                         const std::vector<std::size_t> &wires,
                         const bool inverse, ParamT angle) {
        const std::complex<PrecisionT> first =
            std::complex<PrecisionT>{std::cos(angle / 2), -std::sin(angle / 2)};
        const std::complex<PrecisionT> second =
            std::complex<PrecisionT>{std::cos(angle / 2), std::sin(angle / 2)};
        const std::array<std::complex<PrecisionT>, 2> shifts = {
            (inverse) ? std::conj(first) : first,
            (inverse) ? std::conj(second) : second};
        auto core_function = [&shifts](std::complex<PrecisionT> *arr,
                                       [[maybe_unused]] const std::size_t i00,
                                       [[maybe_unused]] const std::size_t i01,
                                       const std::size_t i10,
                                       const std::size_t i11) {
            arr[i10] *= shifts[0];
            arr[i11] *= shifts[1];
        };
        applyNC2<PrecisionT, ParamT, decltype(core_function), false>(
            arr, num_qubits, {}, {}, wires, core_function);
    }

    template <class PrecisionT>
    static void applyIdentity(std::complex<PrecisionT> *arr,
                              const std::size_t num_qubits,
                              const std::vector<std::size_t> &wires,
                              [[maybe_unused]] const bool inverse) {
        PL_ASSERT(wires.size() == 1);
        static_cast<void>(arr);        // No-op
        static_cast<void>(num_qubits); // No-op
        static_cast<void>(wires);      // No-op
    }

    template <class PrecisionT, class ParamT = PrecisionT>
    static void
    applyNCRot(std::complex<PrecisionT> *arr, const std::size_t num_qubits,
               const std::vector<std::size_t> &controlled_wires,
               const std::vector<bool> &controlled_values,
               const std::vector<std::size_t> &wires, const bool inverse,
               ParamT phi, ParamT theta, ParamT omega) {
        PL_ASSERT(wires.size() == 1);
        const auto rotMat = getRot<std::complex, PrecisionT>(phi, theta, omega);
        applyNCSingleQubitOp(arr, num_qubits, rotMat.data(), controlled_wires,
                             controlled_values, wires, inverse);
    }

    template <class PrecisionT, class ParamT = PrecisionT>
    static void applyRot(std::complex<PrecisionT> *arr,
                         const std::size_t num_qubits,
                         const std::vector<std::size_t> &wires, bool inverse,
                         ParamT phi, ParamT theta, ParamT omega) {
        PL_ASSERT(wires.size() == 1);
        const auto rotMat =
            (inverse) ? getRot<std::complex, PrecisionT>(-omega, -theta, -phi)
                      : getRot<std::complex, PrecisionT>(phi, theta, omega);
        applySingleQubitOp(arr, num_qubits, rotMat.data(), wires);
    }

    template <class PrecisionT, class ParamT = PrecisionT>
    static void applyCRot(std::complex<PrecisionT> *arr, std::size_t num_qubits,
                          const std::vector<std::size_t> &wires, bool inverse,
                          ParamT phi, ParamT theta, ParamT omega) {
        const auto rotMat =
            (inverse) ? getRot<std::complex, PrecisionT>(-omega, -theta, -phi)
                      : getRot<std::complex, PrecisionT>(phi, theta, omega);
        auto core_function = [&rotMat](std::complex<PrecisionT> *arr,
                                       [[maybe_unused]] const std::size_t i00,
                                       [[maybe_unused]] const std::size_t i01,
                                       const std::size_t i10,
                                       const std::size_t i11) {
            const std::complex<PrecisionT> v0 = arr[i10];
            const std::complex<PrecisionT> v1 = arr[i11];
            arr[i10] = rotMat[0] * v0 + rotMat[1] * v1;
            arr[i11] = rotMat[2] * v0 + rotMat[3] * v1;
        };
        applyNC2<PrecisionT, ParamT, decltype(core_function), false>(
            arr, num_qubits, {}, {}, wires, core_function);
    }

    /* Two-qubit gates */

    /**
     * @brief Apply a two-qubit gate with controls to the statevector.
     *
     * @tparam PrecisionT Floating point precision of underlying statevector
     * data
     * @tparam ParamT Floating point precision of the gate parameters
     * @tparam FuncT Gate function type.
     * @tparam has_controls True if the gate has control wires and false
     * otherwise (for optimization)
     * @param arr Pointer to the statevector.
     * @param num_qubits Number of qubits.
     * @param controlled_wires Control wires.
     * @param controlled_values Control values (false or true).
     * @param wires Wires the gate applies to.
     * @param core_function Gate function returning the matrix-vector
     * product for a wire block.
     */
    template <class PrecisionT, class ParamT = PrecisionT, class FuncT,
              bool has_controls = true>
    static void
    applyNC2(std::complex<PrecisionT> *arr, const std::size_t num_qubits,
             const std::vector<std::size_t> &controlled_wires,
             const std::vector<bool> &controlled_values,
             const std::vector<std::size_t> &wires, FuncT core_function) {
        const std::size_t n_contr = controlled_wires.size();
        const std::size_t n_wires = wires.size();
        const std::size_t nw_tot = n_contr + n_wires;
        PL_ASSERT(n_wires == 2);
        PL_ASSERT(num_qubits >= nw_tot);
        if constexpr (has_controls) {
            PL_ABORT_IF_NOT(controlled_values.size() == n_contr,
                            "`controlled_wires` must have the same size as "
                            "`controlled_values`.");

            std::vector<std::size_t> all_wires;
            all_wires.reserve(nw_tot);
            all_wires.insert(all_wires.begin(), wires.begin(), wires.end());
            all_wires.insert(all_wires.begin() + wires.size(),
                             controlled_wires.begin(), controlled_wires.end());
            const auto revs = reverseWires(num_qubits, all_wires, {});
            const auto &rev_wires = revs.first;
            const std::vector<std::size_t> parity =
                Pennylane::Util::revWireParity(rev_wires);
            std::vector<std::size_t> indices =
                Gates::generateBitPatterns(wires, num_qubits);
            Gates::controlBitPatterns(indices, num_qubits, controlled_wires,
                                      controlled_values);
            const std::size_t i00 = indices[0B00];
            const std::size_t i01 = indices[0B01];
            const std::size_t i10 = indices[0B10];
            const std::size_t i11 = indices[0B11];
            PL_LOOP_PARALLEL(1)
            for (std::size_t k = 0; k < exp2(num_qubits - nw_tot); k++) {
                const std::size_t offset = parity_2_offset(parity, k);
                core_function(arr, i00 + offset, i01 + offset, i10 + offset,
                              i11 + offset);
            }
        } else {
            const std::size_t rev_wire0 = num_qubits - wires[1] - 1;
            const std::size_t rev_wire1 =
                num_qubits - wires[0] - 1; // Control qubit
            const std::size_t rev_wire0_shift = static_cast<std::size_t>(1U)
                                                << rev_wire0;
            const std::size_t rev_wire1_shift = static_cast<std::size_t>(1U)
                                                << rev_wire1;
            const auto parities = revWireParity(rev_wire0, rev_wire1);
            const auto parity_high = std::get<0>(parities);
            const auto parity_middle = std::get<1>(parities);
            const auto parity_low = std::get<2>(parities);
            PL_LOOP_PARALLEL(1)
            for (std::size_t k = 0; k < exp2(num_qubits - nw_tot); k++) {
                const std::size_t i00 = ((k << 2U) & parity_high) |
                                        ((k << 1U) & parity_middle) |
                                        (k & parity_low);
                const std::size_t i10 = i00 | rev_wire1_shift;
                const std::size_t i01 = i00 | rev_wire0_shift;
                const std::size_t i11 = i00 | rev_wire0_shift | rev_wire1_shift;
                core_function(arr, i00, i01, i10, i11);
            }
        }
    }

    template <class PrecisionT>
    static void applyNCSWAP(std::complex<PrecisionT> *arr,
                            std::size_t num_qubits,
                            const std::vector<std::size_t> &controlled_wires,
                            const std::vector<bool> &controlled_values,
                            const std::vector<std::size_t> &wires,
                            [[maybe_unused]] bool inverse) {
        using ParamT = PrecisionT;
        auto core_function = [](std::complex<PrecisionT> *arr,
                                [[maybe_unused]] const std::size_t i00,
                                const std::size_t i01, const std::size_t i10,
                                [[maybe_unused]] const std::size_t i11) {
            std::swap(arr[i10], arr[i01]);
        };
        if (controlled_wires.empty()) {
            applyNC2<PrecisionT, ParamT, decltype(core_function), false>(
                arr, num_qubits, controlled_wires, controlled_values, wires,
                core_function);
        } else {
            applyNC2<PrecisionT, ParamT, decltype(core_function), true>(
                arr, num_qubits, controlled_wires, controlled_values, wires,
                core_function);
        }
    }

    template <class PrecisionT>
    static void applySWAP(std::complex<PrecisionT> *arr, std::size_t num_qubits,
                          const std::vector<std::size_t> &wires,
                          [[maybe_unused]] bool inverse) {
        applyNCSWAP(arr, num_qubits, {}, {}, wires, inverse);
    }

    template <class PrecisionT>
    static void applyCSWAP(std::complex<PrecisionT> *arr,
                           std::size_t num_qubits,
                           const std::vector<std::size_t> &wires,
                           [[maybe_unused]] bool inverse) {
        applyNCSWAP(arr, num_qubits, {wires[0]}, {true}, {wires[1], wires[2]},
                    inverse);
    }

    template <class PrecisionT, class ParamT>
    static void applyNCIsingXX(std::complex<PrecisionT> *arr,
                               std::size_t num_qubits,
                               const std::vector<std::size_t> &controlled_wires,
                               const std::vector<bool> &controlled_values,
                               const std::vector<std::size_t> &wires,
                               bool inverse, ParamT angle) {
        using ComplexT = std::complex<PrecisionT>;
        const PrecisionT cr = std::cos(angle / 2);
        const PrecisionT sj =
            inverse ? -std::sin(angle / 2) : std::sin(angle / 2);
        auto core_function =
            [cr, sj](std::complex<PrecisionT> *arr, const std::size_t i00,
                     const std::size_t i01, const std::size_t i10,
                     const std::size_t i11) {
                const ComplexT v00 = arr[i00];
                const ComplexT v01 = arr[i01];
                const ComplexT v10 = arr[i10];
                const ComplexT v11 = arr[i11];
                arr[i00] = ComplexT{cr * v00.real() + sj * v11.imag(),
                                    cr * v00.imag() - sj * v11.real()};
                arr[i01] = ComplexT{cr * v01.real() + sj * v10.imag(),
                                    cr * v01.imag() - sj * v10.real()};
                arr[i10] = ComplexT{cr * v10.real() + sj * v01.imag(),
                                    cr * v10.imag() - sj * v01.real()};
                arr[i11] = ComplexT{cr * v11.real() + sj * v00.imag(),
                                    cr * v11.imag() - sj * v00.real()};
            };
        if (controlled_wires.empty()) {
            applyNC2<PrecisionT, ParamT, decltype(core_function), false>(
                arr, num_qubits, controlled_wires, controlled_values, wires,
                core_function);
        } else {
            applyNC2<PrecisionT, ParamT, decltype(core_function), true>(
                arr, num_qubits, controlled_wires, controlled_values, wires,
                core_function);
        }
    }

    template <class PrecisionT, class ParamT>
    static void applyIsingXX(std::complex<PrecisionT> *arr,
                             std::size_t num_qubits,
                             const std::vector<std::size_t> &wires,
                             bool inverse, ParamT angle) {
        applyNCIsingXX(arr, num_qubits, {}, {}, wires, inverse, angle);
    }

    template <class PrecisionT, class ParamT>
    static void applyNCIsingXY(std::complex<PrecisionT> *arr,
                               const std::size_t num_qubits,
                               const std::vector<std::size_t> &controlled_wires,
                               const std::vector<bool> &controlled_values,
                               const std::vector<std::size_t> &wires,
                               bool inverse, ParamT angle) {
        using ComplexT = std::complex<PrecisionT>;
        const PrecisionT cr = std::cos(angle / 2);
        const PrecisionT sj =
            inverse ? -std::sin(angle / 2) : std::sin(angle / 2);

        auto core_function =
            [cr, sj](std::complex<PrecisionT> *arr, const std::size_t i00,
                     const std::size_t i01, const std::size_t i10,
                     const std::size_t i11) {
                const ComplexT v00 = arr[i00];
                const ComplexT v01 = arr[i01];
                const ComplexT v10 = arr[i10];
                const ComplexT v11 = arr[i11];
                arr[i00] = ComplexT{v00.real(), v00.imag()};
                arr[i01] = ComplexT{cr * v01.real() - sj * v10.imag(),
                                    cr * v01.imag() + sj * v10.real()};
                arr[i10] = ComplexT{cr * v10.real() - sj * v01.imag(),
                                    cr * v10.imag() + sj * v01.real()};
                arr[i11] = ComplexT{v11.real(), v11.imag()};
            };
        if (controlled_wires.empty()) {
            applyNC2<PrecisionT, ParamT, decltype(core_function), false>(
                arr, num_qubits, controlled_wires, controlled_values, wires,
                core_function);
        } else {
            applyNC2<PrecisionT, ParamT, decltype(core_function), true>(
                arr, num_qubits, controlled_wires, controlled_values, wires,
                core_function);
        }
    }

    template <class PrecisionT, class ParamT>
    static void applyIsingXY(std::complex<PrecisionT> *arr,
                             const std::size_t num_qubits,
                             const std::vector<std::size_t> &wires,
                             bool inverse, ParamT angle) {
        applyNCIsingXY(arr, num_qubits, {}, {}, wires, inverse, angle);
    }

    template <class PrecisionT, class ParamT>
    static void applyNCIsingYY(std::complex<PrecisionT> *arr,
                               std::size_t num_qubits,
                               const std::vector<std::size_t> &controlled_wires,
                               const std::vector<bool> &controlled_values,
                               const std::vector<std::size_t> &wires,
                               bool inverse, ParamT angle) {
        using ComplexT = std::complex<PrecisionT>;
        const PrecisionT cr = std::cos(angle / 2);
        const PrecisionT sj =
            inverse ? -std::sin(angle / 2) : std::sin(angle / 2);

        auto core_function =
            [cr, sj](std::complex<PrecisionT> *arr, const std::size_t i00,
                     const std::size_t i01, const std::size_t i10,
                     const std::size_t i11) {
                const ComplexT v00 = arr[i00];
                const ComplexT v01 = arr[i01];
                const ComplexT v10 = arr[i10];
                const ComplexT v11 = arr[i11];
                arr[i00] = ComplexT{cr * v00.real() - sj * v11.imag(),
                                    cr * v00.imag() + sj * v11.real()};
                arr[i01] = ComplexT{cr * v01.real() + sj * v10.imag(),
                                    cr * v01.imag() - sj * v10.real()};
                arr[i10] = ComplexT{cr * v10.real() + sj * v01.imag(),
                                    cr * v10.imag() - sj * v01.real()};
                arr[i11] = ComplexT{cr * v11.real() - sj * v00.imag(),
                                    cr * v11.imag() + sj * v00.real()};
            };
        if (controlled_wires.empty()) {
            applyNC2<PrecisionT, ParamT, decltype(core_function), false>(
                arr, num_qubits, controlled_wires, controlled_values, wires,
                core_function);
        } else {
            applyNC2<PrecisionT, ParamT, decltype(core_function), true>(
                arr, num_qubits, controlled_wires, controlled_values, wires,
                core_function);
        }
    }

    template <class PrecisionT, class ParamT>
    static void applyIsingYY(std::complex<PrecisionT> *arr,
                             std::size_t num_qubits,
                             const std::vector<std::size_t> &wires,
                             bool inverse, ParamT angle) {
        applyNCIsingYY(arr, num_qubits, {}, {}, wires, inverse, angle);
    }

    template <class PrecisionT, class ParamT>
    static void applyNCIsingZZ(std::complex<PrecisionT> *arr,
                               const std::size_t num_qubits,
                               const std::vector<std::size_t> &controlled_wires,
                               const std::vector<bool> &controlled_values,
                               const std::vector<std::size_t> &wires,
                               bool inverse, ParamT angle) {
        const std::complex<PrecisionT> first =
            std::complex<PrecisionT>{std::cos(angle / 2), -std::sin(angle / 2)};
        const std::complex<PrecisionT> second =
            std::complex<PrecisionT>{std::cos(angle / 2), std::sin(angle / 2)};
        const std::array<std::complex<PrecisionT>, 2> shifts = {
            (inverse) ? std::conj(first) : first,
            (inverse) ? std::conj(second) : second};

        auto core_function =
            [shifts](std::complex<PrecisionT> *arr, const std::size_t i00,
                     const std::size_t i01, const std::size_t i10,
                     const std::size_t i11) {
                arr[i00] *= shifts[0];
                arr[i01] *= shifts[1];
                arr[i10] *= shifts[1];
                arr[i11] *= shifts[0];
            };
        if (controlled_wires.empty()) {
            applyNC2<PrecisionT, ParamT, decltype(core_function), false>(
                arr, num_qubits, controlled_wires, controlled_values, wires,
                core_function);
        } else {
            applyNC2<PrecisionT, ParamT, decltype(core_function), true>(
                arr, num_qubits, controlled_wires, controlled_values, wires,
                core_function);
        }
    }

    template <class PrecisionT, class ParamT>
    static void applyIsingZZ(std::complex<PrecisionT> *arr,
                             const std::size_t num_qubits,
                             const std::vector<std::size_t> &wires,
                             bool inverse, ParamT angle) {
        applyNCIsingZZ(arr, num_qubits, {}, {}, wires, inverse, angle);
    }

    template <class PrecisionT, class ParamT>
    static void applyNCSingleExcitation(
        std::complex<PrecisionT> *arr, std::size_t num_qubits,
        const std::vector<std::size_t> &controlled_wires,
        const std::vector<bool> &controlled_values,
        const std::vector<std::size_t> &wires, bool inverse, ParamT angle) {
        const PrecisionT c = std::cos(angle / 2);

        const PrecisionT s =
            inverse ? -std::sin(angle / 2) : std::sin(angle / 2);
        auto core_function = [c, s](std::complex<PrecisionT> *arr,
                                    [[maybe_unused]] const std::size_t i00,
                                    const std::size_t i01,
                                    const std::size_t i10,
                                    [[maybe_unused]] const std::size_t i11) {
            const std::complex<PrecisionT> v01 = arr[i01];
            const std::complex<PrecisionT> v10 = arr[i10];
            arr[i01] = c * v01 - s * v10;
            arr[i10] = s * v01 + c * v10;
        };
        if (controlled_wires.empty()) {
            applyNC2<PrecisionT, ParamT, decltype(core_function), false>(
                arr, num_qubits, controlled_wires, controlled_values, wires,
                core_function);
        } else {
            applyNC2<PrecisionT, ParamT, decltype(core_function), true>(
                arr, num_qubits, controlled_wires, controlled_values, wires,
                core_function);
        }
    }

    template <class PrecisionT, class ParamT>
    static void applySingleExcitation(std::complex<PrecisionT> *arr,
                                      std::size_t num_qubits,
                                      const std::vector<std::size_t> &wires,
                                      bool inverse, ParamT angle) {
        applyNCSingleExcitation(arr, num_qubits, {}, {}, wires, inverse, angle);
    }

    template <class PrecisionT, class ParamT>
    static void applyNCSingleExcitationMinus(
        std::complex<PrecisionT> *arr, std::size_t num_qubits,
        const std::vector<std::size_t> &controlled_wires,
        const std::vector<bool> &controlled_values,
        const std::vector<std::size_t> &wires, bool inverse, ParamT angle) {
        const PrecisionT c = std::cos(angle / 2);
        const PrecisionT s =
            inverse ? -std::sin(angle / 2) : std::sin(angle / 2);
        const std::complex<PrecisionT> e =
            inverse ? std::exp(std::complex<PrecisionT>(0, angle / 2))
                    : std::exp(-std::complex<PrecisionT>(0, angle / 2));
        auto core_function =
            [c, s, &e](std::complex<PrecisionT> *arr, const std::size_t i00,
                       const std::size_t i01, const std::size_t i10,
                       const std::size_t i11) {
                const std::complex<PrecisionT> v01 = arr[i01];
                const std::complex<PrecisionT> v10 = arr[i10];
                arr[i00] *= e;
                arr[i01] = c * v01 - s * v10;
                arr[i10] = s * v01 + c * v10;
                arr[i11] *= e;
            };
        if (controlled_wires.empty()) {
            applyNC2<PrecisionT, ParamT, decltype(core_function), false>(
                arr, num_qubits, controlled_wires, controlled_values, wires,
                core_function);
        } else {
            applyNC2<PrecisionT, ParamT, decltype(core_function), true>(
                arr, num_qubits, controlled_wires, controlled_values, wires,
                core_function);
        }
    }

    template <class PrecisionT, class ParamT>
    static void applySingleExcitationMinus(
        std::complex<PrecisionT> *arr, std::size_t num_qubits,
        const std::vector<std::size_t> &wires, bool inverse, ParamT angle) {
        applyNCSingleExcitationMinus(arr, num_qubits, {}, {}, wires, inverse,
                                     angle);
    }

    template <class PrecisionT, class ParamT>
    static void applyNCSingleExcitationPlus(
        std::complex<PrecisionT> *arr, std::size_t num_qubits,
        const std::vector<std::size_t> &controlled_wires,
        const std::vector<bool> &controlled_values,
        const std::vector<std::size_t> &wires, bool inverse, ParamT angle) {
        const PrecisionT c = std::cos(angle / 2);
        const PrecisionT s =
            inverse ? -std::sin(angle / 2) : std::sin(angle / 2);
        const std::complex<PrecisionT> e =
            inverse ? std::exp(-std::complex<PrecisionT>(0, angle / 2))
                    : std::exp(std::complex<PrecisionT>(0, angle / 2));
        auto core_function =
            [c, s, &e](std::complex<PrecisionT> *arr, const std::size_t i00,
                       const std::size_t i01, const std::size_t i10,
                       const std::size_t i11) {
                const std::complex<PrecisionT> v01 = arr[i01];
                const std::complex<PrecisionT> v10 = arr[i10];
                arr[i00] *= e;
                arr[i01] = c * v01 - s * v10;
                arr[i10] = s * v01 + c * v10;
                arr[i11] *= e;
            };
        if (controlled_wires.empty()) {
            applyNC2<PrecisionT, ParamT, decltype(core_function), false>(
                arr, num_qubits, controlled_wires, controlled_values, wires,
                core_function);
        } else {
            applyNC2<PrecisionT, ParamT, decltype(core_function), true>(
                arr, num_qubits, controlled_wires, controlled_values, wires,
                core_function);
        }
    }

    template <class PrecisionT, class ParamT>
    static void applySingleExcitationPlus(std::complex<PrecisionT> *arr,
                                          std::size_t num_qubits,
                                          const std::vector<std::size_t> &wires,
                                          bool inverse, ParamT angle) {
        applyNCSingleExcitationPlus(arr, num_qubits, {}, {}, wires, inverse,
                                    angle);
    }

    template <class PrecisionT, class ParamT>
    static void applyNCPSWAP(std::complex<PrecisionT> *arr,
                             std::size_t num_qubits,
                             const std::vector<std::size_t> &controlled_wires,
                             const std::vector<bool> &controlled_values,
                             const std::vector<std::size_t> &wires,
                             bool inverse, ParamT angle) {
        const std::complex<PrecisionT> phase =
            std::exp(std::complex<PrecisionT>(0, inverse ? -angle : angle));
        auto core_function = [phase](std::complex<PrecisionT> *arr,
                                     [[maybe_unused]] const std::size_t i00,
                                     const std::size_t i01,
                                     const std::size_t i10,
                                     [[maybe_unused]] const std::size_t i11) {
            arr[i10] *= phase;
            arr[i01] *= phase;
            std::swap(arr[i10], arr[i01]);
        };
        if (controlled_wires.empty()) {
            applyNC2<PrecisionT, ParamT, decltype(core_function), false>(
                arr, num_qubits, controlled_wires, controlled_values, wires,
                core_function);
        } else {
            applyNC2<PrecisionT, ParamT, decltype(core_function), true>(
                arr, num_qubits, controlled_wires, controlled_values, wires,
                core_function);
        }
    }

    template <class PrecisionT, class ParamT>
    static void applyPSWAP(std::complex<PrecisionT> *arr,
                           std::size_t num_qubits,
                           const std::vector<std::size_t> &wires, bool inverse,
                           ParamT angle) {
        applyNCPSWAP(arr, num_qubits, {}, {}, wires, inverse, angle);
    }

    /* Four-qubit gates*/

    /**
     * @brief Apply a four-qubit gate with controls to the statevector.
     *
     * @tparam PrecisionT Floating point precision of underlying statevector
     * data
     * @tparam ParamT Floating point precision of the gate parameters
     * @tparam FuncT Gate function type.
     * @tparam has_controls True if the gate has control wires and false
     * otherwise (for optimization)
     * @tparam compute_indices True if the controlled gate requires the
     * computation of all statevector indices, otherwise only the 3rd and
     * 12th entries are calculated (for optimization)
     * @param arr Pointer to the statevector.
     * @param num_qubits Number of qubits.
     * @param controlled_wires Control wires.
     * @param controlled_values Control values (false or true).
     * @param wires Wires the gate applies to.
     * @param core_function Gate function returning the matrix-vector
     * product for a wire block.
     */
    template <class PrecisionT, class ParamT = PrecisionT, class FuncT,
              bool has_controls = true, bool compute_indices = true>
    static void
    applyNC4(std::complex<PrecisionT> *arr, const std::size_t num_qubits,
             const std::vector<std::size_t> &controlled_wires,
             const std::vector<bool> &controlled_values,
             const std::vector<std::size_t> &wires, FuncT core_function) {
        const std::size_t n_contr = controlled_wires.size();
        const std::size_t n_wires = wires.size();
        const std::size_t nw_tot = n_contr + n_wires;
        PL_ASSERT(n_wires == 4);
        PL_ASSERT(num_qubits >= nw_tot);
        if (has_controls || compute_indices) {
            std::vector<std::size_t> all_wires;
            all_wires.reserve(nw_tot);
            all_wires.insert(all_wires.begin(), wires.begin(), wires.end());
            all_wires.insert(all_wires.begin() + wires.size(),
                             controlled_wires.begin(), controlled_wires.end());
            const auto revs = reverseWires(num_qubits, all_wires, {});
            const auto &rev_wires = revs.first;
            const std::vector<std::size_t> parity =
                Pennylane::Util::revWireParity(rev_wires);
            std::vector<std::size_t> indices =
                Gates::generateBitPatterns(wires, num_qubits);
            if constexpr (has_controls) {
                Gates::controlBitPatterns(indices, num_qubits, controlled_wires,
                                          controlled_values);
            }
            const std::size_t i0011 = indices[0B0011];
            const std::size_t i1100 = indices[0B1100];
            PL_LOOP_PARALLEL(1)
            for (std::size_t k = 0; k < exp2(num_qubits - nw_tot); k++) {
                const std::size_t offset = parity_2_offset(parity, k);
                core_function(arr, i0011 + offset, i1100 + offset, indices,
                              offset);
            }
        } else {
            constexpr std::size_t offset{0U};
            constexpr std::size_t one{1U};
            const std::array<std::size_t, 4> rev_wires{
                num_qubits - wires[3] - 1, num_qubits - wires[2] - 1,
                num_qubits - wires[1] - 1, num_qubits - wires[0] - 1};
            const std::array<std::size_t, 4> rev_wire_shifts{
                one << rev_wires[0], one << rev_wires[1], one << rev_wires[2],
                one << rev_wires[3]};
            const auto parity = Pennylane::Util::revWireParity(rev_wires);
            const std::vector<std::size_t> indices{};
            PL_LOOP_PARALLEL(1)
            for (std::size_t k = 0; k < exp2(num_qubits - nw_tot); k++) {
                const std::size_t i0000 =
                    ((k << 4U) & parity[4]) | ((k << 3U) & parity[3]) |
                    ((k << 2U) & parity[2]) | ((k << 1U) & parity[1]) |
                    (k & parity[0]);
                const std::size_t i0011 =
                    i0000 | rev_wire_shifts[1] | rev_wire_shifts[0];
                const std::size_t i1100 =
                    i0000 | rev_wire_shifts[3] | rev_wire_shifts[2];
                core_function(arr, i0011, i1100, indices, offset);
            }
        }
    }

    template <class PrecisionT, class ParamT>
    static void applyNCDoubleExcitation(
        std::complex<PrecisionT> *arr, std::size_t num_qubits,
        const std::vector<std::size_t> &controlled_wires,
        const std::vector<bool> &controlled_values,
        const std::vector<std::size_t> &wires, bool inverse, ParamT angle) {
        const PrecisionT cr = std::cos(angle / 2);
        const PrecisionT sj =
            inverse ? -std::sin(angle / 2) : std::sin(angle / 2);
        auto core_function =
            [cr, sj](std::complex<PrecisionT> *arr, const std::size_t i0011,
                     const std::size_t i1100,
                     [[maybe_unused]] const std::vector<std::size_t> &indices,
                     [[maybe_unused]] const std::size_t offset) {
                const std::complex<PrecisionT> v3 = arr[i0011];
                const std::complex<PrecisionT> v12 = arr[i1100];
                arr[i0011] = cr * v3 - sj * v12;
                arr[i1100] = sj * v3 + cr * v12;
            };
        if (controlled_wires.empty()) {
            applyNC4<PrecisionT, ParamT, decltype(core_function), false, false>(
                arr, num_qubits, controlled_wires, controlled_values, wires,
                core_function);
        } else {
            applyNC4<PrecisionT, ParamT, decltype(core_function), true, false>(
                arr, num_qubits, controlled_wires, controlled_values, wires,
                core_function);
        }
    }

    template <class PrecisionT, class ParamT>
    static void applyNCDoubleExcitationMinus(
        std::complex<PrecisionT> *arr, std::size_t num_qubits,
        const std::vector<std::size_t> &controlled_wires,
        const std::vector<bool> &controlled_values,
        const std::vector<std::size_t> &wires, bool inverse, ParamT angle) {
        const PrecisionT cr = std::cos(angle / 2);
        const PrecisionT sj =
            inverse ? -std::sin(angle / 2) : std::sin(angle / 2);
        const std::complex<PrecisionT> e =
            inverse ? std::exp(std::complex<PrecisionT>{0, angle / 2})
                    : std::exp(std::complex<PrecisionT>{0, -angle / 2});
        auto core_function = [cr, sj,
                              &e](std::complex<PrecisionT> *arr,
                                  [[maybe_unused]] const std::size_t i0011,
                                  [[maybe_unused]] const std::size_t i1100,
                                  const std::vector<std::size_t> &indices,
                                  const std::size_t offset) {
            const std::complex<PrecisionT> v3 = arr[indices[0B0011] + offset];
            const std::complex<PrecisionT> v12 = arr[indices[0B1100] + offset];
            for (const auto &i : indices) {
                arr[i + offset] *= e;
            }
            arr[indices[0B0011] + offset] = cr * v3 - sj * v12;
            arr[indices[0B1100] + offset] = sj * v3 + cr * v12;
        };
        if (controlled_wires.empty()) {
            applyNC4<PrecisionT, ParamT, decltype(core_function), false, true>(
                arr, num_qubits, controlled_wires, controlled_values, wires,
                core_function);
        } else {
            applyNC4<PrecisionT, ParamT, decltype(core_function), true, true>(
                arr, num_qubits, controlled_wires, controlled_values, wires,
                core_function);
        }
    }

    template <class PrecisionT, class ParamT>
    static void applyNCDoubleExcitationPlus(
        std::complex<PrecisionT> *arr, std::size_t num_qubits,
        const std::vector<std::size_t> &controlled_wires,
        const std::vector<bool> &controlled_values,
        const std::vector<std::size_t> &wires, bool inverse, ParamT angle) {
        const PrecisionT cr = std::cos(angle / 2);
        const PrecisionT sj =
            inverse ? -std::sin(angle / 2) : std::sin(angle / 2);
        const std::complex<PrecisionT> e =
            inverse ? std::exp(std::complex<PrecisionT>{0, -angle / 2})
                    : std::exp(std::complex<PrecisionT>{0, angle / 2});
        auto core_function = [cr, sj,
                              &e](std::complex<PrecisionT> *arr,
                                  [[maybe_unused]] const std::size_t i0011,
                                  [[maybe_unused]] const std::size_t i1100,
                                  const std::vector<std::size_t> &indices,
                                  const std::size_t offset) {
            const std::complex<PrecisionT> v3 = arr[indices[0B0011] + offset];
            const std::complex<PrecisionT> v12 = arr[indices[0B1100] + offset];
            for (const auto &i : indices) {
                arr[i + offset] *= e;
            }
            arr[indices[0B0011] + offset] = cr * v3 - sj * v12;
            arr[indices[0B1100] + offset] = sj * v3 + cr * v12;
        };
        if (controlled_wires.empty()) {
            applyNC4<PrecisionT, ParamT, decltype(core_function), false, true>(
                arr, num_qubits, controlled_wires, controlled_values, wires,
                core_function);
        } else {
            applyNC4<PrecisionT, ParamT, decltype(core_function), true, true>(
                arr, num_qubits, controlled_wires, controlled_values, wires,
                core_function);
        }
    }

    template <class PrecisionT, class ParamT>
    static void applyDoubleExcitation(std::complex<PrecisionT> *arr,
                                      std::size_t num_qubits,
                                      const std::vector<std::size_t> &wires,
                                      bool inverse, ParamT angle) {
        applyNCDoubleExcitation(arr, num_qubits, {}, {}, wires, inverse, angle);
    }

    template <class PrecisionT, class ParamT>
    static void applyDoubleExcitationMinus(
        std::complex<PrecisionT> *arr, std::size_t num_qubits,
        const std::vector<std::size_t> &wires, bool inverse, ParamT angle) {
        applyNCDoubleExcitationMinus(arr, num_qubits, {}, {}, wires, inverse,
                                     angle);
    }

    template <class PrecisionT, class ParamT>
    static void applyDoubleExcitationPlus(std::complex<PrecisionT> *arr,
                                          std::size_t num_qubits,
                                          const std::vector<std::size_t> &wires,
                                          bool inverse, ParamT angle) {
        applyNCDoubleExcitationPlus(arr, num_qubits, {}, {}, wires, inverse,
                                    angle);
    }

    /* Multi-qubit gates */

    template <class PrecisionT, class ParamT>
    static void applyMultiRZ(std::complex<PrecisionT> *arr,
                             std::size_t num_qubits,
                             const std::vector<std::size_t> &wires,
                             bool inverse, ParamT angle) {
        const std::complex<PrecisionT> first =
            std::complex<PrecisionT>{std::cos(angle / 2), -std::sin(angle / 2)};
        const std::complex<PrecisionT> second =
            std::complex<PrecisionT>{std::cos(angle / 2), std::sin(angle / 2)};
        const std::array<std::complex<PrecisionT>, 2> shifts = {
            (inverse) ? std::conj(first) : first,
            (inverse) ? std::conj(second) : second};

        std::size_t wires_parity = 0U;
        for (std::size_t wire : wires) {
            wires_parity |=
                (static_cast<std::size_t>(1U) << (num_qubits - wire - 1));
        }
        PL_LOOP_PARALLEL(1)
        for (std::size_t k = 0; k < exp2(num_qubits); k++) {
            arr[k] *= shifts[std::popcount(k & wires_parity) % 2];
        }
    }

    template <class PrecisionT, class ParamT>
    static void applyNCMultiRZ(std::complex<PrecisionT> *arr,
                               std::size_t num_qubits,
                               const std::vector<std::size_t> &controlled_wires,
                               const std::vector<bool> &controlled_values,
                               const std::vector<std::size_t> &wires,
                               bool inverse, ParamT angle) {
        const std::complex<PrecisionT> first =
            std::complex<PrecisionT>{std::cos(angle / 2), -std::sin(angle / 2)};
        const std::complex<PrecisionT> second =
            std::complex<PrecisionT>{std::cos(angle / 2), std::sin(angle / 2)};
        const std::array<std::complex<PrecisionT>, 2> shifts = {
            (inverse) ? std::conj(first) : first,
            (inverse) ? std::conj(second) : second};
        std::size_t wires_parity = 0U;
        for (std::size_t wire : wires) {
            wires_parity |=
                (static_cast<std::size_t>(1U) << (num_qubits - wire - 1));
        }
        auto core_function = [wires_parity,
                              &shifts](std::complex<PrecisionT> *arr,
                                       const std::vector<std::size_t> &indices,
                                       const std::size_t offset) {
            for (auto k : indices) {
                arr[(k + offset)] *=
                    shifts[std::popcount((k + offset) & wires_parity) % 2];
            }
        };
        applyNCN(arr, num_qubits, controlled_wires, controlled_values, wires,
                 core_function);
    }

    template <class PrecisionT, class ParamT>
    static void
    applyGlobalPhase(std::complex<PrecisionT> *arr, std::size_t num_qubits,
                     [[maybe_unused]] const std::vector<std::size_t> &wires,
                     [[maybe_unused]] bool inverse,
                     [[maybe_unused]] ParamT angle) {
        applyNCGlobalPhase(arr, num_qubits, {}, {}, wires, inverse, angle);
    }

    template <class PrecisionT, class ParamT>
    static void
    applyNCGlobalPhase(std::complex<PrecisionT> *arr, std::size_t num_qubits,
                       const std::vector<std::size_t> &controlled_wires,
                       const std::vector<bool> &controlled_values,
                       [[maybe_unused]] const std::vector<std::size_t> &wires,
                       bool inverse, ParamT angle) {
        const std::complex<PrecisionT> phase =
            std::exp(std::complex<PrecisionT>(0, inverse ? angle : -angle));
        auto core_function = [&phase](std::complex<PrecisionT> *arr,
                                      const std::size_t i0,
                                      const std::size_t i1) {
            arr[i0] *= phase;
            arr[i1] *= phase;
        };
        std::size_t target{0U};
        if (!controlled_wires.empty()) {
            for (std::size_t i = 0; i < num_qubits; i++) {
                if (std::find(controlled_wires.begin(), controlled_wires.end(),
                              i) == controlled_wires.end()) {
                    target = i;
                    break;
                }
            }
        }
        if (controlled_wires.empty()) {
            applyNC1<PrecisionT, PrecisionT, decltype(core_function), false>(
                arr, num_qubits, controlled_wires, controlled_values, {target},
                core_function);
        } else {
            applyNC1<PrecisionT, PrecisionT, decltype(core_function), true>(
                arr, num_qubits, controlled_wires, controlled_values, {target},
                core_function);
        }
    }

    template <class PrecisionT, class ParamT>
    static void applyPCPhase(std::complex<PrecisionT> *arr,
                             std::size_t num_qubits,
                             const std::vector<std::size_t> &wires,
                             bool inverse, ParamT angle, ParamT dim) {
        applyNCPCPhase(arr, num_qubits, {}, {}, wires, inverse, angle, dim);
    }

    template <class PrecisionT, class ParamT>
    static void applyNCPCPhase(std::complex<PrecisionT> *arr,
                               std::size_t num_qubits,
                               const std::vector<std::size_t> &controlled_wires,
                               const std::vector<bool> &controlled_values,
                               const std::vector<std::size_t> &wires,
                               bool inverse, ParamT angle, ParamT dim) {

        const auto dim_size_t = static_cast<std::size_t>(std::round(dim));

        PL_ABORT_IF(dim_size_t < 0 || dim_size_t > 1U << num_qubits,
                    "The dimension of the PCPhase gate must be a positive "
                    "integer and less than or equal to statevector size.");

        const PrecisionT phase = inverse ? -angle : angle;
        const std::complex<PrecisionT> upper_complex = {std::cos(phase),
                                                        std::sin(phase)};
        const std::complex<PrecisionT> lower_complex = std::conj(upper_complex);

        // Matrix
        const std::size_t matrix_dim = Pennylane::Util::exp2(wires.size());

        std::vector<std::complex<PrecisionT>> matrixPCPhase(matrix_dim *
                                                            matrix_dim);

        // Fill diagonal
        for (std::size_t i = 0; i < dim_size_t; i++) {
            matrixPCPhase[i * matrix_dim + i] = upper_complex;
        }
        for (std::size_t i = dim_size_t; i < matrix_dim; i++) {
            matrixPCPhase[i * matrix_dim + i] = lower_complex;
        }

        if (controlled_wires.empty()) {
            applyMultiQubitOp<PrecisionT>(arr, num_qubits, matrixPCPhase.data(),
                                          wires, false);

        } else {
            applyNCMultiQubitOp<PrecisionT>(
                arr, num_qubits, matrixPCPhase.data(), controlled_wires,
                controlled_values, wires, false);
        }
    }

    /* Generators */

    /**
     * @brief Apply a single-qubit generator with controls to the
     * statevector.
     *
     * @tparam PrecisionT Floating point precision of underlying statevector
     * data
     * @tparam FuncT Gate function type.
     * @param arr Pointer to the statevector.
     * @param num_qubits Number of qubits.
     * @param controlled_wires Control wires.
     * @param controlled_values Control values (false or true).
     * @param wires Wires the gate applies to.
     * @param core_function Gate function returning the matrix-vector
     * product for a wire block.
     */
    template <class PrecisionT, class FuncT>
    static void
    applyNCGenerator1(std::complex<PrecisionT> *arr, std::size_t num_qubits,
                      const std::vector<std::size_t> &controlled_wires,
                      const std::vector<bool> &controlled_values,
                      const std::vector<std::size_t> &wires,
                      FuncT core_function) {
        constexpr std::size_t one{1U};
        constexpr std::complex<PrecisionT> zero{0.0};

        const std::size_t n_contr = controlled_wires.size();
        const std::size_t n_wires = wires.size();
        const std::size_t nw_tot = n_contr + n_wires;
        PL_ASSERT(n_wires == 1);
        PL_ASSERT(num_qubits >= nw_tot);

        std::vector<std::size_t> all_wires;
        all_wires.reserve(nw_tot);
        all_wires.insert(all_wires.begin(), controlled_wires.begin(),
                         controlled_wires.end());
        all_wires.insert(all_wires.begin() + n_contr, wires.begin(),
                         wires.end());
        const auto revs = reverseWires(num_qubits, all_wires, {});
        const auto &rev_wires = revs.first;
        const std::vector<std::size_t> parity =
            Pennylane::Util::revWireParity(rev_wires);
        const std::vector<std::size_t> indices =
            Gates::generateBitPatterns(all_wires, num_qubits);

        std::size_t mask{0U};
        for (std::size_t k = 0; k < controlled_values.size(); k++) {
            mask |= static_cast<std::size_t>(controlled_values[n_contr - 1 - k])
                    << k;
        }
        const std::size_t i0 = indices[mask << one];
        const std::size_t i1 = indices[(mask << one) | one];
        PL_LOOP_PARALLEL(1)
        for (std::size_t k = 0; k < exp2(num_qubits - nw_tot); k++) {
            const std::size_t offset = parity_2_offset(parity, k);
            for (std::size_t i = 0; i < indices.size(); i++) {
                if ((i >> one) == mask) {
                    continue;
                }
                arr[indices[i] + offset] = zero;
            }
            core_function(arr, i0 + offset, i1 + offset);
        }
    }

    template <class PrecisionT>
    [[nodiscard]] static auto applyNCGeneratorGlobalPhase(
        std::complex<PrecisionT> *arr, std::size_t num_qubits,
        const std::vector<std::size_t> &controlled_wires,
        const std::vector<bool> &controlled_values,
        [[maybe_unused]] const std::vector<std::size_t> &wires,
        [[maybe_unused]] const bool adj) -> PrecisionT {
        auto core_function = []([[maybe_unused]] std::complex<PrecisionT> *arr,
                                [[maybe_unused]] const std::size_t i0,
                                [[maybe_unused]] const std::size_t i1) {};
        std::size_t target{0U};
        if (!controlled_wires.empty()) {
            for (std::size_t i = 0; i < num_qubits; i++) {
                if (std::find(controlled_wires.begin(), controlled_wires.end(),
                              i) == controlled_wires.end()) {
                    target = i;
                    break;
                }
            }
        }
        applyNCGenerator1<PrecisionT, decltype(core_function)>(
            arr, num_qubits, controlled_wires, controlled_values, {target},
            core_function);
        // NOLINTNEXTLINE(readability-magic-numbers)
        return static_cast<PrecisionT>(-1.0);
    }

    template <class PrecisionT>
    [[nodiscard]] static auto applyGeneratorGlobalPhase(
        [[maybe_unused]] std::complex<PrecisionT> *arr,
        [[maybe_unused]] std::size_t num_qubits,
        [[maybe_unused]] const std::vector<std::size_t> &wires,
        [[maybe_unused]] bool adj) -> PrecisionT {
        // NOLINTNEXTLINE(readability-magic-numbers)
        return static_cast<PrecisionT>(-1.0);
    }

    template <class PrecisionT>
    [[nodiscard]] static auto
    applyNCGeneratorPhaseShift(std::complex<PrecisionT> *arr,
                               std::size_t num_qubits,
                               const std::vector<std::size_t> &controlled_wires,
                               const std::vector<bool> &controlled_values,
                               const std::vector<std::size_t> &wires,
                               [[maybe_unused]] const bool adj) -> PrecisionT {
        constexpr std::complex<PrecisionT> zero{0.0};
        auto core_function =
            [zero](std::complex<PrecisionT> *arr, const std::size_t i0,
                   [[maybe_unused]] const std::size_t i1) { arr[i0] = zero; };
        applyNCGenerator1<PrecisionT, decltype(core_function)>(
            arr, num_qubits, controlled_wires, controlled_values, wires,
            core_function);
        // NOLINTNEXTLINE(readability-magic-numbers)
        return static_cast<PrecisionT>(1.0);
    }

    template <class PrecisionT>
    [[nodiscard]] static auto
    applyGeneratorPhaseShift(std::complex<PrecisionT> *arr,
                             std::size_t num_qubits,
                             const std::vector<std::size_t> &wires,
                             [[maybe_unused]] bool adj) -> PrecisionT {
        return applyNCGeneratorPhaseShift(arr, num_qubits, {}, {}, wires, adj);
    }

    template <class PrecisionT>
    [[nodiscard]] static auto applyGeneratorControlledPhaseShift(
        std::complex<PrecisionT> *arr, std::size_t num_qubits,
        const std::vector<std::size_t> &wires, [[maybe_unused]] bool adj)
        -> PrecisionT {
        return applyNCGeneratorPhaseShift(arr, num_qubits, {wires[0]}, {true},
                                          {wires[1]}, adj);
    }

    template <class PrecisionT>
    [[nodiscard]] static auto
    applyNCGeneratorRX(std::complex<PrecisionT> *arr, std::size_t num_qubits,
                       const std::vector<std::size_t> &controlled_wires,
                       const std::vector<bool> &controlled_values,
                       const std::vector<std::size_t> &wires,
                       [[maybe_unused]] const bool adj) -> PrecisionT {
        auto core_function = [](std::complex<PrecisionT> *arr,
                                const std::size_t i0, const std::size_t i1) {
            std::swap(arr[i0], arr[i1]);
        };
        applyNCGenerator1<PrecisionT, decltype(core_function)>(
            arr, num_qubits, controlled_wires, controlled_values, wires,
            core_function);
        // NOLINTNEXTLINE(readability-magic-numbers)
        return -static_cast<PrecisionT>(0.5);
    }

    template <class PrecisionT>
    [[nodiscard]] static auto
    applyGeneratorCRX(std::complex<PrecisionT> *arr, std::size_t num_qubits,
                      const std::vector<std::size_t> &wires,
                      [[maybe_unused]] bool adj) -> PrecisionT {
        return applyNCGeneratorRX(arr, num_qubits, {wires[0]}, {true},
                                  {wires[1]}, adj);
    }

    template <class PrecisionT>
    [[nodiscard]] static auto
    applyNCGeneratorRY(std::complex<PrecisionT> *arr, std::size_t num_qubits,
                       const std::vector<std::size_t> &controlled_wires,
                       const std::vector<bool> &controlled_values,
                       const std::vector<std::size_t> &wires,
                       [[maybe_unused]] const bool adj) -> PrecisionT {
        auto core_function = [](std::complex<PrecisionT> *arr,
                                const std::size_t i0, const std::size_t i1) {
            const auto v0 = arr[i0];
            const auto v1 = arr[i1];
            arr[i0] = {std::imag(v1), -std::real(v1)};
            arr[i1] = {-std::imag(v0), std::real(v0)};
        };
        applyNCGenerator1<PrecisionT, decltype(core_function)>(
            arr, num_qubits, controlled_wires, controlled_values, wires,
            core_function);
        // NOLINTNEXTLINE(readability-magic-numbers)
        return -static_cast<PrecisionT>(0.5);
    }

    template <class PrecisionT>
    [[nodiscard]] static auto
    applyGeneratorCRY(std::complex<PrecisionT> *arr, std::size_t num_qubits,
                      const std::vector<std::size_t> &wires,
                      [[maybe_unused]] bool adj) -> PrecisionT {
        return applyNCGeneratorRY(arr, num_qubits, {wires[0]}, {true},
                                  {wires[1]}, adj);
    }

    template <class PrecisionT>
    [[nodiscard]] static auto
    applyNCGeneratorRZ(std::complex<PrecisionT> *arr, std::size_t num_qubits,
                       const std::vector<std::size_t> &controlled_wires,
                       const std::vector<bool> &controlled_values,
                       const std::vector<std::size_t> &wires,
                       [[maybe_unused]] const bool adj) -> PrecisionT {
        auto core_function = [](std::complex<PrecisionT> *arr,
                                [[maybe_unused]] const std::size_t i0,
                                const std::size_t i1) { arr[i1] *= -1; };
        applyNCGenerator1<PrecisionT, decltype(core_function)>(
            arr, num_qubits, controlled_wires, controlled_values, wires,
            core_function);
        // NOLINTNEXTLINE(readability-magic-numbers)
        return -static_cast<PrecisionT>(0.5);
    }

    template <class PrecisionT>
    [[nodiscard]] static auto
    applyGeneratorCRZ(std::complex<PrecisionT> *arr, std::size_t num_qubits,
                      const std::vector<std::size_t> &wires,
                      [[maybe_unused]] bool adj) -> PrecisionT {
        return applyNCGeneratorRZ(arr, num_qubits, {wires[0]}, {true},
                                  {wires[1]}, adj);
    }

    /**
     * @brief Apply a two-qubit generator with controls to the statevector.
     *
     * @tparam PrecisionT Floating point precision of underlying statevector
     * data
     * @tparam FuncT Gate function type.
     * @param arr Pointer to the statevector.
     * @param num_qubits Number of qubits.
     * @param controlled_wires Control wires.
     * @param controlled_values Control values (false or true).
     * @param wires Wires the gate applies to.
     * @param core_function Gate function returning the matrix-vector
     * product for a wire block.
     */
    template <class PrecisionT, class FuncT>
    static void
    applyNCGenerator2(std::complex<PrecisionT> *arr, std::size_t num_qubits,
                      const std::vector<std::size_t> &controlled_wires,
                      const std::vector<bool> &controlled_values,
                      const std::vector<std::size_t> &wires,
                      FuncT core_function) {
        constexpr std::size_t one{1U};
        constexpr std::size_t two{2U};
        constexpr std::complex<PrecisionT> zero{0.0};

        const std::size_t n_contr = controlled_wires.size();
        const std::size_t n_wires = wires.size();
        const std::size_t nw_tot = n_contr + n_wires;
        PL_ASSERT(n_wires == 2);
        PL_ASSERT(num_qubits >= nw_tot);

        std::vector<std::size_t> all_wires;
        all_wires.reserve(nw_tot);
        all_wires.insert(all_wires.begin(), controlled_wires.begin(),
                         controlled_wires.end());
        all_wires.insert(all_wires.begin() + n_contr, wires.begin(),
                         wires.end());
        const auto revs = reverseWires(num_qubits, all_wires, {});
        const auto &rev_wires = revs.first;
        const std::vector<std::size_t> parity =
            Pennylane::Util::revWireParity(rev_wires);
        const std::vector<std::size_t> indices =
            Gates::generateBitPatterns(all_wires, num_qubits);

        std::size_t mask{0U};
        for (std::size_t k = 0; k < controlled_values.size(); k++) {
            mask |= static_cast<std::size_t>(controlled_values[n_contr - 1 - k])
                    << k;
        }
        const std::size_t i00 = indices[mask << two];
        const std::size_t i01 = indices[(mask << two) | one];
        const std::size_t i10 = indices[(mask << two) | two];
        const std::size_t i11 = indices[(mask << two) | two | one];

        PL_LOOP_PARALLEL(1)
        for (std::size_t k = 0; k < exp2(num_qubits - nw_tot); k++) {
            const std::size_t offset = parity_2_offset(parity, k);
            for (std::size_t i = 0; i < indices.size(); i++) {
                if ((i >> two) == mask) {
                    continue;
                }
                arr[indices[i] + offset] = zero;
            }
            core_function(arr, i00 + offset, i01 + offset, i10 + offset,
                          i11 + offset);
        }
    }

    template <class PrecisionT>
    [[nodiscard]] static auto
    applyNCGeneratorIsingXX(std::complex<PrecisionT> *arr,
                            std::size_t num_qubits,
                            const std::vector<std::size_t> &controlled_wires,
                            const std::vector<bool> &controlled_values,
                            const std::vector<std::size_t> &wires,
                            [[maybe_unused]] bool adj) -> PrecisionT {
        auto core_function = [](std::complex<PrecisionT> *arr,
                                const std::size_t i00, const std::size_t i01,
                                const std::size_t i10, const std::size_t i11) {
            std::swap(arr[i00], arr[i11]);
            std::swap(arr[i10], arr[i01]);
        };
        applyNCGenerator2<PrecisionT, decltype(core_function)>(
            arr, num_qubits, controlled_wires, controlled_values, wires,
            core_function);
        // NOLINTNEXTLINE(readability-magic-numbers)
        return -static_cast<PrecisionT>(0.5);
    }

    template <class PrecisionT>
    [[nodiscard]] static auto
    applyGeneratorIsingXX(std::complex<PrecisionT> *arr, std::size_t num_qubits,
                          const std::vector<std::size_t> &wires, bool adj)
        -> PrecisionT {
        return applyNCGeneratorIsingXX(arr, num_qubits, {}, {}, wires, adj);
    }

    template <class PrecisionT>
    [[nodiscard]] static auto
    applyNCGeneratorIsingXY(std::complex<PrecisionT> *arr,
                            std::size_t num_qubits,
                            const std::vector<std::size_t> &controlled_wires,
                            const std::vector<bool> &controlled_values,
                            const std::vector<std::size_t> &wires,
                            [[maybe_unused]] bool adj) -> PrecisionT {
        constexpr std::complex<PrecisionT> zero{0.0};
        auto core_function =
            [zero](std::complex<PrecisionT> *arr, const std::size_t i00,
                   const std::size_t i01, const std::size_t i10,
                   const std::size_t i11) {
                std::swap(arr[i10], arr[i01]);
                arr[i00] = zero;
                arr[i11] = zero;
            };
        applyNCGenerator2<PrecisionT, decltype(core_function)>(
            arr, num_qubits, controlled_wires, controlled_values, wires,
            core_function);
        // NOLINTNEXTLINE(readability-magic-numbers)
        return static_cast<PrecisionT>(0.5);
    }

    template <class PrecisionT>
    [[nodiscard]] static auto
    applyGeneratorIsingXY(std::complex<PrecisionT> *arr, std::size_t num_qubits,
                          const std::vector<std::size_t> &wires, bool adj)
        -> PrecisionT {
        return applyNCGeneratorIsingXY(arr, num_qubits, {}, {}, wires, adj);
    }

    template <class PrecisionT>
    [[nodiscard]] static auto
    applyNCGeneratorIsingYY(std::complex<PrecisionT> *arr,
                            std::size_t num_qubits,
                            const std::vector<std::size_t> &controlled_wires,
                            const std::vector<bool> &controlled_values,
                            const std::vector<std::size_t> &wires,
                            [[maybe_unused]] bool adj) -> PrecisionT {
        auto core_function = [](std::complex<PrecisionT> *arr,
                                const std::size_t i00, const std::size_t i01,
                                const std::size_t i10, const std::size_t i11) {
            const auto v00 = arr[i00];
            arr[i00] = -arr[i11];
            arr[i11] = -v00;
            std::swap(arr[i10], arr[i01]);
        };
        applyNCGenerator2<PrecisionT, decltype(core_function)>(
            arr, num_qubits, controlled_wires, controlled_values, wires,
            core_function);
        // NOLINTNEXTLINE(readability-magic-numbers)
        return -static_cast<PrecisionT>(0.5);
    }

    template <class PrecisionT>
    [[nodiscard]] static auto
    applyGeneratorIsingYY(std::complex<PrecisionT> *arr, std::size_t num_qubits,
                          const std::vector<std::size_t> &wires, bool adj)
        -> PrecisionT {
        return applyNCGeneratorIsingYY(arr, num_qubits, {}, {}, wires, adj);
    }

    template <class PrecisionT>
    [[nodiscard]] static auto
    applyNCGeneratorIsingZZ(std::complex<PrecisionT> *arr,
                            std::size_t num_qubits,
                            const std::vector<std::size_t> &controlled_wires,
                            const std::vector<bool> &controlled_values,
                            const std::vector<std::size_t> &wires,
                            [[maybe_unused]] bool adj) -> PrecisionT {
        auto core_function = [](std::complex<PrecisionT> *arr,
                                [[maybe_unused]] const std::size_t i00,
                                const std::size_t i01, const std::size_t i10,
                                [[maybe_unused]] const std::size_t i11) {
            arr[i10] *= -1;
            arr[i01] *= -1;
        };
        applyNCGenerator2<PrecisionT, decltype(core_function)>(
            arr, num_qubits, controlled_wires, controlled_values, wires,
            core_function);
        // NOLINTNEXTLINE(readability-magic-numbers)
        return -static_cast<PrecisionT>(0.5);
    }

    template <class PrecisionT>
    [[nodiscard]] static auto
    applyGeneratorIsingZZ(std::complex<PrecisionT> *arr, std::size_t num_qubits,
                          const std::vector<std::size_t> &wires, bool adj)
        -> PrecisionT {
        return applyNCGeneratorIsingZZ(arr, num_qubits, {}, {}, wires, adj);
    }

    template <class PrecisionT>
    [[nodiscard]] static auto applyNCGeneratorSingleExcitation(
        std::complex<PrecisionT> *arr, std::size_t num_qubits,
        const std::vector<std::size_t> &controlled_wires,
        const std::vector<bool> &controlled_values,
        const std::vector<std::size_t> &wires, [[maybe_unused]] bool adj)
        -> PrecisionT {
        auto core_function = [](std::complex<PrecisionT> *arr,
                                const std::size_t i00, const std::size_t i01,
                                const std::size_t i10, const std::size_t i11) {
            arr[i00] = std::complex<PrecisionT>{};
            arr[i01] *= Pennylane::Util::IMAG<PrecisionT>();
            arr[i10] *= -Pennylane::Util::IMAG<PrecisionT>();
            arr[i11] = std::complex<PrecisionT>{};
            std::swap(arr[i10], arr[i01]);
        };
        applyNCGenerator2<PrecisionT, decltype(core_function)>(
            arr, num_qubits, controlled_wires, controlled_values, wires,
            core_function);
        // NOLINTNEXTLINE(readability-magic-numbers)
        return -static_cast<PrecisionT>(0.5);
    }

    template <class PrecisionT>
    [[nodiscard]] static auto applyGeneratorSingleExcitation(
        std::complex<PrecisionT> *arr, std::size_t num_qubits,
        const std::vector<std::size_t> &wires, bool adj) -> PrecisionT {
        return applyNCGeneratorSingleExcitation(arr, num_qubits, {}, {}, wires,
                                                adj);
    }

    template <class PrecisionT>
    [[nodiscard]] static auto applyNCGeneratorSingleExcitationMinus(
        std::complex<PrecisionT> *arr, std::size_t num_qubits,
        const std::vector<std::size_t> &controlled_wires,
        const std::vector<bool> &controlled_values,
        const std::vector<std::size_t> &wires, [[maybe_unused]] bool adj)
        -> PrecisionT {
        auto core_function = [](std::complex<PrecisionT> *arr,
                                [[maybe_unused]] const std::size_t i00,
                                const std::size_t i01, const std::size_t i10,
                                [[maybe_unused]] const std::size_t i11) {
            arr[i01] *= Pennylane::Util::IMAG<PrecisionT>();
            arr[i10] *= -Pennylane::Util::IMAG<PrecisionT>();
            std::swap(arr[i10], arr[i01]);
        };
        applyNCGenerator2<PrecisionT, decltype(core_function)>(
            arr, num_qubits, controlled_wires, controlled_values, wires,
            core_function);
        // NOLINTNEXTLINE(readability-magic-numbers)
        return -static_cast<PrecisionT>(0.5);
    }

    template <class PrecisionT>
    [[nodiscard]] static auto applyGeneratorSingleExcitationMinus(
        std::complex<PrecisionT> *arr, std::size_t num_qubits,
        const std::vector<std::size_t> &wires, bool adj) -> PrecisionT {
        return applyNCGeneratorSingleExcitationMinus(arr, num_qubits, {}, {},
                                                     wires, adj);
    }

    template <class PrecisionT>
    [[nodiscard]] static auto applyNCGeneratorSingleExcitationPlus(
        std::complex<PrecisionT> *arr, std::size_t num_qubits,
        const std::vector<std::size_t> &controlled_wires,
        const std::vector<bool> &controlled_values,
        const std::vector<std::size_t> &wires, [[maybe_unused]] bool adj)
        -> PrecisionT {
        auto core_function = [](std::complex<PrecisionT> *arr,
                                const std::size_t i00, const std::size_t i01,
                                const std::size_t i10, const std::size_t i11) {
            arr[i00] *= -1;
            arr[i01] *= Pennylane::Util::IMAG<PrecisionT>();
            arr[i10] *= -Pennylane::Util::IMAG<PrecisionT>();
            arr[i11] *= -1;
            std::swap(arr[i10], arr[i01]);
        };
        applyNCGenerator2<PrecisionT, decltype(core_function)>(
            arr, num_qubits, controlled_wires, controlled_values, wires,
            core_function);
        // NOLINTNEXTLINE(readability-magic-numbers)
        return -static_cast<PrecisionT>(0.5);
    }

    template <class PrecisionT>
    [[nodiscard]] static auto applyGeneratorSingleExcitationPlus(
        std::complex<PrecisionT> *arr, std::size_t num_qubits,
        const std::vector<std::size_t> &wires, bool adj) -> PrecisionT {
        return applyNCGeneratorSingleExcitationPlus(arr, num_qubits, {}, {},
                                                    wires, adj);
    }

    template <class PrecisionT>
    [[nodiscard]] static auto
    applyNCGeneratorPSWAP(std::complex<PrecisionT> *arr, std::size_t num_qubits,
                          const std::vector<std::size_t> &controlled_wires,
                          const std::vector<bool> &controlled_values,
                          const std::vector<std::size_t> &wires,
                          [[maybe_unused]] const bool adj) -> PrecisionT {
        using ComplexT = std::complex<PrecisionT>;
        constexpr ComplexT zero{0.0};
        auto core_function =
            [zero](ComplexT *arr, const std::size_t i00, const std::size_t i01,
                   const std::size_t i10, const std::size_t i11) {
                arr[i00] = zero;
                arr[i11] = zero;
                std::swap(arr[i10], arr[i01]);
            };
        applyNCGenerator2<PrecisionT, decltype(core_function)>(
            arr, num_qubits, controlled_wires, controlled_values, wires,
            core_function);
        // NOLINTNEXTLINE(readability-magic-numbers)
        return static_cast<PrecisionT>(1.0);
    }

    template <class PrecisionT>
    [[nodiscard]] static auto
    applyGeneratorPSWAP(std::complex<PrecisionT> *arr, std::size_t num_qubits,
                        const std::vector<std::size_t> &wires, bool adj)
        -> PrecisionT {
        return applyNCGeneratorPSWAP(arr, num_qubits, {}, {}, wires, adj);
    }

    /**
     * @brief Apply a four-qubit generator with controls to the
     * statevector.
     *
     * @tparam PrecisionT Floating point precision of underlying statevector
     * data
     * @tparam FuncT Gate function type.
     * @tparam compute_indices True if the controlled gate requires the
     * computation of all statevector indices, otherwise only the 3rd and
     * 12th entries are calculated (for optimization)
     * @param arr Pointer to the statevector.
     * @param num_qubits Number of qubits.
     * @param controlled_wires Control wires.
     * @param controlled_values Control values (false or true).
     * @param wires Wires the gate applies to.
     * @param core_function Gate function returning the matrix-vector
     * product for a wire block.
     */
    template <class PrecisionT, class FuncT, bool compute_indices = true>
    static void
    applyNCGenerator4(std::complex<PrecisionT> *arr, std::size_t num_qubits,
                      const std::vector<std::size_t> &controlled_wires,
                      const std::vector<bool> &controlled_values,
                      const std::vector<std::size_t> &wires,
                      FuncT core_function) {
        constexpr std::complex<PrecisionT> zero{0.0};

        const std::size_t n_contr = controlled_wires.size();
        const std::size_t n_wires = wires.size();
        const std::size_t nw_tot = n_contr + n_wires;
        PL_ASSERT(n_wires == 4);
        PL_ASSERT(num_qubits >= nw_tot);

        std::vector<std::size_t> all_wires;
        all_wires.reserve(nw_tot);
        all_wires.insert(all_wires.begin(), controlled_wires.begin(),
                         controlled_wires.end());
        all_wires.insert(all_wires.begin() + n_contr, wires.begin(),
                         wires.end());
        const auto revs = reverseWires(num_qubits, all_wires, {});
        const auto &rev_wires = revs.first;
        const std::vector<std::size_t> parity =
            Pennylane::Util::revWireParity(rev_wires);
        const std::vector<std::size_t> indices =
            Gates::generateBitPatterns(all_wires, num_qubits);

        std::size_t mask{0U};
        for (std::size_t k = 0; k < controlled_values.size(); k++) {
            mask |= static_cast<std::size_t>(controlled_values[n_contr - 1 - k])
                    << k;
        }

        const std::size_t i0011 = indices[(mask << 4U) + 3U];
        const std::size_t i1100 = indices[(mask << 4U) + 12U];

        PL_LOOP_PARALLEL(1)
        for (std::size_t k = 0; k < exp2(num_qubits - nw_tot); k++) {
            const std::size_t offset = parity_2_offset(parity, k);
            if constexpr (compute_indices) {
                for (std::size_t i = 0; i < indices.size(); i++) {
                    if ((i >> 4U) == mask) {
                        continue;
                    }
                    arr[indices[i] + offset] = zero;
                }
                core_function(arr, i0011 + offset, i1100 + offset, indices,
                              offset);
            } else {
                core_function(arr, i0011 + offset, i1100 + offset, indices,
                              offset);
            }
        }
    }

    template <class PrecisionT>
    [[nodiscard]] static auto applyNCGeneratorDoubleExcitation(
        std::complex<PrecisionT> *arr, std::size_t num_qubits,
        const std::vector<std::size_t> &controlled_wires,
        const std::vector<bool> &controlled_values,
        const std::vector<std::size_t> &wires, [[maybe_unused]] bool adj)
        -> PrecisionT {
        using ComplexT = std::complex<PrecisionT>;
        constexpr ComplexT zero{};
        constexpr ComplexT imag{0, 1};
        auto core_function =
            [&zero, &imag](std::complex<PrecisionT> *arr,
                           const std::size_t i0011, const std::size_t i1100,
                           const std::vector<std::size_t> &indices,
                           const std::size_t offset) {
                const ComplexT v3 = arr[i0011];
                const ComplexT v12 = arr[i1100];
                for (const auto &i : indices) {
                    arr[i + offset] = zero;
                }
                arr[i0011] = -v12 * imag;
                arr[i1100] = v3 * imag;
            };
        applyNCGenerator4<PrecisionT, decltype(core_function), true>(
            arr, num_qubits, controlled_wires, controlled_values, wires,
            core_function);
        // NOLINTNEXTLINE(readability-magic-numbers)
        return -static_cast<PrecisionT>(0.5);
    }

    template <class PrecisionT>
    [[nodiscard]] static auto
    applyGeneratorDoubleExcitation(std::complex<PrecisionT> *arr,
                                   std::size_t num_qubits,
                                   const std::vector<std::size_t> &wires,
                                   [[maybe_unused]] bool adj) -> PrecisionT {
        return applyNCGeneratorDoubleExcitation(arr, num_qubits, {}, {}, wires,
                                                adj);
    }

    template <class PrecisionT>
    [[nodiscard]] static auto applyNCGeneratorDoubleExcitationMinus(
        std::complex<PrecisionT> *arr, std::size_t num_qubits,
        const std::vector<std::size_t> &controlled_wires,
        const std::vector<bool> &controlled_values,
        const std::vector<std::size_t> &wires, [[maybe_unused]] bool adj)
        -> PrecisionT {
        using ComplexT = std::complex<PrecisionT>;
        constexpr ComplexT imag{0, 1};
        auto core_function =
            [imag](std::complex<PrecisionT> *arr, const std::size_t i0011,
                   const std::size_t i1100,
                   [[maybe_unused]] const std::vector<std::size_t> &indices,
                   [[maybe_unused]] const std::size_t offset) {
                arr[i0011] *= imag;
                arr[i1100] *= -imag;
                swap(arr[i1100], arr[i0011]);
            };
        if (controlled_wires.empty()) {
            applyNCGenerator4<PrecisionT, decltype(core_function), false>(
                arr, num_qubits, controlled_wires, controlled_values, wires,
                core_function);
        } else {
            applyNCGenerator4<PrecisionT, decltype(core_function), true>(
                arr, num_qubits, controlled_wires, controlled_values, wires,
                core_function);
        }
        // NOLINTNEXTLINE(readability - magic - numbers)
        return -static_cast<PrecisionT>(0.5);
    }

    template <class PrecisionT>
    [[nodiscard]] static auto applyGeneratorDoubleExcitationMinus(
        std::complex<PrecisionT> *arr, std::size_t num_qubits,
        const std::vector<std::size_t> &wires, [[maybe_unused]] bool adj)
        -> PrecisionT {
        return applyNCGeneratorDoubleExcitationMinus(arr, num_qubits, {}, {},
                                                     wires, adj);
    }

    template <class PrecisionT>
    [[nodiscard]] static auto applyNCGeneratorDoubleExcitationPlus(
        std::complex<PrecisionT> *arr, std::size_t num_qubits,
        const std::vector<std::size_t> &controlled_wires,
        const std::vector<bool> &controlled_values,
        const std::vector<std::size_t> &wires, [[maybe_unused]] bool adj)
        -> PrecisionT {
        using ComplexT = std::complex<PrecisionT>;
        constexpr ComplexT imag{0, 1};
        auto core_function =
            [imag](std::complex<PrecisionT> *arr, const std::size_t i0011,
                   const std::size_t i1100,
                   [[maybe_unused]] const std::vector<std::size_t> &indices,
                   [[maybe_unused]] const std::size_t offset) {
                arr[i0011] *= -imag;
                arr[i1100] *= imag;
                swap(arr[i1100], arr[i0011]);
            };
        if (controlled_wires.empty()) {
            applyNCGenerator4<PrecisionT, decltype(core_function), false>(
                arr, num_qubits, controlled_wires, controlled_values, wires,
                core_function);
        } else {
            applyNCGenerator4<PrecisionT, decltype(core_function), true>(
                arr, num_qubits, controlled_wires, controlled_values, wires,
                core_function);
        }
        // NOLINTNEXTLINE(readability - magic - numbers)
        return static_cast<PrecisionT>(0.5);
    }

    template <class PrecisionT>
    [[nodiscard]] static auto applyGeneratorDoubleExcitationPlus(
        std::complex<PrecisionT> *arr, std::size_t num_qubits,
        const std::vector<std::size_t> &wires, [[maybe_unused]] bool adj)
        -> PrecisionT {
        return applyNCGeneratorDoubleExcitationPlus(arr, num_qubits, {}, {},
                                                    wires, adj);
    }

    template <class PrecisionT>
    [[nodiscard]] static auto
    applyGeneratorMultiRZ(std::complex<PrecisionT> *arr, std::size_t num_qubits,
                          const std::vector<std::size_t> &wires,
                          [[maybe_unused]] bool adj) -> PrecisionT {
        auto wires_parity = static_cast<std::size_t>(0U);
        for (std::size_t wire : wires) {
            wires_parity |=
                (static_cast<std::size_t>(1U) << (num_qubits - wire - 1));
        }
        PL_LOOP_PARALLEL(1)
        for (std::size_t k = 0; k < exp2(num_qubits); k++) {
            arr[k] *= static_cast<PrecisionT>(
                1 - 2 * int(std::popcount(k & wires_parity) % 2));
        }
        // NOLINTNEXTLINE(readability-magic-numbers)
        return -static_cast<PrecisionT>(0.5);
    }

    template <class PrecisionT>
    [[nodiscard]] static auto
    applyNCGeneratorMultiRZ(std::complex<PrecisionT> *arr,
                            std::size_t num_qubits,
                            const std::vector<std::size_t> &controlled_wires,
                            const std::vector<bool> &controlled_values,
                            const std::vector<std::size_t> &wires,
                            [[maybe_unused]] bool adj) -> PrecisionT {
        PL_ABORT_IF_NOT(controlled_wires.size() == controlled_values.size(),
                        "`controlled_wires` must have the same size as "
                        "`controlled_values`.");
        constexpr std::size_t one{1U};
        constexpr std::complex<PrecisionT> zero{0.0};
        auto ctrls_mask = static_cast<std::size_t>(0U);
        for (std::size_t i = 0; i < controlled_wires.size(); i++) {
            ctrls_mask |= (static_cast<std::size_t>(controlled_values[i])
                           << (num_qubits - controlled_wires[i] - 1));
        }
        auto ctrls_parity = static_cast<std::size_t>(0U);
        for (std::size_t wire : controlled_wires) {
            ctrls_parity |= (one << (num_qubits - wire - 1));
        }
        auto wires_parity = static_cast<std::size_t>(0U);
        for (std::size_t wire : wires) {
            wires_parity |= (one << (num_qubits - wire - 1));
        }
        PL_LOOP_PARALLEL(1)
        for (std::size_t k = 0; k < exp2(num_qubits); k++) {
            if (ctrls_mask == (ctrls_parity & k)) {
                arr[k] *= static_cast<PrecisionT>(
                    1 - 2 * int(std::popcount(k & wires_parity) % 2));
            } else {
                arr[k] = zero;
            }
        }
        // NOLINTNEXTLINE(readability-magic-numbers)
        return -static_cast<PrecisionT>(0.5);
    }
};
} // namespace Pennylane::LightningQubit::Gates<|MERGE_RESOLUTION|>--- conflicted
+++ resolved
@@ -154,11 +154,8 @@
         GateOperation::DoubleExcitationPlus,
         GateOperation::MultiRZ,
         GateOperation::GlobalPhase,
-<<<<<<< HEAD
         GateOperation::PSWAP,
-=======
         GateOperation::PCPhase,
->>>>>>> 207dde35
     };
 
     constexpr static std::array implemented_controlled_gates = {
@@ -187,11 +184,8 @@
         ControlledGateOperation::DoubleExcitationPlus,
         ControlledGateOperation::MultiRZ,
         ControlledGateOperation::GlobalPhase,
-<<<<<<< HEAD
         ControlledGateOperation::PSWAP,
-=======
         ControlledGateOperation::PCPhase,
->>>>>>> 207dde35
     };
 
     constexpr static std::array implemented_generators = {
