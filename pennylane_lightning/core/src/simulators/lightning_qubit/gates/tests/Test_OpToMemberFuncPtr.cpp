// Copyright 2018-2023 Xanadu Quantum Technologies Inc.

// Licensed under the Apache License, Version 2.0 (the License);
// you may not use this file except in compliance with the License.
// You may obtain a copy of the License at

// http://www.apache.org/licenses/LICENSE-2.0

// Unless required by applicable law or agreed to in writing, software
// distributed under the License is distributed on an AS IS BASIS,
// WITHOUT WARRANTIES OR CONDITIONS OF ANY KIND, either express or implied.
// See the License for the specific language governing permissions and
// limitations under the License.
#include "Constant.hpp"
#include "ConstantTestHelpers.hpp" // count_unique, first_elems_of, second_elems_of
#include "ConstantUtil.hpp" // tuple_to_array, array_has_elem, prepend_to_tuple, lookup
#include "OpToMemberFuncPtr.hpp"
#include "Util.hpp"

#include <catch2/catch.hpp>
#include <tuple>

/// @cond DEV
namespace {
using namespace Pennylane::LightningQubit;
using namespace Pennylane::LightningQubit::Gates;
} // namespace
/// @endcond

template <typename EnumClass, uint32_t... I>
constexpr auto
allGateOpsHelper([[maybe_unused]] std::integer_sequence<uint32_t, I...> dummy) {
    return std::make_tuple(static_cast<EnumClass>(I)...);
}

template <typename EnumClass> constexpr auto allGateOps() {
    return Pennylane::Util::tuple_to_array(allGateOpsHelper<EnumClass>(
        std::make_integer_sequence<uint32_t,
                                   static_cast<uint32_t>(EnumClass::END)>{}));
}
template <class PrecisionT, class ParamT, class GateImplementation,
          uint32_t gate_idx>
constexpr bool testAllGatesImplementedIter() {
    if constexpr (gate_idx <
                  static_cast<uint32_t>(Pennylane::Gates::GateOperation::END) -
                      static_cast<uint32_t>(
                          Pennylane::Gates::GateOperation::BEGIN)) {
        constexpr auto gate_op = static_cast<GateOperation>(gate_idx);
        static_cast<void>(
            GateOpToMemberFuncPtr<PrecisionT, ParamT, GateImplementation,
                                  gate_op>::value);
        return testAllGatesImplementedIter<PrecisionT, ParamT,
                                           GateImplementation, gate_idx + 1>();
    } else {
        return true;
    }
}
template <class PrecisionT, class ParamT, class GateImplementation>
constexpr bool testAllGatesImplemented() {
    return testAllGatesImplementedIter<PrecisionT, ParamT, GateImplementation,
                                       static_cast<uint32_t>(
                                           GateOperation::BEGIN)>();
}

#define PENNYLANE_TESTS_DEFINE_GATE_OP_PARAM0(GATE_NAME)                       \
    template <class PrecisionT>                                                \
    static void apply##GATE_NAME(                                              \
        std::complex<PrecisionT> *arr, std::size_t num_qubits,                 \
        const std::vector<std::size_t> &wires, bool inverse) {                 \
        static_cast<void>(arr);                                                \
        static_cast<void>(num_qubits);                                         \
        static_cast<void>(wires);                                              \
        static_cast<void>(inverse);                                            \
    }
#define PENNYLANE_TESTS_DEFINE_GATE_OP_PARAM1(GATE_NAME)                       \
    template <class PrecisionT, class ParamT>                                  \
    static void apply##GATE_NAME(                                              \
        std::complex<PrecisionT> *arr, std::size_t num_qubits,                 \
        const std::vector<std::size_t> &wires, bool inverse, ParamT) {         \
        static_cast<void>(arr);                                                \
        static_cast<void>(num_qubits);                                         \
        static_cast<void>(wires);                                              \
        static_cast<void>(inverse);                                            \
    }
#define PENNYLANE_TESTS_DEFINE_GATE_OP_PARAM2(GATE_NAME)                       \
    template <class PrecisionT, class ParamT>                                  \
    static void apply##GATE_NAME(                                              \
        std::complex<PrecisionT> *arr, std::size_t num_qubits,                 \
        const std::vector<std::size_t> &wires, bool inverse, ParamT, ParamT) { \
        static_cast<void>(arr);                                                \
        static_cast<void>(num_qubits);                                         \
        static_cast<void>(wires);                                              \
        static_cast<void>(inverse);                                            \
    }
#define PENNYLANE_TESTS_DEFINE_GATE_OP_PARAM3(GATE_NAME)                       \
    template <class PrecisionT, class ParamT>                                  \
    static void apply##GATE_NAME(std::complex<PrecisionT> *arr,                \
                                 std::size_t num_qubits,                       \
                                 const std::vector<std::size_t> &wires,        \
                                 bool inverse, ParamT, ParamT, ParamT) {       \
        static_cast<void>(arr);                                                \
        static_cast<void>(num_qubits);                                         \
        static_cast<void>(wires);                                              \
        static_cast<void>(inverse);                                            \
    }
#define PENNYLANE_TESTS_DEFINE_GATE_OP(GATE_NAME, NUM_PARAMS)                  \
    PENNYLANE_TESTS_DEFINE_GATE_OP_PARAM##NUM_PARAMS(GATE_NAME)

#define PENNYLANE_TESTS_DEFINE_GENERATOR_OP(GENERATOR_NAME)                    \
    template <class PrecisionT>                                                \
    static PrecisionT applyGenerator##GENERATOR_NAME(                          \
        std::complex<PrecisionT> *arr, std::size_t num_qubits,                 \
        const std::vector<std::size_t> &wires, bool adj) {                     \
        static_cast<void>(arr);                                                \
        static_cast<void>(num_qubits);                                         \
        static_cast<void>(wires);                                              \
        static_cast<void>(adj);                                                \
        return PrecisionT{};                                                   \
    }

/**
 * @brief This class defines all dummy gates and generators to check
 * consistency of OpToMemberFuncPtr
 */
class DummyImplementation {
  public:
    constexpr static std::array implemented_gates = allGateOps<GateOperation>();
    constexpr static std::array implemented_generators =
        allGateOps<GeneratorOperation>();
    constexpr static std::string_view name = "Dummy";

    template <class PrecisionT>
    static void
    applyMatrix(std::complex<PrecisionT> *arr, std::size_t num_qubits,
                const std::complex<PrecisionT> *matrix,
                const std::vector<std::size_t> &wires, bool inverse) {
        static_cast<void>(arr);
        static_cast<void>(num_qubits);
        static_cast<void>(matrix);
        static_cast<void>(wires);
        static_cast<void>(inverse);
    }

    PENNYLANE_TESTS_DEFINE_GATE_OP(Identity, 0)
    PENNYLANE_TESTS_DEFINE_GATE_OP(PauliX, 0)
    PENNYLANE_TESTS_DEFINE_GATE_OP(PauliY, 0)
    PENNYLANE_TESTS_DEFINE_GATE_OP(PauliZ, 0)
    PENNYLANE_TESTS_DEFINE_GATE_OP(Hadamard, 0)
    PENNYLANE_TESTS_DEFINE_GATE_OP(S, 0)
    PENNYLANE_TESTS_DEFINE_GATE_OP(T, 0)
    PENNYLANE_TESTS_DEFINE_GATE_OP(SX, 0)
    PENNYLANE_TESTS_DEFINE_GATE_OP(PhaseShift, 1)
    PENNYLANE_TESTS_DEFINE_GATE_OP(RX, 1)
    PENNYLANE_TESTS_DEFINE_GATE_OP(RY, 1)
    PENNYLANE_TESTS_DEFINE_GATE_OP(RZ, 1)
    PENNYLANE_TESTS_DEFINE_GATE_OP(Rot, 3)
    PENNYLANE_TESTS_DEFINE_GATE_OP(CNOT, 0)
    PENNYLANE_TESTS_DEFINE_GATE_OP(CY, 0)
    PENNYLANE_TESTS_DEFINE_GATE_OP(CZ, 0)
    PENNYLANE_TESTS_DEFINE_GATE_OP(SWAP, 0)
    PENNYLANE_TESTS_DEFINE_GATE_OP(ControlledPhaseShift, 1)
    PENNYLANE_TESTS_DEFINE_GATE_OP(IsingXX, 1)
    PENNYLANE_TESTS_DEFINE_GATE_OP(IsingXY, 1)
    PENNYLANE_TESTS_DEFINE_GATE_OP(IsingYY, 1)
    PENNYLANE_TESTS_DEFINE_GATE_OP(IsingZZ, 1)
    PENNYLANE_TESTS_DEFINE_GATE_OP(CRX, 1)
    PENNYLANE_TESTS_DEFINE_GATE_OP(CRY, 1)
    PENNYLANE_TESTS_DEFINE_GATE_OP(CRZ, 1)
    PENNYLANE_TESTS_DEFINE_GATE_OP(SingleExcitation, 1)
    PENNYLANE_TESTS_DEFINE_GATE_OP(SingleExcitationMinus, 1)
    PENNYLANE_TESTS_DEFINE_GATE_OP(SingleExcitationPlus, 1)
    PENNYLANE_TESTS_DEFINE_GATE_OP(CRot, 3)
    PENNYLANE_TESTS_DEFINE_GATE_OP(Toffoli, 0)
    PENNYLANE_TESTS_DEFINE_GATE_OP(CSWAP, 0)
    PENNYLANE_TESTS_DEFINE_GATE_OP(DoubleExcitation, 1)
    PENNYLANE_TESTS_DEFINE_GATE_OP(DoubleExcitationMinus, 1)
    PENNYLANE_TESTS_DEFINE_GATE_OP(DoubleExcitationPlus, 1)
    PENNYLANE_TESTS_DEFINE_GATE_OP(MultiRZ, 1)
    PENNYLANE_TESTS_DEFINE_GATE_OP(GlobalPhase, 1)
<<<<<<< HEAD
    PENNYLANE_TESTS_DEFINE_GATE_OP(PSWAP, 1)
=======
    PENNYLANE_TESTS_DEFINE_GATE_OP(PCPhase, 2)
>>>>>>> 207dde35

    PENNYLANE_TESTS_DEFINE_GENERATOR_OP(PhaseShift)
    PENNYLANE_TESTS_DEFINE_GENERATOR_OP(RX)
    PENNYLANE_TESTS_DEFINE_GENERATOR_OP(RY)
    PENNYLANE_TESTS_DEFINE_GENERATOR_OP(RZ)
    PENNYLANE_TESTS_DEFINE_GENERATOR_OP(IsingXX)
    PENNYLANE_TESTS_DEFINE_GENERATOR_OP(IsingXY)
    PENNYLANE_TESTS_DEFINE_GENERATOR_OP(IsingYY)
    PENNYLANE_TESTS_DEFINE_GENERATOR_OP(IsingZZ)
    PENNYLANE_TESTS_DEFINE_GENERATOR_OP(CRX)
    PENNYLANE_TESTS_DEFINE_GENERATOR_OP(CRY)
    PENNYLANE_TESTS_DEFINE_GENERATOR_OP(CRZ)
    PENNYLANE_TESTS_DEFINE_GENERATOR_OP(ControlledPhaseShift)
    PENNYLANE_TESTS_DEFINE_GENERATOR_OP(SingleExcitation)
    PENNYLANE_TESTS_DEFINE_GENERATOR_OP(SingleExcitationMinus)
    PENNYLANE_TESTS_DEFINE_GENERATOR_OP(SingleExcitationPlus)
    PENNYLANE_TESTS_DEFINE_GENERATOR_OP(DoubleExcitation)
    PENNYLANE_TESTS_DEFINE_GENERATOR_OP(DoubleExcitationMinus)
    PENNYLANE_TESTS_DEFINE_GENERATOR_OP(DoubleExcitationPlus)
    PENNYLANE_TESTS_DEFINE_GENERATOR_OP(MultiRZ)
    PENNYLANE_TESTS_DEFINE_GENERATOR_OP(GlobalPhase)
    PENNYLANE_TESTS_DEFINE_GENERATOR_OP(PSWAP)
};

static_assert(testAllGatesImplemented<float, float, DummyImplementation>(),
              "DummyImplementation must define all gate operations.");

struct ImplementedGates {
    constexpr static auto value = DummyImplementation::implemented_gates;
    constexpr static std::array<GateOperation, 0> ignore_list = {};

    template <typename PrecisionT, typename ParamT, GateOperation op>
    constexpr static auto func_ptr =
        GateOpToMemberFuncPtr<PrecisionT, ParamT, DummyImplementation,
                              op>::value;
};
struct ImplementedGenerators {
    constexpr static auto value = DummyImplementation::implemented_generators;
    constexpr static std::array<GeneratorOperation, 0> ignore_list = {};

    template <typename PrecisionT, typename ParamT, GeneratorOperation op>
    constexpr static auto func_ptr =
        GeneratorOpToMemberFuncPtr<PrecisionT, DummyImplementation, op>::value;
};

template <typename PrecisionT, typename ParamT, class ValueClass,
          std::size_t op_idx>
constexpr auto opFuncPtrPairsIter() {
    if constexpr (op_idx < ValueClass::value.size()) {
        constexpr auto op = ValueClass::value[op_idx];
        if constexpr (Pennylane::Util::array_has_elem(ValueClass::ignore_list,
                                                      op)) {
            return opFuncPtrPairsIter<PrecisionT, ParamT, ValueClass,
                                      op_idx + 1>();
        } else {
            const auto elem = std::pair{
                op, ValueClass::template func_ptr<PrecisionT, ParamT, op>};
            return Pennylane::Util::prepend_to_tuple(
                elem, opFuncPtrPairsIter<PrecisionT, ParamT, ValueClass,
                                         op_idx + 1>());
        }
    } else {
        return std::tuple{};
    }
}

/**
 * @brief Pairs of all implemented gate operations and the corresponding
 * function pointers.
 */
template <typename PrecisionT, typename ParamT>
constexpr static auto gate_op_func_ptr_pairs =
    opFuncPtrPairsIter<PrecisionT, ParamT, ImplementedGates,
                       static_cast<std::size_t>(GateOperation::BEGIN)>();

template <typename PrecisionT, typename ParamT>
constexpr static auto generator_op_func_ptr_pairs =
    opFuncPtrPairsIter<PrecisionT, ParamT, ImplementedGenerators,
                       static_cast<std::size_t>(GeneratorOperation::BEGIN)>();

template <typename PrecisionT, typename ParamT, std::size_t num_params,
          std::size_t tuple_idx>
constexpr auto gateOpFuncPtrPairsWithNumParamsIter() {
    if constexpr (tuple_idx <
                  std::tuple_size_v<
                      decltype(gate_op_func_ptr_pairs<PrecisionT, ParamT>)>) {
        constexpr auto elem =
            std::get<tuple_idx>(gate_op_func_ptr_pairs<PrecisionT, ParamT>);
        if constexpr (Pennylane::Util::lookup(Constant::gate_num_params,
                                              elem.first) == num_params) {
            return Pennylane::Util::prepend_to_tuple(
                elem, gateOpFuncPtrPairsWithNumParamsIter<
                          PrecisionT, ParamT, num_params, tuple_idx + 1>());
        } else {
            return gateOpFuncPtrPairsWithNumParamsIter<
                PrecisionT, ParamT, num_params, tuple_idx + 1>();
        }
    } else {
        return std::tuple{};
    }
}

template <typename PrecisionT, typename ParamT, std::size_t num_params>
constexpr auto gate_op_func_ptr_with_params = Pennylane::Util::tuple_to_array(
    gateOpFuncPtrPairsWithNumParamsIter<PrecisionT, ParamT, num_params, 0>());

template <typename PrecisionT, typename ParamT>
constexpr auto generator_op_func_ptr = Pennylane::Util::tuple_to_array(
    generator_op_func_ptr_pairs<PrecisionT, PrecisionT>);

template <typename T, typename U, std::size_t size>
auto testUniqueness(const std::array<std::pair<T, U>, size> &pairs) {
    REQUIRE(Util::count_unique(Util::first_elems_of(pairs)) == pairs.size());
    REQUIRE(Util::count_unique(Util::second_elems_of(pairs)) == pairs.size());
}

TEMPLATE_TEST_CASE("GateOpToMemberFuncPtr", "[GateOpToMemberFuncPtr]", float,
                   double) {
    // TODO: This can be done in compile time
    testUniqueness(gate_op_func_ptr_with_params<TestType, TestType, 0>);
    testUniqueness(gate_op_func_ptr_with_params<TestType, TestType, 1>);
    testUniqueness(gate_op_func_ptr_with_params<TestType, TestType, 3>);
}
TEMPLATE_TEST_CASE("GeneratorOpToMemberFuncPtr", "[GeneratorOpToMemberFuncPtr]",
                   float, double) {
    // TODO: This can be done in compile time
    testUniqueness(generator_op_func_ptr<TestType, TestType>);
}<|MERGE_RESOLUTION|>--- conflicted
+++ resolved
@@ -177,11 +177,8 @@
     PENNYLANE_TESTS_DEFINE_GATE_OP(DoubleExcitationPlus, 1)
     PENNYLANE_TESTS_DEFINE_GATE_OP(MultiRZ, 1)
     PENNYLANE_TESTS_DEFINE_GATE_OP(GlobalPhase, 1)
-<<<<<<< HEAD
     PENNYLANE_TESTS_DEFINE_GATE_OP(PSWAP, 1)
-=======
     PENNYLANE_TESTS_DEFINE_GATE_OP(PCPhase, 2)
->>>>>>> 207dde35
 
     PENNYLANE_TESTS_DEFINE_GENERATOR_OP(PhaseShift)
     PENNYLANE_TESTS_DEFINE_GENERATOR_OP(RX)
