// Copyright 2018-2023 Xanadu Quantum Technologies Inc.

// Licensed under the Apache License, Version 2.0 (the License);
// you may not use this file except in compliance with the License.
// You may obtain a copy of the License at

// http://www.apache.org/licenses/LICENSE-2.0

// Unless required by applicable law or agreed to in writing, software
// distributed under the License is distributed on an AS IS BASIS,
// WITHOUT WARRANTIES OR CONDITIONS OF ANY KIND, either express or implied.
// See the License for the specific language governing permissions and
// limitations under the License.
#include <algorithm>
#include <complex>
#include <limits>
#include <random>
#include <type_traits>
#include <utility>
#include <vector>

#include <catch2/catch.hpp>

#include "CPUMemoryModel.hpp"
#include "Gates.hpp"
#include "StateVectorLQubitManaged.hpp"
#include "TestHelpers.hpp" // PrecisionToName, createProductState
#include "TestHelpersWires.hpp"
#include "TestKernels.hpp"
#include "Util.hpp" // INVSQRT2
#if defined(_MSC_VER)
#pragma warning(disable : 4305)
#endif

/**
 * @file This file contains tests for parameterized gates. List of such gates is
 * [RX, RY, RZ, PhaseShift, Rot, ControlledPhaseShift, CRX, CRY, CRZ, CRot]
 */

/// @cond DEV
namespace {
using namespace Pennylane::LightningQubit;
using namespace Pennylane::Util;
using namespace Pennylane::Gates;
} // namespace
/// @endcond

/**
 * @brief Run test suit only when the gate is defined
 */
#define PENNYLANE_RUN_TEST(GATE_NAME)                                          \
    template <typename PrecisionT, typename ParamT, class GateImplementation,  \
              typename U = void>                                               \
    struct Apply##GATE_NAME##IsDefined {                                       \
        constexpr static bool value = false;                                   \
    };                                                                         \
    template <typename PrecisionT, typename ParamT, class GateImplementation>  \
    struct Apply##GATE_NAME##IsDefined<                                        \
        PrecisionT, ParamT, GateImplementation,                                \
        std::enable_if_t<std::is_pointer_v<                                    \
            decltype(&GateImplementation::template apply##GATE_NAME<           \
                     PrecisionT, ParamT>)>>> {                                 \
        constexpr static bool value = true;                                    \
    };                                                                         \
    template <typename PrecisionT, typename ParamT, typename TypeList>         \
    void testApply##GATE_NAME##ForKernels() {                                  \
        if constexpr (!std::is_same_v<TypeList, void>) {                       \
            using GateImplementation = typename TypeList::Type;                \
            if constexpr (Apply##GATE_NAME##IsDefined<                         \
                              PrecisionT, ParamT,                              \
                              GateImplementation>::value) {                    \
                testApply##GATE_NAME<PrecisionT, ParamT,                       \
                                     GateImplementation>();                    \
            } else {                                                           \
                SUCCEED("Member function apply" #GATE_NAME                     \
                        " is not defined for kernel "                          \
                        << GateImplementation::name);                          \
            }                                                                  \
            testApply##GATE_NAME##ForKernels<PrecisionT, ParamT,               \
                                             typename TypeList::Next>();       \
        }                                                                      \
    }                                                                          \
    TEMPLATE_TEST_CASE("GateImplementation::apply" #GATE_NAME,                 \
                       "[GateImplementations_Param]", float, double) {         \
        using PrecisionT = TestType;                                           \
        using ParamT = TestType;                                               \
        testApply##GATE_NAME##ForKernels<PrecisionT, ParamT, TestKernels>();   \
    }                                                                          \
    static_assert(true, "Require semicolon")

/*******************************************************************************
 * Single-qubit gates
 ******************************************************************************/

template <typename PrecisionT, typename ParamT, class GateImplementation>
void testApplyPhaseShift() {
    using ComplexT = std::complex<PrecisionT>;
    const size_t num_qubits = 3;

    // Test using |+++> state
    const auto isqrt2 = PrecisionT{INVSQRT2<PrecisionT>()};
    const std::vector<PrecisionT> angles{0.3, 0.8, 2.4};
    const ComplexT coef{isqrt2 / PrecisionT{2.0}, PrecisionT{0.0}};

    std::vector<std::vector<ComplexT>> ps_data;
    ps_data.reserve(angles.size());
    for (auto &a : angles) {
        ps_data.push_back(getPhaseShift<std::complex, PrecisionT>(a));
    }

    std::vector<std::vector<ComplexT>> expected_results = {
        {ps_data[0][0], ps_data[0][0], ps_data[0][0], ps_data[0][0],
         ps_data[0][3], ps_data[0][3], ps_data[0][3], ps_data[0][3]},
        {
            ps_data[1][0],
            ps_data[1][0],
            ps_data[1][3],
            ps_data[1][3],
            ps_data[1][0],
            ps_data[1][0],
            ps_data[1][3],
            ps_data[1][3],
        },
        {ps_data[2][0], ps_data[2][3], ps_data[2][0], ps_data[2][3],
         ps_data[2][0], ps_data[2][3], ps_data[2][0], ps_data[2][3]}};

    for (auto &vec : expected_results) {
        scaleVector(vec, coef);
    }

    for (size_t index = 0; index < num_qubits; index++) {
        auto st = createPlusState<PrecisionT>(num_qubits);

        GateImplementation::applyPhaseShift(st.data(), num_qubits, {index},
                                            false, {angles[index]});

        CHECK(st == approx(expected_results[index]));
    }
}
PENNYLANE_RUN_TEST(PhaseShift);

template <typename PrecisionT, typename ParamT, class GateImplementation>
void testApplyRX() {
    using ComplexT = std::complex<PrecisionT>;
    const size_t num_qubits = 1;

    const std::vector<PrecisionT> angles{{0.1}, {0.6}};
    std::vector<std::vector<ComplexT>> expected_results{
        std::vector<ComplexT>{{0.9987502603949663, 0.0},
                              {0.0, -0.04997916927067834}},
        std::vector<ComplexT>{{0.9553364891256061, 0.0},
                              {0, -0.2955202066613395}},
        std::vector<ComplexT>{{0.49757104789172696, 0.0},
                              {0, -0.867423225594017}}};

    for (size_t index = 0; index < angles.size(); index++) {
        auto st = createZeroState<ComplexT>(num_qubits);

        GateImplementation::applyRX(st.data(), num_qubits, {0}, false,
                                    {angles[index]});

        CHECK(st == approx(expected_results[index]).epsilon(1e-7));
    }
}
PENNYLANE_RUN_TEST(RX);

template <typename PrecisionT, typename ParamT, class GateImplementation>
void testApplyRY() {
    using ComplexT = std::complex<PrecisionT>;
    const size_t num_qubits = 1;

    const std::vector<PrecisionT> angles{0.2, 0.7, 2.9};
    std::vector<std::vector<ComplexT>> expected_results{
        std::vector<ComplexT>{{0.8731983044562817, 0.04786268954660339},
                              {0.0876120655431924, -0.47703040785184303}},
        std::vector<ComplexT>{{0.8243771119105122, 0.16439396602553008},
                              {0.3009211363333468, -0.45035926880694604}},
        std::vector<ComplexT>{{0.10575112905629831, 0.47593196040758534},
                              {0.8711876098966215, -0.0577721051072477}}};
    std::vector<std::vector<ComplexT>> expected_results_adj{
        std::vector<ComplexT>{{0.8731983044562817, -0.04786268954660339},
                              {-0.0876120655431924, -0.47703040785184303}},
        std::vector<ComplexT>{{0.8243771119105122, -0.16439396602553008},
                              {-0.3009211363333468, -0.45035926880694604}},
        std::vector<ComplexT>{{0.10575112905629831, -0.47593196040758534},
                              {-0.8711876098966215, -0.0577721051072477}}};

    const TestVector<ComplexT> init_state{
        {{0.8775825618903728, 0.0}, {0.0, -0.47942553860420306}},
        getBestAllocator<ComplexT>()};
    DYNAMIC_SECTION(GateImplementation::name
                    << ", RY - " << PrecisionToName<PrecisionT>::value) {
        for (size_t index = 0; index < angles.size(); index++) {
            auto st = init_state;
            GateImplementation::applyRY(st.data(), num_qubits, {0}, false,
                                        {angles[index]});
            CHECK(st == approx(expected_results[index]).epsilon(1e-5));
        }
    }
}
PENNYLANE_RUN_TEST(RY);

template <typename PrecisionT, typename ParamT, class GateImplementation>
void testApplyRZ() {
    using ComplexT = std::complex<PrecisionT>;
    const size_t num_qubits = 3;

    // Test using |+++> state
    const auto isqrt2 = PrecisionT{INVSQRT2<PrecisionT>()};

    const std::vector<PrecisionT> angles{0.2, 0.7, 2.9};
    const ComplexT coef{isqrt2 / PrecisionT{2.0}, PrecisionT{0.0}};

    std::vector<std::vector<ComplexT>> rz_data;
    rz_data.reserve(angles.size());
    for (auto &a : angles) {
        rz_data.push_back(getRZ<std::complex, PrecisionT>(a));
    }

    std::vector<std::vector<ComplexT>> expected_results = {
        {rz_data[0][0], rz_data[0][0], rz_data[0][0], rz_data[0][0],
         rz_data[0][3], rz_data[0][3], rz_data[0][3], rz_data[0][3]},
        {
            rz_data[1][0],
            rz_data[1][0],
            rz_data[1][3],
            rz_data[1][3],
            rz_data[1][0],
            rz_data[1][0],
            rz_data[1][3],
            rz_data[1][3],
        },
        {rz_data[2][0], rz_data[2][3], rz_data[2][0], rz_data[2][3],
         rz_data[2][0], rz_data[2][3], rz_data[2][0], rz_data[2][3]}};

    for (auto &vec : expected_results) {
        scaleVector(vec, coef);
    }

    for (size_t index = 0; index < num_qubits; index++) {
        auto st = createPlusState<PrecisionT>(num_qubits);

        GateImplementation::applyRZ(st.data(), num_qubits, {index}, false,
                                    {angles[index]});

        CHECK(st == approx(expected_results[index]));
    }

    for (size_t index = 0; index < num_qubits; index++) {
        auto st = createPlusState<PrecisionT>(num_qubits);

        GateImplementation::applyRZ(st.data(), num_qubits, {index}, true,
                                    {-angles[index]});
        CHECK(st == approx(expected_results[index]));
    }
}
PENNYLANE_RUN_TEST(RZ);

template <typename PrecisionT, typename ParamT, class GateImplementation>
void testApplyRot() {
    using ComplexT = std::complex<PrecisionT>;
    const size_t num_qubits = 3;
    auto ini_st = createZeroState<ComplexT>(num_qubits);

    const std::vector<std::vector<PrecisionT>> angles{
        std::vector<PrecisionT>{0.3, 0.8, 2.4},
        std::vector<PrecisionT>{0.5, 1.1, 3.0},
        std::vector<PrecisionT>{2.3, 0.1, 0.4}};

    std::vector<std::vector<ComplexT>> expected_results{
        std::vector<ComplexT>(1U << num_qubits),
        std::vector<ComplexT>(1U << num_qubits),
        std::vector<ComplexT>(1U << num_qubits)};

    for (size_t i = 0; i < angles.size(); i++) {
        const auto rot_mat = getRot<std::complex, PrecisionT>(
            angles[i][0], angles[i][1], angles[i][2]);
        expected_results[i][0] = rot_mat[0];
        expected_results[i][size_t{1U} << (num_qubits - i - 1)] = rot_mat[2];
    }

    for (size_t index = 0; index < num_qubits; index++) {
        auto st = createZeroState<ComplexT>(num_qubits);
        GateImplementation::applyRot(st.data(), num_qubits, {index}, false,
                                     angles[index][0], angles[index][1],
                                     angles[index][2]);

        CHECK(st == approx(expected_results[index]));
    }
}
PENNYLANE_RUN_TEST(Rot);

/*******************************************************************************
 * Two-qubit gates
 ******************************************************************************/
template <typename PrecisionT, typename ParamT, class GateImplementation>
void testApplyIsingXX() {
    using ComplexT = std::complex<PrecisionT>;
    using std::cos;
    using std::sin;

    DYNAMIC_SECTION(GateImplementation::name
                    << ", IsingXX0,1 |000> -> a|000> + b|110> - "
                    << PrecisionToName<PrecisionT>::value) {
        const size_t num_qubits = 3;
        const auto ini_st = createZeroState<ComplexT>(num_qubits);
        ParamT angle = 0.312;

        const std::vector<ComplexT> expected_results{
            ComplexT{cos(angle / 2), 0.0},
            ComplexT{0.0, 0.0},
            ComplexT{0.0, 0.0},
            ComplexT{0.0, 0.0},
            ComplexT{0.0, 0.0},
            ComplexT{0.0, 0.0},
            ComplexT{0.0, -sin(angle / 2)},
            ComplexT{0.0, 0.0},
        };

        auto st = ini_st;
        GateImplementation::applyIsingXX(st.data(), num_qubits, {0, 1}, false,
                                         angle);
        REQUIRE(st == approx(expected_results).margin(1e-7));
    }
    DYNAMIC_SECTION(GateImplementation::name
                    << ", IsingXX0,1 |100> -> a|100> + b|010> - "
                    << PrecisionToName<PrecisionT>::value) {
        const size_t num_qubits = 3;
        const auto ini_st = createProductState<PrecisionT>("100");
        ParamT angle = 0.312;

        const std::vector<ComplexT> expected_results{
            ComplexT{0.0, 0.0},
            ComplexT{0.0, 0.0},
            ComplexT{0.0, -sin(angle / 2)},
            ComplexT{0.0, 0.0},
            ComplexT{cos(angle / 2), 0.0},
            ComplexT{0.0, 0.0},
            ComplexT{0.0, 0.0},
            ComplexT{0.0, 0.0},
        };

        auto st = ini_st;
        GateImplementation::applyIsingXX(st.data(), num_qubits, {0, 1}, false,
                                         angle);
        REQUIRE(st == approx(expected_results).margin(1e-7));
    }
    DYNAMIC_SECTION(GateImplementation::name
                    << ", IsingXX0,1 |010> -> a|010> + b|100> - "
                    << PrecisionToName<PrecisionT>::value) {
        const size_t num_qubits = 3;
        const auto ini_st = createProductState<PrecisionT>("010");
        ParamT angle = 0.312;

        const std::vector<ComplexT> expected_results{
            ComplexT{0.0, 0.0},
            ComplexT{0.0, 0.0},
            ComplexT{cos(angle / 2), 0.0},
            ComplexT{0.0, 0.0},
            ComplexT{0.0, -sin(angle / 2)},
            ComplexT{0.0, 0.0},
            ComplexT{0.0, 0.0},
            ComplexT{0.0, 0.0},
        };

        auto st = ini_st;
        GateImplementation::applyIsingXX(st.data(), num_qubits, {0, 1}, false,
                                         angle);
        REQUIRE(st == approx(expected_results).margin(1e-7));
    }
    DYNAMIC_SECTION(GateImplementation::name
                    << ", IsingXX0,1 |110> -> a|110> + b|000> - "
                    << PrecisionToName<PrecisionT>::value) {
        const size_t num_qubits = 3;
        const auto ini_st = createProductState<PrecisionT>("110");
        ParamT angle = 0.312;

        const std::vector<ComplexT> expected_results{
            ComplexT{0.0, -sin(angle / 2)},
            ComplexT{0.0, 0.0},
            ComplexT{0.0, 0.0},
            ComplexT{0.0, 0.0},
            ComplexT{0.0, 0.0},
            ComplexT{0.0, 0.0},
            ComplexT{cos(angle / 2), 0.0},
            ComplexT{0.0, 0.0},
        };

        auto st = ini_st;
        GateImplementation::applyIsingXX(st.data(), num_qubits, {0, 1}, false,
                                         angle);
        REQUIRE(st == approx(expected_results).margin(1e-7));
    }
    DYNAMIC_SECTION(GateImplementation::name
                    << ", IsingXX0,2 - "
                    << PrecisionToName<PrecisionT>::value) {
        const size_t num_qubits = 3;
        const auto ini_st =
            TestVector<ComplexT>{{
                                     ComplexT{0.125681356503, 0.252712197380},
                                     ComplexT{0.262591068130, 0.370189000494},
                                     ComplexT{0.129300299863, 0.371057794075},
                                     ComplexT{0.392248682814, 0.195795523118},
                                     ComplexT{0.303908059240, 0.082981563244},
                                     ComplexT{0.189140284321, 0.179512645957},
                                     ComplexT{0.173146612336, 0.092249594834},
                                     ComplexT{0.298857179897, 0.269627836165},
                                 },
                                 getBestAllocator<ComplexT>()};
        const std::vector<size_t> wires = {0, 2};
        const ParamT angle = 0.267030328057308;
        std::vector<ComplexT> expected{
            ComplexT{0.148459317603, 0.225284945157},
            ComplexT{0.271300438716, 0.326438461763},
            ComplexT{0.164042082006, 0.327971890339},
            ComplexT{0.401037861022, 0.171003883572},
            ComplexT{0.350482432141, 0.047287216587},
            ComplexT{0.221097705423, 0.161184442326},
            ComplexT{0.197669694288, 0.039212892562},
            ComplexT{0.345592157995, 0.250015865318},
        };

        auto st = ini_st;
        GateImplementation::applyIsingXX(st.data(), num_qubits, wires, false,
                                         angle);
        REQUIRE(st == approx(expected).margin(1e-5));
    }
}
PENNYLANE_RUN_TEST(IsingXX);

template <typename PrecisionT, typename ParamT, class GateImplementation>
void testApplyIsingXY() {
    using ComplexT = std::complex<PrecisionT>;
    using std::cos;
    using std::sin;

    DYNAMIC_SECTION(GateImplementation::name
                    << ", IsingXY0,1 |000> -> a|000> - "
                    << PrecisionToName<PrecisionT>::value) {
        const size_t num_qubits = 3;
        const auto ini_st = createZeroState<ComplexT>(num_qubits);
        ParamT angle = 0.312;

        const std::vector<ComplexT> expected_results{
            ComplexT{1.0, 0.0}, ComplexT{0.0, 0.0}, ComplexT{0.0, 0.0},
            ComplexT{0.0, 0.0}, ComplexT{0.0, 0.0}, ComplexT{0.0, 0.0},
            ComplexT{0.0, 0.0}, ComplexT{0.0, 0.0},
        };

        auto st = ini_st;
        GateImplementation::applyIsingXY(st.data(), num_qubits, {0, 1}, false,
                                         angle);
        REQUIRE(st == approx(expected_results).margin(1e-7));
    }
    DYNAMIC_SECTION(GateImplementation::name
                    << ", IsingXY0,1 |100> -> a|100> + b|010> - "
                    << PrecisionToName<PrecisionT>::value) {
        const size_t num_qubits = 3;
        const auto ini_st = createProductState<PrecisionT>("100");
        ParamT angle = 0.312;

        const std::vector<ComplexT> expected_results{
            ComplexT{0.0, 0.0},
            ComplexT{0.0, 0.0},
            ComplexT{0.0, sin(angle / 2)},
            ComplexT{0.0, 0.0},
            ComplexT{cos(angle / 2), 0.0},
            ComplexT{0.0, 0.0},
            ComplexT{0.0, 0.0},
            ComplexT{0.0, 0.0},
        };

        auto st = ini_st;
        GateImplementation::applyIsingXY(st.data(), num_qubits, {0, 1}, false,
                                         angle);
        REQUIRE(st == approx(expected_results).margin(1e-7));
    }

    DYNAMIC_SECTION(GateImplementation::name
                    << ", IsingXY0,1 |010> -> a|010> + b|100> - "
                    << PrecisionToName<PrecisionT>::value) {
        const size_t num_qubits = 3;
        const auto ini_st = createProductState<PrecisionT>("010");
        ParamT angle = 0.312;

        const std::vector<ComplexT> expected_results{
            ComplexT{0.0, 0.0},
            ComplexT{0.0, 0.0},
            ComplexT{cos(angle / 2), 0.0},
            ComplexT{0.0, 0.0},
            ComplexT{0.0, sin(angle / 2)},
            ComplexT{0.0, 0.0},
            ComplexT{0.0, 0.0},
            ComplexT{0.0, 0.0},
        };

        auto st = ini_st;
        GateImplementation::applyIsingXY(st.data(), num_qubits, {0, 1}, false,
                                         angle);
        REQUIRE(st == approx(expected_results).margin(1e-7));
    }

    DYNAMIC_SECTION(GateImplementation::name
                    << ", IsingXY0,1 |110> -> a|110> - "
                    << PrecisionToName<PrecisionT>::value) {
        const size_t num_qubits = 3;
        const auto ini_st = createProductState<PrecisionT>("110");
        ParamT angle = 0.312;

        const std::vector<ComplexT> expected_results{
            ComplexT{0.0, 0.0}, ComplexT{0.0, 0.0}, ComplexT{0.0, 0.0},
            ComplexT{0.0, 0.0}, ComplexT{0.0, 0.0}, ComplexT{0.0, 0.0},
            ComplexT{1.0, 0.0}, ComplexT{0.0, 0.0},
        };

        auto st = ini_st;
        GateImplementation::applyIsingXY(st.data(), num_qubits, {0, 1}, false,
                                         angle);
        REQUIRE(st == approx(expected_results).margin(1e-7));
    }

    DYNAMIC_SECTION(GateImplementation::name
                    << ", IsingXY0,1 - "
                    << PrecisionToName<PrecisionT>::value) {
        const size_t num_qubits = 4;

        std::vector<ComplexT> ini_st{
            ComplexT{0.267462841882, 0.010768564798},
            ComplexT{0.228575129706, 0.010564590956},
            ComplexT{0.099492749900, 0.260849823392},
            ComplexT{0.093690204310, 0.189847108173},
            ComplexT{0.033390732374, 0.203836830144},
            ComplexT{0.226979395737, 0.081852150975},
            ComplexT{0.031235505729, 0.176933497281},
            ComplexT{0.294287602843, 0.145156781198},
            ComplexT{0.152742706049, 0.111628061129},
            ComplexT{0.012553863703, 0.120027860480},
            ComplexT{0.237156555364, 0.154658769755},
            ComplexT{0.117001120872, 0.228059505033},
            ComplexT{0.041495873225, 0.065934827444},
            ComplexT{0.089653239407, 0.221581340372},
            ComplexT{0.217892322429, 0.291261296999},
            ComplexT{0.292993251871, 0.186570798697},
        };

        const std::vector<size_t> wires = {0, 1};
        const ParamT angle = 0.312;

        std::vector<ComplexT> expected{
            ComplexT{0.267462849617, 0.010768564418},
            ComplexT{0.228575125337, 0.010564590804},
            ComplexT{0.099492751062, 0.260849833488},
            ComplexT{0.093690201640, 0.189847111702},
            ComplexT{0.015641822883, 0.225092900621},
            ComplexT{0.205574608177, 0.082808663337},
            ComplexT{0.006827173322, 0.211631480575},
            ComplexT{0.255280800811, 0.161572331669},
            ComplexT{0.119218164572, 0.115460377284},
            ComplexT{-0.000315789761, 0.153835664378},
            ComplexT{0.206786872079, 0.157633689097},
            ComplexT{0.093027614553, 0.271012980118},
            ComplexT{0.041495874524, 0.065934829414},
            ComplexT{0.089653238654, 0.221581339836},
            ComplexT{0.217892318964, 0.291261285543},
            ComplexT{0.292993247509, 0.186570793390},
        };

        auto st = ini_st;
        GateImplementation::applyIsingXY(st.data(), num_qubits, wires, false,
                                         angle);
        REQUIRE(st == approx(expected).margin(1e-5));
    }
}
PENNYLANE_RUN_TEST(IsingXY);

template <typename PrecisionT, typename ParamT, class GateImplementation>
void testApplyIsingYY() {
    using ComplexT = std::complex<PrecisionT>;
    using std::cos;
    using std::sin;

    DYNAMIC_SECTION(GateImplementation::name
                    << ", IsingYY0,1 |000> -> a|000> + b|110> - "
                    << PrecisionToName<PrecisionT>::value) {
        const size_t num_qubits = 3;
        const auto ini_st = createZeroState<ComplexT>(num_qubits);
        ParamT angle = 0.312;

        const std::vector<ComplexT> expected_results{
            ComplexT{cos(angle / 2), 0.0},
            ComplexT{0.0, 0.0},
            ComplexT{0.0, 0.0},
            ComplexT{0.0, 0.0},
            ComplexT{0.0, 0.0},
            ComplexT{0.0, 0.0},
            ComplexT{0.0, sin(angle / 2)},
            ComplexT{0.0, 0.0},
        };

        auto st = ini_st;
        GateImplementation::applyIsingYY(st.data(), num_qubits, {0, 1}, false,
                                         angle);
        REQUIRE(st == approx(expected_results).margin(1e-7));
    }
    DYNAMIC_SECTION(GateImplementation::name
                    << ", IsingYY0,1 |100> -> a|100> + b|010> - "
                    << PrecisionToName<PrecisionT>::value) {
        const size_t num_qubits = 3;
        const auto ini_st = createProductState<PrecisionT>("100");
        ParamT angle = 0.312;

        const std::vector<ComplexT> expected_results{
            ComplexT{0.0, 0.0},
            ComplexT{0.0, 0.0},
            ComplexT{0.0, -sin(angle / 2)},
            ComplexT{0.0, 0.0},
            ComplexT{cos(angle / 2), 0.0},
            ComplexT{0.0, 0.0},
            ComplexT{0.0, 0.0},
            ComplexT{0.0, 0.0},
        };

        auto st = ini_st;
        GateImplementation::applyIsingYY(st.data(), num_qubits, {0, 1}, false,
                                         angle);
        REQUIRE(st == approx(expected_results).margin(1e-7));
    }
    DYNAMIC_SECTION(GateImplementation::name
                    << ", IsingYY0,1 |010> -> a|010> + b|100> - "
                    << PrecisionToName<PrecisionT>::value) {
        const size_t num_qubits = 3;
        const auto ini_st = createProductState<PrecisionT>("010");
        ParamT angle = 0.312;

        const std::vector<ComplexT> expected_results{
            ComplexT{0.0, 0.0},
            ComplexT{0.0, 0.0},
            ComplexT{cos(angle / 2), 0.0},
            ComplexT{0.0, 0.0},
            ComplexT{0.0, -sin(angle / 2)},
            ComplexT{0.0, 0.0},
            ComplexT{0.0, 0.0},
            ComplexT{0.0, 0.0},
        };

        auto st = ini_st;
        GateImplementation::applyIsingYY(st.data(), num_qubits, {0, 1}, false,
                                         angle);
        REQUIRE(st == approx(expected_results).margin(1e-7));
    }
    DYNAMIC_SECTION(GateImplementation::name
                    << ", IsingYY0,1 |110> -> a|110> + b|000> - "
                    << PrecisionToName<PrecisionT>::value) {
        const size_t num_qubits = 3;
        const auto ini_st = createProductState<PrecisionT>("110");
        ParamT angle = 0.312;

        const std::vector<ComplexT> expected_results{
            ComplexT{0.0, sin(angle / 2)},
            ComplexT{0.0, 0.0},
            ComplexT{0.0, 0.0},
            ComplexT{0.0, 0.0},
            ComplexT{0.0, 0.0},
            ComplexT{0.0, 0.0},
            ComplexT{cos(angle / 2), 0.0},
            ComplexT{0.0, 0.0},
        };

        auto st = ini_st;
        GateImplementation::applyIsingYY(st.data(), num_qubits, {0, 1}, false,
                                         angle);
        REQUIRE(st == approx(expected_results).margin(1e-7));
    }
    DYNAMIC_SECTION(GateImplementation::name
                    << ", IsingYY0,1 - "
                    << PrecisionToName<PrecisionT>::value) {
        const size_t num_qubits = 4;

        const auto ini_st =
            TestVector<ComplexT>{{ComplexT{0.276522701942, 0.192601873155},
                                  ComplexT{0.035951282872, 0.224882549474},
                                  ComplexT{0.142578003191, 0.016769549184},
                                  ComplexT{0.207510965432, 0.068085008177},
                                  ComplexT{0.231177902264, 0.039974505646},
                                  ComplexT{0.038587049391, 0.058503643276},
                                  ComplexT{0.023121176451, 0.294843178966},
                                  ComplexT{0.297936734810, 0.061981734524},
                                  ComplexT{0.140961289031, 0.061129422308},
                                  ComplexT{0.204531438234, 0.159178277448},
                                  ComplexT{0.143828437747, 0.031972463787},
                                  ComplexT{0.291528706380, 0.138875986482},
                                  ComplexT{0.297088897520, 0.179914971203},
                                  ComplexT{0.032991360504, 0.024025500927},
                                  ComplexT{0.121553926676, 0.263606060346},
                                  ComplexT{0.177173454285, 0.267447421480}},
                                 getBestAllocator<ComplexT>()};

        const std::vector<size_t> wires = {0, 1};
        const ParamT angle = 0.312;

        std::vector<ComplexT> expected{
            ComplexT{0.245211756573, 0.236421160261},
            ComplexT{0.031781919269, 0.227277526275},
            ComplexT{0.099890674345, 0.035451505339},
            ComplexT{0.163438308608, 0.094785319724},
            ComplexT{0.237868187763, 0.017588203228},
            ComplexT{0.062849689541, 0.026015566111},
            ComplexT{0.027807906892, 0.268916455494},
            ComplexT{0.315895675672, 0.015934827233},
            ComplexT{0.145460308037, 0.024469450691},
            ComplexT{0.211137338769, 0.151250126997},
            ComplexT{0.187891084547, 0.027991919467},
            ComplexT{0.297618553419, 0.090899723116},
            ComplexT{0.263557070771, 0.220692990352},
            ComplexT{-0.002348824386, 0.029319431141},
            ComplexT{0.117472403735, 0.282557065430},
            ComplexT{0.164443742376, 0.296440286247},
        };

        auto st = ini_st;
        GateImplementation::applyIsingYY(st.data(), num_qubits, wires, false,
                                         angle);
        REQUIRE(st == approx(expected).margin(1e-5));
    }
}
PENNYLANE_RUN_TEST(IsingYY);

template <typename PrecisionT, typename ParamT, class GateImplementation>
void testApplyIsingZZ() {
    using ComplexT = std::complex<PrecisionT>;
    using std::cos;
    using std::sin;

    DYNAMIC_SECTION(GateImplementation::name
                    << ", IsingZZ0,1 |000> -> |000> - "
                    << PrecisionToName<PrecisionT>::value) {
        const size_t num_qubits = 3;
        const auto ini_st = createZeroState<ComplexT>(num_qubits);
        ParamT angle = 0.312;

        const std::vector<ComplexT> expected_results{
            ComplexT{cos(angle / 2), -sin(angle / 2)},
            ComplexT{0.0, 0.0},
            ComplexT{0.0, 0.0},
            ComplexT{0.0, 0.0},
            ComplexT{0.0, 0.0},
            ComplexT{0.0, 0.0},
            ComplexT{0.0, 0.0},
            ComplexT{0.0, 0.0},
        };

        auto st = ini_st;
        GateImplementation::applyIsingZZ(st.data(), num_qubits, {0, 1}, false,
                                         angle);
        REQUIRE(st == approx(expected_results).margin(1e-7));
    }
    DYNAMIC_SECTION(GateImplementation::name
                    << ", IsingZZ0,1 |100> -> |100> - "
                    << PrecisionToName<PrecisionT>::value) {
        const size_t num_qubits = 3;
        const auto ini_st = createProductState<PrecisionT>("100");
        ParamT angle = 0.312;

        const std::vector<ComplexT> expected_results{
            ComplexT{0.0, 0.0},
            ComplexT{0.0, 0.0},
            ComplexT{0.0, 0.0},
            ComplexT{0.0, 0.0},
            ComplexT{cos(angle / 2), sin(angle / 2)},
            ComplexT{0.0, 0.0},
            ComplexT{0.0, 0.0},
            ComplexT{0.0, 0.0},
        };

        auto st = ini_st;
        GateImplementation::applyIsingZZ(st.data(), num_qubits, {0, 1}, false,
                                         angle);
        REQUIRE(st == approx(expected_results).margin(1e-7));
    }

    DYNAMIC_SECTION(GateImplementation::name
                    << ", IsingZZ0,1 |010> -> |010> - "
                    << PrecisionToName<PrecisionT>::value) {
        const size_t num_qubits = 3;
        const auto ini_st = createProductState<PrecisionT>("010");
        ParamT angle = 0.312;

        const std::vector<ComplexT> expected_results{
            ComplexT{0.0, 0.0},
            ComplexT{0.0, 0.0},
            ComplexT{cos(angle / 2), sin(angle / 2)},
            ComplexT{0.0, 0.0},
            ComplexT{0.0, 0.0},
            ComplexT{0.0, 0.0},
            ComplexT{0.0, 0.0},
            ComplexT{0.0, 0.0},
        };

        auto st = ini_st;
        GateImplementation::applyIsingZZ(st.data(), num_qubits, {0, 1}, false,
                                         angle);
        REQUIRE(st == approx(expected_results).margin(1e-7));
    }

    DYNAMIC_SECTION(GateImplementation::name
                    << ", IsingZZ0,1 |110> -> |110> - "
                    << PrecisionToName<PrecisionT>::value) {
        const size_t num_qubits = 3;
        const auto ini_st = createProductState<PrecisionT>("110");
        ParamT angle = 0.312;

        const std::vector<ComplexT> expected_results{
            ComplexT{0.0, 0.0},
            ComplexT{0.0, 0.0},
            ComplexT{0.0, 0.0},
            ComplexT{0.0, 0.0},
            ComplexT{0.0, 0.0},
            ComplexT{0.0, 0.0},
            ComplexT{cos(angle / 2), -sin(angle / 2)},
            ComplexT{0.0, 0.0},
        };

        auto st = ini_st;
        GateImplementation::applyIsingZZ(st.data(), num_qubits, {0, 1}, false,
                                         angle);
        REQUIRE(st == approx(expected_results).margin(1e-7));
    }
    DYNAMIC_SECTION(GateImplementation::name
                    << ", IsingZZ0,1 - "
                    << PrecisionToName<PrecisionT>::value) {
        const size_t num_qubits = 4;

        TestVector<ComplexT> ini_st{{ComplexT{0.267462841882, 0.010768564798},
                                     ComplexT{0.228575129706, 0.010564590956},
                                     ComplexT{0.099492749900, 0.260849823392},
                                     ComplexT{0.093690204310, 0.189847108173},
                                     ComplexT{0.033390732374, 0.203836830144},
                                     ComplexT{0.226979395737, 0.081852150975},
                                     ComplexT{0.031235505729, 0.176933497281},
                                     ComplexT{0.294287602843, 0.145156781198},
                                     ComplexT{0.152742706049, 0.111628061129},
                                     ComplexT{0.012553863703, 0.120027860480},
                                     ComplexT{0.237156555364, 0.154658769755},
                                     ComplexT{0.117001120872, 0.228059505033},
                                     ComplexT{0.041495873225, 0.065934827444},
                                     ComplexT{0.089653239407, 0.221581340372},
                                     ComplexT{0.217892322429, 0.291261296999},
                                     ComplexT{0.292993251871, 0.186570798697}},
                                    getBestAllocator<ComplexT>()};

        const std::vector<size_t> wires = {0, 1};
        const ParamT angle = 0.312;

        std::vector<ComplexT> expected{
            ComplexT{0.265888039508, -0.030917377350},
            ComplexT{0.227440863156, -0.025076966901},
            ComplexT{0.138812299373, 0.242224241539},
            ComplexT{0.122048663851, 0.172985266764},
            ComplexT{0.001315529800, 0.206549421962},
            ComplexT{0.211505899280, 0.116123534558},
            ComplexT{0.003366392733, 0.179637932181},
            ComplexT{0.268161243812, 0.189116978698},
            ComplexT{0.133544466595, 0.134003857126},
            ComplexT{-0.006247074818, 0.120520790080},
            ComplexT{0.210247652980, 0.189627242850},
            ComplexT{0.080147179284, 0.243468334233},
            ComplexT{0.051236139067, 0.058687025978},
            ComplexT{0.122991206449, 0.204961354585},
            ComplexT{0.260499076094, 0.253870909435},
            ComplexT{0.318422472324, 0.138783420076},
        };

        auto st = ini_st;
        GateImplementation::applyIsingZZ(st.data(), num_qubits, wires, false,
                                         angle);
        REQUIRE(st == approx(expected).margin(1e-5));
    }
}
PENNYLANE_RUN_TEST(IsingZZ);

template <typename PrecisionT, typename ParamT, class GateImplementation>
void testApplyControlledPhaseShift() {
    using ComplexT = std::complex<PrecisionT>;

    const size_t num_qubits = 3;

    // Test using |+++> state
    auto ini_st = createPlusState<PrecisionT>(num_qubits);

    const auto isqrt2 = INVSQRT2<PrecisionT>();

    const std::vector<PrecisionT> angles{0.3, 2.4};
    const ComplexT coef{isqrt2 / PrecisionT{2.0}, PrecisionT{0.0}};

    std::vector<std::vector<ComplexT>> ps_data;
    ps_data.reserve(angles.size());
    for (auto &a : angles) {
        ps_data.push_back(getPhaseShift<std::complex, PrecisionT>(a));
    }

    std::vector<std::vector<ComplexT>> expected_results = {
        {ps_data[0][0], ps_data[0][0], ps_data[0][0], ps_data[0][0],
         ps_data[0][0], ps_data[0][0], ps_data[0][3], ps_data[0][3]},
        {ps_data[1][0], ps_data[1][0], ps_data[1][0], ps_data[1][3],
         ps_data[1][0], ps_data[1][0], ps_data[1][0], ps_data[1][3]}};

    for (auto &vec : expected_results) {
        scaleVector(vec, coef);
    }

    auto st = ini_st;

    GateImplementation::applyControlledPhaseShift(st.data(), num_qubits, {0, 1},
                                                  false, angles[0]);
    CAPTURE(st);
    CHECK(st == approx(expected_results[0]));
}
PENNYLANE_RUN_TEST(ControlledPhaseShift);

template <typename PrecisionT, typename ParamT, class GateImplementation>
void testApplyCRX() {
    using ComplexT = std::complex<PrecisionT>;
    DYNAMIC_SECTION(GateImplementation::name
                    << ", CRX0,1 - " << PrecisionToName<PrecisionT>::value) {
        const size_t num_qubits = 4;

        std::vector<ComplexT> ini_st{
            ComplexT{0.188018120185, 0.267344585187},
            ComplexT{0.172684792903, 0.187465336044},
            ComplexT{0.218892658302, 0.241508557821},
            ComplexT{0.107094509452, 0.233123916768},
            ComplexT{0.144398681914, 0.102112687699},
            ComplexT{0.266641428689, 0.096286886834},
            ComplexT{0.037126289559, 0.047222166486},
            ComplexT{0.136865047634, 0.203178369592},
            ComplexT{0.001562711889, 0.224933454573},
            ComplexT{0.009933412610, 0.080866505038},
            ComplexT{0.000948295069, 0.280652963863},
            ComplexT{0.109817299553, 0.150776413412},
            ComplexT{0.297480913626, 0.232588348025},
            ComplexT{0.247386444054, 0.077608200535},
            ComplexT{0.192650977126, 0.054764192471},
            ComplexT{0.033093927690, 0.243038790593},
        };

        const std::vector<size_t> wires = {0, 1};
        const ParamT angle = 0.312;

        std::vector<ComplexT> expected{
            ComplexT{0.188018120185, 0.267344585187},
            ComplexT{0.172684792903, 0.187465336044},
            ComplexT{0.218892658302, 0.241508557821},
            ComplexT{0.107094509452, 0.233123916768},
            ComplexT{0.144398681914, 0.102112687699},
            ComplexT{0.266641428689, 0.096286886834},
            ComplexT{0.037126289559, 0.047222166486},
            ComplexT{0.136865047634, 0.203178369592},
            ComplexT{0.037680529583, 0.175982985869},
            ComplexT{0.021870621269, 0.041448569986},
            ComplexT{0.009445384485, 0.247313095111},
            ComplexT{0.146244209335, 0.143803745197},
            ComplexT{0.328815969263, 0.229521152393},
            ComplexT{0.256946415396, 0.075122442730},
            ComplexT{0.233916049255, 0.053951837341},
            ComplexT{0.056117891609, 0.223025389250},
        };

        auto st = ini_st;
        GateImplementation::applyCRX(st.data(), num_qubits, wires, false,
                                     angle);
        REQUIRE(st == approx(expected).margin(1e-5));
    }
    DYNAMIC_SECTION(GateImplementation::name
                    << ", CRX0,2 - " << PrecisionToName<PrecisionT>::value) {
        const size_t num_qubits = 4;

        std::vector<ComplexT> ini_st{
            ComplexT{0.052996853820, 0.268704529517},
            ComplexT{0.082642978242, 0.195193762273},
            ComplexT{0.275869474800, 0.221416497403},
            ComplexT{0.198695648566, 0.006071386515},
            ComplexT{0.067983147697, 0.276232498024},
            ComplexT{0.136067312263, 0.055703741794},
            ComplexT{0.157173013237, 0.279061453647},
            ComplexT{0.104219108364, 0.247711145514},
            ComplexT{0.176998514444, 0.152305581694},
            ComplexT{0.055177054767, 0.009344289143},
            ComplexT{0.047003532929, 0.014270464770},
            ComplexT{0.067602001658, 0.237978418468},
            ComplexT{0.191357285454, 0.247486891611},
            ComplexT{0.059014417923, 0.240820754268},
            ComplexT{0.017675906958, 0.280795663824},
            ComplexT{0.149294381068, 0.236647612943},
        };

        const std::vector<size_t> wires = {0, 2};
        const ParamT angle = 0.312;

        std::vector<ComplexT> expected{
            ComplexT{0.052996853820, 0.268704529517},
            ComplexT{0.082642978242, 0.195193762273},
            ComplexT{0.275869474800, 0.221416497403},
            ComplexT{0.198695648566, 0.006071386515},
            ComplexT{0.067983147697, 0.276232498024},
            ComplexT{0.136067312263, 0.055703741794},
            ComplexT{0.157173013237, 0.279061453647},
            ComplexT{0.104219108364, 0.247711145514},
            ComplexT{0.177066334766, 0.143153236251},
            ComplexT{0.091481259734, -0.001272371824},
            ComplexT{0.070096171606, -0.013402737499},
            ComplexT{0.068232891172, 0.226515814342},
            ComplexT{0.232660238337, 0.241735302419},
            ComplexT{0.095065259834, 0.214700810780},
            ComplexT{0.055912814010, 0.247655060549},
            ComplexT{0.184897295154, 0.224604965678},
        };

        auto st = ini_st;
        GateImplementation::applyCRX(st.data(), num_qubits, wires, false,
                                     angle);
        REQUIRE(st == approx(expected).margin(1e-5));
    }
    DYNAMIC_SECTION(GateImplementation::name
                    << ", CRX1,3 - " << PrecisionToName<PrecisionT>::value) {
        const size_t num_qubits = 4;

        std::vector<ComplexT> ini_st{
            ComplexT{0.192438300910, 0.082027221475},
            ComplexT{0.217147770013, 0.101186506864},
            ComplexT{0.172631211937, 0.036301903892},
            ComplexT{0.006532319481, 0.086171029910},
            ComplexT{0.042291498813, 0.282934641945},
            ComplexT{0.231739267944, 0.188873888944},
            ComplexT{0.278594048803, 0.306941867941},
            ComplexT{0.126901023080, 0.220266540060},
            ComplexT{0.229998291616, 0.200076737619},
            ComplexT{0.016698938983, 0.160673755090},
            ComplexT{0.123754272868, 0.123889666882},
            ComplexT{0.128913058161, 0.104905508280},
            ComplexT{0.004957334386, 0.000151477546},
            ComplexT{0.286109480550, 0.287939421742},
            ComplexT{0.180882613126, 0.180408714716},
            ComplexT{0.169404192357, 0.128550443286},
        };

        const std::vector<size_t> wires = {1, 3};
        const ParamT angle = 0.312;

        std::vector<ComplexT> expected{
            ComplexT{0.192438300910, 0.082027221475},
            ComplexT{0.217147770013, 0.101186506864},
            ComplexT{0.172631211937, 0.036301903892},
            ComplexT{0.006532319481, 0.086171029910},
            ComplexT{0.071122903322, 0.243493995118},
            ComplexT{0.272884177375, 0.180009581467},
            ComplexT{0.309433364794, 0.283498205063},
            ComplexT{0.173048974802, 0.174307158347},
            ComplexT{0.229998291616, 0.200076737619},
            ComplexT{0.016698938983, 0.160673755090},
            ComplexT{0.123754272868, 0.123889666882},
            ComplexT{0.128913058161, 0.104905508280},
            ComplexT{0.049633717487, -0.044302629247},
            ComplexT{0.282658689673, 0.283672663198},
            ComplexT{0.198658723032, 0.151897953530},
            ComplexT{0.195376806318, 0.098886035231},
        };

        auto st = ini_st;
        GateImplementation::applyCRX(st.data(), num_qubits, wires, false,
                                     angle);
        REQUIRE(st == approx(expected).margin(1e-5));
    }
}
PENNYLANE_RUN_TEST(CRX);

template <typename PrecisionT, typename ParamT, class GateImplementation>
void testApplyCRY() {
    using ComplexT = std::complex<PrecisionT>;

    DYNAMIC_SECTION(GateImplementation::name
                    << ", CRY0,1 - " << PrecisionToName<PrecisionT>::value) {
        const size_t num_qubits = 4;

        std::vector<ComplexT> ini_st{
            ComplexT{0.024509081663, 0.005606762650},
            ComplexT{0.261792037054, 0.259257414596},
            ComplexT{0.168380715455, 0.096012484887},
            ComplexT{0.169761107379, 0.042890935442},
            ComplexT{0.012169527484, 0.082631086139},
            ComplexT{0.155790166500, 0.292998574950},
            ComplexT{0.150529463310, 0.282021216715},
            ComplexT{0.097100202708, 0.134938013786},
            ComplexT{0.062640753523, 0.251735121160},
            ComplexT{0.121654204141, 0.116964600258},
            ComplexT{0.152865184550, 0.084800955456},
            ComplexT{0.300145205424, 0.101098965771},
            ComplexT{0.288274703880, 0.038180155037},
            ComplexT{0.041378441702, 0.206525491532},
            ComplexT{0.033201995261, 0.096777018650},
            ComplexT{0.303210250465, 0.300817738868},
        };

        const std::vector<size_t> wires = {0, 1};
        const ParamT angle = 0.312;

        std::vector<ComplexT> expected{
            ComplexT{0.024509081663, 0.005606762650},
            ComplexT{0.261792037054, 0.259257414596},
            ComplexT{0.168380715455, 0.096012484887},
            ComplexT{0.169761107379, 0.042890935442},
            ComplexT{0.012169527484, 0.082631086139},
            ComplexT{0.155790166500, 0.292998574950},
            ComplexT{0.150529463310, 0.282021216715},
            ComplexT{0.097100202708, 0.134938013786},
            ComplexT{0.017091411508, 0.242746239557},
            ComplexT{0.113748028260, 0.083456799483},
            ComplexT{0.145850361424, 0.068735133269},
            ComplexT{0.249391258812, 0.053133825802},
            ComplexT{0.294506455875, 0.076828111036},
            ComplexT{0.059777143539, 0.222190141515},
            ComplexT{0.056549175144, 0.108777179774},
            ComplexT{0.346161234622, 0.312872353290},
        };

        auto st = ini_st;
        GateImplementation::applyCRY(st.data(), num_qubits, wires, false,
                                     angle);
        REQUIRE(st == approx(expected).margin(1e-5));
    }

    DYNAMIC_SECTION(GateImplementation::name
                    << ", CRY0,2 - " << PrecisionToName<PrecisionT>::value) {
        const size_t num_qubits = 4;

        std::vector<ComplexT> ini_st{
            ComplexT{0.102619838050, 0.054477528511},
            ComplexT{0.202715827962, 0.019268690848},
            ComplexT{0.009985085718, 0.046864154650},
            ComplexT{0.095353410397, 0.178365407785},
            ComplexT{0.265491448756, 0.075474015573},
            ComplexT{0.155542525434, 0.336145304405},
            ComplexT{0.264473386058, 0.073102790542},
            ComplexT{0.275654487087, 0.027356694914},
            ComplexT{0.040156237615, 0.323407814320},
            ComplexT{0.111584643322, 0.148005654537},
            ComplexT{0.143440399478, 0.139829784016},
            ComplexT{0.104105862006, 0.036845342185},
            ComplexT{0.254859090295, 0.077839069459},
            ComplexT{0.166580751989, 0.081673415646},
            ComplexT{0.322693919290, 0.244062536913},
            ComplexT{0.203101217204, 0.182142660415},
        };

        const std::vector<size_t> wires = {0, 2};
        const ParamT angle = 0.312;

        std::vector<ComplexT> expected{
            ComplexT{0.102619838050, 0.054477528511},
            ComplexT{0.202715827962, 0.019268690848},
            ComplexT{0.009985085718, 0.046864154650},
            ComplexT{0.095353410397, 0.178365407785},
            ComplexT{0.265491448756, 0.075474015573},
            ComplexT{0.155542525434, 0.336145304405},
            ComplexT{0.264473386058, 0.073102790542},
            ComplexT{0.275654487087, 0.027356694914},
            ComplexT{0.017382553849, 0.297755483640},
            ComplexT{0.094054909639, 0.140483782705},
            ComplexT{0.147937549133, 0.188379019063},
            ComplexT{0.120178355382, 0.059393264033},
            ComplexT{0.201627929216, 0.038974326513},
            ComplexT{0.133002468018, 0.052382480362},
            ComplexT{0.358372291916, 0.253192504889},
            ComplexT{0.226516213248, 0.192620277535},
        };

        auto st = ini_st;
        GateImplementation::applyCRY(st.data(), num_qubits, wires, false,
                                     angle);
        REQUIRE(st == approx(expected).margin(1e-5));
    }

    DYNAMIC_SECTION(GateImplementation::name
                    << ", CRY1,3 - " << PrecisionToName<PrecisionT>::value) {
        const size_t num_qubits = 4;

        std::vector<ComplexT> ini_st{
            ComplexT{0.058899496683, 0.031397556785},
            ComplexT{0.069961513798, 0.130434904124},
            ComplexT{0.217689437802, 0.274984586300},
            ComplexT{0.306390652950, 0.298990481245},
            ComplexT{0.209944539032, 0.220900665872},
            ComplexT{0.003587823096, 0.069341448987},
            ComplexT{0.114578641694, 0.136714993752},
            ComplexT{0.131460200149, 0.288466810023},
            ComplexT{0.153891247725, 0.128222510215},
            ComplexT{0.161391493466, 0.264248676428},
            ComplexT{0.102366240850, 0.123871730768},
            ComplexT{0.094155009506, 0.178235083697},
            ComplexT{0.137480035766, 0.038860712805},
            ComplexT{0.181542539134, 0.186931324992},
            ComplexT{0.130801257167, 0.165524479895},
            ComplexT{0.303475658073, 0.099907724058},
        };

        const std::vector<size_t> wires = {1, 3};
        const ParamT angle = 0.312;

        std::vector<ComplexT> expected{
            ComplexT{0.058899496683, 0.031397556785},
            ComplexT{0.069961513798, 0.130434904124},
            ComplexT{0.217689437802, 0.274984586300},
            ComplexT{0.306390652950, 0.298990481245},
            ComplexT{0.206837677400, 0.207444748683},
            ComplexT{0.036162925095, 0.102820314015},
            ComplexT{0.092762561137, 0.090236295654},
            ComplexT{0.147665692045, 0.306204998241},
            ComplexT{0.153891247725, 0.128222510215},
            ComplexT{0.161391493466, 0.264248676428},
            ComplexT{0.102366240850, 0.123871730768},
            ComplexT{0.094155009506, 0.178235083697},
            ComplexT{0.107604661198, 0.009345661471},
            ComplexT{0.200698008554, 0.190699066265},
            ComplexT{0.082062476397, 0.147991992696},
            ComplexT{0.320112783074, 0.124411723198},
        };

        auto st = ini_st;
        GateImplementation::applyCRY(st.data(), num_qubits, wires, false,
                                     angle);
        REQUIRE(st == approx(expected).margin(1e-5));
    }
}

PENNYLANE_RUN_TEST(CRY);

template <typename PrecisionT, typename ParamT, class GateImplementation>
void testApplyCRZ() {
    using ComplexT = std::complex<PrecisionT>;

    DYNAMIC_SECTION(GateImplementation::name
                    << ", CRZ0,1 - " << PrecisionToName<PrecisionT>::value) {
        const size_t num_qubits = 4;

        std::vector<ComplexT> ini_st{
            ComplexT{0.264968228755, 0.059389110312},
            ComplexT{0.004927738580, 0.117198819444},
            ComplexT{0.192517901751, 0.061524928233},
            ComplexT{0.285160768924, 0.013212111581},
            ComplexT{0.278645646186, 0.212116779981},
            ComplexT{0.171786665640, 0.141260537212},
            ComplexT{0.199480649113, 0.218261452113},
            ComplexT{0.071007710848, 0.294720535623},
            ComplexT{0.169589173252, 0.010528306669},
            ComplexT{0.061973371011, 0.033143783035},
            ComplexT{0.177570977662, 0.116785656786},
            ComplexT{0.070266502325, 0.084338553411},
            ComplexT{0.053744021753, 0.146932844792},
            ComplexT{0.254428637803, 0.138916780809},
            ComplexT{0.260354050166, 0.267004004472},
            ComplexT{0.008910554792, 0.316282675508},
        };

        const std::vector<size_t> wires = {0, 1};
        const ParamT angle = 0.312;

        std::vector<ComplexT> expected{
            ComplexT{0.264968228755, 0.059389110312},
            ComplexT{0.004927738580, 0.117198819444},
            ComplexT{0.192517901751, 0.061524928233},
            ComplexT{0.285160768924, 0.013212111581},
            ComplexT{0.278645646186, 0.212116779981},
            ComplexT{0.171786665640, 0.141260537212},
            ComplexT{0.199480649113, 0.218261452113},
            ComplexT{0.071007710848, 0.294720535623},
            ComplexT{0.169165556003, -0.015948278519},
            ComplexT{0.066370291483, 0.023112625918},
            ComplexT{0.193559430151, 0.087778634862},
            ComplexT{0.082516747253, 0.072397233118},
            ComplexT{0.030262722499, 0.153498691785},
            ComplexT{0.229755796458, 0.176759943762},
            ComplexT{0.215708594452, 0.304212379961},
            ComplexT{-0.040337866447, 0.313826361773},
        };

        auto st = ini_st;
        GateImplementation::applyCRZ(st.data(), num_qubits, wires, false,
                                     angle);
        REQUIRE(st == approx(expected).margin(1e-5));
    }

    DYNAMIC_SECTION(GateImplementation::name
                    << ", CRZ0,2 - " << PrecisionToName<PrecisionT>::value) {
        const size_t num_qubits = 4;

        std::vector<ComplexT> ini_st{
            ComplexT{0.148770394604, 0.083378238599},
            ComplexT{0.274356796683, 0.083823071640},
            ComplexT{0.028016616540, 0.165919229565},
            ComplexT{0.123329104424, 0.295826835858},
            ComplexT{0.222343815006, 0.093160444663},
            ComplexT{0.288857659956, 0.138646598905},
            ComplexT{0.199272938656, 0.123099916175},
            ComplexT{0.182062963782, 0.098622669183},
            ComplexT{0.270467177482, 0.282942493365},
            ComplexT{0.147717133688, 0.038580110182},
            ComplexT{0.279040367487, 0.114344708857},
            ComplexT{0.229917326705, 0.222777886314},
            ComplexT{0.047595071834, 0.026542458656},
            ComplexT{0.133654136834, 0.275281854777},
            ComplexT{0.126723771272, 0.071649311030},
            ComplexT{0.040467231551, 0.098358909396},
        };

        const std::vector<size_t> wires = {0, 2};
        const ParamT angle = 0.312;

        std::vector<ComplexT> expected{
            ComplexT{0.148770394604, 0.083378238599},
            ComplexT{0.274356796683, 0.083823071640},
            ComplexT{0.028016616540, 0.165919229565},
            ComplexT{0.123329104424, 0.295826835858},
            ComplexT{0.222343815006, 0.093160444663},
            ComplexT{0.288857659956, 0.138646598905},
            ComplexT{0.199272938656, 0.123099916175},
            ComplexT{0.182062963782, 0.098622669183},
            ComplexT{0.311143020471, 0.237484672050},
            ComplexT{0.151917469671, 0.015161098089},
            ComplexT{0.257886371956, 0.156310134957},
            ComplexT{0.192512799579, 0.255794420869},
            ComplexT{0.051140958142, 0.018825391755},
            ComplexT{0.174801129192, 0.251173432304},
            ComplexT{0.114052908458, 0.090468071985},
            ComplexT{0.024693993739, 0.103451817578},
        };

        auto st = ini_st;
        GateImplementation::applyCRZ(st.data(), num_qubits, wires, false,
                                     angle);
        REQUIRE(st == approx(expected).margin(1e-5));
    }

    DYNAMIC_SECTION(GateImplementation::name
                    << ", CRZ1,3 - " << PrecisionToName<PrecisionT>::value) {
        const size_t num_qubits = 4;

        std::vector<ComplexT> ini_st{
            ComplexT{0.190769680625, 0.287992363388},
            ComplexT{0.098068639739, 0.098569855389},
            ComplexT{0.037728060139, 0.188330976218},
            ComplexT{0.091809561053, 0.200107659880},
            ComplexT{0.299856248683, 0.162326250675},
            ComplexT{0.064700651300, 0.038667789709},
            ComplexT{0.119630787356, 0.257575730461},
            ComplexT{0.061392768321, 0.055938727834},
            ComplexT{0.052661991695, 0.274401532393},
            ComplexT{0.238974614805, 0.213527036406},
            ComplexT{0.163750665141, 0.107235582319},
            ComplexT{0.260992375359, 0.008326988206},
            ComplexT{0.240406501616, 0.032737802983},
            ComplexT{0.152754313527, 0.107245249982},
            ComplexT{0.162638949527, 0.306372397719},
            ComplexT{0.231663044710, 0.107293515032},
        };

        const std::vector<size_t> wires = {1, 3};
        const ParamT angle = 0.312;

        std::vector<ComplexT> expected{
            ComplexT{0.190769680625, 0.287992363388},
            ComplexT{0.098068639739, 0.098569855389},
            ComplexT{0.037728060139, 0.188330976218},
            ComplexT{0.091809561053, 0.200107659880},
            ComplexT{0.321435301661, 0.113766991605},
            ComplexT{0.057907230634, 0.048250646420},
            ComplexT{0.158197104346, 0.235861099766},
            ComplexT{0.051956164721, 0.064797918341},
            ComplexT{0.052661991695, 0.274401532393},
            ComplexT{0.238974614805, 0.213527036406},
            ComplexT{0.163750665141, 0.107235582319},
            ComplexT{0.260992375359, 0.008326988206},
            ComplexT{0.242573571004, -0.005011228787},
            ComplexT{0.134236881868, 0.129676071390},
            ComplexT{0.208264445871, 0.277383118761},
            ComplexT{0.212179898392, 0.141983644728},
        };

        auto st = ini_st;
        GateImplementation::applyCRZ(st.data(), num_qubits, wires, false,
                                     angle);
        REQUIRE(st == approx(expected).margin(1e-5));
    }
}
PENNYLANE_RUN_TEST(CRZ);

template <typename PrecisionT, typename ParamT, class GateImplementation>
void testApplyCRot() {
    using ComplexT = std::complex<PrecisionT>;

    const std::vector<PrecisionT> angles{0.3, 0.8, 2.4};

    DYNAMIC_SECTION(GateImplementation::name
                    << ", CRot0,1 |000> -> |000> - "
                    << PrecisionToName<PrecisionT>::value) {
        const size_t num_qubits = 3;
        const auto ini_st = createZeroState<ComplexT>(num_qubits);

        auto st = createZeroState<ComplexT>(num_qubits);
        GateImplementation::applyCRot(st.data(), num_qubits, {0, 1}, false,
                                      angles[0], angles[1], angles[2]);

        CHECK(st == approx(ini_st));
    }
    DYNAMIC_SECTION(GateImplementation::name
                    << ", CRot0,1 |100> -> |1>(a|0>+b|1>)|0> - "
                    << PrecisionToName<PrecisionT>::value) {
        const size_t num_qubits = 3;

        auto st = createZeroState<ComplexT>(num_qubits);

        std::vector<ComplexT> expected_results(8);
        const auto rot_mat =
            getRot<std::complex, PrecisionT>(angles[0], angles[1], angles[2]);
        expected_results[size_t{1U} << (num_qubits - 1)] = rot_mat[0];
        expected_results[(size_t{1U} << num_qubits) - 2] = rot_mat[2];

        GateImplementation::applyPauliX(st.data(), num_qubits, {0}, false);

        GateImplementation::applyCRot(st.data(), num_qubits, {0, 1}, false,
                                      angles[0], angles[1], angles[2]);

        CHECK(st == approx(expected_results));
    }

    DYNAMIC_SECTION(GateImplementation::name
                    << ", CRot0,1 - " << PrecisionToName<PrecisionT>::value) {
        const size_t num_qubits = 4;

        std::vector<ComplexT> ini_st{
            ComplexT{0.234734234199, 0.088957328814},
            ComplexT{0.065109443398, 0.284054307559},
            ComplexT{0.272603451516, 0.101758170511},
            ComplexT{0.049922391489, 0.280849666080},
            ComplexT{0.012676439023, 0.283581988298},
            ComplexT{0.074837215146, 0.119865583718},
            ComplexT{0.220666349215, 0.083019197512},
            ComplexT{0.228645004012, 0.109144153614},
            ComplexT{0.186515011731, 0.009044330588},
            ComplexT{0.268705684298, 0.278878779206},
            ComplexT{0.007225255939, 0.104466710409},
            ComplexT{0.092186772555, 0.167323294042},
            ComplexT{0.198642540305, 0.317101356672},
            ComplexT{0.061416756317, 0.014463767792},
            ComplexT{0.109767506116, 0.244842265274},
            ComplexT{0.044108879936, 0.124327196075},
        };

        const std::vector<size_t> wires = {0, 1};
        const ParamT phi = 0.128;
        const ParamT theta = -0.563;
        const ParamT omega = 1.414;

        std::vector<ComplexT> expected{
            ComplexT{0.234734234199, 0.088957328814},
            ComplexT{0.065109443398, 0.284054307559},
            ComplexT{0.272603451516, 0.101758170511},
            ComplexT{0.049922391489, 0.280849666080},
            ComplexT{0.012676439023, 0.283581988298},
            ComplexT{0.074837215146, 0.119865583718},
            ComplexT{0.220666349215, 0.083019197512},
            ComplexT{0.228645004012, 0.109144153614},
            ComplexT{0.231541411002, -0.081215269214},
            ComplexT{0.387885772871, 0.005250582985},
            ComplexT{0.140096879751, 0.103289147066},
            ComplexT{0.206040689190, 0.073864544104},
            ComplexT{-0.115373527531, 0.318376165756},
            ComplexT{0.019345803102, -0.055678858513},
            ComplexT{-0.072480957773, 0.217744954736},
            ComplexT{-0.045461901445, 0.062632338099},
        };

        auto st = ini_st;
        GateImplementation::applyCRot(st.data(), num_qubits, wires, false, phi,
                                      theta, omega);
        REQUIRE(st == approx(expected).margin(1e-5));
    }
}
PENNYLANE_RUN_TEST(CRot);

template <typename PrecisionT, typename ParamT, class GateImplementation>
void testApplySingleExcitation() {
    using ComplexT = std::complex<PrecisionT>;

    DYNAMIC_SECTION(GateImplementation::name
                    << ", SingleExcitation0,1 |000> - "
                    << PrecisionToName<PrecisionT>::value) {
        const size_t num_qubits = 3;
        const auto ini_st = createZeroState<ComplexT>(num_qubits);
        ParamT angle = 0.312;
        auto st = ini_st;
        GateImplementation::applySingleExcitation(st.data(), num_qubits, {0, 1},
                                                  false, angle);
        CHECK(st == approx(ini_st));
    }
    DYNAMIC_SECTION(GateImplementation::name
                    << ", SingleExcitation0,1 |100> - "
                    << PrecisionToName<PrecisionT>::value) {
        const size_t num_qubits = 3;
        const auto ini_st = createProductState<PrecisionT>("100");
        ParamT angle = 0.312;

        const std::vector<ComplexT> expected_results{
            ComplexT{0.0, 0.0},           ComplexT{0.0, 0.0},
            ComplexT{-0.1553680335, 0.0}, ComplexT{0.0, 0.0},
            ComplexT{0.9878566567, 0.0},  ComplexT{0.0, 0.0},
            ComplexT{0.0, 0.0},           ComplexT{0.0, 0.0},
        };

        auto st = ini_st;
        GateImplementation::applySingleExcitation(st.data(), num_qubits, {0, 1},
                                                  false, angle);
        REQUIRE(st == approx(expected_results).margin(1e-7));
    }
    DYNAMIC_SECTION(GateImplementation::name
                    << ", SingleExcitation0,1 |010> - "
                    << PrecisionToName<PrecisionT>::value) {
        const size_t num_qubits = 3;
        const auto ini_st = createProductState<PrecisionT>("010");
        ParamT angle = 0.312;

        const std::vector<ComplexT> expected_results{
            ComplexT{0.0, 0.0},          ComplexT{0.0, 0.0},
            ComplexT{0.9878566567, 0.0}, ComplexT{0.0, 0.0},
            ComplexT{0.1553680335, 0.0}, ComplexT{0.0, 0.0},
            ComplexT{0.0, 0.0},          ComplexT{0.0, 0.0},
        };

        auto st = ini_st;
        GateImplementation::applySingleExcitation(st.data(), num_qubits, {0, 1},
                                                  false, angle);
        REQUIRE(st == approx(expected_results).margin(1e-7));
    }
    DYNAMIC_SECTION(GateImplementation::name
                    << ", SingleExcitation0,1 |110> - "
                    << PrecisionToName<PrecisionT>::value) {
        const size_t num_qubits = 3;
        const auto ini_st = createProductState<PrecisionT>("110");
        ParamT angle = 0.312;

        auto st = ini_st;
        GateImplementation::applySingleExcitation(st.data(), num_qubits, {0, 1},
                                                  false, angle);
        CHECK(st == approx(ini_st));
    }
    DYNAMIC_SECTION(GateImplementation::name
                    << ", SingleExcitation0,1 - "
                    << PrecisionToName<PrecisionT>::value) {
        const size_t num_qubits = 3;
        std::vector<ComplexT> ini_st{
            ComplexT{0.125681356503, 0.252712197380},
            ComplexT{0.262591068130, 0.370189000494},
            ComplexT{0.129300299863, 0.371057794075},
            ComplexT{0.392248682814, 0.195795523118},
            ComplexT{0.303908059240, 0.082981563244},
            ComplexT{0.189140284321, 0.179512645957},
            ComplexT{0.173146612336, 0.092249594834},
            ComplexT{0.298857179897, 0.269627836165},
        };
        const std::vector<size_t> wires = {0, 2};
        const ParamT angle = 0.267030328057308;
        std::vector<ComplexT> expected{
            ComplexT{0.125681, 0.252712}, ComplexT{0.219798, 0.355848},
            ComplexT{0.1293, 0.371058},   ComplexT{0.365709, 0.181773},
            ComplexT{0.336159, 0.131522}, ComplexT{0.18914, 0.179513},
            ComplexT{0.223821, 0.117493}, ComplexT{0.298857, 0.269628},
        };

        auto st = ini_st;
        GateImplementation::applySingleExcitation(st.data(), num_qubits, wires,
                                                  false, angle);
        REQUIRE(st == approx(expected).margin(1e-5));
    }
}
PENNYLANE_RUN_TEST(SingleExcitation);

template <typename PrecisionT, typename ParamT, class GateImplementation>
void testApplySingleExcitationMinus() {
    using ComplexT = std::complex<PrecisionT>;

    DYNAMIC_SECTION(GateImplementation::name
                    << ", SingleExcitationMinus0,1 |000> - "
                    << PrecisionToName<PrecisionT>::value) {
        const size_t num_qubits = 3;
        const auto ini_st = createZeroState<ComplexT>(num_qubits);
        ParamT angle = 0.312;

        const std::vector<ComplexT> expected_results{
            ComplexT{0.9878566567, -0.1553680335},
            ComplexT{0.0, 0.0},
            ComplexT{0.0, 0.0},
            ComplexT{0.0, 0.0},
            ComplexT{0.0, 0.0},
            ComplexT{0.0, 0.0},
            ComplexT{0.0, 0.0},
            ComplexT{0.0, 0.0},
        };

        auto st = ini_st;
        GateImplementation::applySingleExcitationMinus(st.data(), num_qubits,
                                                       {0, 1}, false, angle);
        REQUIRE(st == approx(expected_results).margin(1e-7));
    }
    DYNAMIC_SECTION(GateImplementation::name
                    << ", SingleExcitationMinus0,1 |100> - "
                    << PrecisionToName<PrecisionT>::value) {
        const size_t num_qubits = 3;
        const auto ini_st = createProductState<PrecisionT>("100");
        ParamT angle = 0.312;

        const std::vector<ComplexT> expected_results{
            ComplexT{0.0, 0.0},           ComplexT{0.0, 0.0},
            ComplexT{-0.1553680335, 0.0}, ComplexT{0.0, 0.0},
            ComplexT{0.9878566567, 0.0},  ComplexT{0.0, 0.0},
            ComplexT{0.0, 0.0},           ComplexT{0.0, 0.0},
        };

        auto st = ini_st;
        GateImplementation::applySingleExcitationMinus(st.data(), num_qubits,
                                                       {0, 1}, false, angle);
        REQUIRE(st == approx(expected_results).margin(1e-7));
    }
    DYNAMIC_SECTION(GateImplementation::name
                    << ", SingleExcitationMinus0,1 |010> - "
                    << PrecisionToName<PrecisionT>::value) {
        const size_t num_qubits = 3;
        const auto ini_st = createProductState<PrecisionT>("010");
        ParamT angle = 0.312;

        const std::vector<ComplexT> expected_results{
            ComplexT{0.0, 0.0},          ComplexT{0.0, 0.0},
            ComplexT{0.9878566567, 0.0}, ComplexT{0.0, 0.0},
            ComplexT{0.1553680335, 0.0}, ComplexT{0.0, 0.0},
            ComplexT{0.0, 0.0},          ComplexT{0.0, 0.0},
        };

        auto st = ini_st;
        GateImplementation::applySingleExcitationMinus(st.data(), num_qubits,
                                                       {0, 1}, false, angle);
        REQUIRE(st == approx(expected_results).margin(1e-7));
    }
    DYNAMIC_SECTION(GateImplementation::name
                    << ", SingleExcitationMinus0,1 |110> - "
                    << PrecisionToName<PrecisionT>::value) {
        const size_t num_qubits = 3;
        const auto ini_st = createProductState<PrecisionT>("110");
        ParamT angle = 0.312;

        const std::vector<ComplexT> expected_results{
            ComplexT{0.0, 0.0},
            ComplexT{0.0, 0.0},
            ComplexT{0.0, 0.0},
            ComplexT{0.0, 0.0},
            ComplexT{0.0, 0.0},
            ComplexT{0.0, 0.0},
            ComplexT{0.9878566567, -0.1553680335},
            ComplexT{0.0, 0.0},
        };

        auto st = ini_st;
        GateImplementation::applySingleExcitationMinus(st.data(), num_qubits,
                                                       {0, 1}, false, angle);
        REQUIRE(st == approx(expected_results).margin(1e-7));
    }
    DYNAMIC_SECTION(GateImplementation::name
                    << ", SingleExcitationMinus0,1 - "
                    << PrecisionToName<PrecisionT>::value) {
        const size_t num_qubits = 3;
        std::vector<ComplexT> ini_st{
            ComplexT{0.125681356503, 0.252712197380},
            ComplexT{0.262591068130, 0.370189000494},
            ComplexT{0.129300299863, 0.371057794075},
            ComplexT{0.392248682814, 0.195795523118},
            ComplexT{0.303908059240, 0.082981563244},
            ComplexT{0.189140284321, 0.179512645957},
            ComplexT{0.173146612336, 0.092249594834},
            ComplexT{0.298857179897, 0.269627836165},
        };
        const std::vector<size_t> wires = {0, 2};
        const ParamT angle = 0.267030328057308;
        std::vector<ComplexT> expected{
            ComplexT{0.158204, 0.233733}, ComplexT{0.219798, 0.355848},
            ComplexT{0.177544, 0.350543}, ComplexT{0.365709, 0.181773},
            ComplexT{0.336159, 0.131522}, ComplexT{0.211353, 0.152737},
            ComplexT{0.223821, 0.117493}, ComplexT{0.33209, 0.227445}};

        auto st = ini_st;
        GateImplementation::applySingleExcitationMinus(st.data(), num_qubits,
                                                       wires, false, angle);
        REQUIRE(st == approx(expected).margin(1e-5));
    }
}
PENNYLANE_RUN_TEST(SingleExcitationMinus);

template <typename PrecisionT, typename ParamT, class GateImplementation>
void testApplySingleExcitationPlus() {
    using ComplexT = std::complex<PrecisionT>;

    DYNAMIC_SECTION(GateImplementation::name
                    << ", SingleExcitationPlus0,1 |000> - "
                    << PrecisionToName<PrecisionT>::value) {
        const size_t num_qubits = 3;
        const auto ini_st = createZeroState<ComplexT>(num_qubits);
        ParamT angle = 0.312;

        const std::vector<ComplexT> expected_results{
            ComplexT{0.9878566567, 0.1553680335},
            ComplexT{0.0, 0.0},
            ComplexT{0.0, 0.0},
            ComplexT{0.0, 0.0},
            ComplexT{0.0, 0.0},
            ComplexT{0.0, 0.0},
            ComplexT{0.0, 0.0},
            ComplexT{0.0, 0.0},
        };

        auto st = ini_st;
        GateImplementation::applySingleExcitationPlus(st.data(), num_qubits,
                                                      {0, 1}, false, angle);
        REQUIRE(st == approx(expected_results).margin(1e-7));
    }
    DYNAMIC_SECTION(GateImplementation::name
                    << ", SingleExcitationPlus0,1 |100> - "
                    << PrecisionToName<PrecisionT>::value) {
        const size_t num_qubits = 3;
        const auto ini_st = createProductState<PrecisionT>("100");
        ParamT angle = 0.312;

        const std::vector<ComplexT> expected_results{
            ComplexT{0.0, 0.0},           ComplexT{0.0, 0.0},
            ComplexT{-0.1553680335, 0.0}, ComplexT{0.0, 0.0},
            ComplexT{0.9878566567, 0.0},  ComplexT{0.0, 0.0},
            ComplexT{0.0, 0.0},           ComplexT{0.0, 0.0},
        };

        auto st = ini_st;
        GateImplementation::applySingleExcitationPlus(st.data(), num_qubits,
                                                      {0, 1}, false, angle);
        REQUIRE(st == approx(expected_results).margin(1e-7));
    }
    DYNAMIC_SECTION(GateImplementation::name
                    << ", SingleExcitationPlus0,1 |010> - "
                    << PrecisionToName<PrecisionT>::value) {
        const size_t num_qubits = 3;
        const auto ini_st = createProductState<PrecisionT>("010");
        ParamT angle = 0.312;

        const std::vector<ComplexT> expected_results{
            ComplexT{0.0, 0.0},          ComplexT{0.0, 0.0},
            ComplexT{0.9878566567, 0.0}, ComplexT{0.0, 0.0},
            ComplexT{0.1553680335, 0.0}, ComplexT{0.0, 0.0},
            ComplexT{0.0, 0.0},          ComplexT{0.0, 0.0},
        };

        auto st = ini_st;
        GateImplementation::applySingleExcitationPlus(st.data(), num_qubits,
                                                      {0, 1}, false, angle);
        REQUIRE(st == approx(expected_results).margin(1e-7));
    }
    DYNAMIC_SECTION(GateImplementation::name
                    << ", SingleExcitationPlus0,1 |110> - "
                    << PrecisionToName<PrecisionT>::value) {
        const size_t num_qubits = 3;
        const auto ini_st = createProductState<PrecisionT>("110");
        ParamT angle = 0.312;

        const std::vector<ComplexT> expected_results{
            ComplexT{0.0, 0.0},
            ComplexT{0.0, 0.0},
            ComplexT{0.0, 0.0},
            ComplexT{0.0, 0.0},
            ComplexT{0.0, 0.0},
            ComplexT{0.0, 0.0},
            ComplexT{0.9878566567, 0.1553680335},
            ComplexT{0.0, 0.0},
        };

        auto st = ini_st;
        GateImplementation::applySingleExcitationPlus(st.data(), num_qubits,
                                                      {0, 1}, false, angle);
        REQUIRE(st == approx(expected_results).margin(1e-7));
    }
    DYNAMIC_SECTION(GateImplementation::name
                    << ", SingleExcitationPlus0,1 - "
                    << PrecisionToName<PrecisionT>::value) {
        const size_t num_qubits = 3;
        std::vector<ComplexT> ini_st{
            ComplexT{0.125681356503, 0.252712197380},
            ComplexT{0.262591068130, 0.370189000494},
            ComplexT{0.129300299863, 0.371057794075},
            ComplexT{0.392248682814, 0.195795523118},
            ComplexT{0.303908059240, 0.082981563244},
            ComplexT{0.189140284321, 0.179512645957},
            ComplexT{0.173146612336, 0.092249594834},
            ComplexT{0.298857179897, 0.269627836165},
        };
        const std::vector<size_t> wires = {0, 2};
        const ParamT angle = 0.267030328057308;
        std::vector<ComplexT> expected{
            ComplexT{0.090922, 0.267194},  ComplexT{0.219798, 0.355848},
            ComplexT{0.0787548, 0.384968}, ComplexT{0.365709, 0.181773},
            ComplexT{0.336159, 0.131522},  ComplexT{0.16356, 0.203093},
            ComplexT{0.223821, 0.117493},  ComplexT{0.260305, 0.307012}};

        auto st = ini_st;
        GateImplementation::applySingleExcitationPlus(st.data(), num_qubits,
                                                      wires, false, angle);
        REQUIRE(st == approx(expected).margin(1e-5));
    }
}
PENNYLANE_RUN_TEST(SingleExcitationPlus);

/*******************************************************************************
 * Four-qubit gates
 ******************************************************************************/
template <typename PrecisionT, typename ParamT, class GateImplementation>
void testApplyDoubleExcitation() {
    using ComplexT = std::complex<PrecisionT>;

    DYNAMIC_SECTION(GateImplementation::name
                    << ", DoubleExcitation0,1,2,3 |0000> - "
                    << PrecisionToName<PrecisionT>::value) {
        const size_t num_qubits = 4;
        const auto ini_st = createZeroState<ComplexT>(num_qubits);
        ParamT angle = 0.312;
        auto st = ini_st;
        GateImplementation::applyDoubleExcitation(st.data(), num_qubits,
                                                  {0, 1, 2, 3}, false, angle);
        CHECK(st == approx(ini_st));
    }
    DYNAMIC_SECTION(GateImplementation::name
                    << ", DoubleExcitation0,1,2,3 |1100> - "
                    << PrecisionToName<PrecisionT>::value) {
        const size_t num_qubits = 4;
        const auto ini_st = createProductState<PrecisionT>("1100");
        ParamT angle = 0.312;

        std::vector<ComplexT> expected_results(16, ComplexT{});
        expected_results[3] = ComplexT{-0.1553680335, 0};
        expected_results[12] = ComplexT{0.9878566566949545, 0};

        auto st = ini_st;
        GateImplementation::applyDoubleExcitation(st.data(), num_qubits,
                                                  {0, 1, 2, 3}, false, angle);
        REQUIRE(st == approx(expected_results).margin(1e-7));
    }
    DYNAMIC_SECTION(GateImplementation::name
                    << ", DoubleExcitation0,1,2,3 |0011> - "
                    << PrecisionToName<PrecisionT>::value) {
        const size_t num_qubits = 4;
        const auto ini_st = createProductState<PrecisionT>("0011");
        ParamT angle = 0.312;

        std::vector<ComplexT> expected_results(16, ComplexT{});
        expected_results[3] = ComplexT{0.9878566566949545, 0};
        expected_results[12] = ComplexT{0.15536803346720587, 0};

        auto st = ini_st;
        GateImplementation::applyDoubleExcitation(st.data(), num_qubits,
                                                  {0, 1, 2, 3}, false, angle);
        REQUIRE(st == approx(expected_results).margin(1e-7));
    }
    DYNAMIC_SECTION(GateImplementation::name
                    << ", DoubleExcitation0,1,2,3 - "
                    << PrecisionToName<PrecisionT>::value) {
        const size_t num_qubits = 4;
        std::vector<ComplexT> ini_st{
            ComplexT{0.125681356503, 0.252712197380},
            ComplexT{0.262591068130, 0.370189000494},
            ComplexT{0.129300299863, 0.371057794075},
            ComplexT{0.392248682814, 0.195795523118},
            ComplexT{0.303908059240, 0.082981563244},
            ComplexT{0.189140284321, 0.179512645957},
            ComplexT{0.173146612336, 0.092249594834},
            ComplexT{0.298857179897, 0.269627836165},
            ComplexT{0.125681356503, 0.252712197380},
            ComplexT{0.262591068130, 0.370189000494},
            ComplexT{0.129300299863, 0.371057794075},
            ComplexT{0.392248682814, 0.195795523118},
            ComplexT{0.303908059240, 0.082981563244},
            ComplexT{0.189140284321, 0.179512645957},
            ComplexT{0.173146612336, 0.092249594834},
            ComplexT{0.298857179897, 0.269627836165},
        };
        const std::vector<size_t> wires = {0, 1, 2, 3};
        const ParamT angle = 0.267030328057308;
        std::vector<ComplexT> expected{
            ComplexT{0.125681, 0.252712},  ComplexT{0.262591, 0.370189},
            ComplexT{0.1293, 0.371058},    ComplexT{0.348302, 0.183007},
            ComplexT{0.303908, 0.0829816}, ComplexT{0.18914, 0.179513},
            ComplexT{0.173147, 0.0922496}, ComplexT{0.298857, 0.269628},
            ComplexT{0.125681, 0.252712},  ComplexT{0.262591, 0.370189},
            ComplexT{0.1293, 0.371058},    ComplexT{0.392249, 0.195796},
            ComplexT{0.353419, 0.108307},  ComplexT{0.18914, 0.179513},
            ComplexT{0.173147, 0.0922496}, ComplexT{0.298857, 0.269628},
        };

        auto st = ini_st;
        GateImplementation::applyDoubleExcitation(st.data(), num_qubits, wires,
                                                  false, angle);
        REQUIRE(st == approx(expected).margin(1e-5));
    }
}
PENNYLANE_RUN_TEST(DoubleExcitation);

template <typename PrecisionT, typename ParamT, class GateImplementation>
void testApplyDoubleExcitationMinus() {
    using ComplexT = std::complex<PrecisionT>;

    DYNAMIC_SECTION(GateImplementation::name
                    << ", DoubleExcitationMinus0,1,2,3 |0000> - "
                    << PrecisionToName<PrecisionT>::value) {
        const size_t num_qubits = 4;
        const auto ini_st = createZeroState<ComplexT>(num_qubits);
        ParamT angle = 0.312;

        std::vector<ComplexT> expected_results(16, ComplexT{});
        expected_results[0] =
            ComplexT{0.9878566566949545, -0.15536803346720587};

        auto st = ini_st;
        GateImplementation::applyDoubleExcitationMinus(
            st.data(), num_qubits, {0, 1, 2, 3}, false, angle);
        REQUIRE(st == approx(expected_results).margin(1e-7));
    }
    DYNAMIC_SECTION(GateImplementation::name
                    << ", DoubleExcitationMinus0,1,2,3 |1100> - "
                    << PrecisionToName<PrecisionT>::value) {
        const size_t num_qubits = 4;
        const auto ini_st = createProductState<PrecisionT>("1100");
        ParamT angle = 0.312;

        std::vector<ComplexT> expected_results(16, ComplexT{});
        expected_results[3] = ComplexT{-0.1553680335, 0};
        expected_results[12] = ComplexT{0.9878566566949545, 0};

        auto st = ini_st;
        GateImplementation::applyDoubleExcitationMinus(
            st.data(), num_qubits, {0, 1, 2, 3}, false, angle);
        REQUIRE(st == approx(expected_results).margin(1e-7));
    }
    DYNAMIC_SECTION(GateImplementation::name
                    << ", DoubleExcitationMinus0,1,2,3 |0011> - "
                    << PrecisionToName<PrecisionT>::value) {
        const size_t num_qubits = 4;
        const auto ini_st = createProductState<PrecisionT>("0011");
        ParamT angle = 0.312;

        std::vector<ComplexT> expected_results(16, ComplexT{});
        expected_results[3] = ComplexT{0.9878566566949545, 0};
        expected_results[12] = ComplexT{0.15536803346720587, 0};

        auto st = ini_st;
        GateImplementation::applyDoubleExcitationMinus(
            st.data(), num_qubits, {0, 1, 2, 3}, false, angle);
        REQUIRE(st == approx(expected_results).margin(1e-7));
    }
    DYNAMIC_SECTION(GateImplementation::name
                    << ", DoubleExcitationMinus0,1,2,3 - "
                    << PrecisionToName<PrecisionT>::value) {
        const size_t num_qubits = 4;
        std::vector<ComplexT> ini_st{
            ComplexT{0.125681356503, 0.252712197380},
            ComplexT{0.262591068130, 0.370189000494},
            ComplexT{0.129300299863, 0.371057794075},
            ComplexT{0.392248682814, 0.195795523118},
            ComplexT{0.303908059240, 0.082981563244},
            ComplexT{0.189140284321, 0.179512645957},
            ComplexT{0.173146612336, 0.092249594834},
            ComplexT{0.298857179897, 0.269627836165},
            ComplexT{0.125681356503, 0.252712197380},
            ComplexT{0.262591068130, 0.370189000494},
            ComplexT{0.129300299863, 0.371057794075},
            ComplexT{0.392248682814, 0.195795523118},
            ComplexT{0.303908059240, 0.082981563244},
            ComplexT{0.189140284321, 0.179512645957},
            ComplexT{0.173146612336, 0.092249594834},
            ComplexT{0.298857179897, 0.269627836165},
        };
        const std::vector<size_t> wires = {0, 1, 2, 3};
        const ParamT angle = 0.267030328057308;
        std::vector<ComplexT> expected{
            ComplexT{0.158204, 0.233733},  ComplexT{0.309533, 0.331939},
            ComplexT{0.177544, 0.350543},  ComplexT{0.348302, 0.183007},
            ComplexT{0.31225, 0.0417871},  ComplexT{0.211353, 0.152737},
            ComplexT{0.183886, 0.0683795}, ComplexT{0.33209, 0.227445},
            ComplexT{0.158204, 0.233733},  ComplexT{0.309533, 0.331939},
            ComplexT{0.177544, 0.350543},  ComplexT{0.414822, 0.141837},
            ComplexT{0.353419, 0.108307},  ComplexT{0.211353, 0.152737},
            ComplexT{0.183886, 0.0683795}, ComplexT{0.33209, 0.227445},
        };

        auto st = ini_st;
        GateImplementation::applyDoubleExcitationMinus(st.data(), num_qubits,
                                                       wires, false, angle);
        REQUIRE(st == approx(expected).margin(1e-5));
    }
}
PENNYLANE_RUN_TEST(DoubleExcitationMinus);

template <typename PrecisionT, typename ParamT, class GateImplementation>
void testApplyDoubleExcitationPlus() {
    using ComplexT = std::complex<PrecisionT>;

    DYNAMIC_SECTION(GateImplementation::name
                    << ", DoubleExcitationPlus0,1,2,3 |0000> - "
                    << PrecisionToName<PrecisionT>::value) {
        const size_t num_qubits = 4;
        const auto ini_st = createZeroState<ComplexT>(num_qubits);
        ParamT angle = 0.312;

        std::vector<ComplexT> expected_results(16, ComplexT{});
        expected_results[0] = ComplexT{0.9878566566949545, 0.15536803346720587};

        auto st = ini_st;
        GateImplementation::applyDoubleExcitationPlus(
            st.data(), num_qubits, {0, 1, 2, 3}, false, angle);
        REQUIRE(st == approx(expected_results).margin(1e-7));
    }
    DYNAMIC_SECTION(GateImplementation::name
                    << ", DoubleExcitationPlus0,1,2,3 |1100> - "
                    << PrecisionToName<PrecisionT>::value) {
        const size_t num_qubits = 4;
        const auto ini_st = createProductState<PrecisionT>("1100");
        ParamT angle = 0.312;

        std::vector<ComplexT> expected_results(16, ComplexT{});
        expected_results[3] = ComplexT{-0.1553680335, 0};
        expected_results[12] = ComplexT{0.9878566566949545, 0};

        auto st = ini_st;
        GateImplementation::applyDoubleExcitationPlus(
            st.data(), num_qubits, {0, 1, 2, 3}, false, angle);
        REQUIRE(st == approx(expected_results).margin(1e-7));
    }
    DYNAMIC_SECTION(GateImplementation::name
                    << ", DoubleExcitationPlus0,1,2,3 |0011> - "
                    << PrecisionToName<PrecisionT>::value) {
        const size_t num_qubits = 4;
        const auto ini_st = createProductState<PrecisionT>("0011");
        ParamT angle = 0.312;

        std::vector<ComplexT> expected_results(16, ComplexT{});
        expected_results[3] = ComplexT{0.9878566566949545, 0};
        expected_results[12] = ComplexT{0.15536803346720587, 0};

        auto st = ini_st;
        GateImplementation::applyDoubleExcitationPlus(
            st.data(), num_qubits, {0, 1, 2, 3}, false, angle);
        REQUIRE(st == approx(expected_results).margin(1e-7));
    }
    DYNAMIC_SECTION(GateImplementation::name
                    << ", DoubleExcitationPlus0,1,2,3 - "
                    << PrecisionToName<PrecisionT>::value) {
        const size_t num_qubits = 4;
        std::vector<ComplexT> ini_st{
            ComplexT{0.125681356503, 0.252712197380},
            ComplexT{0.262591068130, 0.370189000494},
            ComplexT{0.129300299863, 0.371057794075},
            ComplexT{0.392248682814, 0.195795523118},
            ComplexT{0.303908059240, 0.082981563244},
            ComplexT{0.189140284321, 0.179512645957},
            ComplexT{0.173146612336, 0.092249594834},
            ComplexT{0.298857179897, 0.269627836165},
            ComplexT{0.125681356503, 0.252712197380},
            ComplexT{0.262591068130, 0.370189000494},
            ComplexT{0.129300299863, 0.371057794075},
            ComplexT{0.392248682814, 0.195795523118},
            ComplexT{0.303908059240, 0.082981563244},
            ComplexT{0.189140284321, 0.179512645957},
            ComplexT{0.173146612336, 0.092249594834},
            ComplexT{0.298857179897, 0.269627836165},
        };
        const std::vector<size_t> wires = {0, 1, 2, 3};
        const ParamT angle = 0.267030328057308;
        std::vector<ComplexT> expected{
            ComplexT{0.090922, 0.267194},  ComplexT{0.210975, 0.40185},
            ComplexT{0.0787548, 0.384968}, ComplexT{0.348302, 0.183007},
            ComplexT{0.290157, 0.122699},  ComplexT{0.16356, 0.203093},
            ComplexT{0.159325, 0.114478},  ComplexT{0.260305, 0.307012},
            ComplexT{0.090922, 0.267194},  ComplexT{0.210975, 0.40185},
            ComplexT{0.0787548, 0.384968}, ComplexT{0.362694, 0.246269},
            ComplexT{0.353419, 0.108307},  ComplexT{0.16356, 0.203093},
            ComplexT{0.159325, 0.114478},  ComplexT{0.260305, 0.307012},
        };

        auto st = ini_st;
        GateImplementation::applyDoubleExcitationPlus(st.data(), num_qubits,
                                                      wires, false, angle);
        REQUIRE(st == approx(expected).margin(1e-5));
    }
}
PENNYLANE_RUN_TEST(DoubleExcitationPlus);

/*******************************************************************************
 * Multi-qubit gates
 ******************************************************************************/
template <typename PrecisionT, typename ParamT, class GateImplementation>
void testApplyMultiRZ() {
    using ComplexT = std::complex<PrecisionT>;

    DYNAMIC_SECTION(GateImplementation::name
                    << ", MultiRZ0 |++++> - "
                    << PrecisionToName<PrecisionT>::value) {
        const size_t num_qubits = 4;
        const ParamT angle = M_PI;
        auto st = createPlusState<PrecisionT>(num_qubits);

        std::vector<ComplexT> expected{
            ComplexT{0, -0.25}, ComplexT{0, -0.25}, ComplexT{0, -0.25},
            ComplexT{0, -0.25}, ComplexT{0, -0.25}, ComplexT{0, -0.25},
            ComplexT{0, -0.25}, ComplexT{0, -0.25}, ComplexT{0, +0.25},
            ComplexT{0, +0.25}, ComplexT{0, +0.25}, ComplexT{0, +0.25},
            ComplexT{0, +0.25}, ComplexT{0, +0.25}, ComplexT{0, +0.25},
            ComplexT{0, +0.25},
        };

        GateImplementation::applyMultiRZ(st.data(), num_qubits, {0}, false,
                                         angle);

        REQUIRE(st == approx(expected).margin(1e-7));
    }
    DYNAMIC_SECTION(GateImplementation::name
                    << ", MultiRZ0 |++++> - "
                    << PrecisionToName<PrecisionT>::value) {
        const size_t num_qubits = 4;
        const ParamT angle = M_PI;
        auto st = createPlusState<PrecisionT>(num_qubits);

        std::vector<ComplexT> expected{
            ComplexT{0, -0.25}, ComplexT{0, -0.25}, ComplexT{0, -0.25},
            ComplexT{0, -0.25}, ComplexT{0, -0.25}, ComplexT{0, -0.25},
            ComplexT{0, -0.25}, ComplexT{0, -0.25}, ComplexT{0, +0.25},
            ComplexT{0, +0.25}, ComplexT{0, +0.25}, ComplexT{0, +0.25},
            ComplexT{0, +0.25}, ComplexT{0, +0.25}, ComplexT{0, +0.25},
            ComplexT{0, +0.25},
        };

        GateImplementation::applyMultiRZ(st.data(), num_qubits, {0}, false,
                                         angle);

        REQUIRE(st == approx(expected).margin(1e-7));
    }
    DYNAMIC_SECTION(GateImplementation::name
                    << ", MultiRZ01 |++++> - "
                    << PrecisionToName<PrecisionT>::value) {
        const size_t num_qubits = 4;
        const ParamT angle = M_PI;
        auto st = createPlusState<PrecisionT>(num_qubits);

        std::vector<ComplexT> expected{
            ComplexT{0, -0.25}, ComplexT{0, -0.25}, ComplexT{0, -0.25},
            ComplexT{0, -0.25}, ComplexT{0, +0.25}, ComplexT{0, +0.25},
            ComplexT{0, +0.25}, ComplexT{0, +0.25}, ComplexT{0, +0.25},
            ComplexT{0, +0.25}, ComplexT{0, +0.25}, ComplexT{0, +0.25},
            ComplexT{0, -0.25}, ComplexT{0, -0.25}, ComplexT{0, -0.25},
            ComplexT{0, -0.25},
        };

        GateImplementation::applyMultiRZ(st.data(), num_qubits, {0, 1}, false,
                                         angle);

        REQUIRE(st == approx(expected).margin(1e-7));
    }
    DYNAMIC_SECTION(GateImplementation::name
                    << ", MultiRZ012 |++++> - "
                    << PrecisionToName<PrecisionT>::value) {
        const size_t num_qubits = 4;
        const ParamT angle = M_PI;
        auto st = createPlusState<PrecisionT>(num_qubits);

        std::vector<ComplexT> expected{
            ComplexT{0, -0.25}, ComplexT{0, -0.25}, ComplexT{0, +0.25},
            ComplexT{0, +0.25}, ComplexT{0, +0.25}, ComplexT{0, +0.25},
            ComplexT{0, -0.25}, ComplexT{0, -0.25}, ComplexT{0, +0.25},
            ComplexT{0, +0.25}, ComplexT{0, -0.25}, ComplexT{0, -0.25},
            ComplexT{0, -0.25}, ComplexT{0, -0.25}, ComplexT{0, +0.25},
            ComplexT{0, +0.25},
        };

        GateImplementation::applyMultiRZ(st.data(), num_qubits, {0, 1, 2},
                                         false, angle);

        REQUIRE(st == approx(expected).margin(1e-7));
    }
    DYNAMIC_SECTION(GateImplementation::name
                    << ", MultiRZ0123 |++++> - "
                    << PrecisionToName<PrecisionT>::value) {
        const size_t num_qubits = 4;
        const ParamT angle = M_PI;
        auto st = createPlusState<PrecisionT>(num_qubits);

        std::vector<ComplexT> expected{
            ComplexT{0, -0.25}, ComplexT{0, +0.25}, ComplexT{0, +0.25},
            ComplexT{0, -0.25}, ComplexT{0, +0.25}, ComplexT{0, -0.25},
            ComplexT{0, -0.25}, ComplexT{0, +0.25}, ComplexT{0, +0.25},
            ComplexT{0, -0.25}, ComplexT{0, -0.25}, ComplexT{0, +0.25},
            ComplexT{0, -0.25}, ComplexT{0, +0.25}, ComplexT{0, +0.25},
            ComplexT{0, -0.25},
        };

        GateImplementation::applyMultiRZ(st.data(), num_qubits, {0, 1, 2, 3},
                                         false, angle);

        REQUIRE(st == approx(expected).margin(1e-7));
    }

    DYNAMIC_SECTION(GateImplementation::name
                    << ", MultiRZ013 - "
                    << PrecisionToName<PrecisionT>::value) {
        const size_t num_qubits = 4;
        std::vector<ComplexT> ini_st{
            ComplexT{0.029963367200, 0.181037777550},
            ComplexT{0.070992796807, 0.263183826811},
            ComplexT{0.086883003918, 0.090811332201},
            ComplexT{0.156989157753, 0.153911449950},
            ComplexT{0.193120178047, 0.257383787598},
            ComplexT{0.262262890778, 0.163282579388},
            ComplexT{0.110853627976, 0.247870990381},
            ComplexT{0.202098107411, 0.160525183734},
            ComplexT{0.025750679341, 0.172601520950},
            ComplexT{0.235737282225, 0.008347360496},
            ComplexT{0.085757778150, 0.248516366527},
            ComplexT{0.047549845173, 0.223003660220},
            ComplexT{0.086414423346, 0.250866254986},
            ComplexT{0.112429154107, 0.111787742027},
            ComplexT{0.240562329064, 0.010449374903},
            ComplexT{0.267984502939, 0.236708607552},
        };
        const std::vector<size_t> wires = {0, 1, 3};
        const ParamT angle = 0.6746272767672288;
        std::vector<ComplexT> expected{
            ComplexT{0.088189897518, 0.160919303534},
            ComplexT{-0.020109410195, 0.271847963971},
            ComplexT{0.112041208417, 0.056939635075},
            ComplexT{0.097204863997, 0.197194179664},
            ComplexT{0.097055284752, 0.306793234914},
            ComplexT{0.301522534529, 0.067284365065},
            ComplexT{0.022572982655, 0.270590123918},
            ComplexT{0.243835640173, 0.084594090888},
            ComplexT{-0.032823490356, 0.171397202432},
            ComplexT{0.225215396328, -0.070141071525},
            ComplexT{-0.001322233373, 0.262893576650},
            ComplexT{0.118674074836, 0.194699985129},
            ComplexT{0.164569740491, 0.208130081842},
            ComplexT{0.069096925107, 0.142696982805},
            ComplexT{0.230464206558, -0.069754376895},
            ComplexT{0.174543309361, 0.312059756876},
        };

        auto st = ini_st;

        GateImplementation::applyMultiRZ(st.data(), num_qubits, wires, false,
                                         angle);
        REQUIRE(st == approx(expected).margin(1e-7));
    }
}
PENNYLANE_RUN_TEST(MultiRZ);

TEMPLATE_TEST_CASE(
    "StateVectorLQubitManaged::applyOperation param one-qubit with controls",
    "[StateVectorLQubitManaged]", float, double) {
    using PrecisionT = TestType;
    std::mt19937 re{1337};
    const int num_qubits = 4;
    const auto margin = PrecisionT{1e-5};
    const size_t control = GENERATE(0, 1, 2, 3);
    const size_t wire = GENERATE(0, 1, 2, 3);
    StateVectorLQubitManaged<PrecisionT> sv0(num_qubits);
    StateVectorLQubitManaged<PrecisionT> sv1(num_qubits);

    DYNAMIC_SECTION("N-controlled PhaseShift - "
                    << "controls = {" << control << "} "
                    << ", wires = {" << wire << "} - "
                    << PrecisionToName<PrecisionT>::value) {
        bool inverse = GENERATE(false, true);
        PrecisionT param = GENERATE(-1.5, -0.5, 0, 0.5, 1.5);
        if (control != wire) {
            auto st0 = createRandomStateVectorData<PrecisionT>(re, num_qubits);
            sv0.updateData(st0);
            sv1.updateData(st0);

            sv0.applyOperation("ControlledPhaseShift", {control, wire}, inverse,
                               {param});
            sv1.applyOperation("PhaseShift", std::vector<size_t>{control},
                               std::vector<bool>{true},
                               std::vector<size_t>{wire}, inverse, {param});
            REQUIRE(sv0.getDataVector() ==
                    approx(sv1.getDataVector()).margin(margin));
        }
    }

    DYNAMIC_SECTION("N-controlled RX - "
                    << "controls = {" << control << "} "
                    << ", wires = {" << wire << "} - "
                    << PrecisionToName<PrecisionT>::value) {
        bool inverse = GENERATE(false, true);
        PrecisionT param = GENERATE(-1.5, -0.5, 0, 0.5, 1.5);
        if (control != wire) {
            auto st0 = createRandomStateVectorData<PrecisionT>(re, num_qubits);
            sv0.updateData(st0);
            sv1.updateData(st0);

            sv0.applyOperation("CRX", {control, wire}, inverse, {param});
            sv1.applyOperation("RX", std::vector<size_t>{control},
                               std::vector<bool>{true},
                               std::vector<size_t>{wire}, inverse, {param});
            REQUIRE(sv0.getDataVector() ==
                    approx(sv1.getDataVector()).margin(margin));
        }
    }

    DYNAMIC_SECTION("N-controlled RY - "
                    << "controls = {" << control << "} "
                    << ", wires = {" << wire << "} - "
                    << PrecisionToName<PrecisionT>::value) {
        bool inverse = GENERATE(false, true);
        PrecisionT param = GENERATE(-1.5, -0.5, 0, 0.5, 1.5);
        if (control != wire) {
            auto st0 = createRandomStateVectorData<PrecisionT>(re, num_qubits);
            sv0.updateData(st0);
            sv1.updateData(st0);

            sv0.applyOperation("CRY", {control, wire}, inverse, {param});
            sv1.applyOperation("RY", std::vector<size_t>{control},
                               std::vector<bool>{true},
                               std::vector<size_t>{wire}, inverse, {param});
            REQUIRE(sv0.getDataVector() ==
                    approx(sv1.getDataVector()).margin(margin));
        }
    }

    DYNAMIC_SECTION("N-controlled RZ - "
                    << "controls = {" << control << "} "
                    << ", wires = {" << wire << "} - "
                    << PrecisionToName<PrecisionT>::value) {
        bool inverse = GENERATE(false, true);
        PrecisionT param = GENERATE(-1.5, -0.5, 0, 0.5, 1.5);
        if (control != wire) {
            auto st0 = createRandomStateVectorData<PrecisionT>(re, num_qubits);
            sv0.updateData(st0);
            sv1.updateData(st0);

            sv0.applyOperation("CRZ", {control, wire}, inverse, {param});
            sv1.applyOperation("RZ", std::vector<size_t>{control},
                               std::vector<bool>{true},
                               std::vector<size_t>{wire}, inverse, {param});
            REQUIRE(sv0.getDataVector() ==
                    approx(sv1.getDataVector()).margin(margin));
        }
    }

    DYNAMIC_SECTION("N-controlled Rot - "
                    << "controls = {" << control << "} "
                    << ", wires = {" << wire << "} - "
                    << PrecisionToName<PrecisionT>::value) {
        const bool inverse = GENERATE(false, true);
        const PrecisionT param = GENERATE(-1.5, -0.5, 0, 0.5, 1.5);
        if (control != wire) {
            auto st0 = createRandomStateVectorData<PrecisionT>(re, num_qubits);
            sv0.updateData(st0);
            sv1.updateData(st0);
            const std::vector<PrecisionT> params = {
                param, static_cast<PrecisionT>(2.0) * param,
                static_cast<PrecisionT>(3.0) * param};
            sv0.applyOperation("CRot", {control, wire}, inverse, params);
            sv1.applyOperation("Rot", std::vector<size_t>{control},
                               std::vector<bool>{true},
                               std::vector<size_t>{wire}, inverse, params);
            REQUIRE(sv0.getDataVector() ==
                    approx(sv1.getDataVector()).margin(margin));
        }
    }
}

TEMPLATE_TEST_CASE(
    "StateVectorLQubitManaged::applyOperation param two-qubits with controls",
    "[StateVectorLQubitManaged]", float, double) {
    using PrecisionT = TestType;
    using ComplexT = std::complex<TestType>;
    std::mt19937 re{1337};
    const int num_qubits = 4;
    const auto margin = PrecisionT{1e-5};
    const size_t control = GENERATE(0, 1, 2, 3);
    const size_t wire0 = GENERATE(0, 1, 2, 3);
    const size_t wire1 = GENERATE(0, 1, 2, 3);
    StateVectorLQubitManaged<PrecisionT> sv0(num_qubits);
    StateVectorLQubitManaged<PrecisionT> sv1(num_qubits);

    auto getControlledGate = [](std::vector<ComplexT> matrix) {
        std::vector<ComplexT> cmatrix(matrix.size() * 4);
        for (std::size_t i = 0; i < 4; i++) {
            cmatrix[i * 8 + i] = ComplexT{1.0};
        }
        for (std::size_t i = 0; i < 4; i++) {
            for (std::size_t j = 0; j < 4; j++) {
                cmatrix[(i + 4) * 8 + j + 4] = matrix[i * 4 + j];
            }
        }
        return cmatrix;
    };

    DYNAMIC_SECTION("N-controlled IsingXX - "
                    << "controls = {" << control << "} "
                    << ", wires = {" << wire0 << ", " << wire1 << "} - "
                    << PrecisionToName<PrecisionT>::value) {
        bool inverse = GENERATE(false, true);
        PrecisionT param = GENERATE(-1.5, -0.5, 0, 0.5, 1.5);
        if (control != wire0 && control != wire1 && wire0 != wire1) {
            auto matrix = getIsingXX<std::complex, PrecisionT>(param);
            std::vector<ComplexT> cmatrix = getControlledGate(matrix);
            auto st0 = createRandomStateVectorData<PrecisionT>(re, num_qubits);
            sv0.updateData(st0);
            sv1.updateData(st0);

            sv0.applyMatrix(cmatrix, {control, wire0, wire1}, inverse);
            sv1.applyOperation("IsingXX", std::vector<size_t>{control},
                               std::vector<bool>{true},
                               std::vector<size_t>{wire0, wire1}, inverse,
                               {param});
            REQUIRE(sv0.getDataVector() ==
                    approx(sv1.getDataVector()).margin(margin));
        }
    }

    DYNAMIC_SECTION("N-controlled IsingXY - "
                    << "controls = {" << control << "} "
                    << ", wires = {" << wire0 << ", " << wire1 << "} - "
                    << PrecisionToName<PrecisionT>::value) {
        bool inverse = GENERATE(false, true);
        PrecisionT param = GENERATE(-1.5, -0.5, 0, 0.5, 1.5);
        if (control != wire0 && control != wire1 && wire0 != wire1) {
            auto matrix = getIsingXY<std::complex, PrecisionT>(param);
            std::vector<ComplexT> cmatrix = getControlledGate(matrix);
            auto st0 = createRandomStateVectorData<PrecisionT>(re, num_qubits);
            sv0.updateData(st0);
            sv1.updateData(st0);

            sv0.applyMatrix(cmatrix, {control, wire0, wire1}, inverse);
            sv1.applyOperation("IsingXY", std::vector<size_t>{control},
                               std::vector<bool>{true},
                               std::vector<size_t>{wire0, wire1}, inverse,
                               {param});
            REQUIRE(sv0.getDataVector() ==
                    approx(sv1.getDataVector()).margin(margin));
        }
    }

    DYNAMIC_SECTION("N-controlled IsingYY - "
                    << "controls = {" << control << "} "
                    << ", wires = {" << wire0 << ", " << wire1 << "} - "
                    << PrecisionToName<PrecisionT>::value) {
        bool inverse = GENERATE(false, true);
        PrecisionT param = GENERATE(-1.5, -0.5, 0, 0.5, 1.5);
        if (control != wire0 && control != wire1 && wire0 != wire1) {
            auto matrix = getIsingYY<std::complex, PrecisionT>(param);
            std::vector<ComplexT> cmatrix = getControlledGate(matrix);
            auto st0 = createRandomStateVectorData<PrecisionT>(re, num_qubits);
            sv0.updateData(st0);
            sv1.updateData(st0);

            sv0.applyMatrix(cmatrix, {control, wire0, wire1}, inverse);
            sv1.applyOperation("IsingYY", std::vector<size_t>{control},
                               std::vector<bool>{true},
                               std::vector<size_t>{wire0, wire1}, inverse,
                               {param});
            REQUIRE(sv0.getDataVector() ==
                    approx(sv1.getDataVector()).margin(margin));
        }
    }

    DYNAMIC_SECTION("N-controlled IsingZZ - "
                    << "controls = {" << control << "} "
                    << ", wires = {" << wire0 << ", " << wire1 << "} - "
                    << PrecisionToName<PrecisionT>::value) {
        bool inverse = GENERATE(false, true);
        PrecisionT param = GENERATE(-1.5, -0.5, 0, 0.5, 1.5);
        if (control != wire0 && control != wire1 && wire0 != wire1) {
            auto matrix = getIsingZZ<std::complex, PrecisionT>(param);
            std::vector<ComplexT> cmatrix = getControlledGate(matrix);
            auto st0 = createRandomStateVectorData<PrecisionT>(re, num_qubits);
            sv0.updateData(st0);
            sv1.updateData(st0);

            sv0.applyMatrix(cmatrix, {control, wire0, wire1}, inverse);
            sv1.applyOperation("IsingZZ", std::vector<size_t>{control},
                               std::vector<bool>{true},
                               std::vector<size_t>{wire0, wire1}, inverse,
                               {param});
            REQUIRE(sv0.getDataVector() ==
                    approx(sv1.getDataVector()).margin(margin));
        }
    }

    DYNAMIC_SECTION("N-controlled SingleExcitation - "
                    << "controls = {" << control << "} "
                    << ", wires = {" << wire0 << ", " << wire1 << "} - "
                    << PrecisionToName<PrecisionT>::value) {
        bool inverse = GENERATE(false, true);
        PrecisionT param = GENERATE(-1.5, -0.5, 0, 0.5, 1.5);
        if (control != wire0 && control != wire1 && wire0 != wire1) {
            auto matrix = getSingleExcitation<std::complex, PrecisionT>(param);
            std::vector<ComplexT> cmatrix = getControlledGate(matrix);
            auto st0 = createRandomStateVectorData<PrecisionT>(re, num_qubits);
            sv0.updateData(st0);
            sv1.updateData(st0);

            sv0.applyMatrix(cmatrix, {control, wire0, wire1}, inverse);
            sv1.applyOperation("SingleExcitation", std::vector<size_t>{control},
                               std::vector<bool>{true},
                               std::vector<size_t>{wire0, wire1}, inverse,
                               {param});
            REQUIRE(sv0.getDataVector() ==
                    approx(sv1.getDataVector()).margin(margin));
        }
    }

    DYNAMIC_SECTION("N-controlled SingleExcitationMinus - "
                    << "controls = {" << control << "} "
                    << ", wires = {" << wire0 << ", " << wire1 << "} - "
                    << PrecisionToName<PrecisionT>::value) {
        bool inverse = GENERATE(false, true);
        PrecisionT param = GENERATE(-1.5, -0.5, 0, 0.5, 1.5);
        if (control != wire0 && control != wire1 && wire0 != wire1) {
            auto matrix =
                getSingleExcitationMinus<std::complex, PrecisionT>(param);
            std::vector<ComplexT> cmatrix = getControlledGate(matrix);
            auto st0 = createRandomStateVectorData<PrecisionT>(re, num_qubits);
            sv0.updateData(st0);
            sv1.updateData(st0);

            sv0.applyMatrix(cmatrix, {control, wire0, wire1}, inverse);
            sv1.applyOperation(
                "SingleExcitationMinus", std::vector<size_t>{control},
                std::vector<bool>{true}, std::vector<size_t>{wire0, wire1},
                inverse, {param});
            REQUIRE(sv0.getDataVector() ==
                    approx(sv1.getDataVector()).margin(margin));
        }
    }

    DYNAMIC_SECTION("N-controlled SingleExcitationPlus - "
                    << "controls = {" << control << "} "
                    << ", wires = {" << wire0 << ", " << wire1 << "} - "
                    << PrecisionToName<PrecisionT>::value) {
        bool inverse = GENERATE(false, true);
        PrecisionT param = GENERATE(-1.5, -0.5, 0, 0.5, 1.5);
        if (control != wire0 && control != wire1 && wire0 != wire1) {
            auto matrix =
                getSingleExcitationPlus<std::complex, PrecisionT>(param);
            std::vector<ComplexT> cmatrix = getControlledGate(matrix);
            auto st0 = createRandomStateVectorData<PrecisionT>(re, num_qubits);
            sv0.updateData(st0);
            sv1.updateData(st0);

            sv0.applyMatrix(cmatrix, {control, wire0, wire1}, inverse);
            sv1.applyOperation(
                "SingleExcitationPlus", std::vector<size_t>{control},
                std::vector<bool>{true}, std::vector<size_t>{wire0, wire1},
                inverse, {param});
            REQUIRE(sv0.getDataVector() ==
                    approx(sv1.getDataVector()).margin(margin));
        }
    }
}

TEMPLATE_TEST_CASE(
    "StateVectorLQubitManaged::applyOperation param four-qubits with controls",
    "[StateVectorLQubitManaged]", float, double) {
    using PrecisionT = TestType;
    using ComplexT = std::complex<TestType>;
    std::mt19937 re{1337};
    const int num_qubits = 5;
    const auto margin = PrecisionT{1e-5};
    const size_t control = GENERATE(0, 1, 2, 3, 4);
    const size_t wire0 = GENERATE(0, 1, 2, 3, 4);
    const size_t wire1 = GENERATE(0, 1, 2, 3, 4);
    const size_t wire2 = GENERATE(0, 1, 2, 3, 4);
    const size_t wire3 = GENERATE(0, 1, 2, 3, 4);
    StateVectorLQubitManaged<PrecisionT> sv0(num_qubits);
    StateVectorLQubitManaged<PrecisionT> sv1(num_qubits);

    auto getControlledGate = [](std::vector<ComplexT> matrix) {
        std::vector<ComplexT> cmatrix(matrix.size() * 4);
        for (std::size_t i = 0; i < 16; i++) {
            cmatrix[i * 32 + i] = ComplexT{1.0};
        }
        for (std::size_t i = 0; i < 16; i++) {
            for (std::size_t j = 0; j < 16; j++) {
                cmatrix[(i + 16) * 32 + j + 16] = matrix[i * 16 + j];
            }
        }
        return cmatrix;
    };

    DYNAMIC_SECTION("N-controlled DoubleExcitation - "
                    << "controls = {" << control << "} "
                    << ", wires = {" << wire0 << ", " << wire1 << ", " << wire2
                    << ", " << wire3 << "} - "
                    << PrecisionToName<PrecisionT>::value) {
        bool inverse = GENERATE(false, true);
        PrecisionT param = GENERATE(-1.5, -0.5, 0, 0.5, 1.5);
        std::vector<std::size_t> wires = {control, wire0, wire1, wire2, wire3};
        std::sort(wires.begin(), wires.end());
        if (std::adjacent_find(wires.begin(), wires.end()) == wires.end()) {
            auto matrix = getDoubleExcitation<std::complex, PrecisionT>(param);
            std::vector<ComplexT> cmatrix = getControlledGate(matrix);
            auto st0 = createRandomStateVectorData<PrecisionT>(re, num_qubits);
            sv0.updateData(st0);
            sv1.updateData(st0);

            sv0.applyMatrix(cmatrix, {control, wire0, wire1, wire2, wire3},
                            inverse);
            sv1.applyOperation("DoubleExcitation", std::vector<size_t>{control},
                               std::vector<bool>{true},
                               std::vector<size_t>{wire0, wire1, wire2, wire3},
                               inverse, {param});
            REQUIRE(sv0.getDataVector() ==
                    approx(sv1.getDataVector()).margin(margin));
        }
    }

    DYNAMIC_SECTION("N-controlled DoubleExcitationMinus - "
                    << "controls = {" << control << "} "
                    << ", wires = {" << wire0 << ", " << wire1 << ", " << wire2
                    << ", " << wire3 << "} - "
                    << PrecisionToName<PrecisionT>::value) {
        bool inverse = GENERATE(false, true);
        PrecisionT param = GENERATE(-1.5, -0.5, 0, 0.5, 1.5);
        std::vector<std::size_t> wires = {control, wire0, wire1, wire2, wire3};
        std::sort(wires.begin(), wires.end());
        if (std::adjacent_find(wires.begin(), wires.end()) == wires.end()) {
            auto matrix =
                getDoubleExcitationMinus<std::complex, PrecisionT>(param);
            std::vector<ComplexT> cmatrix = getControlledGate(matrix);
            auto st0 = createRandomStateVectorData<PrecisionT>(re, num_qubits);
            sv0.updateData(st0);
            sv1.updateData(st0);

            sv0.applyMatrix(cmatrix, {control, wire0, wire1, wire2, wire3},
                            inverse);
            sv1.applyOperation("DoubleExcitationMinus",
                               std::vector<size_t>{control},
                               std::vector<bool>{true},
                               std::vector<size_t>{wire0, wire1, wire2, wire3},
                               inverse, {param});
            REQUIRE(sv0.getDataVector() ==
                    approx(sv1.getDataVector()).margin(margin));
        }
    }

    DYNAMIC_SECTION("N-controlled DoubleExcitationPlus - "
                    << "controls = {" << control << "} "
                    << ", wires = {" << wire0 << ", " << wire1 << ", " << wire2
                    << ", " << wire3 << "} - "
                    << PrecisionToName<PrecisionT>::value) {
        bool inverse = GENERATE(false, true);
        PrecisionT param = GENERATE(-1.5, -0.5, 0, 0.5, 1.5);
        std::vector<std::size_t> wires = {control, wire0, wire1, wire2, wire3};
        std::sort(wires.begin(), wires.end());
        if (std::adjacent_find(wires.begin(), wires.end()) == wires.end()) {
            auto matrix =
                getDoubleExcitationPlus<std::complex, PrecisionT>(param);
            std::vector<ComplexT> cmatrix = getControlledGate(matrix);
            auto st0 = createRandomStateVectorData<PrecisionT>(re, num_qubits);
            sv0.updateData(st0);
            sv1.updateData(st0);

            sv0.applyMatrix(cmatrix, {control, wire0, wire1, wire2, wire3},
                            inverse);
            sv1.applyOperation("DoubleExcitationPlus",
                               std::vector<size_t>{control},
                               std::vector<bool>{true},
                               std::vector<size_t>{wire0, wire1, wire2, wire3},
                               inverse, {param});
            REQUIRE(sv0.getDataVector() ==
                    approx(sv1.getDataVector()).margin(margin));
        }
    }
<<<<<<< HEAD

    DYNAMIC_SECTION("N-controlled MultiRZ - "
                    << "controls = {" << control << ", " << wire0 << ", "
                    << wire1 << "} "
                    << ", wires = {" << wire2 << ", " << wire3 << "} - "
                    << PrecisionToName<PrecisionT>::value) {
        bool inverse = GENERATE(false, true);
        PrecisionT param = GENERATE(-1.5, -0.5, 0, 0.5, 1.5);
        std::vector<std::size_t> wires = {control, wire0, wire1, wire2, wire3};
        std::sort(wires.begin(), wires.end());
        const ComplexT e = std::exp(ComplexT{0, -0.5} * param);
        std::vector<ComplexT> matrix(16, 0.0);
        matrix[0] = e;
        matrix[5] = std::conj(e);
        matrix[10] = std::conj(e);
        matrix[15] = e;
        if (std::adjacent_find(wires.begin(), wires.end()) == wires.end()) {
            auto st0 = createRandomStateVectorData<PrecisionT>(re, num_qubits);
            sv0.updateData(st0);
            sv1.updateData(st0);
            sv0.applyControlledMatrix(matrix.data(), {control, wire0, wire1},
                                      std::vector<bool>{true, false, true},
                                      {wire2, wire3}, inverse);
            sv1.applyOperation(
                "MultiRZ", std::vector<size_t>{control, wire0, wire1},
                std::vector<bool>{true, false, true},
                std::vector<size_t>{wire2, wire3}, inverse, {param});
            REQUIRE(sv0.getDataVector() ==
                    approx(sv1.getDataVector()).margin(margin));
        }
=======
}

TEMPLATE_TEST_CASE("StateVectorLQubitManaged::applyGlobalPhase",
                   "[StateVectorLQubitManaged_Param]", double) {
    using ComplexT = StateVectorLQubitManaged<TestType>::ComplexT;
    std::mt19937_64 re{1337};

    const size_t num_qubits = 3;
    const bool inverse = GENERATE(false, true);
    const size_t index = GENERATE(0, 1, 2);
    const TestType param = 0.234;
    const ComplexT phase = std::exp(ComplexT{0, (inverse) ? param : -param});

    auto sv_data = createRandomStateVectorData<TestType>(re, num_qubits);
    StateVectorLQubitManaged<TestType> sv(
        reinterpret_cast<ComplexT *>(sv_data.data()), sv_data.size());
    sv.applyOperation("GlobalPhase", {index}, inverse, {param});
    auto result_sv = sv.getDataVector();
    for (size_t j = 0; j < exp2(num_qubits); j++) {
        ComplexT tmp = phase * ComplexT(sv_data[j]);
        CHECK((real(result_sv[j])) == Approx(real(tmp)));
        CHECK((imag(result_sv[j])) == Approx(imag(tmp)));
    }
}

TEMPLATE_TEST_CASE("StateVectorLQubitManaged::applyControlledGlobalPhase",
                   "[StateVectorLQubitManaged_Param]", double) {
    using ComplexT = StateVectorLQubitManaged<TestType>::ComplexT;
    std::mt19937_64 re{1337};

    const TestType pi2 = 1.5707963267948966;
    const size_t num_qubits = 3;
    const bool inverse = GENERATE(false, true);
    /* The `phase` array contains the diagonal entries of the controlled-phase
       operator. It can be created in Python using the following command

       ```
       global_phase_diagonal(-np.pi/2, wires=[0, 1, 2], controls=[0, 1],
       control_values=[0, 1])
       ```

       where the phase angle is chosen as `-np.pi/2` for simplicity.
    */
    const std::vector<ComplexT> phase = {{1.0, 0.}, {1.0, 0.}, {0.0, 1.},
                                         {0.0, 1.}, {1.0, 0.}, {1.0, 0.},
                                         {1.0, 0.}, {1.0, 0.}};

    auto sv_data = createRandomStateVectorData<TestType>(re, num_qubits);
    StateVectorLQubitManaged<TestType> sv(
        reinterpret_cast<ComplexT *>(sv_data.data()), sv_data.size());
    sv.applyOperation("GlobalPhase", {0, 1}, {0, 1}, {2}, inverse, {-pi2});
    auto result_sv = sv.getDataVector();
    for (size_t j = 0; j < exp2(num_qubits); j++) {
        ComplexT tmp = (inverse) ? conj(phase[j]) : phase[j];
        tmp *= ComplexT(sv_data[j]);
        CHECK((real(result_sv[j])) == Approx(real(tmp)));
        CHECK((imag(result_sv[j])) == Approx(imag(tmp)));
>>>>>>> 102d848c
    }
}<|MERGE_RESOLUTION|>--- conflicted
+++ resolved
@@ -2685,7 +2685,6 @@
                     approx(sv1.getDataVector()).margin(margin));
         }
     }
-<<<<<<< HEAD
 
     DYNAMIC_SECTION("N-controlled MultiRZ - "
                     << "controls = {" << control << ", " << wire0 << ", "
@@ -2716,7 +2715,7 @@
             REQUIRE(sv0.getDataVector() ==
                     approx(sv1.getDataVector()).margin(margin));
         }
-=======
+    }
 }
 
 TEMPLATE_TEST_CASE("StateVectorLQubitManaged::applyGlobalPhase",
@@ -2774,6 +2773,5 @@
         tmp *= ComplexT(sv_data[j]);
         CHECK((real(result_sv[j])) == Approx(real(tmp)));
         CHECK((imag(result_sv[j])) == Approx(imag(tmp)));
->>>>>>> 102d848c
     }
 }