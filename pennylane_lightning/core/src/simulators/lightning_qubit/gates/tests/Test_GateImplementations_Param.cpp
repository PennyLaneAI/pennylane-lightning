--- conflicted
+++ resolved
@@ -1934,11 +1934,7 @@
     std::vector<std::vector<ComplexT>> ps_data;
     ps_data.reserve(angles.size());
     for (auto &a : angles) {
-<<<<<<< HEAD
-        ps_data.push_back(getPhaseShift<std::complex, PrecisionT>(a));
-=======
         ps_data.push_back(getPSWAP<std::complex, PrecisionT>(a));
->>>>>>> a2ae095b
     }
 
     const std::vector<std::vector<size_t>> wires = {
@@ -1949,19 +1945,6 @@
     };
 
     std::vector<std::vector<ComplexT>> expected = {
-<<<<<<< HEAD
-        {ps_data[0][0], ps_data[0][3], -ps_data[0][3], -ps_data[0][0],
-         ps_data[0][0], ps_data[0][3], -ps_data[0][3], -ps_data[0][0]},
-
-        {ps_data[1][0], ps_data[1][3], -ps_data[1][3], -ps_data[1][0],
-         ps_data[1][0], ps_data[1][3], -ps_data[1][3], -ps_data[1][0]},
-
-        {ps_data[2][0], -ps_data[2][0], ps_data[2][3], -ps_data[2][3],
-         ps_data[2][3], -ps_data[2][3], ps_data[2][0], -ps_data[2][0]},
-
-        {ps_data[3][0], -ps_data[3][0], ps_data[3][3], -ps_data[3][3],
-         ps_data[3][3], -ps_data[3][3], ps_data[3][0], -ps_data[3][0]},
-=======
         {ps_data[0][0], ps_data[0][6], -ps_data[0][6], -ps_data[0][0],
          ps_data[0][0], ps_data[0][6], -ps_data[0][6], -ps_data[0][0]},
 
@@ -1973,7 +1956,6 @@
 
         {ps_data[3][0], -ps_data[3][0], ps_data[3][6], -ps_data[3][6],
          ps_data[3][6], -ps_data[3][6], ps_data[3][0], -ps_data[3][0]},
->>>>>>> a2ae095b
     };
 
     for (auto &vec : expected) {
