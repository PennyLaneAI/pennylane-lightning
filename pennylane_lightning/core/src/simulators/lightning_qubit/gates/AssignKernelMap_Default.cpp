// Copyright 2018-2023 Xanadu Quantum Technologies Inc.

// Licensed under the Apache License, Version 2.0 (the "License");
// you may not use this file except in compliance with the License.
// You may obtain a copy of the License at

//     http://www.apache.org/licenses/LICENSE-2.0

// Unless required by applicable law or agreed to in writing, software
// distributed under the License is distributed on an "AS IS" BASIS,
// WITHOUT WARRANTIES OR CONDITIONS OF ANY KIND, either express or implied.
// See the License for the specific language governing permissions and
// limitations under the License.
#include "AssignKernelMap_Default.hpp"
#include "GateOperation.hpp"
#include "IntegerInterval.hpp" // full_domain, in_between_closed, larger_than, larger_than_equal_to, less_than, less_than_equal_to
#include "KernelMap.hpp"
#include "KernelType.hpp"

/// @cond DEV
namespace {
using namespace Pennylane::LightningQubit;
using namespace Pennylane::LightningQubit::KernelMap;

using Pennylane::Gates::GateOperation;
using Pennylane::Gates::GeneratorOperation;
using Pennylane::Gates::KernelType;
using Pennylane::Gates::MatrixOperation;
using Util::full_domain;
using Util::in_between_closed;
using Util::larger_than;
using Util::larger_than_equal_to;
using Util::less_than;
using Util::less_than_equal_to;
} // namespace
/// @endcond

namespace Pennylane::LightningQubit::KernelMap::Internal {
constexpr static auto all_qubit_numbers = full_domain<size_t>();

void assignKernelsForGateOp_Default() {
    auto &instance = OperationKernelMap<GateOperation>::getInstance();

    instance.assignKernelForOp(GateOperation::Identity, all_threading,
                               all_memory_model, all_qubit_numbers,
                               KernelType::LM);
    instance.assignKernelForOp(GateOperation::PauliX, all_threading,
                               all_memory_model, all_qubit_numbers,
                               KernelType::LM);
    instance.assignKernelForOp(GateOperation::PauliY, all_threading,
                               all_memory_model, all_qubit_numbers,
                               KernelType::LM);
    instance.assignKernelForOp(GateOperation::PauliZ, all_threading,
                               all_memory_model, all_qubit_numbers,
                               KernelType::LM);
    instance.assignKernelForOp(GateOperation::Hadamard, all_threading,
                               all_memory_model, all_qubit_numbers,
                               KernelType::LM);
    instance.assignKernelForOp(GateOperation::S, all_threading,
                               all_memory_model, all_qubit_numbers,
                               KernelType::LM);
    instance.assignKernelForOp(GateOperation::T, all_threading,
                               all_memory_model, all_qubit_numbers,
                               KernelType::LM);
    instance.assignKernelForOp(GateOperation::PhaseShift, all_threading,
                               all_memory_model, all_qubit_numbers,
                               KernelType::LM);
    instance.assignKernelForOp(GateOperation::RX, all_threading,
                               all_memory_model, all_qubit_numbers,
                               KernelType::LM);
    instance.assignKernelForOp(GateOperation::RY, all_threading,
                               all_memory_model, all_qubit_numbers,
                               KernelType::LM);
    instance.assignKernelForOp(GateOperation::RZ, all_threading,
                               all_memory_model, all_qubit_numbers,
                               KernelType::LM);
    instance.assignKernelForOp(GateOperation::Rot, all_threading,
                               all_memory_model, all_qubit_numbers,
                               KernelType::LM);
    /* Two-qubit gates */
    instance.assignKernelForOp(GateOperation::CNOT, all_threading,
                               all_memory_model, all_qubit_numbers,
                               KernelType::LM);
    instance.assignKernelForOp(GateOperation::CY, all_threading,
                               all_memory_model, all_qubit_numbers,
                               KernelType::LM);
    instance.assignKernelForOp(GateOperation::CZ, all_threading,
                               all_memory_model, all_qubit_numbers,
                               KernelType::LM);
    instance.assignKernelForOp(GateOperation::ControlledPhaseShift,
                               all_threading, all_memory_model,
                               all_qubit_numbers, KernelType::LM);
    instance.assignKernelForOp(GateOperation::SWAP, all_threading,
                               all_memory_model, all_qubit_numbers,
                               KernelType::LM);
    instance.assignKernelForOp(GateOperation::IsingXX, all_threading,
                               all_memory_model, all_qubit_numbers,
                               KernelType::LM);
    instance.assignKernelForOp(GateOperation::IsingXY, all_threading,
                               all_memory_model, all_qubit_numbers,
                               KernelType::LM);
    instance.assignKernelForOp(GateOperation::IsingYY, all_threading,
                               all_memory_model, all_qubit_numbers,
                               KernelType::LM);
    instance.assignKernelForOp(GateOperation::IsingZZ, all_threading,
                               all_memory_model, all_qubit_numbers,
                               KernelType::LM);
    instance.assignKernelForOp(GateOperation::CRX, all_threading,
                               all_memory_model, all_qubit_numbers,
                               KernelType::LM);
    instance.assignKernelForOp(GateOperation::CRY, all_threading,
                               all_memory_model, all_qubit_numbers,
                               KernelType::LM);
    instance.assignKernelForOp(GateOperation::CRZ, all_threading,
                               all_memory_model, all_qubit_numbers,
                               KernelType::LM);
    instance.assignKernelForOp(GateOperation::CRot, all_threading,
                               all_memory_model, all_qubit_numbers,
                               KernelType::LM);

    /* Three-qubit gates */
    instance.assignKernelForOp(GateOperation::Toffoli, all_threading,
                               all_memory_model, all_qubit_numbers,
                               KernelType::LM);
    instance.assignKernelForOp(GateOperation::CSWAP, all_threading,
                               all_memory_model, all_qubit_numbers,
                               KernelType::LM);

    /* QChem gates */
    instance.assignKernelForOp(GateOperation::SingleExcitation, all_threading,
                               all_memory_model, all_qubit_numbers,
                               KernelType::LM);
    instance.assignKernelForOp(GateOperation::SingleExcitationMinus,
                               all_threading, all_memory_model,
                               all_qubit_numbers, KernelType::LM);
    instance.assignKernelForOp(GateOperation::SingleExcitationPlus,
                               all_threading, all_memory_model,
                               all_qubit_numbers, KernelType::LM);
    instance.assignKernelForOp(GateOperation::DoubleExcitation, all_threading,
                               all_memory_model, all_qubit_numbers,
                               KernelType::LM);
    instance.assignKernelForOp(GateOperation::DoubleExcitationPlus,
                               all_threading, all_memory_model,
                               all_qubit_numbers, KernelType::LM);
    instance.assignKernelForOp(GateOperation::DoubleExcitationMinus,
                               all_threading, all_memory_model,
                               all_qubit_numbers, KernelType::LM);

    /* Multi-qubit gates */
    instance.assignKernelForOp(GateOperation::MultiRZ, all_threading,
                               all_memory_model, all_qubit_numbers,
                               KernelType::LM);
    instance.assignKernelForOp(GateOperation::GlobalPhase, all_threading,
                               all_memory_model, all_qubit_numbers,
                               KernelType::LM);
}

void assignKernelsForGeneratorOp_Default() {
    auto &instance = OperationKernelMap<GeneratorOperation>::getInstance();

    instance.assignKernelForOp(GeneratorOperation::PhaseShift, all_threading,
                               all_memory_model, all_qubit_numbers,
                               KernelType::LM);
    instance.assignKernelForOp(GeneratorOperation::RX, all_threading,
                               all_memory_model, all_qubit_numbers,
                               KernelType::LM);
    instance.assignKernelForOp(GeneratorOperation::RY, all_threading,
                               all_memory_model, all_qubit_numbers,
                               KernelType::LM);
    instance.assignKernelForOp(GeneratorOperation::RZ, all_threading,
                               all_memory_model, all_qubit_numbers,
                               KernelType::LM);
    instance.assignKernelForOp(GeneratorOperation::IsingXX, all_threading,
                               all_memory_model, all_qubit_numbers,
                               KernelType::LM);
    instance.assignKernelForOp(GeneratorOperation::IsingXY, all_threading,
                               all_memory_model, all_qubit_numbers,
                               KernelType::LM);
    instance.assignKernelForOp(GeneratorOperation::IsingYY, all_threading,
                               all_memory_model, all_qubit_numbers,
                               KernelType::LM);
    instance.assignKernelForOp(GeneratorOperation::IsingZZ, all_threading,
                               all_memory_model, all_qubit_numbers,
                               KernelType::LM);
    instance.assignKernelForOp(GeneratorOperation::CRX, all_threading,
                               all_memory_model, all_qubit_numbers,
                               KernelType::LM);
    instance.assignKernelForOp(GeneratorOperation::CRY, all_threading,
                               all_memory_model, all_qubit_numbers,
                               KernelType::LM);
    instance.assignKernelForOp(GeneratorOperation::CRZ, all_threading,
                               all_memory_model, all_qubit_numbers,
                               KernelType::LM);
    instance.assignKernelForOp(GeneratorOperation::ControlledPhaseShift,
                               all_threading, all_memory_model,
                               all_qubit_numbers, KernelType::LM);

    instance.assignKernelForOp(GeneratorOperation::SingleExcitation,
                               all_threading, all_memory_model,
                               all_qubit_numbers, KernelType::LM);
    instance.assignKernelForOp(GeneratorOperation::SingleExcitationMinus,
                               all_threading, all_memory_model,
                               all_qubit_numbers, KernelType::LM);
    instance.assignKernelForOp(GeneratorOperation::SingleExcitationPlus,
                               all_threading, all_memory_model,
                               all_qubit_numbers, KernelType::LM);
    instance.assignKernelForOp(GeneratorOperation::DoubleExcitation,
                               all_threading, all_memory_model,
                               all_qubit_numbers, KernelType::LM);
    instance.assignKernelForOp(GeneratorOperation::DoubleExcitationPlus,
                               all_threading, all_memory_model,
                               all_qubit_numbers, KernelType::LM);
    instance.assignKernelForOp(GeneratorOperation::DoubleExcitationMinus,
                               all_threading, all_memory_model,
                               all_qubit_numbers, KernelType::LM);
    instance.assignKernelForOp(GeneratorOperation::MultiRZ, all_threading,
                               all_memory_model, all_qubit_numbers,
                               KernelType::LM);
    instance.assignKernelForOp(GeneratorOperation::GlobalPhase, all_threading,
                               all_memory_model, all_qubit_numbers,
                               KernelType::LM);
}
void assignKernelsForMatrixOp_Default() {
    auto &instance = OperationKernelMap<MatrixOperation>::getInstance();

    instance.assignKernelForOp(MatrixOperation::SingleQubitOp, all_threading,
                               all_memory_model, all_qubit_numbers,
                               KernelType::LM);
    instance.assignKernelForOp(MatrixOperation::TwoQubitOp, all_threading,
                               all_memory_model, all_qubit_numbers,
                               KernelType::LM);
    instance.assignKernelForOp(MatrixOperation::MultiQubitOp, all_threading,
                               all_memory_model, all_qubit_numbers,
                               KernelType::LM);
}
void assignKernelsForControlledGateOp_Default() {
    auto &instance = OperationKernelMap<ControlledGateOperation>::getInstance();

    instance.assignKernelForOp(ControlledGateOperation::PauliX, all_threading,
                               all_memory_model, all_qubit_numbers,
                               KernelType::LM);
    instance.assignKernelForOp(ControlledGateOperation::PauliY, all_threading,
                               all_memory_model, all_qubit_numbers,
                               KernelType::LM);
    instance.assignKernelForOp(ControlledGateOperation::PauliZ, all_threading,
                               all_memory_model, all_qubit_numbers,
                               KernelType::LM);
    instance.assignKernelForOp(ControlledGateOperation::Hadamard, all_threading,
                               all_memory_model, all_qubit_numbers,
                               KernelType::LM);
    instance.assignKernelForOp(ControlledGateOperation::S, all_threading,
                               all_memory_model, all_qubit_numbers,
                               KernelType::LM);
    instance.assignKernelForOp(ControlledGateOperation::T, all_threading,
                               all_memory_model, all_qubit_numbers,
                               KernelType::LM);
    instance.assignKernelForOp(ControlledGateOperation::PhaseShift,
                               all_threading, all_memory_model,
                               all_qubit_numbers, KernelType::LM);
    instance.assignKernelForOp(ControlledGateOperation::RX, all_threading,
                               all_memory_model, all_qubit_numbers,
                               KernelType::LM);
    instance.assignKernelForOp(ControlledGateOperation::RY, all_threading,
                               all_memory_model, all_qubit_numbers,
                               KernelType::LM);
    instance.assignKernelForOp(ControlledGateOperation::RZ, all_threading,
                               all_memory_model, all_qubit_numbers,
                               KernelType::LM);
    instance.assignKernelForOp(ControlledGateOperation::Rot, all_threading,
                               all_memory_model, all_qubit_numbers,
                               KernelType::LM);

    instance.assignKernelForOp(ControlledGateOperation::SWAP, all_threading,
                               all_memory_model, all_qubit_numbers,
                               KernelType::LM);
    instance.assignKernelForOp(ControlledGateOperation::IsingXX, all_threading,
                               all_memory_model, all_qubit_numbers,
                               KernelType::LM);
    instance.assignKernelForOp(ControlledGateOperation::IsingXY, all_threading,
                               all_memory_model, all_qubit_numbers,
                               KernelType::LM);
    instance.assignKernelForOp(ControlledGateOperation::IsingYY, all_threading,
                               all_memory_model, all_qubit_numbers,
                               KernelType::LM);
    instance.assignKernelForOp(ControlledGateOperation::IsingZZ, all_threading,
                               all_memory_model, all_qubit_numbers,
                               KernelType::LM);
    instance.assignKernelForOp(ControlledGateOperation::SingleExcitation,
                               all_threading, all_memory_model,
                               all_qubit_numbers, KernelType::LM);
    instance.assignKernelForOp(ControlledGateOperation::SingleExcitationMinus,
                               all_threading, all_memory_model,
                               all_qubit_numbers, KernelType::LM);
    instance.assignKernelForOp(ControlledGateOperation::SingleExcitationPlus,
                               all_threading, all_memory_model,
                               all_qubit_numbers, KernelType::LM);
    instance.assignKernelForOp(ControlledGateOperation::DoubleExcitation,
                               all_threading, all_memory_model,
                               all_qubit_numbers, KernelType::LM);
    instance.assignKernelForOp(ControlledGateOperation::DoubleExcitationMinus,
                               all_threading, all_memory_model,
                               all_qubit_numbers, KernelType::LM);
    instance.assignKernelForOp(ControlledGateOperation::DoubleExcitationPlus,
                               all_threading, all_memory_model,
                               all_qubit_numbers, KernelType::LM);
<<<<<<< HEAD
    /* Multi-qubit gates */
    instance.assignKernelForOp(ControlledGateOperation::MultiRZ, all_threading,
                               all_memory_model, all_qubit_numbers,
                               KernelType::LM);
=======
    instance.assignKernelForOp(ControlledGateOperation::GlobalPhase,
                               all_threading, all_memory_model,
                               all_qubit_numbers, KernelType::LM);
>>>>>>> 102d848c
}
void assignKernelsForControlledGeneratorOp_Default() {
    auto &instance =
        OperationKernelMap<ControlledGeneratorOperation>::getInstance();

    instance.assignKernelForOp(ControlledGeneratorOperation::PhaseShift,
                               all_threading, all_memory_model,
                               all_qubit_numbers, KernelType::LM);
    instance.assignKernelForOp(ControlledGeneratorOperation::RX, all_threading,
                               all_memory_model, all_qubit_numbers,
                               KernelType::LM);
    instance.assignKernelForOp(ControlledGeneratorOperation::RY, all_threading,
                               all_memory_model, all_qubit_numbers,
                               KernelType::LM);
    instance.assignKernelForOp(ControlledGeneratorOperation::RZ, all_threading,
                               all_memory_model, all_qubit_numbers,
                               KernelType::LM);
    instance.assignKernelForOp(ControlledGeneratorOperation::IsingXX,
                               all_threading, all_memory_model,
                               all_qubit_numbers, KernelType::LM);
    instance.assignKernelForOp(ControlledGeneratorOperation::IsingXY,
                               all_threading, all_memory_model,
                               all_qubit_numbers, KernelType::LM);
    instance.assignKernelForOp(ControlledGeneratorOperation::IsingYY,
                               all_threading, all_memory_model,
                               all_qubit_numbers, KernelType::LM);
    instance.assignKernelForOp(ControlledGeneratorOperation::IsingZZ,
                               all_threading, all_memory_model,
                               all_qubit_numbers, KernelType::LM);
    instance.assignKernelForOp(ControlledGeneratorOperation::SingleExcitation,
                               all_threading, all_memory_model,
                               all_qubit_numbers, KernelType::LM);
    instance.assignKernelForOp(
        ControlledGeneratorOperation::SingleExcitationMinus, all_threading,
        all_memory_model, all_qubit_numbers, KernelType::LM);
    instance.assignKernelForOp(
        ControlledGeneratorOperation::SingleExcitationPlus, all_threading,
        all_memory_model, all_qubit_numbers, KernelType::LM);
    instance.assignKernelForOp(ControlledGeneratorOperation::DoubleExcitation,
                               all_threading, all_memory_model,
                               all_qubit_numbers, KernelType::LM);
    instance.assignKernelForOp(
        ControlledGeneratorOperation::DoubleExcitationMinus, all_threading,
        all_memory_model, all_qubit_numbers, KernelType::LM);
    instance.assignKernelForOp(
        ControlledGeneratorOperation::DoubleExcitationPlus, all_threading,
        all_memory_model, all_qubit_numbers, KernelType::LM);
<<<<<<< HEAD
    instance.assignKernelForOp(ControlledGeneratorOperation::MultiRZ,
=======
    instance.assignKernelForOp(ControlledGeneratorOperation::GlobalPhase,
>>>>>>> 102d848c
                               all_threading, all_memory_model,
                               all_qubit_numbers, KernelType::LM);
}
void assignKernelsForControlledMatrixOp_Default() {
    auto &instance =
        OperationKernelMap<ControlledMatrixOperation>::getInstance();

    instance.assignKernelForOp(ControlledMatrixOperation::NCSingleQubitOp,
                               all_threading, all_memory_model,
                               all_qubit_numbers, KernelType::LM);
    instance.assignKernelForOp(ControlledMatrixOperation::NCTwoQubitOp,
                               all_threading, all_memory_model,
                               all_qubit_numbers, KernelType::LM);
    instance.assignKernelForOp(ControlledMatrixOperation::NCMultiQubitOp,
                               all_threading, all_memory_model,
                               all_qubit_numbers, KernelType::LM);
}
} // namespace Pennylane::LightningQubit::KernelMap::Internal<|MERGE_RESOLUTION|>--- conflicted
+++ resolved
@@ -303,16 +303,13 @@
     instance.assignKernelForOp(ControlledGateOperation::DoubleExcitationPlus,
                                all_threading, all_memory_model,
                                all_qubit_numbers, KernelType::LM);
-<<<<<<< HEAD
     /* Multi-qubit gates */
     instance.assignKernelForOp(ControlledGateOperation::MultiRZ, all_threading,
                                all_memory_model, all_qubit_numbers,
                                KernelType::LM);
-=======
     instance.assignKernelForOp(ControlledGateOperation::GlobalPhase,
                                all_threading, all_memory_model,
                                all_qubit_numbers, KernelType::LM);
->>>>>>> 102d848c
 }
 void assignKernelsForControlledGeneratorOp_Default() {
     auto &instance =
@@ -360,11 +357,10 @@
     instance.assignKernelForOp(
         ControlledGeneratorOperation::DoubleExcitationPlus, all_threading,
         all_memory_model, all_qubit_numbers, KernelType::LM);
-<<<<<<< HEAD
     instance.assignKernelForOp(ControlledGeneratorOperation::MultiRZ,
-=======
+                               all_threading, all_memory_model,
+                               all_qubit_numbers, KernelType::LM);
     instance.assignKernelForOp(ControlledGeneratorOperation::GlobalPhase,
->>>>>>> 102d848c
                                all_threading, all_memory_model,
                                all_qubit_numbers, KernelType::LM);
 }
