--- conflicted
+++ resolved
@@ -451,13 +451,8 @@
         PL_ABORT_IF_NOT(wires.size() == word.size(),
                         "wires and word have incompatible dimensions.");
         GateImplementationsLM::applyPauliRot<PrecisionT>(
-<<<<<<< HEAD
-            this->getData(), this->getNumQubits(), wires, inverse, params[0],
-            word);
-=======
             BaseType::getData(), BaseType::getNumQubits(), wires, inverse,
             params[0], word);
->>>>>>> 83ac9d89
     }
 
     /**
@@ -817,16 +812,6 @@
         const std::vector<bool> controlled_values(controlled_wires.size(),
                                                   false);
         auto core_function = [num_state,
-<<<<<<< HEAD
-                              &state](std::complex<PrecisionT> *arr,
-                                      const std::vector<std::size_t> &indices,
-                                      const std::size_t offset) {
-            for (std::size_t i = 0; i < num_state; i++) {
-                arr[indices[i] + offset] = state[i];
-            }
-        };
-        GateImplementationsLM::applyNCN(this->getData(), total_wire_count,
-=======
                               &state](ComplexT *arr,
                                       const std::vector<std::size_t> &indices,
                                       const std::size_t offset) {
@@ -836,7 +821,6 @@
             }
         };
         GateImplementationsLM::applyNCN(BaseType::getData(), total_wire_count,
->>>>>>> 83ac9d89
                                         controlled_wires, controlled_values,
                                         wires, core_function);
     }
