--- conflicted
+++ resolved
@@ -66,17 +66,6 @@
 extern void setBasisState_CUDA(cuDoubleComplex *sv, cuDoubleComplex &value,
                                const std::size_t index, bool async,
                                cudaStream_t stream_id);
-
-extern void collapseStateVector_CUDA(cuComplex *sv, const std::size_t num_sv,
-                                     const std::size_t stride, const bool k,
-                                     std::size_t thread_per_block,
-                                     cudaStream_t stream_id);
-
-extern void collapseStateVector_CUDA(cuDoubleComplex *sv,
-                                     const std::size_t num_sv,
-                                     const std::size_t stride, const bool k,
-                                     std::size_t thread_per_block,
-                                     cudaStream_t stream_id);
 
 extern void globalPhaseStateVector_CUDA(cuComplex *sv, std::size_t num_sv,
                                         cuComplex phase,
@@ -504,36 +493,6 @@
      * Note: The branch parameter imposes the measurement result on the given
      * wire.
      *
-<<<<<<< HEAD
-     * @tparam thread_per_block Number of threads per block. Default is 256.
-     * @param wire Wire to measure.
-     * @param branch Branch 0 or 1.
-     */
-    template <std::size_t thread_per_block = 256>
-    void collapse(const std::size_t wire, const bool branch) {
-        PL_ABORT_IF_NOT(wire < BaseType::getNumQubits(), "Invalid wire index.");
-
-        const std::size_t stride = std::size_t{1U}
-                                   << (BaseType::getNumQubits() - (1 + wire));
-        // zero half the entries
-        // the "half" entries depend on the stride
-        // *_*_*_*_ for stride 1
-        // **__**__ for stride 2
-        // ****____ for stride 4
-        const bool k = branch ? 0 : 1;
-
-        collapseStateVector_CUDA(
-            BaseType::getData(), BaseType::getLength(), stride, k,
-            thread_per_block,
-            BaseType::getDataBuffer().getDevTag().getStreamID());
-
-        normalize_CUDA<CFP_t>(
-            BaseType::getData(), BaseType::getLength(),
-            BaseType::getDataBuffer().getDevTag().getDeviceID(),
-            BaseType::getDataBuffer().getDevTag().getStreamID(),
-            this->getCublasCaller());
-    }
-=======
      * @param wire Wire to measure.
      * @param branch Branch 0 or 1.
      */
@@ -576,7 +535,6 @@
             /* double norm */ norm));
     }
 
->>>>>>> 53ec72b5
     //****************************************************************************//
     // Explicit gate calls for bindings
     //****************************************************************************//
