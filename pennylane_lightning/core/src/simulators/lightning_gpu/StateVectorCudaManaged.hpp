// Copyright 2022-2023 Xanadu Quantum Technologies Inc. and contributors.

// Licensed under the Apache License, Version 2.0 (the "License");
// you may not use this file except in compliance with the License.
// You may obtain a copy of the License at

//     http://www.apache.org/licenses/LICENSE-2.0

// Unless required by applicable law or agreed to in writing, software
// distributed under the License is distributed on an "AS IS" BASIS,
// WITHOUT WARRANTIES OR CONDITIONS OF ANY KIND, either express or implied.
// See the License for the specific language governing permissions and
// limitations under the License.
/**
 * @file StateVectorCudaManaged.hpp
 */
#pragma once

#include <random>
#include <type_traits>
#include <unordered_map>
#include <unordered_set>
#include <vector>

#include <cuComplex.h> // cuDoubleComplex
#include <cuda.h>
#include <custatevec.h> // custatevecApplyMatrix

#include "BitUtil.hpp" // isPerfectPowerOf2
#include "Constant.hpp"
#include "Error.hpp"
#include "StateVectorCudaBase.hpp"
#include "cuGateCache.hpp"
#include "cuGates_host.hpp"
#include "cuda_helpers.hpp"

#include "CPUMemoryModel.hpp"

#include "cuError.hpp"
#include "cuStateVecError.hpp"
#include "cuStateVec_helpers.hpp"

#include "LinearAlg.hpp"

/// @cond DEV
namespace {
namespace cuUtil = Pennylane::LightningGPU::Util;
using namespace Pennylane::LightningGPU;
} // namespace
/// @endcond

namespace Pennylane::LightningGPU {
// declarations of external functions (defined in initSV.cu).
extern void setStateVector_CUDA(cuComplex *sv, int &num_indices,
                                cuComplex *value, int *indices,
                                std::size_t thread_per_block,
                                cudaStream_t stream_id);
extern void setStateVector_CUDA(cuDoubleComplex *sv, long &num_indices,
                                cuDoubleComplex *value, long *indices,
                                std::size_t thread_per_block,
                                cudaStream_t stream_id);

extern void setBasisState_CUDA(cuComplex *sv, cuComplex &value,
                               const std::size_t index, bool async,
                               cudaStream_t stream_id);
extern void setBasisState_CUDA(cuDoubleComplex *sv, cuDoubleComplex &value,
                               const std::size_t index, bool async,
                               cudaStream_t stream_id);

extern void globalPhaseStateVector_CUDA(cuComplex *sv, std::size_t num_sv,
                                        cuComplex phase,
                                        std::size_t thread_per_block,
                                        cudaStream_t stream_id);
extern void globalPhaseStateVector_CUDA(cuDoubleComplex *sv, std::size_t num_sv,
                                        cuDoubleComplex phase,
                                        std::size_t thread_per_block,
                                        cudaStream_t stream_id);

extern void cGlobalPhaseStateVector_CUDA(cuComplex *sv, std::size_t num_sv,
                                         bool adjoint, cuComplex *phase,
                                         std::size_t thread_per_block,
                                         cudaStream_t stream_id);
extern void cGlobalPhaseStateVector_CUDA(cuDoubleComplex *sv,
                                         std::size_t num_sv, bool adjoint,
                                         cuDoubleComplex *phase,
                                         std::size_t thread_per_block,
                                         cudaStream_t stream_id);

/**
 * @brief Managed memory CUDA state-vector class using custateVec backed
 * gate-calls.
 *
 * @tparam Precision Floating-point precision type.
 */
template <class Precision = double>
class StateVectorCudaManaged
    : public StateVectorCudaBase<Precision, StateVectorCudaManaged<Precision>> {
  private:
    using BaseType = StateVectorCudaBase<Precision, StateVectorCudaManaged>;

  public:
    using PrecisionT = Precision;
    using ComplexT = std::complex<PrecisionT>;
    using CFP_t =
        typename StateVectorCudaBase<Precision,
                                     StateVectorCudaManaged<Precision>>::CFP_t;
    using MemoryStorageT = Pennylane::Util::MemoryStorageLocation::Undefined;

    StateVectorCudaManaged() = delete;
    StateVectorCudaManaged(std::size_t num_qubits)
        : StateVectorCudaBase<Precision, StateVectorCudaManaged<Precision>>(
              num_qubits),
          handle_(make_shared_cusv_handle()),
          cublascaller_(make_shared_cublas_caller()), gate_cache_(true) {
        resetStateVector();
        PL_CUDA_IS_SUCCESS(cudaDeviceSynchronize());
    };

    StateVectorCudaManaged(
        std::size_t num_qubits, const DevTag<int> &dev_tag, bool alloc = true,
        SharedCusvHandle cusvhandle_in = make_shared_cusv_handle(),
        SharedCublasCaller cublascaller_in = make_shared_cublas_caller(),
        SharedCusparseHandle cusparsehandle_in = make_shared_cusparse_handle())
        : StateVectorCudaBase<Precision, StateVectorCudaManaged<Precision>>(
              num_qubits, dev_tag, alloc),
          handle_(std::move(cusvhandle_in)),
          cublascaller_(std::move(cublascaller_in)),
          cusparsehandle_(std::move(cusparsehandle_in)),
          gate_cache_(true, dev_tag) {
        resetStateVector();
        PL_CUDA_IS_SUCCESS(cudaDeviceSynchronize());
    };

    StateVectorCudaManaged(const CFP_t *gpu_data, std::size_t length)
        : StateVectorCudaManaged(Pennylane::Util::log2(length)) {
        BaseType::CopyGpuDataToGpuIn(gpu_data, length, false);
    }

    StateVectorCudaManaged(
        const CFP_t *gpu_data, std::size_t length, DevTag<int> dev_tag,
        SharedCusvHandle handle_in = make_shared_cusv_handle(),
        SharedCublasCaller cublascaller_in = make_shared_cublas_caller(),
        SharedCusparseHandle cusparsehandle_in = make_shared_cusparse_handle())
        : StateVectorCudaManaged(Pennylane::Util::log2(length), dev_tag, true,
                                 std::move(handle_in),
                                 std::move(cublascaller_in),
                                 std::move(cusparsehandle_in)) {
        BaseType::CopyGpuDataToGpuIn(gpu_data, length, false);
    }

    StateVectorCudaManaged(const std::complex<Precision> *host_data,
                           std::size_t length)
        : StateVectorCudaManaged(Pennylane::Util::log2(length)) {
        BaseType::CopyHostDataToGpu(host_data, length, false);
    }

    StateVectorCudaManaged(std::complex<Precision> *host_data,
                           std::size_t length)
        : StateVectorCudaManaged(Pennylane::Util::log2(length)) {
        BaseType::CopyHostDataToGpu(host_data, length, false);
    }

    StateVectorCudaManaged(const StateVectorCudaManaged &other)
        : BaseType(other.getNumQubits(), other.getDataBuffer().getDevTag()),
          handle_(other.handle_), cublascaller_(other.cublascaller_),
          cusparsehandle_(other.cusparsehandle_),
          gate_cache_(true, other.getDataBuffer().getDevTag()) {
        BaseType::CopyGpuDataToGpuIn(other);
    }

    ~StateVectorCudaManaged() = default;

    /**
     * @brief the statevector data to the |0...0> state.
     * @param use_async Use an asynchronous memory copy or not. Default is
     * false.
     */
    void resetStateVector(bool use_async = false) {
        BaseType::getDataBuffer().zeroInit();
        std::size_t index = 0;
        ComplexT value(1.0, 0.0);
        setBasisState_(value, index, use_async);
    };

    /**
     * @brief Prepare a single computational basis state.
     *
     * @param state Binary number representing the index
     * @param wires Wires.
     * @param use_async(Optional[bool]): immediately sync with host-sv after
     * applying operation.
     */
    void setBasisState(const std::vector<std::size_t> &state,
                       const std::vector<std::size_t> &wires,
                       const bool use_async = false) {
        PL_ABORT_IF_NOT(state.size() == wires.size(),
                        "state and wires must have equal dimensions.");
        const auto num_qubits = BaseType::getNumQubits();
        PL_ABORT_IF_NOT(
            std::find_if(wires.begin(), wires.end(),
                         [&num_qubits](const auto i) {
                             return i >= num_qubits;
                         }) == wires.end(),
            "wires must take values lower than the number of qubits.");
        const auto n_wires = wires.size();
        std::size_t index{0U};
        for (std::size_t k = 0; k < n_wires; k++) {
            index |= state[k] << (num_qubits - 1 - wires[k]);
        }

        const std::complex<PrecisionT> value(1.0, 0.0);

        BaseType::getDataBuffer().zeroInit();
        setBasisState_(value, index, use_async);
    }

    /**
     * @brief Set values for a batch of elements of the state-vector.
     *
     * @param state_ptr Pointer to the initial state data.
     * @param num_states Length of the initial state data.
     * @param wires Wires.
     * @param use_async Use an asynchronous memory copy. Default is false.
     */
    void setStateVector(const ComplexT *state_ptr, const std::size_t num_states,
                        const std::vector<std::size_t> &wires,
                        bool use_async = false) {
        PL_ABORT_IF_NOT(num_states == Pennylane::Util::exp2(wires.size()),
                        "Inconsistent state and wires dimensions.");

        const auto num_qubits = BaseType::getNumQubits();

        PL_ABORT_IF_NOT(std::find_if(wires.begin(), wires.end(),
                                     [&num_qubits](const auto i) {
                                         return i >= num_qubits;
                                     }) == wires.end(),
                        "Invalid wire index.");

        using index_type =
            typename std::conditional<std::is_same<PrecisionT, float>::value,
                                      int32_t, int64_t>::type;

        // Calculate the indices of the state-vector to be set.
        // TODO: Could move to GPU calculation if the state size is large.
        std::vector<index_type> indices(num_states);
        const std::size_t num_wires = wires.size();
        constexpr std::size_t one{1U};
        for (std::size_t i = 0; i < num_states; i++) {
            std::size_t index{0U};
            for (std::size_t j = 0; j < num_wires; j++) {
                const std::size_t bit = (i & (one << j)) >> j;
                index |= bit << (num_qubits - 1 - wires[num_wires - 1 - j]);
            }
            indices[i] = static_cast<index_type>(index);
        }
        setStateVector_<index_type>(num_states, state_ptr, indices.data(),
                                    use_async);
    }

    /**
     * @brief Multiplies the state-vector by a global phase.
     *
     * @param adjoint Indicates whether to use adjoint of gate.
     * @param param Complex phase generator.
     */
    template <std::size_t thread_per_block = 256>
    void globalPhaseStateVector(const bool adjoint, const Precision param) {
        auto stream_id = BaseType::getDataBuffer().getDevTag().getStreamID();
        std::complex<Precision> phase =
            std::exp(std::complex<Precision>{0, (adjoint) ? param : -param});
        auto cuPhase = complexToCu(phase);
        globalPhaseStateVector_CUDA(BaseType::getData(), BaseType::getLength(),
                                    cuPhase, thread_per_block, stream_id);
    }

    /**
     * @brief Multiplies the state-vector by a controlled global phase.
     *
     * @param phase Controlled complex phase vector.
     */
    template <std::size_t thread_per_block = 256>
    void cGlobalPhaseStateVector(const bool adjoint,
                                 const std::vector<CFP_t> &phase,
                                 const bool async = false) {
        PL_ABORT_IF_NOT(BaseType::getLength() == phase.size(),
                        "The state-vector data must have the same size as the "
                        "controlled-phase data.")
        auto device_id = BaseType::getDataBuffer().getDevTag().getDeviceID();
        auto stream_id = BaseType::getDataBuffer().getDevTag().getStreamID();
        DataBuffer<CFP_t, int> d_phase{phase.size(), device_id, stream_id,
                                       true};
        d_phase.CopyHostDataToGpu(phase.data(), d_phase.getLength(), async);
        cGlobalPhaseStateVector_CUDA(BaseType::getData(), BaseType::getLength(),
                                     adjoint, d_phase.getData(),
                                     thread_per_block, stream_id);
    }

    /**
     * @brief Apply a single gate to the state-vector. Offloads to custatevec
     * specific API calls if available. If unable, attempts to use prior cached
     * gate values on the device. Lastly, accepts a host-provided matrix if
     * otherwise, and caches on the device for later reuse.
     *
     * @param opName Name of gate to apply.
     * @param wires Wires to apply gate to.
     * @param adjoint Indicates whether to use adjoint of gate.
     * @param params Optional parameter list for parametric gates.
     * @param matrix Gate data (in row-major format).
     */
    void applyOperation(const std::string &opName,
                        const std::vector<std::size_t> &wires, bool adjoint,
                        const std::vector<Precision> &params,
                        const std::vector<ComplexT> &matrix) {
        std::vector<CFP_t> matrix_cu(matrix.size());
        std::transform(matrix.begin(), matrix.end(), matrix_cu.begin(),
                       [](const std::complex<Precision> &x) {
                           return cuUtil::complexToCu<std::complex<Precision>>(
                               x);
                       });
        applyOperation(opName, wires, adjoint, params, matrix_cu);
    }

    /**
     * @brief Apply a single gate to the state-vector. Offloads to custatevec
     * specific API calls if available. If unable, attempts to use prior cached
     * gate values on the device. Lastly, accepts a host-provided matrix if
     * otherwise, and caches on the device for later reuse.
     *
     * @param opName Name of gate to apply.
     * @param wires Wires to apply gate to.
     * @param adjoint Indicates whether to use adjoint of gate.
     * @param params Optional parameter list for parametric gates.
     * @param gate_matrix Gate data (in row-major format).
     */
    void applyOperation(const std::string &opName,
                        const std::vector<std::size_t> &wires,
                        bool adjoint = false,
                        const std::vector<Precision> &params = {0.0},
                        const std::vector<CFP_t> &gate_matrix = {}) {
        const auto ctrl_offset = (BaseType::getCtrlMap().find(opName) !=
                                  BaseType::getCtrlMap().end())
                                     ? BaseType::getCtrlMap().at(opName)
                                     : 0;
        const std::vector<std::size_t> ctrls{wires.begin(),
                                             wires.begin() + ctrl_offset};
        const std::vector<std::size_t> tgts{wires.begin() + ctrl_offset,
                                            wires.end()};
        if (opName == "Identity") {
            return;
        } else if (opName == "C(GlobalPhase)") {
            cGlobalPhaseStateVector(adjoint, gate_matrix);
        } else if (opName == "GlobalPhase") {
            globalPhaseStateVector(adjoint, params[0]);
        } else if (native_gates_.find(opName) != native_gates_.end()) {
            applyParametricPauliGate({opName}, ctrls, tgts, params.front(),
                                     adjoint);
        } else if (opName == "Rot" || opName == "CRot") {
            if (adjoint) {
                auto rot_matrix =
                    cuGates::getRot<CFP_t>(params[2], params[1], params[0]);
                applyDeviceMatrixGate(rot_matrix.data(), ctrls, tgts, true);
            } else {
                auto rot_matrix =
                    cuGates::getRot<CFP_t>(params[0], params[1], params[2]);
                applyDeviceMatrixGate(rot_matrix.data(), ctrls, tgts, false);
            }
        } else if (opName == "Matrix") {
            DataBuffer<CFP_t, int> d_matrix{
                gate_matrix.size(), BaseType::getDataBuffer().getDevTag(),
                true};
            d_matrix.CopyHostDataToGpu(gate_matrix.data(), d_matrix.getLength(),
                                       false);
            // ensure wire indexing correctly preserved for tensor-observables
            const std::vector<std::size_t> ctrls_local{ctrls.rbegin(),
                                                       ctrls.rend()};
            const std::vector<std::size_t> tgts_local{tgts.rbegin(),
                                                      tgts.rend()};
            applyDeviceMatrixGate(d_matrix.getData(), ctrls_local, tgts_local,
                                  adjoint);
        } else if (par_gates_.find(opName) != par_gates_.end()) {
            par_gates_.at(opName)(wires, adjoint, params);
        } else { // No offloadable function call; defer to matrix passing
            auto &&par =
                (params.empty()) ? std::vector<Precision>{0.0} : params;
            // ensure wire indexing correctly preserved for tensor-observables
            const std::vector<std::size_t> ctrls_local{ctrls.rbegin(),
                                                       ctrls.rend()};
            const std::vector<std::size_t> tgts_local{tgts.rbegin(),
                                                      tgts.rend()};

            if (!gate_cache_.gateExists(opName, par[0]) &&
                gate_matrix.empty()) {
                std::string message = "Currently unsupported gate: " + opName;
                throw LightningException(message);
            } else if (!gate_cache_.gateExists(opName, par[0])) {
                gate_cache_.add_gate(opName, par[0], gate_matrix);
            }
            applyDeviceMatrixGate(
                gate_cache_.get_gate_device_ptr(opName, par[0]), ctrls_local,
                tgts_local, adjoint);
        }
    }

    /**
     * @brief Apply a single gate to the state vector.
     *
     * @param opName Name of gate to apply.
     * @param controlled_wires Control wires.
     * @param controlled_values Control values (false or true).
     * @param wires Wires to apply gate to.
     * @param inverse Indicates whether to use adjoint of gate.
     * @param params Optional parameter list for parametric gates.
     * @param params Optional std gate matrix if opName doesn't exist.
     */
    template <template <typename...> class complex_t>
    void
    applyOperation(const std::string &opName,
                   const std::vector<std::size_t> &controlled_wires,
                   const std::vector<bool> &controlled_values,
                   const std::vector<std::size_t> &wires, bool inverse = false,
                   const std::vector<Precision> &params = {0.0},
                   const std::vector<complex_t<Precision>> &gate_matrix = {}) {
        PL_ABORT_IF_NOT(controlled_wires.empty(),
                        "Controlled kernels not implemented.");
        PL_ABORT_IF_NOT(controlled_wires.size() == controlled_values.size(),
                        "`controlled_wires` must have the same size as "
                        "`controlled_values`.");
        applyOperation(opName, wires, inverse, params, gate_matrix);
    }

    /**
     * @brief Apply a single generator to the state vector using the given
     * kernel.
     *
     * @param opName Name of gate to apply.
     * @param wires Wires to apply gate to.
     * @param adjoint Indicates whether to use adjoint of gate.
     */
    auto applyGenerator(const std::string &opName,
                        const std::vector<std::size_t> &wires,
                        bool adjoint = false) -> PrecisionT {
        auto it = generator_map_.find(opName);
        PL_ABORT_IF(it == generator_map_.end(), "Unsupported generator!");
        return (it->second)(wires, adjoint);
    }

    /**
     * @brief Apply a given matrix directly to the statevector using a
     * raw matrix pointer vector.
     *
     * @param matrix Pointer to the array data (in row-major format).
     * @param wires Wires to apply gate to.
     * @param adjoint Indicate whether inverse should be taken.
     */
    void applyMatrix(const std::complex<PrecisionT> *gate_matrix,
                     const std::vector<std::size_t> &wires,
                     bool adjoint = false) {
        PL_ABORT_IF(wires.empty(), "Number of wires must be larger than 0");
        const std::string opName = "Matrix";
        std::size_t n = std::size_t{1} << wires.size();
        const std::vector<std::complex<PrecisionT>> matrix(gate_matrix,
                                                           gate_matrix + n * n);
        std::vector<CFP_t> matrix_cu(matrix.size());
        std::transform(matrix.begin(), matrix.end(), matrix_cu.begin(),
                       [](const std::complex<Precision> &x) {
                           return cuUtil::complexToCu<std::complex<Precision>>(
                               x);
                       });
        applyOperation(opName, wires, adjoint, {}, matrix_cu);
    }

    /**
     * @brief Apply a given matrix directly to the statevector using a
     * std vector.
     *
     * @param matrix Pointer to the array data (in row-major format).
     * @param wires Wires to apply gate to.
     * @param adjoint Indicate whether inverse should be taken.
     */
    void applyMatrix(const std::vector<std::complex<PrecisionT>> &gate_matrix,
                     const std::vector<std::size_t> &wires,
                     bool adjoint = false) {
        PL_ABORT_IF(gate_matrix.size() !=
                        Pennylane::Util::exp2(2 * wires.size()),
                    "The size of matrix does not match with the given "
                    "number of wires");
        applyMatrix(gate_matrix.data(), wires, adjoint);
    }

    /**
     * @brief Collapse the state vector after having measured one of the qubit.
     *
     * Note: The branch parameter imposes the measurement result on the given
     * wire.
     *
     * @param wire Wire to measure.
     * @param branch Branch 0 or 1.
     */
<<<<<<< HEAD
    void collapse(const std::size_t wire, const bool branch) {
=======
    void collapse(std::size_t wire, bool branch) {
>>>>>>> 1293b96a
        PL_ABORT_IF_NOT(wire < BaseType::getNumQubits(), "Invalid wire index.");
        cudaDataType_t data_type;

        if constexpr (std::is_same_v<CFP_t, cuDoubleComplex> ||
                      std::is_same_v<CFP_t, double2>) {
            data_type = CUDA_C_64F;
        } else {
            data_type = CUDA_C_32F;
        }

        std::vector<int> basisBits(1, BaseType::getNumQubits() - 1 - wire);

<<<<<<< HEAD
        double abs2sum0, abs2sum1;
=======
        double abs2sum0;
        double abs2sum1;

>>>>>>> 1293b96a
        PL_CUSTATEVEC_IS_SUCCESS(custatevecAbs2SumOnZBasis(
            /* custatevecHandle_t */ handle_.get(),
            /* void *sv */ BaseType::getData(),
            /* cudaDataType_t */ data_type,
            /* const uint32_t nIndexBits */ BaseType::getNumQubits(),
            /* double * */ &abs2sum0,
            /* double * */ &abs2sum1,
            /* const int32_t * */ basisBits.data(),
            /* const uint32_t nBasisBits */ basisBits.size()));

<<<<<<< HEAD
        double norm = (branch == 0) ? abs2sum0 : abs2sum1;
=======
        const double norm = branch ? abs2sum1 : abs2sum0;
>>>>>>> 1293b96a

        const int parity = static_cast<int>(branch);

        PL_CUSTATEVEC_IS_SUCCESS(custatevecCollapseOnZBasis(
            /* custatevecHandle_t */ handle_.get(),
            /* void *sv */ BaseType::getData(),
            /* cudaDataType_t */ data_type,
            /* const uint32_t nIndexBits */ BaseType::getNumQubits(),
            /* const int32_t parity */ parity,
            /* const int32_t *basisBits */ basisBits.data(),
            /* const uint32_t nBasisBits */ basisBits.size(),
            /* double norm */ norm));
    }

    //****************************************************************************//
    // Explicit gate calls for bindings
    //****************************************************************************//
    /* one-qubit gates */
    inline void applyIdentity(const std::vector<std::size_t> &wires,
                              bool adjoint) {
        static_cast<void>(wires);
        static_cast<void>(adjoint);
    }
    inline void applyPauliX(const std::vector<std::size_t> &wires,
                            bool adjoint) {
        static const std::string name{"PauliX"};
        static const Precision param = 0.0;
        applyDeviceMatrixGate(gate_cache_.get_gate_device_ptr(name, param),
                              {wires.begin(), wires.end() - 1}, {wires.back()},
                              adjoint);
    }
    inline void applyPauliY(const std::vector<std::size_t> &wires,
                            bool adjoint) {
        static const std::string name{"PauliY"};
        static const Precision param = 0.0;
        applyDeviceMatrixGate(gate_cache_.get_gate_device_ptr(name, param),
                              {wires.begin(), wires.end() - 1}, {wires.back()},
                              adjoint);
    }
    inline void applyPauliZ(const std::vector<std::size_t> &wires,
                            bool adjoint) {
        static const std::string name{"PauliZ"};
        static const Precision param = 0.0;
        applyDeviceMatrixGate(gate_cache_.get_gate_device_ptr(name, param),
                              {wires.begin(), wires.end() - 1}, {wires.back()},
                              adjoint);
    }
    inline void applyHadamard(const std::vector<std::size_t> &wires,
                              bool adjoint) {
        static const std::string name{"Hadamard"};
        static const Precision param = 0.0;
        applyDeviceMatrixGate(gate_cache_.get_gate_device_ptr(name, param),
                              {wires.begin(), wires.end() - 1}, {wires.back()},
                              adjoint);
    }
    inline void applyS(const std::vector<std::size_t> &wires, bool adjoint) {
        static const std::string name{"S"};
        static const Precision param = 0.0;
        applyDeviceMatrixGate(gate_cache_.get_gate_device_ptr(name, param),
                              {wires.begin(), wires.end() - 1}, {wires.back()},
                              adjoint);
    }
    inline void applyT(const std::vector<std::size_t> &wires, bool adjoint) {
        static const std::string name{"T"};
        static const Precision param = 0.0;
        applyDeviceMatrixGate(gate_cache_.get_gate_device_ptr(name, param),
                              {wires.begin(), wires.end() - 1}, {wires.back()},
                              adjoint);
    }
    inline void applyRX(const std::vector<std::size_t> &wires, bool adjoint,
                        Precision param) {
        static const std::vector<std::string> name{{"RX"}};
        applyParametricPauliGate(name, {wires.begin(), wires.end() - 1},
                                 {wires.back()}, param, adjoint);
    }
    inline void applyRY(const std::vector<std::size_t> &wires, bool adjoint,
                        Precision param) {
        static const std::vector<std::string> name{{"RY"}};
        applyParametricPauliGate(name, {wires.begin(), wires.end() - 1},
                                 {wires.back()}, param, adjoint);
    }
    inline void applyRZ(const std::vector<std::size_t> &wires, bool adjoint,
                        Precision param) {
        static const std::vector<std::string> name{{"RZ"}};
        applyParametricPauliGate(name, {wires.begin(), wires.end() - 1},
                                 {wires.back()}, param, adjoint);
    }
    inline void applyRot(const std::vector<std::size_t> &wires, bool adjoint,
                         Precision param0, Precision param1, Precision param2) {
        const std::string opName = "Rot";
        const std::vector<Precision> params = {param0, param1, param2};
        applyOperation(opName, wires, adjoint, params);
    }
    inline void applyRot(const std::vector<std::size_t> &wires, bool adjoint,
                         const std::vector<Precision> &params) {
        applyRot(wires, adjoint, params[0], params[1], params[2]);
    }
    inline void applyPhaseShift(const std::vector<std::size_t> &wires,
                                bool adjoint, Precision param) {
        static const std::string name{"PhaseShift"};
        const auto gate_key = std::make_pair(name, param);
        if (!gate_cache_.gateExists(gate_key)) {
            gate_cache_.add_gate(gate_key,
                                 cuGates::getPhaseShift<CFP_t>(param));
        }
        applyDeviceMatrixGate(gate_cache_.get_gate_device_ptr(gate_key),
                              {wires.begin(), wires.end() - 1}, {wires.back()},
                              adjoint);
    }

    /* two-qubit gates */
    inline void applyCNOT(const std::vector<std::size_t> &wires, bool adjoint) {
        static const std::string name{"CNOT"};
        static const Precision param = 0.0;
        applyDeviceMatrixGate(gate_cache_.get_gate_device_ptr(name, param),
                              {wires.begin(), wires.end() - 1}, {wires.back()},
                              adjoint);
    }
    inline void applyCY(const std::vector<std::size_t> &wires, bool adjoint) {
        static const std::string name{"CY"};
        static const Precision param = 0.0;
        applyDeviceMatrixGate(gate_cache_.get_gate_device_ptr(name, param),
                              {wires.begin(), wires.end() - 1}, {wires.back()},
                              adjoint);
    }
    inline void applyCZ(const std::vector<std::size_t> &wires, bool adjoint) {
        static const std::string name{"CZ"};
        static const Precision param = 0.0;
        applyDeviceMatrixGate(gate_cache_.get_gate_device_ptr(name, param),
                              {wires.begin(), wires.end() - 1}, {wires.back()},
                              adjoint);
    }
    inline void applySWAP(const std::vector<std::size_t> &wires, bool adjoint) {
        static const std::string name{"SWAP"};
        static const Precision param = 0.0;
        applyDeviceMatrixGate(gate_cache_.get_gate_device_ptr(name, param), {},
                              wires, adjoint);
    }
    inline void applyIsingXX(const std::vector<std::size_t> &wires,
                             bool adjoint, Precision param) {
        static const std::vector<std::string> names(wires.size(), {"RX"});
        applyParametricPauliGate(names, {}, wires, param, adjoint);
    }
    inline void applyIsingYY(const std::vector<std::size_t> &wires,
                             bool adjoint, Precision param) {
        static const std::vector<std::string> names(wires.size(), {"RY"});
        applyParametricPauliGate(names, {}, wires, param, adjoint);
    }
    inline void applyIsingZZ(const std::vector<std::size_t> &wires,
                             bool adjoint, Precision param) {
        static const std::vector<std::string> names(wires.size(), {"RZ"});
        applyParametricPauliGate(names, {}, wires, param, adjoint);
    }
    inline void applyIsingXY(const std::vector<std::size_t> &wires,
                             bool adjoint, Precision param) {
        static const std::string name{"IsingXY"};
        const auto gate_key = std::make_pair(name, param);
        if (!gate_cache_.gateExists(gate_key)) {
            gate_cache_.add_gate(gate_key, cuGates::getIsingXY<CFP_t>(param));
        }
        applyDeviceMatrixGate(gate_cache_.get_gate_device_ptr(gate_key), {},
                              wires, adjoint);
    }
    inline void applyCRot(const std::vector<std::size_t> &wires, bool adjoint,
                          const std::vector<Precision> &params) {
        applyCRot(wires, adjoint, params[0], params[1], params[2]);
    }
    inline void applyCRot(const std::vector<std::size_t> &wires, bool adjoint,
                          Precision param0, Precision param1,
                          Precision param2) {
        const std::string opName = "CRot";
        const std::vector<Precision> params = {param0, param1, param2};
        applyOperation(opName, wires, adjoint, params);
    }

    inline void applyCRX(const std::vector<std::size_t> &wires, bool adjoint,
                         Precision param) {
        applyRX(wires, adjoint, param);
    }
    inline void applyCRY(const std::vector<std::size_t> &wires, bool adjoint,
                         Precision param) {
        applyRY(wires, adjoint, param);
    }
    inline void applyCRZ(const std::vector<std::size_t> &wires, bool adjoint,
                         Precision param) {
        applyRZ(wires, adjoint, param);
    }
    inline void applyControlledPhaseShift(const std::vector<std::size_t> &wires,
                                          bool adjoint, Precision param) {
        applyPhaseShift(wires, adjoint, param);
    }
    inline void applySingleExcitation(const std::vector<std::size_t> &wires,
                                      bool adjoint, Precision param) {
        static const std::string name{"SingleExcitation"};
        const auto gate_key = std::make_pair(name, param);
        if (!gate_cache_.gateExists(gate_key)) {
            gate_cache_.add_gate(gate_key,
                                 cuGates::getSingleExcitation<CFP_t>(param));
        }
        applyDeviceMatrixGate(gate_cache_.get_gate_device_ptr(gate_key), {},
                              wires, adjoint);
    }
    inline void
    applySingleExcitationMinus(const std::vector<std::size_t> &wires,
                               bool adjoint, Precision param) {
        static const std::string name{"SingleExcitationMinus"};
        const auto gate_key = std::make_pair(name, param);
        if (!gate_cache_.gateExists(gate_key)) {
            gate_cache_.add_gate(
                gate_key, cuGates::getSingleExcitationMinus<CFP_t>(param));
        }
        applyDeviceMatrixGate(gate_cache_.get_gate_device_ptr(gate_key), {},
                              wires, adjoint);
    }
    inline void applySingleExcitationPlus(const std::vector<std::size_t> &wires,
                                          bool adjoint, Precision param) {
        static const std::string name{"SingleExcitationPlus"};
        const auto gate_key = std::make_pair(name, param);
        if (!gate_cache_.gateExists(gate_key)) {
            gate_cache_.add_gate(
                gate_key, cuGates::getSingleExcitationPlus<CFP_t>(param));
        }
        applyDeviceMatrixGate(gate_cache_.get_gate_device_ptr(gate_key), {},
                              wires, adjoint);
    }

    /* three-qubit gates */
    inline void applyToffoli(const std::vector<std::size_t> &wires,
                             bool adjoint) {
        static const std::string name{"Toffoli"};
        static const Precision param = 0.0;
        applyDeviceMatrixGate(gate_cache_.get_gate_device_ptr(name, param),
                              {wires.begin(), wires.end() - 1}, {wires.back()},
                              adjoint);
    }
    inline void applyCSWAP(const std::vector<std::size_t> &wires,
                           bool adjoint) {
        static const std::string name{"SWAP"};
        static const Precision param = 0.0;
        applyDeviceMatrixGate(gate_cache_.get_gate_device_ptr(name, param),
                              {wires.front()}, {wires.begin() + 1, wires.end()},
                              adjoint);
    }

    /* four-qubit gates */
    inline void applyDoubleExcitation(const std::vector<std::size_t> &wires,
                                      bool adjoint, Precision param) {
        auto &&mat = cuGates::getDoubleExcitation<CFP_t>(param);
        applyDeviceMatrixGate(mat.data(), {}, wires, adjoint);
    }
    inline void
    applyDoubleExcitationMinus(const std::vector<std::size_t> &wires,
                               bool adjoint, Precision param) {
        auto &&mat = cuGates::getDoubleExcitationMinus<CFP_t>(param);
        applyDeviceMatrixGate(mat.data(), {}, wires, adjoint);
    }
    inline void applyDoubleExcitationPlus(const std::vector<std::size_t> &wires,
                                          bool adjoint, Precision param) {
        auto &&mat = cuGates::getDoubleExcitationPlus<CFP_t>(param);
        applyDeviceMatrixGate(mat.data(), {}, wires, adjoint);
    }

    /* Multi-qubit gates */
    inline void applyMultiRZ(const std::vector<std::size_t> &wires,
                             bool adjoint, Precision param) {
        const std::vector<std::string> names(wires.size(), {"RZ"});
        applyParametricPauliGate(names, {}, wires, param, adjoint);
    }

    /* Gate generators */
    /**
     * @brief Gradient generator function associated with the GlobalPhase gate.
     *
     * @param sv Statevector
     * @param wires Wires to apply operation.
     * @param adj Takes adjoint of operation if true. Defaults to false.
     */
    inline PrecisionT applyGeneratorGlobalPhase(
        [[maybe_unused]] const std::vector<std::size_t> &wires,
        [[maybe_unused]] bool adj = false) {
        return static_cast<PrecisionT>(-1.0);
    }

    /* Gate generators */
    /**
     * @brief Gradient generator function associated with the RX gate.
     *
     * @param sv Statevector
     * @param wires Wires to apply operation.
     * @param adj Takes adjoint of operation if true. Defaults to false.
     */
    inline PrecisionT applyGeneratorRX(const std::vector<std::size_t> &wires,
                                       bool adj = false) {
        applyPauliX(wires, adj);
        return -static_cast<PrecisionT>(0.5);
    }

    /**
     * @brief Gradient generator function associated with the RY gate.
     *
     * @param sv Statevector
     * @param wires Wires to apply operation.
     * @param adj Takes adjoint of operation if true. Defaults to false.
     */
    inline PrecisionT applyGeneratorRY(const std::vector<std::size_t> &wires,
                                       bool adj = false) {
        applyPauliY(wires, adj);
        return -static_cast<PrecisionT>(0.5);
    }

    /**
     * @brief Gradient generator function associated with the RZ gate.
     *
     * @param sv Statevector
     * @param wires Wires to apply operation.
     * @param adj Takes adjoint of operation if true. Defaults to false.
     */
    inline PrecisionT applyGeneratorRZ(const std::vector<std::size_t> &wires,
                                       bool adj = false) {
        applyPauliZ(wires, adj);
        return -static_cast<PrecisionT>(0.5);
    }

    inline PrecisionT
    applyGeneratorIsingXX(const std::vector<std::size_t> &wires, bool adjoint) {
        static const std::string name{"GeneratorIsingXX"};
        static const Precision param = 0.0;
        const auto gate_key = std::make_pair(name, param);
        if (!gate_cache_.gateExists(gate_key)) {
            gate_cache_.add_gate(gate_key,
                                 cuGates::getGeneratorIsingXX<CFP_t>());
        }
        applyDeviceMatrixGate(gate_cache_.get_gate_device_ptr(gate_key), {},
                              wires, adjoint);
        return -static_cast<PrecisionT>(0.5);
    }
    inline PrecisionT
    applyGeneratorIsingYY(const std::vector<std::size_t> &wires, bool adjoint) {
        static const std::string name{"GeneratorIsingYY"};
        static const Precision param = 0.0;
        const auto gate_key = std::make_pair(name, param);
        if (!gate_cache_.gateExists(gate_key)) {
            gate_cache_.add_gate(gate_key,
                                 cuGates::getGeneratorIsingYY<CFP_t>());
        }
        applyDeviceMatrixGate(gate_cache_.get_gate_device_ptr(gate_key), {},
                              wires, adjoint);
        return -static_cast<PrecisionT>(0.5);
    }
    inline PrecisionT
    applyGeneratorIsingZZ(const std::vector<std::size_t> &wires, bool adjoint) {
        static const std::string name{"GeneratorIsingZZ"};
        static const Precision param = 0.0;
        const auto gate_key = std::make_pair(name, param);
        if (!gate_cache_.gateExists(gate_key)) {
            gate_cache_.add_gate(gate_key,
                                 cuGates::getGeneratorIsingZZ<CFP_t>());
        }
        applyDeviceMatrixGate(gate_cache_.get_gate_device_ptr(gate_key), {},
                              wires, adjoint);
        return -static_cast<PrecisionT>(0.5);
    }

    inline PrecisionT
    applyGeneratorIsingXY(const std::vector<std::size_t> &wires, bool adjoint) {
        static const std::string name{"GeneratorIsingXY"};
        static const Precision param = 0.0;
        const auto gate_key = std::make_pair(name, param);
        if (!gate_cache_.gateExists(gate_key)) {
            gate_cache_.add_gate(gate_key,
                                 cuGates::getGeneratorIsingXY<CFP_t>());
        }
        applyDeviceMatrixGate(gate_cache_.get_gate_device_ptr(gate_key), {},
                              wires, adjoint);
        return static_cast<PrecisionT>(0.5);
    }

    /**
     * @brief Gradient generator function associated with the PhaseShift gate.
     *
     * @param wires Wires to apply operation.
     * @param adj Takes adjoint of operation if true. Defaults to false.
     */
    inline PrecisionT
    applyGeneratorPhaseShift(const std::vector<std::size_t> &wires,
                             bool adj = false) {
        applyOperation("P_11", wires, adj, {0.0}, cuGates::getP11_CU<CFP_t>());
        return static_cast<PrecisionT>(1.0);
    }

    /**
     * @brief Gradient generator function associated with the controlled RX
     * gate.
     *
     * @param wires Wires to apply operation.
     * @param adj Takes adjoint of operation if true. Defaults to false.
     */
    inline PrecisionT applyGeneratorCRX(const std::vector<std::size_t> &wires,
                                        bool adj = false) {
        applyOperation("P_11", {wires.front()}, adj, {0.0},
                       cuGates::getP11_CU<CFP_t>());
        applyPauliX(std::vector<std::size_t>{wires.back()}, adj);
        return -static_cast<PrecisionT>(0.5);
    }

    /**
     * @brief Gradient generator function associated with the controlled RY
     * gate.
     *
     * @param wires Wires to apply operation.
     * @param adj Takes adjoint of operation if true. Defaults to false.
     */
    inline PrecisionT applyGeneratorCRY(const std::vector<std::size_t> &wires,
                                        bool adj = false) {
        applyOperation("P_11", {wires.front()}, adj, {0.0},
                       cuGates::getP11_CU<CFP_t>());
        applyPauliY(std::vector<std::size_t>{wires.back()}, adj);
        return -static_cast<PrecisionT>(0.5);
    }

    /**
     * @brief Gradient generator function associated with the controlled RZ
     * gate.
     *
     * @param wires Wires to apply operation.
     * @param adj Takes adjoint of operation if true. Defaults to false.
     */
    inline PrecisionT applyGeneratorCRZ(const std::vector<std::size_t> &wires,
                                        bool adj = false) {
        applyOperation("P_11", {wires.front()}, adj, {0.0},
                       cuGates::getP11_CU<CFP_t>());
        applyPauliZ(std::vector<std::size_t>{wires.back()}, adj);
        return -static_cast<PrecisionT>(0.5);
    }

    /**
     * @brief Gradient generator function associated with the controlled
     * PhaseShift gate.
     *
     * @param wires Wires to apply operation.
     * @param adj Takes adjoint of operation if true. Defaults to false.
     */
    inline PrecisionT
    applyGeneratorControlledPhaseShift(const std::vector<std::size_t> &wires,
                                       bool adj = false) {
        applyOperation("P_1111", {wires}, adj, {0.0},
                       cuGates::getP1111_CU<CFP_t>());
        return static_cast<PrecisionT>(1.0);
    }

    inline PrecisionT
    applyGeneratorSingleExcitation(const std::vector<std::size_t> &wires,
                                   bool adjoint) {
        static const std::string name{"GeneratorSingleExcitation"};
        static const Precision param = 0.0;
        const auto gate_key = std::make_pair(name, param);
        if (!gate_cache_.gateExists(gate_key)) {
            gate_cache_.add_gate(
                gate_key, cuGates::getGeneratorSingleExcitation<CFP_t>());
        }
        applyDeviceMatrixGate(gate_cache_.get_gate_device_ptr(gate_key), {},
                              wires, adjoint);
        return -static_cast<PrecisionT>(0.5);
    }
    inline PrecisionT
    applyGeneratorSingleExcitationMinus(const std::vector<std::size_t> &wires,
                                        bool adjoint) {
        static const std::string name{"GeneratorSingleExcitationMinus"};
        static const Precision param = 0.0;
        const auto gate_key = std::make_pair(name, param);
        if (!gate_cache_.gateExists(gate_key)) {
            gate_cache_.add_gate(
                gate_key, cuGates::getGeneratorSingleExcitationMinus<CFP_t>());
        }
        applyDeviceMatrixGate(gate_cache_.get_gate_device_ptr(gate_key), {},
                              wires, adjoint);
        return -static_cast<PrecisionT>(0.5);
    }
    inline PrecisionT
    applyGeneratorSingleExcitationPlus(const std::vector<std::size_t> &wires,
                                       bool adjoint) {
        static const std::string name{"GeneratorSingleExcitationPlus"};
        static const Precision param = 0.0;
        const auto gate_key = std::make_pair(name, param);
        if (!gate_cache_.gateExists(gate_key)) {
            gate_cache_.add_gate(
                gate_key, cuGates::getGeneratorSingleExcitationPlus<CFP_t>());
        }
        applyDeviceMatrixGate(gate_cache_.get_gate_device_ptr(gate_key), {},
                              wires, adjoint);
        return -static_cast<PrecisionT>(0.5);
    }

    inline PrecisionT
    applyGeneratorDoubleExcitation(const std::vector<std::size_t> &wires,
                                   bool adjoint) {
        static const std::string name{"GeneratorDoubleExcitation"};
        static const Precision param = 0.0;
        const auto gate_key = std::make_pair(name, param);
        if (!gate_cache_.gateExists(gate_key)) {
            gate_cache_.add_gate(
                gate_key, cuGates::getGeneratorDoubleExcitation<CFP_t>());
        }
        applyDeviceMatrixGate(gate_cache_.get_gate_device_ptr(gate_key), {},
                              wires, adjoint);
        return -static_cast<PrecisionT>(0.5);
    }
    inline PrecisionT
    applyGeneratorDoubleExcitationMinus(const std::vector<std::size_t> &wires,
                                        bool adjoint) {
        static const std::string name{"GeneratorDoubleExcitationMinus"};
        static const Precision param = 0.0;
        const auto gate_key = std::make_pair(name, param);
        if (!gate_cache_.gateExists(gate_key)) {
            gate_cache_.add_gate(
                gate_key, cuGates::getGeneratorDoubleExcitationMinus<CFP_t>());
        }
        applyDeviceMatrixGate(gate_cache_.get_gate_device_ptr(gate_key), {},
                              wires, adjoint);
        return -static_cast<PrecisionT>(0.5);
    }
    inline PrecisionT
    applyGeneratorDoubleExcitationPlus(const std::vector<std::size_t> &wires,
                                       bool adjoint) {
        static const std::string name{"GeneratorDoubleExcitationPlus"};
        static const Precision param = 0.0;
        const auto gate_key = std::make_pair(name, param);
        if (!gate_cache_.gateExists(gate_key)) {
            gate_cache_.add_gate(
                gate_key, cuGates::getGeneratorDoubleExcitationPlus<CFP_t>());
        }
        applyDeviceMatrixGate(gate_cache_.get_gate_device_ptr(gate_key), {},
                              wires, adjoint);
        return -static_cast<PrecisionT>(0.5);
    }

    inline PrecisionT
    applyGeneratorMultiRZ(const std::vector<std::size_t> &wires, bool adjoint) {
        static const std::string name{"PauliZ"};
        static const Precision param = 0.0;
        for (const auto &w : wires) {
            applyDeviceMatrixGate(gate_cache_.get_gate_device_ptr(name, param),
                                  {}, {w}, adjoint);
        }
        return -static_cast<PrecisionT>(0.5);
    }

    /**
     * @brief Access the CublasCaller the object is using.
     *
     * @return a reference to the object's CublasCaller object.
     */
    auto getCublasCaller() const -> const CublasCaller & {
        return *cublascaller_;
    }

    /**
     * @brief Get the cuSPARSE handle that the object is using.
     *
     * @return cusparseHandle_t returns the cuSPARSE handle.
     */
    auto getCusparseHandle() const -> cusparseHandle_t {
        if (!cusparsehandle_)
            cusparsehandle_ = make_shared_cusparse_handle();
        return cusparsehandle_.get();
    }

    /**
     * @brief Get the cuStateVec handle that the object is using.
     *
     * @return custatevecHandle_t returns the cuStateVec handle.
     */
    auto getCusvHandle() const -> custatevecHandle_t { return handle_.get(); }

    /**
     * @brief Get a host data copy.
     *
     * @return std::vector<std::complex<PrecisionT>>
     */
    auto getDataVector() -> std::vector<std::complex<PrecisionT>> {
        std::vector<std::complex<PrecisionT>> data_host(BaseType::getLength());
        BaseType::CopyGpuDataToHost(data_host.data(), data_host.size());
        return data_host;
    }

  private:
    SharedCusvHandle handle_;
    SharedCublasCaller cublascaller_;
    mutable SharedCusparseHandle
        cusparsehandle_; // This member is mutable to allow lazy initialization.
    GateCache<Precision> gate_cache_;
    using ParFunc = std::function<void(const std::vector<std::size_t> &, bool,
                                       const std::vector<Precision> &)>;
    using GeneratorFunc =
        std::function<Precision(const std::vector<std::size_t> &, bool)>;

    using FMap = std::unordered_map<std::string, ParFunc>;
    using GMap = std::unordered_map<std::string, GeneratorFunc>;

    const FMap par_gates_{
        // LCOV_EXCL_START
        // Calculation passed to applyParametricPauliGate
        {"RX",
         [&](auto &&wires, auto &&adjoint, auto &&params) {
             applyRX(std::forward<decltype(wires)>(wires),
                     std::forward<decltype(adjoint)>(adjoint),
                     std::forward<decltype(params[0])>(params[0]));
         }},
        {"RY",
         [&](auto &&wires, auto &&adjoint, auto &&params) {
             applyRY(std::forward<decltype(wires)>(wires),
                     std::forward<decltype(adjoint)>(adjoint),
                     std::forward<decltype(params[0])>(params[0]));
         }},
        {"RZ",
         [&](auto &&wires, auto &&adjoint, auto &&params) {
             applyRZ(std::forward<decltype(wires)>(wires),
                     std::forward<decltype(adjoint)>(adjoint),
                     std::forward<decltype(params[0])>(params[0]));
         }},
        // LCOV_EXCL_STOP
        {"PhaseShift",
         [&](auto &&wires, auto &&adjoint, auto &&params) {
             applyPhaseShift(std::forward<decltype(wires)>(wires),
                             std::forward<decltype(adjoint)>(adjoint),
                             std::forward<decltype(params[0])>(params[0]));
         }},
        {"MultiRZ",
         [&](auto &&wires, auto &&adjoint, auto &&params) {
             applyMultiRZ(std::forward<decltype(wires)>(wires),
                          std::forward<decltype(adjoint)>(adjoint),
                          std::forward<decltype(params[0])>(params[0]));
         }},
        {"IsingXX",
         [&](auto &&wires, auto &&adjoint, auto &&params) {
             applyIsingXX(std::forward<decltype(wires)>(wires),
                          std::forward<decltype(adjoint)>(adjoint),
                          std::forward<decltype(params[0])>(params[0]));
         }},
        {"IsingYY",
         [&](auto &&wires, auto &&adjoint, auto &&params) {
             applyIsingYY(std::forward<decltype(wires)>(wires),
                          std::forward<decltype(adjoint)>(adjoint),
                          std::forward<decltype(params[0])>(params[0]));
         }},
        {"IsingZZ",
         [&](auto &&wires, auto &&adjoint, auto &&params) {
             applyIsingZZ(std::forward<decltype(wires)>(wires),
                          std::forward<decltype(adjoint)>(adjoint),
                          std::forward<decltype(params[0])>(params[0]));
         }},
        {"IsingXY",
         [&](auto &&wires, auto &&adjoint, auto &&params) {
             applyIsingXY(std::forward<decltype(wires)>(wires),
                          std::forward<decltype(adjoint)>(adjoint),
                          std::forward<decltype(params[0])>(params[0]));
         }},
        // LCOV_EXCL_START
        // Calculation passed to applyParametricPauliGate
        {"CRX",
         [&](auto &&wires, auto &&adjoint, auto &&params) {
             applyCRX(std::forward<decltype(wires)>(wires),
                      std::forward<decltype(adjoint)>(adjoint),
                      std::forward<decltype(params[0])>(params[0]));
         }},
        {"CRY",
         [&](auto &&wires, auto &&adjoint, auto &&params) {
             applyCRY(std::forward<decltype(wires)>(wires),
                      std::forward<decltype(adjoint)>(adjoint),
                      std::forward<decltype(params[0])>(params[0]));
         }},
        {"CRZ",
         [&](auto &&wires, auto &&adjoint, auto &&params) {
             applyCRZ(std::forward<decltype(wires)>(wires),
                      std::forward<decltype(adjoint)>(adjoint),
                      std::forward<decltype(params[0])>(params[0]));
         }},
        // LCOV_EXCL_STOP
        {"SingleExcitation",
         [&](auto &&wires, auto &&adjoint, auto &&params) {
             applySingleExcitation(
                 std::forward<decltype(wires)>(wires),
                 std::forward<decltype(adjoint)>(adjoint),
                 std::forward<decltype(params[0])>(params[0]));
         }},
        {"SingleExcitationPlus",
         [&](auto &&wires, auto &&adjoint, auto &&params) {
             applySingleExcitationPlus(
                 std::forward<decltype(wires)>(wires),
                 std::forward<decltype(adjoint)>(adjoint),
                 std::forward<decltype(params[0])>(params[0]));
         }},
        {"SingleExcitationMinus",
         [&](auto &&wires, auto &&adjoint, auto &&params) {
             applySingleExcitationMinus(
                 std::forward<decltype(wires)>(wires),
                 std::forward<decltype(adjoint)>(adjoint),
                 std::forward<decltype(params[0])>(params[0]));
         }},
        {"DoubleExcitation",
         [&](auto &&wires, auto &&adjoint, auto &&params) {
             applyDoubleExcitation(
                 std::forward<decltype(wires)>(wires),
                 std::forward<decltype(adjoint)>(adjoint),
                 std::forward<decltype(params[0])>(params[0]));
         }},
        {"DoubleExcitationPlus",
         [&](auto &&wires, auto &&adjoint, auto &&params) {
             applyDoubleExcitationPlus(
                 std::forward<decltype(wires)>(wires),
                 std::forward<decltype(adjoint)>(adjoint),
                 std::forward<decltype(params[0])>(params[0]));
         }},
        {"DoubleExcitationMinus",
         [&](auto &&wires, auto &&adjoint, auto &&params) {
             applyDoubleExcitationMinus(
                 std::forward<decltype(wires)>(wires),
                 std::forward<decltype(adjoint)>(adjoint),
                 std::forward<decltype(params[0])>(params[0]));
         }},
        {"ControlledPhaseShift",
         [&](auto &&wires, auto &&adjoint, auto &&params) {
             applyControlledPhaseShift(
                 std::forward<decltype(wires)>(wires),
                 std::forward<decltype(adjoint)>(adjoint),
                 std::forward<decltype(params[0])>(params[0]));
         }},
        // LCOV_EXCL_START
        {"Rot",
         [&](auto &&wires, auto &&adjoint, auto &&params) {
             applyRot(std::forward<decltype(wires)>(wires),
                      std::forward<decltype(adjoint)>(adjoint),
                      std::forward<decltype(params)>(params));
         }},
        {"CRot",
         [&](auto &&wires, auto &&adjoint, auto &&params) {
             applyCRot(std::forward<decltype(wires)>(wires),
                       std::forward<decltype(adjoint)>(adjoint),
                       std::forward<decltype(params)>(params));
         }}
        // LCOV_EXCL_STOP
    };

    const std::unordered_map<std::string, custatevecPauli_t> native_gates_{
        {"RX", CUSTATEVEC_PAULI_X},       {"RY", CUSTATEVEC_PAULI_Y},
        {"RZ", CUSTATEVEC_PAULI_Z},       {"CRX", CUSTATEVEC_PAULI_X},
        {"CRY", CUSTATEVEC_PAULI_Y},      {"CRZ", CUSTATEVEC_PAULI_Z},
        {"Identity", CUSTATEVEC_PAULI_I}, {"I", CUSTATEVEC_PAULI_I}};

    // Holds the mapping from gate labels to associated generator functions.
    const GMap generator_map_{
        {"GlobalPhase",
         [&](auto &&wires, auto &&adjoint) {
             return applyGeneratorGlobalPhase(
                 std::forward<decltype(wires)>(wires),
                 std::forward<decltype(adjoint)>(adjoint));
         }},
        {"RX",
         [&](auto &&wires, auto &&adjoint) {
             return applyGeneratorRX(std::forward<decltype(wires)>(wires),
                                     std::forward<decltype(adjoint)>(adjoint));
         }},
        {"RY",
         [&](auto &&wires, auto &&adjoint) {
             return applyGeneratorRY(std::forward<decltype(wires)>(wires),
                                     std::forward<decltype(adjoint)>(adjoint));
         }},
        {"RZ",
         [&](auto &&wires, auto &&adjoint) {
             return applyGeneratorRZ(std::forward<decltype(wires)>(wires),
                                     std::forward<decltype(adjoint)>(adjoint));
         }},
        {"IsingXX",
         [&](auto &&wires, auto &&adjoint) {
             return applyGeneratorIsingXX(
                 std::forward<decltype(wires)>(wires),
                 std::forward<decltype(adjoint)>(adjoint));
         }},
        {"IsingYY",
         [&](auto &&wires, auto &&adjoint) {
             return applyGeneratorIsingYY(
                 std::forward<decltype(wires)>(wires),
                 std::forward<decltype(adjoint)>(adjoint));
         }},
        {"IsingZZ",
         [&](auto &&wires, auto &&adjoint) {
             return applyGeneratorIsingZZ(
                 std::forward<decltype(wires)>(wires),
                 std::forward<decltype(adjoint)>(adjoint));
         }},
        {"IsingXY",
         [&](auto &&wires, auto &&adjoint) {
             return applyGeneratorIsingXY(
                 std::forward<decltype(wires)>(wires),
                 std::forward<decltype(adjoint)>(adjoint));
         }},
        {"CRX",
         [&](auto &&wires, auto &&adjoint) {
             return applyGeneratorCRX(std::forward<decltype(wires)>(wires),
                                      std::forward<decltype(adjoint)>(adjoint));
         }},
        {"CRY",
         [&](auto &&wires, auto &&adjoint) {
             return applyGeneratorCRY(std::forward<decltype(wires)>(wires),
                                      std::forward<decltype(adjoint)>(adjoint));
         }},
        {"CRZ",
         [&](auto &&wires, auto &&adjoint) {
             return applyGeneratorCRZ(std::forward<decltype(wires)>(wires),
                                      std::forward<decltype(adjoint)>(adjoint));
         }},
        {"PhaseShift",
         [&](auto &&wires, auto &&adjoint) {
             return applyGeneratorPhaseShift(
                 std::forward<decltype(wires)>(wires),
                 std::forward<decltype(adjoint)>(adjoint));
         }},
        {"ControlledPhaseShift",
         [&](auto &&wires, auto &&adjoint) {
             return applyGeneratorControlledPhaseShift(
                 std::forward<decltype(wires)>(wires),
                 std::forward<decltype(adjoint)>(adjoint));
         }},
        {"SingleExcitation",
         [&](auto &&wires, auto &&adjoint) {
             return applyGeneratorSingleExcitation(
                 std::forward<decltype(wires)>(wires),
                 std::forward<decltype(adjoint)>(adjoint));
         }},
        {"SingleExcitationMinus",
         [&](auto &&wires, auto &&adjoint) {
             return applyGeneratorSingleExcitationMinus(
                 std::forward<decltype(wires)>(wires),
                 std::forward<decltype(adjoint)>(adjoint));
         }},
        {"SingleExcitationPlus",
         [&](auto &&wires, auto &&adjoint) {
             return applyGeneratorSingleExcitationPlus(
                 std::forward<decltype(wires)>(wires),
                 std::forward<decltype(adjoint)>(adjoint));
         }},
        {"DoubleExcitation",
         [&](auto &&wires, auto &&adjoint) {
             return applyGeneratorDoubleExcitation(
                 std::forward<decltype(wires)>(wires),
                 std::forward<decltype(adjoint)>(adjoint));
         }},
        {"DoubleExcitationMinus",
         [&](auto &&wires, auto &&adjoint) {
             return applyGeneratorDoubleExcitationMinus(
                 std::forward<decltype(wires)>(wires),
                 std::forward<decltype(adjoint)>(adjoint));
         }},
        {"DoubleExcitationPlus",
         [&](auto &&wires, auto &&adjoint) {
             return applyGeneratorDoubleExcitationPlus(
                 std::forward<decltype(wires)>(wires),
                 std::forward<decltype(adjoint)>(adjoint));
         }},

        {"MultiRZ", [&](auto &&wires, auto &&adjoint) {
             return applyGeneratorMultiRZ(
                 std::forward<decltype(wires)>(wires),
                 std::forward<decltype(adjoint)>(adjoint));
         }}};

    /**
     * @brief Normalize the index ordering to match PennyLane.
     *
     * @tparam IndexType Integer value type.
     * @param indices Given indices to transform.
     */
    template <typename IndexType>
    inline auto NormalizeIndices(std::vector<IndexType> indices)
        -> std::vector<IndexType> {
        std::vector<IndexType> t_indices(std::move(indices));
        std::transform(t_indices.begin(), t_indices.end(), t_indices.begin(),
                       [&](IndexType i) -> IndexType {
                           return BaseType::getNumQubits() - 1 - i;
                       });
        return t_indices;
    }

    /** @brief Set value for a single element of the state-vector on device.
     * This method is implemented by cudaMemcpy.
     *
     * @param value Value to be set for the target element.
     * @param index Index of the target element.
     * @param async Use an asynchronous memory copy.
     */
    void setBasisState_(const std::complex<Precision> &value,
                        const std::size_t index, const bool async = false) {
        CFP_t value_cu = cuUtil::complexToCu<std::complex<Precision>>(value);
        auto stream_id = BaseType::getDataBuffer().getDevTag().getStreamID();
        setBasisState_CUDA(BaseType::getData(), value_cu, index, async,
                           stream_id);
    }

    /**
     * @brief Set values for a batch of elements of the state-vector. This
     * method is implemented by the customized CUDA kernel defined in the
     * DataBuffer class.
     *
     * @param num_indices Number of elements to be passed to the state vector.
     * @param values Pointer to values to be set for the target elements.
     * @param indices Pointer to indices of the target elements.
     * @param async Use an asynchronous memory copy.
     */
    template <class index_type, std::size_t thread_per_block = 256>
    void setStateVector_(const index_type num_indices,
                         const std::complex<Precision> *values,
                         const index_type *indices, const bool async = false) {
        BaseType::getDataBuffer().zeroInit();

        auto device_id = BaseType::getDataBuffer().getDevTag().getDeviceID();
        auto stream_id = BaseType::getDataBuffer().getDevTag().getStreamID();

        index_type num_elements = num_indices;
        DataBuffer<index_type, int> d_indices{
            static_cast<std::size_t>(num_elements), device_id, stream_id, true};
        DataBuffer<CFP_t, int> d_values{static_cast<std::size_t>(num_elements),
                                        device_id, stream_id, true};

        d_indices.CopyHostDataToGpu(indices, d_indices.getLength(), async);
        d_values.CopyHostDataToGpu(values, d_values.getLength(), async);

        setStateVector_CUDA(BaseType::getData(), num_elements,
                            d_values.getData(), d_indices.getData(),
                            thread_per_block, stream_id);
        PL_CUDA_IS_SUCCESS(cudaDeviceSynchronize());
    }

    /**
     * @brief Apply parametric Pauli gates using custateVec calls.
     *
     * @param angle Rotation angle.
     * @param pauli_words List of Pauli words representing operation.
     * @param ctrls Control wires
     * @param tgts target wires.
     * @param use_adjoint Take adjoint of operation.
     */
    void applyParametricPauliGate(const std::vector<std::string> &pauli_words,
                                  std::vector<std::size_t> ctrls,
                                  std::vector<std::size_t> tgts,
                                  Precision param, bool use_adjoint = false) {
        int nIndexBits = BaseType::getNumQubits();

        std::vector<int> ctrlsInt(ctrls.size());
        std::vector<int> tgtsInt(tgts.size());

        // Transform indices between PL & cuQuantum ordering
        std::transform(
            ctrls.begin(), ctrls.end(), ctrlsInt.begin(), [&](std::size_t x) {
                return static_cast<int>(BaseType::getNumQubits() - 1 - x);
            });
        std::transform(
            tgts.begin(), tgts.end(), tgtsInt.begin(), [&](std::size_t x) {
                return static_cast<int>(BaseType::getNumQubits() - 1 - x);
            });

        cudaDataType_t data_type;

        if constexpr (std::is_same_v<CFP_t, cuDoubleComplex> ||
                      std::is_same_v<CFP_t, double2>) {
            data_type = CUDA_C_64F;
        } else {
            data_type = CUDA_C_32F;
        }

        std::vector<custatevecPauli_t> pauli_enums;
        pauli_enums.reserve(pauli_words.size());
        for (const auto &pauli_str : pauli_words) {
            pauli_enums.push_back(native_gates_.at(pauli_str));
        }
        const auto local_angle = (use_adjoint) ? param / 2 : -param / 2;

        PL_CUSTATEVEC_IS_SUCCESS(custatevecApplyPauliRotation(
            /* custatevecHandle_t */ handle_.get(),
            /* void* */ BaseType::getData(),
            /* cudaDataType_t */ data_type,
            /* const uint32_t */ nIndexBits,
            /* double */ local_angle,
            /* const custatevecPauli_t* */ pauli_enums.data(),
            /* const int32_t* */ tgtsInt.data(),
            /* const uint32_t */ tgts.size(),
            /* const int32_t* */ ctrlsInt.data(),
            /* const int32_t* */ nullptr,
            /* const uint32_t */ ctrls.size()));
        PL_CUDA_IS_SUCCESS(cudaStreamSynchronize(
            BaseType::getDataBuffer().getDevTag().getStreamID()));
    }

    /**
     * @brief Apply a given host or device-stored array representing the gate
     * `matrix` to the state vector at qubit indices given by `tgts` and
     * control-lines given by `ctrls`. The adjoint can be taken by setting
     * `use_adjoint` to true.
     *
     * @param matrix Host- or device data array in row-major order representing
     * a given gate.
     * @param ctrls Control line qubits.
     * @param tgts Target qubits.
     * @param use_adjoint Use adjoint of given gate.
     */
    void applyDeviceMatrixGate(const CFP_t *matrix,
                               const std::vector<std::size_t> &ctrls,
                               const std::vector<std::size_t> &tgts,
                               bool use_adjoint = false) {
        void *extraWorkspace = nullptr;
        std::size_t extraWorkspaceSizeInBytes = 0;
        int nIndexBits = BaseType::getNumQubits();

        std::vector<int> ctrlsInt(ctrls.size());
        std::vector<int> tgtsInt(tgts.size());

        std::transform(
            ctrls.begin(), ctrls.end(), ctrlsInt.begin(), [&](std::size_t x) {
                return static_cast<int>(BaseType::getNumQubits() - 1 - x);
            });
        std::transform(
            tgts.begin(), tgts.end(), tgtsInt.begin(), [&](std::size_t x) {
                return static_cast<int>(BaseType::getNumQubits() - 1 - x);
            });

        cudaDataType_t data_type;
        custatevecComputeType_t compute_type;

        if constexpr (std::is_same_v<CFP_t, cuDoubleComplex> ||
                      std::is_same_v<CFP_t, double2>) {
            data_type = CUDA_C_64F;
            compute_type = CUSTATEVEC_COMPUTE_64F;
        } else {
            data_type = CUDA_C_32F;
            compute_type = CUSTATEVEC_COMPUTE_32F;
        }

        // check the size of external workspace
        PL_CUSTATEVEC_IS_SUCCESS(custatevecApplyMatrixGetWorkspaceSize(
            /* custatevecHandle_t */ handle_.get(),
            /* cudaDataType_t */ data_type,
            /* const uint32_t */ nIndexBits,
            /* const void* */ matrix,
            /* cudaDataType_t */ data_type,
            /* custatevecMatrixLayout_t */ CUSTATEVEC_MATRIX_LAYOUT_ROW,
            /* const int32_t */ use_adjoint,
            /* const uint32_t */ tgts.size(),
            /* const uint32_t */ ctrls.size(),
            /* custatevecComputeType_t */ compute_type,
            /* std::size_t* */ &extraWorkspaceSizeInBytes));

        PL_CUDA_IS_SUCCESS(cudaStreamSynchronize(
            BaseType::getDataBuffer().getDevTag().getStreamID()));

        // allocate external workspace if necessary
        // LCOV_EXCL_START
        if (extraWorkspaceSizeInBytes > 0) {
            PL_CUDA_IS_SUCCESS(
                cudaMalloc(&extraWorkspace, extraWorkspaceSizeInBytes));
        }
        // LCOV_EXCL_STOP

        // apply gate
        PL_CUSTATEVEC_IS_SUCCESS(custatevecApplyMatrix(
            /* custatevecHandle_t */ handle_.get(),
            /* void* */ BaseType::getData(),
            /* cudaDataType_t */ data_type,
            /* const uint32_t */ nIndexBits,
            /* const void* */ matrix,
            /* cudaDataType_t */ data_type,
            /* custatevecMatrixLayout_t */ CUSTATEVEC_MATRIX_LAYOUT_ROW,
            /* const int32_t */ use_adjoint,
            /* const int32_t* */ tgtsInt.data(),
            /* const uint32_t */ tgts.size(),
            /* const int32_t* */ ctrlsInt.data(),
            /* const int32_t* */ nullptr,
            /* const uint32_t */ ctrls.size(),
            /* custatevecComputeType_t */ compute_type,
            /* void* */ extraWorkspace,
            /* std::size_t */ extraWorkspaceSizeInBytes));

        PL_CUDA_IS_SUCCESS(cudaStreamSynchronize(
            BaseType::getDataBuffer().getDevTag().getStreamID()));
        // LCOV_EXCL_START
        if (extraWorkspaceSizeInBytes)
            PL_CUDA_IS_SUCCESS(cudaFree(extraWorkspace));
        // LCOV_EXCL_STOP
    }
};
}; // namespace Pennylane::LightningGPU<|MERGE_RESOLUTION|>--- conflicted
+++ resolved
@@ -496,11 +496,7 @@
      * @param wire Wire to measure.
      * @param branch Branch 0 or 1.
      */
-<<<<<<< HEAD
-    void collapse(const std::size_t wire, const bool branch) {
-=======
     void collapse(std::size_t wire, bool branch) {
->>>>>>> 1293b96a
         PL_ABORT_IF_NOT(wire < BaseType::getNumQubits(), "Invalid wire index.");
         cudaDataType_t data_type;
 
@@ -513,13 +509,9 @@
 
         std::vector<int> basisBits(1, BaseType::getNumQubits() - 1 - wire);
 
-<<<<<<< HEAD
-        double abs2sum0, abs2sum1;
-=======
         double abs2sum0;
         double abs2sum1;
 
->>>>>>> 1293b96a
         PL_CUSTATEVEC_IS_SUCCESS(custatevecAbs2SumOnZBasis(
             /* custatevecHandle_t */ handle_.get(),
             /* void *sv */ BaseType::getData(),
@@ -530,11 +522,7 @@
             /* const int32_t * */ basisBits.data(),
             /* const uint32_t nBasisBits */ basisBits.size()));
 
-<<<<<<< HEAD
-        double norm = (branch == 0) ? abs2sum0 : abs2sum1;
-=======
         const double norm = branch ? abs2sum1 : abs2sum0;
->>>>>>> 1293b96a
 
         const int parity = static_cast<int>(branch);
 
