--- conflicted
+++ resolved
@@ -1070,31 +1070,8 @@
 
         StateVectorCudaManaged<TestType> sv{num_qubits};
 
-<<<<<<< HEAD
-        CHECK(expected_state == Pennylane::Util::approx(sv.getDataVector()));
-
-        std::copy(init_state.begin(), init_state.end(),
-                  values.begin()); // copy the data to values
-        sv.setStateVector(values.data(), values.size(),
-                          std::vector<std::size_t>{0, 1, 2});
-        CHECK(init_state == Pennylane::Util::approx(sv.getDataVector()));
-    }
-}
-// LCOV_EXCL_START
-TEMPLATE_TEST_CASE("StateVectorCudaManaged::SetStateVectorwith_thread_setting",
-                   "[StateVectorCudaManaged_Nonparam]", float, double) {
-    using PrecisionT = TestType;
-    const std::size_t num_qubits = 3;
-    std::mt19937 re{1337};
-
-    SECTION("SetStates with a non-default GPU thread setting") {
-        auto init_state =
-            createRandomStateVectorData<PrecisionT>(re, num_qubits);
-        auto expected_state = init_state;
-=======
         std::vector<std::complex<PrecisionT>> values(init_state.begin(),
                                                      init_state.end());
->>>>>>> 6062a751
 
         sv.setStateVector(values.data(), values.size(),
                           std::vector<std::size_t>{0, 1, 2});
