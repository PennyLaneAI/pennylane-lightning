// Copyright 2024 Xanadu Quantum Technologies Inc.

// Licensed under the Apache License, Version 2.0 (the "License");
// you may not use this file except in compliance with the License.
// You may obtain a copy of the License at

//     http://www.apache.org/licenses/LICENSE-2.0

// Unless required by applicable law or agreed to in writing, software
// distributed under the License is distributed on an "AS IS" BASIS,
// WITHOUT WARRANTIES OR CONDITIONS OF ANY KIND, either express or implied.
// See the License for the specific language governing permissions and
// limitations under the License.

// Adapted from JET: https://github.com/XanaduAI/jet.git
// and from Lightning: https://github.com/PennylaneAI/pennylane-lightning.git

/**
 * @file cuStateVecError.hpp
 * Defines macros that throws Exception from cuStateVec failure error codes.
 */

#pragma once
#include <string>
#include <string_view>

#include <custatevec.h>

#include "Error.hpp"
#include "Util.hpp"

// LCOV_EXCL_START
/// @cond DEV
namespace {
using namespace Pennylane::Util;
<<<<<<< HEAD
}
=======
} // namespace
/// @endcond
>>>>>>> ce8f43c0

#ifndef CUDA_UNSAFE

/**
 * @brief Macro that throws Exception from cuStateVec failure error codes.
 *
 * @param err cuStateVec function error-code.
 */
#define PL_CUSTATEVEC_IS_SUCCESS(err)                                          \
    PL_ABORT_IF_NOT(                                                           \
        err == CUSTATEVEC_STATUS_SUCCESS,                                      \
        Pennylane::LightningGPU::Util::GetCuStateVecErrorString(err).c_str())

#else
#define PL_CUSTATEVEC_IS_SUCCESS(err)                                          \
    { static_cast<void>(err); }
#endif
/// @endcond
namespace Pennylane::LightningGPU::Util {
static const std::string
GetCuStateVecErrorString(const custatevecStatus_t &err) {
    using namespace std::string_literals;

    switch (err) {
    case CUSTATEVEC_STATUS_SUCCESS:
        return "No errors"s;
    case CUSTATEVEC_STATUS_NOT_INITIALIZED:
        return "custatevec not initialized"s;
    case CUSTATEVEC_STATUS_ALLOC_FAILED:
        return "custatevec memory allocation failed"s;
    case CUSTATEVEC_STATUS_INVALID_VALUE:
        return "custatevec invalid value"s;
    case CUSTATEVEC_STATUS_ARCH_MISMATCH:
        return "custatevec CUDA device architecture mismatch"s;
    case CUSTATEVEC_STATUS_EXECUTION_FAILED:
        return "custatevec execution failed"s;
    case CUSTATEVEC_STATUS_INTERNAL_ERROR:
        return "custatevec internal error"s;
    case CUSTATEVEC_STATUS_NOT_SUPPORTED:
        return "custatevec unsupported operation/device"s;
    case CUSTATEVEC_STATUS_INSUFFICIENT_WORKSPACE:
        return "custatevec insufficient memory for gate-application workspace"s;
    case CUSTATEVEC_STATUS_SAMPLER_NOT_PREPROCESSED:
        return "custatevec sampler not preprocessed"s;
    case CUSTATEVEC_STATUS_NO_DEVICE_ALLOCATOR:
        return "custatevec no device allocator"s;
    case CUSTATEVEC_STATUS_DEVICE_ALLOCATOR_ERROR:
        return "custatevec device allocator error"s;
    case CUSTATEVEC_STATUS_COMMUNICATOR_ERROR:
        return "custatevec communicator failure"s;
    case CUSTATEVEC_STATUS_LOADING_LIBRARY_FAILED:
        return "custatevec dynamic library load failure"s;
    default:
        return "custatevec status not found. Error code="s +
               std::to_string(err);
    }
}
} // namespace Pennylane::LightningGPU::Util
// LCOV_EXCL_STOP<|MERGE_RESOLUTION|>--- conflicted
+++ resolved
@@ -33,15 +33,12 @@
 /// @cond DEV
 namespace {
 using namespace Pennylane::Util;
-<<<<<<< HEAD
-}
-=======
 } // namespace
 /// @endcond
->>>>>>> ce8f43c0
 
 #ifndef CUDA_UNSAFE
 
+/// @cond DEV
 /**
  * @brief Macro that throws Exception from cuStateVec failure error codes.
  *
