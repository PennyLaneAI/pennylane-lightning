--- conflicted
+++ resolved
@@ -119,11 +119,7 @@
               handle_.get(), mpi_manager_, mpi_buf_size, BaseType::getData(),
               num_local_qubits, localStream_.get())),
           gate_cache_(true, dev_tag) {
-<<<<<<< HEAD
-        BaseType::initSV();
-=======
         resetStateVector();
->>>>>>> 721a453f
         PL_CUDA_IS_SUCCESS(cudaDeviceSynchronize());
         mpi_manager_.Barrier();
     };
@@ -142,11 +138,7 @@
               handle_.get(), mpi_manager_, mpi_buf_size, BaseType::getData(),
               num_local_qubits, localStream_.get())),
           gate_cache_(true, dev_tag) {
-<<<<<<< HEAD
-        BaseType::initSV();
-=======
         resetStateVector();
->>>>>>> 721a453f
         PL_CUDA_IS_SUCCESS(cudaDeviceSynchronize());
         mpi_manager_.Barrier();
     };
@@ -165,11 +157,7 @@
               handle_.get(), mpi_manager_, mpi_buf_size, BaseType::getData(),
               num_local_qubits, localStream_.get())),
           gate_cache_(true, dev_tag) {
-<<<<<<< HEAD
-        BaseType::initSV();
-=======
         resetStateVector();
->>>>>>> 721a453f
         PL_CUDA_IS_SUCCESS(cudaDeviceSynchronize());
         mpi_manager_.Barrier();
     };
