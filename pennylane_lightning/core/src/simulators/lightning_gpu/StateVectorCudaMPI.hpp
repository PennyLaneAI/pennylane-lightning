--- conflicted
+++ resolved
@@ -1888,12 +1888,7 @@
         if (extraWorkspaceSizeInBytes) {
             PL_CUDA_IS_SUCCESS(cudaFree(extraWorkspace));
         }
-<<<<<<< HEAD
-        expect.x = static_cast<PrecisionT>(expect_.x);
-        expect.y = static_cast<PrecisionT>(expect_.y);
-=======
         // LCOV_EXCL_STOP
->>>>>>> 8973ee8a
     }
 
     auto getExpectationValueDeviceMatrix(const CFP_t *matrix,
