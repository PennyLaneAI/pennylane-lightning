// Copyright 2022-2023 Xanadu Quantum Technologies Inc. and contributors.

// Licensed under the Apache License, Version 2.0 (the "License");
// you may not use this file except in compliance with the License.
// You may obtain a copy of the License at

//     http://www.apache.org/licenses/LICENSE-2.0

// Unless required by applicable law or agreed to in writing, software
// distributed under the License is distributed on an "AS IS" BASIS,
// WITHOUT WARRANTIES OR CONDITIONS OF ANY KIND, either express or implied.
// See the License for the specific language governing permissions and
// limitations under the License.
/**
 * @file StateVectorCudaMPI.hpp
 */
#pragma once

#include <functional>
#include <numeric>
#include <random>
#include <unordered_map>
#include <unordered_set>
#include <vector>

#include <cuComplex.h> // cuDoubleComplex
#include <cuda.h>
#include <custatevec.h> // custatevecApplyMatrix

#include "CSRMatrix.hpp"
#include "Constant.hpp"
#include "Error.hpp"
#include "MPIManager.hpp"
#include "MPIWorker.hpp"
#include "MPI_helpers.hpp"
#include "StateVectorCudaBase.hpp"
#include "cuGateCache.hpp"
#include "cuGates_host.hpp"
#include "cuStateVecError.hpp"
#include "cuStateVec_helpers.hpp"
#include "cuda_helpers.hpp"

#include "CPUMemoryModel.hpp"

#include "LinearAlg.hpp"

/// @cond DEV
namespace {
namespace cuUtil = Pennylane::LightningGPU::Util;
using namespace Pennylane::LightningGPU;
using namespace Pennylane::LightningGPU::MPI;
} // namespace
/// @endcond

namespace Pennylane::LightningGPU {

// declarations of external functions (defined in initSV.cu).
extern void setStateVector_CUDA(cuComplex *sv, int &num_indices,
                                cuComplex *value, int *indices,
                                std::size_t thread_per_block,
                                cudaStream_t stream_id);
extern void setStateVector_CUDA(cuDoubleComplex *sv, long &num_indices,
                                cuDoubleComplex *value, long *indices,
                                std::size_t thread_per_block,
                                cudaStream_t stream_id);

extern void setBasisState_CUDA(cuComplex *sv, cuComplex &value,
                               const std::size_t index, bool async,
                               cudaStream_t stream_id);
extern void setBasisState_CUDA(cuDoubleComplex *sv, cuDoubleComplex &value,
                               const std::size_t index, bool async,
                               cudaStream_t stream_id);

/**
 * @brief Managed memory CUDA state-vector class using custateVec backed
 * gate-calls.
 *
 * @tparam Precision Floating-point precision type.
 */
template <class Precision = double>
class StateVectorCudaMPI final
    : public StateVectorCudaBase<Precision, StateVectorCudaMPI<Precision>> {
  private:
    using BaseType = StateVectorCudaBase<Precision, StateVectorCudaMPI>;

    std::size_t numGlobalQubits_;
    std::size_t numLocalQubits_;
    MPIManager mpi_manager_;

    SharedCusvHandle handle_;
    SharedCublasCaller cublascaller_;
    mutable SharedCusparseHandle
        cusparsehandle_; // This member is mutable to allow lazy initialization.
    SharedLocalStream localStream_;
    SharedMPIWorker svSegSwapWorker_;
    GateCache<Precision> gate_cache_;

  public:
    using CFP_t =
        typename StateVectorCudaBase<Precision,
                                     StateVectorCudaMPI<Precision>>::CFP_t;
    using PrecisionT = Precision;
    using ComplexT = std::complex<PrecisionT>;
    using MemoryStorageT = Pennylane::Util::MemoryStorageLocation::Undefined;

    StateVectorCudaMPI() = delete;

    StateVectorCudaMPI(MPIManager mpi_manager, const DevTag<int> &dev_tag,
                       std::size_t mpi_buf_size, std::size_t num_global_qubits,
                       std::size_t num_local_qubits)
        : StateVectorCudaBase<Precision, StateVectorCudaMPI<Precision>>(
              num_local_qubits, dev_tag, true),
          numGlobalQubits_(num_global_qubits),
          numLocalQubits_(num_local_qubits), mpi_manager_(mpi_manager),
          handle_(make_shared_cusv_handle()),
          cublascaller_(make_shared_cublas_caller()),
          localStream_(make_shared_local_stream()),
          svSegSwapWorker_(make_shared_mpi_worker<CFP_t>(
              handle_.get(), mpi_manager_, mpi_buf_size, BaseType::getData(),
              num_local_qubits, localStream_.get())),
          gate_cache_(true, dev_tag) {
        resetStateVector();
        PL_CUDA_IS_SUCCESS(cudaDeviceSynchronize());
        mpi_manager_.Barrier();
    };

    StateVectorCudaMPI(MPI_Comm mpi_communicator, const DevTag<int> &dev_tag,
                       std::size_t mpi_buf_size, std::size_t num_global_qubits,
                       std::size_t num_local_qubits)
        : StateVectorCudaBase<Precision, StateVectorCudaMPI<Precision>>(
              num_local_qubits, dev_tag, true),
          numGlobalQubits_(num_global_qubits),
          numLocalQubits_(num_local_qubits), mpi_manager_(mpi_communicator),
          handle_(make_shared_cusv_handle()),
          cublascaller_(make_shared_cublas_caller()),
          localStream_(make_shared_local_stream()),
          svSegSwapWorker_(make_shared_mpi_worker<CFP_t>(
              handle_.get(), mpi_manager_, mpi_buf_size, BaseType::getData(),
              num_local_qubits, localStream_.get())),
          gate_cache_(true, dev_tag) {
        resetStateVector();
        PL_CUDA_IS_SUCCESS(cudaDeviceSynchronize());
        mpi_manager_.Barrier();
    };

    StateVectorCudaMPI(const DevTag<int> &dev_tag, std::size_t mpi_buf_size,
                       std::size_t num_global_qubits,
                       std::size_t num_local_qubits)
        : StateVectorCudaBase<Precision, StateVectorCudaMPI<Precision>>(
              num_local_qubits, dev_tag, true),
          numGlobalQubits_(num_global_qubits),
          numLocalQubits_(num_local_qubits), mpi_manager_(MPI_COMM_WORLD),
          handle_(make_shared_cusv_handle()),
          cublascaller_(make_shared_cublas_caller()),
          localStream_(make_shared_local_stream()),
          svSegSwapWorker_(make_shared_mpi_worker<CFP_t>(
              handle_.get(), mpi_manager_, mpi_buf_size, BaseType::getData(),
              num_local_qubits, localStream_.get())),
          gate_cache_(true, dev_tag) {
        resetStateVector();
        PL_CUDA_IS_SUCCESS(cudaDeviceSynchronize());
        mpi_manager_.Barrier();
    };

    StateVectorCudaMPI(const DevTag<int> &dev_tag,
                       std::size_t num_global_qubits,
                       std::size_t num_local_qubits, const CFP_t *gpu_data)
        : StateVectorCudaBase<Precision, StateVectorCudaMPI<Precision>>(
              num_local_qubits, dev_tag, true),
          numGlobalQubits_(num_global_qubits),
          numLocalQubits_(num_local_qubits), mpi_manager_(MPI_COMM_WORLD),
          handle_(make_shared_cusv_handle()),
          cublascaller_(make_shared_cublas_caller()),
          localStream_(make_shared_local_stream()),
          svSegSwapWorker_(make_shared_mpi_worker<CFP_t>(
              handle_.get(), mpi_manager_, 0, BaseType::getData(),
              num_local_qubits, localStream_.get())),
          gate_cache_(true, dev_tag) {
        std::size_t length = 1 << numLocalQubits_;
        BaseType::CopyGpuDataToGpuIn(gpu_data, length, false);
        PL_CUDA_IS_SUCCESS(cudaDeviceSynchronize())
        mpi_manager_.Barrier();
    }

    StateVectorCudaMPI(const DevTag<int> &dev_tag,
                       std::size_t num_global_qubits,
                       std::size_t num_local_qubits)
        : StateVectorCudaBase<Precision, StateVectorCudaMPI<Precision>>(
              num_local_qubits, dev_tag, true),
          numGlobalQubits_(num_global_qubits),
          numLocalQubits_(num_local_qubits), mpi_manager_(MPI_COMM_WORLD),
          handle_(make_shared_cusv_handle()),
          cublascaller_(make_shared_cublas_caller()),
          localStream_(make_shared_local_stream()),
          svSegSwapWorker_(make_shared_mpi_worker<CFP_t>(
              handle_.get(), mpi_manager_, 0, BaseType::getData(),
              num_local_qubits, localStream_.get())),
          gate_cache_(true, dev_tag) {
        resetStateVector();
        PL_CUDA_IS_SUCCESS(cudaDeviceSynchronize());
        mpi_manager_.Barrier();
    }

    StateVectorCudaMPI(const StateVectorCudaMPI &other)
        : StateVectorCudaBase<Precision, StateVectorCudaMPI<Precision>>(
              other.getNumLocalQubits(), other.getDataBuffer().getDevTag(),
              true),
          numGlobalQubits_(other.getNumGlobalQubits()),
          numLocalQubits_(other.getNumLocalQubits()),
          mpi_manager_(other.getMPIManager()),
          handle_(make_shared_cusv_handle()),
          cublascaller_(make_shared_cublas_caller()),
          localStream_(make_shared_local_stream()),
          svSegSwapWorker_(make_shared_mpi_worker<CFP_t>(
              handle_.get(), mpi_manager_, 0, BaseType::getData(),
              numLocalQubits_, localStream_.get())),
          gate_cache_(true, other.getDataBuffer().getDevTag()) {
        PL_CUDA_IS_SUCCESS(cudaDeviceSynchronize());
        mpi_manager_.Barrier();
        BaseType::CopyGpuDataToGpuIn(other.getData(), other.getLength(), false);
        PL_CUDA_IS_SUCCESS(cudaDeviceSynchronize());
        mpi_manager_.Barrier();
    }

    ~StateVectorCudaMPI() final = default;

    /**
     * @brief Get MPI manager
     */
    auto getMPIManager() const { return mpi_manager_; }

    /**
     * @brief Get the total number of wires.
     */
    auto getTotalNumQubits() const -> std::size_t {
        return numGlobalQubits_ + numLocalQubits_;
    }

    /**
     * @brief Get the number of wires distributed across devices.
     */
    auto getNumGlobalQubits() const -> std::size_t { return numGlobalQubits_; }

    /**
     * @brief Get the number of wires within the local devices.
     */
    auto getNumLocalQubits() const -> std::size_t { return numLocalQubits_; }

    /**
     * @brief Get pointer to custatevecSVSwapWorkerDescriptor.
     */
    auto getSwapWorker() -> custatevecSVSwapWorkerDescriptor_t {
        return svSegSwapWorker_.get();
    }

    /**
     * @brief the statevector data to the |0...0> state.
     * @param use_async Use an asynchronous memory copy or not. Default is
     * false.
     */
    void resetStateVector(bool use_async = false) {
        BaseType::getDataBuffer().zeroInit();
        std::size_t index = 0;
        ComplexT value(1.0, 0.0);
        setBasisState_(value, index, use_async);
    };

    /**
     * @brief Prepare a single computational basis state.
     *
     * @param state Binary number representing the index
     * @param wires Wires.
     * @param use_async Use an asynchronous memory copy.
     */
    void setBasisState(const std::vector<std::size_t> &state,
                       const std::vector<std::size_t> &wires,
                       const bool use_async) {
        PL_ABORT_IF_NOT(state.size() == wires.size(),
                        "state and wires must have equal dimensions.");

        const auto n_wires = this->getTotalNumQubits();

        std::size_t index{0U};
        for (std::size_t k = 0; k < n_wires; k++) {
            index |= state[k] << (n_wires - 1 - wires[k]);
        }

        const std::complex<PrecisionT> value(1.0, 0.0);
        BaseType::getDataBuffer().zeroInit();
        setBasisState_(value, index, use_async);
    }

    /**
     * @brief Set values for a batch of elements of the state-vector.
     *
     * @param state_ptr Pointer to initial state data.
     * @param num_states Length of initial state data.
     * @param wires Wires.
     * @param use_async Use an asynchronous memory copy. Default is false.
     */
    void setStateVector(const ComplexT *state_ptr, const std::size_t num_states,
                        const std::vector<std::size_t> &wires,
                        bool use_async = false) {
        PL_ABORT_IF_NOT(num_states == Pennylane::Util::exp2(wires.size()),
                        "Inconsistent state and wires dimensions.");

        const auto num_qubits = this->getTotalNumQubits();

        PL_ABORT_IF_NOT(std::find_if(wires.begin(), wires.end(),
                                     [&num_qubits](const auto i) {
                                         return i >= num_qubits;
                                     }) == wires.end(),
                        "Invalid wire index.");

        using index_type =
            typename std::conditional<std::is_same<PrecisionT, float>::value,
                                      int32_t, int64_t>::type;

        // Calculate the indices of the state-vector to be set.
        // TODO: Could move to GPU calculation if the state size is large.
        std::vector<index_type> indices(num_states);
        constexpr std::size_t one{1U};
        for (std::size_t i = 0; i < num_states; i++) {
            std::size_t index{0U};
            for (std::size_t j = 0; j < wires.size(); j++) {
                const std::size_t bit = (i & (one << j)) >> j;
                const std::size_t wire = wires[wires.size() - 1 - j];
                index |= bit << (num_qubits - 1 - wire);
            }
            indices[i] = static_cast<index_type>(index);
        }
        setStateVector_<index_type>(num_states, state_ptr, indices.data(),
                                    use_async);
        mpi_manager_.Barrier();
    }

    /**
     * @brief Apply a single gate to the state-vector. Offloads to custatevec
     * specific API calls if available. If unable, attempts to use prior cached
     * gate values on the device. Lastly, accepts a host-provided matrix if
     * otherwise, and caches on the device for later reuse.
     *
     * @param opName Name of gate to apply.
     * @param wires Wires to apply gate to.
     * @param adjoint Indicates whether to use adjoint of gate.
     * @param params Optional parameter list for parametric gates.
     * @param matrix Matrix representation of gate.
     */
    void applyOperation(const std::string &opName,
                        const std::vector<std::size_t> &wires, bool adjoint,
                        const std::vector<Precision> &params,
                        [[maybe_unused]] const std::vector<ComplexT> &matrix) {
        std::vector<CFP_t> matrix_cu(matrix.size());
        std::transform(matrix.begin(), matrix.end(), matrix_cu.begin(),
                       [](const std::complex<Precision> &x) {
                           return cuUtil::complexToCu<std::complex<Precision>>(
                               x);
                       });
        applyOperation(opName, wires, adjoint, params, matrix_cu);
    }

    /**
     * @brief Apply a single gate to the state-vector. Offloads to custatevec
     * specific API calls if available. If unable, attempts to use prior cached
     * gate values on the device. Lastly, accepts a host-provided matrix if
     * otherwise, and caches on the device for later reuse.
     *
     * @param opName Name of gate to apply.
     * @param wires Wires to apply gate to.
     * @param adjoint Indicates whether to use adjoint of gate.
     * @param params Optional parameter list for parametric gates.
     * @param gate_matrix Matrix representation of gate.
     */
    void applyOperation(
        const std::string &opName, const std::vector<std::size_t> &wires,
        bool adjoint = false, const std::vector<Precision> &params = {0.0},
        [[maybe_unused]] const std::vector<CFP_t> &gate_matrix = {}) {
        const auto ctrl_offset = (BaseType::getCtrlMap().find(opName) !=
                                  BaseType::getCtrlMap().end())
                                     ? BaseType::getCtrlMap().at(opName)
                                     : 0;
        const std::vector<std::size_t> ctrls{wires.begin(),
                                             wires.begin() + ctrl_offset};
        const std::vector<std::size_t> tgts{wires.begin() + ctrl_offset,
                                            wires.end()};

        if (opName == "Identity") {
            return;
        } else if (native_gates_.find(opName) != native_gates_.end()) {
            applyParametricPauliGate({opName}, ctrls, tgts, params.front(),
                                     adjoint);
        } else if (opName == "Rot" || opName == "CRot") {
            if (adjoint) {
                auto rot_matrix =
                    cuGates::getRot<CFP_t>(params[2], params[1], params[0]);
                applyDeviceMatrixGate(rot_matrix.data(), ctrls, tgts, true);
            } else {
                auto rot_matrix =
                    cuGates::getRot<CFP_t>(params[0], params[1], params[2]);
                applyDeviceMatrixGate(rot_matrix.data(), ctrls, tgts, false);
            }
        } else if (opName == "Matrix") {
            DataBuffer<CFP_t, int> d_matrix{
                gate_matrix.size(), BaseType::getDataBuffer().getDevTag(),
                true};
            d_matrix.CopyHostDataToGpu(gate_matrix.data(), d_matrix.getLength(),
                                       false);
            // ensure wire indexing correctly preserved for tensor-observables
            const std::vector<std::size_t> ctrls_local{ctrls.rbegin(),
                                                       ctrls.rend()};
            const std::vector<std::size_t> tgts_local{tgts.rbegin(),
                                                      tgts.rend()};
            applyDeviceMatrixGate(d_matrix.getData(), ctrls_local, tgts_local,
                                  adjoint);
        } else if (par_gates_.find(opName) != par_gates_.end()) {
            par_gates_.at(opName)(wires, adjoint, params);
        } else { // No offloadable function call; defer to matrix passing
            auto &&par =
                (params.empty()) ? std::vector<Precision>{0.0} : params;
            // ensure wire indexing correctly preserved for tensor-observables
            const std::vector<std::size_t> ctrls_local{ctrls.rbegin(),
                                                       ctrls.rend()};
            const std::vector<std::size_t> tgts_local{tgts.rbegin(),
                                                      tgts.rend()};

            if (!gate_cache_.gateExists(opName, par[0]) &&
                gate_matrix.empty()) {
                std::string message = "Currently unsupported gate: " + opName;
                throw LightningException(message);
            } else if (!gate_cache_.gateExists(opName, par[0])) {
                gate_cache_.add_gate(opName, par[0], gate_matrix);
            }
            applyDeviceMatrixGate(
                gate_cache_.get_gate_device_ptr(opName, par[0]), ctrls_local,
                tgts_local, adjoint);
        }
    }

    /**
     * @brief Apply a single gate to the state vector.
     *
     * @param opName Name of gate to apply.
     * @param controlled_wires Control wires.
     * @param controlled_values Control values (false or true).
     * @param wires Wires to apply gate to.
     * @param inverse Indicates whether to use adjoint of gate.
     * @param params Optional parameter list for parametric gates.
     * @param gate_matrix Optional std gate matrix if opName doesn't exist.
     */
    template <template <typename...> class complex_t>
    void
    applyOperation(const std::string &opName,
                   const std::vector<std::size_t> &controlled_wires,
                   const std::vector<bool> &controlled_values,
                   const std::vector<std::size_t> &wires, bool inverse = false,
                   const std::vector<Precision> &params = {0.0},
                   const std::vector<complex_t<Precision>> &gate_matrix = {}) {
        PL_ABORT_IF_NOT(controlled_wires.empty(),
                        "Controlled kernels not implemented.");
        PL_ABORT_IF_NOT(controlled_wires.size() == controlled_values.size(),
                        "`controlled_wires` must have the same size as "
                        "`controlled_values`.");
        applyOperation(opName, wires, inverse, params, gate_matrix);
    }

    /**
     * @brief Apply a single generator to the state vector using the given
     * kernel.
     *
     * @param opName Name of gate to apply.
     * @param wires Wires to apply gate to.
     * @param adjoint Indicates whether to use adjoint of gate.
     */
    auto applyGenerator(const std::string &opName,
                        const std::vector<std::size_t> &wires,
                        bool adjoint = false) -> PrecisionT {
        auto it = generator_map_.find(opName);
        PL_ABORT_IF(it == generator_map_.end(), "Unsupported generator!");
        return (it->second)(wires, adjoint);
    }

    /**
     * @brief Apply a given matrix directly to the statevector using a
     * raw matrix pointer vector.
     *
     * @param matrix Pointer to the array data (in row-major format).
     * @param wires Wires to apply gate to.
     * @param adjoint Indicate whether inverse should be taken.
     */
    void applyMatrix(const std::complex<PrecisionT> *gate_matrix,
                     const std::vector<std::size_t> &wires,
                     bool adjoint = false) {
        PL_ABORT_IF(wires.empty(), "Number of wires must be larger than 0");
        const std::string opName = "Matrix";
        std::size_t n = std::size_t{1} << wires.size();
        const std::vector<std::complex<PrecisionT>> matrix(gate_matrix,
                                                           gate_matrix + n * n);
        std::vector<CFP_t> matrix_cu(matrix.size());
        std::transform(matrix.begin(), matrix.end(), matrix_cu.begin(),
                       [](const std::complex<Precision> &x) {
                           return cuUtil::complexToCu<std::complex<Precision>>(
                               x);
                       });
        applyOperation(opName, wires, adjoint, {}, matrix_cu);
    }

    /**
     * @brief Apply a given matrix directly to the statevector using a
     * std vector.
     *
     * @param matrix Pointer to the array data (in row-major format).
     * @param wires Wires to apply gate to.
     * @param adjoint Indicate whether inverse should be taken.
     */
    void applyMatrix(const std::vector<std::complex<PrecisionT>> &gate_matrix,
                     const std::vector<std::size_t> &wires,
                     bool adjoint = false) {
        PL_ABORT_IF(gate_matrix.size() !=
                        Pennylane::Util::exp2(2 * wires.size()),
                    "The size of matrix does not match with the given "
                    "number of wires");
        applyMatrix(gate_matrix.data(), wires, adjoint);
    }

    //****************************************************************************//
    // Explicit gate calls for bindings
    //****************************************************************************//
    /* one-qubit gates */
    inline void applyIdentity(const std::vector<std::size_t> &wires,
                              bool adjoint) {
        static_cast<void>(wires);
        static_cast<void>(adjoint);
    }
    inline void applyPauliX(const std::vector<std::size_t> &wires,
                            bool adjoint) {
        static const std::string name{"PauliX"};
        static const Precision param = 0.0;
        applyDeviceMatrixGate(gate_cache_.get_gate_device_ptr(name, param),
                              {wires.begin(), wires.end() - 1}, {wires.back()},
                              adjoint);
    }
    inline void applyPauliY(const std::vector<std::size_t> &wires,
                            bool adjoint) {
        static const std::string name{"PauliY"};
        static const Precision param = 0.0;
        applyDeviceMatrixGate(gate_cache_.get_gate_device_ptr(name, param),
                              {wires.begin(), wires.end() - 1}, {wires.back()},
                              adjoint);
    }
    inline void applyPauliZ(const std::vector<std::size_t> &wires,
                            bool adjoint) {
        static const std::string name{"PauliZ"};
        static const Precision param = 0.0;
        applyDeviceMatrixGate(gate_cache_.get_gate_device_ptr(name, param),
                              {wires.begin(), wires.end() - 1}, {wires.back()},
                              adjoint);
    }
    inline void applyHadamard(const std::vector<std::size_t> &wires,
                              bool adjoint) {
        static const std::string name{"Hadamard"};
        static const Precision param = 0.0;
        applyDeviceMatrixGate(gate_cache_.get_gate_device_ptr(name, param),
                              {wires.begin(), wires.end() - 1}, {wires.back()},
                              adjoint);
    }
    inline void applyS(const std::vector<std::size_t> &wires, bool adjoint) {
        static const std::string name{"S"};
        static const Precision param = 0.0;
        applyDeviceMatrixGate(gate_cache_.get_gate_device_ptr(name, param),
                              {wires.begin(), wires.end() - 1}, {wires.back()},
                              adjoint);
    }
    inline void applyT(const std::vector<std::size_t> &wires, bool adjoint) {
        static const std::string name{"T"};
        static const Precision param = 0.0;
        applyDeviceMatrixGate(gate_cache_.get_gate_device_ptr(name, param),
                              {wires.begin(), wires.end() - 1}, {wires.back()},
                              adjoint);
    }
    inline void applyRX(const std::vector<std::size_t> &wires, bool adjoint,
                        Precision param) {
        static const std::vector<std::string> name{{"RX"}};
        applyParametricPauliGate(name, {wires.begin(), wires.end() - 1},
                                 {wires.back()}, param, adjoint);
    }
    inline void applyRY(const std::vector<std::size_t> &wires, bool adjoint,
                        Precision param) {
        static const std::vector<std::string> name{{"RY"}};
        applyParametricPauliGate(name, {wires.begin(), wires.end() - 1},
                                 {wires.back()}, param, adjoint);
    }
    inline void applyRZ(const std::vector<std::size_t> &wires, bool adjoint,
                        Precision param) {
        static const std::vector<std::string> name{{"RZ"}};
        applyParametricPauliGate(name, {wires.begin(), wires.end() - 1},
                                 {wires.back()}, param, adjoint);
    }
    inline void applyRot(const std::vector<std::size_t> &wires, bool adjoint,
                         Precision param0, Precision param1, Precision param2) {
        const std::string opName = "Rot";
        const std::vector<Precision> params = {param0, param1, param2};
        applyOperation(opName, wires, adjoint, params);
    }
    inline void applyRot(const std::vector<std::size_t> &wires, bool adjoint,
                         const std::vector<Precision> &params) {
        applyRot(wires, adjoint, params[0], params[1], params[2]);
    }
    inline void applyPhaseShift(const std::vector<std::size_t> &wires,
                                bool adjoint, Precision param) {
        static const std::string name{"PhaseShift"};
        const auto gate_key = std::make_pair(name, param);
        if (!gate_cache_.gateExists(gate_key)) {
            gate_cache_.add_gate(gate_key,
                                 cuGates::getPhaseShift<CFP_t>(param));
        }
        applyDeviceMatrixGate(gate_cache_.get_gate_device_ptr(gate_key),
                              {wires.begin(), wires.end() - 1}, {wires.back()},
                              adjoint);
    }

    /* two-qubit gates */
    inline void applyCNOT(const std::vector<std::size_t> &wires, bool adjoint) {
        static const std::string name{"CNOT"};
        static const Precision param = 0.0;
        applyDeviceMatrixGate(gate_cache_.get_gate_device_ptr(name, param),
                              {wires.begin(), wires.end() - 1}, {wires.back()},
                              adjoint);
    }
    inline void applyCY(const std::vector<std::size_t> &wires, bool adjoint) {
        static const std::string name{"CY"};
        static const Precision param = 0.0;
        applyDeviceMatrixGate(gate_cache_.get_gate_device_ptr(name, param),
                              {wires.begin(), wires.end() - 1}, {wires.back()},
                              adjoint);
    }
    inline void applyCZ(const std::vector<std::size_t> &wires, bool adjoint) {
        static const std::string name{"CZ"};
        static const Precision param = 0.0;
        applyDeviceMatrixGate(gate_cache_.get_gate_device_ptr(name, param),
                              {wires.begin(), wires.end() - 1}, {wires.back()},
                              adjoint);
    }
    inline void applySWAP(const std::vector<std::size_t> &wires, bool adjoint) {
        static const std::string name{"SWAP"};
        static const Precision param = 0.0;
        applyDeviceMatrixGate(gate_cache_.get_gate_device_ptr(name, param), {},
                              wires, adjoint);
    }
    inline void applyIsingXX(const std::vector<std::size_t> &wires,
                             bool adjoint, Precision param) {
        static const std::vector<std::string> names(wires.size(), {"RX"});
        applyParametricPauliGate(names, {}, wires, param, adjoint);
    }
    inline void applyIsingYY(const std::vector<std::size_t> &wires,
                             bool adjoint, Precision param) {
        static const std::vector<std::string> names(wires.size(), {"RY"});
        applyParametricPauliGate(names, {}, wires, param, adjoint);
    }
    inline void applyIsingZZ(const std::vector<std::size_t> &wires,
                             bool adjoint, Precision param) {
        static const std::vector<std::string> names(wires.size(), {"RZ"});
        applyParametricPauliGate(names, {}, wires, param, adjoint);
    }
    inline void applyIsingXY(const std::vector<std::size_t> &wires,
                             bool adjoint, Precision param) {
        static const std::string name{"IsingXY"};
        const auto gate_key = std::make_pair(name, param);
        if (!gate_cache_.gateExists(gate_key)) {
            gate_cache_.add_gate(gate_key, cuGates::getIsingXY<CFP_t>(param));
        }
        applyDeviceMatrixGate(gate_cache_.get_gate_device_ptr(gate_key), {},
                              wires, adjoint);
    }
    inline void applyCRot(const std::vector<std::size_t> &wires, bool adjoint,
                          const std::vector<Precision> &params) {
        applyCRot(wires, adjoint, params[0], params[1], params[2]);
    }
    inline void applyCRot(const std::vector<std::size_t> &wires, bool adjoint,
                          Precision param0, Precision param1,
                          Precision param2) {
        const std::string opName = "CRot";
        const std::vector<Precision> params = {param0, param1, param2};
        applyOperation(opName, wires, adjoint, params);
    }

    inline void applyCRX(const std::vector<std::size_t> &wires, bool adjoint,
                         Precision param) {
        applyRX(wires, adjoint, param);
    }
    inline void applyCRY(const std::vector<std::size_t> &wires, bool adjoint,
                         Precision param) {
        applyRY(wires, adjoint, param);
    }
    inline void applyCRZ(const std::vector<std::size_t> &wires, bool adjoint,
                         Precision param) {
        applyRZ(wires, adjoint, param);
    }
    inline void applyControlledPhaseShift(const std::vector<std::size_t> &wires,
                                          bool adjoint, Precision param) {
        applyPhaseShift(wires, adjoint, param);
    }
    inline void applySingleExcitation(const std::vector<std::size_t> &wires,
                                      bool adjoint, Precision param) {
        static const std::string name{"SingleExcitation"};
        const auto gate_key = std::make_pair(name, param);
        if (!gate_cache_.gateExists(gate_key)) {
            gate_cache_.add_gate(gate_key,
                                 cuGates::getSingleExcitation<CFP_t>(param));
        }
        applyDeviceMatrixGate(gate_cache_.get_gate_device_ptr(gate_key), {},
                              wires, adjoint);
    }
    inline void
    applySingleExcitationMinus(const std::vector<std::size_t> &wires,
                               bool adjoint, Precision param) {
        static const std::string name{"SingleExcitationMinus"};
        const auto gate_key = std::make_pair(name, param);
        if (!gate_cache_.gateExists(gate_key)) {
            gate_cache_.add_gate(
                gate_key, cuGates::getSingleExcitationMinus<CFP_t>(param));
        }
        applyDeviceMatrixGate(gate_cache_.get_gate_device_ptr(gate_key), {},
                              wires, adjoint);
    }
    inline void applySingleExcitationPlus(const std::vector<std::size_t> &wires,
                                          bool adjoint, Precision param) {
        static const std::string name{"SingleExcitationPlus"};
        const auto gate_key = std::make_pair(name, param);
        if (!gate_cache_.gateExists(gate_key)) {
            gate_cache_.add_gate(
                gate_key, cuGates::getSingleExcitationPlus<CFP_t>(param));
        }
        applyDeviceMatrixGate(gate_cache_.get_gate_device_ptr(gate_key), {},
                              wires, adjoint);
    }

    /* three-qubit gates */
    inline void applyToffoli(const std::vector<std::size_t> &wires,
                             bool adjoint) {
        static const std::string name{"Toffoli"};
        static const Precision param = 0.0;
        applyDeviceMatrixGate(gate_cache_.get_gate_device_ptr(name, param),
                              {wires.begin(), wires.end() - 1}, {wires.back()},
                              adjoint);
    }
    inline void applyCSWAP(const std::vector<std::size_t> &wires,
                           bool adjoint) {
        static const std::string name{"SWAP"};
        static const Precision param = 0.0;
        applyDeviceMatrixGate(gate_cache_.get_gate_device_ptr(name, param),
                              {wires.front()}, {wires.begin() + 1, wires.end()},
                              adjoint);
    }

    /* four-qubit gates */
    inline void applyDoubleExcitation(const std::vector<std::size_t> &wires,
                                      bool adjoint, Precision param) {
        auto &&mat = cuGates::getDoubleExcitation<CFP_t>(param);
        applyDeviceMatrixGate(mat.data(), {}, wires, adjoint);
    }
    inline void
    applyDoubleExcitationMinus(const std::vector<std::size_t> &wires,
                               bool adjoint, Precision param) {
        auto &&mat = cuGates::getDoubleExcitationMinus<CFP_t>(param);
        applyDeviceMatrixGate(mat.data(), {}, wires, adjoint);
    }
    inline void applyDoubleExcitationPlus(const std::vector<std::size_t> &wires,
                                          bool adjoint, Precision param) {
        auto &&mat = cuGates::getDoubleExcitationPlus<CFP_t>(param);
        applyDeviceMatrixGate(mat.data(), {}, wires, adjoint);
    }

    /* Multi-qubit gates */
    inline void applyMultiRZ(const std::vector<std::size_t> &wires,
                             bool adjoint, Precision param) {
        const std::vector<std::string> names(wires.size(), {"RZ"});
        applyParametricPauliGate(names, {}, wires, param, adjoint);
    }

    /* Gate generators */
    /**
     * @brief Gradient generator function associated with the RX gate.
     *
     * @param sv Statevector
     * @param wires Wires to apply operation.
     * @param adj Takes adjoint of operation if true. Defaults to false.
     */
    inline PrecisionT applyGeneratorRX(const std::vector<std::size_t> &wires,
                                       bool adj = false) {
        applyPauliX(wires, adj);
        return -static_cast<PrecisionT>(0.5);
    }

    /**
     * @brief Gradient generator function associated with the RY gate.
     *
     * @param sv Statevector
     * @param wires Wires to apply operation.
     * @param adj Takes adjoint of operation if true. Defaults to false.
     */
    inline PrecisionT applyGeneratorRY(const std::vector<std::size_t> &wires,
                                       bool adj = false) {
        applyPauliY(wires, adj);
        return -static_cast<PrecisionT>(0.5);
    }

    /**
     * @brief Gradient generator function associated with the RZ gate.
     *
     * @param sv Statevector
     * @param wires Wires to apply operation.
     * @param adj Takes adjoint of operation if true. Defaults to false.
     */
    inline PrecisionT applyGeneratorRZ(const std::vector<std::size_t> &wires,
                                       bool adj = false) {
        applyPauliZ(wires, adj);
        return -static_cast<PrecisionT>(0.5);
    }

    inline PrecisionT
    applyGeneratorIsingXX(const std::vector<std::size_t> &wires, bool adjoint) {
        static const std::string name{"GeneratorIsingXX"};
        static const Precision param = 0.0;
        const auto gate_key = std::make_pair(name, param);
        if (!gate_cache_.gateExists(gate_key)) {
            gate_cache_.add_gate(gate_key,
                                 cuGates::getGeneratorIsingXX<CFP_t>());
        }
        applyDeviceMatrixGate(gate_cache_.get_gate_device_ptr(gate_key), {},
                              wires, adjoint);
        return -static_cast<PrecisionT>(0.5);
    }
    inline PrecisionT
    applyGeneratorIsingYY(const std::vector<std::size_t> &wires, bool adjoint) {
        static const std::string name{"GeneratorIsingYY"};
        static const Precision param = 0.0;
        const auto gate_key = std::make_pair(name, param);
        if (!gate_cache_.gateExists(gate_key)) {
            gate_cache_.add_gate(gate_key,
                                 cuGates::getGeneratorIsingYY<CFP_t>());
        }
        applyDeviceMatrixGate(gate_cache_.get_gate_device_ptr(gate_key), {},
                              wires, adjoint);
        return -static_cast<PrecisionT>(0.5);
    }
    inline PrecisionT
    applyGeneratorIsingZZ(const std::vector<std::size_t> &wires, bool adjoint) {
        static const std::string name{"GeneratorIsingZZ"};
        static const Precision param = 0.0;
        const auto gate_key = std::make_pair(name, param);
        if (!gate_cache_.gateExists(gate_key)) {
            gate_cache_.add_gate(gate_key,
                                 cuGates::getGeneratorIsingZZ<CFP_t>());
        }
        applyDeviceMatrixGate(gate_cache_.get_gate_device_ptr(gate_key), {},
                              wires, adjoint);
        return -static_cast<PrecisionT>(0.5);
    }

    inline PrecisionT
    applyGeneratorIsingXY(const std::vector<std::size_t> &wires, bool adjoint) {
        static const std::string name{"GeneratorIsingXY"};
        static const Precision param = 0.0;
        const auto gate_key = std::make_pair(name, param);
        if (!gate_cache_.gateExists(gate_key)) {
            gate_cache_.add_gate(gate_key,
                                 cuGates::getGeneratorIsingXY<CFP_t>());
        }
        applyDeviceMatrixGate(gate_cache_.get_gate_device_ptr(gate_key), {},
                              wires, adjoint);
        return static_cast<PrecisionT>(0.5);
    }

    /**
     * @brief Gradient generator function associated with the PhaseShift gate.
     *
     * @param wires Wires to apply operation.
     * @param adj Takes adjoint of operation if true. Defaults to false.
     */
    inline PrecisionT
    applyGeneratorPhaseShift(const std::vector<std::size_t> &wires,
                             bool adj = false) {
        applyOperation("P_11", wires, adj, {0.0}, cuGates::getP11_CU<CFP_t>());
        return static_cast<PrecisionT>(1.0);
    }

    /**
     * @brief Gradient generator function associated with the controlled RX
     * gate.
     *
     * @param wires Wires to apply operation.
     * @param adj Takes adjoint of operation if true. Defaults to false.
     */
    inline PrecisionT applyGeneratorCRX(const std::vector<std::size_t> &wires,
                                        bool adj = false) {
        applyOperation("P_11", {wires.front()}, adj, {0.0},
                       cuGates::getP11_CU<CFP_t>());
        applyPauliX(std::vector<std::size_t>{wires.back()}, adj);
        return -static_cast<PrecisionT>(0.5);
    }

    /**
     * @brief Gradient generator function associated with the controlled RY
     * gate.
     *
     * @param wires Wires to apply operation.
     * @param adj Takes adjoint of operation if true. Defaults to false.
     */
    inline PrecisionT applyGeneratorCRY(const std::vector<std::size_t> &wires,
                                        bool adj = false) {
        applyOperation("P_11", {wires.front()}, adj, {0.0},
                       cuGates::getP11_CU<CFP_t>());
        applyPauliY(std::vector<std::size_t>{wires.back()}, adj);
        return -static_cast<PrecisionT>(0.5);
    }

    /**
     * @brief Gradient generator function associated with the controlled RZ
     * gate.
     *
     * @param wires Wires to apply operation.
     * @param adj Takes adjoint of operation if true. Defaults to false.
     */
    inline PrecisionT applyGeneratorCRZ(const std::vector<std::size_t> &wires,
                                        bool adj = false) {
        applyOperation("P_11", {wires.front()}, adj, {0.0},
                       cuGates::getP11_CU<CFP_t>());
        applyPauliZ(std::vector<std::size_t>{wires.back()}, adj);
        return -static_cast<PrecisionT>(0.5);
    }

    /**
     * @brief Gradient generator function associated with the controlled
     * PhaseShift gate.
     *
     * @param wires Wires to apply operation.
     * @param adj Takes adjoint of operation if true. Defaults to false.
     */
    inline PrecisionT
    applyGeneratorControlledPhaseShift(const std::vector<std::size_t> &wires,
                                       bool adj = false) {
        applyOperation("P_1111", {wires}, adj, {0.0},
                       cuGates::getP1111_CU<CFP_t>());
        return static_cast<PrecisionT>(1.0);
    }

    inline PrecisionT
    applyGeneratorSingleExcitation(const std::vector<std::size_t> &wires,
                                   bool adjoint) {
        static const std::string name{"GeneratorSingleExcitation"};
        static const Precision param = 0.0;
        const auto gate_key = std::make_pair(name, param);
        if (!gate_cache_.gateExists(gate_key)) {
            gate_cache_.add_gate(
                gate_key, cuGates::getGeneratorSingleExcitation<CFP_t>());
        }
        applyDeviceMatrixGate(gate_cache_.get_gate_device_ptr(gate_key), {},
                              wires, adjoint);
        return -static_cast<PrecisionT>(0.5);
    }
    inline PrecisionT
    applyGeneratorSingleExcitationMinus(const std::vector<std::size_t> &wires,
                                        bool adjoint) {
        static const std::string name{"GeneratorSingleExcitationMinus"};
        static const Precision param = 0.0;
        const auto gate_key = std::make_pair(name, param);
        if (!gate_cache_.gateExists(gate_key)) {
            gate_cache_.add_gate(
                gate_key, cuGates::getGeneratorSingleExcitationMinus<CFP_t>());
        }
        applyDeviceMatrixGate(gate_cache_.get_gate_device_ptr(gate_key), {},
                              wires, adjoint);
        return -static_cast<PrecisionT>(0.5);
    }
    inline PrecisionT
    applyGeneratorSingleExcitationPlus(const std::vector<std::size_t> &wires,
                                       bool adjoint) {
        static const std::string name{"GeneratorSingleExcitationPlus"};
        static const Precision param = 0.0;
        const auto gate_key = std::make_pair(name, param);
        if (!gate_cache_.gateExists(gate_key)) {
            gate_cache_.add_gate(
                gate_key, cuGates::getGeneratorSingleExcitationPlus<CFP_t>());
        }
        applyDeviceMatrixGate(gate_cache_.get_gate_device_ptr(gate_key), {},
                              wires, adjoint);
        return -static_cast<PrecisionT>(0.5);
    }

    inline PrecisionT
    applyGeneratorDoubleExcitation(const std::vector<std::size_t> &wires,
                                   bool adjoint) {
        static const std::string name{"GeneratorDoubleExcitation"};
        static const Precision param = 0.0;
        const auto gate_key = std::make_pair(name, param);
        if (!gate_cache_.gateExists(gate_key)) {
            gate_cache_.add_gate(
                gate_key, cuGates::getGeneratorDoubleExcitation<CFP_t>());
        }
        applyDeviceMatrixGate(gate_cache_.get_gate_device_ptr(gate_key), {},
                              wires, adjoint);
        return -static_cast<PrecisionT>(0.5);
    }
    inline PrecisionT
    applyGeneratorDoubleExcitationMinus(const std::vector<std::size_t> &wires,
                                        bool adjoint) {
        static const std::string name{"GeneratorDoubleExcitationMinus"};
        static const Precision param = 0.0;
        const auto gate_key = std::make_pair(name, param);
        if (!gate_cache_.gateExists(gate_key)) {
            gate_cache_.add_gate(
                gate_key, cuGates::getGeneratorDoubleExcitationMinus<CFP_t>());
        }
        applyDeviceMatrixGate(gate_cache_.get_gate_device_ptr(gate_key), {},
                              wires, adjoint);
        return -static_cast<PrecisionT>(0.5);
    }
    inline PrecisionT
    applyGeneratorDoubleExcitationPlus(const std::vector<std::size_t> &wires,
                                       bool adjoint) {
        static const std::string name{"GeneratorDoubleExcitationPlus"};
        static const Precision param = 0.0;
        const auto gate_key = std::make_pair(name, param);
        if (!gate_cache_.gateExists(gate_key)) {
            gate_cache_.add_gate(
                gate_key, cuGates::getGeneratorDoubleExcitationPlus<CFP_t>());
        }
        applyDeviceMatrixGate(gate_cache_.get_gate_device_ptr(gate_key), {},
                              wires, adjoint);
        return -static_cast<PrecisionT>(0.5);
    }

    inline PrecisionT
    applyGeneratorMultiRZ(const std::vector<std::size_t> &wires, bool adjoint) {
        static const std::string name{"PauliZ"};
        static const Precision param = 0.0;
        for (const auto &w : wires) {
            applyDeviceMatrixGate(gate_cache_.get_gate_device_ptr(name, param),
                                  {}, {w}, adjoint);
        }
        return -static_cast<PrecisionT>(0.5);
    }

    /**
     * @brief Access the CublasCaller the object is using.
     *
     * @return a reference to the object's CublasCaller object.
     */
    auto getCublasCaller() const -> const CublasCaller & {
        return *cublascaller_;
    }

    /**
     * @brief Get the cuSPARSE handle that the object is using.
     *
     * @return cusparseHandle_t returns the cuSPARSE handle.
     */
    auto getCusparseHandle() const -> cusparseHandle_t {
        if (!cusparsehandle_)
            cusparsehandle_ = make_shared_cusparse_handle();
        return cusparsehandle_.get();
    }

    /**
     * @brief Get the cuStateVec handle that the object is using.
     *
     * @return custatevecHandle_t returns the cuStateVec handle.
     */
    auto getCusvHandle() const -> custatevecHandle_t { return handle_.get(); }

    /**
     * @brief Get a host data copy.
     *
     * @return std::vector<std::complex<PrecisionT>>
     */
    auto getDataVector() -> std::vector<std::complex<PrecisionT>> {
        std::vector<std::complex<PrecisionT>> data_host(BaseType::getLength());
        this->CopyGpuDataToHost(data_host.data(), data_host.size());
        return data_host;
    }

    /**
     * @brief Utility method for expectation value calculations.
     *
     * @param obsName String label for observable. If already exists, will used
     * cached device value. If not, `gate_matrix` is expected, and will
     * automatically cache for future reuse.
     * @param wires Target wires for expectation value.
     * @param params Parameters for a parametric gate.
     * @param gate_matrix Optional matrix for observable. Caches for future use
     * if does not exist.
     * @return auto Expectation value.
     */
    auto expval(const std::string &obsName,
                const std::vector<std::size_t> &wires,
                const std::vector<Precision> &params = {0.0},
                const std::vector<CFP_t> &gate_matrix = {}) {
        auto &&par = (params.empty()) ? std::vector<Precision>{0.0} : params;
        auto &&local_wires = wires;

        if (!gate_cache_.gateExists(obsName, par[0]) && gate_matrix.empty()) {
            std::string message =
                "Currently unsupported observable: " + obsName;
            throw LightningException(message.c_str());
        }
        auto expect_val = getExpectationValueDeviceMatrix(
            gate_cache_.get_gate_device_ptr(obsName, par[0]), local_wires);
        return expect_val;
    }

    /**
     * @brief See `expval(std::vector<CFP_t> &gate_matrix = {})`
     */
    auto expval(const std::vector<std::size_t> &wires,
                const std::vector<std::complex<Precision>> &gate_matrix) {
        std::vector<CFP_t> matrix_cu(gate_matrix.size());

        for (std::size_t i = 0; i < gate_matrix.size(); i++) {
            matrix_cu[i] =
                cuUtil::complexToCu<std::complex<Precision>>(gate_matrix[i]);
        }

        if (gate_matrix.empty()) {
            std::string message = "Currently unsupported observable";
            throw LightningException(message.c_str());
        }

        // Wire order reversed to match expected custatevec wire ordering for
        // tensor observables.
        auto &&local_wires =
            std::vector<std::size_t>{wires.rbegin(), wires.rend()};
        PL_CUDA_IS_SUCCESS(cudaDeviceSynchronize());
        auto expect_val =
            getExpectationValueDeviceMatrix(matrix_cu.data(), local_wires).x;
        return expect_val;
    }

    /**
     * @brief Get expectation value for a sum of Pauli words. This function
     * accepts a vector of words, where each word contains a set of Pauli
     * operations along with their corresponding wires and coefficients of the
     * Hamiltonian. The expval calculation is performed based on the word and
     * its corresponding target wires. The distribution of target wires can be
     * categorized into three different types:1. All target wires are local, and
     * no MPI operation is required. 2. Some target wires are located at the
     * global wires, and there are sufficient local wires available for bit swap
     * operations. 3. Some target wires are located at the global wires, and
     * there are insufficient local wires available for bit swap operations. For
     * the first scenario, the `expvalOnPauliBasis` method can be called
     * directly to obtain the `expval`. In the second scenario, bit swap
     * operations are necessary before and after the `expvalOnPauliBasis`
     * operation to get the `expval`. In the third scenario, a temporary state
     * vector is created to calculate the `bra`, and then the inner product is
     * used to calculate the `expval`. This function here will check the
     * corresponding target wires of all word first. If all target wires for
     * each word are local, the `expvalOnPauliBasis` will be called just once.
     * Otherwise, each word will be looped and corresponding expval calculation
     * methods will be adopted.
     *
     * @param pauli_words Vector of Pauli-words to evaluate expectation value.
     * @param tgts Coupled qubit index to apply each Pauli term.
     * @param coeffs Numpy array buffer of size |pauli_words|
     * @return auto Expectation value.
     */
    auto getExpectationValuePauliWords(
        const std::vector<std::string> &pauli_words,
        const std::vector<std::vector<std::size_t>> &tgts,
        const std::complex<Precision> *coeffs) {
        std::vector<double> expect_local(pauli_words.size());

        std::vector<std::size_t> tgtsSwapStatus;
        std::vector<std::vector<int2>> tgtswirePairs;
        // Local target wires (required by expvalOnPauliBasis)
        std::vector<std::vector<std::size_t>> localTgts;
        localTgts.reserve(tgts.size());

        tgtsVecProcess(this->getNumLocalQubits(), this->getTotalNumQubits(),
                       tgts, localTgts, tgtsSwapStatus, tgtswirePairs);

        // Check if all target wires are local
        auto threshold = WiresSwapStatus::Swappable;
        bool isAllTargetsLocal = std::all_of(
            tgtsSwapStatus.begin(), tgtsSwapStatus.end(),
            [&threshold](std::size_t status) { return status < threshold; });

        mpi_manager_.Barrier();

        if (isAllTargetsLocal) {
            expvalOnPauliBasis(pauli_words, localTgts, expect_local);
        } else {
            std::size_t wirePairsIdx = 0;
            for (std::size_t i = 0; i < pauli_words.size(); i++) {
                if (tgtsSwapStatus[i] == WiresSwapStatus::UnSwappable) {
                    auto opsNames = pauliStringToOpNames(pauli_words[i]);
                    StateVectorCudaMPI<Precision> tmp(
                        this->getDataBuffer().getDevTag(),
                        this->getNumGlobalQubits(), this->getNumLocalQubits(),
                        this->getData());

                    for (std::size_t opsIdx = 0; opsIdx < tgts[i].size();
                         opsIdx++) {
                        std::vector<std::size_t> wires = {tgts[i][opsIdx]};
                        tmp.applyOperation({opsNames[opsIdx]},
                                           {tgts[i][opsIdx]}, {false});
                    }

                    expect_local[i] =
                        innerProdC_CUDA(
                            tmp.getData(), BaseType::getData(),
                            BaseType::getLength(),
                            BaseType::getDataBuffer().getDevTag().getDeviceID(),
                            BaseType::getDataBuffer().getDevTag().getStreamID(),
                            this->getCublasCaller())
                            .x;
                } else {
                    std::vector<std::string> pauli_words_idx(
                        1, std::string(pauli_words[i]));
                    std::vector<std::vector<std::size_t>> tgts_idx;
                    tgts_idx.push_back(localTgts[i]);
                    std::vector<double> expval_local(1);

                    if (tgtsSwapStatus[i] == WiresSwapStatus::Local) {
                        expvalOnPauliBasis(pauli_words_idx, tgts_idx,
                                           expval_local);
                    } else {
                        applyMPI_Dispatcher(
                            tgtswirePairs[wirePairsIdx],
                            &StateVectorCudaMPI::expvalOnPauliBasis,
                            pauli_words_idx, tgts_idx, expval_local);
                        wirePairsIdx++;
                    }
                    expect_local[i] = expval_local[0];
                }
            }
        }

        auto expect = mpi_manager_.allreduce<double>(expect_local, "sum");
        std::complex<PrecisionT> result{0, 0};

        for (std::size_t idx = 0; idx < expect.size(); idx++) {
            result += static_cast<PrecisionT>(expect[idx]) * coeffs[idx];
        }
        return std::real(result);
    }

  private:
    using ParFunc = std::function<void(const std::vector<std::size_t> &, bool,
                                       const std::vector<Precision> &)>;
    using GeneratorFunc =
        std::function<Precision(const std::vector<std::size_t> &, bool)>;

    using FMap = std::unordered_map<std::string, ParFunc>;
    using GMap = std::unordered_map<std::string, GeneratorFunc>;

    const FMap par_gates_{
        // LCOV_EXCL_START
        {"RX",
         [&](auto &&wires, auto &&adjoint, auto &&params) {
             applyRX(std::forward<decltype(wires)>(wires),
                     std::forward<decltype(adjoint)>(adjoint),
                     std::forward<decltype(params[0])>(params[0]));
         }},
        {"RY",
         [&](auto &&wires, auto &&adjoint, auto &&params) {
             applyRY(std::forward<decltype(wires)>(wires),
                     std::forward<decltype(adjoint)>(adjoint),
                     std::forward<decltype(params[0])>(params[0]));
         }},
        {"RZ",
         [&](auto &&wires, auto &&adjoint, auto &&params) {
             applyRZ(std::forward<decltype(wires)>(wires),
                     std::forward<decltype(adjoint)>(adjoint),
                     std::forward<decltype(params[0])>(params[0]));
         }},
        // LCOV_EXCL_STOP
        {"PhaseShift",
         [&](auto &&wires, auto &&adjoint, auto &&params) {
             applyPhaseShift(std::forward<decltype(wires)>(wires),
                             std::forward<decltype(adjoint)>(adjoint),
                             std::forward<decltype(params[0])>(params[0]));
         }},
        {"MultiRZ",
         [&](auto &&wires, auto &&adjoint, auto &&params) {
             applyMultiRZ(std::forward<decltype(wires)>(wires),
                          std::forward<decltype(adjoint)>(adjoint),
                          std::forward<decltype(params[0])>(params[0]));
         }},
        {"IsingXX",
         [&](auto &&wires, auto &&adjoint, auto &&params) {
             applyIsingXX(std::forward<decltype(wires)>(wires),
                          std::forward<decltype(adjoint)>(adjoint),
                          std::forward<decltype(params[0])>(params[0]));
         }},
        {"IsingYY",
         [&](auto &&wires, auto &&adjoint, auto &&params) {
             applyIsingYY(std::forward<decltype(wires)>(wires),
                          std::forward<decltype(adjoint)>(adjoint),
                          std::forward<decltype(params[0])>(params[0]));
         }},
        {"IsingZZ",
         [&](auto &&wires, auto &&adjoint, auto &&params) {
             applyIsingZZ(std::forward<decltype(wires)>(wires),
                          std::forward<decltype(adjoint)>(adjoint),
                          std::forward<decltype(params[0])>(params[0]));
         }},
        {"IsingXY",
         [&](auto &&wires, auto &&adjoint, auto &&params) {
             applyIsingXY(std::forward<decltype(wires)>(wires),
                          std::forward<decltype(adjoint)>(adjoint),
                          std::forward<decltype(params[0])>(params[0]));
         }},
        // LCOV_EXCL_START
        // Calculation passed to applyParametricPauliGate
        {"CRX",
         [&](auto &&wires, auto &&adjoint, auto &&params) {
             applyCRX(std::forward<decltype(wires)>(wires),
                      std::forward<decltype(adjoint)>(adjoint),
                      std::forward<decltype(params[0])>(params[0]));
         }},
        {"CRY",
         [&](auto &&wires, auto &&adjoint, auto &&params) {
             applyCRY(std::forward<decltype(wires)>(wires),
                      std::forward<decltype(adjoint)>(adjoint),
                      std::forward<decltype(params[0])>(params[0]));
         }},
        {"CRZ",
         [&](auto &&wires, auto &&adjoint, auto &&params) {
             applyCRZ(std::forward<decltype(wires)>(wires),
                      std::forward<decltype(adjoint)>(adjoint),
                      std::forward<decltype(params[0])>(params[0]));
         }},
        // LCOV_EXCL_STOP
        {"SingleExcitation",
         [&](auto &&wires, auto &&adjoint, auto &&params) {
             applySingleExcitation(
                 std::forward<decltype(wires)>(wires),
                 std::forward<decltype(adjoint)>(adjoint),
                 std::forward<decltype(params[0])>(params[0]));
         }},
        {"SingleExcitationPlus",
         [&](auto &&wires, auto &&adjoint, auto &&params) {
             applySingleExcitationPlus(
                 std::forward<decltype(wires)>(wires),
                 std::forward<decltype(adjoint)>(adjoint),
                 std::forward<decltype(params[0])>(params[0]));
         }},
        {"SingleExcitationMinus",
         [&](auto &&wires, auto &&adjoint, auto &&params) {
             applySingleExcitationMinus(
                 std::forward<decltype(wires)>(wires),
                 std::forward<decltype(adjoint)>(adjoint),
                 std::forward<decltype(params[0])>(params[0]));
         }},
        {"DoubleExcitation",
         [&](auto &&wires, auto &&adjoint, auto &&params) {
             applyDoubleExcitation(
                 std::forward<decltype(wires)>(wires),
                 std::forward<decltype(adjoint)>(adjoint),
                 std::forward<decltype(params[0])>(params[0]));
         }},
        {"DoubleExcitationPlus",
         [&](auto &&wires, auto &&adjoint, auto &&params) {
             applyDoubleExcitationPlus(
                 std::forward<decltype(wires)>(wires),
                 std::forward<decltype(adjoint)>(adjoint),
                 std::forward<decltype(params[0])>(params[0]));
         }},
        {"DoubleExcitationMinus",
         [&](auto &&wires, auto &&adjoint, auto &&params) {
             applyDoubleExcitationMinus(
                 std::forward<decltype(wires)>(wires),
                 std::forward<decltype(adjoint)>(adjoint),
                 std::forward<decltype(params[0])>(params[0]));
         }},
        {"ControlledPhaseShift",
         [&](auto &&wires, auto &&adjoint, auto &&params) {
             applyControlledPhaseShift(
                 std::forward<decltype(wires)>(wires),
                 std::forward<decltype(adjoint)>(adjoint),
                 std::forward<decltype(params[0])>(params[0]));
         }},
        // LCOV_EXCL_START
        {"Rot",
         [&](auto &&wires, auto &&adjoint, auto &&params) {
             applyRot(std::forward<decltype(wires)>(wires),
                      std::forward<decltype(adjoint)>(adjoint),
                      std::forward<decltype(params)>(params));
         }},
        {"CRot",
         [&](auto &&wires, auto &&adjoint, auto &&params) {
             applyCRot(std::forward<decltype(wires)>(wires),
                       std::forward<decltype(adjoint)>(adjoint),
                       std::forward<decltype(params)>(params));
         }}
        // LCOV_EXCL_STOP
    };

    const std::unordered_map<std::string, custatevecPauli_t> native_gates_{
        {"RX", CUSTATEVEC_PAULI_X},       {"RY", CUSTATEVEC_PAULI_Y},
        {"RZ", CUSTATEVEC_PAULI_Z},       {"CRX", CUSTATEVEC_PAULI_X},
        {"CRY", CUSTATEVEC_PAULI_Y},      {"CRZ", CUSTATEVEC_PAULI_Z},
        {"Identity", CUSTATEVEC_PAULI_I}, {"I", CUSTATEVEC_PAULI_I}};

    // Holds the mapping from gate labels to associated generator functions.
    const GMap generator_map_{
        {"RX",
         [&](auto &&wires, auto &&adjoint) {
             return applyGeneratorRX(std::forward<decltype(wires)>(wires),
                                     std::forward<decltype(adjoint)>(adjoint));
         }},
        {"RY",
         [&](auto &&wires, auto &&adjoint) {
             return applyGeneratorRY(std::forward<decltype(wires)>(wires),
                                     std::forward<decltype(adjoint)>(adjoint));
         }},
        {"RZ",
         [&](auto &&wires, auto &&adjoint) {
             return applyGeneratorRZ(std::forward<decltype(wires)>(wires),
                                     std::forward<decltype(adjoint)>(adjoint));
         }},
        {"IsingXX",
         [&](auto &&wires, auto &&adjoint) {
             return applyGeneratorIsingXX(
                 std::forward<decltype(wires)>(wires),
                 std::forward<decltype(adjoint)>(adjoint));
         }},
        {"IsingXY",
         [&](auto &&wires, auto &&adjoint) {
             return applyGeneratorIsingXY(
                 std::forward<decltype(wires)>(wires),
                 std::forward<decltype(adjoint)>(adjoint));
         }},
        {"IsingYY",
         [&](auto &&wires, auto &&adjoint) {
             return applyGeneratorIsingYY(
                 std::forward<decltype(wires)>(wires),
                 std::forward<decltype(adjoint)>(adjoint));
         }},
        {"IsingZZ",
         [&](auto &&wires, auto &&adjoint) {
             return applyGeneratorIsingZZ(
                 std::forward<decltype(wires)>(wires),
                 std::forward<decltype(adjoint)>(adjoint));
         }},
        {"IsingXY",
         [&](auto &&wires, auto &&adjoint) {
             return applyGeneratorIsingXY(
                 std::forward<decltype(wires)>(wires),
                 std::forward<decltype(adjoint)>(adjoint));
         }},
        {"CRX",
         [&](auto &&wires, auto &&adjoint) {
             return applyGeneratorCRX(std::forward<decltype(wires)>(wires),
                                      std::forward<decltype(adjoint)>(adjoint));
         }},
        {"CRY",
         [&](auto &&wires, auto &&adjoint) {
             return applyGeneratorCRY(std::forward<decltype(wires)>(wires),
                                      std::forward<decltype(adjoint)>(adjoint));
         }},
        {"CRZ",
         [&](auto &&wires, auto &&adjoint) {
             return applyGeneratorCRZ(std::forward<decltype(wires)>(wires),
                                      std::forward<decltype(adjoint)>(adjoint));
         }},
        {"PhaseShift",
         [&](auto &&wires, auto &&adjoint) {
             return applyGeneratorPhaseShift(
                 std::forward<decltype(wires)>(wires),
                 std::forward<decltype(adjoint)>(adjoint));
         }},
        {"ControlledPhaseShift",
         [&](auto &&wires, auto &&adjoint) {
             return applyGeneratorControlledPhaseShift(
                 std::forward<decltype(wires)>(wires),
                 std::forward<decltype(adjoint)>(adjoint));
         }},
        {"SingleExcitation",
         [&](auto &&wires, auto &&adjoint) {
             return applyGeneratorSingleExcitation(
                 std::forward<decltype(wires)>(wires),
                 std::forward<decltype(adjoint)>(adjoint));
         }},
        {"SingleExcitationMinus",
         [&](auto &&wires, auto &&adjoint) {
             return applyGeneratorSingleExcitationMinus(
                 std::forward<decltype(wires)>(wires),
                 std::forward<decltype(adjoint)>(adjoint));
         }},
        {"SingleExcitationPlus",
         [&](auto &&wires, auto &&adjoint) {
             return applyGeneratorSingleExcitationPlus(
                 std::forward<decltype(wires)>(wires),
                 std::forward<decltype(adjoint)>(adjoint));
         }},
        {"DoubleExcitation",
         [&](auto &&wires, auto &&adjoint) {
             return applyGeneratorDoubleExcitation(
                 std::forward<decltype(wires)>(wires),
                 std::forward<decltype(adjoint)>(adjoint));
         }},
        {"DoubleExcitationMinus",
         [&](auto &&wires, auto &&adjoint) {
             return applyGeneratorDoubleExcitationMinus(
                 std::forward<decltype(wires)>(wires),
                 std::forward<decltype(adjoint)>(adjoint));
         }},
        {"DoubleExcitationPlus",
         [&](auto &&wires, auto &&adjoint) {
             return applyGeneratorDoubleExcitationPlus(
                 std::forward<decltype(wires)>(wires),
                 std::forward<decltype(adjoint)>(adjoint));
         }},

        {"MultiRZ", [&](auto &&wires, auto &&adjoint) {
             return applyGeneratorMultiRZ(
                 std::forward<decltype(wires)>(wires),
                 std::forward<decltype(adjoint)>(adjoint));
         }}};

    /**
     * @brief Normalize the index ordering to match PennyLane.
     *
     * @tparam IndexType Integer value type.
     * @param indices Given indices to transform.
     */
    template <typename IndexType>
    inline auto NormalizeIndices(std::vector<IndexType> indices)
        -> std::vector<IndexType> {
        std::vector<IndexType> t_indices(std::move(indices));
        std::transform(t_indices.begin(), t_indices.end(), t_indices.begin(),
                       [&](IndexType i) -> IndexType {
                           return BaseType::getNumQubits() - 1 - i;
                       });
        return t_indices;
    }

    /**
<<<<<<< HEAD
     * @brief Set values for a batch of elements of the state-vector. This
     * method is implemented by the customized CUDA kernel defined in the
     * DataBuffer class.
     *
     * @param num_indices Number of elements to be passed to the state vector.
     * @param values Pointer to values to be set for the target elements.
     * @param indices Pointer to indices of the target elements.
     * @param async Use an asynchronous memory copy.
     */
    template <class index_type, std::size_t thread_per_block = 256>
    void setStateVector_(const index_type num_indices,
                         const std::complex<Precision> *values,
                         const index_type *indices, const bool async = false) {
        BaseType::getDataBuffer().zeroInit();

        std::vector<index_type> indices_local;
        std::vector<std::complex<Precision>> values_local;

        for (std::size_t i = 0; i < static_cast<std::size_t>(num_indices);
             i++) {
            int index = indices[i];
            PL_ASSERT(index >= 0);
            std::size_t rankId =
                static_cast<std::size_t>(index) >> BaseType::getNumQubits();

            if (rankId == mpi_manager_.getRank()) {
                int local_index = static_cast<int>(
                    compute_local_index(static_cast<std::size_t>(index),
                                        this->getNumLocalQubits()));
                indices_local.push_back(local_index);
                values_local.push_back(values[i]);
            }
        }

        auto device_id = BaseType::getDataBuffer().getDevTag().getDeviceID();
        auto stream_id = BaseType::getDataBuffer().getDevTag().getStreamID();

        index_type num_elements = indices_local.size();

        DataBuffer<index_type, int> d_indices{
            static_cast<std::size_t>(num_elements), device_id, stream_id, true};

        DataBuffer<CFP_t, int> d_values{static_cast<std::size_t>(num_elements),
                                        device_id, stream_id, true};

        d_indices.CopyHostDataToGpu(indices_local.data(), d_indices.getLength(),
                                    async);
        d_values.CopyHostDataToGpu(values_local.data(), d_values.getLength(),
                                   async);

        setStateVector_CUDA(BaseType::getData(), num_elements,
                            d_values.getData(), d_indices.getData(),
                            thread_per_block, stream_id);
=======
     * @brief Set value for a single element of the state-vector on device. This
     * method is implemented by cudaMemcpy.
     *
     * @param value Value to be set for the target element.
     * @param index Index of the target element.
     * @param async Use an asynchronous memory copy.
     */
    void setBasisState_(const std::complex<Precision> &value,
                        const std::size_t index, const bool async = false) {
        const std::size_t rankId = index >> this->getNumLocalQubits();

        const std::size_t local_index =
            compute_local_index(index, this->getNumLocalQubits());

        CFP_t value_cu = cuUtil::complexToCu<std::complex<Precision>>(value);
        auto stream_id = localStream_.get();

        if (mpi_manager_.getRank() == rankId) {
            setBasisState_CUDA(BaseType::getData(), value_cu, local_index,
                               async, stream_id);
        }
>>>>>>> 721a453f
        PL_CUDA_IS_SUCCESS(cudaDeviceSynchronize());
        mpi_manager_.Barrier();
    }

    /**
     * @brief Get expectation value for a sum of Pauli words.
     *
     * @param pauli_words Vector of Pauli-words to evaluate expectation value.
     * @param tgts Coupled qubit index to apply each Pauli term.
     * @param coeffs Numpy array buffer of size |pauli_words|
     * @return auto Expectation value.
     */
    auto expvalOnPauliBasis(const std::vector<std::string> &pauli_words,
                            const std::vector<std::vector<std::size_t>> &tgts,
                            std::vector<double> &local_expect) {
        uint32_t nIndexBits = static_cast<uint32_t>(this->getNumLocalQubits());
        cudaDataType_t data_type;

        if constexpr (std::is_same_v<CFP_t, cuDoubleComplex> ||
                      std::is_same_v<CFP_t, double2>) {
            data_type = CUDA_C_64F;
        } else {
            data_type = CUDA_C_32F;
        }

        // Note: due to API design, cuStateVec assumes this is always a double.
        // Push NVIDIA to move this to behind API for future releases, and
        // support 32/64 bits.

        std::vector<std::vector<custatevecPauli_t>> pauliOps;

        std::vector<custatevecPauli_t *> pauliOps_ptr;

        for (auto &p_word : pauli_words) {
            pauliOps.push_back(cuUtil::pauliStringToEnum(p_word));
            pauliOps_ptr.push_back((*pauliOps.rbegin()).data());
        }

        std::vector<std::vector<int32_t>> basisBits;
        std::vector<int32_t *> basisBits_ptr;
        std::vector<uint32_t> n_basisBits;

        for (auto &wires : tgts) {
            std::vector<int32_t> wiresInt(wires.size());
            std::transform(wires.begin(), wires.end(), wiresInt.begin(),
                           [&](std::size_t x) { return static_cast<int>(x); });
            basisBits.push_back(wiresInt);
            basisBits_ptr.push_back((*basisBits.rbegin()).data());
            n_basisBits.push_back(wiresInt.size());
        }

        // compute expectation
        PL_CUSTATEVEC_IS_SUCCESS(custatevecComputeExpectationsOnPauliBasis(
            /* custatevecHandle_t */ handle_.get(),
            /* void* */ BaseType::getData(),
            /* cudaDataType_t */ data_type,
            /* const uint32_t */ nIndexBits,
            /* double* */ local_expect.data(),
            /* const custatevecPauli_t ** */
            const_cast<const custatevecPauli_t **>(pauliOps_ptr.data()),
            /* const uint32_t */ static_cast<uint32_t>(pauliOps.size()),
            /* const int32_t ** */
            const_cast<const int32_t **>(basisBits_ptr.data()),
            /* const uint32_t */ n_basisBits.data()));
    }

    /**
     * @brief Apply parametric Pauli gates to local statevector using custateVec
     * calls.
     *
     * @param pauli_words List of Pauli words representing operation.
     * @param ctrls Control wires
     * @param tgts target wires.
     * @param param Gate parameter.
     * @param use_adjoint Take adjoint of operation.
     */
    void applyCuSVPauliGate(const std::vector<std::string> &pauli_words,
                            std::vector<int> &ctrls, std::vector<int> &tgts,
                            Precision param, bool use_adjoint = false) {
        int nIndexBits = BaseType::getNumQubits();

        cudaDataType_t data_type;

        if constexpr (std::is_same_v<CFP_t, cuDoubleComplex> ||
                      std::is_same_v<CFP_t, double2>) {
            data_type = CUDA_C_64F;
        } else {
            data_type = CUDA_C_32F;
        }

        std::vector<custatevecPauli_t> pauli_enums;
        pauli_enums.reserve(pauli_words.size());
        for (const auto &pauli_str : pauli_words) {
            pauli_enums.push_back(native_gates_.at(pauli_str));
        }
        const auto local_angle = (use_adjoint) ? param / 2 : -param / 2;

        PL_CUSTATEVEC_IS_SUCCESS(custatevecApplyPauliRotation(
            /* custatevecHandle_t */ handle_.get(),
            /* void* */ BaseType::getData(),
            /* cudaDataType_t */ data_type,
            /* const uint32_t */ nIndexBits,
            /* double */ local_angle,
            /* const custatevecPauli_t* */ pauli_enums.data(),
            /* const int32_t* */ tgts.data(),
            /* const uint32_t */ tgts.size(),
            /* const int32_t* */ ctrls.data(),
            /* const int32_t* */ nullptr,
            /* const uint32_t */ ctrls.size()));
    }

    /**
     * @brief Apply parametric Pauli gates using custateVec calls.
     *
     * @param pauli_words List of Pauli words representing operation.
     * @param ctrls Control wires
     * @param tgts target wires.
     * @param param Parametric gate parameter.
     * @param use_adjoint Take adjoint of operation.
     */
    void applyParametricPauliGate(const std::vector<std::string> &pauli_words,
                                  std::vector<std::size_t> ctrls,
                                  std::vector<std::size_t> tgts,
                                  Precision param, bool use_adjoint = false) {
        std::vector<int> ctrlsInt(ctrls.size());
        std::vector<int> tgtsInt(tgts.size());

        // Transform indices between PL & cuQuantum ordering
        std::transform(
            ctrls.begin(), ctrls.end(), ctrlsInt.begin(), [&](std::size_t x) {
                return static_cast<int>(this->getTotalNumQubits() - 1 - x);
            });
        std::transform(
            tgts.begin(), tgts.end(), tgtsInt.begin(), [&](std::size_t x) {
                return static_cast<int>(this->getTotalNumQubits() - 1 - x);
            });

        // Initialize a vector to store the status of wires and default its
        // elements as zeros, which assumes there is no target and control wire.
        std::vector<int> statusWires(this->getTotalNumQubits(),
                                     WireStatus::Default);

        // Update wire status based on the gate information
        for (std::size_t i = 0; i < ctrlsInt.size(); i++) {
            statusWires[ctrlsInt[i]] = WireStatus::Control;
        }
        // Update wire status based on the gate information
        for (std::size_t i = 0; i < tgtsInt.size(); i++) {
            statusWires[tgtsInt[i]] = WireStatus::Target;
        }

        int StatusGlobalWires = std::reduce(
            statusWires.begin() + this->getNumLocalQubits(), statusWires.end());

        mpi_manager_.Barrier();

        if (!StatusGlobalWires) {
            applyCuSVPauliGate(pauli_words, ctrlsInt, tgtsInt, param,
                               use_adjoint);
        } else {
            std::size_t counts_global_wires =
                std::count_if(statusWires.begin(),
                              statusWires.begin() + this->getNumLocalQubits(),
                              [](int i) { return i != WireStatus::Default; });
            std::size_t counts_local_wires =
                ctrlsInt.size() + tgtsInt.size() - counts_global_wires;
            PL_ABORT_IF(
                counts_global_wires >
                    (this->getNumLocalQubits() - counts_local_wires),
                "There is not enough local wires for bit swap operation.");

            std::vector<int> localCtrls(ctrlsInt);
            std::vector<int> localTgts(tgtsInt);

            auto wirePairs = createWirePairs(
                this->getNumLocalQubits(), this->getTotalNumQubits(),
                localCtrls, localTgts, statusWires);

            PL_CUDA_IS_SUCCESS(cudaDeviceSynchronize());

            applyMPI_Dispatcher(
                wirePairs, &StateVectorCudaMPI::applyCuSVPauliGate, pauli_words,
                localCtrls, localTgts, param, use_adjoint);
            PL_CUDA_IS_SUCCESS(cudaStreamSynchronize(localStream_.get()));
            PL_CUDA_IS_SUCCESS(cudaDeviceSynchronize());
        }
        // Ensure sync for all local target wires scenarios
        PL_CUDA_IS_SUCCESS(cudaDeviceSynchronize());
        mpi_manager_.Barrier();
    }

    /**
     * @brief Apply a given host or device-stored array representing the gate
     * `matrix` to the local statevector at qubit indices given by `tgts` and
     * control-lines given by `ctrls`. The adjoint can be taken by setting
     * `use_adjoint` to true.
     *
     * @param matrix Host- or device data array in row-major order representing
     * a given gate.
     * @param ctrls Control line qubits.
     * @param tgts Target qubits.
     * @param use_adjoint Use adjoint of given gate.
     */
    void applyCuSVDeviceMatrixGate(const CFP_t *matrix,
                                   const std::vector<int> &ctrls,
                                   const std::vector<int> &tgts,
                                   bool use_adjoint = false) {
        void *extraWorkspace = nullptr;
        std::size_t extraWorkspaceSizeInBytes = 0;
        int nIndexBits = BaseType::getNumQubits();

        cudaDataType_t data_type;
        custatevecComputeType_t compute_type;

        if constexpr (std::is_same_v<CFP_t, cuDoubleComplex> ||
                      std::is_same_v<CFP_t, double2>) {
            data_type = CUDA_C_64F;
            compute_type = CUSTATEVEC_COMPUTE_64F;
        } else {
            data_type = CUDA_C_32F;
            compute_type = CUSTATEVEC_COMPUTE_32F;
        }

        // check the size of external workspace
        PL_CUSTATEVEC_IS_SUCCESS(custatevecApplyMatrixGetWorkspaceSize(
            /* custatevecHandle_t */ handle_.get(),
            /* cudaDataType_t */ data_type,
            /* const uint32_t */ nIndexBits,
            /* const void* */ matrix,
            /* cudaDataType_t */ data_type,
            /* custatevecMatrixLayout_t */ CUSTATEVEC_MATRIX_LAYOUT_ROW,
            /* const int32_t */ use_adjoint,
            /* const uint32_t */ tgts.size(),
            /* const uint32_t */ ctrls.size(),
            /* custatevecComputeType_t */ compute_type,
            /* std::size_t* */ &extraWorkspaceSizeInBytes));

        // allocate external workspace if necessary
        // LCOV_EXCL_START
        if (extraWorkspaceSizeInBytes > 0) {
            PL_CUDA_IS_SUCCESS(
                cudaMalloc(&extraWorkspace, extraWorkspaceSizeInBytes));
        }
        // LCOV_EXCL_STOP

        // apply gate
        PL_CUSTATEVEC_IS_SUCCESS(custatevecApplyMatrix(
            /* custatevecHandle_t */ handle_.get(),
            /* void* */ BaseType::getData(),
            /* cudaDataType_t */ data_type,
            /* const uint32_t */ nIndexBits,
            /* const void* */ matrix,
            /* cudaDataType_t */ data_type,
            /* custatevecMatrixLayout_t */ CUSTATEVEC_MATRIX_LAYOUT_ROW,
            /* const int32_t */ use_adjoint,
            /* const int32_t* */ tgts.data(),
            /* const uint32_t */ tgts.size(),
            /* const int32_t* */ ctrls.data(),
            /* const int32_t* */ nullptr,
            /* const uint32_t */ ctrls.size(),
            /* custatevecComputeType_t */ compute_type,
            /* void* */ extraWorkspace,
            /* std::size_t */ extraWorkspaceSizeInBytes));
        // LCOV_EXCL_START
        if (extraWorkspaceSizeInBytes)
            PL_CUDA_IS_SUCCESS(cudaFree(extraWorkspace));
        // LCOV_EXCL_STOP
    }

    /**
     * @brief Apply a given host or device-stored array representing the gate
     * `matrix` to the statevector at qubit indices given by `tgts` and
     * control-lines given by `ctrls`. The adjoint can be taken by setting
     * `use_adjoint` to true.
     *
     * @param matrix Host- or device data array in row-major order representing
     * a given gate.
     * @param ctrls Control line qubits.
     * @param tgts Target qubits.
     * @param use_adjoint Use adjoint of given gate.
     */
    void applyDeviceMatrixGate(const CFP_t *matrix,
                               const std::vector<std::size_t> &ctrls,
                               const std::vector<std::size_t> &tgts,
                               bool use_adjoint = false) {
        std::vector<int> ctrlsInt(ctrls.size());
        std::vector<int> tgtsInt(tgts.size());

        std::transform(
            ctrls.begin(), ctrls.end(), ctrlsInt.begin(), [&](std::size_t x) {
                return static_cast<int>(this->getTotalNumQubits() - 1 - x);
            });
        std::transform(
            tgts.begin(), tgts.end(), tgtsInt.begin(), [&](std::size_t x) {
                return static_cast<int>(this->getTotalNumQubits() - 1 - x);
            });

        // Initialize a vector to store the status of wires and default its
        // elements as zeros, which assumes there is no target and control wire.
        std::vector<int> statusWires(this->getTotalNumQubits(),
                                     WireStatus::Default);

        // Update wire status based on the gate information
        for (std::size_t i = 0; i < ctrlsInt.size(); i++) {
            statusWires[ctrlsInt[i]] = WireStatus::Control;
        }
        // Update wire status based on the gate information
        for (std::size_t i = 0; i < tgtsInt.size(); i++) {
            statusWires[tgtsInt[i]] = WireStatus::Target;
        }

        int StatusGlobalWires = std::reduce(
            statusWires.begin() + this->getNumLocalQubits(), statusWires.end());

        mpi_manager_.Barrier();

        if (!StatusGlobalWires) {
            applyCuSVDeviceMatrixGate(matrix, ctrlsInt, tgtsInt, use_adjoint);
        } else {
            std::size_t counts_global_wires =
                std::count_if(statusWires.begin(),
                              statusWires.begin() + this->getNumLocalQubits(),
                              [](int i) { return i != WireStatus::Default; });
            std::size_t counts_local_wires =
                ctrlsInt.size() + tgtsInt.size() - counts_global_wires;
            PL_ABORT_IF(
                counts_global_wires >
                    (this->getNumLocalQubits() - counts_local_wires),
                "There is not enough local wires for bit swap operation.");

            std::vector<int> localCtrls = ctrlsInt;
            std::vector<int> localTgts = tgtsInt;

            auto wirePairs = createWirePairs(
                this->getNumLocalQubits(), this->getTotalNumQubits(),
                localCtrls, localTgts, statusWires);

            PL_CUDA_IS_SUCCESS(cudaDeviceSynchronize());

            applyMPI_Dispatcher(wirePairs,
                                &StateVectorCudaMPI::applyCuSVDeviceMatrixGate,
                                matrix, localCtrls, localTgts, use_adjoint);
            PL_CUDA_IS_SUCCESS(cudaStreamSynchronize(localStream_.get()));
            PL_CUDA_IS_SUCCESS(cudaDeviceSynchronize());
        }
        // Ensure sync for all local target wires scenarios
        PL_CUDA_IS_SUCCESS(cudaDeviceSynchronize());
        mpi_manager_.Barrier();
    }

    /**
     * @brief Get expectation of a given host or device defined array.
     *
     * @param matrix Host or device defined row-major order gate matrix array.
     * @param tgts Target qubits.
     * @param expect Local expectation value.
     * @return auto Expectation value.
     */
    void getCuSVExpectationValueDeviceMatrix(const CFP_t *matrix,
                                             const std::vector<int> &tgts,
                                             CFP_t &expect) {
        void *extraWorkspace = nullptr;
        std::size_t extraWorkspaceSizeInBytes = 0;

        std::size_t nIndexBits = BaseType::getNumQubits();
        cudaDataType_t data_type;
        custatevecComputeType_t compute_type;
        cudaDataType_t expectationDataType = CUDA_C_64F;

        if constexpr (std::is_same_v<CFP_t, cuDoubleComplex> ||
                      std::is_same_v<CFP_t, double2>) {
            data_type = CUDA_C_64F;
            compute_type = CUSTATEVEC_COMPUTE_64F;
        } else {
            data_type = CUDA_C_32F;
            compute_type = CUSTATEVEC_COMPUTE_32F;
        }

        // check the size of external workspace
        PL_CUSTATEVEC_IS_SUCCESS(custatevecComputeExpectationGetWorkspaceSize(
            /* custatevecHandle_t */ handle_.get(),
            /* cudaDataType_t */ data_type,
            /* const uint32_t */ nIndexBits,
            /* const void* */ matrix,
            /* cudaDataType_t */ data_type,
            /* custatevecMatrixLayout_t */ CUSTATEVEC_MATRIX_LAYOUT_ROW,
            /* const uint32_t */ tgts.size(),
            /* custatevecComputeType_t */ compute_type,
            /* std::size_t* */ &extraWorkspaceSizeInBytes));
        // LCOV_EXCL_START
        if (extraWorkspaceSizeInBytes > 0) {
            PL_CUDA_IS_SUCCESS(
                cudaMalloc(&extraWorkspace, extraWorkspaceSizeInBytes));
        }
        // LCOV_EXCL_STOP

        cuDoubleComplex expect_;
        // compute expectation
        PL_CUSTATEVEC_IS_SUCCESS(custatevecComputeExpectation(
            /* custatevecHandle_t */ handle_.get(),
            /* void* */ BaseType::getData(),
            /* cudaDataType_t */ data_type,
            /* const uint32_t */ nIndexBits,
            /* void* */ &expect_,
            /* cudaDataType_t */ expectationDataType,
            /* double* */ nullptr,
            /* const void* */ matrix,
            /* cudaDataType_t */ data_type,
            /* custatevecMatrixLayout_t */ CUSTATEVEC_MATRIX_LAYOUT_ROW,
            /* const int32_t* */ tgts.data(),
            /* const uint32_t */ tgts.size(),
            /* custatevecComputeType_t */ compute_type,
            /* void* */ extraWorkspace,
            /* std::size_t */ extraWorkspaceSizeInBytes));
        // LCOV_EXCL_START
        if (extraWorkspaceSizeInBytes) {
            PL_CUDA_IS_SUCCESS(cudaFree(extraWorkspace));
        }
        // LCOV_EXCL_STOP
        expect.x = static_cast<PrecisionT>(expect_.x);
        expect.y = static_cast<PrecisionT>(expect_.y);
    }

    /**
     * @brief Get expectation value of a given host or device defined array.
     *
     * @param matrix Host or device defined row-major order gate matrix array.
     * @param tgts Target qubits.
     * @return auto Expectation value.
     */
    auto getExpectationValueDeviceMatrix(const CFP_t *matrix,
                                         const std::vector<std::size_t> &tgts) {
        std::vector<int> tgtsInt(tgts.size());
        std::transform(
            tgts.begin(), tgts.end(), tgtsInt.begin(), [&](std::size_t x) {
                return static_cast<int>(this->getTotalNumQubits() - 1 - x);
            });

        // Initialize a vector to store the status of wires and default its
        // elements as zeros, which assumes there is no target and control wire.
        std::vector<int> statusWires(this->getTotalNumQubits(),
                                     WireStatus::Default);

        // Update wire status based on the gate information
        for (std::size_t i = 0; i < tgtsInt.size(); i++) {
            statusWires[tgtsInt[i]] = WireStatus::Target;
        }

        int StatusGlobalWires = std::reduce(
            statusWires.begin() + this->getNumLocalQubits(), statusWires.end());

        mpi_manager_.Barrier();

        CFP_t local_expect;
        if (!StatusGlobalWires) {
            getCuSVExpectationValueDeviceMatrix(matrix, tgtsInt, local_expect);
        } else {
            std::vector<int> localTgts = tgtsInt;

            auto wirePairs = createWirePairs(this->getNumLocalQubits(),
                                             this->getTotalNumQubits(),
                                             localTgts, statusWires);

            PL_CUDA_IS_SUCCESS(cudaDeviceSynchronize());

            applyMPI_Dispatcher(
                wirePairs,
                &StateVectorCudaMPI::getCuSVExpectationValueDeviceMatrix,
                matrix, localTgts, local_expect);
            PL_CUDA_IS_SUCCESS(cudaStreamSynchronize(localStream_.get()));
            PL_CUDA_IS_SUCCESS(cudaDeviceSynchronize());
        }
        PL_CUDA_IS_SUCCESS(cudaDeviceSynchronize());
        auto expect = mpi_manager_.allreduce<CFP_t>(local_expect, "sum");
        return expect;
    }

    /**
     * @brief MPI dispatcher for the target and control gates at global qubits.
     *
     * @tparam F Return type of the callable.
     * @tparam Args Types of arguments of t the callable.
     *
     * @param wirePairs Vector of wire pairs for bit index swap operations.
     * @param functor The callable.
     * @param args Arguments of the callable.
     */
    template <typename F, typename... Args>
    void applyMPI_Dispatcher(std::vector<int2> &wirePairs, F &&functor,
                             Args &&...args) {
        int maskBitString[] = {}; // specify the values of mask qubits
        int maskOrdering[] = {};  // specify the mask qubits

        cudaDataType_t svDataType;

        if constexpr (std::is_same_v<CFP_t, cuDoubleComplex> ||
                      std::is_same_v<CFP_t, double2>) {
            svDataType = CUDA_C_64F;
        } else {
            svDataType = CUDA_C_32F;
        }
        //
        // create distributed index bit swap scheduler
        //
        custatevecDistIndexBitSwapSchedulerDescriptor_t scheduler;
        PL_CUSTATEVEC_IS_SUCCESS(custatevecDistIndexBitSwapSchedulerCreate(
            /* custatevecHandle_t */ handle_.get(),
            /* custatevecDistIndexBitSwapSchedulerDescriptor_t */
            &scheduler,
            /* uint32_t */ this->getNumGlobalQubits(),
            /* uint32_t */ this->getNumLocalQubits()));

        // set the index bit swaps to the scheduler
        // nSwapBatches is obtained by the call.  This value specifies the
        // number of loops
        unsigned nSwapBatches = 0;
        PL_CUSTATEVEC_IS_SUCCESS(
            custatevecDistIndexBitSwapSchedulerSetIndexBitSwaps(
                /* custatevecHandle_t */ handle_.get(),
                /* custatevecDistIndexBitSwapSchedulerDescriptor_t */
                scheduler,
                /* const int2* */ wirePairs.data(),
                /* const uint32_t */
                static_cast<unsigned>(wirePairs.size()),
                /* const int32_t* */ maskBitString,
                /* const int32_t* */ maskOrdering,
                /* const uint32_t */ 0,
                /* uint32_t* */ &nSwapBatches));

        //
        // the main loop of index bit swaps
        //
        constexpr std::size_t nLoops = 2;
        for (std::size_t loop = 0; loop < nLoops; loop++) {
            for (int swapBatchIndex = 0;
                 swapBatchIndex < static_cast<int>(nSwapBatches);
                 swapBatchIndex++) {
                // get parameters
                custatevecSVSwapParameters_t parameters;
                PL_CUSTATEVEC_IS_SUCCESS(
                    custatevecDistIndexBitSwapSchedulerGetParameters(
                        /* custatevecHandle_t */ handle_.get(),
                        /* custatevecDistIndexBitSwapSchedulerDescriptor_t*/
                        scheduler,
                        /* const int32_t */ swapBatchIndex,
                        /* const int32_t */ mpi_manager_.getRank(),
                        /* custatevecSVSwapParameters_t* */
                        &parameters));

                // the rank of the communication endpoint is
                // parameters.dstSubSVIndex as "rank == subSVIndex" is assumed
                // in the present sample.
                int rank = parameters.dstSubSVIndex;
                // set parameters to the worker
                PL_CUSTATEVEC_IS_SUCCESS(custatevecSVSwapWorkerSetParameters(
                    /* custatevecHandle_t */ handle_.get(),
                    /* custatevecSVSwapWorkerDescriptor_t */
                    this->getSwapWorker(),
                    /* const custatevecSVSwapParameters_t* */
                    &parameters,
                    /* int */ rank));
                PL_CUDA_IS_SUCCESS(cudaStreamSynchronize(localStream_.get()));
                PL_CUDA_IS_SUCCESS(cudaDeviceSynchronize())
                // execute swap
                PL_CUSTATEVEC_IS_SUCCESS(custatevecSVSwapWorkerExecute(
                    /* custatevecHandle_t */ handle_.get(),
                    /* custatevecSVSwapWorkerDescriptor_t */
                    this->getSwapWorker(),
                    /* custatevecIndex_t */ 0,
                    /* custatevecIndex_t */ parameters.transferSize));
                // all internal CUDA calls are serialized on localStream
                PL_CUDA_IS_SUCCESS(cudaDeviceSynchronize())
                mpi_manager_.Barrier();
            }
            if (loop == 0) {
                std::invoke(std::forward<F>(functor), this,
                            std::forward<Args>(args)...);
            }
            // synchronize all operations on device
            PL_CUDA_IS_SUCCESS(cudaStreamSynchronize(localStream_.get()));
            PL_CUDA_IS_SUCCESS(cudaDeviceSynchronize());
            mpi_manager_.Barrier();
        }

        PL_CUSTATEVEC_IS_SUCCESS(custatevecDistIndexBitSwapSchedulerDestroy(
            handle_.get(), scheduler));
    }
};

}; // namespace Pennylane::LightningGPU<|MERGE_RESOLUTION|>--- conflicted
+++ resolved
@@ -1536,7 +1536,6 @@
     }
 
     /**
-<<<<<<< HEAD
      * @brief Set values for a batch of elements of the state-vector. This
      * method is implemented by the customized CUDA kernel defined in the
      * DataBuffer class.
@@ -1590,7 +1589,9 @@
         setStateVector_CUDA(BaseType::getData(), num_elements,
                             d_values.getData(), d_indices.getData(),
                             thread_per_block, stream_id);
-=======
+    }
+
+    /**
      * @brief Set value for a single element of the state-vector on device. This
      * method is implemented by cudaMemcpy.
      *
@@ -1612,7 +1613,6 @@
             setBasisState_CUDA(BaseType::getData(), value_cu, local_index,
                                async, stream_id);
         }
->>>>>>> 721a453f
         PL_CUDA_IS_SUCCESS(cudaDeviceSynchronize());
         mpi_manager_.Barrier();
     }
@@ -1680,8 +1680,8 @@
     }
 
     /**
-     * @brief Apply parametric Pauli gates to local statevector using custateVec
-     * calls.
+     * @brief Apply parametric Pauli gates to local statevector using
+     * custateVec calls.
      *
      * @param pauli_words List of Pauli words representing operation.
      * @param ctrls Control wires
@@ -1751,7 +1751,8 @@
             });
 
         // Initialize a vector to store the status of wires and default its
-        // elements as zeros, which assumes there is no target and control wire.
+        // elements as zeros, which assumes there is no target and control
+        // wire.
         std::vector<int> statusWires(this->getTotalNumQubits(),
                                      WireStatus::Default);
 
@@ -1911,7 +1912,8 @@
             });
 
         // Initialize a vector to store the status of wires and default its
-        // elements as zeros, which assumes there is no target and control wire.
+        // elements as zeros, which assumes there is no target and control
+        // wire.
         std::vector<int> statusWires(this->getTotalNumQubits(),
                                      WireStatus::Default);
 
@@ -2052,7 +2054,8 @@
             });
 
         // Initialize a vector to store the status of wires and default its
-        // elements as zeros, which assumes there is no target and control wire.
+        // elements as zeros, which assumes there is no target and control
+        // wire.
         std::vector<int> statusWires(this->getTotalNumQubits(),
                                      WireStatus::Default);
 
