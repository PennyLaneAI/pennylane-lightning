// Copyright 2022-2023 Xanadu Quantum Technologies Inc. and contributors.

// Licensed under the Apache License, Version 2.0 (the "License");
// you may not use this file except in compliance with the License.
// You may obtain a copy of the License at

//     http://www.apache.org/licenses/LICENSE-2.0

// Unless required by applicable law or agreed to in writing, software
// distributed under the License is distributed on an "AS IS" BASIS,
// WITHOUT WARRANTIES OR CONDITIONS OF ANY KIND, either express or implied.
// See the License for the specific language governing permissions and
// limitations under the License.
/**
 * @file StateVectorCudaMPI.hpp
 */
#pragma once

#include <functional>
#include <numeric>
#include <random>
#include <unordered_map>
#include <unordered_set>
#include <vector>

#include <cuComplex.h> // cuDoubleComplex
#include <cuda.h>
#include <custatevec.h> // custatevecApplyMatrix

#include "CSRMatrix.hpp"
#include "Constant.hpp"
#include "Error.hpp"
#include "MPIManager.hpp"
#include "MPIWorker.hpp"
#include "MPI_helpers.hpp"
#include "StateVectorCudaBase.hpp"
#include "cuGateCache.hpp"
#include "cuGates_host.hpp"
#include "cuda_helpers.hpp"

#include "LinearAlg.hpp"

/// @cond DEV
namespace {
namespace cuUtil = Pennylane::LightningGPU::Util;
using namespace Pennylane::LightningGPU;
using namespace Pennylane::LightningGPU::MPI;
} // namespace
/// @endcond

namespace Pennylane::LightningGPU {

// declarations of external functions (defined in initSV.cu).
extern void setStateVector_CUDA(cuComplex *sv, int &num_indices,
                                cuComplex *value, int *indices,
                                size_t thread_per_block,
                                cudaStream_t stream_id);
extern void setStateVector_CUDA(cuDoubleComplex *sv, long &num_indices,
                                cuDoubleComplex *value, long *indices,
                                size_t thread_per_block,
                                cudaStream_t stream_id);

extern void setBasisState_CUDA(cuComplex *sv, cuComplex &value,
                               const size_t index, bool async,
                               cudaStream_t stream_id);
extern void setBasisState_CUDA(cuDoubleComplex *sv, cuDoubleComplex &value,
                               const size_t index, bool async,
                               cudaStream_t stream_id);

/**
 * @brief Managed memory CUDA state-vector class using custateVec backed
 * gate-calls.
 *
 * @tparam Precision Floating-point precision type.
 */
template <class Precision = double>
class StateVectorCudaMPI
    : public StateVectorCudaBase<Precision, StateVectorCudaMPI<Precision>> {
  private:
    using BaseType = StateVectorCudaBase<Precision, StateVectorCudaMPI>;

    size_t numGlobalQubits_;
    size_t numLocalQubits_;
    MPIManager mpi_manager_;

    SharedCusvHandle handle_;
    SharedCublasCaller cublascaller_;
    mutable SharedCusparseHandle
        cusparsehandle_; // This member is mutable to allow lazy initialization.
    SharedLocalStream localStream_;
    SharedMPIWorker svSegSwapWorker_;
    GateCache<Precision> gate_cache_;

  public:
    using CFP_t =
        typename StateVectorCudaBase<Precision,
                                     StateVectorCudaMPI<Precision>>::CFP_t;
    using PrecisionT = Precision;
    using ComplexT = std::complex<PrecisionT>;
    using GateType = CFP_t *;

    StateVectorCudaMPI() = delete;

    StateVectorCudaMPI(MPIManager mpi_manager, const DevTag<int> &dev_tag,
                       size_t mpi_buf_size, size_t num_global_qubits,
                       size_t num_local_qubits)
        : StateVectorCudaBase<Precision, StateVectorCudaMPI<Precision>>(
              num_local_qubits, dev_tag, true),
          numGlobalQubits_(num_global_qubits),
          numLocalQubits_(num_local_qubits), mpi_manager_(mpi_manager),
          handle_(make_shared_cusv_handle()),
          cublascaller_(make_shared_cublas_caller()),
          localStream_(make_shared_local_stream()),
          svSegSwapWorker_(make_shared_mpi_worker<CFP_t>(
              handle_.get(), mpi_manager_, mpi_buf_size, BaseType::getData(),
              num_local_qubits, localStream_.get())),
          gate_cache_(true, dev_tag) {
        PL_CUDA_IS_SUCCESS(cudaDeviceSynchronize());
        mpi_manager_.Barrier();
    };

    StateVectorCudaMPI(MPI_Comm mpi_communicator, const DevTag<int> &dev_tag,
                       size_t mpi_buf_size, size_t num_global_qubits,
                       size_t num_local_qubits)
        : StateVectorCudaBase<Precision, StateVectorCudaMPI<Precision>>(
              num_local_qubits, dev_tag, true),
          numGlobalQubits_(num_global_qubits),
          numLocalQubits_(num_local_qubits), mpi_manager_(mpi_communicator),
          handle_(make_shared_cusv_handle()),
          cublascaller_(make_shared_cublas_caller()),
          localStream_(make_shared_local_stream()),
          svSegSwapWorker_(make_shared_mpi_worker<CFP_t>(
              handle_.get(), mpi_manager_, mpi_buf_size, BaseType::getData(),
              num_local_qubits, localStream_.get())),
          gate_cache_(true, dev_tag) {
        PL_CUDA_IS_SUCCESS(cudaDeviceSynchronize());
        mpi_manager_.Barrier();
    };

    StateVectorCudaMPI(const DevTag<int> &dev_tag, size_t mpi_buf_size,
                       size_t num_global_qubits, size_t num_local_qubits)
        : StateVectorCudaBase<Precision, StateVectorCudaMPI<Precision>>(
              num_local_qubits, dev_tag, true),
          numGlobalQubits_(num_global_qubits),
          numLocalQubits_(num_local_qubits), mpi_manager_(MPI_COMM_WORLD),
          handle_(make_shared_cusv_handle()),
          cublascaller_(make_shared_cublas_caller()),
          localStream_(make_shared_local_stream()),
          svSegSwapWorker_(make_shared_mpi_worker<CFP_t>(
              handle_.get(), mpi_manager_, mpi_buf_size, BaseType::getData(),
              num_local_qubits, localStream_.get())),
          gate_cache_(true, dev_tag) {
        PL_CUDA_IS_SUCCESS(cudaDeviceSynchronize());
        mpi_manager_.Barrier();
    };

    StateVectorCudaMPI(const DevTag<int> &dev_tag, size_t num_global_qubits,
                       size_t num_local_qubits, const CFP_t *gpu_data)
        : StateVectorCudaBase<Precision, StateVectorCudaMPI<Precision>>(
              num_local_qubits, dev_tag, true),
          numGlobalQubits_(num_global_qubits),
          numLocalQubits_(num_local_qubits), mpi_manager_(MPI_COMM_WORLD),
          handle_(make_shared_cusv_handle()),
          cublascaller_(make_shared_cublas_caller()),
          localStream_(make_shared_local_stream()),
          svSegSwapWorker_(make_shared_mpi_worker<CFP_t>(
              handle_.get(), mpi_manager_, 0, BaseType::getData(),
              num_local_qubits, localStream_.get())),
          gate_cache_(true, dev_tag) {
        size_t length = 1 << numLocalQubits_;
        BaseType::CopyGpuDataToGpuIn(gpu_data, length, false);
        PL_CUDA_IS_SUCCESS(cudaDeviceSynchronize())
        mpi_manager_.Barrier();
    }

    StateVectorCudaMPI(const DevTag<int> &dev_tag, size_t num_global_qubits,
                       size_t num_local_qubits)
        : StateVectorCudaBase<Precision, StateVectorCudaMPI<Precision>>(
              num_local_qubits, dev_tag, true),
          numGlobalQubits_(num_global_qubits),
          numLocalQubits_(num_local_qubits), mpi_manager_(MPI_COMM_WORLD),
          handle_(make_shared_cusv_handle()),
          cublascaller_(make_shared_cublas_caller()),
          localStream_(make_shared_local_stream()),
          svSegSwapWorker_(make_shared_mpi_worker<CFP_t>(
              handle_.get(), mpi_manager_, 0, BaseType::getData(),
              num_local_qubits, localStream_.get())),
          gate_cache_(true, dev_tag) {
        initSV_MPI();
        PL_CUDA_IS_SUCCESS(cudaDeviceSynchronize());
        mpi_manager_.Barrier();
    }

    StateVectorCudaMPI(const StateVectorCudaMPI &other)
        : StateVectorCudaBase<Precision, StateVectorCudaMPI<Precision>>(
              other.getNumLocalQubits(), other.getDataBuffer().getDevTag(),
              true),
          numGlobalQubits_(other.getNumGlobalQubits()),
          numLocalQubits_(other.getNumLocalQubits()),
          mpi_manager_(other.getMPIManager()),
          handle_(make_shared_cusv_handle()),
          cublascaller_(make_shared_cublas_caller()),
          localStream_(make_shared_local_stream()),
          svSegSwapWorker_(make_shared_mpi_worker<CFP_t>(
              handle_.get(), mpi_manager_, 0, BaseType::getData(),
              numLocalQubits_, localStream_.get())),
          gate_cache_(true, other.getDataBuffer().getDevTag()) {
        BaseType::CopyGpuDataToGpuIn(other.getData(), other.getLength(), false);
        PL_CUDA_IS_SUCCESS(cudaDeviceSynchronize());
        mpi_manager_.Barrier();
    }

    ~StateVectorCudaMPI() = default;

    /**
     * @brief Get MPI manager
     */
    auto getMPIManager() const { return mpi_manager_; }

    /**
     * @brief Get the total number of wires.
     */
    auto getTotalNumQubits() const -> size_t {
        return numGlobalQubits_ + numLocalQubits_;
    }

    /**
     * @brief Get the number of wires distributed across devices.
     */
    auto getNumGlobalQubits() const -> size_t { return numGlobalQubits_; }

    /**
     * @brief Get the number of wires within the local devices.
     */
    auto getNumLocalQubits() const -> size_t { return numLocalQubits_; }

    /**
     * @brief Get pointer to custatevecSVSwapWorkerDescriptor.
     */
    auto getSwapWorker() -> custatevecSVSwapWorkerDescriptor_t {
        return svSegSwapWorker_.get();
    }
    /**
     * @brief Init 00....0>.
     */
    void initSV_MPI(bool async = false) {
        size_t index = 0;
        const std::complex<Precision> value = {1, 0};
        BaseType::getDataBuffer().zeroInit();
        setBasisState(value, index, async);
    }

    /**
     * @brief Set value for a single element of the state-vector on device. This
     * method is implemented by cudaMemcpy.
     *
     * @param value Value to be set for the target element.
     * @param index Index of the target element.
     * @param async Use an asynchronous memory copy.
     */
    void setBasisState(const std::complex<Precision> &value, const size_t index,
                       const bool async = false) {
        size_t rankId = index >> BaseType::getNumQubits();

        size_t local_index =
            static_cast<size_t>(rankId *
                                std::pow(2.0, static_cast<long double>(
                                                  BaseType::getNumQubits()))) ^
            index;
        BaseType::getDataBuffer().zeroInit();

        CFP_t value_cu = cuUtil::complexToCu<std::complex<Precision>>(value);
        auto stream_id = localStream_.get();

        if (mpi_manager_.getRank() == rankId) {
            setBasisState_CUDA(BaseType::getData(), value_cu, local_index,
                               async, stream_id);
        }
        PL_CUDA_IS_SUCCESS(cudaDeviceSynchronize());
        mpi_manager_.Barrier();
    }

    /**
     * @brief Set values for a batch of elements of the state-vector. This
     * method is implemented by the customized CUDA kernel defined in the
     * DataBuffer class.
     *
     * @param num_indices Number of elements to be passed to the state vector.
     * @param values Pointer to values to be set for the target elements.
     * @param indices Pointer to indices of the target elements.
     * @param async Use an asynchronous memory copy.
     */
    template <class index_type, size_t thread_per_block = 256>
    void setStateVector(const index_type num_indices,
                        const std::complex<Precision> *values,
                        const index_type *indices, const bool async = false) {
        BaseType::getDataBuffer().zeroInit();

        std::vector<index_type> indices_local;
        std::vector<std::complex<Precision>> values_local;

        for (size_t i = 0; i < static_cast<size_t>(num_indices); i++) {
            int index = indices[i];
            PL_ASSERT(index >= 0);
            size_t rankId =
                static_cast<size_t>(index) >> BaseType::getNumQubits();

            if (rankId == mpi_manager_.getRank()) {
                int local_index =
                    static_cast<size_t>(
                        rankId * std::pow(2.0, static_cast<long double>(
                                                   BaseType::getNumQubits()))) ^
                    index;
                indices_local.push_back(local_index);
                values_local.push_back(values[i]);
            }
        }

        auto device_id = BaseType::getDataBuffer().getDevTag().getDeviceID();
        auto stream_id = BaseType::getDataBuffer().getDevTag().getStreamID();

        index_type num_elements = indices_local.size();

        DataBuffer<index_type, int> d_indices{
            static_cast<std::size_t>(num_elements), device_id, stream_id, true};

        DataBuffer<CFP_t, int> d_values{static_cast<std::size_t>(num_elements),
                                        device_id, stream_id, true};

        d_indices.CopyHostDataToGpu(indices_local.data(), d_indices.getLength(),
                                    async);
        d_values.CopyHostDataToGpu(values_local.data(), d_values.getLength(),
                                   async);

        setStateVector_CUDA(BaseType::getData(), num_elements,
                            d_values.getData(), d_indices.getData(),
                            thread_per_block, stream_id);
        PL_CUDA_IS_SUCCESS(cudaDeviceSynchronize());
        mpi_manager_.Barrier();
    }

    /**
     * @brief Apply a single gate to the state-vector. Offloads to custatevec
     * specific API calls if available. If unable, attempts to use prior cached
     * gate values on the device. Lastly, accepts a host-provided matrix if
     * otherwise, and caches on the device for later reuse.
     *
     * @param opName Name of gate to apply.
     * @param wires Wires to apply gate to.
     * @param adjoint Indicates whether to use adjoint of gate.
     * @param params Optional parameter list for parametric gates.
     * @param gate_matrix Matrix representation of gate.
     */
    void applyOperation(
        const std::string &opName, const std::vector<size_t> &wires,
        bool adjoint = false, const std::vector<Precision> &params = {0.0},
        [[maybe_unused]] const std::vector<CFP_t> &gate_matrix = {}) {
        const auto ctrl_offset = (BaseType::getCtrlMap().find(opName) !=
                                  BaseType::getCtrlMap().end())
                                     ? BaseType::getCtrlMap().at(opName)
                                     : 0;
        const std::vector<std::size_t> ctrls{wires.begin(),
                                             wires.begin() + ctrl_offset};
        const std::vector<std::size_t> tgts{wires.begin() + ctrl_offset,
                                            wires.end()};
        if (opName == "Identity") {
            return;
        } else if (native_gates_.find(opName) != native_gates_.end()) {
            applyParametricPauliGate({opName}, ctrls, tgts, params.front(),
                                     adjoint);
        } else if (opName == "Rot" || opName == "CRot") {
            if (adjoint) {
                auto rot_matrix =
                    cuGates::getRot<CFP_t>(params[2], params[1], params[0]);
                applyDeviceMatrixGate(rot_matrix.data(), ctrls, tgts, true);
            } else {
                auto rot_matrix =
                    cuGates::getRot<CFP_t>(params[0], params[1], params[2]);
                applyDeviceMatrixGate(rot_matrix.data(), ctrls, tgts, false);
            }
        } else if (par_gates_.find(opName) != par_gates_.end()) {
            par_gates_.at(opName)(wires, adjoint, params);
        } else { // No offloadable function call; defer to matrix passing
            auto &&par =
                (params.empty()) ? std::vector<Precision>{0.0} : params;
            // ensure wire indexing correctly preserved for tensor-observables
            const std::vector<std::size_t> ctrls_local{ctrls.rbegin(),
                                                       ctrls.rend()};
            const std::vector<std::size_t> tgts_local{tgts.rbegin(),
                                                      tgts.rend()};

            if (!gate_cache_.gateExists(opName, par[0]) &&
                gate_matrix.empty()) {
                std::string message = "Currently unsupported gate: " + opName;
                throw LightningException(message);
            } else if (!gate_cache_.gateExists(opName, par[0])) {
                gate_cache_.add_gate(opName, par[0], gate_matrix);
            }
            applyDeviceMatrixGate(
                gate_cache_.get_gate_device_ptr(opName, par[0]), ctrls_local,
                tgts_local, adjoint);
        }
    }

    /**
     * @brief Apply a single generator to the state vector using the given
     * kernel.
     *
     * @param opName Name of gate to apply.
     * @param wires Wires to apply gate to.
     * @param adjoint Indicates whether to use adjoint of gate.
     */
    auto applyGenerator(const std::string &opName,
                        const std::vector<size_t> &wires, bool adjoint = false)
        -> PrecisionT {
        auto it = generator_map_.find(opName);
        PL_ABORT_IF(it == generator_map_.end(), "Unsupported generator!");
        return (it->second)(wires, adjoint);
    }

    /**
     * @brief Apply a given matrix directly to the statevector using a
     * raw matrix pointer vector.
     *
     * @param matrix Pointer to the array data (in row-major format).
     * @param wires Wires to apply gate to.
     * @param adjoint Indicate whether inverse should be taken.
     */
    void applyMatrix(const std::complex<PrecisionT> *gate_matrix,
                     const std::vector<size_t> &wires, bool adjoint = false) {
        PL_ABORT_IF(wires.empty(), "Number of wires must be larger than 0");
        const std::string opName = {};
        size_t n = size_t{1} << wires.size();
        const std::vector<std::complex<PrecisionT>> matrix(gate_matrix,
                                                           gate_matrix + n * n);
        std::vector<CFP_t> matrix_cu(matrix.size());
        std::transform(matrix.begin(), matrix.end(), matrix_cu.begin(),
                       [](const std::complex<Precision> &x) {
                           return cuUtil::complexToCu<std::complex<Precision>>(
                               x);
                       });
        applyOperation(opName, wires, adjoint, {}, matrix_cu);
    }

    /**
     * @brief Apply a given matrix directly to the statevector using a
     * std vector.
     *
     * @param matrix Pointer to the array data (in row-major format).
     * @param wires Wires to apply gate to.
     * @param adjoint Indicate whether inverse should be taken.
     */
    void applyMatrix(const std::vector<std::complex<PrecisionT>> &gate_matrix,
                     const std::vector<size_t> &wires, bool adjoint = false) {
        PL_ABORT_IF(gate_matrix.size() !=
                        Pennylane::Util::exp2(2 * wires.size()),
                    "The size of matrix does not match with the given "
                    "number of wires");
        applyMatrix(gate_matrix.data(), wires, adjoint);
    }

    //****************************************************************************//
    // Explicit gate calls for bindings
    //****************************************************************************//
    /* one-qubit gates */
    inline void applyIdentity(const std::vector<std::size_t> &wires,
                              bool adjoint) {
        static_cast<void>(wires);
        static_cast<void>(adjoint);
    }
    inline void applyPauliX(const std::vector<std::size_t> &wires,
                            bool adjoint) {
        static const std::string name{"PauliX"};
        static const Precision param = 0.0;
        applyDeviceMatrixGate(gate_cache_.get_gate_device_ptr(name, param),
                              {wires.begin(), wires.end() - 1}, {wires.back()},
                              adjoint);
    }
    inline void applyPauliY(const std::vector<std::size_t> &wires,
                            bool adjoint) {
        static const std::string name{"PauliY"};
        static const Precision param = 0.0;
        applyDeviceMatrixGate(gate_cache_.get_gate_device_ptr(name, param),
                              {wires.begin(), wires.end() - 1}, {wires.back()},
                              adjoint);
    }
    inline void applyPauliZ(const std::vector<std::size_t> &wires,
                            bool adjoint) {
        static const std::string name{"PauliZ"};
        static const Precision param = 0.0;
        applyDeviceMatrixGate(gate_cache_.get_gate_device_ptr(name, param),
                              {wires.begin(), wires.end() - 1}, {wires.back()},
                              adjoint);
    }
    inline void applyHadamard(const std::vector<std::size_t> &wires,
                              bool adjoint) {
        static const std::string name{"Hadamard"};
        static const Precision param = 0.0;
        applyDeviceMatrixGate(gate_cache_.get_gate_device_ptr(name, param),
                              {wires.begin(), wires.end() - 1}, {wires.back()},
                              adjoint);
    }
    inline void applyS(const std::vector<std::size_t> &wires, bool adjoint) {
        static const std::string name{"S"};
        static const Precision param = 0.0;
        applyDeviceMatrixGate(gate_cache_.get_gate_device_ptr(name, param),
                              {wires.begin(), wires.end() - 1}, {wires.back()},
                              adjoint);
    }
    inline void applyT(const std::vector<std::size_t> &wires, bool adjoint) {
        static const std::string name{"T"};
        static const Precision param = 0.0;
        applyDeviceMatrixGate(gate_cache_.get_gate_device_ptr(name, param),
                              {wires.begin(), wires.end() - 1}, {wires.back()},
                              adjoint);
    }
    inline void applyRX(const std::vector<std::size_t> &wires, bool adjoint,
                        Precision param) {
        static const std::vector<std::string> name{{"RX"}};
        applyParametricPauliGate(name, {wires.begin(), wires.end() - 1},
                                 {wires.back()}, param, adjoint);
    }
    inline void applyRY(const std::vector<std::size_t> &wires, bool adjoint,
                        Precision param) {
        static const std::vector<std::string> name{{"RY"}};
        applyParametricPauliGate(name, {wires.begin(), wires.end() - 1},
                                 {wires.back()}, param, adjoint);
    }
    inline void applyRZ(const std::vector<std::size_t> &wires, bool adjoint,
                        Precision param) {
        static const std::vector<std::string> name{{"RZ"}};
        applyParametricPauliGate(name, {wires.begin(), wires.end() - 1},
                                 {wires.back()}, param, adjoint);
    }
    inline void applyRot(const std::vector<std::size_t> &wires, bool adjoint,
                         Precision param0, Precision param1, Precision param2) {
        const std::string opName = "Rot";
        const std::vector<Precision> params = {param0, param1, param2};
        applyOperation(opName, wires, adjoint, params);
    }
    inline void applyRot(const std::vector<std::size_t> &wires, bool adjoint,
                         const std::vector<Precision> &params) {
        applyRot(wires, adjoint, params[0], params[1], params[2]);
    }
    inline void applyPhaseShift(const std::vector<std::size_t> &wires,
                                bool adjoint, Precision param) {
        static const std::string name{"PhaseShift"};
        const auto gate_key = std::make_pair(name, param);
        if (!gate_cache_.gateExists(gate_key)) {
            gate_cache_.add_gate(gate_key,
                                 cuGates::getPhaseShift<CFP_t>(param));
        }
        applyDeviceMatrixGate(gate_cache_.get_gate_device_ptr(gate_key),
                              {wires.begin(), wires.end() - 1}, {wires.back()},
                              adjoint);
    }

    /* two-qubit gates */
    inline void applyCNOT(const std::vector<std::size_t> &wires, bool adjoint) {
        static const std::string name{"CNOT"};
        static const Precision param = 0.0;
        applyDeviceMatrixGate(gate_cache_.get_gate_device_ptr(name, param),
                              {wires.begin(), wires.end() - 1}, {wires.back()},
                              adjoint);
    }
    inline void applyCY(const std::vector<std::size_t> &wires, bool adjoint) {
        static const std::string name{"CY"};
        static const Precision param = 0.0;
        applyDeviceMatrixGate(gate_cache_.get_gate_device_ptr(name, param),
                              {wires.begin(), wires.end() - 1}, {wires.back()},
                              adjoint);
    }
    inline void applyCZ(const std::vector<std::size_t> &wires, bool adjoint) {
        static const std::string name{"CZ"};
        static const Precision param = 0.0;
        applyDeviceMatrixGate(gate_cache_.get_gate_device_ptr(name, param),
                              {wires.begin(), wires.end() - 1}, {wires.back()},
                              adjoint);
    }
    inline void applySWAP(const std::vector<std::size_t> &wires, bool adjoint) {
        static const std::string name{"SWAP"};
        static const Precision param = 0.0;
        applyDeviceMatrixGate(gate_cache_.get_gate_device_ptr(name, param), {},
                              wires, adjoint);
    }
    inline void applyIsingXX(const std::vector<std::size_t> &wires,
                             bool adjoint, Precision param) {
        static const std::vector<std::string> names(wires.size(), {"RX"});
        applyParametricPauliGate(names, {}, wires, param, adjoint);
    }
    inline void applyIsingYY(const std::vector<std::size_t> &wires,
                             bool adjoint, Precision param) {
        static const std::vector<std::string> names(wires.size(), {"RY"});
        applyParametricPauliGate(names, {}, wires, param, adjoint);
    }
    inline void applyIsingZZ(const std::vector<std::size_t> &wires,
                             bool adjoint, Precision param) {
        static const std::vector<std::string> names(wires.size(), {"RZ"});
        applyParametricPauliGate(names, {}, wires, param, adjoint);
    }
    inline void applyIsingXY(const std::vector<std::size_t> &wires,
                             bool adjoint, Precision param) {
        static const std::string name{"IsingXY"};
        const auto gate_key = std::make_pair(name, param);
        if (!gate_cache_.gateExists(gate_key)) {
            gate_cache_.add_gate(gate_key, cuGates::getIsingXY<CFP_t>(param));
        }
        applyDeviceMatrixGate(gate_cache_.get_gate_device_ptr(gate_key), {},
                              wires, adjoint);
    }
    inline void applyCRot(const std::vector<std::size_t> &wires, bool adjoint,
                          const std::vector<Precision> &params) {
        applyCRot(wires, adjoint, params[0], params[1], params[2]);
    }
    inline void applyCRot(const std::vector<std::size_t> &wires, bool adjoint,
                          Precision param0, Precision param1,
                          Precision param2) {
        const std::string opName = "CRot";
        const std::vector<Precision> params = {param0, param1, param2};
        applyOperation(opName, wires, adjoint, params);
    }

    inline void applyCRX(const std::vector<std::size_t> &wires, bool adjoint,
                         Precision param) {
        applyRX(wires, adjoint, param);
    }
    inline void applyCRY(const std::vector<std::size_t> &wires, bool adjoint,
                         Precision param) {
        applyRY(wires, adjoint, param);
    }
    inline void applyCRZ(const std::vector<std::size_t> &wires, bool adjoint,
                         Precision param) {
        applyRZ(wires, adjoint, param);
    }
    inline void applyControlledPhaseShift(const std::vector<std::size_t> &wires,
                                          bool adjoint, Precision param) {
        applyPhaseShift(wires, adjoint, param);
    }
    inline void applySingleExcitation(const std::vector<std::size_t> &wires,
                                      bool adjoint, Precision param) {
        static const std::string name{"SingleExcitation"};
        const auto gate_key = std::make_pair(name, param);
        if (!gate_cache_.gateExists(gate_key)) {
            gate_cache_.add_gate(gate_key,
                                 cuGates::getSingleExcitation<CFP_t>(param));
        }
        applyDeviceMatrixGate(gate_cache_.get_gate_device_ptr(gate_key), {},
                              wires, adjoint);
    }
    inline void
    applySingleExcitationMinus(const std::vector<std::size_t> &wires,
                               bool adjoint, Precision param) {
        static const std::string name{"SingleExcitationMinus"};
        const auto gate_key = std::make_pair(name, param);
        if (!gate_cache_.gateExists(gate_key)) {
            gate_cache_.add_gate(
                gate_key, cuGates::getSingleExcitationMinus<CFP_t>(param));
        }
        applyDeviceMatrixGate(gate_cache_.get_gate_device_ptr(gate_key), {},
                              wires, adjoint);
    }
    inline void applySingleExcitationPlus(const std::vector<std::size_t> &wires,
                                          bool adjoint, Precision param) {
        static const std::string name{"SingleExcitationPlus"};
        const auto gate_key = std::make_pair(name, param);
        if (!gate_cache_.gateExists(gate_key)) {
            gate_cache_.add_gate(
                gate_key, cuGates::getSingleExcitationPlus<CFP_t>(param));
        }
        applyDeviceMatrixGate(gate_cache_.get_gate_device_ptr(gate_key), {},
                              wires, adjoint);
    }

    /* three-qubit gates */
    inline void applyToffoli(const std::vector<std::size_t> &wires,
                             bool adjoint) {
        static const std::string name{"Toffoli"};
        static const Precision param = 0.0;
        applyDeviceMatrixGate(gate_cache_.get_gate_device_ptr(name, param),
                              {wires.begin(), wires.end() - 1}, {wires.back()},
                              adjoint);
    }
    inline void applyCSWAP(const std::vector<std::size_t> &wires,
                           bool adjoint) {
        static const std::string name{"SWAP"};
        static const Precision param = 0.0;
        applyDeviceMatrixGate(gate_cache_.get_gate_device_ptr(name, param),
                              {wires.front()}, {wires.begin() + 1, wires.end()},
                              adjoint);
    }

    /* four-qubit gates */
    inline void applyDoubleExcitation(const std::vector<std::size_t> &wires,
                                      bool adjoint, Precision param) {
        auto &&mat = cuGates::getDoubleExcitation<CFP_t>(param);
        applyDeviceMatrixGate(mat.data(), {}, wires, adjoint);
    }
    inline void
    applyDoubleExcitationMinus(const std::vector<std::size_t> &wires,
                               bool adjoint, Precision param) {
        auto &&mat = cuGates::getDoubleExcitationMinus<CFP_t>(param);
        applyDeviceMatrixGate(mat.data(), {}, wires, adjoint);
    }
    inline void applyDoubleExcitationPlus(const std::vector<std::size_t> &wires,
                                          bool adjoint, Precision param) {
        auto &&mat = cuGates::getDoubleExcitationPlus<CFP_t>(param);
        applyDeviceMatrixGate(mat.data(), {}, wires, adjoint);
    }

    /* Multi-qubit gates */
    inline void applyMultiRZ(const std::vector<std::size_t> &wires,
                             bool adjoint, Precision param) {
        const std::vector<std::string> names(wires.size(), {"RZ"});
        applyParametricPauliGate(names, {}, wires, param, adjoint);
    }

    /* Gate generators */
    /**
     * @brief Gradient generator function associated with the RX gate.
     *
     * @param sv Statevector
     * @param wires Wires to apply operation.
     * @param adj Takes adjoint of operation if true. Defaults to false.
     */
    inline PrecisionT applyGeneratorRX(const std::vector<size_t> &wires,
                                       bool adj = false) {
        applyPauliX(wires, adj);
        return -static_cast<PrecisionT>(0.5);
    }

    /**
     * @brief Gradient generator function associated with the RY gate.
     *
     * @param sv Statevector
     * @param wires Wires to apply operation.
     * @param adj Takes adjoint of operation if true. Defaults to false.
     */
    inline PrecisionT applyGeneratorRY(const std::vector<size_t> &wires,
                                       bool adj = false) {
        applyPauliY(wires, adj);
        return -static_cast<PrecisionT>(0.5);
    }

    /**
     * @brief Gradient generator function associated with the RZ gate.
     *
     * @param sv Statevector
     * @param wires Wires to apply operation.
     * @param adj Takes adjoint of operation if true. Defaults to false.
     */
    inline PrecisionT applyGeneratorRZ(const std::vector<size_t> &wires,
                                       bool adj = false) {
        applyPauliZ(wires, adj);
        return -static_cast<PrecisionT>(0.5);
    }

    inline PrecisionT
    applyGeneratorIsingXX(const std::vector<std::size_t> &wires, bool adjoint) {
        static const std::string name{"GeneratorIsingXX"};
        static const Precision param = 0.0;
        const auto gate_key = std::make_pair(name, param);
        if (!gate_cache_.gateExists(gate_key)) {
            gate_cache_.add_gate(gate_key,
                                 cuGates::getGeneratorIsingXX<CFP_t>());
        }
        applyDeviceMatrixGate(gate_cache_.get_gate_device_ptr(gate_key), {},
                              wires, adjoint);
        return -static_cast<PrecisionT>(0.5);
    }
    inline PrecisionT
    applyGeneratorIsingYY(const std::vector<std::size_t> &wires, bool adjoint) {
        static const std::string name{"GeneratorIsingYY"};
        static const Precision param = 0.0;
        const auto gate_key = std::make_pair(name, param);
        if (!gate_cache_.gateExists(gate_key)) {
            gate_cache_.add_gate(gate_key,
                                 cuGates::getGeneratorIsingYY<CFP_t>());
        }
        applyDeviceMatrixGate(gate_cache_.get_gate_device_ptr(gate_key), {},
                              wires, adjoint);
        return -static_cast<PrecisionT>(0.5);
    }
    inline PrecisionT
    applyGeneratorIsingZZ(const std::vector<std::size_t> &wires, bool adjoint) {
        static const std::string name{"GeneratorIsingZZ"};
        static const Precision param = 0.0;
        const auto gate_key = std::make_pair(name, param);
        if (!gate_cache_.gateExists(gate_key)) {
            gate_cache_.add_gate(gate_key,
                                 cuGates::getGeneratorIsingZZ<CFP_t>());
        }
        applyDeviceMatrixGate(gate_cache_.get_gate_device_ptr(gate_key), {},
                              wires, adjoint);
        return -static_cast<PrecisionT>(0.5);
    }

    inline PrecisionT
    applyGeneratorIsingXY(const std::vector<std::size_t> &wires, bool adjoint) {
        static const std::string name{"GeneratorIsingXY"};
        static const Precision param = 0.0;
        const auto gate_key = std::make_pair(name, param);
        if (!gate_cache_.gateExists(gate_key)) {
            gate_cache_.add_gate(gate_key,
                                 cuGates::getGeneratorIsingXY<CFP_t>());
        }
        applyDeviceMatrixGate(gate_cache_.get_gate_device_ptr(gate_key), {},
                              wires, adjoint);
        return static_cast<PrecisionT>(0.5);
    }

    /**
     * @brief Gradient generator function associated with the PhaseShift gate.
     *
     * @param wires Wires to apply operation.
     * @param adj Takes adjoint of operation if true. Defaults to false.
     */
    inline PrecisionT applyGeneratorPhaseShift(const std::vector<size_t> &wires,
                                               bool adj = false) {
        applyOperation("P_11", wires, adj, {0.0}, cuGates::getP11_CU<CFP_t>());
        return static_cast<PrecisionT>(1.0);
    }

    /**
     * @brief Gradient generator function associated with the controlled RX
     * gate.
     *
     * @param wires Wires to apply operation.
     * @param adj Takes adjoint of operation if true. Defaults to false.
     */
    inline PrecisionT applyGeneratorCRX(const std::vector<size_t> &wires,
                                        bool adj = false) {
        applyOperation("P_11", {wires.front()}, adj, {0.0},
                       cuGates::getP11_CU<CFP_t>());
        applyPauliX(std::vector<size_t>{wires.back()}, adj);
        return -static_cast<PrecisionT>(0.5);
    }

    /**
     * @brief Gradient generator function associated with the controlled RY
     * gate.
     *
     * @param wires Wires to apply operation.
     * @param adj Takes adjoint of operation if true. Defaults to false.
     */
    inline PrecisionT applyGeneratorCRY(const std::vector<size_t> &wires,
                                        bool adj = false) {
        applyOperation("P_11", {wires.front()}, adj, {0.0},
                       cuGates::getP11_CU<CFP_t>());
        applyPauliY(std::vector<size_t>{wires.back()}, adj);
        return -static_cast<PrecisionT>(0.5);
    }

    /**
     * @brief Gradient generator function associated with the controlled RZ
     * gate.
     *
     * @param wires Wires to apply operation.
     * @param adj Takes adjoint of operation if true. Defaults to false.
     */
    inline PrecisionT applyGeneratorCRZ(const std::vector<size_t> &wires,
                                        bool adj = false) {
        applyOperation("P_11", {wires.front()}, adj, {0.0},
                       cuGates::getP11_CU<CFP_t>());
        applyPauliZ(std::vector<size_t>{wires.back()}, adj);
        return -static_cast<PrecisionT>(0.5);
    }

    /**
     * @brief Gradient generator function associated with the controlled
     * PhaseShift gate.
     *
     * @param wires Wires to apply operation.
     * @param adj Takes adjoint of operation if true. Defaults to false.
     */
    inline PrecisionT
    applyGeneratorControlledPhaseShift(const std::vector<size_t> &wires,
                                       bool adj = false) {
        applyOperation("P_1111", {wires}, adj, {0.0},
                       cuGates::getP1111_CU<CFP_t>());
        return static_cast<PrecisionT>(1.0);
    }

    inline PrecisionT
    applyGeneratorSingleExcitation(const std::vector<std::size_t> &wires,
                                   bool adjoint) {
        static const std::string name{"GeneratorSingleExcitation"};
        static const Precision param = 0.0;
        const auto gate_key = std::make_pair(name, param);
        if (!gate_cache_.gateExists(gate_key)) {
            gate_cache_.add_gate(
                gate_key, cuGates::getGeneratorSingleExcitation<CFP_t>());
        }
        applyDeviceMatrixGate(gate_cache_.get_gate_device_ptr(gate_key), {},
                              wires, adjoint);
        return -static_cast<PrecisionT>(0.5);
    }
    inline PrecisionT
    applyGeneratorSingleExcitationMinus(const std::vector<std::size_t> &wires,
                                        bool adjoint) {
        static const std::string name{"GeneratorSingleExcitationMinus"};
        static const Precision param = 0.0;
        const auto gate_key = std::make_pair(name, param);
        if (!gate_cache_.gateExists(gate_key)) {
            gate_cache_.add_gate(
                gate_key, cuGates::getGeneratorSingleExcitationMinus<CFP_t>());
        }
        applyDeviceMatrixGate(gate_cache_.get_gate_device_ptr(gate_key), {},
                              wires, adjoint);
        return -static_cast<PrecisionT>(0.5);
    }
    inline PrecisionT
    applyGeneratorSingleExcitationPlus(const std::vector<std::size_t> &wires,
                                       bool adjoint) {
        static const std::string name{"GeneratorSingleExcitationPlus"};
        static const Precision param = 0.0;
        const auto gate_key = std::make_pair(name, param);
        if (!gate_cache_.gateExists(gate_key)) {
            gate_cache_.add_gate(
                gate_key, cuGates::getGeneratorSingleExcitationPlus<CFP_t>());
        }
        applyDeviceMatrixGate(gate_cache_.get_gate_device_ptr(gate_key), {},
                              wires, adjoint);
        return -static_cast<PrecisionT>(0.5);
    }

    inline PrecisionT
    applyGeneratorDoubleExcitation(const std::vector<std::size_t> &wires,
                                   bool adjoint) {
        static const std::string name{"GeneratorDoubleExcitation"};
        static const Precision param = 0.0;
        const auto gate_key = std::make_pair(name, param);
        if (!gate_cache_.gateExists(gate_key)) {
            gate_cache_.add_gate(
                gate_key, cuGates::getGeneratorDoubleExcitation<CFP_t>());
        }
        applyDeviceMatrixGate(gate_cache_.get_gate_device_ptr(gate_key), {},
                              wires, adjoint);
        return -static_cast<PrecisionT>(0.5);
    }
    inline PrecisionT
    applyGeneratorDoubleExcitationMinus(const std::vector<std::size_t> &wires,
                                        bool adjoint) {
        static const std::string name{"GeneratorDoubleExcitationMinus"};
        static const Precision param = 0.0;
        const auto gate_key = std::make_pair(name, param);
        if (!gate_cache_.gateExists(gate_key)) {
            gate_cache_.add_gate(
                gate_key, cuGates::getGeneratorDoubleExcitationMinus<CFP_t>());
        }
        applyDeviceMatrixGate(gate_cache_.get_gate_device_ptr(gate_key), {},
                              wires, adjoint);
        return -static_cast<PrecisionT>(0.5);
    }
    inline PrecisionT
    applyGeneratorDoubleExcitationPlus(const std::vector<std::size_t> &wires,
                                       bool adjoint) {
        static const std::string name{"GeneratorDoubleExcitationPlus"};
        static const Precision param = 0.0;
        const auto gate_key = std::make_pair(name, param);
        if (!gate_cache_.gateExists(gate_key)) {
            gate_cache_.add_gate(
                gate_key, cuGates::getGeneratorDoubleExcitationPlus<CFP_t>());
        }
        applyDeviceMatrixGate(gate_cache_.get_gate_device_ptr(gate_key), {},
                              wires, adjoint);
        return -static_cast<PrecisionT>(0.5);
    }

    inline PrecisionT
    applyGeneratorMultiRZ(const std::vector<std::size_t> &wires, bool adjoint) {
        static const std::string name{"PauliZ"};
        static const Precision param = 0.0;
        for (const auto &w : wires) {
            applyDeviceMatrixGate(gate_cache_.get_gate_device_ptr(name, param),
                                  {}, {w}, adjoint);
        }
        return -static_cast<PrecisionT>(0.5);
    }

    /**
     * @brief Access the CublasCaller the object is using.
     *
     * @return a reference to the object's CublasCaller object.
     */
    auto getCublasCaller() const -> const CublasCaller & {
        return *cublascaller_;
    }

    /**
     * @brief Get the cuSPARSE handle that the object is using.
     *
     * @return cusparseHandle_t returns the cuSPARSE handle.
     */
    auto getCusparseHandle() const -> cusparseHandle_t {
        if (!cusparsehandle_)
            cusparsehandle_ = make_shared_cusparse_handle();
        return cusparsehandle_.get();
    }

    /**
     * @brief Get the cuStateVec handle that the object is using.
     *
     * @return custatevecHandle_t returns the cuStateVec handle.
     */
    auto getCusvHandle() const -> custatevecHandle_t { return handle_.get(); }

    /**
     * @brief Get a host data copy.
     *
     * @return std::vector<std::complex<PrecisionT>>
     */
    auto getDataVector() -> std::vector<std::complex<PrecisionT>> {
        std::vector<std::complex<PrecisionT>> data_host(BaseType::getLength());
        this->CopyGpuDataToHost(data_host.data(), data_host.size());
        return data_host;
    }

    /**
     * @brief Utility method for expectation value calculations.
     *
     * @param obsName String label for observable. If already exists, will used
     * cached device value. If not, `gate_matrix` is expected, and will
     * automatically cache for future reuse.
     * @param wires Target wires for expectation value.
     * @param params Parameters for a parametric gate.
     * @param gate_matrix Optional matrix for observable. Caches for future use
     * if does not exist.
     * @return auto Expectation value.
     */
    auto expval(const std::string &obsName, const std::vector<size_t> &wires,
                const std::vector<Precision> &params = {0.0},
                const std::vector<CFP_t> &gate_matrix = {}) {
        auto &&par = (params.empty()) ? std::vector<Precision>{0.0} : params;
        auto &&local_wires = wires;

        if (!gate_cache_.gateExists(obsName, par[0]) && gate_matrix.empty()) {
            std::string message =
                "Currently unsupported observable: " + obsName;
            throw LightningException(message.c_str());
        }
        auto expect_val = getExpectationValueDeviceMatrix(
            gate_cache_.get_gate_device_ptr(obsName, par[0]), local_wires);
        return expect_val;
    }

    /**
     * @brief See `expval(std::vector<CFP_t> &gate_matrix = {})`
     */
    auto expval(const std::vector<size_t> &wires,
                const std::vector<std::complex<Precision>> &gate_matrix) {
        std::vector<CFP_t> matrix_cu(gate_matrix.size());

        for (std::size_t i = 0; i < gate_matrix.size(); i++) {
            matrix_cu[i] =
                cuUtil::complexToCu<std::complex<Precision>>(gate_matrix[i]);
        }

        if (gate_matrix.empty()) {
            std::string message = "Currently unsupported observable";
            throw LightningException(message.c_str());
        }

        // Wire order reversed to match expected custatevec wire ordering for
        // tensor observables.
        auto &&local_wires = std::vector<size_t>{wires.rbegin(), wires.rend()};
        PL_CUDA_IS_SUCCESS(cudaDeviceSynchronize());
        auto expect_val =
            getExpectationValueDeviceMatrix(matrix_cu.data(), local_wires).x;
        return expect_val;
    }

    /**
     * @brief Get expectation value for a sum of Pauli words. This function
     * accepts a vector of words, where each word contains a set of Pauli
     * operations along with their corresponding wires and coefficients of the
     * Hamiltonian. The expval calculation is performed based on the word and
     * its corresponding target wires. The distribution of target wires can be
     * categorized into three different types:1. All target wires are local, and
     * no MPI operation is required. 2. Some target wires are located at the
     * global wires, and there are sufficient local wires available for bit swap
     * operations. 3. Some target wires are located at the global wires, and
     * there are insufficient local wires available for bit swap operations. For
     * the first scenario, the `expvalOnPauliBasis` method can be called
     * directly to obtain the `expval`. In the second scenario, bit swap
     * operations are necessary before and after the `expvalOnPauliBasis`
     * operation to get the `expval`. In the third scenario, a temporary state
     * vector is created to calculate the `bra`, and then the inner product is
     * used to calculate the `expval`. This function here will check the
     * corresponding target wires of all word first. If all target wires for
     * each word are local, the `expvalOnPauliBasis` will be called just once.
     * Otherwise, each word will be looped and corresponding expval calculation
     * methods will be adopted.
     *
     * @param pauli_words Vector of Pauli-words to evaluate expectation value.
     * @param tgts Coupled qubit index to apply each Pauli term.
     * @param coeffs Numpy array buffer of size |pauli_words|
     * @return auto Expectation value.
     */
    auto getExpectationValuePauliWords(
        const std::vector<std::string> &pauli_words,
        const std::vector<std::vector<std::size_t>> &tgts,
        const std::complex<Precision> *coeffs) {
        std::vector<double> expect_local(pauli_words.size());

        std::vector<std::size_t> tgtsSwapStatus;
        std::vector<std::vector<int2>> tgtswirePairs;
        // Local target wires (required by expvalOnPauliBasis)
        std::vector<std::vector<size_t>> localTgts;
        localTgts.reserve(tgts.size());

        tgtsVecProcess(this->getNumLocalQubits(), this->getTotalNumQubits(),
                       tgts, localTgts, tgtsSwapStatus, tgtswirePairs);

        // Check if all target wires are local
        auto threshold = WiresSwapStatus::Swappable;
        bool isAllTargetsLocal = std::all_of(
            tgtsSwapStatus.begin(), tgtsSwapStatus.end(),
            [&threshold](size_t status) { return status < threshold; });

        mpi_manager_.Barrier();

        if (isAllTargetsLocal) {
            expvalOnPauliBasis(pauli_words, localTgts, expect_local);
        } else {
            size_t wirePairsIdx = 0;
            for (size_t i = 0; i < pauli_words.size(); i++) {
                if (tgtsSwapStatus[i] == WiresSwapStatus::UnSwappable) {
                    auto opsNames = pauliStringToOpNames(pauli_words[i]);
                    StateVectorCudaMPI<Precision> tmp(
                        this->getDataBuffer().getDevTag(),
                        this->getNumGlobalQubits(), this->getNumLocalQubits(),
                        this->getData());

                    for (size_t opsIdx = 0; opsIdx < tgts[i].size(); opsIdx++) {
                        std::vector<size_t> wires = {tgts[i][opsIdx]};
                        tmp.applyOperation({opsNames[opsIdx]},
                                           {tgts[i][opsIdx]}, {false});
                    }

                    expect_local[i] =
                        innerProdC_CUDA(
                            tmp.getData(), BaseType::getData(),
                            BaseType::getLength(),
                            BaseType::getDataBuffer().getDevTag().getDeviceID(),
                            BaseType::getDataBuffer().getDevTag().getStreamID(),
                            this->getCublasCaller())
                            .x;
                } else {
                    std::vector<std::string> pauli_words_idx(
                        1, std::string(pauli_words[i]));
                    std::vector<std::vector<size_t>> tgts_idx;
                    tgts_idx.push_back(localTgts[i]);
                    std::vector<double> expval_local(1);

                    if (tgtsSwapStatus[i] == WiresSwapStatus::Local) {
                        expvalOnPauliBasis(pauli_words_idx, tgts_idx,
                                           expval_local);
                    } else {
                        applyMPI_Dispatcher(
                            tgtswirePairs[wirePairsIdx],
                            &StateVectorCudaMPI::expvalOnPauliBasis,
                            pauli_words_idx, tgts_idx, expval_local);
                        wirePairsIdx++;
                    }
                    expect_local[i] = expval_local[0];
                }
            }
        }

        auto expect = mpi_manager_.allreduce<double>(expect_local, "sum");
        std::complex<Precision> result{0, 0};

        if constexpr (std::is_same_v<Precision, double>) {
            for (std::size_t idx = 0; idx < expect.size(); idx++) {
                result += expect[idx] * coeffs[idx];
            }
            return std::real(result);
        } else {
            std::vector<Precision> expect_cast(expect.size());
            std::transform(expect.begin(), expect.end(), expect_cast.begin(),
                           [](double x) { return static_cast<float>(x); });

            for (std::size_t idx = 0; idx < expect_cast.size(); idx++) {
                result += expect_cast[idx] * coeffs[idx];
            }

            return std::real(result);
        }
    }

  private:
    using ParFunc = std::function<void(const std::vector<size_t> &, bool,
                                       const std::vector<Precision> &)>;
    using GeneratorFunc =
        std::function<Precision(const std::vector<size_t> &, bool)>;

    using FMap = std::unordered_map<std::string, ParFunc>;
    using GMap = std::unordered_map<std::string, GeneratorFunc>;

    const FMap par_gates_{
        // LCOV_EXCL_START
        {"RX",
         [&](auto &&wires, auto &&adjoint, auto &&params) {
             applyRX(std::forward<decltype(wires)>(wires),
                     std::forward<decltype(adjoint)>(adjoint),
                     std::forward<decltype(params[0])>(params[0]));
         }},
        {"RY",
         [&](auto &&wires, auto &&adjoint, auto &&params) {
             applyRY(std::forward<decltype(wires)>(wires),
                     std::forward<decltype(adjoint)>(adjoint),
                     std::forward<decltype(params[0])>(params[0]));
         }},
        {"RZ",
         [&](auto &&wires, auto &&adjoint, auto &&params) {
             applyRZ(std::forward<decltype(wires)>(wires),
                     std::forward<decltype(adjoint)>(adjoint),
                     std::forward<decltype(params[0])>(params[0]));
         }},
        // LCOV_EXCL_STOP
        {"PhaseShift",
         [&](auto &&wires, auto &&adjoint, auto &&params) {
             applyPhaseShift(std::forward<decltype(wires)>(wires),
                             std::forward<decltype(adjoint)>(adjoint),
                             std::forward<decltype(params[0])>(params[0]));
         }},
        {"MultiRZ",
         [&](auto &&wires, auto &&adjoint, auto &&params) {
             applyMultiRZ(std::forward<decltype(wires)>(wires),
                          std::forward<decltype(adjoint)>(adjoint),
                          std::forward<decltype(params[0])>(params[0]));
         }},
        {"IsingXX",
         [&](auto &&wires, auto &&adjoint, auto &&params) {
             applyIsingXX(std::forward<decltype(wires)>(wires),
                          std::forward<decltype(adjoint)>(adjoint),
                          std::forward<decltype(params[0])>(params[0]));
         }},
        {"IsingYY",
         [&](auto &&wires, auto &&adjoint, auto &&params) {
             applyIsingYY(std::forward<decltype(wires)>(wires),
                          std::forward<decltype(adjoint)>(adjoint),
                          std::forward<decltype(params[0])>(params[0]));
         }},
        {"IsingZZ",
         [&](auto &&wires, auto &&adjoint, auto &&params) {
             applyIsingZZ(std::forward<decltype(wires)>(wires),
                          std::forward<decltype(adjoint)>(adjoint),
                          std::forward<decltype(params[0])>(params[0]));
         }},
        {"IsingXY",
         [&](auto &&wires, auto &&adjoint, auto &&params) {
             applyIsingXY(std::forward<decltype(wires)>(wires),
                          std::forward<decltype(adjoint)>(adjoint),
                          std::forward<decltype(params[0])>(params[0]));
         }},
        // LCOV_EXCL_START
        // Calculation passed to applyParametricPauliGate
        {"CRX",
         [&](auto &&wires, auto &&adjoint, auto &&params) {
             applyCRX(std::forward<decltype(wires)>(wires),
                      std::forward<decltype(adjoint)>(adjoint),
                      std::forward<decltype(params[0])>(params[0]));
         }},
        {"CRY",
         [&](auto &&wires, auto &&adjoint, auto &&params) {
             applyCRY(std::forward<decltype(wires)>(wires),
                      std::forward<decltype(adjoint)>(adjoint),
                      std::forward<decltype(params[0])>(params[0]));
         }},
        {"CRZ",
         [&](auto &&wires, auto &&adjoint, auto &&params) {
             applyCRZ(std::forward<decltype(wires)>(wires),
                      std::forward<decltype(adjoint)>(adjoint),
                      std::forward<decltype(params[0])>(params[0]));
         }},
        // LCOV_EXCL_STOP
        {"SingleExcitation",
         [&](auto &&wires, auto &&adjoint, auto &&params) {
             applySingleExcitation(
                 std::forward<decltype(wires)>(wires),
                 std::forward<decltype(adjoint)>(adjoint),
                 std::forward<decltype(params[0])>(params[0]));
         }},
        {"SingleExcitationPlus",
         [&](auto &&wires, auto &&adjoint, auto &&params) {
             applySingleExcitationPlus(
                 std::forward<decltype(wires)>(wires),
                 std::forward<decltype(adjoint)>(adjoint),
                 std::forward<decltype(params[0])>(params[0]));
         }},
        {"SingleExcitationMinus",
         [&](auto &&wires, auto &&adjoint, auto &&params) {
             applySingleExcitationMinus(
                 std::forward<decltype(wires)>(wires),
                 std::forward<decltype(adjoint)>(adjoint),
                 std::forward<decltype(params[0])>(params[0]));
         }},
        {"DoubleExcitation",
         [&](auto &&wires, auto &&adjoint, auto &&params) {
             applyDoubleExcitation(
                 std::forward<decltype(wires)>(wires),
                 std::forward<decltype(adjoint)>(adjoint),
                 std::forward<decltype(params[0])>(params[0]));
         }},
        {"DoubleExcitationPlus",
         [&](auto &&wires, auto &&adjoint, auto &&params) {
             applyDoubleExcitationPlus(
                 std::forward<decltype(wires)>(wires),
                 std::forward<decltype(adjoint)>(adjoint),
                 std::forward<decltype(params[0])>(params[0]));
         }},
        {"DoubleExcitationMinus",
         [&](auto &&wires, auto &&adjoint, auto &&params) {
             applyDoubleExcitationMinus(
                 std::forward<decltype(wires)>(wires),
                 std::forward<decltype(adjoint)>(adjoint),
                 std::forward<decltype(params[0])>(params[0]));
         }},
        {"ControlledPhaseShift",
         [&](auto &&wires, auto &&adjoint, auto &&params) {
             applyControlledPhaseShift(
                 std::forward<decltype(wires)>(wires),
                 std::forward<decltype(adjoint)>(adjoint),
                 std::forward<decltype(params[0])>(params[0]));
         }},
        // LCOV_EXCL_START
        {"Rot",
         [&](auto &&wires, auto &&adjoint, auto &&params) {
             applyRot(std::forward<decltype(wires)>(wires),
                      std::forward<decltype(adjoint)>(adjoint),
                      std::forward<decltype(params)>(params));
         }},
        {"CRot",
         [&](auto &&wires, auto &&adjoint, auto &&params) {
             applyCRot(std::forward<decltype(wires)>(wires),
                       std::forward<decltype(adjoint)>(adjoint),
                       std::forward<decltype(params)>(params));
         }}
        // LCOV_EXCL_STOP
    };

    const std::unordered_map<std::string, custatevecPauli_t> native_gates_{
        {"RX", CUSTATEVEC_PAULI_X},       {"RY", CUSTATEVEC_PAULI_Y},
        {"RZ", CUSTATEVEC_PAULI_Z},       {"CRX", CUSTATEVEC_PAULI_X},
        {"CRY", CUSTATEVEC_PAULI_Y},      {"CRZ", CUSTATEVEC_PAULI_Z},
        {"Identity", CUSTATEVEC_PAULI_I}, {"I", CUSTATEVEC_PAULI_I}};

    // Holds the mapping from gate labels to associated generator functions.
    const GMap generator_map_{
        {"RX",
         [&](auto &&wires, auto &&adjoint) {
             return applyGeneratorRX(std::forward<decltype(wires)>(wires),
                                     std::forward<decltype(adjoint)>(adjoint));
         }},
        {"RY",
         [&](auto &&wires, auto &&adjoint) {
             return applyGeneratorRY(std::forward<decltype(wires)>(wires),
                                     std::forward<decltype(adjoint)>(adjoint));
         }},
        {"RZ",
         [&](auto &&wires, auto &&adjoint) {
             return applyGeneratorRZ(std::forward<decltype(wires)>(wires),
                                     std::forward<decltype(adjoint)>(adjoint));
         }},
        {"IsingXX",
         [&](auto &&wires, auto &&adjoint) {
             return applyGeneratorIsingXX(
                 std::forward<decltype(wires)>(wires),
                 std::forward<decltype(adjoint)>(adjoint));
         }},
        {"IsingXY",
         [&](auto &&wires, auto &&adjoint) {
             return applyGeneratorIsingXY(
                 std::forward<decltype(wires)>(wires),
                 std::forward<decltype(adjoint)>(adjoint));
         }},
        {"IsingYY",
         [&](auto &&wires, auto &&adjoint) {
             return applyGeneratorIsingYY(
                 std::forward<decltype(wires)>(wires),
                 std::forward<decltype(adjoint)>(adjoint));
         }},
        {"IsingZZ",
         [&](auto &&wires, auto &&adjoint) {
             return applyGeneratorIsingZZ(
                 std::forward<decltype(wires)>(wires),
                 std::forward<decltype(adjoint)>(adjoint));
         }},
        {"IsingXY",
         [&](auto &&wires, auto &&adjoint) {
             return applyGeneratorIsingXY(
                 std::forward<decltype(wires)>(wires),
                 std::forward<decltype(adjoint)>(adjoint));
         }},
        {"CRX",
         [&](auto &&wires, auto &&adjoint) {
             return applyGeneratorCRX(std::forward<decltype(wires)>(wires),
                                      std::forward<decltype(adjoint)>(adjoint));
         }},
        {"CRY",
         [&](auto &&wires, auto &&adjoint) {
             return applyGeneratorCRY(std::forward<decltype(wires)>(wires),
                                      std::forward<decltype(adjoint)>(adjoint));
         }},
        {"CRZ",
         [&](auto &&wires, auto &&adjoint) {
             return applyGeneratorCRZ(std::forward<decltype(wires)>(wires),
                                      std::forward<decltype(adjoint)>(adjoint));
         }},
        {"PhaseShift",
         [&](auto &&wires, auto &&adjoint) {
             return applyGeneratorPhaseShift(
                 std::forward<decltype(wires)>(wires),
                 std::forward<decltype(adjoint)>(adjoint));
         }},
        {"ControlledPhaseShift",
         [&](auto &&wires, auto &&adjoint) {
             return applyGeneratorControlledPhaseShift(
                 std::forward<decltype(wires)>(wires),
                 std::forward<decltype(adjoint)>(adjoint));
         }},
        {"SingleExcitation",
         [&](auto &&wires, auto &&adjoint) {
             return applyGeneratorSingleExcitation(
                 std::forward<decltype(wires)>(wires),
                 std::forward<decltype(adjoint)>(adjoint));
         }},
        {"SingleExcitationMinus",
         [&](auto &&wires, auto &&adjoint) {
             return applyGeneratorSingleExcitationMinus(
                 std::forward<decltype(wires)>(wires),
                 std::forward<decltype(adjoint)>(adjoint));
         }},
        {"SingleExcitationPlus",
         [&](auto &&wires, auto &&adjoint) {
             return applyGeneratorSingleExcitationPlus(
                 std::forward<decltype(wires)>(wires),
                 std::forward<decltype(adjoint)>(adjoint));
         }},
        {"DoubleExcitation",
         [&](auto &&wires, auto &&adjoint) {
             return applyGeneratorDoubleExcitation(
                 std::forward<decltype(wires)>(wires),
                 std::forward<decltype(adjoint)>(adjoint));
         }},
        {"DoubleExcitationMinus",
         [&](auto &&wires, auto &&adjoint) {
             return applyGeneratorDoubleExcitationMinus(
                 std::forward<decltype(wires)>(wires),
                 std::forward<decltype(adjoint)>(adjoint));
         }},
        {"DoubleExcitationPlus",
         [&](auto &&wires, auto &&adjoint) {
             return applyGeneratorDoubleExcitationPlus(
                 std::forward<decltype(wires)>(wires),
                 std::forward<decltype(adjoint)>(adjoint));
         }},

        {"MultiRZ", [&](auto &&wires, auto &&adjoint) {
             return applyGeneratorMultiRZ(
                 std::forward<decltype(wires)>(wires),
                 std::forward<decltype(adjoint)>(adjoint));
         }}};

    /**
     * @brief Normalize the index ordering to match PennyLane.
     *
     * @tparam IndexType Integer value type.
     * @param indices Given indices to transform.
     */
    template <typename IndexType>
    inline auto NormalizeIndices(std::vector<IndexType> indices)
        -> std::vector<IndexType> {
        std::vector<IndexType> t_indices(std::move(indices));
        std::transform(t_indices.begin(), t_indices.end(), t_indices.begin(),
                       [&](IndexType i) -> IndexType {
                           return BaseType::getNumQubits() - 1 - i;
                       });
        return t_indices;
    }

    /**
     * @brief Get expectation value for a sum of Pauli words.
     *
     * @param pauli_words Vector of Pauli-words to evaluate expectation value.
     * @param tgts Coupled qubit index to apply each Pauli term.
     * @param coeffs Numpy array buffer of size |pauli_words|
     * @return auto Expectation value.
     */
    auto expvalOnPauliBasis(const std::vector<std::string> &pauli_words,
                            const std::vector<std::vector<std::size_t>> &tgts,
                            std::vector<double> &local_expect) {
        uint32_t nIndexBits = static_cast<uint32_t>(this->getNumLocalQubits());
        cudaDataType_t data_type;

        if constexpr (std::is_same_v<CFP_t, cuDoubleComplex> ||
                      std::is_same_v<CFP_t, double2>) {
            data_type = CUDA_C_64F;
        } else {
            data_type = CUDA_C_32F;
        }

        // Note: due to API design, cuStateVec assumes this is always a double.
        // Push NVIDIA to move this to behind API for future releases, and
        // support 32/64 bits.

        std::vector<std::vector<custatevecPauli_t>> pauliOps;

        std::vector<custatevecPauli_t *> pauliOps_ptr;

        for (auto &p_word : pauli_words) {
            pauliOps.push_back(cuUtil::pauliStringToEnum(p_word));
            pauliOps_ptr.push_back((*pauliOps.rbegin()).data());
        }

        std::vector<std::vector<int32_t>> basisBits;
        std::vector<int32_t *> basisBits_ptr;
        std::vector<uint32_t> n_basisBits;

        for (auto &wires : tgts) {
            std::vector<int32_t> wiresInt(wires.size());
            std::transform(wires.begin(), wires.end(), wiresInt.begin(),
                           [&](std::size_t x) { return static_cast<int>(x); });
            basisBits.push_back(wiresInt);
            basisBits_ptr.push_back((*basisBits.rbegin()).data());
            n_basisBits.push_back(wiresInt.size());
        }

        // compute expectation
        PL_CUSTATEVEC_IS_SUCCESS(custatevecComputeExpectationsOnPauliBasis(
            /* custatevecHandle_t */ handle_.get(),
            /* void* */ BaseType::getData(),
            /* cudaDataType_t */ data_type,
            /* const uint32_t */ nIndexBits,
            /* double* */ local_expect.data(),
            /* const custatevecPauli_t ** */
            const_cast<const custatevecPauli_t **>(pauliOps_ptr.data()),
            /* const uint32_t */ static_cast<uint32_t>(pauliOps.size()),
            /* const int32_t ** */
            const_cast<const int32_t **>(basisBits_ptr.data()),
            /* const uint32_t */ n_basisBits.data()));
    }

    /**
     * @brief Apply parametric Pauli gates to local statevector using custateVec
     * calls.
     *
     * @param pauli_words List of Pauli words representing operation.
     * @param ctrls Control wires
     * @param tgts target wires.
     * @param param Gate parameter.
     * @param use_adjoint Take adjoint of operation.
     */
    void applyCuSVPauliGate(const std::vector<std::string> &pauli_words,
                            std::vector<int> &ctrls, std::vector<int> &tgts,
                            Precision param, bool use_adjoint = false) {
        int nIndexBits = BaseType::getNumQubits();

        cudaDataType_t data_type;

        if constexpr (std::is_same_v<CFP_t, cuDoubleComplex> ||
                      std::is_same_v<CFP_t, double2>) {
            data_type = CUDA_C_64F;
        } else {
            data_type = CUDA_C_32F;
        }

        std::vector<custatevecPauli_t> pauli_enums;
        pauli_enums.reserve(pauli_words.size());
        for (const auto &pauli_str : pauli_words) {
            pauli_enums.push_back(native_gates_.at(pauli_str));
        }
        const auto local_angle = (use_adjoint) ? param / 2 : -param / 2;

        PL_CUSTATEVEC_IS_SUCCESS(custatevecApplyPauliRotation(
            /* custatevecHandle_t */ handle_.get(),
            /* void* */ BaseType::getData(),
            /* cudaDataType_t */ data_type,
            /* const uint32_t */ nIndexBits,
            /* double */ local_angle,
            /* const custatevecPauli_t* */ pauli_enums.data(),
            /* const int32_t* */ tgts.data(),
            /* const uint32_t */ tgts.size(),
            /* const int32_t* */ ctrls.data(),
            /* const int32_t* */ nullptr,
            /* const uint32_t */ ctrls.size()));
    }

    /**
     * @brief Apply parametric Pauli gates using custateVec calls.
     *
     * @param pauli_words List of Pauli words representing operation.
     * @param ctrls Control wires
     * @param tgts target wires.
     * @param param Parametric gate parameter.
     * @param use_adjoint Take adjoint of operation.
     */
    void applyParametricPauliGate(const std::vector<std::string> &pauli_words,
                                  std::vector<std::size_t> ctrls,
                                  std::vector<std::size_t> tgts,
                                  Precision param, bool use_adjoint = false) {
        std::vector<int> ctrlsInt(ctrls.size());
        std::vector<int> tgtsInt(tgts.size());

        // Transform indices between PL & cuQuantum ordering
        std::transform(
            ctrls.begin(), ctrls.end(), ctrlsInt.begin(), [&](std::size_t x) {
                return static_cast<int>(this->getTotalNumQubits() - 1 - x);
            });
        std::transform(
            tgts.begin(), tgts.end(), tgtsInt.begin(), [&](std::size_t x) {
                return static_cast<int>(this->getTotalNumQubits() - 1 - x);
            });

        // Initialize a vector to store the status of wires and default its
        // elements as zeros, which assumes there is no target and control wire.
        std::vector<int> statusWires(this->getTotalNumQubits(),
                                     WireStatus::Default);

        // Update wire status based on the gate information
        for (size_t i = 0; i < ctrlsInt.size(); i++) {
            statusWires[ctrlsInt[i]] = WireStatus::Control;
        }
        // Update wire status based on the gate information
        for (size_t i = 0; i < tgtsInt.size(); i++) {
            statusWires[tgtsInt[i]] = WireStatus::Target;
        }

        int StatusGlobalWires = std::reduce(
            statusWires.begin() + this->getNumLocalQubits(), statusWires.end());

        mpi_manager_.Barrier();

        if (!StatusGlobalWires) {
            applyCuSVPauliGate(pauli_words, ctrlsInt, tgtsInt, param,
                               use_adjoint);
        } else {
            size_t counts_global_wires =
                std::count_if(statusWires.begin(),
                              statusWires.begin() + this->getNumLocalQubits(),
                              [](int i) { return i != WireStatus::Default; });
            size_t counts_local_wires =
                ctrlsInt.size() + tgtsInt.size() - counts_global_wires;
            PL_ABORT_IF(
                counts_global_wires >
                    (this->getNumLocalQubits() - counts_local_wires),
                "There is not enough local wires for bit swap operation.");

            std::vector<int> localCtrls(ctrlsInt);
            std::vector<int> localTgts(tgtsInt);

            auto wirePairs = createWirePairs(
                this->getNumLocalQubits(), this->getTotalNumQubits(),
                localCtrls, localTgts, statusWires);

            PL_CUDA_IS_SUCCESS(cudaDeviceSynchronize());

            applyMPI_Dispatcher(
                wirePairs, &StateVectorCudaMPI::applyCuSVPauliGate, pauli_words,
                localCtrls, localTgts, param, use_adjoint);
            PL_CUDA_IS_SUCCESS(cudaStreamSynchronize(localStream_.get()));
            PL_CUDA_IS_SUCCESS(cudaDeviceSynchronize());
        }
    }

    /**
     * @brief Apply a given host or device-stored array representing the gate
     * `matrix` to the local statevector at qubit indices given by `tgts` and
     * control-lines given by `ctrls`. The adjoint can be taken by setting
     * `use_adjoint` to true.
     *
     * @param matrix Host- or device data array in row-major order representing
     * a given gate.
     * @param ctrls Control line qubits.
     * @param tgts Target qubits.
     * @param use_adjoint Use adjoint of given gate.
     */
    void applyCuSVDeviceMatrixGate(const CFP_t *matrix,
                                   const std::vector<int> &ctrls,
                                   const std::vector<int> &tgts,
                                   bool use_adjoint = false) {
        void *extraWorkspace = nullptr;
        size_t extraWorkspaceSizeInBytes = 0;
        int nIndexBits = BaseType::getNumQubits();

        cudaDataType_t data_type;
        custatevecComputeType_t compute_type;

        if constexpr (std::is_same_v<CFP_t, cuDoubleComplex> ||
                      std::is_same_v<CFP_t, double2>) {
            data_type = CUDA_C_64F;
            compute_type = CUSTATEVEC_COMPUTE_64F;
        } else {
            data_type = CUDA_C_32F;
            compute_type = CUSTATEVEC_COMPUTE_32F;
        }

        // check the size of external workspace
        PL_CUSTATEVEC_IS_SUCCESS(custatevecApplyMatrixGetWorkspaceSize(
            /* custatevecHandle_t */ handle_.get(),
            /* cudaDataType_t */ data_type,
            /* const uint32_t */ nIndexBits,
            /* const void* */ matrix,
            /* cudaDataType_t */ data_type,
            /* custatevecMatrixLayout_t */ CUSTATEVEC_MATRIX_LAYOUT_ROW,
            /* const int32_t */ use_adjoint,
            /* const uint32_t */ tgts.size(),
            /* const uint32_t */ ctrls.size(),
            /* custatevecComputeType_t */ compute_type,
            /* size_t* */ &extraWorkspaceSizeInBytes));

        // allocate external workspace if necessary
        // LCOV_EXCL_START
        if (extraWorkspaceSizeInBytes > 0) {
            PL_CUDA_IS_SUCCESS(
                cudaMalloc(&extraWorkspace, extraWorkspaceSizeInBytes));
        }
        // LCOV_EXCL_STOP

        // apply gate
        PL_CUSTATEVEC_IS_SUCCESS(custatevecApplyMatrix(
            /* custatevecHandle_t */ handle_.get(),
            /* void* */ BaseType::getData(),
            /* cudaDataType_t */ data_type,
            /* const uint32_t */ nIndexBits,
            /* const void* */ matrix,
            /* cudaDataType_t */ data_type,
            /* custatevecMatrixLayout_t */ CUSTATEVEC_MATRIX_LAYOUT_ROW,
            /* const int32_t */ use_adjoint,
            /* const int32_t* */ tgts.data(),
            /* const uint32_t */ tgts.size(),
            /* const int32_t* */ ctrls.data(),
            /* const int32_t* */ nullptr,
            /* const uint32_t */ ctrls.size(),
            /* custatevecComputeType_t */ compute_type,
            /* void* */ extraWorkspace,
            /* size_t */ extraWorkspaceSizeInBytes));
        // LCOV_EXCL_START
        if (extraWorkspaceSizeInBytes)
            PL_CUDA_IS_SUCCESS(cudaFree(extraWorkspace));
        // LCOV_EXCL_STOP
    }

    /**
     * @brief Apply a given host or device-stored array representing the gate
     * `matrix` to the statevector at qubit indices given by `tgts` and
     * control-lines given by `ctrls`. The adjoint can be taken by setting
     * `use_adjoint` to true.
     *
     * @param matrix Host- or device data array in row-major order representing
     * a given gate.
     * @param ctrls Control line qubits.
     * @param tgts Target qubits.
     * @param use_adjoint Use adjoint of given gate.
     */
    void applyDeviceMatrixGate(const CFP_t *matrix,
                               const std::vector<std::size_t> &ctrls,
                               const std::vector<std::size_t> &tgts,
                               bool use_adjoint = false) {
        std::vector<int> ctrlsInt(ctrls.size());
        std::vector<int> tgtsInt(tgts.size());

        std::transform(
            ctrls.begin(), ctrls.end(), ctrlsInt.begin(), [&](std::size_t x) {
                return static_cast<int>(this->getTotalNumQubits() - 1 - x);
            });
        std::transform(
            tgts.begin(), tgts.end(), tgtsInt.begin(), [&](std::size_t x) {
                return static_cast<int>(this->getTotalNumQubits() - 1 - x);
            });

        // Initialize a vector to store the status of wires and default its
        // elements as zeros, which assumes there is no target and control wire.
        std::vector<int> statusWires(this->getTotalNumQubits(),
                                     WireStatus::Default);

        // Update wire status based on the gate information
        for (size_t i = 0; i < ctrlsInt.size(); i++) {
            statusWires[ctrlsInt[i]] = WireStatus::Control;
        }
        // Update wire status based on the gate information
        for (size_t i = 0; i < tgtsInt.size(); i++) {
            statusWires[tgtsInt[i]] = WireStatus::Target;
        }

        int StatusGlobalWires = std::reduce(
            statusWires.begin() + this->getNumLocalQubits(), statusWires.end());

        mpi_manager_.Barrier();

        if (!StatusGlobalWires) {
            applyCuSVDeviceMatrixGate(matrix, ctrlsInt, tgtsInt, use_adjoint);
        } else {
            size_t counts_global_wires =
                std::count_if(statusWires.begin(),
                              statusWires.begin() + this->getNumLocalQubits(),
                              [](int i) { return i != WireStatus::Default; });
            size_t counts_local_wires =
                ctrlsInt.size() + tgtsInt.size() - counts_global_wires;
            PL_ABORT_IF(
                counts_global_wires >
                    (this->getNumLocalQubits() - counts_local_wires),
                "There is not enough local wires for bit swap operation.");

            std::vector<int> localCtrls = ctrlsInt;
            std::vector<int> localTgts = tgtsInt;

            auto wirePairs = createWirePairs(
                this->getNumLocalQubits(), this->getTotalNumQubits(),
                localCtrls, localTgts, statusWires);

            PL_CUDA_IS_SUCCESS(cudaDeviceSynchronize());

            applyMPI_Dispatcher(wirePairs,
                                &StateVectorCudaMPI::applyCuSVDeviceMatrixGate,
                                matrix, localCtrls, localTgts, use_adjoint);
            PL_CUDA_IS_SUCCESS(cudaStreamSynchronize(localStream_.get()));
            PL_CUDA_IS_SUCCESS(cudaDeviceSynchronize());
        }
    }

    /**
     * @brief Get expectation of a given host or device defined array.
     *
     * @param matrix Host or device defined row-major order gate matrix array.
     * @param tgts Target qubits.
     * @param expect Local expectation value.
     * @return auto Expectation value.
     */
    void getCuSVExpectationValueDeviceMatrix(const CFP_t *matrix,
                                             const std::vector<int> &tgts,
                                             CFP_t &expect) {
        void *extraWorkspace = nullptr;
        size_t extraWorkspaceSizeInBytes = 0;

        size_t nIndexBits = BaseType::getNumQubits();
        cudaDataType_t data_type;
        custatevecComputeType_t compute_type;
        cudaDataType_t expectationDataType = CUDA_C_64F;

        if constexpr (std::is_same_v<CFP_t, cuDoubleComplex> ||
                      std::is_same_v<CFP_t, double2>) {
            data_type = CUDA_C_64F;
            compute_type = CUSTATEVEC_COMPUTE_64F;
        } else {
            data_type = CUDA_C_32F;
            compute_type = CUSTATEVEC_COMPUTE_32F;
        }

        // check the size of external workspace
        PL_CUSTATEVEC_IS_SUCCESS(custatevecComputeExpectationGetWorkspaceSize(
            /* custatevecHandle_t */ handle_.get(),
            /* cudaDataType_t */ data_type,
            /* const uint32_t */ nIndexBits,
            /* const void* */ matrix,
            /* cudaDataType_t */ data_type,
            /* custatevecMatrixLayout_t */ CUSTATEVEC_MATRIX_LAYOUT_ROW,
            /* const uint32_t */ tgts.size(),
            /* custatevecComputeType_t */ compute_type,
            /* size_t* */ &extraWorkspaceSizeInBytes));
        // LCOV_EXCL_START
        if (extraWorkspaceSizeInBytes > 0) {
            PL_CUDA_IS_SUCCESS(
                cudaMalloc(&extraWorkspace, extraWorkspaceSizeInBytes));
        }
        // LCOV_EXCL_STOP

        cuDoubleComplex expect_;
<<<<<<< HEAD
=======

>>>>>>> 84e2eb6a
        // compute expectation
        PL_CUSTATEVEC_IS_SUCCESS(custatevecComputeExpectation(
            /* custatevecHandle_t */ handle_.get(),
            /* void* */ BaseType::getData(),
            /* cudaDataType_t */ data_type,
            /* const uint32_t */ nIndexBits,
            /* void* */ &expect_,
            /* cudaDataType_t */ expectationDataType,
            /* double* */ nullptr,
            /* const void* */ matrix,
            /* cudaDataType_t */ data_type,
            /* custatevecMatrixLayout_t */ CUSTATEVEC_MATRIX_LAYOUT_ROW,
            /* const int32_t* */ tgts.data(),
            /* const uint32_t */ tgts.size(),
            /* custatevecComputeType_t */ compute_type,
            /* void* */ extraWorkspace,
            /* size_t */ extraWorkspaceSizeInBytes));
        // LCOV_EXCL_START
        if (extraWorkspaceSizeInBytes) {
            PL_CUDA_IS_SUCCESS(cudaFree(extraWorkspace));
        }
        // LCOV_EXCL_STOP
        expect.x = static_cast<PrecisionT>(expect_.x);
        expect.y = static_cast<PrecisionT>(expect_.y);
    }

    auto getExpectationValueDeviceMatrix(const CFP_t *matrix,
                                         const std::vector<std::size_t> &tgts) {
        std::vector<int> tgtsInt(tgts.size());
        std::transform(
            tgts.begin(), tgts.end(), tgtsInt.begin(), [&](std::size_t x) {
                return static_cast<int>(this->getTotalNumQubits() - 1 - x);
            });

        // Initialize a vector to store the status of wires and default its
        // elements as zeros, which assumes there is no target and control wire.
        std::vector<int> statusWires(this->getTotalNumQubits(),
                                     WireStatus::Default);

        // Update wire status based on the gate information
        for (size_t i = 0; i < tgtsInt.size(); i++) {
            statusWires[tgtsInt[i]] = WireStatus::Target;
        }

        int StatusGlobalWires = std::reduce(
            statusWires.begin() + this->getNumLocalQubits(), statusWires.end());

        mpi_manager_.Barrier();

        CFP_t local_expect;
        if (!StatusGlobalWires) {
            getCuSVExpectationValueDeviceMatrix(matrix, tgtsInt, local_expect);
        } else {
            std::vector<int> localTgts = tgtsInt;

            auto wirePairs = createWirePairs(this->getNumLocalQubits(),
                                             this->getTotalNumQubits(),
                                             localTgts, statusWires);

            PL_CUDA_IS_SUCCESS(cudaDeviceSynchronize());

            applyMPI_Dispatcher(
                wirePairs,
                &StateVectorCudaMPI::getCuSVExpectationValueDeviceMatrix,
                matrix, localTgts, local_expect);
            PL_CUDA_IS_SUCCESS(cudaStreamSynchronize(localStream_.get()));
            PL_CUDA_IS_SUCCESS(cudaDeviceSynchronize());
        }
        auto expect = mpi_manager_.allreduce<CFP_t>(local_expect, "sum");
        return expect;
    }

    /**
     * @brief MPI dispatcher for the target and control gates at global qubits.
     *
     * @tparam F Return type of the callable.
     * @tparam Args Types of arguments of t the callable.
     *
     * @param wirePairs Vector of wire pairs for bit index swap operations.
     * @param functor The callable.
     * @param args Arguments of the callable.
     */
    template <typename F, typename... Args>
    void applyMPI_Dispatcher(std::vector<int2> &wirePairs, F &&functor,
                             Args &&...args) {
        int maskBitString[] = {}; // specify the values of mask qubits
        int maskOrdering[] = {};  // specify the mask qubits

        cudaDataType_t svDataType;

        if constexpr (std::is_same_v<CFP_t, cuDoubleComplex> ||
                      std::is_same_v<CFP_t, double2>) {
            svDataType = CUDA_C_64F;
        } else {
            svDataType = CUDA_C_32F;
        }
        //
        // create distributed index bit swap scheduler
        //
        custatevecDistIndexBitSwapSchedulerDescriptor_t scheduler;
        PL_CUSTATEVEC_IS_SUCCESS(custatevecDistIndexBitSwapSchedulerCreate(
            /* custatevecHandle_t */ handle_.get(),
            /* custatevecDistIndexBitSwapSchedulerDescriptor_t */
            &scheduler,
            /* uint32_t */ this->getNumGlobalQubits(),
            /* uint32_t */ this->getNumLocalQubits()));

        // set the index bit swaps to the scheduler
        // nSwapBatches is obtained by the call.  This value specifies the
        // number of loops
        unsigned nSwapBatches = 0;
        PL_CUSTATEVEC_IS_SUCCESS(
            custatevecDistIndexBitSwapSchedulerSetIndexBitSwaps(
                /* custatevecHandle_t */ handle_.get(),
                /* custatevecDistIndexBitSwapSchedulerDescriptor_t */
                scheduler,
                /* const int2* */ wirePairs.data(),
                /* const uint32_t */
                static_cast<unsigned>(wirePairs.size()),
                /* const int32_t* */ maskBitString,
                /* const int32_t* */ maskOrdering,
                /* const uint32_t */ 0,
                /* uint32_t* */ &nSwapBatches));

        //
        // the main loop of index bit swaps
        //
        constexpr size_t nLoops = 2;
        for (size_t loop = 0; loop < nLoops; ++loop) {
            for (int swapBatchIndex = 0;
                 swapBatchIndex < static_cast<int>(nSwapBatches);
                 ++swapBatchIndex) {
                // get parameters
                custatevecSVSwapParameters_t parameters;
                PL_CUSTATEVEC_IS_SUCCESS(
                    custatevecDistIndexBitSwapSchedulerGetParameters(
                        /* custatevecHandle_t */ handle_.get(),
                        /* custatevecDistIndexBitSwapSchedulerDescriptor_t*/
                        scheduler,
                        /* const int32_t */ swapBatchIndex,
                        /* const int32_t */ mpi_manager_.getRank(),
                        /* custatevecSVSwapParameters_t* */
                        &parameters));

                // the rank of the communication endpoint is
                // parameters.dstSubSVIndex as "rank == subSVIndex" is assumed
                // in the present sample.
                int rank = parameters.dstSubSVIndex;
                // set parameters to the worker
                PL_CUSTATEVEC_IS_SUCCESS(custatevecSVSwapWorkerSetParameters(
                    /* custatevecHandle_t */ handle_.get(),
                    /* custatevecSVSwapWorkerDescriptor_t */
                    this->getSwapWorker(),
                    /* const custatevecSVSwapParameters_t* */
                    &parameters,
                    /* int */ rank));
                PL_CUDA_IS_SUCCESS(cudaStreamSynchronize(localStream_.get()));
                PL_CUDA_IS_SUCCESS(cudaDeviceSynchronize())
                // execute swap
                PL_CUSTATEVEC_IS_SUCCESS(custatevecSVSwapWorkerExecute(
                    /* custatevecHandle_t */ handle_.get(),
                    /* custatevecSVSwapWorkerDescriptor_t */
                    this->getSwapWorker(),
                    /* custatevecIndex_t */ 0,
                    /* custatevecIndex_t */ parameters.transferSize));
                // all internal CUDA calls are serialized on localStream
                PL_CUDA_IS_SUCCESS(cudaDeviceSynchronize())
                mpi_manager_.Barrier();
            }
            if (loop == 0) {
                std::invoke(std::forward<F>(functor), this,
                            std::forward<Args>(args)...);
            }
            // synchronize all operations on device
            PL_CUDA_IS_SUCCESS(cudaStreamSynchronize(localStream_.get()));
            PL_CUDA_IS_SUCCESS(cudaDeviceSynchronize());
            mpi_manager_.Barrier();
        }

        PL_CUSTATEVEC_IS_SUCCESS(custatevecDistIndexBitSwapSchedulerDestroy(
            handle_.get(), scheduler));
    }
};

}; // namespace Pennylane::LightningGPU<|MERGE_RESOLUTION|>--- conflicted
+++ resolved
@@ -1867,10 +1867,7 @@
         // LCOV_EXCL_STOP
 
         cuDoubleComplex expect_;
-<<<<<<< HEAD
-=======
-
->>>>>>> 84e2eb6a
+
         // compute expectation
         PL_CUSTATEVEC_IS_SUCCESS(custatevecComputeExpectation(
             /* custatevecHandle_t */ handle_.get(),
