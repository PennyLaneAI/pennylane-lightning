--- conflicted
+++ resolved
@@ -152,8 +152,4 @@
                         cudaStream_t stream_id) {
     setBasisState_CUDA_call(sv, value, index, async, stream_id);
 }
-<<<<<<< HEAD
-
-=======
->>>>>>> b7ec1daf
 } // namespace Pennylane::LightningGPU