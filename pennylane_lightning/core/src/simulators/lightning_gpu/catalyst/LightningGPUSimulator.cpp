--- conflicted
+++ resolved
@@ -157,13 +157,6 @@
     const std::vector<QubitIdType> &wires, bool inverse,
     const std::vector<QubitIdType> &controlled_wires,
     const std::vector<bool> &controlled_values) {
-<<<<<<< HEAD
-    // Check the validity of number of qubits and parameters
-    RT_FAIL_IF(controlled_wires.size() != controlled_values.size(),
-               "Controlled wires/values size mismatch");
-
-=======
->>>>>>> 8a56a990
     // Check the validity of number of qubits and parameters
     RT_FAIL_IF(controlled_wires.size() != controlled_values.size(),
                "Controlled wires/values size mismatch");
@@ -199,10 +192,6 @@
     const std::vector<bool> &controlled_values) {
     RT_FAIL_IF(controlled_wires.size() != controlled_values.size(),
                "Controlled wires/values size mismatch");
-<<<<<<< HEAD
-
-=======
->>>>>>> 8a56a990
     RT_FAIL_IF(!isValidQubits(wires), "Given wires do not refer to qubits");
     RT_FAIL_IF(!isValidQubits(controlled_wires),
                "Given controlled wires do not refer to qubits");
@@ -212,22 +201,12 @@
     auto &&dev_wires = getDeviceWires(wires);
     auto &&dev_controlled_wires = getDeviceWires(controlled_wires);
 
-<<<<<<< HEAD
-    // Update the state-vector
-    if (controlled_wires.empty()) {
-        this->device_sv->applyMatrix(matrix.data(), dev_wires, inverse);
-    } else {
-        this->device_sv->applyControlledMatrix(
-            matrix.data(), dev_controlled_wires, controlled_values, dev_wires,
-            inverse);
-=======
     if (controlled_wires.empty()) {
         this->device_sv->applyMatrix(matrix, dev_wires, inverse);
     } else {
         this->device_sv->applyOperation("matrix", dev_controlled_wires,
                                         controlled_values, dev_wires, inverse,
                                         {}, matrix);
->>>>>>> 8a56a990
     }
 
     // Update tape caching if required
