--- conflicted
+++ resolved
@@ -342,7 +342,6 @@
 void applyGenMultiRZ(Kokkos::View<Kokkos::complex<PrecisionT> *> arr_,
                      std::size_t num_qubits,
                      const std::vector<std::size_t> &wires,
-<<<<<<< HEAD
                      [[maybe_unused]] const bool inverse = false) {
     constexpr std::size_t one{1U};
     std::size_t wires_parity =
@@ -350,13 +349,6 @@
                         [one, num_qubits](std::size_t acc, std::size_t wire) {
                             return acc | (one << (num_qubits - wire - 1));
                         });
-=======
-                     [[maybe_unused]] bool inverse = false) {
-    std::size_t wires_parity = static_cast<std::size_t>(0U);
-    for (std::size_t wire : wires) {
-        wires_parity |= exp2(num_qubits - wire - 1);
-    }
->>>>>>> 31cec062
     Kokkos::parallel_for(
         Kokkos::RangePolicy<ExecutionSpace>(0, exp2(num_qubits)),
         KOKKOS_LAMBDA(std::size_t k) {
