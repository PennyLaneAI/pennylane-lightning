--- conflicted
+++ resolved
@@ -31,18 +31,10 @@
 namespace Pennylane::LightningKokkos::Functors {
 
 template <class ExecutionSpace, class PrecisionT>
-<<<<<<< HEAD
 void applyGenPhaseShift(Kokkos::View<Kokkos::complex<PrecisionT> *> arr_,
                         std::size_t num_qubits,
                         const std::vector<std::size_t> &wires,
                         [[maybe_unused]] bool inverse = false) {
-=======
-void applyGenPhaseShift(
-    Kokkos::View<Kokkos::complex<PrecisionT> *> arr_, std::size_t num_qubits,
-    const std::vector<std::size_t> &wires,
-    [[maybe_unused]] bool inverse = false,
-    [[maybe_unused]] const std::vector<PrecisionT> &params = {}) {
->>>>>>> bde61072
     auto core_function =
         KOKKOS_LAMBDA(Kokkos::View<Kokkos::complex<PrecisionT> *> arr,
                       std::size_t i0, std::size_t i1) {
@@ -57,13 +49,10 @@
 void applyGenControlledPhaseShift(
     Kokkos::View<Kokkos::complex<PrecisionT> *> arr_, std::size_t num_qubits,
     const std::vector<std::size_t> &wires,
-<<<<<<< HEAD
     [[maybe_unused]] bool inverse = false) {
-=======
-    [[maybe_unused]] bool inverse = false,
-    [[maybe_unused]] const std::vector<PrecisionT> &params = {}) {
->>>>>>> bde61072
-    auto core_function = KOKKOS_LAMBDA(
+    auto core_function = KOKKOS_LAMBDA(
+        Kokkos::View<Kokkos::complex<PrecisionT> *> arr, std::size_t i00,
+        std::size_t i01, std::size_t i10, std::size_t i11) {
         Kokkos::View<Kokkos::complex<PrecisionT> *> arr, std::size_t i00,
         std::size_t i01, std::size_t i10, std::size_t i11) {
         [[maybe_unused]] const auto i11_ = i11;
@@ -79,13 +68,10 @@
 template <class ExecutionSpace, class PrecisionT>
 void applyGenCRX(Kokkos::View<Kokkos::complex<PrecisionT> *> arr_,
                  std::size_t num_qubits, const std::vector<std::size_t> &wires,
-<<<<<<< HEAD
                  [[maybe_unused]] bool inverse = false) {
-=======
-                 [[maybe_unused]] bool inverse = false,
-                 [[maybe_unused]] const std::vector<PrecisionT> &params = {}) {
->>>>>>> bde61072
-    auto core_function = KOKKOS_LAMBDA(
+    auto core_function = KOKKOS_LAMBDA(
+        Kokkos::View<Kokkos::complex<PrecisionT> *> arr, std::size_t i00,
+        std::size_t i01, std::size_t i10, std::size_t i11) {
         Kokkos::View<Kokkos::complex<PrecisionT> *> arr, std::size_t i00,
         std::size_t i01, std::size_t i10, std::size_t i11) {
         arr(i00) = 0.0;
@@ -99,13 +85,10 @@
 template <class ExecutionSpace, class PrecisionT>
 void applyGenCRY(Kokkos::View<Kokkos::complex<PrecisionT> *> arr_,
                  std::size_t num_qubits, const std::vector<std::size_t> &wires,
-<<<<<<< HEAD
                  [[maybe_unused]] bool inverse = false) {
-=======
-                 [[maybe_unused]] bool inverse = false,
-                 [[maybe_unused]] const std::vector<PrecisionT> &params = {}) {
->>>>>>> bde61072
-    auto core_function = KOKKOS_LAMBDA(
+    auto core_function = KOKKOS_LAMBDA(
+        Kokkos::View<Kokkos::complex<PrecisionT> *> arr, std::size_t i00,
+        std::size_t i01, std::size_t i10, std::size_t i11) {
         Kokkos::View<Kokkos::complex<PrecisionT> *> arr, std::size_t i00,
         std::size_t i01, std::size_t i10, std::size_t i11) {
         arr(i00) = 0.0;
@@ -121,13 +104,10 @@
 template <class ExecutionSpace, class PrecisionT>
 void applyGenCRZ(Kokkos::View<Kokkos::complex<PrecisionT> *> arr_,
                  std::size_t num_qubits, const std::vector<std::size_t> &wires,
-<<<<<<< HEAD
                  [[maybe_unused]] bool inverse = false) {
-=======
-                 [[maybe_unused]] bool inverse = false,
-                 [[maybe_unused]] const std::vector<PrecisionT> &params = {}) {
->>>>>>> bde61072
-    auto core_function = KOKKOS_LAMBDA(
+    auto core_function = KOKKOS_LAMBDA(
+        Kokkos::View<Kokkos::complex<PrecisionT> *> arr, std::size_t i00,
+        std::size_t i01, std::size_t i10, std::size_t i11) {
         Kokkos::View<Kokkos::complex<PrecisionT> *> arr, std::size_t i00,
         std::size_t i01, std::size_t i10, std::size_t i11) {
         [[maybe_unused]] const auto i10_ = i10;
@@ -140,19 +120,13 @@
 }
 
 template <class ExecutionSpace, class PrecisionT>
-<<<<<<< HEAD
 void applyGenIsingXX(Kokkos::View<Kokkos::complex<PrecisionT> *> arr_,
                      std::size_t num_qubits,
                      const std::vector<std::size_t> &wires,
                      [[maybe_unused]] bool inverse = false) {
-=======
-void applyGenIsingXX(
-    Kokkos::View<Kokkos::complex<PrecisionT> *> arr_, std::size_t num_qubits,
-    const std::vector<std::size_t> &wires,
-    [[maybe_unused]] bool inverse = false,
-    [[maybe_unused]] const std::vector<PrecisionT> &params = {}) {
->>>>>>> bde61072
-    auto core_function = KOKKOS_LAMBDA(
+    auto core_function = KOKKOS_LAMBDA(
+        Kokkos::View<Kokkos::complex<PrecisionT> *> arr, std::size_t i00,
+        std::size_t i01, std::size_t i10, std::size_t i11) {
         Kokkos::View<Kokkos::complex<PrecisionT> *> arr, std::size_t i00,
         std::size_t i01, std::size_t i10, std::size_t i11) {
         kokkos_swap(arr(i00), arr(i11));
@@ -163,19 +137,13 @@
 }
 
 template <class ExecutionSpace, class PrecisionT>
-<<<<<<< HEAD
 void applyGenIsingXY(Kokkos::View<Kokkos::complex<PrecisionT> *> arr_,
                      std::size_t num_qubits,
                      const std::vector<std::size_t> &wires,
                      [[maybe_unused]] bool inverse = false) {
-=======
-void applyGenIsingXY(
-    Kokkos::View<Kokkos::complex<PrecisionT> *> arr_, std::size_t num_qubits,
-    const std::vector<std::size_t> &wires,
-    [[maybe_unused]] bool inverse = false,
-    [[maybe_unused]] const std::vector<PrecisionT> &params = {}) {
->>>>>>> bde61072
-    auto core_function = KOKKOS_LAMBDA(
+    auto core_function = KOKKOS_LAMBDA(
+        Kokkos::View<Kokkos::complex<PrecisionT> *> arr, std::size_t i00,
+        std::size_t i01, std::size_t i10, std::size_t i11) {
         Kokkos::View<Kokkos::complex<PrecisionT> *> arr, std::size_t i00,
         std::size_t i01, std::size_t i10, std::size_t i11) {
         kokkos_swap(arr(i10), arr(i01));
@@ -187,19 +155,13 @@
 }
 
 template <class ExecutionSpace, class PrecisionT>
-<<<<<<< HEAD
 void applyGenIsingYY(Kokkos::View<Kokkos::complex<PrecisionT> *> arr_,
                      std::size_t num_qubits,
                      const std::vector<std::size_t> &wires,
                      [[maybe_unused]] bool inverse = false) {
-=======
-void applyGenIsingYY(
-    Kokkos::View<Kokkos::complex<PrecisionT> *> arr_, std::size_t num_qubits,
-    const std::vector<std::size_t> &wires,
-    [[maybe_unused]] bool inverse = false,
-    [[maybe_unused]] const std::vector<PrecisionT> &params = {}) {
->>>>>>> bde61072
-    auto core_function = KOKKOS_LAMBDA(
+    auto core_function = KOKKOS_LAMBDA(
+        Kokkos::View<Kokkos::complex<PrecisionT> *> arr, std::size_t i00,
+        std::size_t i01, std::size_t i10, std::size_t i11) {
         Kokkos::View<Kokkos::complex<PrecisionT> *> arr, std::size_t i00,
         std::size_t i01, std::size_t i10, std::size_t i11) {
         const auto v00 = arr(i00);
@@ -212,19 +174,13 @@
 }
 
 template <class ExecutionSpace, class PrecisionT>
-<<<<<<< HEAD
 void applyGenIsingZZ(Kokkos::View<Kokkos::complex<PrecisionT> *> arr_,
                      std::size_t num_qubits,
                      const std::vector<std::size_t> &wires,
                      [[maybe_unused]] bool inverse = false) {
-=======
-void applyGenIsingZZ(
-    Kokkos::View<Kokkos::complex<PrecisionT> *> arr_, std::size_t num_qubits,
-    const std::vector<std::size_t> &wires,
-    [[maybe_unused]] bool inverse = false,
-    [[maybe_unused]] const std::vector<PrecisionT> &params = {}) {
->>>>>>> bde61072
-    auto core_function = KOKKOS_LAMBDA(
+    auto core_function = KOKKOS_LAMBDA(
+        Kokkos::View<Kokkos::complex<PrecisionT> *> arr, std::size_t i00,
+        std::size_t i01, std::size_t i10, std::size_t i11) {
         Kokkos::View<Kokkos::complex<PrecisionT> *> arr, std::size_t i00,
         std::size_t i01, std::size_t i10, std::size_t i11) {
         [[maybe_unused]] const auto i00_ = i00;
@@ -238,18 +194,10 @@
 }
 
 template <class ExecutionSpace, class PrecisionT>
-<<<<<<< HEAD
 void applyGenSingleExcitation(Kokkos::View<Kokkos::complex<PrecisionT> *> arr_,
                               std::size_t num_qubits,
                               const std::vector<std::size_t> &wires,
                               [[maybe_unused]] bool inverse = false) {
-=======
-void applyGenSingleExcitation(
-    Kokkos::View<Kokkos::complex<PrecisionT> *> arr_, std::size_t num_qubits,
-    const std::vector<std::size_t> &wires,
-    [[maybe_unused]] bool inverse = false,
-    [[maybe_unused]] const std::vector<PrecisionT> &params = {}) {
->>>>>>> bde61072
     auto core_function = KOKKOS_LAMBDA(
         Kokkos::View<Kokkos::complex<PrecisionT> *> arr, std::size_t i00,
         std::size_t i01, std::size_t i10, std::size_t i11) {
@@ -267,13 +215,10 @@
 void applyGenSingleExcitationMinus(
     Kokkos::View<Kokkos::complex<PrecisionT> *> arr_, std::size_t num_qubits,
     const std::vector<std::size_t> &wires,
-<<<<<<< HEAD
     [[maybe_unused]] bool inverse = false) {
-=======
-    [[maybe_unused]] bool inverse = false,
-    [[maybe_unused]] const std::vector<PrecisionT> &params = {}) {
->>>>>>> bde61072
-    auto core_function = KOKKOS_LAMBDA(
+    auto core_function = KOKKOS_LAMBDA(
+        Kokkos::View<Kokkos::complex<PrecisionT> *> arr, std::size_t i00,
+        std::size_t i01, std::size_t i10, std::size_t i11) {
         Kokkos::View<Kokkos::complex<PrecisionT> *> arr, std::size_t i00,
         std::size_t i01, std::size_t i10, std::size_t i11) {
         [[maybe_unused]] const auto i00_ = i00;
@@ -291,13 +236,10 @@
 void applyGenSingleExcitationPlus(
     Kokkos::View<Kokkos::complex<PrecisionT> *> arr_, std::size_t num_qubits,
     const std::vector<std::size_t> &wires,
-<<<<<<< HEAD
     [[maybe_unused]] bool inverse = false) {
-=======
-    [[maybe_unused]] bool inverse = false,
-    [[maybe_unused]] const std::vector<PrecisionT> &params = {}) {
->>>>>>> bde61072
-    auto core_function = KOKKOS_LAMBDA(
+    auto core_function = KOKKOS_LAMBDA(
+        Kokkos::View<Kokkos::complex<PrecisionT> *> arr, std::size_t i00,
+        std::size_t i01, std::size_t i10, std::size_t i11) {
         Kokkos::View<Kokkos::complex<PrecisionT> *> arr, std::size_t i00,
         std::size_t i01, std::size_t i10, std::size_t i11) {
         [[maybe_unused]] const auto i00_ = i00;
@@ -314,18 +256,10 @@
 }
 
 template <class ExecutionSpace, class PrecisionT>
-<<<<<<< HEAD
 void applyGenDoubleExcitation(Kokkos::View<Kokkos::complex<PrecisionT> *> arr_,
                               std::size_t num_qubits,
                               const std::vector<std::size_t> &wires,
                               [[maybe_unused]] bool inverse = false) {
-=======
-void applyGenDoubleExcitation(
-    Kokkos::View<Kokkos::complex<PrecisionT> *> arr_, std::size_t num_qubits,
-    const std::vector<std::size_t> &wires,
-    [[maybe_unused]] bool inverse = false,
-    [[maybe_unused]] const std::vector<PrecisionT> &params = {}) {
->>>>>>> bde61072
     auto core_function = KOKKOS_LAMBDA(
         Kokkos::View<Kokkos::complex<PrecisionT> *> arr, std::size_t i0000,
         std::size_t i0001, std::size_t i0010, std::size_t i0011,
@@ -360,12 +294,7 @@
 void applyGenDoubleExcitationMinus(
     Kokkos::View<Kokkos::complex<PrecisionT> *> arr_, std::size_t num_qubits,
     const std::vector<std::size_t> &wires,
-<<<<<<< HEAD
     [[maybe_unused]] bool inverse = false) {
-=======
-    [[maybe_unused]] bool inverse = false,
-    [[maybe_unused]] const std::vector<PrecisionT> &params = {}) {
->>>>>>> bde61072
     auto core_function = KOKKOS_LAMBDA(
         Kokkos::View<Kokkos::complex<PrecisionT> *> arr, std::size_t i0000,
         std::size_t i0001, std::size_t i0010, std::size_t i0011,
@@ -399,12 +328,7 @@
 void applyGenDoubleExcitationPlus(
     Kokkos::View<Kokkos::complex<PrecisionT> *> arr_, std::size_t num_qubits,
     const std::vector<std::size_t> &wires,
-<<<<<<< HEAD
     [[maybe_unused]] bool inverse = false) {
-=======
-    [[maybe_unused]] bool inverse = false,
-    [[maybe_unused]] const std::vector<PrecisionT> &params = {}) {
->>>>>>> bde61072
     auto core_function = KOKKOS_LAMBDA(
         Kokkos::View<Kokkos::complex<PrecisionT> *> arr, std::size_t i0000,
         std::size_t i0001, std::size_t i0010, std::size_t i0011,
@@ -435,24 +359,18 @@
 }
 
 template <class ExecutionSpace, class PrecisionT>
-<<<<<<< HEAD
 void applyGenMultiRZ(Kokkos::View<Kokkos::complex<PrecisionT> *> arr_,
                      std::size_t num_qubits,
                      const std::vector<std::size_t> &wires,
                      [[maybe_unused]] bool inverse = false) {
-=======
-void applyGenMultiRZ(
-    Kokkos::View<Kokkos::complex<PrecisionT> *> arr_, std::size_t num_qubits,
-    const std::vector<std::size_t> &wires,
-    [[maybe_unused]] bool inverse = false,
-    [[maybe_unused]] const std::vector<PrecisionT> &params = {}) {
->>>>>>> bde61072
     std::size_t wires_parity = static_cast<std::size_t>(0U);
     for (std::size_t wire : wires) {
+        wires_parity |= exp2(num_qubits - wire - 1);
         wires_parity |= exp2(num_qubits - wire - 1);
     }
     Kokkos::parallel_for(
         Kokkos::RangePolicy<ExecutionSpace>(0, exp2(num_qubits)),
+        KOKKOS_LAMBDA(std::size_t k) {
         KOKKOS_LAMBDA(std::size_t k) {
             arr_(k) *= static_cast<PrecisionT>(
                 1 - 2 * int(Kokkos::Impl::bit_count(k & wires_parity) % 2));
@@ -634,12 +552,7 @@
                                Kokkos::View<Kokkos::complex<PrecisionT> *> arr_,
                                std::size_t num_qubits,
                                const std::vector<std::size_t> &wires,
-<<<<<<< HEAD
                                bool inverse = false) {
-=======
-                               bool inverse = false,
-                               const std::vector<PrecisionT> &params = {}) {
->>>>>>> bde61072
     switch (generator_op) {
     case GeneratorOperation::RX:
         applyNamedOperation<ExecutionSpace>(GateOperation::PauliX, arr_,
