--- conflicted
+++ resolved
@@ -14,20 +14,12 @@
 # Define library
 ################################################################################
 
-<<<<<<< HEAD
 add_library(lightning_kokkos_gates_tests INTERFACE)
-target_link_libraries(lightning_kokkos_gates_tests INTERFACE     Catch2::Catch2
+target_link_libraries(lightning_kokkos_gates_tests INTERFACE    Catch2::Catch2
                                                                 lightning_kokkos_gates
                                                                 lightning_kokkos_measurements
+                                                                lightning_kokkos_observables
                                                                 lightning_kokkos
-=======
-add_library(${PL_BACKEND}_gates_tests INTERFACE)
-target_link_libraries(${PL_BACKEND}_gates_tests INTERFACE     Catch2::Catch2
-                                                                ${PL_BACKEND}_gates
-                                                                ${PL_BACKEND}_measurements
-                                                                ${PL_BACKEND}_observables
-                                                                ${PL_BACKEND}
->>>>>>> 3fbd4ce9
                                                                 )
 
 ProcessTestOptions(lightning_kokkos_gates_tests)
