--- conflicted
+++ resolved
@@ -438,15 +438,9 @@
 TEMPLATE_TEST_CASE("StateVectorKokkos::applyControlledGenerator",
                    "[StateVectorKokkos_Generator]", float, double) {
     using StateVectorT = StateVectorKokkos<TestType>;
-<<<<<<< HEAD
     const std::size_t num_qubits = 7;
-    const TestType ep = 1e-3;
-    const TestType EP = 1e-4;
-=======
-    const std::size_t num_qubits = 6;
     const TestType ep_deriv = 1e-3;
     const TestType ep_margin = 1e-4;
->>>>>>> 1424ff11
 
     auto ini_st = createNonTrivialState<StateVectorT>(num_qubits);
 
@@ -551,11 +545,7 @@
         }
     }
 
-<<<<<<< HEAD
     SECTION("2-control: c{4,6}") {
-=======
-    SECTION("2-control: c{3,5}") {
->>>>>>> 1424ff11
         StateVectorKokkos<TestType> kokkos_gntr_sv{ini_st.data(),
                                                    ini_st.size()};
         StateVectorKokkos<TestType> kokkos_gate_svp{ini_st.data(),
@@ -598,11 +588,7 @@
         }
     }
 
-<<<<<<< HEAD
     SECTION("3-control: c{4,5,6}") {
-=======
-    SECTION("3-control: c{3,4,5}") {
->>>>>>> 1424ff11
         StateVectorKokkos<TestType> kokkos_gntr_sv{ini_st.data(),
                                                    ini_st.size()};
         StateVectorKokkos<TestType> kokkos_gate_svp{ini_st.data(),
