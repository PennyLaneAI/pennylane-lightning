// Copyright 2018-2023 Xanadu Quantum Technologies Inc.

// Licensed under the Apache License, Version 2.0 (the License);
// you may not use this file except in compliance with the License.
// You may obtain a copy of the License at

// http://www.apache.org/licenses/LICENSE-2.0

// Unless required by applicable law or agreed to in writing, software
// distributed under the License is distributed on an AS IS BASIS,
// WITHOUT WARRANTIES OR CONDITIONS OF ANY KIND, either express or implied.
// See the License for the specific language governing permissions and
// limitations under the License.
#include <algorithm>
#include <complex>
#include <cstddef>
#include <limits>
#include <type_traits>
#include <unordered_map>
#include <utility>
#include <vector>

#include <catch2/catch.hpp>

#include "BasicGeneratorFunctors.hpp"
#include "Constant.hpp"
#include "ConstantUtil.hpp" // lookup, array_has_elem, prepend_to_tuple, tuple_to_array
#include "StateVectorKokkos.hpp"
#include "TestHelpers.hpp"
#include "TestHelpersWires.hpp"

/**
 * @file
 *  Tests for generators functionality defined in the class StateVectorKokkos.
 */

/// @cond DEV
namespace {
using namespace Pennylane::Gates;
using namespace Pennylane::LightningKokkos;
using namespace Pennylane::LightningKokkos::Functors;
using namespace Pennylane::Util;
using std::size_t;
} // namespace
/// @endcond

TEMPLATE_TEST_CASE("StateVectorKokkos::applyGenerator - errors",
                   "[StateVectorKokkos_Generator]", float, double) {
    SECTION("applyGenerator") {
        const std::size_t num_qubits = 3;
        StateVectorKokkos<TestType> state_vector{num_qubits};
        PL_REQUIRE_THROWS_MATCHES(state_vector.applyGenerator("XXX", {0}),
                                  LightningException,
                                  "The given value does not exist.");
    }

    SECTION("applyControlledGenerator") {
        const std::size_t num_qubits = 3;
        StateVectorKokkos<TestType> state_vector{num_qubits};
        PL_REQUIRE_THROWS_MATCHES(
            state_vector.applyGenerator("XXX", {1}, {true}, {0}),
            LightningException, "The given value does not exist.");
        PL_REQUIRE_THROWS_MATCHES(state_vector.applyOperation(
                                      "PauliX", {}, {false}, {1}, false, {0.0}),
                                  LightningException,
                                  "`controlled_wires` must have the same size "
                                  "as"); // invalid controlled_wires
    }

    SECTION("namedGeneratorFactor") {
        using StateVectorT = StateVectorKokkos<TestType>;
        using KokkosVector = StateVectorT::KokkosVector;
        using ExecutionSpace = StateVectorT::KokkosExecSpace;
        [[maybe_unused]] StateVectorT sv{1};
        KokkosVector arr_("arr_", 2);
        PL_REQUIRE_THROWS_MATCHES(applyNamedGenerator<ExecutionSpace>(
                                      GeneratorOperation::END, arr_, 1, {0}),
                                  LightningException,
                                  "Generator operation does not exist.");
    }

    SECTION("NCnamedGeneratorFactor") {
        using StateVectorT = StateVectorKokkos<TestType>;
        using KokkosVector = StateVectorT::KokkosVector;
        using ExecutionSpace = StateVectorT::KokkosExecSpace;
        [[maybe_unused]] StateVectorT sv{2};
        KokkosVector arr_("arr_", 4);
        PL_REQUIRE_THROWS_MATCHES(
            applyNCNamedGenerator<ExecutionSpace>(
                ControlledGeneratorOperation::END, arr_, 2, {1}, {true}, {0}),
            LightningException,
            "Controlled generator operation does not exist.");
    }
}

TEMPLATE_TEST_CASE("StateVectorKokkos::applyGenerator",
                   "[StateVectorKokkos_Generator]", float, double) {
    using ComplexT = StateVectorKokkos<TestType>::ComplexT;
    const std::size_t num_qubits = 4;
    const TestType ep = 1e-3;
    const TestType EP = 1e-4;

    std::vector<ComplexT> ini_st{
        ComplexT{0.267462841882, 0.010768564798},
        ComplexT{0.228575129706, 0.010564590956},
        ComplexT{0.099492749900, 0.260849823392},
        ComplexT{0.093690204310, 0.189847108173},
        ComplexT{0.033390732374, 0.203836830144},
        ComplexT{0.226979395737, 0.081852150975},
        ComplexT{0.031235505729, 0.176933497281},
        ComplexT{0.294287602843, 0.145156781198},
        ComplexT{0.152742706049, 0.111628061129},
        ComplexT{0.012553863703, 0.120027860480},
        ComplexT{0.237156555364, 0.154658769755},
        ComplexT{0.117001120872, 0.228059505033},
        ComplexT{0.041495873225, 0.065934827444},
        ComplexT{0.089653239407, 0.221581340372},
        ComplexT{0.217892322429, 0.291261296999},
        ComplexT{0.292993251871, 0.186570798697},
    };

    std::unordered_map<std::string, GateOperation> str_to_gates_{};
    for (const auto &[gate_op, gate_name] : Constant::gate_names) {
        str_to_gates_.emplace(gate_name, gate_op);
    }

    const bool inverse = GENERATE(true, false);
    const std::string gate_name = GENERATE(
        "PhaseShift", "RX", "RY", "RZ", "ControlledPhaseShift", "CRX", "CRY",
        "CRZ", "IsingXX", "IsingXY", "IsingYY", "IsingZZ", "SingleExcitation",
        "SingleExcitationMinus", "SingleExcitationPlus", "DoubleExcitation",
        "DoubleExcitationMinus", "DoubleExcitationPlus", "MultiRZ",
        "GlobalPhase");
    {
        StateVectorKokkos<TestType> kokkos_gntr_sv{ini_st.data(),
                                                   ini_st.size()};
        StateVectorKokkos<TestType> kokkos_gate_svp{ini_st.data(),
                                                    ini_st.size()};
        StateVectorKokkos<TestType> kokkos_gate_svm{ini_st.data(),
                                                    ini_st.size()};

        const auto wires = createWires(str_to_gates_.at(gate_name), num_qubits);
        auto scale = kokkos_gntr_sv.applyGenerator(gate_name, wires, inverse);
        auto h = static_cast<TestType>(((inverse) ? -1.0 : 1.0) * ep);
        kokkos_gate_svp.applyOperation(gate_name, wires, inverse, {h});
        kokkos_gate_svm.applyOperation(gate_name, wires, inverse, {-h});

        auto result_gntr_sv = kokkos_gntr_sv.getDataVector();
        auto result_gate_svp = kokkos_gate_svp.getDataVector();
        auto result_gate_svm = kokkos_gate_svm.getDataVector();

        for (std::size_t j = 0; j < exp2(num_qubits); j++) {
            CHECK(-scale * imag(result_gntr_sv[j]) ==
                  Approx(0.5 *
                         (real(result_gate_svp[j]) - real(result_gate_svm[j])) /
                         ep)
                      .margin(EP));
            CHECK(scale * real(result_gntr_sv[j]) ==
                  Approx(0.5 *
                         (imag(result_gate_svp[j]) - imag(result_gate_svm[j])) /
                         ep)
                      .margin(EP));
        }
    }
}

TEMPLATE_TEST_CASE("StateVectorKokkos::applyGeneratorDoubleExcitation",
                   "[StateVectorKokkos_Generator]", float, double) {
    std::vector<std::size_t> wires = {0, 1, 2, 3};
    std::pair<std::size_t, std::size_t> control =
        GENERATE(std::pair<std::size_t, std::size_t>{0, 0},
                 std::pair<std::size_t, std::size_t>{0, 1},
                 std::pair<std::size_t, std::size_t>{0, 2},
                 std::pair<std::size_t, std::size_t>{0, 3},
                 std::pair<std::size_t, std::size_t>{1, 2},
                 std::pair<std::size_t, std::size_t>{1, 3},
                 std::pair<std::size_t, std::size_t>{2, 3},
                 std::pair<std::size_t, std::size_t>{3, 3});
    {
        using ComplexT = StateVectorKokkos<TestType>::ComplexT;
        const std::size_t num_qubits = 4;
        const TestType ep = 1e-3;
        const TestType EP = 1e-4;

        std::vector<ComplexT> ini_st{
            ComplexT{0.267462841882, 0.010768564798},
            ComplexT{0.228575129706, 0.010564590956},
            ComplexT{0.099492749900, 0.260849823392},
            ComplexT{0.093690204310, 0.189847108173},
            ComplexT{0.033390732374, 0.203836830144},
            ComplexT{0.226979395737, 0.081852150975},
            ComplexT{0.031235505729, 0.176933497281},
            ComplexT{0.294287602843, 0.145156781198},
            ComplexT{0.152742706049, 0.111628061129},
            ComplexT{0.012553863703, 0.120027860480},
            ComplexT{0.237156555364, 0.154658769755},
            ComplexT{0.117001120872, 0.228059505033},
            ComplexT{0.041495873225, 0.065934827444},
            ComplexT{0.089653239407, 0.221581340372},
            ComplexT{0.217892322429, 0.291261296999},
            ComplexT{0.292993251871, 0.186570798697},
        };

        SECTION("Apply using dispatcher") {
            StateVectorKokkos<TestType> kokkos_gntr_sv{num_qubits};
            StateVectorKokkos<TestType> kokkos_gate_svp{num_qubits};
            StateVectorKokkos<TestType> kokkos_gate_svm{num_qubits};

            std::vector<ComplexT> result_gntr_sv(kokkos_gntr_sv.getLength(),
                                                 {0, 0});
            std::vector<ComplexT> result_gate_svp(kokkos_gate_svp.getLength(),
                                                  {0, 0});
            std::vector<ComplexT> result_gate_svm(kokkos_gate_svm.getLength(),
                                                  {0, 0});

            kokkos_gntr_sv.HostToDevice(ini_st.data(), ini_st.size());
            kokkos_gate_svp.HostToDevice(ini_st.data(), ini_st.size());
            kokkos_gate_svm.HostToDevice(ini_st.data(), ini_st.size());

            if (control.first == 3 && control.second == 3) {
                std::swap(wires[0], wires[2]);
                std::swap(wires[1], wires[3]);
            } else if (control.first != control.second) {
                std::swap(wires[control.first], wires[control.second]);
            }

            auto scale =
                kokkos_gntr_sv.applyGenerator("DoubleExcitation", wires, false);
            kokkos_gate_svp.applyOperation("DoubleExcitation", wires, false,
                                           {ep});
            kokkos_gate_svm.applyOperation("DoubleExcitation", wires, false,
                                           {-ep});

            kokkos_gntr_sv.DeviceToHost(result_gntr_sv.data(),
                                        result_gntr_sv.size());
            kokkos_gate_svp.DeviceToHost(result_gate_svp.data(),
                                         result_gate_svp.size());
            kokkos_gate_svm.DeviceToHost(result_gate_svm.data(),
                                         result_gate_svm.size());

            for (std::size_t j = 0; j < exp2(num_qubits); j++) {
                CHECK(-scale * imag(result_gntr_sv[j]) ==
                      Approx(0.5 *
                             (real(result_gate_svp[j]) -
                              real(result_gate_svm[j])) /
                             ep)
                          .margin(EP));
                CHECK(scale * real(result_gntr_sv[j]) ==
                      Approx(0.5 *
                             (imag(result_gate_svp[j]) -
                              imag(result_gate_svm[j])) /
                             ep)
                          .margin(EP));
            }
        }
    }
}

TEMPLATE_TEST_CASE("StateVectorKokkos::applyGeneratorDoubleExcitationMinus",
                   "[StateVectorKokkos_Generator]", float, double) {
    std::vector<std::size_t> wires = {0, 1, 2, 3};
    std::pair<std::size_t, std::size_t> control =
        GENERATE(std::pair<std::size_t, std::size_t>{0, 0},
                 std::pair<std::size_t, std::size_t>{0, 1},
                 std::pair<std::size_t, std::size_t>{0, 2},
                 std::pair<std::size_t, std::size_t>{0, 3},
                 std::pair<std::size_t, std::size_t>{1, 2},
                 std::pair<std::size_t, std::size_t>{1, 3},
                 std::pair<std::size_t, std::size_t>{2, 3},
                 std::pair<std::size_t, std::size_t>{3, 3});
    {
        using ComplexT = StateVectorKokkos<TestType>::ComplexT;
        const std::size_t num_qubits = 4;
        const TestType ep = 1e-3;
        const TestType EP = 1e-4;

        std::vector<ComplexT> ini_st{
            ComplexT{0.267462841882, 0.010768564798},
            ComplexT{0.228575129706, 0.010564590956},
            ComplexT{0.099492749900, 0.260849823392},
            ComplexT{0.093690204310, 0.189847108173},
            ComplexT{0.033390732374, 0.203836830144},
            ComplexT{0.226979395737, 0.081852150975},
            ComplexT{0.031235505729, 0.176933497281},
            ComplexT{0.294287602843, 0.145156781198},
            ComplexT{0.152742706049, 0.111628061129},
            ComplexT{0.012553863703, 0.120027860480},
            ComplexT{0.237156555364, 0.154658769755},
            ComplexT{0.117001120872, 0.228059505033},
            ComplexT{0.041495873225, 0.065934827444},
            ComplexT{0.089653239407, 0.221581340372},
            ComplexT{0.217892322429, 0.291261296999},
            ComplexT{0.292993251871, 0.186570798697},
        };

        SECTION("Apply using dispatcher") {
            StateVectorKokkos<TestType> kokkos_gntr_sv{num_qubits};
            StateVectorKokkos<TestType> kokkos_gate_svp{num_qubits};
            StateVectorKokkos<TestType> kokkos_gate_svm{num_qubits};

            std::vector<ComplexT> result_gntr_sv(kokkos_gntr_sv.getLength(),
                                                 {0, 0});
            std::vector<ComplexT> result_gate_svp(kokkos_gate_svp.getLength(),
                                                  {0, 0});
            std::vector<ComplexT> result_gate_svm(kokkos_gate_svm.getLength(),
                                                  {0, 0});

            kokkos_gntr_sv.HostToDevice(ini_st.data(), ini_st.size());
            kokkos_gate_svp.HostToDevice(ini_st.data(), ini_st.size());
            kokkos_gate_svm.HostToDevice(ini_st.data(), ini_st.size());

            if (control.first == 3 && control.second == 3) {
                std::swap(wires[0], wires[2]);
                std::swap(wires[1], wires[3]);
            } else if (control.first != control.second) {
                std::swap(wires[control.first], wires[control.second]);
            }

            auto scale = kokkos_gntr_sv.applyGenerator("DoubleExcitationMinus",
                                                       wires, false);
            kokkos_gate_svp.applyOperation("DoubleExcitationMinus", wires,
                                           false, {ep});
            kokkos_gate_svm.applyOperation("DoubleExcitationMinus", wires,
                                           false, {-ep});

            kokkos_gntr_sv.DeviceToHost(result_gntr_sv.data(),
                                        result_gntr_sv.size());
            kokkos_gate_svp.DeviceToHost(result_gate_svp.data(),
                                         result_gate_svp.size());
            kokkos_gate_svm.DeviceToHost(result_gate_svm.data(),
                                         result_gate_svm.size());

            for (std::size_t j = 0; j < exp2(num_qubits); j++) {
                CHECK(-scale * imag(result_gntr_sv[j]) ==
                      Approx(0.5 *
                             (real(result_gate_svp[j]) -
                              real(result_gate_svm[j])) /
                             ep)
                          .margin(EP));
                CHECK(scale * real(result_gntr_sv[j]) ==
                      Approx(0.5 *
                             (imag(result_gate_svp[j]) -
                              imag(result_gate_svm[j])) /
                             ep)
                          .margin(EP));
            }
        }
    }
}

TEMPLATE_TEST_CASE("StateVectorKokkos::applyGeneratorDoubleExcitationPlus",
                   "[StateVectorKokkos_Generator]", float, double) {
    std::vector<std::size_t> wires = {0, 1, 2, 3};
    std::pair<std::size_t, std::size_t> control =
        GENERATE(std::pair<std::size_t, std::size_t>{0, 0},
                 std::pair<std::size_t, std::size_t>{0, 1},
                 std::pair<std::size_t, std::size_t>{0, 2},
                 std::pair<std::size_t, std::size_t>{0, 3},
                 std::pair<std::size_t, std::size_t>{1, 2},
                 std::pair<std::size_t, std::size_t>{1, 3},
                 std::pair<std::size_t, std::size_t>{2, 3},
                 std::pair<std::size_t, std::size_t>{3, 3});
    {
        using ComplexT = StateVectorKokkos<TestType>::ComplexT;
        const std::size_t num_qubits = 4;
        const TestType ep = 1e-3;
        const TestType EP = 1e-4;

        std::vector<ComplexT> ini_st{
            ComplexT{0.267462841882, 0.010768564798},
            ComplexT{0.228575129706, 0.010564590956},
            ComplexT{0.099492749900, 0.260849823392},
            ComplexT{0.093690204310, 0.189847108173},
            ComplexT{0.033390732374, 0.203836830144},
            ComplexT{0.226979395737, 0.081852150975},
            ComplexT{0.031235505729, 0.176933497281},
            ComplexT{0.294287602843, 0.145156781198},
            ComplexT{0.152742706049, 0.111628061129},
            ComplexT{0.012553863703, 0.120027860480},
            ComplexT{0.237156555364, 0.154658769755},
            ComplexT{0.117001120872, 0.228059505033},
            ComplexT{0.041495873225, 0.065934827444},
            ComplexT{0.089653239407, 0.221581340372},
            ComplexT{0.217892322429, 0.291261296999},
            ComplexT{0.292993251871, 0.186570798697},
        };

        SECTION("Apply using dispatcher") {
            StateVectorKokkos<TestType> kokkos_gntr_sv{num_qubits};
            StateVectorKokkos<TestType> kokkos_gate_svp{num_qubits};
            StateVectorKokkos<TestType> kokkos_gate_svm{num_qubits};

            std::vector<ComplexT> result_gntr_sv(kokkos_gntr_sv.getLength(),
                                                 {0, 0});
            std::vector<ComplexT> result_gate_svp(kokkos_gate_svp.getLength(),
                                                  {0, 0});
            std::vector<ComplexT> result_gate_svm(kokkos_gate_svm.getLength(),
                                                  {0, 0});

            kokkos_gntr_sv.HostToDevice(ini_st.data(), ini_st.size());
            kokkos_gate_svp.HostToDevice(ini_st.data(), ini_st.size());
            kokkos_gate_svm.HostToDevice(ini_st.data(), ini_st.size());

            if (control.first == 3 && control.second == 3) {
                std::swap(wires[0], wires[2]);
                std::swap(wires[1], wires[3]);
            } else if (control.first != control.second) {
                std::swap(wires[control.first], wires[control.second]);
            }

            auto scale = kokkos_gntr_sv.applyGenerator("DoubleExcitationPlus",
                                                       wires, false);
            kokkos_gate_svp.applyOperation("DoubleExcitationPlus", wires, false,
                                           {ep});
            kokkos_gate_svm.applyOperation("DoubleExcitationPlus", wires, false,
                                           {-ep});

            kokkos_gntr_sv.DeviceToHost(result_gntr_sv.data(),
                                        result_gntr_sv.size());
            kokkos_gate_svp.DeviceToHost(result_gate_svp.data(),
                                         result_gate_svp.size());
            kokkos_gate_svm.DeviceToHost(result_gate_svm.data(),
                                         result_gate_svm.size());

            for (std::size_t j = 0; j < exp2(num_qubits); j++) {
                CHECK(-scale * imag(result_gntr_sv[j]) ==
                      Approx(0.5 *
                             (real(result_gate_svp[j]) -
                              real(result_gate_svm[j])) /
                             ep)
                          .margin(EP));
                CHECK(scale * real(result_gntr_sv[j]) ==
                      Approx(0.5 *
                             (imag(result_gate_svp[j]) -
                              imag(result_gate_svm[j])) /
                             ep)
                          .margin(EP));
            }
        }
    }
}

TEMPLATE_TEST_CASE("StateVectorKokkos::applyControlledGenerator",
                   "[StateVectorKokkos_Generator]", float, double) {
    using StateVectorT = StateVectorKokkos<TestType>;
    const std::size_t num_qubits = 6;
    const TestType ep = 1e-3;
    const TestType EP = 1e-4;

    auto ini_st = createNonTrivialState<StateVectorT>(num_qubits);

    std::unordered_map<std::string, ControlledGateOperation>
        str_to_controlled_gates_{};
    for (const auto &[gate_op, controlled_gate_name] :
         Constant::controlled_gate_names) {
        str_to_controlled_gates_.emplace(controlled_gate_name, gate_op);
    }

    const bool inverse = GENERATE(true, false);
<<<<<<< HEAD
    const std::string controlled_gate_name = GENERATE(
        "RX", "RY", "RZ", "PhaseShift", "GlobalPhase", "IsingXX", "IsingXY",
        "IsingYY", "IsingZZ", "SingleExcitation", "SingleExcitationMinus",
        "SingleExcitationPlus", "DoubleExcitation", "DoubleExcitationMinus",
        "DoubleExcitationPlus", "MultiRZ");
    {
=======
    const std::string controlled_gate_name =
        GENERATE("RX", "RY", "RZ", "PhaseShift", "GlobalPhase");

    SECTION("1-control: c{5}") {
>>>>>>> 31cec062
        StateVectorKokkos<TestType> kokkos_gntr_sv{ini_st.data(),
                                                   ini_st.size()};
        StateVectorKokkos<TestType> kokkos_gate_svp{ini_st.data(),
                                                    ini_st.size()};
        StateVectorKokkos<TestType> kokkos_gate_svm{ini_st.data(),
                                                    ini_st.size()};

        const auto wires = createWires(
            str_to_controlled_gates_.at(controlled_gate_name), num_qubits);
        const std::vector<std::size_t> control_wires = {5};
        const std::vector<bool> control_values = {true};
        auto scale =
            kokkos_gntr_sv.applyGenerator(controlled_gate_name, control_wires,
                                          control_values, wires, inverse);
        auto h = static_cast<TestType>(((inverse) ? -1.0 : 1.0) * ep);
        kokkos_gate_svp.applyOperation(controlled_gate_name, control_wires,
                                       control_values, wires, inverse, {h});
        kokkos_gate_svm.applyOperation(controlled_gate_name, control_wires,
                                       control_values, wires, inverse, {-h});

        auto result_gntr_sv = kokkos_gntr_sv.getDataVector();
        auto result_gate_svp = kokkos_gate_svp.getDataVector();
        auto result_gate_svm = kokkos_gate_svm.getDataVector();

        for (std::size_t j = 0; j < exp2(num_qubits); j++) {
            CHECK(-scale * imag(result_gntr_sv[j]) ==
                  Approx(0.5 *
                         (real(result_gate_svp[j]) - real(result_gate_svm[j])) /
                         ep)
                      .margin(EP));
            CHECK(scale * real(result_gntr_sv[j]) ==
                  Approx(0.5 *
                         (imag(result_gate_svp[j]) - imag(result_gate_svm[j])) /
                         ep)
                      .margin(EP));
        }
    }

    SECTION("2-control: c{4,5}") {

        StateVectorKokkos<TestType> kokkos_gntr_sv{ini_st.data(),
                                                   ini_st.size()};
        StateVectorKokkos<TestType> kokkos_gate_svp{ini_st.data(),
                                                    ini_st.size()};
        StateVectorKokkos<TestType> kokkos_gate_svm{ini_st.data(),
                                                    ini_st.size()};

        const auto wires = createWires(
            str_to_controlled_gates_.at(controlled_gate_name), num_qubits);
        const std::vector<std::size_t> control_wires = {4, 5};
        const std::vector<bool> control_values = {true, false};
        auto scale =
            kokkos_gntr_sv.applyGenerator(controlled_gate_name, control_wires,
                                          control_values, wires, inverse);
        auto h = static_cast<TestType>(((inverse) ? -1.0 : 1.0) * ep);
        kokkos_gate_svp.applyOperation(controlled_gate_name, control_wires,
                                       control_values, wires, inverse, {h});
        kokkos_gate_svm.applyOperation(controlled_gate_name, control_wires,
                                       control_values, wires, inverse, {-h});

        auto result_gntr_sv = kokkos_gntr_sv.getDataVector();
        auto result_gate_svp = kokkos_gate_svp.getDataVector();
        auto result_gate_svm = kokkos_gate_svm.getDataVector();

        for (std::size_t j = 0; j < exp2(num_qubits); j++) {
            CHECK(-scale * imag(result_gntr_sv[j]) ==
                  Approx(0.5 *
                         (real(result_gate_svp[j]) - real(result_gate_svm[j])) /
                         ep)
                      .margin(EP));
            CHECK(scale * real(result_gntr_sv[j]) ==
                  Approx(0.5 *
                         (imag(result_gate_svp[j]) - imag(result_gate_svm[j])) /
                         ep)
                      .margin(EP));
        }
    }

    SECTION("2-control: c{3,5}") {

        StateVectorKokkos<TestType> kokkos_gntr_sv{ini_st.data(),
                                                   ini_st.size()};
        StateVectorKokkos<TestType> kokkos_gate_svp{ini_st.data(),
                                                    ini_st.size()};
        StateVectorKokkos<TestType> kokkos_gate_svm{ini_st.data(),
                                                    ini_st.size()};

        const auto wires = createWires(
            str_to_controlled_gates_.at(controlled_gate_name), num_qubits);
        const std::vector<std::size_t> control_wires = {3, 5};
        const std::vector<bool> control_values = {true, false};
        auto scale =
            kokkos_gntr_sv.applyGenerator(controlled_gate_name, control_wires,
                                          control_values, wires, inverse);
        auto h = static_cast<TestType>(((inverse) ? -1.0 : 1.0) * ep);
        kokkos_gate_svp.applyOperation(controlled_gate_name, control_wires,
                                       control_values, wires, inverse, {h});
        kokkos_gate_svm.applyOperation(controlled_gate_name, control_wires,
                                       control_values, wires, inverse, {-h});

        auto result_gntr_sv = kokkos_gntr_sv.getDataVector();
        auto result_gate_svp = kokkos_gate_svp.getDataVector();
        auto result_gate_svm = kokkos_gate_svm.getDataVector();

        for (std::size_t j = 0; j < exp2(num_qubits); j++) {
            CHECK(-scale * imag(result_gntr_sv[j]) ==
                  Approx(0.5 *
                         (real(result_gate_svp[j]) - real(result_gate_svm[j])) /
                         ep)
                      .margin(EP));
            CHECK(scale * real(result_gntr_sv[j]) ==
                  Approx(0.5 *
                         (imag(result_gate_svp[j]) - imag(result_gate_svm[j])) /
                         ep)
                      .margin(EP));
        }
    }

    SECTION("3-control: c{3,4,5}") {

        StateVectorKokkos<TestType> kokkos_gntr_sv{ini_st.data(),
                                                   ini_st.size()};
        StateVectorKokkos<TestType> kokkos_gate_svp{ini_st.data(),
                                                    ini_st.size()};
        StateVectorKokkos<TestType> kokkos_gate_svm{ini_st.data(),
                                                    ini_st.size()};

        const auto wires = createWires(
            str_to_controlled_gates_.at(controlled_gate_name), num_qubits);
        const std::vector<std::size_t> control_wires = {3, 4, 5};
        const std::vector<bool> control_values = {true, false, true};
        auto scale =
            kokkos_gntr_sv.applyGenerator(controlled_gate_name, control_wires,
                                          control_values, wires, inverse);
        auto h = static_cast<TestType>(((inverse) ? -1.0 : 1.0) * ep);
        kokkos_gate_svp.applyOperation(controlled_gate_name, control_wires,
                                       control_values, wires, inverse, {h});
        kokkos_gate_svm.applyOperation(controlled_gate_name, control_wires,
                                       control_values, wires, inverse, {-h});

        auto result_gntr_sv = kokkos_gntr_sv.getDataVector();
        auto result_gate_svp = kokkos_gate_svp.getDataVector();
        auto result_gate_svm = kokkos_gate_svm.getDataVector();

        for (std::size_t j = 0; j < exp2(num_qubits); j++) {
            CHECK(-scale * imag(result_gntr_sv[j]) ==
                  Approx(0.5 *
                         (real(result_gate_svp[j]) - real(result_gate_svm[j])) /
                         ep)
                      .margin(EP));
            CHECK(scale * real(result_gntr_sv[j]) ==
                  Approx(0.5 *
                         (imag(result_gate_svp[j]) - imag(result_gate_svm[j])) /
                         ep)
                      .margin(EP));
        }
    }
}

TEMPLATE_TEST_CASE("StateVectorKokkos::applyControlledGenerator empty control",
                   "[StateVectorKokkos_Generator]", float, double) {
    using StateVectorT = StateVectorKokkos<TestType>;
    const std::size_t num_qubits = 5;
    const TestType ep = 1e-3;
    const TestType EP = 1e-4;

    auto ini_st = createNonTrivialState<StateVectorT>(num_qubits);

    std::unordered_map<std::string, ControlledGateOperation>
        str_to_controlled_gates_{};
    for (const auto &[gate_op, controlled_gate_name] :
         Constant::controlled_gate_names) {
        str_to_controlled_gates_.emplace(controlled_gate_name, gate_op);
    }

    const bool inverse = GENERATE(true, false);
    const std::string controlled_gate_name =
        GENERATE("RX", "RY", "RZ", "PhaseShift", "GlobalPhase");
    {
        StateVectorKokkos<TestType> kokkos_gntr_sv{ini_st.data(),
                                                   ini_st.size()};
        StateVectorKokkos<TestType> kokkos_gate_svp{ini_st.data(),
                                                    ini_st.size()};
        StateVectorKokkos<TestType> kokkos_gate_svm{ini_st.data(),
                                                    ini_st.size()};

        const auto wires = createWires(
            str_to_controlled_gates_.at(controlled_gate_name), num_qubits);
        const std::vector<std::size_t> control_wires = {};
        const std::vector<bool> control_values = {};
        auto scale =
            kokkos_gntr_sv.applyGenerator(controlled_gate_name, control_wires,
                                          control_values, wires, inverse);
        auto h = static_cast<TestType>(((inverse) ? -1.0 : 1.0) * ep);
        kokkos_gate_svp.applyOperation(controlled_gate_name, control_wires,
                                       control_values, wires, inverse, {h});
        kokkos_gate_svm.applyOperation(controlled_gate_name, control_wires,
                                       control_values, wires, inverse, {-h});

        auto result_gntr_sv = kokkos_gntr_sv.getDataVector();
        auto result_gate_svp = kokkos_gate_svp.getDataVector();
        auto result_gate_svm = kokkos_gate_svm.getDataVector();

        for (std::size_t j = 0; j < exp2(num_qubits); j++) {
            CHECK(-scale * imag(result_gntr_sv[j]) ==
                  Approx(0.5 *
                         (real(result_gate_svp[j]) - real(result_gate_svm[j])) /
                         ep)
                      .margin(EP));
            CHECK(scale * real(result_gntr_sv[j]) ==
                  Approx(0.5 *
                         (imag(result_gate_svp[j]) - imag(result_gate_svm[j])) /
                         ep)
                      .margin(EP));
        }
    }
}

TEMPLATE_TEST_CASE("StateVectorKokkos::applyControlledGenerator CRX/Y/Z",
                   "[StateVectorKokkos_Generator]", float, double) {
    using StateVectorT = StateVectorKokkos<TestType>;
    const std::size_t num_qubits = 3;
    const TestType EP = 1e-4;

    auto ini_st = createNonTrivialState<StateVectorT>(num_qubits);
    const bool inverse = GENERATE(true, false);
    const std::size_t control_wire = GENERATE(0, 1, 2);
    const std::size_t wire = GENERATE(0, 1, 2);
    SECTION("CRX") {
        StateVectorKokkos<TestType> kokkos_gntr_sv_cr{ini_st.data(),
                                                      ini_st.size()};
        StateVectorKokkos<TestType> kokkos_gntr_sv_r{ini_st.data(),
                                                     ini_st.size()};

        if (control_wire == wire) {
            PL_REQUIRE_THROWS_MATCHES(
                kokkos_gntr_sv_r.applyGenerator("RX", {control_wire}, {true},
                                                {wire}, inverse),
                LightningException,
                "`controlled_wires` and `target wires` must be disjoint.");
        } else {
            kokkos_gntr_sv_cr.applyGenerator("CRX", {control_wire, wire},
                                             inverse);
            kokkos_gntr_sv_r.applyGenerator("RX", {control_wire}, {true},
                                            {wire}, inverse);

            auto result_gntr_sv_cr = kokkos_gntr_sv_cr.getDataVector();
            auto result_gntr_sv_r = kokkos_gntr_sv_r.getDataVector();

            for (std::size_t j = 0; j < exp2(num_qubits); j++) {
                CHECK(imag(result_gntr_sv_cr[j]) ==
                      Approx(imag(result_gntr_sv_r[j])).margin(EP));
                CHECK(real(result_gntr_sv_cr[j]) ==
                      Approx(real(result_gntr_sv_r[j])).margin(EP));
            }
        }
    }

    SECTION("CRY") {
        StateVectorKokkos<TestType> kokkos_gntr_sv_cr{ini_st.data(),
                                                      ini_st.size()};
        StateVectorKokkos<TestType> kokkos_gntr_sv_r{ini_st.data(),
                                                     ini_st.size()};

        if (control_wire == wire) {
            PL_REQUIRE_THROWS_MATCHES(
                kokkos_gntr_sv_r.applyGenerator("RX", {control_wire}, {true},
                                                {wire}, inverse),
                LightningException,
                "`controlled_wires` and `target wires` must be disjoint.");
        } else {
            kokkos_gntr_sv_cr.applyGenerator("CRY", {control_wire, wire},
                                             inverse);
            kokkos_gntr_sv_r.applyGenerator("RY", {control_wire}, {true},
                                            {wire}, inverse);

            auto result_gntr_sv_cr = kokkos_gntr_sv_cr.getDataVector();
            auto result_gntr_sv_r = kokkos_gntr_sv_r.getDataVector();

            for (std::size_t j = 0; j < exp2(num_qubits); j++) {
                CHECK(imag(result_gntr_sv_cr[j]) ==
                      Approx(imag(result_gntr_sv_r[j])).margin(EP));
                CHECK(real(result_gntr_sv_cr[j]) ==
                      Approx(real(result_gntr_sv_r[j])).margin(EP));
            }
        }
    }

    SECTION("CRZ") {
        StateVectorKokkos<TestType> kokkos_gntr_sv_cr{ini_st.data(),
                                                      ini_st.size()};
        StateVectorKokkos<TestType> kokkos_gntr_sv_r{ini_st.data(),
                                                     ini_st.size()};

        if (control_wire == wire) {
            PL_REQUIRE_THROWS_MATCHES(
                kokkos_gntr_sv_r.applyGenerator("RX", {control_wire}, {true},
                                                {wire}, inverse),
                LightningException,
                "`controlled_wires` and `target wires` must be disjoint.");
        } else {
            kokkos_gntr_sv_cr.applyGenerator("CRZ", {control_wire, wire},
                                             inverse);
            kokkos_gntr_sv_r.applyGenerator("RZ", {control_wire}, {true},
                                            {wire}, inverse);

            auto result_gntr_sv_cr = kokkos_gntr_sv_cr.getDataVector();
            auto result_gntr_sv_r = kokkos_gntr_sv_r.getDataVector();

            for (std::size_t j = 0; j < exp2(num_qubits); j++) {
                CHECK(imag(result_gntr_sv_cr[j]) ==
                      Approx(imag(result_gntr_sv_r[j])).margin(EP));
                CHECK(real(result_gntr_sv_cr[j]) ==
                      Approx(real(result_gntr_sv_r[j])).margin(EP));
            }
        }
    }
}<|MERGE_RESOLUTION|>--- conflicted
+++ resolved
@@ -457,19 +457,12 @@
     }
 
     const bool inverse = GENERATE(true, false);
-<<<<<<< HEAD
     const std::string controlled_gate_name = GENERATE(
         "RX", "RY", "RZ", "PhaseShift", "GlobalPhase", "IsingXX", "IsingXY",
         "IsingYY", "IsingZZ", "SingleExcitation", "SingleExcitationMinus",
         "SingleExcitationPlus", "DoubleExcitation", "DoubleExcitationMinus",
         "DoubleExcitationPlus", "MultiRZ");
     {
-=======
-    const std::string controlled_gate_name =
-        GENERATE("RX", "RY", "RZ", "PhaseShift", "GlobalPhase");
-
-    SECTION("1-control: c{5}") {
->>>>>>> 31cec062
         StateVectorKokkos<TestType> kokkos_gntr_sv{ini_st.data(),
                                                    ini_st.size()};
         StateVectorKokkos<TestType> kokkos_gate_svp{ini_st.data(),
