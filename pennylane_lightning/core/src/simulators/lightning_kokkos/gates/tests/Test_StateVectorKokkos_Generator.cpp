// Copyright 2018-2023 Xanadu Quantum Technologies Inc.

// Licensed under the Apache License, Version 2.0 (the License);
// you may not use this file except in compliance with the License.
// You may obtain a copy of the License at

// http://www.apache.org/licenses/LICENSE-2.0

// Unless required by applicable law or agreed to in writing, software
// distributed under the License is distributed on an AS IS BASIS,
// WITHOUT WARRANTIES OR CONDITIONS OF ANY KIND, either express or implied.
// See the License for the specific language governing permissions and
// limitations under the License.
#include <algorithm>
#include <complex>
#include <cstddef>
#include <limits>
#include <type_traits>
#include <unordered_map>
#include <utility>
#include <vector>

#include <catch2/catch.hpp>

#include "BasicGeneratorFunctors.hpp"
#include "Constant.hpp"
#include "ConstantUtil.hpp" // lookup, array_has_elem, prepend_to_tuple, tuple_to_array
#include "StateVectorKokkos.hpp"
#include "TestHelpers.hpp"
#include "TestHelpersWires.hpp"

/**
 * @file
 *  Tests for generators functionality defined in the class StateVectorKokkos.
 */

/// @cond DEV
namespace {
using namespace Pennylane::Gates;
using namespace Pennylane::LightningKokkos;
using namespace Pennylane::LightningKokkos::Functors;
using namespace Pennylane::Util;
using std::size_t;
} // namespace
/// @endcond

TEMPLATE_TEST_CASE("StateVectorKokkos::applyGenerator - errors",
                   "[StateVectorKokkos_Generator]", float, double) {
    SECTION("applyGenerator") {
        const std::size_t num_qubits = 3;
        StateVectorKokkos<TestType> state_vector{num_qubits};
        PL_REQUIRE_THROWS_MATCHES(state_vector.applyGenerator("XXX", {0}),
                                  LightningException,
                                  "The given value does not exist.");
        PL_REQUIRE_THROWS_MATCHES(
            state_vector.applyGenerator("XXX", {1}, {true}, {0}),
            LightningException, "The given value does not exist.");
        PL_REQUIRE_THROWS_MATCHES(
            state_vector.applyGenerator("PauliX", {}, {false}, {1}, false),
            LightningException,
            "`controlled_wires` must have the same size "
            "as"); // invalid controlled_wires
    }

    SECTION("namedGeneratorFactor") {
        using StateVectorT = StateVectorKokkos<TestType>;
        using KokkosVector = StateVectorT::KokkosVector;
        using ExecutionSpace = StateVectorT::KokkosExecSpace;
        [[maybe_unused]] StateVectorT sv{1};
        KokkosVector arr_("arr_", 2);
        PL_REQUIRE_THROWS_MATCHES(applyNamedGenerator<ExecutionSpace>(
                                      GeneratorOperation::END, arr_, 1, {0}),
                                  LightningException,
                                  "Generator operation does not exist.");
    }

    SECTION("NCnamedGeneratorFactor") {
        using StateVectorT = StateVectorKokkos<TestType>;
        using KokkosVector = StateVectorT::KokkosVector;
        using ExecutionSpace = StateVectorT::KokkosExecSpace;
        [[maybe_unused]] StateVectorT sv{2};
        KokkosVector arr_("arr_", 4);
        PL_REQUIRE_THROWS_MATCHES(
            applyNCNamedGenerator<ExecutionSpace>(
                ControlledGeneratorOperation::END, arr_, 2, {1}, {true}, {0}),
            LightningException,
            "Controlled generator operation does not exist.");
    }
}

TEMPLATE_TEST_CASE("StateVectorKokkos::applyGenerator",
                   "[StateVectorKokkos_Generator]", float, double) {
    using ComplexT = StateVectorKokkos<TestType>::ComplexT;
    const std::size_t num_qubits = 4;
    const TestType ep = 1e-3;
    const TestType EP = 1e-4;

    std::vector<ComplexT> ini_st{
        ComplexT{0.267462841882, 0.010768564798},
        ComplexT{0.228575129706, 0.010564590956},
        ComplexT{0.099492749900, 0.260849823392},
        ComplexT{0.093690204310, 0.189847108173},
        ComplexT{0.033390732374, 0.203836830144},
        ComplexT{0.226979395737, 0.081852150975},
        ComplexT{0.031235505729, 0.176933497281},
        ComplexT{0.294287602843, 0.145156781198},
        ComplexT{0.152742706049, 0.111628061129},
        ComplexT{0.012553863703, 0.120027860480},
        ComplexT{0.237156555364, 0.154658769755},
        ComplexT{0.117001120872, 0.228059505033},
        ComplexT{0.041495873225, 0.065934827444},
        ComplexT{0.089653239407, 0.221581340372},
        ComplexT{0.217892322429, 0.291261296999},
        ComplexT{0.292993251871, 0.186570798697},
    };

    std::unordered_map<std::string, GateOperation> str_to_gates_{};
    for (const auto &[gate_op, gate_name] : Constant::gate_names) {
        str_to_gates_.emplace(gate_name, gate_op);
    }

    const bool inverse = GENERATE(true, false);
    const std::string gate_name = GENERATE(
        "PhaseShift", "RX", "RY", "RZ", "ControlledPhaseShift", "CRX", "CRY",
        "CRZ", "IsingXX", "IsingXY", "IsingYY", "IsingZZ", "SingleExcitation",
        "SingleExcitationMinus", "SingleExcitationPlus", "DoubleExcitation",
        "DoubleExcitationMinus", "DoubleExcitationPlus", "MultiRZ",
        "GlobalPhase");
    {
        StateVectorKokkos<TestType> kokkos_gntr_sv{ini_st.data(),
                                                   ini_st.size()};
        StateVectorKokkos<TestType> kokkos_gate_svp{ini_st.data(),
                                                    ini_st.size()};
        StateVectorKokkos<TestType> kokkos_gate_svm{ini_st.data(),
                                                    ini_st.size()};

        const auto wires = createWires(str_to_gates_.at(gate_name), num_qubits);
        auto scale = kokkos_gntr_sv.applyGenerator(gate_name, wires, inverse);
        auto h = static_cast<TestType>(((inverse) ? -1.0 : 1.0) * ep);
        kokkos_gate_svp.applyOperation(gate_name, wires, inverse, {h});
        kokkos_gate_svm.applyOperation(gate_name, wires, inverse, {-h});

        auto result_gntr_sv = kokkos_gntr_sv.getDataVector();
        auto result_gate_svp = kokkos_gate_svp.getDataVector();
        auto result_gate_svm = kokkos_gate_svm.getDataVector();

        for (std::size_t j = 0; j < exp2(num_qubits); j++) {
            CHECK(-scale * imag(result_gntr_sv[j]) ==
                  Approx(0.5 *
                         (real(result_gate_svp[j]) - real(result_gate_svm[j])) /
                         ep)
                      .margin(EP));
            CHECK(scale * real(result_gntr_sv[j]) ==
                  Approx(0.5 *
                         (imag(result_gate_svp[j]) - imag(result_gate_svm[j])) /
                         ep)
                      .margin(EP));
        }
    }
}

TEMPLATE_TEST_CASE("StateVectorKokkos::applyGeneratorDoubleExcitation",
                   "[StateVectorKokkos_Generator]", float, double) {
    std::vector<std::size_t> wires = {0, 1, 2, 3};
    std::pair<std::size_t, std::size_t> control =
        GENERATE(std::pair<std::size_t, std::size_t>{0, 0},
                 std::pair<std::size_t, std::size_t>{0, 1},
                 std::pair<std::size_t, std::size_t>{0, 2},
                 std::pair<std::size_t, std::size_t>{0, 3},
                 std::pair<std::size_t, std::size_t>{1, 2},
                 std::pair<std::size_t, std::size_t>{1, 3},
                 std::pair<std::size_t, std::size_t>{2, 3},
                 std::pair<std::size_t, std::size_t>{3, 3});
    {
        using ComplexT = StateVectorKokkos<TestType>::ComplexT;
        const std::size_t num_qubits = 4;
        const TestType ep = 1e-3;
        const TestType EP = 1e-4;

        std::vector<ComplexT> ini_st{
            ComplexT{0.267462841882, 0.010768564798},
            ComplexT{0.228575129706, 0.010564590956},
            ComplexT{0.099492749900, 0.260849823392},
            ComplexT{0.093690204310, 0.189847108173},
            ComplexT{0.033390732374, 0.203836830144},
            ComplexT{0.226979395737, 0.081852150975},
            ComplexT{0.031235505729, 0.176933497281},
            ComplexT{0.294287602843, 0.145156781198},
            ComplexT{0.152742706049, 0.111628061129},
            ComplexT{0.012553863703, 0.120027860480},
            ComplexT{0.237156555364, 0.154658769755},
            ComplexT{0.117001120872, 0.228059505033},
            ComplexT{0.041495873225, 0.065934827444},
            ComplexT{0.089653239407, 0.221581340372},
            ComplexT{0.217892322429, 0.291261296999},
            ComplexT{0.292993251871, 0.186570798697},
        };

        SECTION("Apply using dispatcher") {
            StateVectorKokkos<TestType> kokkos_gntr_sv{num_qubits};
            StateVectorKokkos<TestType> kokkos_gate_svp{num_qubits};
            StateVectorKokkos<TestType> kokkos_gate_svm{num_qubits};

            std::vector<ComplexT> result_gntr_sv(kokkos_gntr_sv.getLength(),
                                                 {0, 0});
            std::vector<ComplexT> result_gate_svp(kokkos_gate_svp.getLength(),
                                                  {0, 0});
            std::vector<ComplexT> result_gate_svm(kokkos_gate_svm.getLength(),
                                                  {0, 0});

            kokkos_gntr_sv.HostToDevice(ini_st.data(), ini_st.size());
            kokkos_gate_svp.HostToDevice(ini_st.data(), ini_st.size());
            kokkos_gate_svm.HostToDevice(ini_st.data(), ini_st.size());

            if (control.first == 3 && control.second == 3) {
                std::swap(wires[0], wires[2]);
                std::swap(wires[1], wires[3]);
            } else if (control.first != control.second) {
                std::swap(wires[control.first], wires[control.second]);
            }

            auto scale =
                kokkos_gntr_sv.applyGenerator("DoubleExcitation", wires, false);
            kokkos_gate_svp.applyOperation("DoubleExcitation", wires, false,
                                           {ep});
            kokkos_gate_svm.applyOperation("DoubleExcitation", wires, false,
                                           {-ep});

            kokkos_gntr_sv.DeviceToHost(result_gntr_sv.data(),
                                        result_gntr_sv.size());
            kokkos_gate_svp.DeviceToHost(result_gate_svp.data(),
                                         result_gate_svp.size());
            kokkos_gate_svm.DeviceToHost(result_gate_svm.data(),
                                         result_gate_svm.size());

            for (std::size_t j = 0; j < exp2(num_qubits); j++) {
                CHECK(-scale * imag(result_gntr_sv[j]) ==
                      Approx(0.5 *
                             (real(result_gate_svp[j]) -
                              real(result_gate_svm[j])) /
                             ep)
                          .margin(EP));
                CHECK(scale * real(result_gntr_sv[j]) ==
                      Approx(0.5 *
                             (imag(result_gate_svp[j]) -
                              imag(result_gate_svm[j])) /
                             ep)
                          .margin(EP));
            }
        }
    }
}

TEMPLATE_TEST_CASE("StateVectorKokkos::applyGeneratorDoubleExcitationMinus",
                   "[StateVectorKokkos_Generator]", float, double) {
    std::vector<std::size_t> wires = {0, 1, 2, 3};
    std::pair<std::size_t, std::size_t> control =
        GENERATE(std::pair<std::size_t, std::size_t>{0, 0},
                 std::pair<std::size_t, std::size_t>{0, 1},
                 std::pair<std::size_t, std::size_t>{0, 2},
                 std::pair<std::size_t, std::size_t>{0, 3},
                 std::pair<std::size_t, std::size_t>{1, 2},
                 std::pair<std::size_t, std::size_t>{1, 3},
                 std::pair<std::size_t, std::size_t>{2, 3},
                 std::pair<std::size_t, std::size_t>{3, 3});
    {
        using ComplexT = StateVectorKokkos<TestType>::ComplexT;
        const std::size_t num_qubits = 4;
        const TestType ep = 1e-3;
        const TestType EP = 1e-4;

        std::vector<ComplexT> ini_st{
            ComplexT{0.267462841882, 0.010768564798},
            ComplexT{0.228575129706, 0.010564590956},
            ComplexT{0.099492749900, 0.260849823392},
            ComplexT{0.093690204310, 0.189847108173},
            ComplexT{0.033390732374, 0.203836830144},
            ComplexT{0.226979395737, 0.081852150975},
            ComplexT{0.031235505729, 0.176933497281},
            ComplexT{0.294287602843, 0.145156781198},
            ComplexT{0.152742706049, 0.111628061129},
            ComplexT{0.012553863703, 0.120027860480},
            ComplexT{0.237156555364, 0.154658769755},
            ComplexT{0.117001120872, 0.228059505033},
            ComplexT{0.041495873225, 0.065934827444},
            ComplexT{0.089653239407, 0.221581340372},
            ComplexT{0.217892322429, 0.291261296999},
            ComplexT{0.292993251871, 0.186570798697},
        };

        SECTION("Apply using dispatcher") {
            StateVectorKokkos<TestType> kokkos_gntr_sv{num_qubits};
            StateVectorKokkos<TestType> kokkos_gate_svp{num_qubits};
            StateVectorKokkos<TestType> kokkos_gate_svm{num_qubits};

            std::vector<ComplexT> result_gntr_sv(kokkos_gntr_sv.getLength(),
                                                 {0, 0});
            std::vector<ComplexT> result_gate_svp(kokkos_gate_svp.getLength(),
                                                  {0, 0});
            std::vector<ComplexT> result_gate_svm(kokkos_gate_svm.getLength(),
                                                  {0, 0});

            kokkos_gntr_sv.HostToDevice(ini_st.data(), ini_st.size());
            kokkos_gate_svp.HostToDevice(ini_st.data(), ini_st.size());
            kokkos_gate_svm.HostToDevice(ini_st.data(), ini_st.size());

            if (control.first == 3 && control.second == 3) {
                std::swap(wires[0], wires[2]);
                std::swap(wires[1], wires[3]);
            } else if (control.first != control.second) {
                std::swap(wires[control.first], wires[control.second]);
            }

            auto scale = kokkos_gntr_sv.applyGenerator("DoubleExcitationMinus",
                                                       wires, false);
            kokkos_gate_svp.applyOperation("DoubleExcitationMinus", wires,
                                           false, {ep});
            kokkos_gate_svm.applyOperation("DoubleExcitationMinus", wires,
                                           false, {-ep});

            kokkos_gntr_sv.DeviceToHost(result_gntr_sv.data(),
                                        result_gntr_sv.size());
            kokkos_gate_svp.DeviceToHost(result_gate_svp.data(),
                                         result_gate_svp.size());
            kokkos_gate_svm.DeviceToHost(result_gate_svm.data(),
                                         result_gate_svm.size());

            for (std::size_t j = 0; j < exp2(num_qubits); j++) {
                CHECK(-scale * imag(result_gntr_sv[j]) ==
                      Approx(0.5 *
                             (real(result_gate_svp[j]) -
                              real(result_gate_svm[j])) /
                             ep)
                          .margin(EP));
                CHECK(scale * real(result_gntr_sv[j]) ==
                      Approx(0.5 *
                             (imag(result_gate_svp[j]) -
                              imag(result_gate_svm[j])) /
                             ep)
                          .margin(EP));
            }
        }
    }
}

TEMPLATE_TEST_CASE("StateVectorKokkos::applyGeneratorDoubleExcitationPlus",
                   "[StateVectorKokkos_Generator]", float, double) {
    std::vector<std::size_t> wires = {0, 1, 2, 3};
    std::pair<std::size_t, std::size_t> control =
        GENERATE(std::pair<std::size_t, std::size_t>{0, 0},
                 std::pair<std::size_t, std::size_t>{0, 1},
                 std::pair<std::size_t, std::size_t>{0, 2},
                 std::pair<std::size_t, std::size_t>{0, 3},
                 std::pair<std::size_t, std::size_t>{1, 2},
                 std::pair<std::size_t, std::size_t>{1, 3},
                 std::pair<std::size_t, std::size_t>{2, 3},
                 std::pair<std::size_t, std::size_t>{3, 3});
    {
        using ComplexT = StateVectorKokkos<TestType>::ComplexT;
        const std::size_t num_qubits = 4;
        const TestType ep = 1e-3;
        const TestType EP = 1e-4;

        std::vector<ComplexT> ini_st{
            ComplexT{0.267462841882, 0.010768564798},
            ComplexT{0.228575129706, 0.010564590956},
            ComplexT{0.099492749900, 0.260849823392},
            ComplexT{0.093690204310, 0.189847108173},
            ComplexT{0.033390732374, 0.203836830144},
            ComplexT{0.226979395737, 0.081852150975},
            ComplexT{0.031235505729, 0.176933497281},
            ComplexT{0.294287602843, 0.145156781198},
            ComplexT{0.152742706049, 0.111628061129},
            ComplexT{0.012553863703, 0.120027860480},
            ComplexT{0.237156555364, 0.154658769755},
            ComplexT{0.117001120872, 0.228059505033},
            ComplexT{0.041495873225, 0.065934827444},
            ComplexT{0.089653239407, 0.221581340372},
            ComplexT{0.217892322429, 0.291261296999},
            ComplexT{0.292993251871, 0.186570798697},
        };

        SECTION("Apply using dispatcher") {
            StateVectorKokkos<TestType> kokkos_gntr_sv{num_qubits};
            StateVectorKokkos<TestType> kokkos_gate_svp{num_qubits};
            StateVectorKokkos<TestType> kokkos_gate_svm{num_qubits};

            std::vector<ComplexT> result_gntr_sv(kokkos_gntr_sv.getLength(),
                                                 {0, 0});
            std::vector<ComplexT> result_gate_svp(kokkos_gate_svp.getLength(),
                                                  {0, 0});
            std::vector<ComplexT> result_gate_svm(kokkos_gate_svm.getLength(),
                                                  {0, 0});

            kokkos_gntr_sv.HostToDevice(ini_st.data(), ini_st.size());
            kokkos_gate_svp.HostToDevice(ini_st.data(), ini_st.size());
            kokkos_gate_svm.HostToDevice(ini_st.data(), ini_st.size());

            if (control.first == 3 && control.second == 3) {
                std::swap(wires[0], wires[2]);
                std::swap(wires[1], wires[3]);
            } else if (control.first != control.second) {
                std::swap(wires[control.first], wires[control.second]);
            }

            auto scale = kokkos_gntr_sv.applyGenerator("DoubleExcitationPlus",
                                                       wires, false);
            kokkos_gate_svp.applyOperation("DoubleExcitationPlus", wires, false,
                                           {ep});
            kokkos_gate_svm.applyOperation("DoubleExcitationPlus", wires, false,
                                           {-ep});

            kokkos_gntr_sv.DeviceToHost(result_gntr_sv.data(),
                                        result_gntr_sv.size());
            kokkos_gate_svp.DeviceToHost(result_gate_svp.data(),
                                         result_gate_svp.size());
            kokkos_gate_svm.DeviceToHost(result_gate_svm.data(),
                                         result_gate_svm.size());

            for (std::size_t j = 0; j < exp2(num_qubits); j++) {
                CHECK(-scale * imag(result_gntr_sv[j]) ==
                      Approx(0.5 *
                             (real(result_gate_svp[j]) -
                              real(result_gate_svm[j])) /
                             ep)
                          .margin(EP));
                CHECK(scale * real(result_gntr_sv[j]) ==
                      Approx(0.5 *
                             (imag(result_gate_svp[j]) -
                              imag(result_gate_svm[j])) /
                             ep)
                          .margin(EP));
            }
        }
    }
}

TEMPLATE_TEST_CASE("StateVectorKokkos::applyControlledGenerator",
                   "[StateVectorKokkos_Generator]", float, double) {
    using StateVectorT = StateVectorKokkos<TestType>;
<<<<<<< HEAD
    const std::size_t num_qubits = 7;
=======
    const std::size_t num_qubits = 6;
>>>>>>> 2fd51fe3
    const TestType ep_deriv = 1e-3;
    const TestType ep_margin = 1e-4;

    auto ini_st = createNonTrivialState<StateVectorT>(num_qubits);

    std::unordered_map<std::string, ControlledGateOperation>
        str_to_controlled_gates_{};
    for (const auto &[gate_op, controlled_gate_name] :
         Constant::controlled_gate_names) {
        str_to_controlled_gates_.emplace(controlled_gate_name, gate_op);
    }

    const bool inverse = GENERATE(true, false);
<<<<<<< HEAD
    const std::string controlled_gate_name = GENERATE(
        "RX", "RY", "RZ", "PhaseShift", "GlobalPhase", "IsingXX", "IsingXY",
        "IsingYY", "IsingZZ", "SingleExcitation", "SingleExcitationMinus",
        "SingleExcitationPlus", "DoubleExcitation", "DoubleExcitationMinus",
        "DoubleExcitationPlus", "MultiRZ");
=======
    const std::string controlled_gate_name =
        GENERATE("RX", "RY", "RZ", "PhaseShift", "GlobalPhase");
>>>>>>> 2fd51fe3

    SECTION("1-control: c{5}") {
        StateVectorKokkos<TestType> kokkos_gntr_sv{ini_st.data(),
                                                   ini_st.size()};
        StateVectorKokkos<TestType> kokkos_gate_svp{ini_st.data(),
                                                    ini_st.size()};
        StateVectorKokkos<TestType> kokkos_gate_svm{ini_st.data(),
                                                    ini_st.size()};

<<<<<<< HEAD
        std::vector<std::size_t> wires;
        if (controlled_gate_name != "MultiRZ") {
            wires = createWires(
                str_to_controlled_gates_.at(controlled_gate_name), num_qubits);
        } else {
            wires = {0, 1, 2, 3};
        }
=======
        const auto wires = createWires(
            str_to_controlled_gates_.at(controlled_gate_name), num_qubits);
>>>>>>> 2fd51fe3
        const std::vector<std::size_t> control_wires = {5};
        const std::vector<bool> control_values = {true};
        auto scale =
            kokkos_gntr_sv.applyGenerator(controlled_gate_name, control_wires,
                                          control_values, wires, inverse);
        auto h = static_cast<TestType>(((inverse) ? -1.0 : 1.0) * ep_deriv);
        kokkos_gate_svp.applyOperation(controlled_gate_name, control_wires,
                                       control_values, wires, inverse, {h});
        kokkos_gate_svm.applyOperation(controlled_gate_name, control_wires,
                                       control_values, wires, inverse, {-h});

        auto result_gntr_sv = kokkos_gntr_sv.getDataVector();
        auto result_gate_svp = kokkos_gate_svp.getDataVector();
        auto result_gate_svm = kokkos_gate_svm.getDataVector();

        for (std::size_t j = 0; j < exp2(num_qubits); j++) {
            CHECK(-scale * imag(result_gntr_sv[j]) ==
                  Approx(0.5 *
                         (real(result_gate_svp[j]) - real(result_gate_svm[j])) /
                         ep_deriv)
                      .margin(ep_margin));
            CHECK(scale * real(result_gntr_sv[j]) ==
                  Approx(0.5 *
                         (imag(result_gate_svp[j]) - imag(result_gate_svm[j])) /
                         ep_deriv)
                      .margin(ep_margin));
        }
    }

    SECTION("2-control: c{4,5}") {
        StateVectorKokkos<TestType> kokkos_gntr_sv{ini_st.data(),
                                                   ini_st.size()};
        StateVectorKokkos<TestType> kokkos_gate_svp{ini_st.data(),
                                                    ini_st.size()};
        StateVectorKokkos<TestType> kokkos_gate_svm{ini_st.data(),
                                                    ini_st.size()};
<<<<<<< HEAD
        std::vector<std::size_t> wires;
        if (controlled_gate_name != "MultiRZ") {
            wires = createWires(
                str_to_controlled_gates_.at(controlled_gate_name), num_qubits);
        } else {
            wires = {0, 1, 2, 3};
        }
=======

        const auto wires = createWires(
            str_to_controlled_gates_.at(controlled_gate_name), num_qubits);
>>>>>>> 2fd51fe3
        const std::vector<std::size_t> control_wires = {4, 5};
        const std::vector<bool> control_values = {true, false};
        auto scale =
            kokkos_gntr_sv.applyGenerator(controlled_gate_name, control_wires,
                                          control_values, wires, inverse);
        auto h = static_cast<TestType>(((inverse) ? -1.0 : 1.0) * ep_deriv);
        kokkos_gate_svp.applyOperation(controlled_gate_name, control_wires,
                                       control_values, wires, inverse, {h});
        kokkos_gate_svm.applyOperation(controlled_gate_name, control_wires,
                                       control_values, wires, inverse, {-h});

        auto result_gntr_sv = kokkos_gntr_sv.getDataVector();
        auto result_gate_svp = kokkos_gate_svp.getDataVector();
        auto result_gate_svm = kokkos_gate_svm.getDataVector();

        for (std::size_t j = 0; j < exp2(num_qubits); j++) {
            CHECK(-scale * imag(result_gntr_sv[j]) ==
                  Approx(0.5 *
                         (real(result_gate_svp[j]) - real(result_gate_svm[j])) /
                         ep_deriv)
                      .margin(ep_margin));
            CHECK(scale * real(result_gntr_sv[j]) ==
                  Approx(0.5 *
                         (imag(result_gate_svp[j]) - imag(result_gate_svm[j])) /
                         ep_deriv)
                      .margin(ep_margin));
        }
    }

<<<<<<< HEAD
    SECTION("2-control: c{4,6}") {
=======
    SECTION("2-control: c{3,5}") {
>>>>>>> 2fd51fe3
        StateVectorKokkos<TestType> kokkos_gntr_sv{ini_st.data(),
                                                   ini_st.size()};
        StateVectorKokkos<TestType> kokkos_gate_svp{ini_st.data(),
                                                    ini_st.size()};
        StateVectorKokkos<TestType> kokkos_gate_svm{ini_st.data(),
                                                    ini_st.size()};
<<<<<<< HEAD
        std::vector<std::size_t> wires;
        if (controlled_gate_name != "MultiRZ") {
            wires = createWires(
                str_to_controlled_gates_.at(controlled_gate_name), num_qubits);
        } else {
            wires = {0, 1, 2, 3};
        }
        const std::vector<std::size_t> control_wires = {4, 6};
=======

        const auto wires = createWires(
            str_to_controlled_gates_.at(controlled_gate_name), num_qubits);
        const std::vector<std::size_t> control_wires = {3, 5};
>>>>>>> 2fd51fe3
        const std::vector<bool> control_values = {true, false};
        auto scale =
            kokkos_gntr_sv.applyGenerator(controlled_gate_name, control_wires,
                                          control_values, wires, inverse);
        auto h = static_cast<TestType>(((inverse) ? -1.0 : 1.0) * ep_deriv);
        kokkos_gate_svp.applyOperation(controlled_gate_name, control_wires,
                                       control_values, wires, inverse, {h});
        kokkos_gate_svm.applyOperation(controlled_gate_name, control_wires,
                                       control_values, wires, inverse, {-h});

        auto result_gntr_sv = kokkos_gntr_sv.getDataVector();
        auto result_gate_svp = kokkos_gate_svp.getDataVector();
        auto result_gate_svm = kokkos_gate_svm.getDataVector();

        for (std::size_t j = 0; j < exp2(num_qubits); j++) {
            CHECK(-scale * imag(result_gntr_sv[j]) ==
                  Approx(0.5 *
                         (real(result_gate_svp[j]) - real(result_gate_svm[j])) /
                         ep_deriv)
                      .margin(ep_margin));
            CHECK(scale * real(result_gntr_sv[j]) ==
                  Approx(0.5 *
                         (imag(result_gate_svp[j]) - imag(result_gate_svm[j])) /
                         ep_deriv)
                      .margin(ep_margin));
        }
    }

<<<<<<< HEAD
    SECTION("3-control: c{4,5,6}") {
=======
    SECTION("3-control: c{3,4,5}") {
>>>>>>> 2fd51fe3
        StateVectorKokkos<TestType> kokkos_gntr_sv{ini_st.data(),
                                                   ini_st.size()};
        StateVectorKokkos<TestType> kokkos_gate_svp{ini_st.data(),
                                                    ini_st.size()};
        StateVectorKokkos<TestType> kokkos_gate_svm{ini_st.data(),
                                                    ini_st.size()};
<<<<<<< HEAD
        std::vector<std::size_t> wires;
        if (controlled_gate_name != "MultiRZ") {
            wires = createWires(
                str_to_controlled_gates_.at(controlled_gate_name), num_qubits);
        } else {
            wires = {0, 1, 2, 3};
        }
        const std::vector<std::size_t> control_wires = {4, 5, 6};
=======

        const auto wires = createWires(
            str_to_controlled_gates_.at(controlled_gate_name), num_qubits);
        const std::vector<std::size_t> control_wires = {3, 4, 5};
>>>>>>> 2fd51fe3
        const std::vector<bool> control_values = {true, false, true};
        auto scale =
            kokkos_gntr_sv.applyGenerator(controlled_gate_name, control_wires,
                                          control_values, wires, inverse);
        auto h = static_cast<TestType>(((inverse) ? -1.0 : 1.0) * ep_deriv);
        kokkos_gate_svp.applyOperation(controlled_gate_name, control_wires,
                                       control_values, wires, inverse, {h});
        kokkos_gate_svm.applyOperation(controlled_gate_name, control_wires,
                                       control_values, wires, inverse, {-h});

        auto result_gntr_sv = kokkos_gntr_sv.getDataVector();
        auto result_gate_svp = kokkos_gate_svp.getDataVector();
        auto result_gate_svm = kokkos_gate_svm.getDataVector();

        for (std::size_t j = 0; j < exp2(num_qubits); j++) {
            CHECK(-scale * imag(result_gntr_sv[j]) ==
                  Approx(0.5 *
                         (real(result_gate_svp[j]) - real(result_gate_svm[j])) /
                         ep_deriv)
                      .margin(ep_margin));
            CHECK(scale * real(result_gntr_sv[j]) ==
                  Approx(0.5 *
                         (imag(result_gate_svp[j]) - imag(result_gate_svm[j])) /
                         ep_deriv)
                      .margin(ep_margin));
        }
    }
}

TEMPLATE_TEST_CASE("StateVectorKokkos::applyControlledGenerator empty control",
                   "[StateVectorKokkos_Generator]", float, double) {
    using StateVectorT = StateVectorKokkos<TestType>;
    const std::size_t num_qubits = 5;
    const TestType ep_deriv = 1e-3;
    const TestType ep_margin = 1e-4;

    auto ini_st = createNonTrivialState<StateVectorT>(num_qubits);

    std::unordered_map<std::string, ControlledGateOperation>
        str_to_controlled_gates_{};
    for (const auto &[gate_op, controlled_gate_name] :
         Constant::controlled_gate_names) {
        str_to_controlled_gates_.emplace(controlled_gate_name, gate_op);
    }

    const bool inverse = GENERATE(true, false);
    const std::string controlled_gate_name =
        GENERATE("RX", "RY", "RZ", "PhaseShift", "GlobalPhase");
    {
        StateVectorKokkos<TestType> kokkos_gntr_sv{ini_st.data(),
                                                   ini_st.size()};
        StateVectorKokkos<TestType> kokkos_gate_svp{ini_st.data(),
                                                    ini_st.size()};
        StateVectorKokkos<TestType> kokkos_gate_svm{ini_st.data(),
                                                    ini_st.size()};

        const auto wires = createWires(
            str_to_controlled_gates_.at(controlled_gate_name), num_qubits);
        const std::vector<std::size_t> control_wires = {};
        const std::vector<bool> control_values = {};
        auto scale =
            kokkos_gntr_sv.applyGenerator(controlled_gate_name, control_wires,
                                          control_values, wires, inverse);
        auto h = static_cast<TestType>(((inverse) ? -1.0 : 1.0) * ep_deriv);
        kokkos_gate_svp.applyOperation(controlled_gate_name, control_wires,
                                       control_values, wires, inverse, {h});
        kokkos_gate_svm.applyOperation(controlled_gate_name, control_wires,
                                       control_values, wires, inverse, {-h});

        auto result_gntr_sv = kokkos_gntr_sv.getDataVector();
        auto result_gate_svp = kokkos_gate_svp.getDataVector();
        auto result_gate_svm = kokkos_gate_svm.getDataVector();

        for (std::size_t j = 0; j < exp2(num_qubits); j++) {
            CHECK(-scale * imag(result_gntr_sv[j]) ==
                  Approx(0.5 *
                         (real(result_gate_svp[j]) - real(result_gate_svm[j])) /
                         ep_deriv)
                      .margin(ep_margin));
            CHECK(scale * real(result_gntr_sv[j]) ==
                  Approx(0.5 *
                         (imag(result_gate_svp[j]) - imag(result_gate_svm[j])) /
                         ep_deriv)
                      .margin(ep_margin));
        }
    }
}

TEMPLATE_TEST_CASE("StateVectorKokkos::applyControlledGenerator CRX/Y/Z",
                   "[StateVectorKokkos_Generator]", float, double) {
    using StateVectorT = StateVectorKokkos<TestType>;
    const std::size_t num_qubits = 3;
    const TestType ep_margin = 1e-4;

    auto ini_st = createNonTrivialState<StateVectorT>(num_qubits);
    const bool inverse = GENERATE(true, false);
    const std::size_t control_wire = GENERATE(0, 1, 2);
    const std::size_t wire = GENERATE(0, 1, 2);
    SECTION("CRX") {
        StateVectorKokkos<TestType> kokkos_gntr_sv_cr{ini_st.data(),
                                                      ini_st.size()};
        StateVectorKokkos<TestType> kokkos_gntr_sv_r{ini_st.data(),
                                                     ini_st.size()};

        if (control_wire == wire) {
            PL_REQUIRE_THROWS_MATCHES(
                kokkos_gntr_sv_r.applyGenerator("RX", {control_wire}, {true},
                                                {wire}, inverse),
                LightningException,
                "`controlled_wires` and `target wires` must be disjoint.");
        } else {
            kokkos_gntr_sv_cr.applyGenerator("CRX", {control_wire, wire},
                                             inverse);
            kokkos_gntr_sv_r.applyGenerator("RX", {control_wire}, {true},
                                            {wire}, inverse);

            auto result_gntr_sv_cr = kokkos_gntr_sv_cr.getDataVector();
            auto result_gntr_sv_r = kokkos_gntr_sv_r.getDataVector();

            for (std::size_t j = 0; j < exp2(num_qubits); j++) {
                CHECK(imag(result_gntr_sv_cr[j]) ==
                      Approx(imag(result_gntr_sv_r[j])).margin(ep_margin));
                CHECK(real(result_gntr_sv_cr[j]) ==
                      Approx(real(result_gntr_sv_r[j])).margin(ep_margin));
            }
        }
    }

    SECTION("CRY") {
        StateVectorKokkos<TestType> kokkos_gntr_sv_cr{ini_st.data(),
                                                      ini_st.size()};
        StateVectorKokkos<TestType> kokkos_gntr_sv_r{ini_st.data(),
                                                     ini_st.size()};

        if (control_wire == wire) {
            PL_REQUIRE_THROWS_MATCHES(
                kokkos_gntr_sv_r.applyGenerator("RX", {control_wire}, {true},
                                                {wire}, inverse),
                LightningException,
                "`controlled_wires` and `target wires` must be disjoint.");
        } else {
            kokkos_gntr_sv_cr.applyGenerator("CRY", {control_wire, wire},
                                             inverse);
            kokkos_gntr_sv_r.applyGenerator("RY", {control_wire}, {true},
                                            {wire}, inverse);

            auto result_gntr_sv_cr = kokkos_gntr_sv_cr.getDataVector();
            auto result_gntr_sv_r = kokkos_gntr_sv_r.getDataVector();

            for (std::size_t j = 0; j < exp2(num_qubits); j++) {
                CHECK(imag(result_gntr_sv_cr[j]) ==
                      Approx(imag(result_gntr_sv_r[j])).margin(ep_margin));
                CHECK(real(result_gntr_sv_cr[j]) ==
                      Approx(real(result_gntr_sv_r[j])).margin(ep_margin));
            }
        }
    }

    SECTION("CRZ") {
        StateVectorKokkos<TestType> kokkos_gntr_sv_cr{ini_st.data(),
                                                      ini_st.size()};
        StateVectorKokkos<TestType> kokkos_gntr_sv_r{ini_st.data(),
                                                     ini_st.size()};

        if (control_wire == wire) {
            PL_REQUIRE_THROWS_MATCHES(
                kokkos_gntr_sv_r.applyGenerator("RX", {control_wire}, {true},
                                                {wire}, inverse),
                LightningException,
                "`controlled_wires` and `target wires` must be disjoint.");
        } else {
            kokkos_gntr_sv_cr.applyGenerator("CRZ", {control_wire, wire},
                                             inverse);
            kokkos_gntr_sv_r.applyGenerator("RZ", {control_wire}, {true},
                                            {wire}, inverse);

            auto result_gntr_sv_cr = kokkos_gntr_sv_cr.getDataVector();
            auto result_gntr_sv_r = kokkos_gntr_sv_r.getDataVector();

            for (std::size_t j = 0; j < exp2(num_qubits); j++) {
                CHECK(imag(result_gntr_sv_cr[j]) ==
                      Approx(imag(result_gntr_sv_r[j])).margin(ep_margin));
                CHECK(real(result_gntr_sv_cr[j]) ==
                      Approx(real(result_gntr_sv_r[j])).margin(ep_margin));
            }
        }
    }
}<|MERGE_RESOLUTION|>--- conflicted
+++ resolved
@@ -60,7 +60,16 @@
             LightningException,
             "`controlled_wires` must have the same size "
             "as"); // invalid controlled_wires
-    }
+        PL_REQUIRE_THROWS_MATCHES(
+            state_vector.applyGenerator("XXX", {1}, {true}, {0}),
+            LightningException, "The given value does not exist.");
+        PL_REQUIRE_THROWS_MATCHES(
+            state_vector.applyGenerator("PauliX", {}, {false}, {1}, false),
+            LightningException,
+            "`controlled_wires` must have the same size "
+            "as"); // invalid controlled_wires
+    }
+
 
     SECTION("namedGeneratorFactor") {
         using StateVectorT = StateVectorKokkos<TestType>;
@@ -72,6 +81,19 @@
                                       GeneratorOperation::END, arr_, 1, {0}),
                                   LightningException,
                                   "Generator operation does not exist.");
+    }
+
+    SECTION("NCnamedGeneratorFactor") {
+        using StateVectorT = StateVectorKokkos<TestType>;
+        using KokkosVector = StateVectorT::KokkosVector;
+        using ExecutionSpace = StateVectorT::KokkosExecSpace;
+        [[maybe_unused]] StateVectorT sv{2};
+        KokkosVector arr_("arr_", 4);
+        PL_REQUIRE_THROWS_MATCHES(
+            applyNCNamedGenerator<ExecutionSpace>(
+                ControlledGeneratorOperation::END, arr_, 2, {1}, {true}, {0}),
+            LightningException,
+            "Controlled generator operation does not exist.");
     }
 
     SECTION("NCnamedGeneratorFactor") {
@@ -438,11 +460,7 @@
 TEMPLATE_TEST_CASE("StateVectorKokkos::applyControlledGenerator",
                    "[StateVectorKokkos_Generator]", float, double) {
     using StateVectorT = StateVectorKokkos<TestType>;
-<<<<<<< HEAD
     const std::size_t num_qubits = 7;
-=======
-    const std::size_t num_qubits = 6;
->>>>>>> 2fd51fe3
     const TestType ep_deriv = 1e-3;
     const TestType ep_margin = 1e-4;
 
@@ -456,16 +474,11 @@
     }
 
     const bool inverse = GENERATE(true, false);
-<<<<<<< HEAD
     const std::string controlled_gate_name = GENERATE(
         "RX", "RY", "RZ", "PhaseShift", "GlobalPhase", "IsingXX", "IsingXY",
         "IsingYY", "IsingZZ", "SingleExcitation", "SingleExcitationMinus",
         "SingleExcitationPlus", "DoubleExcitation", "DoubleExcitationMinus",
         "DoubleExcitationPlus", "MultiRZ");
-=======
-    const std::string controlled_gate_name =
-        GENERATE("RX", "RY", "RZ", "PhaseShift", "GlobalPhase");
->>>>>>> 2fd51fe3
 
     SECTION("1-control: c{5}") {
         StateVectorKokkos<TestType> kokkos_gntr_sv{ini_st.data(),
@@ -475,7 +488,6 @@
         StateVectorKokkos<TestType> kokkos_gate_svm{ini_st.data(),
                                                     ini_st.size()};
 
-<<<<<<< HEAD
         std::vector<std::size_t> wires;
         if (controlled_gate_name != "MultiRZ") {
             wires = createWires(
@@ -483,10 +495,6 @@
         } else {
             wires = {0, 1, 2, 3};
         }
-=======
-        const auto wires = createWires(
-            str_to_controlled_gates_.at(controlled_gate_name), num_qubits);
->>>>>>> 2fd51fe3
         const std::vector<std::size_t> control_wires = {5};
         const std::vector<bool> control_values = {true};
         auto scale =
@@ -523,7 +531,6 @@
                                                     ini_st.size()};
         StateVectorKokkos<TestType> kokkos_gate_svm{ini_st.data(),
                                                     ini_st.size()};
-<<<<<<< HEAD
         std::vector<std::size_t> wires;
         if (controlled_gate_name != "MultiRZ") {
             wires = createWires(
@@ -531,11 +538,6 @@
         } else {
             wires = {0, 1, 2, 3};
         }
-=======
-
-        const auto wires = createWires(
-            str_to_controlled_gates_.at(controlled_gate_name), num_qubits);
->>>>>>> 2fd51fe3
         const std::vector<std::size_t> control_wires = {4, 5};
         const std::vector<bool> control_values = {true, false};
         auto scale =
@@ -565,18 +567,13 @@
         }
     }
 
-<<<<<<< HEAD
     SECTION("2-control: c{4,6}") {
-=======
-    SECTION("2-control: c{3,5}") {
->>>>>>> 2fd51fe3
         StateVectorKokkos<TestType> kokkos_gntr_sv{ini_st.data(),
                                                    ini_st.size()};
         StateVectorKokkos<TestType> kokkos_gate_svp{ini_st.data(),
                                                     ini_st.size()};
         StateVectorKokkos<TestType> kokkos_gate_svm{ini_st.data(),
                                                     ini_st.size()};
-<<<<<<< HEAD
         std::vector<std::size_t> wires;
         if (controlled_gate_name != "MultiRZ") {
             wires = createWires(
@@ -585,12 +582,6 @@
             wires = {0, 1, 2, 3};
         }
         const std::vector<std::size_t> control_wires = {4, 6};
-=======
-
-        const auto wires = createWires(
-            str_to_controlled_gates_.at(controlled_gate_name), num_qubits);
-        const std::vector<std::size_t> control_wires = {3, 5};
->>>>>>> 2fd51fe3
         const std::vector<bool> control_values = {true, false};
         auto scale =
             kokkos_gntr_sv.applyGenerator(controlled_gate_name, control_wires,
@@ -619,18 +610,13 @@
         }
     }
 
-<<<<<<< HEAD
     SECTION("3-control: c{4,5,6}") {
-=======
-    SECTION("3-control: c{3,4,5}") {
->>>>>>> 2fd51fe3
         StateVectorKokkos<TestType> kokkos_gntr_sv{ini_st.data(),
                                                    ini_st.size()};
         StateVectorKokkos<TestType> kokkos_gate_svp{ini_st.data(),
                                                     ini_st.size()};
         StateVectorKokkos<TestType> kokkos_gate_svm{ini_st.data(),
                                                     ini_st.size()};
-<<<<<<< HEAD
         std::vector<std::size_t> wires;
         if (controlled_gate_name != "MultiRZ") {
             wires = createWires(
@@ -639,12 +625,6 @@
             wires = {0, 1, 2, 3};
         }
         const std::vector<std::size_t> control_wires = {4, 5, 6};
-=======
-
-        const auto wires = createWires(
-            str_to_controlled_gates_.at(controlled_gate_name), num_qubits);
-        const std::vector<std::size_t> control_wires = {3, 4, 5};
->>>>>>> 2fd51fe3
         const std::vector<bool> control_values = {true, false, true};
         auto scale =
             kokkos_gntr_sv.applyGenerator(controlled_gate_name, control_wires,
