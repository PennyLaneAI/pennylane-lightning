--- conflicted
+++ resolved
@@ -1036,7 +1036,6 @@
     }
 }
 
-<<<<<<< HEAD
 TEMPLATE_TEST_CASE("StateVectorKokkos::applyNCMultiQubitOp",
                    "[StateVectorKokkos_Nonparam][Inverse]", float, double) {
     const bool inverse = GENERATE(true, false);
@@ -1113,18 +1112,6 @@
             CHECK(real(sv_normal_host[j]) == Approx(real(sv_mq_host[j])));
         }
     }
-=======
-TEMPLATE_TEST_CASE("StateVectorKokkos::applyOperation Controlled",
-                   "[StateVectorKokkos_Nonparam]", float, double) {
-    using StateVectorT = StateVectorKokkos<TestType>;
-    using PrecisionT = StateVectorT::PrecisionT;
-    const std::size_t num_qubits = 3;
-    StateVectorKokkos<TestType> state_vector{num_qubits};
-    auto matrix = getIdentity<Kokkos::complex, PrecisionT>();
-    PL_REQUIRE_THROWS_MATCHES(
-        state_vector.applyOperation("XXX", {0}, {true}, {1}, false, {}, matrix),
-        LightningException, "Controlled matrix operation not yet supported");
->>>>>>> 8e578b14
 }
 
 TEMPLATE_TEST_CASE("StateVectorKokkos::applyOperation non-param "
