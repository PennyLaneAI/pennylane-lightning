--- conflicted
+++ resolved
@@ -472,17 +472,11 @@
         PL_ABORT_IF_NOT(controlled_wires.size() == controlled_values.size(),
                         "`controlled_wires` must have the same size as "
                         "`controlled_values`.");
-        PL_ABORT_IF_NOT(
-            array_contains(controlled_gate_names, std::string_view{opName}),
-            "Controlled matrix operation not yet supported.");
 
         if (controlled_wires.empty()) {
             return applyOperation(opName, wires, inverse, params, gate_matrix);
         }
-<<<<<<< HEAD
-        if (opName == "Identity") {
-            // No op
-        } else if (array_contains(controlled_gate_names,
+        if (array_contains(controlled_gate_names,
                                   std::string_view{opName})) {
             const std::size_t num_qubits = this->getNumQubits();
             const ControlledGateOperation gateop =
@@ -500,6 +494,7 @@
         }
     }
 
+
     /**
      * @brief Apply a controlled-multi qubit operator to the state vector using
      * a matrix
@@ -508,7 +503,7 @@
      * @param controlled_wires Control wires.
      * @param controlled_values Control values (true or false).
      * @param wires Wires to apply gate to.
-     * @param inverse Indicates whether to use adjoint of gate.
+     * @param inverse Indicates whether to use adjoint of gate. (Default to false)
      */
     void applyNCMultiQubitOp(const KokkosVector matrix,
                              const std::vector<std::size_t> &controlled_wires,
@@ -527,7 +522,7 @@
             Kokkos::parallel_for(
                 policy_2d,
                 KOKKOS_LAMBDA(const std::size_t i, const std::size_t j) {
-                    matrix_trans(i + j * dim) = conj(matrix(i * dim + j));
+                    matrix_trans(i + j * dim) = Kokkos::conj(matrix(i * dim + j));
                 });
         } else {
             matrix_trans = matrix;
@@ -564,17 +559,8 @@
                     controlled_values, wires));
             break;
         }
-=======
-
-        const std::size_t num_qubits = this->getNumQubits();
-        const ControlledGateOperation gateop =
-            reverse_lookup(controlled_gate_names, std::string_view{opName});
-        applyNCNamedOperation<KokkosExecSpace>(
-            gateop, *data_, num_qubits, controlled_wires, controlled_values,
-            wires, inverse, params);
->>>>>>> 9230d732
-    }
-
+    }
+    
     /**
      * @brief Apply a given matrix directly to the statevector using a
      * raw matrix pointer vector.
