--- conflicted
+++ resolved
@@ -454,128 +454,6 @@
         applyMatrix(matrix.data(), wires, inverse);
     }
 
-<<<<<<< HEAD
-=======
-    void applyNamedOperation(const std::string &opName,
-                             const std::vector<std::size_t> &wires,
-                             bool inverse = false,
-                             const std::vector<fp_t> &params = {}) {
-        switch (reverse_lookup(gate_names, std::string_view{opName})) {
-        case GateOperation::PauliX:
-            applyGateFunctor<pauliXFunctor, 1>(wires, inverse, params);
-            return;
-        case GateOperation::PauliY:
-            applyGateFunctor<pauliYFunctor, 1>(wires, inverse, params);
-            return;
-        case GateOperation::PauliZ:
-            applyGateFunctor<pauliZFunctor, 1>(wires, inverse, params);
-            return;
-        case GateOperation::Hadamard:
-            applyGateFunctor<hadamardFunctor, 1>(wires, inverse, params);
-            return;
-        case GateOperation::S:
-            applyGateFunctor<sFunctor, 1>(wires, inverse, params);
-            return;
-        case GateOperation::T:
-            applyGateFunctor<tFunctor, 1>(wires, inverse, params);
-            return;
-        case GateOperation::RX:
-            applyGateFunctor<rxFunctor, 1>(wires, inverse, params);
-            return;
-        case GateOperation::RY:
-            applyGateFunctor<ryFunctor, 1>(wires, inverse, params);
-            return;
-        case GateOperation::RZ:
-            applyGateFunctor<rzFunctor, 1>(wires, inverse, params);
-            return;
-        case GateOperation::PhaseShift:
-            applyGateFunctor<phaseShiftFunctor, 1>(wires, inverse, params);
-            return;
-        case GateOperation::Rot:
-            applyGateFunctor<rotFunctor, 1>(wires, inverse, params);
-            return;
-        case GateOperation::CY:
-            applyGateFunctor<cyFunctor, 2>(wires, inverse, params);
-            return;
-        case GateOperation::CZ:
-            applyGateFunctor<czFunctor, 2>(wires, inverse, params);
-            return;
-        case GateOperation::CNOT:
-            applyGateFunctor<cnotFunctor, 2>(wires, inverse, params);
-            return;
-        case GateOperation::SWAP:
-            applyGateFunctor<swapFunctor, 2>(wires, inverse, params);
-            return;
-        case GateOperation::ControlledPhaseShift:
-            applyGateFunctor<controlledPhaseShiftFunctor, 2>(wires, inverse,
-                                                             params);
-            return;
-        case GateOperation::CRX:
-            applyGateFunctor<crxFunctor, 2>(wires, inverse, params);
-            return;
-        case GateOperation::CRY:
-            applyGateFunctor<cryFunctor, 2>(wires, inverse, params);
-            return;
-        case GateOperation::CRZ:
-            applyGateFunctor<crzFunctor, 2>(wires, inverse, params);
-            return;
-        case GateOperation::CRot:
-            applyGateFunctor<cRotFunctor, 2>(wires, inverse, params);
-            return;
-        case GateOperation::IsingXX:
-            applyGateFunctor<isingXXFunctor, 2>(wires, inverse, params);
-            return;
-        case GateOperation::IsingXY:
-            applyGateFunctor<isingXYFunctor, 2>(wires, inverse, params);
-            return;
-        case GateOperation::IsingYY:
-            applyGateFunctor<isingYYFunctor, 2>(wires, inverse, params);
-            return;
-        case GateOperation::IsingZZ:
-            applyGateFunctor<isingZZFunctor, 2>(wires, inverse, params);
-            return;
-        case GateOperation::SingleExcitation:
-            applyGateFunctor<singleExcitationFunctor, 2>(wires, inverse,
-                                                         params);
-            return;
-        case GateOperation::SingleExcitationMinus:
-            applyGateFunctor<singleExcitationMinusFunctor, 2>(wires, inverse,
-                                                              params);
-            return;
-        case GateOperation::SingleExcitationPlus:
-            applyGateFunctor<singleExcitationPlusFunctor, 2>(wires, inverse,
-                                                             params);
-            return;
-        case GateOperation::DoubleExcitation:
-            applyGateFunctor<doubleExcitationFunctor, 4>(wires, inverse,
-                                                         params);
-            return;
-        case GateOperation::DoubleExcitationMinus:
-            applyGateFunctor<doubleExcitationMinusFunctor, 4>(wires, inverse,
-                                                              params);
-            return;
-        case GateOperation::DoubleExcitationPlus:
-            applyGateFunctor<doubleExcitationPlusFunctor, 4>(wires, inverse,
-                                                             params);
-            return;
-        case GateOperation::MultiRZ:
-            applyMultiRZ(wires, inverse, params);
-            return;
-        case GateOperation::GlobalPhase:
-            applyGlobalPhase(wires, inverse, params);
-            return;
-        case GateOperation::CSWAP:
-            applyGateFunctor<cSWAPFunctor, 3>(wires, inverse, params);
-            return;
-        case GateOperation::Toffoli:
-            applyGateFunctor<toffoliFunctor, 3>(wires, inverse, params);
-            return;
-        default:
-            PL_ABORT(std::string("Operation does not exist for ") + opName);
-        }
-    }
-
->>>>>>> e535094b
     /**
      * @brief Apply a single generator to the state vector using the given
      * kernel.
@@ -589,192 +467,11 @@
                         const std::vector<std::size_t> &wires,
                         bool inverse = false,
                         const std::vector<fp_t> &params = {}) -> fp_t {
-<<<<<<< HEAD
         const std::size_t num_qubits = this->getNumQubits();
         const GeneratorOperation generator_op =
             reverse_lookup(generator_names, std::string_view{opName});
         return applyNamedGenerator<KokkosExecSpace>(
             generator_op, *data_, num_qubits, wires, inverse, params);
-=======
-        switch (reverse_lookup(generator_names, std::string_view{opName})) {
-        case GeneratorOperation::RX:
-            applyGateFunctor<pauliXFunctor, 1>(wires, inverse, params);
-            return -static_cast<fp_t>(0.5);
-        case GeneratorOperation::RY:
-            applyGateFunctor<pauliYFunctor, 1>(wires, inverse, params);
-            return -static_cast<fp_t>(0.5);
-        case GeneratorOperation::RZ:
-            applyGateFunctor<pauliZFunctor, 1>(wires, inverse, params);
-            return -static_cast<fp_t>(0.5);
-        case GeneratorOperation::PhaseShift:
-            applyGateFunctor<generatorPhaseShiftFunctor, 1>(wires, inverse,
-                                                            params);
-            return static_cast<fp_t>(1.0);
-        case GeneratorOperation::IsingXX:
-            applyGateFunctor<generatorIsingXXFunctor, 2>(wires, inverse,
-                                                         params);
-            return -static_cast<fp_t>(0.5);
-        case GeneratorOperation::IsingXY:
-            applyGateFunctor<generatorIsingXYFunctor, 2>(wires, inverse,
-                                                         params);
-            return static_cast<fp_t>(0.5);
-        case GeneratorOperation::IsingYY:
-            applyGateFunctor<generatorIsingYYFunctor, 2>(wires, inverse,
-                                                         params);
-            return -static_cast<fp_t>(0.5);
-        case GeneratorOperation::IsingZZ:
-            applyGateFunctor<generatorIsingZZFunctor, 2>(wires, inverse,
-                                                         params);
-            return -static_cast<fp_t>(0.5);
-        case GeneratorOperation::SingleExcitation:
-            applyGateFunctor<generatorSingleExcitationFunctor, 2>(
-                wires, inverse, params);
-            return -static_cast<fp_t>(0.5);
-        case GeneratorOperation::SingleExcitationMinus:
-            applyGateFunctor<generatorSingleExcitationMinusFunctor, 2>(
-                wires, inverse, params);
-            return -static_cast<fp_t>(0.5);
-        case GeneratorOperation::SingleExcitationPlus:
-            applyGateFunctor<generatorSingleExcitationPlusFunctor, 2>(
-                wires, inverse, params);
-            return -static_cast<fp_t>(0.5);
-        case GeneratorOperation::DoubleExcitation:
-            applyGateFunctor<generatorDoubleExcitationFunctor, 4>(
-                wires, inverse, params);
-            return -static_cast<fp_t>(0.5);
-        case GeneratorOperation::DoubleExcitationMinus:
-            applyGateFunctor<generatorDoubleExcitationMinusFunctor, 4>(
-                wires, inverse, params);
-            return -static_cast<fp_t>(0.5);
-        case GeneratorOperation::DoubleExcitationPlus:
-            applyGateFunctor<generatorDoubleExcitationPlusFunctor, 4>(
-                wires, inverse, params);
-            return static_cast<fp_t>(0.5);
-        case GeneratorOperation::ControlledPhaseShift:
-            applyGateFunctor<generatorControlledPhaseShiftFunctor, 2>(
-                wires, inverse, params);
-            return static_cast<fp_t>(1);
-        case GeneratorOperation::CRX:
-            applyGateFunctor<generatorCRXFunctor, 2>(wires, inverse, params);
-            return -static_cast<fp_t>(0.5);
-        case GeneratorOperation::CRY:
-            applyGateFunctor<generatorCRYFunctor, 2>(wires, inverse, params);
-            return -static_cast<fp_t>(0.5);
-        case GeneratorOperation::CRZ:
-            applyGateFunctor<generatorCRZFunctor, 2>(wires, inverse, params);
-            return -static_cast<fp_t>(0.5);
-        case GeneratorOperation::MultiRZ:
-            return applyGeneratorMultiRZ(wires, inverse, params);
-        case GeneratorOperation::GlobalPhase:
-            return static_cast<PrecisionT>(-1.0);
-        /// LCOV_EXCL_START
-        default:
-            PL_ABORT(std::string("Generator does not exist for ") + opName);
-            /// LCOV_EXCL_STOP
-        }
-    }
-
-    /**
-     * @brief Templated method that applies special n-qubit gates.
-     *
-     * @tparam functor_t Gate functor class for Kokkos dispatcher.
-     * @tparam nqubits Number of qubits.
-     * @param wires Wires to apply gate to.
-     * @param inverse Indicates whether to use adjoint of gate.
-     * @param params parameters for this gate
-     */
-    template <template <class, bool> class functor_t, int nqubits>
-    void applyGateFunctor(const std::vector<std::size_t> &wires,
-                          bool inverse = false,
-                          const std::vector<fp_t> &params = {}) {
-        auto &&num_qubits = this->getNumQubits();
-        PL_ASSERT(wires.size() == nqubits);
-        PL_ASSERT(wires.size() <= num_qubits);
-        if (!inverse) {
-            Kokkos::parallel_for(
-                Kokkos::RangePolicy<KokkosExecSpace>(
-                    0, exp2(num_qubits - nqubits)),
-                functor_t<fp_t, false>(*data_, num_qubits, wires, params));
-        } else {
-            Kokkos::parallel_for(
-                Kokkos::RangePolicy<KokkosExecSpace>(
-                    0, exp2(num_qubits - nqubits)),
-                functor_t<fp_t, true>(*data_, num_qubits, wires, params));
-        }
-    }
-
-    /**
-     * @brief Apply a MultiRZ operator to the state vector using a matrix
-     *
-     * @param wires Wires to apply gate to.
-     * @param inverse Indicates whether to use adjoint of gate.
-     * @param params parameters for this gate
-     */
-    void applyMultiRZ(const std::vector<std::size_t> &wires,
-                      bool inverse = false,
-                      const std::vector<fp_t> &params = {}) {
-        auto &&num_qubits = this->getNumQubits();
-
-        if (!inverse) {
-            Kokkos::parallel_for(
-                Kokkos::RangePolicy<KokkosExecSpace>(0, exp2(num_qubits)),
-                multiRZFunctor<fp_t, false>(*data_, num_qubits, wires, params));
-        } else {
-            Kokkos::parallel_for(
-                Kokkos::RangePolicy<KokkosExecSpace>(0, exp2(num_qubits)),
-                multiRZFunctor<fp_t, true>(*data_, num_qubits, wires, params));
-        }
-    }
-
-    /**
-     * @brief Apply a GlobalPhase operator to the state vector using a matrix
-     *
-     * @param wires Wires to apply gate to.
-     * @param inverse Indicates whether to use adjoint of gate.
-     * @param params parameters for this gate
-     */
-    void applyGlobalPhase(const std::vector<std::size_t> &wires,
-                          bool inverse = false,
-                          const std::vector<fp_t> &params = {}) {
-        auto &&num_qubits = this->getNumQubits();
-
-        if (!inverse) {
-            Kokkos::parallel_for(
-                Kokkos::RangePolicy<KokkosExecSpace>(0, exp2(num_qubits)),
-                globalPhaseFunctor<fp_t, false>(*data_, num_qubits, wires,
-                                                params));
-        } else {
-            Kokkos::parallel_for(
-                Kokkos::RangePolicy<KokkosExecSpace>(0, exp2(num_qubits)),
-                globalPhaseFunctor<fp_t, true>(*data_, num_qubits, wires,
-                                               params));
-        }
-    }
-
-    /**
-     * @brief Apply a MultiRZ generator to the state vector using a matrix
-     *
-     * @param wires Wires to apply gate to.
-     * @param inverse Indicates whether to use adjoint of gate.
-     * @param params parameters for this gate
-     */
-    auto applyGeneratorMultiRZ(
-        const std::vector<std::size_t> &wires, bool inverse = false,
-        [[maybe_unused]] const std::vector<fp_t> &params = {}) -> fp_t {
-        auto &&num_qubits = this->getNumQubits();
-
-        if (inverse == false) {
-            Kokkos::parallel_for(
-                Kokkos::RangePolicy<KokkosExecSpace>(0, exp2(num_qubits)),
-                generatorMultiRZFunctor<fp_t, false>(*data_, num_qubits,
-                                                     wires));
-        } else {
-            Kokkos::parallel_for(
-                Kokkos::RangePolicy<KokkosExecSpace>(0, exp2(num_qubits)),
-                generatorMultiRZFunctor<fp_t, true>(*data_, num_qubits, wires));
-        }
-        return -static_cast<fp_t>(0.5);
->>>>>>> e535094b
     }
 
     /**
