--- conflicted
+++ resolved
@@ -573,9 +573,16 @@
                             const std::vector<std::size_t> &wires,
                             bool inverse = false) {
         PL_ABORT_IF(wires.empty(), "Number of wires must be larger than 0");
-<<<<<<< HEAD
         const std::size_t n2 = exp2(wires.size() * 2);
-        KokkosVector matrix_(matrix, n2);
+        KokkosVector matrix_("matrix_", n2);
+
+        // Note that when copying data between different memory spaces (host !=
+        // device), Kokkos::View<Kokkos::complex*> cannot perform a deep copy of
+        // unmanaged complex numbers during initialization via its constructor.
+        // Thus, we need to explicitly deep-copy the matrix data using
+        // Kokkos::deep_copy().
+        Kokkos::deep_copy(matrix_, UnmanagedComplexHostView(matrix, n2));
+
         applyMultiQubitOp(matrix_, wires, inverse);
     }
 
@@ -594,19 +601,6 @@
         const std::size_t n2 = exp2(wires.size() * 2);
         KokkosVector matrix_("matrix_", n2);
         Kokkos::deep_copy(matrix_, UnmanagedConstComplexHostView(matrix, n2));
-=======
-        const std::size_t n = static_cast<std::size_t>(1U) << wires.size();
-        const std::size_t n2 = n * n;
-        KokkosVector matrix_("matrix_", n2);
-
-        // Note that when copying data between different memory spaces (host !=
-        // device), Kokkos::View<Kokkos::complex*> cannot perform a deep copy of
-        // unmanaged complex numbers during initialization via its constructor.
-        // Thus, we need to explicitly deep-copy the matrix data using
-        // Kokkos::deep_copy().
-        Kokkos::deep_copy(matrix_, UnmanagedComplexHostView(matrix, n2));
-
->>>>>>> 6b9a75cf
         applyMultiQubitOp(matrix_, wires, inverse);
     }
 
