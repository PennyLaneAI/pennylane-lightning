--- conflicted
+++ resolved
@@ -253,8 +253,6 @@
                 return M.expval(matrix_v, wires);
             },
             "Expected value of a Hermitian observable.")
-<<<<<<< HEAD
-=======
         .def(
             "expval",
             [](Measurements<StateVectorT> &M,
@@ -277,7 +275,6 @@
                     static_cast<SparseIndexT>(values.request().size));
             },
             "Expected value of a sparse Hamiltonian.")
->>>>>>> e489e201
         .def("var",
              [](measureT &M, const std::string &operation,
                 const std::vector<std::size_t> &wires) {
