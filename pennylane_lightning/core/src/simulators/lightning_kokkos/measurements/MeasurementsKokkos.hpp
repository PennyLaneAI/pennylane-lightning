--- conflicted
+++ resolved
@@ -106,13 +106,8 @@
      * @param wires Wires to apply the observable to.
      */
     template <template <class> class functor_t, int num_wires>
-<<<<<<< HEAD
     PrecisionT applyExpValFunctor(const KokkosVector matrix,
                                   const std::vector<size_t> &wires) {
-=======
-    PrecisionT applyExpValFunctor(const KokkosVector &matrix,
-                                  const std::vector<std::size_t> &wires) {
->>>>>>> e535094b
         PL_ASSERT(wires.size() == num_wires);
         const std::size_t num_qubits = this->_statevector.getNumQubits();
         Kokkos::View<ComplexT *> arr_data = this->_statevector.getView();
