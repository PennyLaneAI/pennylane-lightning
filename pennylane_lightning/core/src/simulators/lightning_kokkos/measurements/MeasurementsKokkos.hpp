// Copyright 2018-2023 Xanadu Quantum Technologies Inc.

// Licensed under the Apache License, Version 2.0 (the License);
// you may not use this file except in compliance with the License.
// You may obtain a copy of the License at

// http://www.apache.org/licenses/LICENSE-2.0

// Unless required by applicable law or agreed to in writing, software
// distributed under the License is distributed on an AS IS BASIS,
// WITHOUT WARRANTIES OR CONDITIONS OF ANY KIND, either express or implied.
// See the License for the specific language governing permissions and
// limitations under the License.
#pragma once
#include <chrono>
#include <cstdint>

#include <Kokkos_Core.hpp>
#include <Kokkos_Random.hpp>

#include "ExpValFunctors.hpp"
#include "LinearAlgebraKokkos.hpp" // getRealOfComplexInnerProduct
#include "MeasurementsBase.hpp"
#include "MeasuresFunctors.hpp"
#include "Observables.hpp"
#include "ObservablesKokkos.hpp"
#include "StateVectorKokkos.hpp"
#include "Util.hpp"

/// @cond DEV
namespace {
using namespace Pennylane::LightningKokkos::Functors;
using namespace Pennylane::Measures;
using namespace Pennylane::Observables;
using Pennylane::LightningKokkos::StateVectorKokkos;
using Pennylane::LightningKokkos::Util::getRealOfComplexInnerProduct;
using Pennylane::LightningKokkos::Util::SparseMV_Kokkos;
using Pennylane::LightningKokkos::Util::vector2view;
using Pennylane::LightningKokkos::Util::view2vector;
using Pennylane::Util::exp2;
enum class ExpValFunc : uint32_t {
    BEGIN = 1,
    Identity = 1,
    PauliX,
    PauliY,
    PauliZ,
    Hadamard,
    END
};
} // namespace
/// @endcond

namespace Pennylane::LightningKokkos::Measures {
template <class StateVectorT>
class Measurements final
    : public MeasurementsBase<StateVectorT, Measurements<StateVectorT>> {
  private:
    using PrecisionT = typename StateVectorT::PrecisionT;
    using ComplexT = typename StateVectorT::ComplexT;
    using BaseType = MeasurementsBase<StateVectorT, Measurements<StateVectorT>>;
    using KokkosExecSpace = typename StateVectorT::KokkosExecSpace;
    using HostExecSpace = typename StateVectorT::HostExecSpace;
    using KokkosVector = typename StateVectorT::KokkosVector;
    using KokkosSizeTVector = typename StateVectorT::KokkosSizeTVector;
    using UnmanagedSizeTHostView =
        typename StateVectorT::UnmanagedSizeTHostView;
    using UnmanagedConstComplexHostView =
        typename StateVectorT::UnmanagedConstComplexHostView;
    using UnmanagedConstSizeTHostView =
        typename StateVectorT::UnmanagedConstSizeTHostView;
    using ScratchViewComplex = typename StateVectorT::ScratchViewComplex;
    using TeamPolicy = typename StateVectorT::TeamPolicy;

  public:
    explicit Measurements(StateVectorT &statevector) : BaseType{statevector} {
        init_expval_funcs_();
    };

    /**
     * @brief Templated method that returns the expectation value of named
     * observables.
     *
     * @tparam functor_t Expectation value functor class for Kokkos dispatcher.
     * @tparam num_wires Number of wires.
     * @param wires Wires to apply the observable to.
     */
    template <template <class> class functor_t, int num_wires>
    auto applyExpValNamedFunctor(const std::vector<std::size_t> &wires)
        -> PrecisionT {
        if constexpr (num_wires > 0)
            PL_ASSERT(wires.size() == num_wires);

        const std::size_t num_qubits = this->_statevector.getNumQubits();
        const Kokkos::View<ComplexT *> arr_data = this->_statevector.getView();
        PrecisionT expval = 0.0;
        Kokkos::parallel_reduce(exp2(num_qubits - num_wires),
                                functor_t(arr_data, num_qubits, wires), expval);
        return expval;
    }

    /**
     * @brief Templated method that returns the expectation value of a
     * matrix-valued operator.
     *
     * @tparam functor_t Expectation value functor class for Kokkos dispatcher.
     * @tparam num_wires Number of wires.
     * @param matrix Matrix (linearized into a KokkosVector).
     * @param wires Wires to apply the observable to.
     */
    template <template <class> class functor_t, int num_wires>
    auto applyExpValFunctor(const KokkosVector matrix,
                            const std::vector<std::size_t> &wires)
        -> PrecisionT {
        PL_ASSERT(wires.size() == num_wires);
        const std::size_t num_qubits = this->_statevector.getNumQubits();
        Kokkos::View<ComplexT *> arr_data = this->_statevector.getView();
        PrecisionT expval = 0.0;
        Kokkos::parallel_reduce(
            exp2(num_qubits - num_wires),
            functor_t<PrecisionT>(arr_data, num_qubits, matrix, wires), expval);
        return expval;
    }

    /**
     * @brief Calculate expectation value with respect to multi qubit observable
     * on specified wires.
     *
     * @param matrix Hermitian matrix representing observable to be used.
     * @param wires Wires to apply observable to.
     * @param params Not used.
     * @return Expectation value with respect to observable applied to specified
     * wires.
     */
    auto getExpValMatrix(const KokkosVector matrix,
                         const std::vector<std::size_t> &wires) -> PrecisionT {
        const std::size_t num_qubits = this->_statevector.getNumQubits();
        const std::size_t two2N = exp2(num_qubits - wires.size());
        const std::size_t dim = exp2(wires.size());
        const KokkosVector arr_data = this->_statevector.getView();

        PrecisionT expval = 0.0;
        switch (wires.size()) {
        case 1:
            Kokkos::parallel_reduce(two2N,
                                    getExpVal1QubitOpFunctor<PrecisionT>(
                                        arr_data, num_qubits, matrix, wires),
                                    expval);
            break;
        case 2:
            Kokkos::parallel_reduce(two2N,
                                    getExpVal2QubitOpFunctor<PrecisionT>(
                                        arr_data, num_qubits, matrix, wires),
                                    expval);
            break;
        case 3:
            Kokkos::parallel_reduce(two2N,
                                    getExpVal3QubitOpFunctor<PrecisionT>(
                                        arr_data, num_qubits, matrix, wires),
                                    expval);
            break;
        case 4:
            Kokkos::parallel_reduce(two2N,
                                    getExpVal4QubitOpFunctor<PrecisionT>(
                                        arr_data, num_qubits, matrix, wires),
                                    expval);
            break;
        default:
            std::size_t scratch_size = ScratchViewComplex::shmem_size(dim);
            Kokkos::parallel_reduce(
                "getExpValMultiQubitOpFunctor",
                TeamPolicy(two2N, Kokkos::AUTO, dim)
                    .set_scratch_size(0, Kokkos::PerTeam(scratch_size)),
                getExpValMultiQubitOpFunctor<PrecisionT>(arr_data, num_qubits,
                                                         matrix, wires),
                expval);
            break;
        }
        return expval;
    }

    /**
     * @brief Calculate expectation value for a general Observable.
     *
     * @param obs An Observable object.
     * @return Expectation value with respect to the given observable.
     */
    auto expval(const Observable<StateVectorT> &obs) -> PrecisionT {
        StateVectorT ob_sv{this->_statevector};
        obs.applyInPlace(ob_sv);
        return getRealOfComplexInnerProduct(this->_statevector.getView(),
                                            ob_sv.getView());
    }

    /**
     * @brief Calculate expectation value for a HermitianObs.
     *
     * @param obs A HermitianObs object.
     * @return Expectation value with respect to the given observable.
     */
    auto expval(const Pennylane::LightningKokkos::Observables::HermitianObs<
                StateVectorT> &obs) -> PrecisionT {
        return expval(obs.getMatrix(), obs.getWires());
    }

    /**
     * @brief Expected value of an observable.
     *
     * @param matrix Square matrix in row-major order.
     * @param wires Wires where to apply the operator.
     * @return Floating point expected value of the observable.
     */
    auto expval(const std::vector<ComplexT> &matrix_,
                const std::vector<std::size_t> &wires) -> PrecisionT {
        PL_ABORT_IF(matrix_.size() != exp2(2 * wires.size()),
                    "The size of matrix does not match with the given "
                    "number of wires");
        return getExpValMatrix(vector2view(matrix_), wires);
    };

    /**
     * @brief Expected value of an observable.
     *
     * @param operation String with the operator name.
     * @param wires Wires where to apply the operator.
     * @return Floating point expected value of the observable.
     */
    auto expval(const std::string &operation,
                const std::vector<std::size_t> &wires) -> PrecisionT {
        switch (expval_funcs_[operation]) {
        case ExpValFunc::Identity:
            return applyExpValNamedFunctor<getExpectationValueIdentityFunctor,
<<<<<<< HEAD
                                           1>(wires);
=======
                                           0>(wires);
>>>>>>> e489e201
        case ExpValFunc::PauliX:
            return applyExpValNamedFunctor<getExpectationValuePauliXFunctor, 1>(
                wires);
        case ExpValFunc::PauliY:
            return applyExpValNamedFunctor<getExpectationValuePauliYFunctor, 1>(
                wires);
        case ExpValFunc::PauliZ:
            return applyExpValNamedFunctor<getExpectationValuePauliZFunctor, 1>(
                wires);
        case ExpValFunc::Hadamard:
            return applyExpValNamedFunctor<getExpectationValueHadamardFunctor,
                                           1>(wires);
        default:
            PL_ABORT(
                std::string("Expval does not exist for named observable ") +
                operation);
        }
    };

    /**
     * @brief Expected value of an observable.
     *
     * @param pauli_words Vector of operators' name strings.
     * @param target_wires Vector of wires where to apply the operator.
     * @param coeffs Complex buffer of size |pauli_words|
     * @return Floating point expected value of the observable.
     */
    auto expval(const std::vector<std::string> &pauli_words,
                const std::vector<std::vector<std::size_t>> &target_wires,
                const Kokkos::complex<PrecisionT> *coeffs) -> PrecisionT {
        PrecisionT expvalue = 0.0;

        const std::size_t num_qubits = this->_statevector.getNumQubits();
        const KokkosVector arr_data = this->_statevector.getView();
        for (std::size_t word = 0; word < pauli_words.size(); word++) {
            std::vector<std::size_t> X_wires;
            std::vector<std::size_t> Y_wires;
            std::vector<std::size_t> Z_wires;
            for (std::size_t i = 0; i < target_wires[word].size(); i++) {
                if (pauli_words[word][i] == 'X') {
                    X_wires.push_back(target_wires[word][i]);
                } else if (pauli_words[word][i] == 'Y') {
                    Y_wires.push_back(target_wires[word][i]);
                } else if (pauli_words[word][i] == 'Z') {
                    Z_wires.push_back(target_wires[word][i]);
                }
            }
            if (X_wires.size() == 0 && Y_wires.size() == 0 &&
                Z_wires.size() == 0) {
                expvalue += expval("Identity", target_wires[word]) *
                            Kokkos::real(coeffs[word]);
            } else {
                PrecisionT expval_tmp = 0.0;
                Kokkos::parallel_reduce(
                    "getExpValPauliWordFunctor", exp2(num_qubits),
                    getExpValPauliWordFunctor<PrecisionT>(
                        arr_data, num_qubits, X_wires, Y_wires, Z_wires),
                    expval_tmp);
                expvalue += expval_tmp * Kokkos::real(coeffs[word]);
            }
        }

        return expvalue;
    }

    /**
     * @brief Expected value for a list of observables.
     *
     * @tparam op_type Operation type.
     * @param operations_list List of operations to measure.
     * @param wires_list List of wires where to apply the operators.
     * @return Floating point std::vector with expected values for the
     * observables.
     */
    template <typename op_type>
    auto expval(const std::vector<op_type> &operations_list,
                const std::vector<std::vector<std::size_t>> &wires_list)
        -> std::vector<PrecisionT> {
        PL_ABORT_IF(
            (operations_list.size() != wires_list.size()),
            "The lengths of the list of operations and wires do not match.");
        std::vector<PrecisionT> expected_value_list;

        for (std::size_t index = 0; index < operations_list.size(); index++) {
            expected_value_list.emplace_back(
                expval(operations_list[index], wires_list[index]));
        }

        return expected_value_list;
    }

    /**
     * @brief Expectation value for a Observable with shots
     *
     * @param obs An Observable object.
     * @param num_shots Number of shots.
     * @param shot_range Vector of shot number to measurement.
     * @return Floating point expected value of the observable.
     */

    auto expval(const Observable<StateVectorT> &obs,
                const std::size_t &num_shots,
                const std::vector<std::size_t> &shot_range) -> PrecisionT {
        return BaseType::expval(obs, num_shots, shot_range);
    }

    /**
     * @brief Expected value of a Pauli string (Pauli words with coefficients)
     *
     * @param pauli_words Vector of operators' name strings.
     * @param target_wires Vector of wires where to apply the operator.
     * @param coeffs Complex buffer of size |pauli_words|
     * @return Floating point expected value of the observable.
     */
    auto expval(const std::vector<std::string> &pauli_words,
                const std::vector<std::vector<std::size_t>> &target_wires,
                const std::complex<PrecisionT> *coeffs) -> PrecisionT {

        const std::size_t num_qubits = this->_statevector.getNumQubits();
        const std::size_t two2N = exp2(num_qubits - wires.size());
        const std::size_t dim = exp2(wires.size());
        const KokkosVector arr_data = this->_statevector.getView();

        PrecisionT expval = 0.0;
// TODO: convert pauli word to enum
        std::size_t scratch_size = ScratchViewComplex::shmem_size(dim);
        Kokkos::parallel_reduce(
            "getExpValPauliWordFunctor",
            TeamPolicy(two2N, Kokkos::AUTO, dim)
                .set_scratch_size(0, Kokkos::PerTeam(scratch_size)),
                getExpValPauliWordFunctor<PrecisionT>(arr_data, num_qubits,
                    pauli_word, wires),
            expval);
        return expval;
    }

    /**
     * @brief Expected value of a Sparse Hamiltonian.
     *
     * @tparam IndexT integer type used as indices of the sparse matrix.
     * @param row_map_ptr   row_map array pointer.
     *                      The j element encodes the number of non-zeros
     above
     * row j.
     * @param row_map_size  row_map array size.
     * @param column_idx_ptr   pointer to an array with column indices of the
     * non-zero elements.
     * @param values_ptr    pointer to an array with the non-zero elements.
     * @param numNNZ        number of non-zero elements.
     * @return Floating point expected value of the observable.
     */
    template <class IndexT>
    PrecisionT expval(const IndexT *row_map_ptr, const IndexT row_map_size,
                      const IndexT *column_idx_ptr, const ComplexT *values_ptr,
                      const IndexT numNNZ) {
        const Kokkos::View<ComplexT *> arr_data = this->_statevector.getView();
        PrecisionT expval = 0.0;
        KokkosSizeTVector kok_row_map("row_map", row_map_size);
        KokkosSizeTVector kok_indices("indices", numNNZ);
        KokkosVector kok_data("data", numNNZ);

        Kokkos::deep_copy(kok_data,
                          UnmanagedConstComplexHostView(values_ptr, numNNZ));
        Kokkos::deep_copy(kok_indices,
                          UnmanagedConstSizeTHostView(column_idx_ptr, numNNZ));
        Kokkos::deep_copy(kok_row_map, UnmanagedConstSizeTHostView(
                                           row_map_ptr, row_map_size));

        Kokkos::parallel_reduce(
            row_map_size - 1,
            getExpectationValueSparseFunctor<PrecisionT>(
                arr_data, kok_data, kok_indices, kok_row_map),
            expval);
        return expval;
    };

    /**
     * @brief Calculate variance of a general Observable.
     *
     * @param obs An Observable object.
     * @return Variance with respect to the given observable.
     */
    auto var(const Observable<StateVectorT> &obs) -> PrecisionT {
        StateVectorT ob_sv{this->_statevector};
        obs.applyInPlace(ob_sv);

        const PrecisionT mean_square =
            getRealOfComplexInnerProduct(ob_sv.getView(), ob_sv.getView());
        const PrecisionT squared_mean = static_cast<PrecisionT>(
            std::pow(getRealOfComplexInnerProduct(this->_statevector.getView(),
                                                  ob_sv.getView()),
                     2));
        return (mean_square - squared_mean);
    }

    /**
     * @brief Variance of an observable.
     *
     * @param operation String with the operator name.
     * @param wires Wires where to apply the operator.
     * @return Floating point with the variance of the observable.
     */
    auto var(const std::string &operation,
             const std::vector<std::size_t> &wires) -> PrecisionT {
        StateVectorT ob_sv{this->_statevector};
        ob_sv.applyOperation(operation, wires);

        const PrecisionT mean_square =
            getRealOfComplexInnerProduct(ob_sv.getView(), ob_sv.getView());
        const PrecisionT squared_mean = static_cast<PrecisionT>(
            std::pow(getRealOfComplexInnerProduct(this->_statevector.getView(),
                                                  ob_sv.getView()),
                     2));
        return (mean_square - squared_mean);
    };

    /**
     * @brief Variance of a Hermitian matrix.
     *
     * @param matrix Square matrix in row-major order.
     * @param wires Wires where to apply the operator.
     * @return Floating point with the variance of the observable.
     */
    auto var(const std::vector<ComplexT> &matrix,
             const std::vector<std::size_t> &wires) -> PrecisionT {
        StateVectorT ob_sv{this->_statevector};
        ob_sv.applyMatrix(matrix, wires);

        const PrecisionT mean_square =
            getRealOfComplexInnerProduct(ob_sv.getView(), ob_sv.getView());
        const PrecisionT squared_mean = static_cast<PrecisionT>(
            std::pow(getRealOfComplexInnerProduct(this->_statevector.getView(),
                                                  ob_sv.getView()),
                     2));
        return (mean_square - squared_mean);
    };

    /**
     * @brief Variance for a list of observables.
     *
     * @tparam op_type Operation type.
     * @param operations_list List of operations to measure.
     * Square matrix in row-major order or string with the operator name.
     * @param wires_list List of wires where to apply the operators.
     * @return Floating point std::vector with the variance of the
     observables.
     */
    template <typename op_type>
    auto var(const std::vector<op_type> &operations_list,
             const std::vector<std::vector<std::size_t>> &wires_list)
        -> std::vector<PrecisionT> {
        PL_ABORT_IF(
            (operations_list.size() != wires_list.size()),
            "The lengths of the list of operations and wires do not match.");

        std::vector<PrecisionT> expected_value_list;

        for (std::size_t index = 0; index < operations_list.size(); index++) {
            expected_value_list.emplace_back(
                var(operations_list[index], wires_list[index]));
        }

        return expected_value_list;
    };

    /**
     * @brief Variance of a sparse Hamiltonian.
     *
     * @tparam IndexT integer type used as indices of the sparse matrix.
     * @param row_map_ptr   row_map array pointer.
     *                      The j element encodes the number of non-zeros
     above
     * row j.
     * @param row_map_size  row_map array size.
     * @param column_idx_ptr   pointer to an array with column indices of the
     * non-zero elements.
     * @param values_ptr    pointer to an array with the non-zero elements.
     * @param numNNZ        number of non-zero elements.
     * @return Floating point with the variance of the sparse Hamiltonian.
     */
    template <class IndexT>
    auto var(const IndexT *row_map_ptr, const IndexT row_map_size,
             const IndexT *column_idx_ptr, const ComplexT *values_ptr,
             const IndexT numNNZ) -> PrecisionT {
        PL_ABORT_IF(
            (this->_statevector.getLength() != (std::size_t(row_map_size) - 1)),
            "Statevector and Hamiltonian have incompatible sizes.");

        StateVectorT ob_sv{this->_statevector};

        SparseMV_Kokkos<PrecisionT>(this->_statevector.getView(),
                                    ob_sv.getView(), row_map_ptr, row_map_size,
                                    column_idx_ptr, values_ptr, numNNZ);

        const PrecisionT mean_square =
            getRealOfComplexInnerProduct(ob_sv.getView(), ob_sv.getView());
        const PrecisionT squared_mean = static_cast<PrecisionT>(
            std::pow(getRealOfComplexInnerProduct(this->_statevector.getView(),
                                                  ob_sv.getView()),
                     2));
        return (mean_square - squared_mean);
    };

    /**
     * @brief Calculate the variance for an observable with the number of shots.
     *
     * @param obs An observable object.
     * @param num_shots Number of shots.
     *
     * @return Variance of the given observable.
     */

    auto var(const Observable<StateVectorT> &obs, const std::size_t &num_shots)
        -> PrecisionT {
        return BaseType::var(obs, num_shots);
    }

    /**
     * @brief Probabilities to measure rotated basis states.
     *
     * @return Kokkos::View with probabilities
     * in lexicographic order.
     */
    auto probs_core() -> Kokkos::View<PrecisionT *> {
        const std::size_t N = this->_statevector.getLength();
        auto sv = this->_statevector.getView();
        Kokkos::View<PrecisionT *> d_probs("d_probs", N);
        Kokkos::parallel_for(
            Kokkos::RangePolicy<KokkosExecSpace>(0, N),
            KOKKOS_LAMBDA(const std::size_t k) {
                const PrecisionT rsv = sv(k).real();
                const PrecisionT isv = sv(k).imag();
                d_probs(k) = rsv * rsv + isv * isv;
            });
        return d_probs;
    }

    /**
     * @brief Probabilities to measure rotated basis states.
     *
     * @return Floating point std::vector with probabilities
     * in lexicographic order.
     */
    auto probs() -> std::vector<PrecisionT> {
        return view2vector(probs_core());
    }

    /**
     * @brief Probabilities for a subset of the full system.
     *
     * @param wires Wires will restrict probabilities to a subset
     * of the full system.
     * @return Floating point std::vector with probabilities.
     * The basis columns are rearranged according to wires.
     */
    auto
    probs(const std::vector<std::size_t> &wires,
          [[maybe_unused]] const std::vector<std::size_t> &device_wires = {})
        -> std::vector<PrecisionT> {
        // GPU_SHARED_NWIRES_MAX is an upper bound for the size of the GPU array
        // used to reduce the probs (max size = 2 ** 7)
        constexpr std::size_t GPU_SHARED_NWIRES_MAX = 7;
        // BITSHIFT_FREE_WIRES_MIN is a lower bound for the size of the loop
        // over which the probs computation is parallelized in
        // `probs_bitshift_generic` The free wires are the wires which are
        // summed over.
        constexpr std::size_t BITSHIFT_FREE_WIRES_MIN = 10;
        // BITSHIFT_NWIRES_MAX is an upper bound for using
        // `probs_bitshift_generic`, beyond that size the other implementation
        // si more efficient
        constexpr std::size_t BITSHIFT_NWIRES_MAX = 9;
        // MDRANGE_NWIRES_MAX is an upper bound for using `MDRangePolicy` to
        // parallelize the probs computation. Beyond that size, parallelizing
        // over the probs elements is more efficient.
        constexpr std::size_t MDRANGE_NWIRES_MAX = 20;
        const std::size_t n_wires = wires.size();
        if (n_wires == 0) {
            return {1.0};
        }
        const std::size_t num_qubits = this->_statevector.getNumQubits();
        // is_equal_to_all_wires is True if `wires` includes all wires in order
        // and false otherwise
        bool is_equal_to_all_wires = n_wires == num_qubits;
        for (std::size_t k = 0; k < n_wires; k++) {
            if (!is_equal_to_all_wires) {
                break;
            }
            is_equal_to_all_wires = wires[k] == k;
        }
        if (is_equal_to_all_wires) {
            return probs();
        }
        const bool is_gpu_scratch_limited =
            n_wires > GPU_SHARED_NWIRES_MAX &&
            !std::is_same_v<KokkosExecSpace, HostExecSpace>;
        if (num_qubits - n_wires > BITSHIFT_FREE_WIRES_MIN &&
            n_wires < BITSHIFT_NWIRES_MAX && !is_gpu_scratch_limited) {
            return probs_bitshift_generic<KokkosExecSpace>(
                this->_statevector.getView(), num_qubits, wires);
        }
        std::vector<std::size_t> all_indices =
            Pennylane::Util::generateBitsPatterns(wires, num_qubits);
        Kokkos::View<std::size_t *> d_all_indices = vector2view(all_indices);
        std::vector<std::size_t> all_offsets =
            Pennylane::Util::generateBitsPatterns(
                Pennylane::Util::getIndicesAfterExclusion(wires, num_qubits),
                num_qubits);
        Kokkos::View<std::size_t *> d_all_offsets = vector2view(all_offsets);
        Kokkos::View<PrecisionT *> d_probabilities("d_probabilities",
                                                   all_indices.size());
        Kokkos::View<ComplexT *> sv = this->_statevector.getView();

        // Reducing over `d_probabilities` requires too much L0 scratch memory
        // on GPUs. If n_wires >= 20, this also requires quite a bit of memory
        // on CPUs, so we fallback to the next implementation
        if (n_wires < MDRANGE_NWIRES_MAX && !is_gpu_scratch_limited) {
            using MDPolicyType_2D =
                Kokkos::MDRangePolicy<Kokkos::Rank<2, Kokkos::Iterate::Left>>;
            auto md_policy = MDPolicyType_2D(
                {{0, 0}}, {{static_cast<int64_t>(all_indices.size()),
                            static_cast<int64_t>(all_offsets.size())}});
            Kokkos::parallel_reduce(
                md_policy,
                getProbsFunctor<PrecisionT, KokkosExecSpace>(
                    sv, wires, d_all_indices, d_all_offsets),
                d_probabilities);
        } else {
            Kokkos::parallel_for(
                all_indices.size(), KOKKOS_LAMBDA(const std::size_t i) {
                    for (std::size_t j = 0; j < d_all_offsets.size(); j++) {
                        const std::size_t index =
                            d_all_indices(i) + d_all_offsets(j);
                        const PrecisionT rsv = sv(index).real();
                        const PrecisionT isv = sv(index).imag();
                        d_probabilities(i) += rsv * rsv + isv * isv;
                    }
                });
        }

        return view2vector(d_probabilities);
    }

    /**
     * @brief Probabilities of each computational basis state for an observable.
     *
     * @param obs An observable object.
     * @param num_shots Number of shots. If specified with a non-zero number,
     * shot-noise will be added to return probabilities
     *
     * @return Floating point std::vector with probabilities
     * in lexicographic order.
     */
    auto probs(const Observable<StateVectorT> &obs, std::size_t num_shots = 0)
        -> std::vector<PrecisionT> {
        return BaseType::probs(obs, num_shots);
    }

    /**
     * @brief Probabilities with shot-noise.
     *
     * @param num_shots Number of shots.
     *
     * @return Floating point std::vector with probabilities.
     */
    auto probs(std::size_t num_shots) -> std::vector<PrecisionT> {
        return BaseType::probs(num_shots);
    }

    /**
     * @brief Probabilities with shot-noise for a subset of the full system.
     *
     * @param wires Wires will restrict probabilities to a subset
     * of the full system.
     * @param num_shots Number of shots.
     *
     * @return Floating point std::vector with probabilities.
     */

    auto probs(const std::vector<std::size_t> &wires, std::size_t num_shots)
        -> std::vector<PrecisionT> {
        PL_ABORT_IF_NOT(
            std::is_sorted(wires.cbegin(), wires.cend()),
            "LightningKokkos does not currently support out-of-order wire "
            "indices with probability calculations");

        return BaseType::probs(wires, num_shots);
    }

    /**
     * @brief  Inverse transform sampling method for samples.
     * Reference https://en.wikipedia.org/wiki/Inverse_transform_sampling
     *
     * @param num_samples Number of Samples
     *
     * @return std::vector<std::size_t> to the samples.
     * Each sample has a length equal to the number of qubits. Each sample can
     * be accessed using the stride sample_id*num_qubits, where sample_id is a
     * number between 0 and num_samples-1.
     */
    auto generate_samples(std::size_t num_samples) -> std::vector<std::size_t> {
        const std::size_t num_qubits = this->_statevector.getNumQubits();
        const std::size_t N = this->_statevector.getLength();
        Kokkos::View<std::size_t *> samples("num_samples",
                                            num_samples * num_qubits);

        // Convert probability distribution to cumulative distribution
        auto probability = probs_core();
        Kokkos::parallel_scan(
            Kokkos::RangePolicy<KokkosExecSpace>(0, N),
            KOKKOS_LAMBDA(const std::size_t k, PrecisionT &update_value,
                          const bool is_final) {
                const PrecisionT val_k = probability(k);
                if (is_final)
                    probability(k) = update_value;
                update_value += val_k;
            });

        // Sampling using Random_XorShift64_Pool
        auto rand_pool =
            this->_deviceseed.has_value()
                ? Kokkos::Random_XorShift64_Pool<>(this->_deviceseed.value())
                : Kokkos::Random_XorShift64_Pool<>(
                      std::chrono::high_resolution_clock::now()
                          .time_since_epoch()
                          .count());

        Kokkos::parallel_for(
            Kokkos::RangePolicy<KokkosExecSpace>(0, num_samples),
            Sampler<PrecisionT, Kokkos::Random_XorShift64_Pool>(
                samples, probability, rand_pool, num_qubits, N));

        return view2vector(samples);
    }

  private:
    std::unordered_map<std::string, ExpValFunc> expval_funcs_;

    // clang-format off
    /**
    * @brief Register generator operations in the generators_indices_ attribute:
    *        an unordered_map mapping strings to GateOperation enumeration keywords.
    */
    void init_expval_funcs_() {
        expval_funcs_["Identity"] = ExpValFunc::Identity;
        expval_funcs_["PauliX"]   = ExpValFunc::PauliX;
        expval_funcs_["PauliY"]   = ExpValFunc::PauliY;
        expval_funcs_["PauliZ"]   = ExpValFunc::PauliZ;
        expval_funcs_["Hadamard"] = ExpValFunc::Hadamard;
    }
    // clang-format on
};

} // namespace Pennylane::LightningKokkos::Measures<|MERGE_RESOLUTION|>--- conflicted
+++ resolved
@@ -229,11 +229,7 @@
         switch (expval_funcs_[operation]) {
         case ExpValFunc::Identity:
             return applyExpValNamedFunctor<getExpectationValueIdentityFunctor,
-<<<<<<< HEAD
-                                           1>(wires);
-=======
                                            0>(wires);
->>>>>>> e489e201
         case ExpValFunc::PauliX:
             return applyExpValNamedFunctor<getExpectationValuePauliXFunctor, 1>(
                 wires);
