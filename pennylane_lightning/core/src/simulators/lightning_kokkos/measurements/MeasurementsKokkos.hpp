--- conflicted
+++ resolved
@@ -127,8 +127,7 @@
      * wires.
      */
     auto getExpValMatrix(const KokkosVector &matrix,
-<<<<<<< HEAD
-                         const std::vector<std::size_t> &wires) {
+                         const std::vector<std::size_t> &wires) -> PrecisionT {
         std::size_t num_qubits = this->_statevector.getNumQubits();
         std::size_t two2N = std::exp2(num_qubits - wires.size());
         std::size_t dim = std::exp2(wires.size());
@@ -170,20 +169,6 @@
                                                          matrix, wires),
                 expval);
             break;
-=======
-                         const std::vector<std::size_t> &wires) -> PrecisionT {
-        if (wires.size() == 1) {
-            return applyExpValFunctor<getExpectationValueSingleQubitOpFunctor,
-                                      1>(matrix, wires);
-        } else if (wires.size() == 2) {
-            return applyExpValFunctor<getExpectationValueTwoQubitOpFunctor, 2>(
-                matrix, wires);
-        } else {
-            StateVectorT ob_sv{this->_statevector};
-            ob_sv.applyMultiQubitOp(matrix, wires);
-            return getRealOfComplexInnerProduct(this->_statevector.getView(),
-                                                ob_sv.getView());
->>>>>>> 8eed6f24
         }
         return expval;
     }
