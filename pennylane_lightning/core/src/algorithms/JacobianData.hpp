--- conflicted
+++ resolved
@@ -76,16 +76,10 @@
             std::vector<std::vector<bool>> ops_controlled_values)
         : num_par_ops_{0}, ops_name_{std::move(ops_name)},
           ops_params_{ops_params}, ops_wires_{std::move(ops_wires)},
-<<<<<<< HEAD
-          ops_inverses_{std::move(ops_inverses)}, ops_matrices_{std::move(
-                                                      ops_matrices)},
-          ops_controlled_wires_{std::move(ops_controlled_wires)} {
-=======
           ops_inverses_{std::move(ops_inverses)},
           ops_matrices_{std::move(ops_matrices)},
           ops_controlled_wires_{std::move(ops_controlled_wires)},
           ops_controlled_values_{std::move(ops_controlled_values)} {
->>>>>>> 54274212
         for (const auto &p : ops_params) {
             num_par_ops_ += static_cast<size_t>(!p.empty());
         }
@@ -111,16 +105,10 @@
             std::vector<std::vector<ComplexT>> ops_matrices)
         : num_par_ops_{0}, ops_name_{std::move(ops_name)},
           ops_params_{ops_params}, ops_wires_{std::move(ops_wires)},
-<<<<<<< HEAD
-          ops_inverses_{std::move(ops_inverses)}, ops_matrices_{std::move(
-                                                      ops_matrices)},
-          ops_controlled_wires_(ops_name.size()) {
-=======
           ops_inverses_{std::move(ops_inverses)},
           ops_matrices_{std::move(ops_matrices)},
           ops_controlled_wires_(ops_name.size()),
           ops_controlled_values_(ops_name.size()) {
->>>>>>> 54274212
         for (const auto &p : ops_params) {
             num_par_ops_ += static_cast<size_t>(!p.empty());
         }
