// Copyright 2018-2023 Xanadu Quantum Technologies Inc.

// Licensed under the Apache License, Version 2.0 (the "License");
// you may not use this file except in compliance with the License.
// You may obtain a copy of the License at

//     http://www.apache.org/licenses/LICENSE-2.0

// Unless required by applicable law or agreed to in writing, software
// distributed under the License is distributed on an "AS IS" BASIS,
// WITHOUT WARRANTIES OR CONDITIONS OF ANY KIND, either express or implied.
// See the License for the specific language governing permissions and
// limitations under the License.
#pragma once

#include <cstring>
#include <memory>
#include <stdexcept>
#include <typeinfo>
#include <utility>
#include <vector>

#include "Macros.hpp"
#include "Observables.hpp"
#include "Util.hpp"

// using namespace Pennylane;
/// @cond DEV
namespace {
using Pennylane::Observables::Observable;
} // namespace
/// @endcond

namespace Pennylane::Algorithms {
/**
 * @brief Utility class for encapsulating operations used by AdjointJacobian
 * class.
 */

template <class StateVectorT> class OpsData {
  private:
    using PrecisionT = typename StateVectorT::PrecisionT;
    using ComplexT = typename StateVectorT::ComplexT;

    size_t num_par_ops_;
    size_t num_nonpar_ops_;
    const std::vector<std::string> ops_name_;
    const std::vector<std::vector<PrecisionT>> ops_params_;
    const std::vector<std::vector<size_t>> ops_wires_;
    const std::vector<bool> ops_inverses_;
    const std::vector<std::vector<ComplexT>> ops_matrices_;
    const std::vector<std::vector<size_t>> ops_controlled_wires_;

  public:
    /**
     * @brief Construct an OpsData object, representing the serialized
     * operations to apply upon the `%StateVector`.
     *
     * @param ops_name Name of each operation to apply.
     * @param ops_params Parameters for a given operation ({} if optional).
     * @param ops_controlled_wires Control wires
     * @param ops_wires Wires upon which to apply operation
     * @param ops_inverses Value to represent whether given operation is
     * adjoint.
     * @param ops_matrices Numerical representation of given matrix if not
     * supported.
     */
    OpsData(std::vector<std::string> ops_name,
            const std::vector<std::vector<PrecisionT>> &ops_params,
            std::vector<std::vector<size_t>> ops_wires,
            std::vector<bool> ops_inverses,
            std::vector<std::vector<ComplexT>> ops_matrices,
            std::vector<std::vector<size_t>> ops_controlled_wires)
        : num_par_ops_{0}, ops_name_{std::move(ops_name)},
          ops_params_{ops_params}, ops_wires_{std::move(ops_wires)},
          ops_inverses_{std::move(ops_inverses)}, ops_matrices_{std::move(
                                                      ops_matrices)},
          ops_controlled_wires_{std::move(ops_controlled_wires)} {
        for (const auto &p : ops_params) {
            if (!p.empty()) {
                num_par_ops_++;
            }
        }
        num_nonpar_ops_ = ops_params.size() - num_par_ops_;
    };

    /**
     * @brief Construct an OpsData object, representing the serialized
     * operations to apply upon the `%StateVector`.
     *
     * @param ops_name Name of each operation to apply.
     * @param ops_params Parameters for a given operation ({} if optional).
     * @param ops_wires Wires upon which to apply operation
     * @param ops_inverses Value to represent whether given operation is
     * adjoint.
     * @param ops_matrices Numerical representation of given matrix if not
     * supported.
     */
    OpsData(std::vector<std::string> ops_name,
            const std::vector<std::vector<PrecisionT>> &ops_params,
            std::vector<std::vector<size_t>> ops_wires,
            std::vector<bool> ops_inverses,
            std::vector<std::vector<ComplexT>> ops_matrices)
        : num_par_ops_{0}, ops_name_{std::move(ops_name)},
          ops_params_{ops_params}, ops_wires_{std::move(ops_wires)},
<<<<<<< HEAD
          ops_inverses_{std::move(ops_inverses)}, ops_matrices_{std::move(
                                                      ops_matrices)},
          ops_controlled_wires_(ops_name.size()) {
=======
          ops_inverses_{std::move(ops_inverses)},
          ops_matrices_{std::move(ops_matrices)} {
>>>>>>> 23f9d92b
        for (const auto &p : ops_params) {
            if (!p.empty()) {
                num_par_ops_++;
            }
        }
        num_nonpar_ops_ = ops_params.size() - num_par_ops_;
    };

    /**
     * @brief Construct an OpsData object, representing the serialized
     operations to apply upon the `%StateVector`.
     *
     * @see  OpsData(const std::vector<std::string> &ops_name,
            const std::vector<std::vector<PrecisionT>> &ops_params,
            const std::vector<std::vector<size_t>> &ops_wires,
            const std::vector<bool> &ops_inverses,
            const std::vector<std::vector<ComplexT>> &ops_matrices)
     */
    OpsData(const std::vector<std::string> &ops_name,
            const std::vector<std::vector<PrecisionT>> &ops_params,
            std::vector<std::vector<size_t>> ops_wires,
            std::vector<bool> ops_inverses)
        : num_par_ops_{0}, ops_name_{ops_name}, ops_params_{ops_params},
<<<<<<< HEAD
          ops_wires_{std::move(ops_wires)}, ops_inverses_{std::move(
                                                ops_inverses)},
          ops_matrices_(ops_name.size()),
          ops_controlled_wires_(ops_name.size()) {
=======
          ops_wires_{std::move(ops_wires)},
          ops_inverses_{std::move(ops_inverses)},
          ops_matrices_(ops_name.size()) {
>>>>>>> 23f9d92b
        for (const auto &p : ops_params) {
            if (p.size() > 0) {
                num_par_ops_++;
            }
        }
        num_nonpar_ops_ = ops_params.size() - num_par_ops_;
    };

    /**
     * @brief Get the number of operations to be applied.
     *
     * @return size_t Number of operations.
     */
    [[nodiscard]] auto getSize() const -> size_t { return ops_name_.size(); }

    /**
     * @brief Get the names of the operations to be applied.
     *
     * @return const std::vector<std::string>&
     */
    [[nodiscard]] auto getOpsName() const -> const std::vector<std::string> & {
        return ops_name_;
    }
    /**
     * @brief Get the (optional) parameters for each operation. Given entries
     * are empty ({}) if not required.
     *
     * @return const std::vector<std::vector<PrecisionT>>&
     */
    [[nodiscard]] auto getOpsParams() const
        -> const std::vector<std::vector<PrecisionT>> & {
        return ops_params_;
    }
    /**
     * @brief Get the wires for each operation.
     *
     * @return const std::vector<std::vector<size_t>>&
     */
    [[nodiscard]] auto getOpsWires() const
        -> const std::vector<std::vector<size_t>> & {
        return ops_wires_;
    }
    /**
     * @brief Get the controlled wires for each operation.
     *
     * @return const std::vector<std::vector<size_t>>&
     */
    [[nodiscard]] auto getOpsControlledWires() const
        -> const std::vector<std::vector<size_t>> & {
        return ops_controlled_wires_;
    }
    /**
     * @brief Get the adjoint flag for each operation.
     *
     * @return const std::vector<bool>&
     */
    [[nodiscard]] auto getOpsInverses() const -> const std::vector<bool> & {
        return ops_inverses_;
    }
    /**
     * @brief Get the numerical matrix for a given unsupported operation. Given
     * entries are empty ({}) if not required.
     *
     * @return const std::vector<std::vector<ComplexT>>&
     */
    [[nodiscard]] auto getOpsMatrices() const
        -> const std::vector<std::vector<ComplexT>> & {
        return ops_matrices_;
    }

    /**
     * @brief Notify if the operation at a given index is parametric.
     *
     * @param index Operation index.
     * @return true Gate is parametric (has parameters).
     * @return false Gate in non-parametric.
     */
    [[nodiscard]] inline auto hasParams(size_t index) const -> bool {
        return !ops_params_[index].empty();
    }

    /**
     * @brief Get the number of parametric operations.
     *
     * @return size_t
     */
    [[nodiscard]] auto getNumParOps() const -> size_t { return num_par_ops_; }

    /**
     * @brief Get the number of non-parametric ops.
     *
     * @return size_t
     */
    [[nodiscard]] auto getNumNonParOps() const -> size_t {
        return num_nonpar_ops_;
    }

    /**
     * @brief Get total number of parameters.
     */
    [[nodiscard]] auto getTotalNumParams() const -> size_t {
        return std::accumulate(
            ops_params_.begin(), ops_params_.end(), size_t{0U},
            [](size_t acc, auto &params) { return acc + params.size(); });
    }
};

/**
 * @brief Represent the serialized data of a QuantumTape to differentiate
 *
 * @tparam StateVectorT
 */
template <class StateVectorT> class JacobianData {
  private:
    using CFP_t = typename StateVectorT::CFP_t;
    size_t num_parameters; /**< Number of parameters in the tape */
    size_t num_elements;   /**< Length of the statevector data */
    const CFP_t *psi;      /**< Pointer to the statevector data */

    /**
     * @var observables
     * Observables for which to calculate Jacobian.
     */
    const std::vector<std::shared_ptr<Observable<StateVectorT>>> observables;

    /**
     * @var operations
     * operations Operations used to create given state.
     */
    const OpsData<StateVectorT> operations;

    /* @var trainableParams      */
    const std::vector<size_t> trainableParams;

  public:
    JacobianData(const JacobianData &) = default;
    JacobianData(JacobianData &&) noexcept = default;
    JacobianData &operator=(const JacobianData &) = default;
    JacobianData &operator=(JacobianData &&) noexcept = default;
    virtual ~JacobianData() = default;

    /**
     * @brief Construct a JacobianData object
     *
     * @param num_params Number of parameters in the Tape.
     * @param num_elem Length of the statevector data.
     * @param ps Pointer to the statevector data.
     * @param obs Observables for which to calculate Jacobian.
     * @param ops Operations used to create given state.
     * @param trainP Sorted list of parameters participating in Jacobian
     * computation.
     *
     * @rst
     * Each value :math:`i` in trainable params means that
     * we want to take a derivative respect to the :math:`i`-th operation.
     *
     * Further note that ``ops`` does not contain state preparation operations
     * (e.g. StatePrep) or Hamiltonian coefficients.
     * @endrst
     */
    JacobianData(size_t num_params, size_t num_elem, const CFP_t *sv_ptr,
                 std::vector<std::shared_ptr<Observable<StateVectorT>>> obs,
                 OpsData<StateVectorT> ops, std::vector<size_t> trainP)
        : num_parameters(num_params), num_elements(num_elem), psi(sv_ptr),
          observables(std::move(obs)), operations(std::move(ops)),
          trainableParams(std::move(trainP)) {
        /* When the Hamiltonian has parameters, trainable parameters include
         * these. We explicitly ignore them. */
    }

    /**
     * @brief Get Number of parameters in the Tape.
     *
     * @return size_t
     */
    [[nodiscard]] auto getNumParams() const -> size_t { return num_parameters; }

    /**
     * @brief Get the length of the statevector data.
     *
     * @return size_t
     */
    [[nodiscard]] auto getSizeStateVec() const -> size_t {
        return num_elements;
    }

    /**
     * @brief Get the pointer to the statevector data.
     *
     * @return CFP_t *
     */
    [[nodiscard]] auto getPtrStateVec() const -> const CFP_t * { return psi; }

    /**
     * @brief Get observables for which to calculate Jacobian.
     *
     * @return List of observables
     */
    [[nodiscard]] auto getObservables() const
        -> const std::vector<std::shared_ptr<Observable<StateVectorT>>> & {
        return observables;
    }

    /**
     * @brief Get the number of observables for which to calculate
     * Jacobian.
     *
     * @return size_t
     */
    [[nodiscard]] auto getNumObservables() const -> size_t {
        return observables.size();
    }

    /**
     * @brief Get operations used to create given state.
     *
     * @return OpsData<StateVectorT>&
     */
    [[nodiscard]] auto getOperations() const -> const OpsData<StateVectorT> & {
        return operations;
    }

    /**
     * @brief Get list of parameters participating in Jacobian
     * calculation.
     *
     * @return std::vector<size_t>&
     */
    [[nodiscard]] auto getTrainableParams() const
        -> const std::vector<size_t> & {
        return trainableParams;
    }

    /**
     * @brief Get if the number of parameters participating in Jacobian
     * calculation is zero.
     *
     * @return true If it has trainable parameters; false otherwise.
     */
    [[nodiscard]] auto hasTrainableParams() const -> bool {
        return !trainableParams.empty();
    }
};
} // namespace Pennylane::Algorithms<|MERGE_RESOLUTION|>--- conflicted
+++ resolved
@@ -73,8 +73,8 @@
             std::vector<std::vector<size_t>> ops_controlled_wires)
         : num_par_ops_{0}, ops_name_{std::move(ops_name)},
           ops_params_{ops_params}, ops_wires_{std::move(ops_wires)},
-          ops_inverses_{std::move(ops_inverses)}, ops_matrices_{std::move(
-                                                      ops_matrices)},
+          ops_inverses_{std::move(ops_inverses)},
+          ops_matrices_{std::move(ops_matrices)},
           ops_controlled_wires_{std::move(ops_controlled_wires)} {
         for (const auto &p : ops_params) {
             if (!p.empty()) {
@@ -103,14 +103,9 @@
             std::vector<std::vector<ComplexT>> ops_matrices)
         : num_par_ops_{0}, ops_name_{std::move(ops_name)},
           ops_params_{ops_params}, ops_wires_{std::move(ops_wires)},
-<<<<<<< HEAD
-          ops_inverses_{std::move(ops_inverses)}, ops_matrices_{std::move(
-                                                      ops_matrices)},
+          ops_inverses_{std::move(ops_inverses)},
+          ops_matrices_{std::move(ops_matrices)},
           ops_controlled_wires_(ops_name.size()) {
-=======
-          ops_inverses_{std::move(ops_inverses)},
-          ops_matrices_{std::move(ops_matrices)} {
->>>>>>> 23f9d92b
         for (const auto &p : ops_params) {
             if (!p.empty()) {
                 num_par_ops_++;
@@ -134,16 +129,10 @@
             std::vector<std::vector<size_t>> ops_wires,
             std::vector<bool> ops_inverses)
         : num_par_ops_{0}, ops_name_{ops_name}, ops_params_{ops_params},
-<<<<<<< HEAD
-          ops_wires_{std::move(ops_wires)}, ops_inverses_{std::move(
-                                                ops_inverses)},
+          ops_wires_{std::move(ops_wires)},
+          ops_inverses_{std::move(ops_inverses)},
           ops_matrices_(ops_name.size()),
           ops_controlled_wires_(ops_name.size()) {
-=======
-          ops_wires_{std::move(ops_wires)},
-          ops_inverses_{std::move(ops_inverses)},
-          ops_matrices_(ops_name.size()) {
->>>>>>> 23f9d92b
         for (const auto &p : ops_params) {
             if (p.size() > 0) {
                 num_par_ops_++;
