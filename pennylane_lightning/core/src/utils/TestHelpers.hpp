// Copyright 2018-2023 Xanadu Quantum Technologies Inc.

// Licensed under the Apache License, Version 2.0 (the "License");
// you may not use this file except in compliance with the License.
// You may obtain a copy of the License at

//     http://www.apache.org/licenses/LICENSE-2.0

// Unless required by applicable law or agreed to in writing, software
// distributed under the License is distributed on an "AS IS" BASIS,
// WITHOUT WARRANTIES OR CONDITIONS OF ANY KIND, either express or implied.
// See the License for the specific language governing permissions and
// limitations under the License.

/**
 * @file
 * Defines helper methods for PennyLane Lightning.
 */
#pragma once

#include <complex>
#include <numeric>
#include <random>
#include <string>
#include <vector>

#include <catch2/catch.hpp>

#include "CPUMemoryModel.hpp" // getBestAllocator
#include "Error.hpp"          // PL_ABORT
#include "Memory.hpp"         // AlignedAllocator
#include "TypeTraits.hpp"
#include "Util.hpp" // INVSQRT2

namespace Pennylane::Util {
template <class T, class Alloc = std::allocator<T>> struct PLApprox {
    const std::vector<T, Alloc> &comp_;

    explicit PLApprox(const std::vector<T, Alloc> &comp) : comp_{comp} {}

    Util::remove_complex_t<T> margin_{};
    Util::remove_complex_t<T> epsilon_ =
        std::numeric_limits<float>::epsilon() * 100;

    template <class AllocA>
    [[nodiscard]] bool compare(const std::vector<T, AllocA> &lhs) const {
        if (lhs.size() != comp_.size()) {
            return false;
        }

        for (std::size_t i = 0; i < lhs.size(); i++) {
            if constexpr (Util::is_complex_v<T>) {
                if (lhs[i].real() != Approx(comp_[i].real())
                                         .epsilon(epsilon_)
                                         .margin(margin_) ||
                    lhs[i].imag() != Approx(comp_[i].imag())
                                         .epsilon(epsilon_)
                                         .margin(margin_)) {
                    return false;
                }
            } else {
                if (lhs[i] !=
                    Approx(comp_[i]).epsilon(epsilon_).margin(margin_)) {
                    return false;
                }
            }
        }
        return true;
    }

    [[nodiscard]] std::string describe() const {
        std::ostringstream ss;
        ss << "is Approx to {";
        for (const auto &elem : comp_) {
            ss << elem << ", ";
        }
        ss << "}" << std::endl;
        return ss.str();
    }

    PLApprox &epsilon(Util::remove_complex_t<T> eps) {
        epsilon_ = eps;
        return *this;
    }
    PLApprox &margin(Util::remove_complex_t<T> m) {
        margin_ = m;
        return *this;
    }
};

/**
 * @brief Simple helper for PLApprox for the cases when the class template
 * deduction does not work well.
 */
template <typename T, class Alloc>
PLApprox<T, Alloc> approx(const std::vector<T, Alloc> &vec) {
    return PLApprox<T, Alloc>(vec);
}

template <typename T, class Alloc>
std::ostream &operator<<(std::ostream &os, const PLApprox<T, Alloc> &approx) {
    os << approx.describe();
    return os;
}
template <class T, class AllocA, class AllocB>
bool operator==(const std::vector<T, AllocA> &lhs,
                const PLApprox<T, AllocB> &rhs) {
    return rhs.compare(lhs);
}
template <class T, class AllocA, class AllocB>
bool operator!=(const std::vector<T, AllocA> &lhs,
                const PLApprox<T, AllocB> &rhs) {
    return !rhs.compare(lhs);
}

template <class PrecisionT> struct PLApproxComplex {
    const std::complex<PrecisionT> comp_;

    explicit PLApproxComplex(const std::complex<PrecisionT> &comp)
        : comp_{comp} {}

    PrecisionT margin_{};
    PrecisionT epsilon_ = std::numeric_limits<float>::epsilon() * 100;

    [[nodiscard]] bool compare(const std::complex<PrecisionT> &lhs) const {
        return (lhs.real() ==
                Approx(comp_.real()).epsilon(epsilon_).margin(margin_)) &&
               (lhs.imag() ==
                Approx(comp_.imag()).epsilon(epsilon_).margin(margin_));
    }
    [[nodiscard]] std::string describe() const {
        std::ostringstream ss;
        ss << "is Approx to " << comp_;
        return ss.str();
    }
    PLApproxComplex &epsilon(PrecisionT eps) {
        epsilon_ = eps;
        return *this;
    }
    PLApproxComplex &margin(PrecisionT m) {
        margin_ = m;
        return *this;
    }
};

template <class T>
bool operator==(const std::complex<T> &lhs, const PLApproxComplex<T> &rhs) {
    return rhs.compare(lhs);
}
template <class T>
bool operator!=(const std::complex<T> &lhs, const PLApproxComplex<T> &rhs) {
    return !rhs.compare(lhs);
}

template <typename T> PLApproxComplex<T> approx(const std::complex<T> &val) {
    return PLApproxComplex<T>{val};
}

template <typename T>
std::ostream &operator<<(std::ostream &os, const PLApproxComplex<T> &approx) {
    os << approx.describe();
    return os;
}

/**
 * @brief Utility function to compare complex statevector data.
 *
 * @tparam Data_t Floating point data-type.
 * @param data1 StateVector data 1.
 * @param data2 StateVector data 2.
 * @return true Data are approximately equal.
 * @return false Data are not approximately equal.
 */
template <class Data_t, class AllocA, class AllocB>
inline bool
isApproxEqual(const std::vector<Data_t, AllocA> &data1,
              const std::vector<Data_t, AllocB> &data2,
              const typename Data_t::value_type eps =
                  std::numeric_limits<typename Data_t::value_type>::epsilon() *
                  100) {
    return data1 == PLApprox<Data_t, AllocB>(data2).epsilon(eps);
}

/**
 * @brief Utility function to compare complex statevector data.
 *
 * @tparam Data_t Floating point data-type.
 * @param data1 StateVector data 1.
 * @param data2 StateVector data 2.
 * @return true Data are approximately equal.
 * @return false Data are not approximately equal.
 */
template <class Data_t>
inline bool
isApproxEqual(const Data_t &data1, const Data_t &data2,
              typename Data_t::value_type eps =
                  std::numeric_limits<typename Data_t::value_type>::epsilon() *
                  100) {
    return !(data1.real() != Approx(data2.real()).epsilon(eps) ||
             data1.imag() != Approx(data2.imag()).epsilon(eps));
}

/**
 * @brief Utility function to compare complex statevector data.
 *
 * @tparam Data_t Floating point data-type.
 * @param data1 StateVector data array pointer 1.
 * @param length1 StateVector data array pointer 1.
 * @param data2 StateVector data array pointer 2.
 * @param length2 StateVector data array pointer 1.
 * @return true Data are approximately equal.
 * @return false Data are not approximately equal.
 */
template <class Data_t>
inline bool
isApproxEqual(const Data_t *data1, const std::size_t length1,
              const Data_t *data2, const std::size_t length2,
              typename Data_t::value_type eps =
                  std::numeric_limits<typename Data_t::value_type>::epsilon() *
                  100) {
    if (data1 == data2) {
        return true;
    }

    if (length1 != length2) {
        return false;
    }

    for (std::size_t idx = 0; idx < length1; idx++) {
        if (!isApproxEqual(data1[idx], data2[idx], eps)) {
            return false;
        }
    }
    return true;
}

template <class PrecisionT> struct PrecisionToName;

template <> struct PrecisionToName<float> {
    constexpr static auto value = "float";
};
template <> struct PrecisionToName<double> {
    constexpr static auto value = "double";
};

template <typename T> using TestVector = std::vector<T, AlignedAllocator<T>>;

/**
 * @brief Multiplies every value in a dataset by a given complex scalar value.
 *
 * @tparam Data_t Precision of complex data type. Supports float and double
 * data.
 * @param data Data to be scaled.
 * @param scalar Scalar value.
 */
template <class Data_t, class Alloc>
void scaleVector(std::vector<std::complex<Data_t>, Alloc> &data,
                 std::complex<Data_t> scalar) {
    std::transform(
        data.begin(), data.end(), data.begin(),
        [scalar](const std::complex<Data_t> &c) { return c * scalar; });
}

/**
 * @brief Multiplies every value in a dataset by a given complex scalar value.
 *
 * @tparam Data_t Precision of complex data type. Supports float and double
 * data.
 * @param data Data to be scaled.
 * @param scalar Scalar value.
 */
template <class Data_t, class Alloc>
void scaleVector(std::vector<std::complex<Data_t>, Alloc> &data,
                 Data_t scalar) {
    std::transform(
        data.begin(), data.end(), data.begin(),
        [scalar](const std::complex<Data_t> &c) { return c * scalar; });
}

/**
 * @brief create |0>^N
 */
template <typename ComplexT>
auto createZeroState(std::size_t num_qubits) -> TestVector<ComplexT> {
    TestVector<ComplexT> res(std::size_t{1U} << num_qubits, {0.0, 0.0},
                             getBestAllocator<ComplexT>());
    res[0] = ComplexT{1.0, 0.0};
    return res;
}

/**
 * @brief create |+>^N
 */
template <typename ComplexT>
auto createPlusState_(std::size_t num_qubits) -> TestVector<ComplexT> {
    TestVector<ComplexT> res(std::size_t{1U} << num_qubits, 1.0,
                             getBestAllocator<ComplexT>());
    for (auto &elem : res) {
        elem /= std::sqrt(1U << num_qubits);
    }
    return res;
}

/**
 * @brief create |+>^N
 */
template <typename PrecisionT>
auto createPlusState(std::size_t num_qubits)
    -> TestVector<std::complex<PrecisionT>> {
    TestVector<std::complex<PrecisionT>> res(
        std::size_t{1U} << num_qubits, 1.0,
        getBestAllocator<std::complex<PrecisionT>>());
    for (auto &elem : res) {
        elem /= std::sqrt(1U << num_qubits);
    }
    return res;
}

/**
 * @brief create a random state
 */
template <typename PrecisionT, class RandomEngine>
auto createRandomStateVectorData(RandomEngine &re, std::size_t num_qubits)
    -> TestVector<std::complex<PrecisionT>> {
    TestVector<std::complex<PrecisionT>> res(
        std::size_t{1U} << num_qubits, 0.0,
        getBestAllocator<std::complex<PrecisionT>>());
    std::uniform_real_distribution<PrecisionT> dist;
    for (std::size_t idx = 0; idx < (std::size_t{1U} << num_qubits); idx++) {
        res[idx] = {dist(re), dist(re)};
    }

    scaleVector(res, std::complex<PrecisionT>{1.0, 0.0} /
                         std::sqrt(squaredNorm(res.data(), res.size())));
    return res;
}

/**
 * @brief Create an arbitrary product state in X- or Z-basis.
 *
 * Example: createProductState("+01") will produce |+01> state.
 * Note that the wire index starts from the left.
 */
template <typename PrecisionT, typename ComplexT = std::complex<PrecisionT>>
auto createProductState(std::string_view str) -> TestVector<ComplexT> {
    using Pennylane::Util::INVSQRT2;
    TestVector<ComplexT> st(getBestAllocator<ComplexT>());
    st.resize(1U << str.length());

    std::vector<PrecisionT> zero{1.0, 0.0};
    std::vector<PrecisionT> one{0.0, 1.0};

    std::vector<PrecisionT> plus{INVSQRT2<PrecisionT>(),
                                 INVSQRT2<PrecisionT>()};
    std::vector<PrecisionT> minus{INVSQRT2<PrecisionT>(),
                                  -INVSQRT2<PrecisionT>()};

    for (std::size_t k = 0; k < (std::size_t{1U} << str.length()); k++) {
        PrecisionT elem = 1.0;
        for (std::size_t n = 0; n < str.length(); n++) {
            char c = str[n];
            const std::size_t wire = str.length() - 1 - n;
            switch (c) {
            case '0':
                elem *= zero[(k >> wire) & 1U];
                break;
            case '1':
                elem *= one[(k >> wire) & 1U];
                break;
            case '+':
                elem *= plus[(k >> wire) & 1U];
                break;
            case '-':
                elem *= minus[(k >> wire) & 1U];
                break;
            default:
                PL_ABORT("Unknown character in the argument.");
            }
        }
        st[k] = elem;
    }
    return st;
}

/**
 * @brief Create non-trivial statevector data using the provided StateVectorT.
 *
 * @tparam StateVectorT Backend used to generate data
 * @param num_qubits number of qubits
 * @return std::vector<typename StateVectorT::ComplexT>>
 */
template <class StateVectorT>
auto createNonTrivialState(std::size_t num_qubits = 3) {
    using PrecisionT = typename StateVectorT::PrecisionT;
    using ComplexT = typename StateVectorT::ComplexT;

    std::size_t data_size = Util::exp2(num_qubits);

    std::vector<ComplexT> arr(data_size, ComplexT{0, 0});
    arr[0] = ComplexT{1, 0};
    StateVectorT Measured_StateVector(arr.data(), data_size);

    std::vector<std::string> gates;
    std::vector<std::vector<std::size_t>> wires;
    std::vector<bool> inv_op(num_qubits * 2, false);
    std::vector<std::vector<PrecisionT>> phase;

    PrecisionT initial_phase = 0.7;
    for (std::size_t n_qubit = 0; n_qubit < num_qubits; n_qubit++) {
        gates.emplace_back("RX");
        gates.emplace_back("RY");

        wires.push_back({n_qubit});
        wires.push_back({n_qubit});

        phase.push_back({initial_phase});
        phase.push_back({initial_phase});
        initial_phase -= 0.2;
    }
    Measured_StateVector.applyOperations(gates, wires, inv_op, phase);

    return Measured_StateVector.getDataVector();
}

/**
 * @brief Fills the empty vectors with the CSR (Compressed Sparse Row) sparse
 * matrix representation for a tri-diagonal + periodic boundary conditions
 * Hamiltonian.
 *
 * @tparam PrecisionT data float point precision.
 * @tparam IndexT integer type used as indices of the sparse matrix.
 * @param row_map the j element encodes the total number of non-zeros above
 * row j.
 * @param entries column indices.
 * @param values  matrix non-zero elements.
 * @param numRows matrix number of rows.
 */
template <class ComplexT, class IndexT>
void write_CSR_vectors(std::vector<IndexT> &row_map,
                       std::vector<IndexT> &entries,
                       std::vector<ComplexT> &values, IndexT numRows) {
    const ComplexT SC_ONE = 1.0;

    row_map.resize(numRows + 1);
    for (IndexT rowIdx = 1; rowIdx < static_cast<IndexT>(row_map.size());
         ++rowIdx) {
        row_map[rowIdx] = row_map[rowIdx - 1] + 3;
    };
    const IndexT numNNZ = row_map[numRows];

    entries.resize(numNNZ);
    values.resize(numNNZ);
    for (IndexT rowIdx = 0; rowIdx < numRows; ++rowIdx) {
        std::size_t idx = row_map[rowIdx];
        if (rowIdx == 0) {
            entries[0] = rowIdx;
            entries[1] = rowIdx + 1;
            entries[2] = numRows - 1;

            values[0] = SC_ONE;
            values[1] = -SC_ONE;
            values[2] = -SC_ONE;
        } else if (rowIdx == numRows - 1) {
            entries[idx] = 0;
            entries[idx + 1] = rowIdx - 1;
            entries[idx + 2] = rowIdx;

            values[idx] = -SC_ONE;
            values[idx + 1] = -SC_ONE;
            values[idx + 2] = SC_ONE;
        } else {
            entries[idx] = rowIdx - 1;
            entries[idx + 1] = rowIdx;
            entries[idx + 2] = rowIdx + 1;

            values[idx] = -SC_ONE;
            values[idx + 1] = SC_ONE;
            values[idx + 2] = -SC_ONE;
        }
    }
};

/**
 * @brief Compare std::vectors with same elements data type but different
 * allocators.
 *
 * @tparam T Element data type.
 * @tparam AllocA Allocator for the first vector.
 * @tparam AllocB Allocator for the second vector.
 * @param lhs First vector
 * @param rhs Second vector
 * @return true
 * @return false
 */
template <class T, class AllocA, class AllocB>
bool operator==(const std::vector<T, AllocA> &lhs,
                const std::vector<T, AllocB> &rhs) {
    if (lhs.size() != rhs.size()) {
        return false;
    }
    for (std::size_t idx = 0; idx < lhs.size(); idx++) {
        if (lhs[idx] != rhs[idx]) {
            return false;
        }
    }
    return true;
}

/**
 * @brief Define linearly spaced data [start, end]
 *
 * @tparam T Data type.
 * @param start Start position.
 * @param end End position.
 * @param num_points Number of data-points in range.
 * @return std::vector<T>
 */
template <class T>
auto linspace(T start, T end, std::size_t num_points) -> std::vector<T> {
    std::vector<T> data(num_points);
    T step = (end - start) / (num_points - 1);
    for (std::size_t i = 0; i < num_points; i++) {
        data[i] = start + (step * i);
    }
    return data;
}

template <typename RandomEngine>
std::vector<int> randomIntVector(RandomEngine &re, std::size_t size, int min,
                                 int max) {
    std::uniform_int_distribution<int> dist(min, max);
    std::vector<int> res;

    res.reserve(size);
    for (std::size_t i = 0; i < size; i++) {
        res.emplace_back(dist(re));
    }
    return res;
}

/**
 * @brief Generate random unitary matrix
 *
 * @tparam PrecisionT Floating point type
 * @tparam RandomEngine Random engine type
 * @param re Random engine instance
 * @param num_qubits Number of qubits
 * @return Generated unitary matrix in row-major format
 */
template <typename PrecisionT, class RandomEngine>
auto randomUnitary(RandomEngine &re, std::size_t num_qubits)
    -> std::vector<std::complex<PrecisionT>> {
    using ComplexT = std::complex<PrecisionT>;
    const std::size_t dim = (1U << num_qubits);
    std::vector<ComplexT> res(dim * dim, ComplexT{});

    std::normal_distribution<PrecisionT> dist;

    auto generator = [&dist, &re]() -> ComplexT {
        return ComplexT{dist(re), dist(re)};
    };

    std::generate(res.begin(), res.end(), generator);

    // Simple algorithm to make rows orthogonal with Gram-Schmidt
    // This algorithm is unstable but works for a small matrix.
    // Use QR decomposition when we have LAPACK support.

    for (std::size_t row2 = 0; row2 < dim; row2++) {
        ComplexT *row2_p = res.data() + row2 * dim;
        for (std::size_t row1 = 0; row1 < row2; row1++) {
            const ComplexT *row1_p = res.data() + row1 * dim;
            ComplexT dot12 = std::inner_product(
                row1_p, row1_p + dim, row2_p, std::complex<PrecisionT>(),
                ConstSum<PrecisionT>, ConstMultConj<PrecisionT>);

            ComplexT dot11 = squaredNorm(row1_p, dim);

            // orthogonalize row2
            std::transform(
                row2_p, row2_p + dim, row1_p, row2_p,
                [scale = dot12 / dot11](auto &elem2, const auto &elem1) {
                    return elem2 - scale * elem1;
                });
        }
    }

    // Normalize each row
    for (std::size_t row = 0; row < dim; row++) {
        ComplexT *row_p = res.data() + row * dim;
        PrecisionT norm2 = std::sqrt(squaredNorm(row_p, dim));

        // normalize row2
        std::transform(row_p, row_p + dim, row_p, [norm2](const auto c) {
            return (static_cast<PrecisionT>(1.0) / norm2) * c;
        });
    }
    return res;
}

inline auto samples_to_decimal(const std::vector<std::size_t> &samples,
                               const std::size_t num_qubits,
                               const std::size_t num_samples)
    -> std::vector<std::size_t> {
    constexpr uint32_t twos[] = {
        1U << 0U,  1U << 1U,  1U << 2U,  1U << 3U,  1U << 4U,  1U << 5U,
        1U << 6U,  1U << 7U,  1U << 8U,  1U << 9U,  1U << 10U, 1U << 11U,
        1U << 12U, 1U << 13U, 1U << 14U, 1U << 15U, 1U << 16U, 1U << 17U,
        1U << 18U, 1U << 19U, 1U << 20U, 1U << 21U, 1U << 22U, 1U << 23U,
        1U << 24U, 1U << 25U, 1U << 26U, 1U << 27U, 1U << 28U, 1U << 29U,
        1U << 30U, 1U << 31U};

    std::size_t N = std::pow(2, num_qubits);
    std::vector<std::size_t> counts(N, 0);
    std::vector<std::size_t> samples_decimal(num_samples, 0);

    // convert samples to decimal and then bin them in counts
    for (std::size_t i = 0; i < num_samples; i++) {
        for (std::size_t j = 0; j < num_qubits; j++) {
            if (samples[i * num_qubits + j] != 0) {
<<<<<<< HEAD
                samples_decimal[i] += twos[(num_qubits - 1 - j)];
=======
                samples_decimal[i] += twos[num_qubits - 1 - j];
>>>>>>> 3d005f05
            }
        }
        counts[samples_decimal[i]] += 1;
    }

    return counts;
}

#define PL_REQUIRE_THROWS_MATCHES(expr, type, message_match)                   \
    REQUIRE_THROWS_AS(expr, type);                                             \
    REQUIRE_THROWS_WITH(expr, Catch::Matchers::Contains(message_match));
#define PL_CHECK_THROWS_MATCHES(expr, type, message_match)                     \
    CHECK_THROWS_AS(expr, type);                                               \
    CHECK_THROWS_WITH(expr, Catch::Matchers::Contains(message_match));

} // namespace Pennylane::Util<|MERGE_RESOLUTION|>--- conflicted
+++ resolved
@@ -618,11 +618,7 @@
     for (std::size_t i = 0; i < num_samples; i++) {
         for (std::size_t j = 0; j < num_qubits; j++) {
             if (samples[i * num_qubits + j] != 0) {
-<<<<<<< HEAD
-                samples_decimal[i] += twos[(num_qubits - 1 - j)];
-=======
                 samples_decimal[i] += twos[num_qubits - 1 - j];
->>>>>>> 3d005f05
             }
         }
         counts[samples_decimal[i]] += 1;
