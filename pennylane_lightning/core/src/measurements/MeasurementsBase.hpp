--- conflicted
+++ resolved
@@ -206,7 +206,6 @@
      * @return Variance of the given observable.
      */
     auto var(const Observable<StateVectorT> &obs, const size_t &num_shots) {
-<<<<<<< HEAD
         if (obs.getObsName().find("SparseHamiltonian") != std::string::npos) {
             // SparseHamiltonian does not support shot measurement in pennylane.
             PL_ABORT("SparseHamiltonian observables do not support shot "
@@ -245,31 +244,6 @@
                 obs_term_idx++;
             }
             return result;
-=======
-        if (obs.getObsName().find("Hamiltonian") == std::string::npos) {
-            auto obs_samples = measure_with_samples(obs, num_shots, {});
-            auto square_mean =
-                std::accumulate(obs_samples.begin(), obs_samples.end(), 0.0) /
-                obs_samples.size();
-            auto mean_square =
-                std::accumulate(obs_samples.begin(), obs_samples.end(), 0.0,
-                                [](PrecisionT acc, PrecisionT element) {
-                                    return acc + element * element;
-                                }) /
-                obs_samples.size();
-            PrecisionT result = mean_square - square_mean * square_mean;
-            return result;
-        }
-        // Branch for Hamiltonian observables
-        auto coeffs = obs.getCoeffs();
-        auto obs_terms = obs.getObs();
-
-        PrecisionT result{0.0};
-        size_t obs_term_idx = 0;
-        for (const auto &coeff : coeffs) {
-            result += coeff * coeff * var(*obs_terms[obs_term_idx], num_shots);
-            obs_term_idx++;
->>>>>>> 998362a4
         }
     }
 
