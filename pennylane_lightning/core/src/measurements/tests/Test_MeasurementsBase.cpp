--- conflicted
+++ resolved
@@ -608,7 +608,6 @@
             HermitianObs<StateVectorT> obs(Hermitian_matrix, {1});
             size_t num_shots = 10000;
             std::vector<size_t> shots_range = {};
-<<<<<<< HEAD
 
             PrecisionT expected = Measurer.expval(obs);
 
@@ -647,13 +646,6 @@
             PrecisionT result_shots =
                 Measurer_shots.expval(obs, num_shots, shots_range);
             REQUIRE(expected == Approx(result_shots).margin(5e-2));
-=======
-            REQUIRE_THROWS_WITH(
-                Measurer.expval(obs, num_shots, shots_range),
-                Catch::Matchers::Contains(
-                    "Hermitian observables do not support shot measurement."));
-            REQUIRE(obs.getCoeffs().size() == 0);
->>>>>>> 8101e42d
         }
 
         testHermitianObsExpvalShot<typename TypeList::Next>();
