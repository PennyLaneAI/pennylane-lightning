--- conflicted
+++ resolved
@@ -140,8 +140,7 @@
         op_inverse = [o.inverse for o in operations]
 
         state_vector = np.ravel(state)
-<<<<<<< HEAD
-        apply(state_vector, op_names, op_wires, op_param, self.num_wires)
+        apply(state_vector, op_names, op_wires, op_param, op_inverse, self.num_wires)
         return np.reshape(state_vector, state.shape)
 
     def adjoint_jacobian(self, tape):
@@ -176,9 +175,6 @@
             param_number,
         )
         return jac
-=======
-        apply(state_vector, op_names, op_wires, op_param, op_inverse, self.num_wires)
-        return np.reshape(state_vector, state.shape)
 
     @staticmethod
     def _remove_inverse_string(string):
@@ -190,5 +186,4 @@
         Returns:
             str: name of operation with ``.inv`` removed (if present)
         """
-        return string.replace(".inv", "")
->>>>>>> 9a0305c6
+        return string.replace(".inv", "")