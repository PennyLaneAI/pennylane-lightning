# Copyright 2020 Xanadu Quantum Technologies Inc.

# Licensed under the Apache License, Version 2.0 (the "License");
# you may not use this file except in compliance with the License.
# You may obtain a copy of the License at

#     http://www.apache.org/licenses/LICENSE-2.0

# Unless required by applicable law or agreed to in writing, software
# distributed under the License is distributed on an "AS IS" BASIS,
# WITHOUT WARRANTIES OR CONDITIONS OF ANY KIND, either express or implied.
# See the License for the specific language governing permissions and
# limitations under the License.
r"""
The default plugin is meant to be used as a template for writing PennyLane device
plugins for new qubit-based backends.

It implements the necessary :class:`~pennylane._device.Device` methods as well as some built-in
:mod:`qubit operations <pennylane.ops.qubit>`, and provides a very simple pure state
simulation of a qubit-based quantum circuit architecture.
"""
from pennylane.plugins import DefaultQubit
from .src.lightning_qubit_ops import apply_2q
import numpy as np
from pennylane import QubitStateVector, BasisState, DeviceError


class LightningQubit(DefaultQubit):
    """TODO"""

    _capabilities = {"inverse_operations": False}  # we should look at supporting

    operations = {
        "BasisState",
        "QubitStateVector",
        "PauliX",
        "PauliY",
        "PauliZ",
        "Hadamard",
        "S",
        "T",
        "CNOT",
        "RX",
        "RY",
        "RZ",
        "Rot",
    }

    def apply(self, operations, rotations=None, **kwargs):
<<<<<<< HEAD
        """TODO"""

        for i, operation in enumerate(operations):  # State preparation is currently done in Python
            if isinstance(operation, (QubitStateVector, BasisState)):
                if i == 0:
                    self._apply_operation(operation)
                    del operations[0]
                else:
                    raise DeviceError(
                        "Operation {} cannot be used after other Operations have already been "
                        "applied on a {} device.".format(operation.name, self.short_name)
                    )

        self._pre_rotated_state = self.apply_lightning(self._state, operations)
        if rotations:
            self._state = self.apply_lightning(self._pre_rotated_state, rotations)
        else:
            self._state = self._pre_rotated_state

=======

        for i, operation in enumerate(operations):  # State preparation is currently done in Python
            if isinstance(operation, (QubitStateVector, BasisState)):
                if i == 0:
                    self._apply_operation(operation)
                    del operations[0]
                else:
                    raise DeviceError(
                        "Operation {} cannot be used after other Operations have already been "
                        "applied on a {} device.".format(operation.name, self.short_name)
                    )

        self._pre_rotated_state = self.apply_lightning(self._state, operations)
        if rotations:
            self._state = self.apply_lightning(self._pre_rotated_state, rotations)
        else:
            self._state = self._pre_rotated_state

>>>>>>> 2ddee7e4
    @staticmethod
    def apply_lightning(state, operations):
        """TODO"""
        op_names = [o.name for o in operations]
        op_wires = [o.wires for o in operations]
        op_param = [o.parameters for o in operations]
        state_vector = np.ravel(state, order="F")
        state_vector_updated = apply_2q(state_vector, op_names, op_wires, op_param)
        return np.reshape(state_vector_updated, state.shape, order="F")<|MERGE_RESOLUTION|>--- conflicted
+++ resolved
@@ -47,8 +47,6 @@
     }
 
     def apply(self, operations, rotations=None, **kwargs):
-<<<<<<< HEAD
-        """TODO"""
 
         for i, operation in enumerate(operations):  # State preparation is currently done in Python
             if isinstance(operation, (QubitStateVector, BasisState)):
@@ -67,26 +65,6 @@
         else:
             self._state = self._pre_rotated_state
 
-=======
-
-        for i, operation in enumerate(operations):  # State preparation is currently done in Python
-            if isinstance(operation, (QubitStateVector, BasisState)):
-                if i == 0:
-                    self._apply_operation(operation)
-                    del operations[0]
-                else:
-                    raise DeviceError(
-                        "Operation {} cannot be used after other Operations have already been "
-                        "applied on a {} device.".format(operation.name, self.short_name)
-                    )
-
-        self._pre_rotated_state = self.apply_lightning(self._state, operations)
-        if rotations:
-            self._state = self.apply_lightning(self._pre_rotated_state, rotations)
-        else:
-            self._state = self._pre_rotated_state
-
->>>>>>> 2ddee7e4
     @staticmethod
     def apply_lightning(state, operations):
         """TODO"""
