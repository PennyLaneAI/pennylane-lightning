--- conflicted
+++ resolved
@@ -33,35 +33,6 @@
 from pennylane_lightning import lightning_ops_module
 from ._version import __version__
 
-<<<<<<< HEAD
-try:
-    if platform.system() == "Windows" and sys.version_info[:2] >= (3, 8):  # pragma: no cover
-        # Add the current directory to DLL path.
-        # See https://docs.python.org/3/whatsnew/3.8.html#bpo-36085-whatsnew
-        os.add_dll_directory(os.path.dirname(os.path.abspath(__file__)))
-        from lightning_qubit_ops import (
-            StateVectorC64,
-            AdjointJacobianC64,
-            VectorJacobianProductC64,
-            StateVectorC128,
-            AdjointJacobianC128,
-            VectorJacobianProductC128,
-            DEFAULT_KERNEL_FOR_OPS,
-            EXPORTED_KERNEL_OPS,
-        )
-    else:
-        from .lightning_qubit_ops import (
-            StateVectorC64,
-            AdjointJacobianC64,
-            VectorJacobianProductC64,
-            StateVectorC128,
-            AdjointJacobianC128,
-            VectorJacobianProductC128,
-            DEFAULT_KERNEL_FOR_OPS,
-            EXPORTED_KERNEL_OPS,
-        )
-    from ._serialize import _serialize_obs, _serialize_ops, _is_lightning_gate
-=======
 if lightning_ops_module is not None:
     submodules = [
         "StateVectorC64",
@@ -70,12 +41,13 @@
         "StateVectorC128",
         "AdjointJacobianC128",
         "VectorJacobianProductC128",
+        "DEFAULT_KERNEL_FOR_OPS",
+        "EXPORTED_KERNEL_OPS",
     ]
     for submodule in submodules:
         globals()[submodule] = getattr(lightning_ops_module, submodule)
 
-    from ._serialize import _serialize_obs, _serialize_ops
->>>>>>> 21b6e3f5
+    from ._serialize import _serialize_obs, _serialize_ops, _is_lightning_gate
 
     CPP_BINARY_AVAILABLE = True
 else:
