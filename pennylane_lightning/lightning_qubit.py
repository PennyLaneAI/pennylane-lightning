# Copyright 2021 Xanadu Quantum Technologies Inc.

# Licensed under the Apache License, Version 2.0 (the "License");
# you may not use this file except in compliance with the License.
# You may obtain a copy of the License at

#     http://www.apache.org/licenses/LICENSE-2.0

# Unless required by applicable law or agreed to in writing, software
# distributed under the License is distributed on an "AS IS" BASIS,
# WITHOUT WARRANTIES OR CONDITIONS OF ANY KIND, either express or implied.
# See the License for the specific language governing permissions and
# limitations under the License.
r"""
This module contains the :class:`~.LightningQubit` class, a PennyLane simulator device that
interfaces with C++ for fast linear algebra calculations.
"""
from warnings import warn
import platform, os, sys

import numpy as np
from pennylane import (
    math,
    BasisState,
    DeviceError,
    QuantumFunctionError,
    QubitStateVector,
    QubitUnitary,
)
import pennylane as qml
from pennylane.devices import DefaultQubit
from pennylane.operation import Expectation

from ._version import __version__

try:
    if platform.system() == "Windows" and sys.version_info[:2] >= (3, 8):  # pragma: no cover
        # Add the current directory to DLL path.
        # See https://docs.python.org/3/whatsnew/3.8.html#bpo-36085-whatsnew
        os.add_dll_directory(os.path.dirname(os.path.abspath(__file__)))
        from lightning_qubit_ops import (
            StateVectorC64,
            AdjointJacobianC64,
            StateVectorC128,
            AdjointJacobianC128,
            VectorJacobianProductC128,
        )
    else:
        from .lightning_qubit_ops import (
            StateVectorC64,
            AdjointJacobianC64,
            StateVectorC128,
            AdjointJacobianC128,
            VectorJacobianProductC128,
        )
    from ._serialize import _serialize_obs, _serialize_ops

    CPP_BINARY_AVAILABLE = True
except ModuleNotFoundError:
    CPP_BINARY_AVAILABLE = False

UNSUPPORTED_PARAM_GATES_ADJOINT = (
    "MultiRZ",
    "IsingXX",
    "IsingYY",
    "IsingZZ",
    "SingleExcitation",
    "SingleExcitationPlus",
    "SingleExcitationMinus",
    "DoubleExcitation",
    "DoubleExcitationPlus",
    "DoubleExcitationMinus",
)


class LightningQubit(DefaultQubit):
    """PennyLane Lightning device.

    An extension of PennyLane's built-in ``default.qubit`` device that interfaces with C++ to
    perform fast linear algebra calculations.

    Use of this device requires pre-built binaries or compilation from source. Check out the
    :doc:`/installation` guide for more details.

    Args:
        wires (int): the number of wires to initialize the device with
        shots (int): How many times the circuit should be evaluated (or sampled) to estimate
            the expectation values. Defaults to ``None`` if not specified. Setting
            to ``None`` results in computing statistics like expectation values and
            variances analytically.
    """

    name = "Lightning Qubit PennyLane plugin"
    short_name = "lightning.qubit"
    pennylane_requires = ">=0.15"
    version = __version__
    author = "Xanadu Inc."
    _CPP_BINARY_AVAILABLE = True

    def __init__(self, wires, *, shots=None):
        super().__init__(wires, shots=shots)

    @classmethod
    def capabilities(cls):
        capabilities = super().capabilities().copy()
        capabilities.update(
            model="qubit",
            supports_reversible_diff=False,
            supports_inverse_operations=True,
            supports_analytic_computation=True,
            returns_state=True,
        )
        capabilities.pop("passthru_devices", None)
        return capabilities

    def apply(self, operations, rotations=None, **kwargs):
        # State preparation is currently done in Python
        if operations:  # make sure operations[0] exists
            if isinstance(operations[0], QubitStateVector):
                self._apply_state_vector(operations[0].parameters[0].copy(), operations[0].wires)
                del operations[0]
            elif isinstance(operations[0], BasisState):
                self._apply_basis_state(operations[0].parameters[0], operations[0].wires)
                del operations[0]

        for operation in operations:
            if isinstance(operation, (QubitStateVector, BasisState)):
                raise DeviceError(
                    "Operation {} cannot be used after other Operations have already been "
                    "applied on a {} device.".format(operation.name, self.short_name)
                )

        # Get the Type of self._state
        # as the reference type
        dtype = self._state.dtype

        if operations:
            self._pre_rotated_state = self.apply_lightning(self._state, operations, dtype=dtype)
        else:
            self._pre_rotated_state = self._state

        if rotations:
            if any(isinstance(r, QubitUnitary) for r in rotations):
                super().apply(operations=[], rotations=rotations)
            else:
                self._state = self.apply_lightning(
                    np.copy(self._pre_rotated_state), rotations, dtype=dtype
                )
        else:
            self._state = self._pre_rotated_state

    def apply_lightning(self, state, operations, dtype=np.complex128):
        """Apply a list of operations to the state tensor.

        Args:
            state (array[complex]): the input state tensor
            operations (list[~pennylane.operation.Operation]): operations to apply
            dtype (type): Type of numpy ``complex`` to be used. Can be important
            to specify for large systems for memory allocation purposes.

        Returns:
            array[complex]: the output state tensor
        """
        state_vector = np.ravel(state)

        if dtype == np.complex64:
            # use_csingle
            sim = StateVectorC64(state_vector)
        else:
            # self.C_DTYPE is np.complex128 by default
            sim = StateVectorC128(state_vector)

        for o in operations:
            name = o.name.split(".")[0]  # The split is because inverse gates have .inv appended
            method = getattr(sim, name, None)

            wires = self.wires.indices(o.wires)

            if method is None:
                # Inverse can be set to False since o.matrix is already in inverted form
                sim.applyMatrix(o.matrix, wires, False)
            else:
                inv = o.inverse
                param = o.parameters
                method(wires, inv, param)

        return np.reshape(state_vector, state.shape)

    def adjoint_diff_support_check(self, tape):
        """Check Lightning adjoint differentiation method support for a tape.

        Raise ``QuantumFunctionError`` if ``tape`` contains not supported measurements,
        observables, or operations by the Lightning adjoint differentiation method.

        Args:
            tape (.QuantumTape): quantum tape to differentiate
        """
        for m in tape.measurements:
            if m.return_type is not Expectation:
                raise QuantumFunctionError(
                    "Adjoint differentiation method does not support"
                    f" measurement {m.return_type.value}"
                )
            if not isinstance(m.obs, qml.operation.Tensor):
                if isinstance(m.obs, qml.Projector):
                    raise QuantumFunctionError(
                        "Adjoint differentiation method does not support the Projector observable"
                    )
                if isinstance(m.obs, qml.Hermitian):
                    raise QuantumFunctionError(
                        "Lightning adjoint differentiation method does not currently support the Hermitian observable"
                    )
            else:
                if any([isinstance(o, qml.Projector) for o in m.obs.non_identity_obs]):
                    raise QuantumFunctionError(
                        "Adjoint differentiation method does not support the Projector observable"
                    )
                if any([isinstance(o, qml.Hermitian) for o in m.obs.non_identity_obs]):
                    raise QuantumFunctionError(
                        "Lightning adjoint differentiation method does not currently support the Hermitian observable"
                    )

        for op in tape.operations:
            if (
                op.num_params > 1 and not isinstance(op, qml.Rot)
            ) or op.name in UNSUPPORTED_PARAM_GATES_ADJOINT:
                raise QuantumFunctionError(
                    f"The {op.name} operation is not supported using "
                    'the "adjoint" differentiation method'
                )

<<<<<<< HEAD
        # To support np.complex64 based on the type of self._state
        use_csingle = True if self._state.dtype == np.complex64 else False
=======
    def adjoint_jacobian(self, tape, starting_state=None, use_device_state=False):
        if self.shots is not None:
            warn(
                "Requested adjoint differentiation to be computed with finite shots."
                " The derivative is always exact when using the adjoint differentiation method.",
                UserWarning,
            )

        if len(tape.trainable_params) == 0:
            return np.array(0)

        # Check adjoint diff support
        self.adjoint_diff_support_check(tape)
>>>>>>> be1599fa

        # Initialization of state
        if starting_state is not None:
            ket = np.ravel(starting_state)
        else:
            if not use_device_state:
                self.reset()
                self.execute(tape)
            ket = np.ravel(self._pre_rotated_state)

        if use_csingle:
            adj = AdjointJacobianC64()
            ket = ket.astype(np.complex64)
        else:
            adj = AdjointJacobianC128()

        obs_serialized = _serialize_obs(tape, self.wire_map, use_csingle=use_csingle)
        ops_serialized, use_sp = _serialize_ops(tape, self.wire_map, use_csingle=use_csingle)

        ops_serialized = adj.create_ops_list(*ops_serialized)

        trainable_params = sorted(tape.trainable_params)
        first_elem = 1 if trainable_params[0] == 0 else 0

        tp_shift = (
            trainable_params if not use_sp else [i - 1 for i in trainable_params[first_elem:]]
        )  # exclude first index if explicitly setting sv

        state_vector = StateVectorC64(ket) if use_csingle else StateVectorC128(ket)

        jac = adj.adjoint_jacobian(
            state_vector,
            obs_serialized,
            ops_serialized,
            tp_shift,
            tape.num_params,
        )
        return jac

    def vector_jacobian_product(self, tape, dy, starting_state=None, use_device_state=False):
        """Generate the the vector-Jacobian products of a tape.

        Args:
            tape (.QuantumTape): quantum tape to differentiate
            dy (tensor_like): Gradient-output vector. Must have shape
                matching the output shape of the corresponding tape.

        Keyword Args:
            starting_state (tensor_like): post-forward pass state to start execution with. It should be
                complex-valued. Takes precedence over ``use_device_state``.
            use_device_state (bool): use current device state to initialize. A forward pass of the same
                circuit should be the last thing the device has executed. If a ``starting_state`` is
                provided, that takes precedence.

        Returns:
            tuple[array or None, tensor_like or None]: A tuple of the adjoint-jacobian and the Vector-Jacobian
            product. Returns ``None`` if the tape has no trainable parameters.
        """
        if self.shots is not None:
            warn(
                "Requested adjoint differentiation to be computed with finite shots."
                " The derivative is always exact when using the adjoint differentiation method.",
                UserWarning,
            )

        num_params = len(tape.trainable_params)

        if num_params == 0:
            return None, None

        if math.allclose(dy, 0):
            return None, math.convert_like(np.zeros([num_params]), dy)

        # Check adjoint diff support
        self.adjoint_diff_support_check(tape)

        # Initialization of state
        if starting_state is not None:
            ket = np.ravel(starting_state)
        else:
            if not use_device_state:
                self.reset()
                self.execute(tape)
            ket = np.ravel(self._pre_rotated_state)

        VJP = VectorJacobianProductC128()

        obs_serialized = _serialize_obs(tape, self.wire_map)
        ops_serialized, use_sp = _serialize_ops(tape, self.wire_map)

        ops_serialized = VJP.create_ops_list(*ops_serialized)

        trainable_params = sorted(tape.trainable_params)
        first_elem = 1 if trainable_params[0] == 0 else 0

        tp_shift = (
            trainable_params if not use_sp else [i - 1 for i in trainable_params[first_elem:]]
        )  # exclude first index if explicitly setting sv

        jac, vjp = VJP.vjp(
            math.reshape(dy, [-1]),
            StateVectorC128(ket),
            obs_serialized,
            ops_serialized,
            tp_shift,
            tape.num_params,
        )
        return jac, vjp

    def compute_vjp(self, dy, jac, num=None):
        """Convenience function to compute the vector-Jacobian product for a given
        vector of gradient outputs and a Jacobian.

        Args:
            dy (tensor_like): vector of gradient outputs
            jac (tensor_like): Jacobian matrix. For an n-dimensional ``dy``
                vector, the first n-dimensions of ``jac`` should match
                the shape of ``dy``.

        Keyword Args:
        num (int): The length of the flattened ``dy`` argument. This is an
            optional argument, but can be useful to provide if ``dy`` potentially
            has no shape (for example, due to tracing or just-in-time compilation).

        Returns:
            tensor_like: the vector-Jacobian product
        """
        if jac is None:
            return None

        dy_row = math.reshape(dy, [-1])

        if num is None:
            num = math.shape(dy_row)[0]

        if not isinstance(dy_row, np.ndarray):
            jac = math.convert_like(jac, dy_row)

        jac = math.reshape(jac, [num, -1])
        num_params = jac.shape[1]

        if math.allclose(dy, 0):
            return math.convert_like(np.zeros([num_params]), dy)

        VJP = VectorJacobianProductC128()

        vjp_tensor = VJP.compute_vjp_from_jac(
            math.reshape(jac, [-1]),
            dy_row,
            num,
            num_params,
        )
        return vjp_tensor

    def batch_vjp(
        self, tapes, dys, reduction="append", starting_state=None, use_device_state=False
    ):
        """Generate the the vector-Jacobian products of a batch of tapes.

        Args:
            tapes (Sequence[.QuantumTape]): sequence of quantum tapes to differentiate
            dys (Sequence[tensor_like]): Sequence of gradient-output vectors ``dy``. Must be the
                same length as ``tapes``. Each ``dy`` tensor should have shape
                matching the output shape of the corresponding tape.

        Keyword Args:
            reduction (str): Determines how the vector-Jacobian products are returned.
                If ``append``, then the output of the function will be of the form
                ``List[tensor_like]``, with each element corresponding to the VJP of each
                input tape. If ``extend``, then the output VJPs will be concatenated.
            starting_state (tensor_like): post-forward pass state to start execution with. It should be
                complex-valued. Takes precedence over ``use_device_state``.
            use_device_state (bool): use current device state to initialize. A forward pass of the same
                circuit should be the last thing the device has executed. If a ``starting_state`` is
                provided, that takes precedence.

        Returns:
            tuple[List[array or None], List[tensor_like or None]]: A tuple containing a list
            of adjoint-jacobians and a list of vector-Jacobian products. ``None`` elements corresponds
            to tapes with no trainable parameters.
        """
        vjps = []
        jacs = []

        # Loop through the tapes and dys vector
        for tape, dy in zip(tapes, dys):
            jac, vjp = self.vector_jacobian_product(
                tape,
                dy,
                starting_state=starting_state,
                use_device_state=use_device_state,
            )
            if vjp is None:
                if reduction == "append":
                    vjps.append(None)
                    jacs.append(jac)
                continue
            if isinstance(reduction, str):
                getattr(vjps, reduction)(vjp)
                getattr(jacs, reduction)(jac)
            elif callable(reduction):
                reduction(vjps, vjp)
                reduction(jacs, jac)

        return jacs, vjps


if not CPP_BINARY_AVAILABLE:

    class LightningQubit(DefaultQubit):

        name = "Lightning Qubit PennyLane plugin"
        short_name = "lightning.qubit"
        pennylane_requires = ">=0.15"
        version = __version__
        author = "Xanadu Inc."
        _CPP_BINARY_AVAILABLE = False

        def __init__(self, *args, **kwargs):
            warn(
                "Pre-compiled binaries for lightning.qubit are not available. Falling back to "
                "using the Python-based default.qubit implementation. To manually compile from "
                "source, follow the instructions at "
                "https://pennylane-lightning.readthedocs.io/en/latest/installation.html.",
                UserWarning,
            )
            super().__init__(*args, **kwargs)<|MERGE_RESOLUTION|>--- conflicted
+++ resolved
@@ -41,6 +41,7 @@
         from lightning_qubit_ops import (
             StateVectorC64,
             AdjointJacobianC64,
+            VectorJacobianProductC64,
             StateVectorC128,
             AdjointJacobianC128,
             VectorJacobianProductC128,
@@ -49,6 +50,7 @@
         from .lightning_qubit_ops import (
             StateVectorC64,
             AdjointJacobianC64,
+            VectorJacobianProductC64,
             StateVectorC128,
             AdjointJacobianC128,
             VectorJacobianProductC128,
@@ -166,9 +168,11 @@
         if dtype == np.complex64:
             # use_csingle
             sim = StateVectorC64(state_vector)
-        else:
+        elif dtype == np.complex128:
             # self.C_DTYPE is np.complex128 by default
             sim = StateVectorC128(state_vector)
+        else:
+            raise TypeError(f"Unsupported complex Type: {dtype}")
 
         for o in operations:
             name = o.name.split(".")[0]  # The split is because inverse gates have .inv appended
@@ -229,10 +233,6 @@
                     'the "adjoint" differentiation method'
                 )
 
-<<<<<<< HEAD
-        # To support np.complex64 based on the type of self._state
-        use_csingle = True if self._state.dtype == np.complex64 else False
-=======
     def adjoint_jacobian(self, tape, starting_state=None, use_device_state=False):
         if self.shots is not None:
             warn(
@@ -241,12 +241,20 @@
                 UserWarning,
             )
 
+        # To support np.complex64 based on the type of self._state
+        dtype = self._state.dtype
+        if dtype == np.complex64:
+            use_csingle = True
+        elif dtype == np.complex128:
+            use_csingle = False
+        else:
+            raise TypeError(f"Unsupported complex Type: {dtype}")
+
         if len(tape.trainable_params) == 0:
             return np.array(0)
 
         # Check adjoint diff support
         self.adjoint_diff_support_check(tape)
->>>>>>> be1599fa
 
         # Initialization of state
         if starting_state is not None:
@@ -320,6 +328,15 @@
         if math.allclose(dy, 0):
             return None, math.convert_like(np.zeros([num_params]), dy)
 
+        # To support np.complex64 based on the type of self._state
+        dtype = self._state.dtype
+        if dtype == np.complex64:
+            use_csingle = True
+        elif dtype == np.complex128:
+            use_csingle = False
+        else:
+            raise TypeError(f"Unsupported complex Type: {dtype}")
+
         # Check adjoint diff support
         self.adjoint_diff_support_check(tape)
 
@@ -332,10 +349,14 @@
                 self.execute(tape)
             ket = np.ravel(self._pre_rotated_state)
 
-        VJP = VectorJacobianProductC128()
-
-        obs_serialized = _serialize_obs(tape, self.wire_map)
-        ops_serialized, use_sp = _serialize_ops(tape, self.wire_map)
+        if use_csingle:
+            VJP = VectorJacobianProductC64()
+            ket = ket.astype(np.complex64)
+        else:
+            VJP = VectorJacobianProductC128()
+
+        obs_serialized = _serialize_obs(tape, self.wire_map, use_csingle=use_csingle)
+        ops_serialized, use_sp = _serialize_ops(tape, self.wire_map, use_csingle=use_csingle)
 
         ops_serialized = VJP.create_ops_list(*ops_serialized)
 
@@ -346,9 +367,11 @@
             trainable_params if not use_sp else [i - 1 for i in trainable_params[first_elem:]]
         )  # exclude first index if explicitly setting sv
 
+        state_vector = StateVectorC64(ket) if use_csingle else StateVectorC128(ket)
+
         jac, vjp = VJP.vjp(
             math.reshape(dy, [-1]),
-            StateVectorC128(ket),
+            state_vector,
             obs_serialized,
             ops_serialized,
             tp_shift,
@@ -391,7 +414,14 @@
         if math.allclose(dy, 0):
             return math.convert_like(np.zeros([num_params]), dy)
 
-        VJP = VectorJacobianProductC128()
+        # To support np.complex64 based on the type of self._state
+        dtype = self._state.dtype
+        if dtype == np.complex64:
+            VJP = VectorJacobianProductC64()
+        elif dtype == np.complex128:
+            VJP = VectorJacobianProductC128()
+        else:
+            raise TypeError(f"Unsupported complex Type: {dtype}")
 
         vjp_tensor = VJP.compute_vjp_from_jac(
             math.reshape(jac, [-1]),
