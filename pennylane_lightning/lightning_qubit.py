# Copyright 2021 Xanadu Quantum Technologies Inc.

# Licensed under the Apache License, Version 2.0 (the "License");
# you may not use this file except in compliance with the License.
# You may obtain a copy of the License at

#     http://www.apache.org/licenses/LICENSE-2.0

# Unless required by applicable law or agreed to in writing, software
# distributed under the License is distributed on an "AS IS" BASIS,
# WITHOUT WARRANTIES OR CONDITIONS OF ANY KIND, either express or implied.
# See the License for the specific language governing permissions and
# limitations under the License.
r"""
This module contains the :class:`~.LightningQubit` class, a PennyLane simulator device that
interfaces with C++ for fast linear algebra calculations.
"""
from warnings import warn
import platform, os, sys

import numpy as np
from pennylane import (
    BasisState,
    DeviceError,
    QuantumFunctionError,
    QubitStateVector,
    QubitUnitary,
)
import pennylane as qml
from pennylane.devices import DefaultQubit
from pennylane.operation import Expectation

from ._version import __version__

try:
<<<<<<< HEAD
    from .lightning_qubit_ops import (
        apply,
        StateVectorC64,
        StateVectorC128,
        AdjointJacobianC64,
        AdjointJacobianC128,
    )
=======
    if platform.system() == "Windows" and sys.version_info[:2] >= (3, 8):  # pragma: no cover
        # Add the current directory to DLL path.
        # See https://docs.python.org/3/whatsnew/3.8.html#bpo-36085-whatsnew
        os.add_dll_directory(os.path.dirname(os.path.abspath(__file__)))
        from lightning_qubit_ops import (
            apply,
            StateVectorC64,
            StateVectorC128,
            AdjointJacobianC128,
        )
    else:
        from .lightning_qubit_ops import (
            apply,
            StateVectorC64,
            StateVectorC128,
            AdjointJacobianC128,
        )
>>>>>>> 4d8df75d
    from ._serialize import _serialize_obs, _serialize_ops

    CPP_BINARY_AVAILABLE = True
except ModuleNotFoundError:
    CPP_BINARY_AVAILABLE = False

UNSUPPORTED_PARAM_GATES_ADJOINT = (
    "MultiRZ",
    "IsingXX",
    "IsingYY",
    "IsingZZ",
    "SingleExcitation",
    "SingleExcitationPlus",
    "SingleExcitationMinus",
    "DoubleExcitation",
    "DoubleExcitationPlus",
    "DoubleExcitationMinus",
)


class LightningQubit(DefaultQubit):
    """PennyLane Lightning device.

    An extension of PennyLane's built-in ``default.qubit`` device that interfaces with C++ to
    perform fast linear algebra calculations.

    Use of this device requires pre-built binaries or compilation from source. Check out the
    :doc:`/installation` guide for more details.

    Args:
        wires (int): the number of wires to initialize the device with
        shots (int): How many times the circuit should be evaluated (or sampled) to estimate
            the expectation values. Defaults to ``None`` if not specified. Setting
            to ``None`` results in computing statistics like expectation values and
            variances analytically.
    """

    name = "Lightning Qubit PennyLane plugin"
    short_name = "lightning.qubit"
    pennylane_requires = ">=0.15"
    version = __version__
    author = "Xanadu Inc."
    _CPP_BINARY_AVAILABLE = True

    def __init__(self, wires, *, shots=None):
        super().__init__(wires, shots=shots)

    @classmethod
    def capabilities(cls):
        capabilities = super().capabilities().copy()
        capabilities.update(
            model="qubit",
            supports_reversible_diff=False,
            supports_inverse_operations=True,
            supports_analytic_computation=True,
            returns_state=True,
        )
        capabilities.pop("passthru_devices", None)
        return capabilities

    def apply(self, operations, rotations=None, **kwargs):

        # State preparation is currently done in Python
        if operations:  # make sure operations[0] exists
            if isinstance(operations[0], QubitStateVector):
                self._apply_state_vector(operations[0].parameters[0].copy(), operations[0].wires)
                del operations[0]
            elif isinstance(operations[0], BasisState):
                self._apply_basis_state(operations[0].parameters[0], operations[0].wires)
                del operations[0]

        for operation in operations:
            if isinstance(operation, (QubitStateVector, BasisState)):
                raise DeviceError(
                    "Operation {} cannot be used after other Operations have already been "
                    "applied on a {} device.".format(operation.name, self.short_name)
                )

        if operations:
            self._pre_rotated_state = self.apply_lightning(self._state, operations)
        else:
            self._pre_rotated_state = self._state

        if rotations:
            if any(isinstance(r, QubitUnitary) for r in rotations):
                super().apply(operations=[], rotations=rotations)
            else:
                self._state = self.apply_lightning(np.copy(self._pre_rotated_state), rotations)
        else:
            self._state = self._pre_rotated_state

    def apply_lightning(self, state, operations):
        """Apply a list of operations to the state tensor.

        Args:
            state (array[complex]): the input state tensor
            operations (list[~pennylane.operation.Operation]): operations to apply

        Returns:
            array[complex]: the output state tensor
        """
        # assert state.dtype == np.complex128
        state_vector = np.ravel(state).astype(np.complex64)
        # sim = StateVectorC128(state_vector)
        sim = StateVectorC64(state_vector)

        for o in operations:
            name = o.name.split(".")[0]  # The split is because inverse gates have .inv appended
            method = getattr(sim, name, None)

            wires = self.wires.indices(o.wires)

            if method is None:
                # Inverse can be set to False since o.matrix is already in inverted form
                sim.applyMatrix(o.matrix, wires, False)
            else:
                inv = o.inverse
                param = o.parameters
                method(wires, inv, param)

        return np.reshape(state_vector, state.shape)

    def adjoint_jacobian(self, tape, starting_state=None, use_device_state=False):
        if self.shots is not None:
            warn(
                "Requested adjoint differentiation to be computed with finite shots."
                " The derivative is always exact when using the adjoint differentiation method.",
                UserWarning,
            )

        if len(tape.trainable_params) == 0:
            return np.array(0)

        for m in tape.measurements:
            if m.return_type is not Expectation:
                raise QuantumFunctionError(
                    "Adjoint differentiation method does not support"
                    f" measurement {m.return_type.value}"
                )
            if not isinstance(m.obs, qml.operation.Tensor):
                if isinstance(m.obs, qml.Projector):
                    raise QuantumFunctionError(
                        "Adjoint differentiation method does not support the Projector observable"
                    )
                if isinstance(m.obs, qml.Hermitian):
                    raise QuantumFunctionError(
                        "Lightning adjoint differentiation method does not currently support the Hermitian observable"
                    )
            else:
                if any([isinstance(o, qml.Projector) for o in m.obs.non_identity_obs]):
                    raise QuantumFunctionError(
                        "Adjoint differentiation method does not support the Projector observable"
                    )
                if any([isinstance(o, qml.Hermitian) for o in m.obs.non_identity_obs]):
                    raise QuantumFunctionError(
                        "Lightning adjoint differentiation method does not currently support the Hermitian observable"
                    )

        for op in tape.operations:
            if (
                op.num_params > 1 and not isinstance(op, qml.Rot)
            ) or op.name in UNSUPPORTED_PARAM_GATES_ADJOINT:
                raise QuantumFunctionError(
                    f"The {op.name} operation is not supported using "
                    'the "adjoint" differentiation method'
                )

        # Initialization of state
        if starting_state is not None:
            ket = np.ravel(starting_state)
        else:
            if not use_device_state:
                self.reset()
                self.execute(tape)
            ket = np.ravel(self._pre_rotated_state)

        # adj = AdjointJacobianC128()
        adj = AdjointJacobianC64()

        obs_serialized = _serialize_obs(tape, self.wire_map)
        ops_serialized, use_sp = _serialize_ops(tape, self.wire_map)

        ops_serialized = adj.create_ops_list(*ops_serialized)

        trainable_params = sorted(tape.trainable_params)
        first_elem = 1 if trainable_params[0] == 0 else 0

        tp_shift = (
            trainable_params if not use_sp else [i - 1 for i in trainable_params[first_elem:]]
        )  # exclude first index if explicitly setting sv

        jac = adj.adjoint_jacobian(
            StateVectorC64(ket),
            obs_serialized,
            ops_serialized,
            tp_shift,
            tape.num_params,
        )
        return jac


if not CPP_BINARY_AVAILABLE:

    class LightningQubit(DefaultQubit):

        name = "Lightning Qubit PennyLane plugin"
        short_name = "lightning.qubit"
        pennylane_requires = ">=0.15"
        version = __version__
        author = "Xanadu Inc."
        _CPP_BINARY_AVAILABLE = False

        def __init__(self, *args, **kwargs):
            warn(
                "Pre-compiled binaries for lightning.qubit are not available. Falling back to "
                "using the Python-based default.qubit implementation. To manually compile from "
                "source, follow the instructions at "
                "https://pennylane-lightning.readthedocs.io/en/latest/installation.html.",
                UserWarning,
            )
            super().__init__(*args, **kwargs)<|MERGE_RESOLUTION|>--- conflicted
+++ resolved
@@ -33,15 +33,6 @@
 from ._version import __version__
 
 try:
-<<<<<<< HEAD
-    from .lightning_qubit_ops import (
-        apply,
-        StateVectorC64,
-        StateVectorC128,
-        AdjointJacobianC64,
-        AdjointJacobianC128,
-    )
-=======
     if platform.system() == "Windows" and sys.version_info[:2] >= (3, 8):  # pragma: no cover
         # Add the current directory to DLL path.
         # See https://docs.python.org/3/whatsnew/3.8.html#bpo-36085-whatsnew
@@ -51,6 +42,7 @@
             StateVectorC64,
             StateVectorC128,
             AdjointJacobianC128,
+            AdjointJacobianC64,
         )
     else:
         from .lightning_qubit_ops import (
@@ -58,8 +50,8 @@
             StateVectorC64,
             StateVectorC128,
             AdjointJacobianC128,
-        )
->>>>>>> 4d8df75d
+            AdjointJacobianC64,
+        )
     from ._serialize import _serialize_obs, _serialize_ops
 
     CPP_BINARY_AVAILABLE = True
