--- conflicted
+++ resolved
@@ -51,8 +51,6 @@
         StateVectorC64,
         MeasuresC128,
         StateVectorC128,
-        AdjointJacobianC128,
-        VectorJacobianProductC128,
     )
     from .lightning_qubit_ops.adjoint_diff import (
         ObsTermC64,
@@ -103,16 +101,13 @@
 
     Args:
         wires (int): the number of wires to initialize the device with
+        c_dtype: Datatypes for statevector representation. Must be one of ``np.complex64`` or ``np.complex128``.
         shots (int): How many times the circuit should be evaluated (or sampled) to estimate
             the expectation values. Defaults to ``None`` if not specified. Setting
             to ``None`` results in computing statistics like expectation values and
             variances analytically.
-<<<<<<< HEAD
         batch_obs (bool): Determine whether we process observables parallelly when computing the 
             jacobian. This value is only relevant when the lightning qubit is built with OpenMP.
-=======
-        c_dtype: Datatypes for statevector representation. Must be one of ``np.complex64`` or ``np.complex128``.
->>>>>>> b58394e7
     """
 
     name = "Lightning Qubit PennyLane plugin"
@@ -176,24 +171,12 @@
             if any(isinstance(r, QubitUnitary) for r in rotations):
                 super().apply(operations=[], rotations=rotations)
             else:
-<<<<<<< HEAD
-                state = np.copy(self._pre_rotated_state)
-                self._state = self.apply_lightning(
-                    state, rotations, dtype=dtype
-                )
-        else:
-            self._state = self._pre_rotated_state
-
-    def apply_lightning(self, state, operations, dtype=np.complex128):
-        """Apply a list of operations to the state tensor in place.
-=======
                 self._state = self.apply_lightning(np.copy(self._pre_rotated_state), rotations)
         else:
             self._state = self._pre_rotated_state
 
     def apply_lightning(self, state, operations):
         """Apply a list of operations to the state tensor.
->>>>>>> b58394e7
 
         Args:
             state (array[complex]): the input state tensor
@@ -294,19 +277,50 @@
                     'the "adjoint" differentiation method'
                 )
 
-<<<<<<< HEAD
     def _process_jacobian_tape(self, tape, starting_state, use_device_state):
         # To support np.complex64 based on the type of self._state
-        dtype = self._state.dtype
-        if dtype == np.complex64:
-            use_csingle = True
+        if self.use_csingle:
             create_ops_list = adjoint_diff.create_ops_list_C64
-        elif dtype == np.complex128:
-            use_csingle = False
+        else:
             create_ops_list = adjoint_diff.create_ops_list_C128
-        else:
-            raise TypeError(f"Unsupported complex Type: {dtype}")
-=======
+
+        # Initialization of state
+        if starting_state is not None:
+            if starting_state.size != 2 ** len(self.wires):
+                raise ValueError(
+                    "The number of qubits of starting_state must be the same as "
+                    "that of the device."
+                )
+            ket = self._asarray(starting_state, dtype = self.C_DTYPE)
+        else:
+            if not use_device_state:
+                self.reset()
+                self.apply(tape.operations)
+            ket = self._pre_rotated_state
+
+        obs_serialized = _serialize_obs(tape, self.wire_map, use_csingle=self.use_csingle)
+        ops_serialized, use_sp = _serialize_ops(tape, self.wire_map, use_csingle=self.use_csingle)
+
+        ops_serialized = create_ops_list(*ops_serialized)
+
+        trainable_params = sorted(tape.trainable_params)
+        if len(trainable_params) == 0:
+            return None
+        first_elem = 1 if trainable_params[0] == 0 else 0
+
+        tp_shift = (
+            trainable_params if not use_sp else [i - 1 for i in trainable_params[first_elem:]]
+        )  # exclude first index if explicitly setting sv
+
+        ket = ket.reshape(-1)
+        state_vector = StateVectorC64(ket) if self.use_csingle else StateVectorC128(ket)
+        return {
+            'state_vector': state_vector,
+            'obs_serialized': obs_serialized,
+            'ops_serialized': ops_serialized,
+            'tp_shift': tp_shift
+        }
+
     def adjoint_jacobian(self, tape, starting_state=None, use_device_state=False):
         if self.shots is not None:
             warn(
@@ -315,68 +329,6 @@
                 UserWarning,
             )
 
-        if len(tape.trainable_params) == 0:
-            return np.array(0)
-
-        # Check adjoint diff support
-        self.adjoint_diff_support_check(tape)
->>>>>>> b58394e7
-
-        # Initialization of state
-        if starting_state is not None:
-            if starting_state.size != 2 ** len(self.wires):
-                raise ValueError(
-                    "The number of qubits of starting_state must be the same as "
-                    "that of the device."
-                )
-            ket = self._asarray(starting_state, dtype = dtype)
-        else:
-            if not use_device_state:
-                self.reset()
-                self.apply(tape.operations)
-            ket = self._pre_rotated_state
-
-<<<<<<< HEAD
-        assert(ket.dtype == dtype)
-=======
-        if self.use_csingle:
-            adj = AdjointJacobianC64()
-        else:
-            adj = AdjointJacobianC128()
->>>>>>> b58394e7
-
-        obs_serialized = _serialize_obs(tape, self.wire_map, use_csingle=self.use_csingle)
-        ops_serialized, use_sp = _serialize_ops(tape, self.wire_map, use_csingle=self.use_csingle)
-
-        ops_serialized = create_ops_list(*ops_serialized)
-
-        trainable_params = sorted(tape.trainable_params)
-        if len(trainable_params) == 0:
-            return None
-        first_elem = 1 if trainable_params[0] == 0 else 0
-
-        tp_shift = (
-            trainable_params if not use_sp else [i - 1 for i in trainable_params[first_elem:]]
-        )  # exclude first index if explicitly setting sv
-
-<<<<<<< HEAD
-        ket = ket.reshape(-1)
-        state_vector = StateVectorC64(ket) if use_csingle else StateVectorC128(ket)
-        return {
-            'state_vector': state_vector,
-            'obs_serialized': obs_serialized,
-            'ops_serialized': ops_serialized,
-            'tp_shift': tp_shift
-        }
-
-    def adjoint_jacobian(self, tape, starting_state=None, use_device_state=False):
-        if self.shots is not None:
-            warn(
-                "Requested adjoint differentiation to be computed with finite shots."
-                " The derivative is always exact when using the adjoint differentiation method.",
-                UserWarning,
-            )
-
         self._adjoint_diff_support_check(tape, Expectation)
         processed_data = self._process_jacobian_tape(tape, starting_state, use_device_state)
 
@@ -384,9 +336,6 @@
             return np.array([], dtype = self._state.dtype)
 
         trainable_params = processed_data['tp_shift']
-=======
-        state_vector = StateVectorC64(ket) if self.use_csingle else StateVectorC128(ket)
->>>>>>> b58394e7
 
         # If requested batching over observables, chunk into OMP_NUM_THREADS sized chunks.
         # This will allow use of Lightning with adjoint for large-qubit numbers AND large
@@ -414,56 +363,7 @@
             )
         return jac.reshape(-1, len(trainable_params))
 
-<<<<<<< HEAD
     def vjp(self, observables, dy, starting_state=None, use_device_state=False):
-=======
-    def compute_vjp(self, dy, jac, num=None):
-        """Convenience function to compute the vector-Jacobian product for a given
-        vector of gradient outputs and a Jacobian.
-        Args:
-            dy (tensor_like): vector of gradient outputs
-            jac (tensor_like): Jacobian matrix. For an n-dimensional ``dy``
-                vector, the first n-dimensions of ``jac`` should match
-                the shape of ``dy``.
-        Keyword Args:
-        num (int): The length of the flattened ``dy`` argument. This is an
-            optional argument, but can be useful to provide if ``dy`` potentially
-            has no shape (for example, due to tracing or just-in-time compilation).
-        Returns:
-            tensor_like: the vector-Jacobian product
-        """
-        if jac is None:
-            return None
-
-        if not isinstance(dy, np.ndarray) or not isinstance(jac, np.ndarray):
-            return gradients.compute_vjp(dy, jac)
-
-        dy_row = math.reshape(dy, [-1])
-
-        if num is None:
-            num = math.shape(dy_row)[0]
-
-        jac = math.reshape(jac, [num, -1])
-        num_params = jac.shape[1]
-
-        if math.allclose(dy, 0):
-            return math.convert_like(np.zeros([num_params]), dy)
-
-        if self.use_csingle:
-            VJP = VectorJacobianProductC64()
-        else:
-            VJP = VectorJacobianProductC128()
-
-        vjp_tensor = VJP.compute_vjp_from_jac(
-            math.reshape(jac, [-1]),
-            dy_row,
-            num,
-            num_params,
-        )
-        return vjp_tensor
-
-    def vjp(self, tape, dy, starting_state=None, use_device_state=False):
->>>>>>> b58394e7
         """Generate the processing function required to compute the vector-Jacobian products of a tape.
         Args:
             observables (list): List of observables to compute jacobian
@@ -491,7 +391,6 @@
             )
 
         if math.allclose(dy, 0):
-<<<<<<< HEAD
             return lambda tape: math.convert_like(np.zeros(len(tape.trainable_params)), dy)
 
         if len(dy) != len(observables):
@@ -506,31 +405,6 @@
 
             if num_params == 0:
                 return np.array([], dtype = self._state.dtype)
-=======
-            return lambda _: math.convert_like(np.zeros([num_params]), dy)
-
-        V = VectorJacobianProductC64() if self.use_csingle else VectorJacobianProductC128()
-
-        fn = V.vjp_fn(math.reshape(dy, [-1]), tape.num_params)
-
-        def processing_fn(tape):
-            # Check adjoint diff support
-            self.adjoint_diff_support_check(tape)
-
-            # Initialization of state
-            if starting_state is not None:
-                ket = np.ravel(starting_state)
-            else:
-                if not use_device_state:
-                    self.reset()
-                    self.execute(tape)
-                ket = np.ravel(self._pre_rotated_state)
-
-            obs_serialized = _serialize_obs(tape, self.wire_map, use_csingle=self.use_csingle)
-            ops_serialized, use_sp = _serialize_ops(
-                tape, self.wire_map, use_csingle=self.use_csingle
-            )
->>>>>>> b58394e7
 
             new_tape = tape.copy()
             new_tape._measurements = [qml.expval(ham)]
@@ -540,7 +414,6 @@
     def statevector_vjp(self, dy, staring_state=None, use_device_state=False):
         self._adjoint_diff_support_check(tape, State)
 
-<<<<<<< HEAD
         if len(dy) != 2 ** len(self.wires):
             raise ValueError(
                 "Size of the provided vector dy must be the same as the size of the statevector"
@@ -550,11 +423,6 @@
                 "The vjp method only works with complex-valued dy when the tape is returning a statevector. Upcasting dy."
             )
         dy = dy.astype(self._state.dtype, copy = False)
-=======
-            state_vector = StateVectorC64(ket) if self.use_csingle else StateVectorC128(ket)
-
-            return fn(state_vector, obs_serialized, ops_serialized, tp_shift)
->>>>>>> b58394e7
 
         def processing_fn(tape):
             processed_data = self._process_jacobian_tape(tape, starting_state, use_device_state)
@@ -633,16 +501,8 @@
         dtype = self._state.dtype
         ket = np.ravel(self._state)
 
-<<<<<<< HEAD
-        if use_csingle:
-            ket = ket.astype(np.complex64, copy = False)
-
-        state_vector = StateVectorC64(ket) if use_csingle else StateVectorC128(ket)
-        M = MeasuresC64(state_vector) if use_csingle else MeasuresC128(state_vector)
-=======
         state_vector = StateVectorC64(ket) if self.use_csingle else StateVectorC128(ket)
         M = MeasuresC64(state_vector) if self.use_csingle else MeasuresC128(state_vector)
->>>>>>> b58394e7
 
         return M.probs(device_wires)
 
@@ -656,16 +516,8 @@
         # Initialization of state
         ket = np.ravel(self._state)
 
-<<<<<<< HEAD
-        if use_csingle:
-            ket = ket.astype(np.complex64, copy = False)
-
-        state_vector = StateVectorC64(ket) if use_csingle else StateVectorC128(ket)
-        M = MeasuresC64(state_vector) if use_csingle else MeasuresC128(state_vector)
-=======
         state_vector = StateVectorC64(ket) if self.use_csingle else StateVectorC128(ket)
         M = MeasuresC64(state_vector) if self.use_csingle else MeasuresC128(state_vector)
->>>>>>> b58394e7
 
         return M.generate_samples(len(self.wires), self.shots).astype(int, copy = False)
 
@@ -701,16 +553,8 @@
         # Initialization of state
         ket = np.ravel(self._pre_rotated_state)
 
-<<<<<<< HEAD
-        if use_csingle:
-            ket = ket.astype(np.complex64, copy = False)
-
-        state_vector = StateVectorC64(ket) if use_csingle else StateVectorC128(ket)
-        M = MeasuresC64(state_vector) if use_csingle else MeasuresC128(state_vector)
-=======
         state_vector = StateVectorC64(ket) if self.use_csingle else StateVectorC128(ket)
         M = MeasuresC64(state_vector) if self.use_csingle else MeasuresC128(state_vector)
->>>>>>> b58394e7
 
         # translate to wire labels used by device
         observable_wires = self.map_wires(observable.wires)
@@ -747,16 +591,8 @@
         # Initialization of state
         ket = np.ravel(self._pre_rotated_state)
 
-<<<<<<< HEAD
-        if use_csingle:
-            ket = ket.astype(np.complex64, copy = False)
-
-        state_vector = StateVectorC64(ket) if use_csingle else StateVectorC128(ket)
-        M = MeasuresC64(state_vector) if use_csingle else MeasuresC128(state_vector)
-=======
         state_vector = StateVectorC64(ket) if self.use_csingle else StateVectorC128(ket)
         M = MeasuresC64(state_vector) if self.use_csingle else MeasuresC128(state_vector)
->>>>>>> b58394e7
 
         # translate to wire labels used by device
         observable_wires = self.map_wires(observable.wires)
