# Copyright 2021 Xanadu Quantum Technologies Inc.

# Licensed under the Apache License, Version 2.0 (the "License");
# you may not use this file except in compliance with the License.
# You may obtain a copy of the License at

#     http://www.apache.org/licenses/LICENSE-2.0

# Unless required by applicable law or agreed to in writing, software
# distributed under the License is distributed on an "AS IS" BASIS,
# WITHOUT WARRANTIES OR CONDITIONS OF ANY KIND, either express or implied.
# See the License for the specific language governing permissions and
# limitations under the License.
r"""
This module contains the :class:`~.LightningQubit` class, a PennyLane simulator device that
interfaces with C++ for fast linear algebra calculations.
"""
from typing import List
from warnings import warn
from os import getenv
from itertools import islice, product

import numpy as np
from pennylane import (
    QubitDevice,
    math,
    BasisState,
    QubitStateVector,
    Projector,
    Rot,
    QuantumFunctionError,
    DeviceError,
)
from pennylane.devices import DefaultQubit
from pennylane.operation import Tensor, Operation
from pennylane.measurements import MeasurementProcess, Expectation, State
from pennylane.wires import Wires

# tolerance for numerical errors
tolerance = 1e-10

import pennylane as qml

from ._version import __version__

try:
    from .lightning_qubit_ops import (
        adjoint_diff,
        MeasuresC64,
        StateVectorC64,
        MeasuresC128,
        StateVectorC128,
        Kokkos_info,
        allocate_aligned_array,
        get_alignment,
        best_alignment,
    )

    from ._serialize import _serialize_ob, _serialize_observables, _serialize_ops

    CPP_BINARY_AVAILABLE = True
except ModuleNotFoundError:
    CPP_BINARY_AVAILABLE = False


def _chunk_iterable(it, num_chunks):
    "Lazy-evaluated chunking of given iterable from https://stackoverflow.com/a/22045226"
    it = iter(it)
    return iter(lambda: tuple(islice(it, num_chunks)), ())


allowed_operations = {
    "Identity",
    "BasisState",
    "QubitStateVector",
    "QubitUnitary",
    "ControlledQubitUnitary",
    "MultiControlledX",
    "DiagonalQubitUnitary",
    "PauliX",
    "PauliY",
    "PauliZ",
    "MultiRZ",
    "Hadamard",
    "S",
    "Adjoint(S)",
    "T",
    "Adjoint(T)",
    "SX",
    "Adjoint(SX)",
    "CNOT",
    "SWAP",
    "ISWAP",
    "PSWAP",
    "Adjoint(ISWAP)",
    "SISWAP",
    "Adjoint(SISWAP)",
    "SQISW",
    "CSWAP",
    "Toffoli",
    "CY",
    "CZ",
    "PhaseShift",
    "ControlledPhaseShift",
    "CPhase",
    "RX",
    "RY",
    "RZ",
    "Rot",
    "CRX",
    "CRY",
    "CRZ",
    "CRot",
    "IsingXX",
    "IsingYY",
    "IsingZZ",
    "IsingXY",
    "SingleExcitation",
    "SingleExcitationPlus",
    "SingleExcitationMinus",
    "DoubleExcitation",
    "DoubleExcitationPlus",
    "DoubleExcitationMinus",
    "QubitCarry",
    "QubitSum",
    "OrbitalRotation",
    "QFT",
    "ECR",
}

allowed_observables = {
    "PauliX",
    "PauliY",
    "PauliZ",
    "Hadamard",
    "Hermitian",
    "Identity",
    "Projector",
    "SparseHamiltonian",
    "Hamiltonian",
    "Sum",
    "SProd",
    "Prod",
    "Exp",
}


class LightningQubit(QubitDevice):
    """PennyLane Lightning device.

    A device that interfaces with C++ to perform fast linear algebra calculations.

    Use of this device requires pre-built binaries or compilation from source. Check out the
    :doc:`/installation` guide for more details.

    Args:
        wires (int): the number of wires to initialize the device with
        c_dtype: Datatypes for statevector representation. Must be one of ``np.complex64`` or ``np.complex128``.
        shots (int): How many times the circuit should be evaluated (or sampled) to estimate
            the expectation values. Defaults to ``None`` if not specified. Setting
            to ``None`` results in computing statistics like expectation values and
            variances analytically.
        mcmc (bool): Determine whether to use the approximate Markov Chain Monte Carlo sampling method when generating samples.
        kernel_name (str): name of transition kernel. The current version supports two kernels: ``"Local"`` and ``"NonZeroRandom"``.
            The local kernel conducts a bit-flip local transition between states. The local kernel generates a
            random qubit site and then generates a random number to determine the new bit at that qubit site. The ``"NonZeroRandom"`` kernel
            randomly transits between states that have nonzero probability.
        num_burnin (int): number of steps that will be dropped. Increasing this value will
        result in a closer approximation but increased runtime.
        batch_obs (bool): Determine whether we process observables parallelly when computing the
            jacobian. This value is only relevant when the lightning qubit is built with OpenMP.
    """

    name = "Lightning Qubit PennyLane plugin"
    short_name = "lightning.qubit"
    pennylane_requires = ">=0.26"
    version = __version__
    author = "Xanadu Inc."
    _CPP_BINARY_AVAILABLE = True
    operations = allowed_operations
    observables = allowed_observables

    def __init__(
        self,
        wires,
        *,
        c_dtype=np.complex128,
        shots=None,
        mcmc=False,
        kernel_name="Local",
        num_burnin=100,
        batch_obs=False,
        analytic=None,
    ):
        if c_dtype is np.complex64:
            r_dtype = np.float32
            self.use_csingle = True
        elif c_dtype is np.complex128:
            r_dtype = np.float64
            self.use_csingle = False
        else:
            raise TypeError(f"Unsupported complex Type: {c_dtype}")
        super().__init__(wires, shots=shots, r_dtype=r_dtype, c_dtype=c_dtype, analytic=analytic)
        self._batch_obs = batch_obs

        # Create the initial state. Internally, we store the
        # state as an array of dimension [2]*wires.
        self._state = self._create_basis_state(0)
        self._pre_rotated_state = self._state

        self._mcmc = mcmc
        if self._mcmc:
            if kernel_name not in [
                "Local",
                "NonZeroRandom",
            ]:
                raise NotImplementedError(
                    f"The {kernel_name} is not supported and currently only 'Local' and 'NonZeroRandom' kernels are supported."
                )
            if num_burnin >= shots:
                raise ValueError("Shots should be greater than num_burnin.")
            self._kernel_name = kernel_name
            self._num_burnin = num_burnin

    @property
    def stopping_condition(self):
        """.BooleanFn: Returns the stopping condition for the device. The returned
        function accepts a queuable object (including a PennyLane operation
        and observable) and returns ``True`` if supported by the device."""

        def accepts_obj(obj):
            if obj.name == "QFT" and len(obj.wires) < 10:
                return True
            if obj.name == "GroverOperator" and len(obj.wires) < 13:
                return True
            return (not isinstance(obj, qml.tape.QuantumTape)) and getattr(
                self, "supports_operation", lambda name: False
            )(obj.name)

        return qml.BooleanFn(accepts_obj)

    def _create_basis_state(self, index):
        """Return a computational basis state over all wires.
        Args:
            index (int): integer representing the computational basis state
        Returns:
            array[complex]: complex array of shape ``[2]*self.num_wires``
            representing the statevector of the basis state
        Note: This function does not support broadcasted inputs yet.
        """
        state = np.zeros(2**self.num_wires, dtype=np.complex128)
        state[index] = 1
        state = self._asarray(state, dtype=self.C_DTYPE)
        return self._reshape(state, [2] * self.num_wires)

    @classmethod
    def capabilities(cls):
        capabilities = super().capabilities().copy()
        capabilities.update(
            model="qubit",
            supports_analytic_computation=True,
            supports_broadcasting=False,
            returns_state=True,
        )
        return capabilities

    @staticmethod
    def _asarray(arr, dtype=None):
        arr = np.asarray(arr)  # arr is not copied

        if arr.dtype.kind not in ["f", "c"]:
            return arr

        if not dtype:
            dtype = arr.dtype

        # We allocate a new aligned memory and copy data to there if alignment or dtype mismatches
        # Note that get_alignment does not necessarily return CPUMemoryModel(Unaligned) even for
        # numpy allocated memory as the memory location happens to be aligned.
        if int(get_alignment(arr)) < int(best_alignment()) or arr.dtype != dtype:
            new_arr = allocate_aligned_array(arr.size, np.dtype(dtype)).reshape(arr.shape)
            np.copyto(new_arr, arr)
            arr = new_arr
        return arr

    def reset(self):
        """Reset the device"""
        super().reset()

        # init the state vector to |00..0>
        self._state = self._create_basis_state(0)
        self._pre_rotated_state = self._state

    @property
    def state(self):
        # Flattening the state.
        shape = (1 << self.num_wires,)
        return self._reshape(self._pre_rotated_state, shape)

    def _apply_state_vector(self, state, device_wires):
        """Initialize the internal state vector in a specified state.
        Args:
            state (array[complex]): normalized input state of length ``2**len(wires)``
                or broadcasted state of shape ``(batch_size, 2**len(wires))``
            device_wires (Wires): wires that get initialized in the state
        """

        # translate to wire labels used by device
        device_wires = self.map_wires(device_wires)

        state = self._asarray(state, dtype=self.C_DTYPE)
        output_shape = [2] * self.num_wires

        if len(device_wires) == self.num_wires and Wires(sorted(device_wires)) == device_wires:
            # Initialize the entire device state with the input state
            self._state = self._reshape(state, output_shape)
            return

        # generate basis states on subset of qubits via the cartesian product
        basis_states = np.array(list(product([0, 1], repeat=len(device_wires))))

        # get basis states to alter on full set of qubits
        unravelled_indices = np.zeros((2 ** len(device_wires), self.num_wires), dtype=int)
        unravelled_indices[:, device_wires] = basis_states

        # get indices for which the state is changed to input state vector elements
        ravelled_indices = np.ravel_multi_index(unravelled_indices.T, [2] * self.num_wires)

        state = self._scatter(ravelled_indices, state, [2**self.num_wires])
        state = self._reshape(state, output_shape)
        self._state = self._asarray(state, dtype=self.C_DTYPE)

    def _apply_basis_state(self, state, wires):
        """Initialize the state vector in a specified computational basis state.

        Args:
            state (array[int]): computational basis state of shape ``(wires,)``
                consisting of 0s and 1s.
            wires (Wires): wires that the provided computational state should be initialized on

        Note: This function does not support broadcasted inputs yet.
        """
        # translate to wire labels used by device
        device_wires = self.map_wires(wires)

        # length of basis state parameter
        n_basis_state = len(state)

        if not set(state.tolist()).issubset({0, 1}):
            raise ValueError("BasisState parameter must consist of 0 or 1 integers.")

        if n_basis_state != len(device_wires):
            raise ValueError("BasisState parameter and wires must be of equal length.")

        # get computational basis state number
        basis_states = 2 ** (self.num_wires - 1 - np.array(device_wires))
        basis_states = qml.math.convert_like(basis_states, state)
        num = int(qml.math.dot(state, basis_states))

        self._state = self._create_basis_state(num)

    # To be able to validate the adjoint method [_validate_adjoint_method(device)],
    #  the qnode requires the definition of:
    # ["_apply_operation", "_apply_unitary", "adjoint_jacobian"]
    def _apply_operation():
        pass

    def _apply_unitary():
        pass

    def apply_lightning(self, state, operations):
        """Apply a list of operations to the state tensor.

        Args:
            state (array[complex]): the input state tensor
            operations (list[~pennylane.operation.Operation]): operations to apply
            dtype (type): Type of numpy ``complex`` to be used. Can be important
            to specify for large systems for memory allocation purposes.

        Returns:
            array[complex]: the output state tensor
        """
        state_vector = np.ravel(state)

        if self.use_csingle:
            # use_csingle
            sim = StateVectorC64(state_vector)
        else:
            # self.C_DTYPE is np.complex128 by default
            sim = StateVectorC128(state_vector)

        # Skip over identity operations instead of performing
        # matrix multiplication with the identity.
        skipped_ops = ["Identity"]

        for o in operations:
            if o.name in skipped_ops:
                continue
            method = getattr(sim, o.name, None)

            wires = self.wires.indices(o.wires)
            if method is None:
                # Inverse can be set to False since qml.matrix(o) is already in inverted form
                method = getattr(sim, "applyMatrix")
                try:
                    method(qml.matrix(o), wires, False)
                except AttributeError:  # pragma: no cover
                    # To support older versions of PL
                    method(o.matrix, wires, False)
            else:
                inv = False
                param = o.parameters
                method(wires, inv, param)

        return np.reshape(state_vector, state.shape)

    def apply(self, operations, rotations=None, **kwargs):
        # State preparation is currently done in Python
        if operations:  # make sure operations[0] exists
            if isinstance(operations[0], QubitStateVector):
                self._apply_state_vector(operations[0].parameters[0].copy(), operations[0].wires)
                del operations[0]
            elif isinstance(operations[0], BasisState):
                self._apply_basis_state(operations[0].parameters[0], operations[0].wires)
                del operations[0]

        for operation in operations:
            if isinstance(operation, (QubitStateVector, BasisState)):
                raise DeviceError(
                    "Operation {} cannot be used after other Operations have already been "
                    "applied on a {} device.".format(operation.name, self.short_name)
                )

        if operations:
            self._pre_rotated_state = self.apply_lightning(self._state, operations)
        else:
            self._pre_rotated_state = self._state

        if rotations:
            self._state = self.apply_lightning(np.copy(self._pre_rotated_state), rotations)
        else:
            self._state = self._pre_rotated_state

    @staticmethod
    def _check_adjdiff_supported_measurements(measurements: List[MeasurementProcess]):
        """Check whether given list of measurement is supported by adjoint_diff.

        Args:
            measurements (List[MeasurementProcess]): a list of measurement processes to check.

        Returns:
            Expectation or State: a common return type of measurements.
        """
        if len(measurements) == 0:
            return None

        if len(measurements) == 1 and measurements[0].return_type is State:
            return State

        # Now the return_type of measurement processes must be expectation
        if not all([m.return_type is Expectation for m in measurements]):
            raise QuantumFunctionError(
                "Adjoint differentiation method does not support expectation return type "
                "mixed with other return types"
            )

        for m in measurements:
            if not isinstance(m.obs, Tensor):
                if isinstance(m.obs, Projector):
                    raise QuantumFunctionError(
                        "Adjoint differentiation method does not support the Projector observable"
                    )
            else:
                if any([isinstance(o, Projector) for o in m.obs.non_identity_obs]):
                    raise QuantumFunctionError(
                        "Adjoint differentiation method does not support the Projector observable"
                    )
        return Expectation

    @staticmethod
    def _check_adjdiff_supported_operations(operations):
        """Check Lightning adjoint differentiation method support for a tape.

        Raise ``QuantumFunctionError`` if ``tape`` contains not supported measurements,
        observables, or operations by the Lightning adjoint differentiation method.

        Args:
            tape (.QuantumTape): quantum tape to differentiate.
        """
        for op in operations:
            if op.num_params > 1 and not isinstance(op, Rot):
                raise QuantumFunctionError(
                    f"The {op.name} operation is not supported using "
                    'the "adjoint" differentiation method'
                )

    def _process_jacobian_tape(self, tape, starting_state, use_device_state):
        # To support np.complex64 based on the type of self._state
        if self.use_csingle:
            create_ops_list = adjoint_diff.create_ops_list_C64
        else:
            create_ops_list = adjoint_diff.create_ops_list_C128

        # Initialization of state
        if starting_state is not None:
            if starting_state.size != 2 ** len(self.wires):
                raise QuantumFunctionError(
                    "The number of qubits of starting_state must be the same as "
                    "that of the device."
                )
            ket = self._asarray(starting_state, dtype=self.C_DTYPE)
        else:
            if not use_device_state:
                self.reset()
                self.apply(tape.operations)
            ket = self._pre_rotated_state

        obs_serialized = _serialize_observables(tape, self.wire_map, use_csingle=self.use_csingle)
        ops_serialized, use_sp = _serialize_ops(tape, self.wire_map)

        ops_serialized = create_ops_list(*ops_serialized)

        # We need to filter out indices in trainable_params which do not
        # correspond to operators.
        trainable_params = sorted(tape.trainable_params)
        if len(trainable_params) == 0:
            return None

        tp_shift = []
        record_tp_rows = []
        all_params = 0

        for op_idx, tp in enumerate(trainable_params):
<<<<<<< HEAD
            op, _, _ = tape.get_operation(
                op_idx,
                return_op_index=True,
            )  # get op_idx-th operator among differentiable operators
=======
            # get op_idx-th operator among differentiable operators
            op, _, _ = tape.get_operation(op_idx, return_op_index=True)
>>>>>>> e94907fe
            if isinstance(op, Operation) and not isinstance(op, (BasisState, QubitStateVector)):
                # We now just ignore non-op or state preps
                tp_shift.append(tp)
                record_tp_rows.append(all_params)
            all_params += 1

        if use_sp:
            # When the first element of the tape is state preparation. Still, I am not sure
            # whether there must be only one state preparation...
            tp_shift = [i - 1 for i in tp_shift]

        ket = ket.reshape(-1)
        state_vector = StateVectorC64(ket) if self.use_csingle else StateVectorC128(ket)
        return {
            "state_vector": state_vector,
            "obs_serialized": obs_serialized,
            "ops_serialized": ops_serialized,
            "tp_shift": tp_shift,
            "record_tp_rows": record_tp_rows,
            "all_params": all_params,
        }

    def adjoint_jacobian(self, tape, starting_state=None, use_device_state=False):
        if self.shots is not None:
            warn(
                "Requested adjoint differentiation to be computed with finite shots."
                " The derivative is always exact when using the adjoint differentiation method.",
                UserWarning,
            )

        tape_return_type = self._check_adjdiff_supported_measurements(tape.measurements)

        if not tape_return_type:  # the tape does not have measurements
            return np.array([], dtype=self._state.dtype)

        if tape_return_type is State:
            raise QuantumFunctionError(
                "This method does not support statevector return type. "
                "Use vjp method instead for this purpose."
            )

        self._check_adjdiff_supported_operations(tape.operations)

        processed_data = self._process_jacobian_tape(tape, starting_state, use_device_state)

        if not processed_data:  # training_params is empty
            return np.array([], dtype=self._state.dtype)

        trainable_params = processed_data["tp_shift"]

        # If requested batching over observables, chunk into OMP_NUM_THREADS sized chunks.
        # This will allow use of Lightning with adjoint for large-qubit numbers AND large
        # numbers of observables, enabling choice between compute time and memory use.
        requested_threads = int(getenv("OMP_NUM_THREADS", "1"))

        if self._batch_obs and requested_threads > 1:
            obs_partitions = _chunk_iterable(processed_data["obs_serialized"], requested_threads)
            jac = []
            for obs_chunk in obs_partitions:
                jac_local = adjoint_diff.adjoint_jacobian(
                    processed_data["state_vector"],
                    obs_chunk,
                    processed_data["ops_serialized"],
                    trainable_params,
                )
                jac.extend(jac_local)
        else:
            jac = adjoint_diff.adjoint_jacobian(
                processed_data["state_vector"],
                processed_data["obs_serialized"],
                processed_data["ops_serialized"],
                trainable_params,
            )
        jac = np.array(jac)
        jac = jac.reshape(-1, len(trainable_params))
        jac_r = np.zeros((jac.shape[0], processed_data["all_params"]))
        jac_r[:, processed_data["record_tp_rows"]] = jac
        return self._adjoint_jacobian_processing(jac_r) if qml.active_return() else jac_r

    @staticmethod
    def _adjoint_jacobian_processing(jac):
        """
        Post-process the Jacobian matrix returned by ``adjoint_jacobian`` for
        the new return type system.
        """
        jac = np.squeeze(jac)

        if jac.ndim == 0:
            return np.array(jac)

        if jac.ndim == 1:
            return tuple(np.array(j) for j in jac)

        # must be 2-dimensional
        return tuple(tuple(np.array(j_) for j_ in j) for j in jac)

    def vjp(self, measurements, dy, starting_state=None, use_device_state=False):
        """Generate the processing function required to compute the vector-Jacobian products of a tape.

        This function can be used with multiple expectation values or a quantum state. When a quantum state
        is given,

        .. code-block:: python

            vjp_f = dev.vjp([qml.state()], dy)
            vjp = vjp_f(tape)

        computes :math:`w = (w_1,\\cdots,w_m)` where

        .. math::

            w_k = \\langle v| \\frac{\\partial}{\\partial \\theta_k} | \\psi_{\\pmb{\\theta}} \\rangle.

        Here, :math:`m` is the total number of trainable parameters, :math:`\\pmb{\\theta}` is the vector of trainable parameters and :math:`\\psi_{\\pmb{\\theta}}`
        is the output quantum state.

        Args:
            measurements (list): List of measurement processes for vector-Jacobian product. Now it must be expectation values or a quantum state.
            dy (tensor_like): Gradient-output vector. Must have shape matching the output shape of the corresponding tape, i.e. number of measurements if the return type is expectation or :math:`2^N` if the return type is statevector
            starting_state (tensor_like): post-forward pass state to start execution with. It should be
                complex-valued. Takes precedence over ``use_device_state``.
            use_device_state (bool): use current device state to initialize. A forward pass of the same
                circuit should be the last thing the device has executed. If a ``starting_state`` is
                provided, that takes precedence.

        Returns:
            The processing function required to compute the vector-Jacobian products of a tape.
        """
        if self.shots is not None:
            warn(
                "Requested adjoint differentiation to be computed with finite shots."
                " The derivative is always exact when using the adjoint differentiation method.",
                UserWarning,
            )

        tape_return_type = self._check_adjdiff_supported_measurements(measurements)

        if math.allclose(dy, 0) or tape_return_type is None:
            return lambda tape: math.convert_like(np.zeros(len(tape.trainable_params)), dy)

        if tape_return_type is Expectation:
            if len(dy) != len(measurements):
                raise ValueError(
                    "Number of observables in the tape must be the same as the length of dy in the vjp method"
                )

            if np.iscomplexobj(dy):
                raise ValueError(
                    "The vjp method only works with a real-valued dy when the tape is returning an expectation value"
                )

            ham = qml.Hamiltonian(dy, [m.obs for m in measurements])

            def processing_fn(tape):
                nonlocal ham
                num_params = len(tape.trainable_params)

                if num_params == 0:
                    return np.array([], dtype=self._state.dtype)

                new_tape = tape.copy()
                new_tape._measurements = [qml.expval(ham)]

                return self.adjoint_jacobian(new_tape, starting_state, use_device_state)

            return processing_fn

        if tape_return_type is State:
            if len(dy) != 2 ** len(self.wires):
                raise ValueError(
                    "Size of the provided vector dy must be the same as the size of the statevector"
                )
            if np.isrealobj(dy):
                warn(
                    "The vjp method only works with complex-valued dy when the tape is returning a statevector. Upcasting dy."
                )

            dy = dy.astype(self.C_DTYPE)

            def processing_fn(tape):
                nonlocal dy
                processed_data = self._process_jacobian_tape(tape, starting_state, use_device_state)
                return adjoint_diff.statevector_vjp(
                    processed_data["state_vector"],
                    processed_data["ops_serialized"],
                    dy,
                    processed_data["tp_shift"],
                )

            return processing_fn

    def batch_vjp(
        self, tapes, dys, reduction="append", starting_state=None, use_device_state=False
    ):
        """Generate the processing function required to compute the vector-Jacobian products
        of a batch of tapes.

        Args:
            tapes (Sequence[.QuantumTape]): sequence of quantum tapes to differentiate
            dys (Sequence[tensor_like]): Sequence of gradient-output vectors ``dy``. Must be the
                same length as ``tapes``. Each ``dy`` tensor should have shape
                matching the output shape of the corresponding tape.
            reduction (str): Determines how the vector-Jacobian products are returned.
                If ``append``, then the output of the function will be of the form
                ``List[tensor_like]``, with each element corresponding to the VJP of each
                input tape. If ``extend``, then the output VJPs will be concatenated.
            starting_state (tensor_like): post-forward pass state to start execution with. It should be
                complex-valued. Takes precedence over ``use_device_state``.
            use_device_state (bool): use current device state to initialize. A forward pass of the same
                circuit should be the last thing the device has executed. If a ``starting_state`` is
                provided, that takes precedence.

        Returns:
            The processing function required to compute the vector-Jacobian products of a batch of tapes.
        """
        fns = []

        # Loop through the tapes and dys vector
        for tape, dy in zip(tapes, dys):
            fn = self.vjp(
                tape.measurements,
                dy,
                starting_state=starting_state,
                use_device_state=use_device_state,
            )
            fns.append(fn)

        def processing_fns(tapes):
            vjps = []
            for t, f in zip(tapes, fns):
                vjp = f(t)

                # make sure vjp is iterable if using extend reduction
                if (
                    not isinstance(vjp, tuple)
                    and getattr(reduction, "__name__", reduction) == "extend"
                ):
                    vjp = (vjp,)

                if isinstance(reduction, str):
                    getattr(vjps, reduction)(vjp)
                elif callable(reduction):
                    reduction(vjps, vjp)

            return vjps

        return processing_fns

    def probability(self, wires=None, shot_range=None, bin_size=None):
        """Return the probability of each computational basis state.

        Devices that require a finite number of shots always return the
        estimated probability.

        Args:
            wires (Iterable[Number, str], Number, str, Wires): wires to return
                marginal probabilities for. Wires not provided are traced out of the system.
            shot_range (tuple[int]): 2-tuple of integers specifying the range of samples
                to use. If not specified, all samples are used.
            bin_size (int): Divides the shot range into bins of size ``bin_size``, and
                returns the measurement statistic separately over each bin. If not
                provided, the entire shot range is treated as a single bin.

        Returns:
            array[float]: list of the probabilities
        """
        if self.shots is not None:
            return self.estimate_probability(wires=wires, shot_range=shot_range, bin_size=bin_size)

        wires = wires or self.wires
        wires = Wires(wires)

        # translate to wire labels used by device
        device_wires = self.map_wires(wires)

        if (
            device_wires
            and len(device_wires) > 1
            and (not np.all(np.array(device_wires)[:-1] <= np.array(device_wires)[1:]))
        ):
            raise RuntimeError(
                "Lightning does not currently support out-of-order indices for probabilities"
            )

        # To support np.complex64 based on the type of self._state
        dtype = self._state.dtype
        ket = np.ravel(self._state)

        state_vector = StateVectorC64(ket) if self.use_csingle else StateVectorC128(ket)
        M = MeasuresC64(state_vector) if self.use_csingle else MeasuresC128(state_vector)
        return M.probs(device_wires)

    def generate_samples(self):
        """Generate samples

        Returns:
            array[int]: array of samples in binary representation with shape ``(dev.shots, dev.num_wires)``
        """
        # Initialization of state
        ket = np.ravel(self._state)

        state_vector = StateVectorC64(ket) if self.use_csingle else StateVectorC128(ket)
        M = MeasuresC64(state_vector) if self.use_csingle else MeasuresC128(state_vector)
        if self._mcmc:
            return M.generate_mcmc_samples(
                len(self.wires), self._kernel_name, self._num_burnin, self.shots
            ).astype(int, copy=False)
        else:
            return M.generate_samples(len(self.wires), self.shots).astype(int, copy=False)

    def expval(self, observable, shot_range=None, bin_size=None):
        """Expectation value of the supplied observable.

        Args:
            observable: A PennyLane observable.
            shot_range (tuple[int]): 2-tuple of integers specifying the range of samples
                to use. If not specified, all samples are used.
            bin_size (int): Divides the shot range into bins of size ``bin_size``, and
                returns the measurement statistic separately over each bin. If not
                provided, the entire shot range is treated as a single bin.

        Returns:
            Expectation value of the observable
        """
        if observable.name in [
            "Identity",
            "Projector",
        ]:
            return super().expval(observable, shot_range=shot_range, bin_size=bin_size)

        if self.shots is not None:
            # estimate the expectation value
            # LightningQubit doesn't support sampling yet
            samples = self.sample(observable, shot_range=shot_range, bin_size=bin_size)
            return np.squeeze(np.mean(samples, axis=0))

        # Initialization of state
        ket = np.ravel(self._pre_rotated_state)

        state_vector = StateVectorC64(ket) if self.use_csingle else StateVectorC128(ket)
        M = MeasuresC64(state_vector) if self.use_csingle else MeasuresC128(state_vector)
        if observable.name == "SparseHamiltonian":
            if Kokkos_info()["USE_KOKKOS"] == True:
                # ensuring CSR sparse representation.

                CSR_SparseHamiltonian = observable.sparse_matrix(wire_order=self.wires).tocsr(
                    copy=False
                )
                return M.expval(
                    CSR_SparseHamiltonian.indptr,
                    CSR_SparseHamiltonian.indices,
                    CSR_SparseHamiltonian.data,
                )
            raise NotImplementedError(
                "The expval of a SparseHamiltonian requires Kokkos and Kokkos Kernels."
            )

        if (
            observable.name in ["Hamiltonian", "Hermitian"]
            or (observable.arithmetic_depth > 0)
            or isinstance(observable.name, List)
        ):
            ob_serialized = _serialize_ob(observable, self.wire_map, use_csingle=self.use_csingle)
            return M.expval(ob_serialized)

        # translate to wire labels used by device
        observable_wires = self.map_wires(observable.wires)

        return M.expval(observable.name, observable_wires)

    def var(self, observable, shot_range=None, bin_size=None):
        """Variance of the supplied observable.

        Args:
            observable: A PennyLane observable.
            shot_range (tuple[int]): 2-tuple of integers specifying the range of samples
                to use. If not specified, all samples are used.
            bin_size (int): Divides the shot range into bins of size ``bin_size``, and
                returns the measurement statistic separately over each bin. If not
                provided, the entire shot range is treated as a single bin.

        Returns:
            Variance of the observable
        """
        if observable.name in [
            "Identity",
            "Projector",
        ]:
            return super().var(observable, shot_range=shot_range, bin_size=bin_size)

        if self.shots is not None:
            # estimate the var
            # LightningQubit doesn't support sampling yet
            samples = self.sample(observable, shot_range=shot_range, bin_size=bin_size)
            return np.squeeze(np.var(samples, axis=0))

        # Initialization of state
        ket = np.ravel(self._pre_rotated_state)

        state_vector = StateVectorC64(ket) if self.use_csingle else StateVectorC128(ket)
        M = MeasuresC64(state_vector) if self.use_csingle else MeasuresC128(state_vector)

        if observable.name == "SparseHamiltonian":
            if Kokkos_info()["USE_KOKKOS"] == True:
                # ensuring CSR sparse representation.

                CSR_SparseHamiltonian = observable.sparse_matrix(wire_order=self.wires).tocsr(
                    copy=False
                )
                return M.var(
                    CSR_SparseHamiltonian.indptr,
                    CSR_SparseHamiltonian.indices,
                    CSR_SparseHamiltonian.data,
                )
            raise NotImplementedError(
                "The expval of a SparseHamiltonian requires Kokkos and Kokkos Kernels."
            )

        if (
            observable.name in ["Hamiltonian", "Hermitian"]
            or (observable.arithmetic_depth > 0)
            or isinstance(observable.name, List)
        ):
            ob_serialized = _serialize_ob(observable, self.wire_map, use_csingle=self.use_csingle)
            return M.var(ob_serialized)

        # translate to wire labels used by device
        observable_wires = self.map_wires(observable.wires)

        return M.var(observable.name, observable_wires)

    def _get_diagonalizing_gates(self, circuit: qml.tape.QuantumTape) -> List[Operation]:
        meas_filtered = [
            m
            for m in circuit.measurements
            if m.obs is None
            or not isinstance(m.obs, qml.Hamiltonian)
            and (not isinstance(m.obs, qml.ops.Sum) or m.obs._pauli_rep is None)
        ]
        return super()._get_diagonalizing_gates(qml.tape.QuantumScript(measurements=meas_filtered))


if not CPP_BINARY_AVAILABLE:

    class LightningQubit(DefaultQubit):  # pragma: no cover
        name = "Lightning Qubit PennyLane plugin"
        short_name = "lightning.qubit"
        pennylane_requires = ">=0.26"
        version = __version__
        author = "Xanadu Inc."
        _CPP_BINARY_AVAILABLE = False

        def __init__(self, wires, *, c_dtype=np.complex128, **kwargs):
            warn(
                "Pre-compiled binaries for lightning.qubit are not available. Falling back to "
                "using the Python-based default.qubit implementation. To manually compile from "
                "source, follow the instructions at "
                "https://pennylane-lightning.readthedocs.io/en/latest/installation.html.",
                UserWarning,
            )

            if c_dtype is np.complex64:
                r_dtype = np.float32
            elif c_dtype is np.complex128:
                r_dtype = np.float64
            else:
                raise TypeError(f"Unsupported complex Type: {c_dtype}")
            super().__init__(wires, r_dtype=r_dtype, c_dtype=c_dtype, **kwargs)<|MERGE_RESOLUTION|>--- conflicted
+++ resolved
@@ -531,15 +531,8 @@
         all_params = 0
 
         for op_idx, tp in enumerate(trainable_params):
-<<<<<<< HEAD
-            op, _, _ = tape.get_operation(
-                op_idx,
-                return_op_index=True,
-            )  # get op_idx-th operator among differentiable operators
-=======
             # get op_idx-th operator among differentiable operators
             op, _, _ = tape.get_operation(op_idx, return_op_index=True)
->>>>>>> e94907fe
             if isinstance(op, Operation) and not isinstance(op, (BasisState, QubitStateVector)):
                 # We now just ignore non-op or state preps
                 tp_shift.append(tp)
