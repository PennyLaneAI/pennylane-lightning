# Copyright 2021 Xanadu Quantum Technologies Inc.

# Licensed under the Apache License, Version 2.0 (the "License");
# you may not use this file except in compliance with the License.
# You may obtain a copy of the License at

#     http://www.apache.org/licenses/LICENSE-2.0

# Unless required by applicable law or agreed to in writing, software
# distributed under the License is distributed on an "AS IS" BASIS,
# WITHOUT WARRANTIES OR CONDITIONS OF ANY KIND, either express or implied.
# See the License for the specific language governing permissions and
# limitations under the License.
r"""
This module contains the :class:`~.LightningQubit` class, a PennyLane simulator device that
interfaces with C++ for fast linear algebra calculations.
"""
from typing import List
from warnings import warn
from os import getenv
from itertools import islice

import numpy as np
from pennylane import (
    math,
    gradients,
    BasisState,
    QubitStateVector,
    QubitUnitary,
    Projector,
    Hermitian,
    Rot,
    QuantumFunctionError,
    DeviceError,
)
from pennylane.devices import DefaultQubit
from pennylane.operation import Tensor
from pennylane.measurements import Expectation
from pennylane.wires import Wires

# Remove after the next release of PL
# Add from pennylane import matrix
import pennylane as qml

from ._version import __version__

try:
    from .lightning_qubit_ops import (
        MeasuresC64,
        StateVectorC64,
        AdjointJacobianC64,
        VectorJacobianProductC64,
        MeasuresC128,
        StateVectorC128,
        AdjointJacobianC128,
        VectorJacobianProductC128,
<<<<<<< HEAD
        allocate_aligned_array,
        get_alignment,
        best_alignment,
        CPUMemoryModel,
=======
>>>>>>> fab55ea9
    )

    from ._serialize import _serialize_obs, _serialize_ops

    CPP_BINARY_AVAILABLE = True
except ModuleNotFoundError:
    CPP_BINARY_AVAILABLE = False


UNSUPPORTED_PARAM_GATES_ADJOINT = (
    "SingleExcitation",
    "SingleExcitationPlus",
    "SingleExcitationMinus",
    "DoubleExcitation",
    "DoubleExcitationPlus",
    "DoubleExcitationMinus",
)


def _chunk_iterable(it, num_chunks):
    "Lazy-evaluated chunking of given iterable from https://stackoverflow.com/a/22045226"
    it = iter(it)
    return iter(lambda: tuple(islice(it, num_chunks)), ())


def _remove_snapshot_from_operations(operations):
    operations = operations.copy()
    operations.discard("Snapshot")
    return operations


class LightningQubit(DefaultQubit):
    """PennyLane Lightning device.

    An extension of PennyLane's built-in ``default.qubit`` device that interfaces with C++ to
    perform fast linear algebra calculations.

    Use of this device requires pre-built binaries or compilation from source. Check out the
    :doc:`/installation` guide for more details.

    Args:
        wires (int): the number of wires to initialize the device with
        shots (int): How many times the circuit should be evaluated (or sampled) to estimate
            the expectation values. Defaults to ``None`` if not specified. Setting
            to ``None`` results in computing statistics like expectation values and
            variances analytically.
    """

    name = "Lightning Qubit PennyLane plugin"
    short_name = "lightning.qubit"
    pennylane_requires = ">=0.15"
    version = __version__
    author = "Xanadu Inc."
    _CPP_BINARY_AVAILABLE = True
    operations = _remove_snapshot_from_operations(DefaultQubit.operations)

<<<<<<< HEAD
    def __init__(self, wires, *, kernel_for_ops=None, shots=None, batch_obs=False):
=======
    def __init__(self, wires, *, shots=None, batch_obs=False):
>>>>>>> fab55ea9
        super().__init__(wires, shots=shots)
        self._batch_obs = batch_obs

    @staticmethod
    def _asarray(arr, dtype=None):
        arr = np.asarray(arr)
        if not dtype:
            dtype = arr.dtype

        # We allocate a new aligned memory and copy data to there if alignment or dtype mismatches
        # Note that get_alignment does not neccsarily returns CPUMemoryModel(Unaligned) even for
        # numpy allocated memory as the memory location happens to be aligend.
        if int(get_alignment(arr)) < int(best_alignment()) or arr.dtype != dtype:
            new_arr = allocate_aligned_array(arr.size, np.dtype(dtype)).reshape(arr.shape)
            np.copyto(new_arr, arr)
            arr = new_arr
        return arr

    @classmethod
    def capabilities(cls):
        capabilities = super().capabilities().copy()
        capabilities.update(
            model="qubit",
            supports_reversible_diff=False,
            supports_inverse_operations=True,
            supports_analytic_computation=True,
            returns_state=True,
        )
        capabilities.pop("passthru_devices", None)
        return capabilities

    def apply(self, operations, rotations=None, **kwargs):
        # State preparation is currently done in Python
        if operations:  # make sure operations[0] exists
            if isinstance(operations[0], QubitStateVector):
                self._apply_state_vector(operations[0].parameters[0].copy(), operations[0].wires)
                del operations[0]
            elif isinstance(operations[0], BasisState):
                self._apply_basis_state(operations[0].parameters[0], operations[0].wires)
                del operations[0]

        for operation in operations:
            if isinstance(operation, (QubitStateVector, BasisState)):
                raise DeviceError(
                    "Operation {} cannot be used after other Operations have already been "
                    "applied on a {} device.".format(operation.name, self.short_name)
                )

        # Get the Type of self._state
        # as the reference type
        dtype = self._state.dtype

        if operations:
            self._pre_rotated_state = self.apply_lightning(self._state, operations, dtype=dtype)
        else:
            self._pre_rotated_state = self._state

        if rotations:
            if any(isinstance(r, QubitUnitary) for r in rotations):
                super().apply(operations=[], rotations=rotations)
            else:
                self._state = self.apply_lightning(
                    np.copy(self._pre_rotated_state), rotations, dtype=dtype
                )
        else:
            self._state = self._pre_rotated_state

    def apply_lightning(self, state, operations, dtype=np.complex128):
        """Apply a list of operations to the state tensor.

        Args:
            state (array[complex]): the input state tensor
            operations (list[~pennylane.operation.Operation]): operations to apply
            dtype (type): Type of numpy ``complex`` to be used. Can be important
            to specify for large systems for memory allocation purposes.

        Returns:
            array[complex]: the output state tensor
        """
        state_vector = np.ravel(state)

        if dtype == np.complex64:
            # use_csingle
            sim = StateVectorC64(state_vector)
        elif dtype == np.complex128:
            # self.C_DTYPE is np.complex128 by default
            sim = StateVectorC128(state_vector)
        else:
            raise TypeError(f"Unsupported complex Type: {dtype}")

        # Skip over identity operations instead of performing
        # matrix multiplication with the identity.
        skipped_ops = ["Identity"]

        for o in operations:
            if o.base_name in skipped_ops:
                continue
            name = o.name.split(".")[0]  # The split is because inverse gates have .inv appended
            method = getattr(sim, name, None)

            wires = self.wires.indices(o.wires)

            if method is None:
<<<<<<< HEAD
                # Inverse can be set to False since o.matrix is already in inverted form
=======
                # Inverse can be set to False since qml.matrix(o) is already in inverted form
>>>>>>> fab55ea9
                method = getattr(sim, "applyMatrix")
                try:
                    method(qml.matrix(o), wires, False)
                except AttributeError:  # pragma: no cover
                    # To support older versions of PL
                    method(o.matrix, wires, False)
            else:
                inv = o.inverse
                param = o.parameters
                method(wires, inv, param)

        return np.reshape(state_vector, state.shape)

    def adjoint_diff_support_check(self, tape):
        """Check Lightning adjoint differentiation method support for a tape.

        Raise ``QuantumFunctionError`` if ``tape`` contains not supported measurements,
        observables, or operations by the Lightning adjoint differentiation method.

        Args:
            tape (.QuantumTape): quantum tape to differentiate
        """
        for m in tape.measurements:
            if m.return_type is not Expectation:
                raise QuantumFunctionError(
                    "Adjoint differentiation method does not support"
                    f" measurement {m.return_type.value}"
                )
            if not isinstance(m.obs, Tensor):
                if isinstance(m.obs, Projector):
                    raise QuantumFunctionError(
                        "Adjoint differentiation method does not support the Projector observable"
                    )
                if isinstance(m.obs, Hermitian):
                    raise QuantumFunctionError(
                        "Lightning adjoint differentiation method does not currently support the Hermitian observable"
                    )
            else:
                if any([isinstance(o, Projector) for o in m.obs.non_identity_obs]):
                    raise QuantumFunctionError(
                        "Adjoint differentiation method does not support the Projector observable"
                    )
                if any([isinstance(o, Hermitian) for o in m.obs.non_identity_obs]):
                    raise QuantumFunctionError(
                        "Lightning adjoint differentiation method does not currently support the Hermitian observable"
                    )

        for op in tape.operations:
            if (
                op.num_params > 1 and not isinstance(op, Rot)
            ) or op.name in UNSUPPORTED_PARAM_GATES_ADJOINT:
                raise QuantumFunctionError(
                    f"The {op.name} operation is not supported using "
                    'the "adjoint" differentiation method'
                )

    def adjoint_jacobian(self, tape, starting_state=None, use_device_state=False):
        if self.shots is not None:
            warn(
                "Requested adjoint differentiation to be computed with finite shots."
                " The derivative is always exact when using the adjoint differentiation method.",
                UserWarning,
            )

        # To support np.complex64 based on the type of self._state
        dtype = self._state.dtype
        if dtype == np.complex64:
            use_csingle = True
        elif dtype == np.complex128:
            use_csingle = False
        else:
            raise TypeError(f"Unsupported complex Type: {dtype}")

        if len(tape.trainable_params) == 0:
            return np.array(0)

        # Check adjoint diff support
        self.adjoint_diff_support_check(tape)

        # Initialization of state
        if starting_state is not None:
            ket = np.ravel(starting_state)
        else:
            if not use_device_state:
                self.reset()
                self.execute(tape)
            ket = np.ravel(self._pre_rotated_state)

        if use_csingle:
            adj = AdjointJacobianC64()
            ket = ket.astype(np.complex64)
        else:
            adj = AdjointJacobianC128()

        obs_serialized = _serialize_obs(tape, self.wire_map, use_csingle=use_csingle)
        ops_serialized, use_sp = _serialize_ops(tape, self.wire_map, use_csingle=use_csingle)

        ops_serialized = adj.create_ops_list(*ops_serialized)

        trainable_params = sorted(tape.trainable_params)
        first_elem = 1 if trainable_params[0] == 0 else 0

        tp_shift = (
            trainable_params if not use_sp else [i - 1 for i in trainable_params[first_elem:]]
        )  # exclude first index if explicitly setting sv

        state_vector = StateVectorC64(ket) if use_csingle else StateVectorC128(ket)

        # If requested batching over observables, chunk into OMP_NUM_THREADS sized chunks.
        # This will allow use of Lightning with adjoint for large-qubit numbers AND large
        # numbers of observables, enabling choice between compute time and memory use.
        requested_threads = int(getenv("OMP_NUM_THREADS", "1"))

        if self._batch_obs and requested_threads > 1:
            obs_partitions = _chunk_iterable(obs_serialized, requested_threads)
            jac = []
            for obs_chunk in obs_partitions:
                jac_local = adj.adjoint_jacobian(
                    state_vector,
                    obs_chunk,
                    ops_serialized,
                    tp_shift,
                    tape.num_params,
                )
                jac.extend(jac_local)
            jac = np.array(jac)
        else:
            jac = adj.adjoint_jacobian(
                state_vector,
                obs_serialized,
                ops_serialized,
                tp_shift,
                tape.num_params,
            )
        return jac.reshape(-1, tape.num_params)

    def compute_vjp(self, dy, jac, num=None):
        """Convenience function to compute the vector-Jacobian product for a given
        vector of gradient outputs and a Jacobian.
        Args:
            dy (tensor_like): vector of gradient outputs
            jac (tensor_like): Jacobian matrix. For an n-dimensional ``dy``
                vector, the first n-dimensions of ``jac`` should match
                the shape of ``dy``.
        Keyword Args:
        num (int): The length of the flattened ``dy`` argument. This is an
            optional argument, but can be useful to provide if ``dy`` potentially
            has no shape (for example, due to tracing or just-in-time compilation).
        Returns:
            tensor_like: the vector-Jacobian product
        """
        if jac is None:
            return None

        if not isinstance(dy, np.ndarray) or not isinstance(jac, np.ndarray):
            return gradients.compute_vjp(dy, jac)

        dy_row = math.reshape(dy, [-1])

        if num is None:
            num = math.shape(dy_row)[0]

        jac = math.reshape(jac, [num, -1])
        num_params = jac.shape[1]

        if math.allclose(dy, 0):
            return math.convert_like(np.zeros([num_params]), dy)

        # To support np.complex64 based on the type of self._state
        dtype = self._state.dtype
        if dtype == np.complex64:
            VJP = VectorJacobianProductC64()
        elif dtype == np.complex128:
            VJP = VectorJacobianProductC128()
        else:
            raise TypeError(f"Unsupported complex Type: {dtype}")

        vjp_tensor = VJP.compute_vjp_from_jac(
            math.reshape(jac, [-1]),
            dy_row,
            num,
            num_params,
        )
        return vjp_tensor

    def vjp(self, tape, dy, starting_state=None, use_device_state=False):
        """Generate the processing function required to compute the vector-Jacobian products of a tape.
        Args:
            tape (.QuantumTape): quantum tape to differentiate
            dy (tensor_like): Gradient-output vector. Must have shape
                matching the output shape of the corresponding tape.
        Keyword Args:
            starting_state (tensor_like): post-forward pass state to start execution with. It should be
                complex-valued. Takes precedence over ``use_device_state``.
            use_device_state (bool): use current device state to initialize. A forward pass of the same
                circuit should be the last thing the device has executed. If a ``starting_state`` is
                provided, that takes precedence.
        Returns:
            The processing function required to compute the vector-Jacobian
            products of a tape.
        """
        if self.shots is not None:
            warn(
                "Requested adjoint differentiation to be computed with finite shots."
                " The derivative is always exact when using the adjoint differentiation method.",
                UserWarning,
            )

        num_params = len(tape.trainable_params)

        if num_params == 0:
            return lambda _: None

        if math.allclose(dy, 0):
            return lambda _: math.convert_like(np.zeros([num_params]), dy)

        # To support np.complex64 based on the type of self._state
        dtype = self._state.dtype
        if dtype == np.complex64:
            use_csingle = True
        elif dtype == np.complex128:
            use_csingle = False
        else:
            raise TypeError(f"Unsupported complex Type: {dtype}")

        V = VectorJacobianProductC64() if use_csingle else VectorJacobianProductC128()

        fn = V.vjp_fn(math.reshape(dy, [-1]), tape.num_params)

        def processing_fn(tape):
            # Check adjoint diff support
            self.adjoint_diff_support_check(tape)

            # Initialization of state
            if starting_state is not None:
                ket = np.ravel(starting_state)
            else:
                if not use_device_state:
                    self.reset()
                    self.execute(tape)
                ket = np.ravel(self._pre_rotated_state)

            if use_csingle:
                ket = ket.astype(np.complex64)

            obs_serialized = _serialize_obs(tape, self.wire_map, use_csingle=use_csingle)
            ops_serialized, use_sp = _serialize_ops(tape, self.wire_map, use_csingle=use_csingle)

            ops_serialized = V.create_ops_list(*ops_serialized)

            trainable_params = sorted(tape.trainable_params)
            first_elem = 1 if trainable_params[0] == 0 else 0

            tp_shift = (
                trainable_params if not use_sp else [i - 1 for i in trainable_params[first_elem:]]
            )  # exclude first index if explicitly setting sv

            state_vector = StateVectorC64(ket) if use_csingle else StateVectorC128(ket)

            return fn(state_vector, obs_serialized, ops_serialized, tp_shift)

        return processing_fn

    def batch_vjp(
        self, tapes, dys, reduction="append", starting_state=None, use_device_state=False
    ):
        """Generate the processing function required to compute the vector-Jacobian products
        of a batch of tapes.
        Args:
            tapes (Sequence[.QuantumTape]): sequence of quantum tapes to differentiate
            dys (Sequence[tensor_like]): Sequence of gradient-output vectors ``dy``. Must be the
                same length as ``tapes``. Each ``dy`` tensor should have shape
                matching the output shape of the corresponding tape.
        Keyword Args:
            reduction (str): Determines how the vector-Jacobian products are returned.
                If ``append``, then the output of the function will be of the form
                ``List[tensor_like]``, with each element corresponding to the VJP of each
                input tape. If ``extend``, then the output VJPs will be concatenated.
            starting_state (tensor_like): post-forward pass state to start execution with. It should be
                complex-valued. Takes precedence over ``use_device_state``.
            use_device_state (bool): use current device state to initialize. A forward pass of the same
                circuit should be the last thing the device has executed. If a ``starting_state`` is
                provided, that takes precedence.
        Returns:
            The processing function required to compute the vector-Jacobian products of a batch of tapes.
        """
        fns = []

        # Loop through the tapes and dys vector
        for tape, dy in zip(tapes, dys):
            fn = self.vjp(
                tape, dy, starting_state=starting_state, use_device_state=use_device_state
            )
            fns.append(fn)

        def processing_fns(tapes):
            vjps = []
            for t, f in zip(tapes, fns):
                vjp = f(t)

                if vjp is None:
                    if reduction == "append":
                        vjps.append(None)
                    continue

                if isinstance(reduction, str):
                    getattr(vjps, reduction)(vjp)
                elif callable(reduction):
                    reduction(vjps, vjp)

            return vjps

        return processing_fns

    def probability(self, wires=None, shot_range=None, bin_size=None):
        """Return the probability of each computational basis state.

        Devices that require a finite number of shots always return the
        estimated probability.

        Args:
            wires (Iterable[Number, str], Number, str, Wires): wires to return
                marginal probabilities for. Wires not provided are traced out of the system.
            shot_range (tuple[int]): 2-tuple of integers specifying the range of samples
                to use. If not specified, all samples are used.
            bin_size (int): Divides the shot range into bins of size ``bin_size``, and
                returns the measurement statistic separately over each bin. If not
                provided, the entire shot range is treated as a single bin.

        Returns:
            array[float]: list of the probabilities
        """
        if self.shots is not None:
            return self.estimate_probability(wires=wires, shot_range=shot_range, bin_size=bin_size)

        wires = wires or self.wires
        wires = Wires(wires)

        # translate to wire labels used by device
        device_wires = self.map_wires(wires)

        # To support np.complex64 based on the type of self._state
        dtype = self._state.dtype
        if dtype == np.complex64:
            use_csingle = True
        elif dtype == np.complex128:
            use_csingle = False
        else:
            raise TypeError(f"Unsupported complex Type: {dtype}")

        # Initialization of state
        ket = np.ravel(self._state)

        if use_csingle:
            ket = ket.astype(np.complex64)

        state_vector = StateVectorC64(ket) if use_csingle else StateVectorC128(ket)
        M = MeasuresC64(state_vector) if use_csingle else MeasuresC128(state_vector)

        return M.probs(device_wires)

    def generate_samples(self):
        """Generate samples

        Returns:
            array[int]: array of samples in binary representation with shape ``(dev.shots, dev.num_wires)``
        """

        # To support np.complex64 based on the type of self._state
        dtype = self._state.dtype
        if dtype == np.complex64:
            use_csingle = True
        elif dtype == np.complex128:
            use_csingle = False
        else:
            raise TypeError(f"Unsupported complex Type: {dtype}")

        # Initialization of state
        ket = np.ravel(self._state)

        if use_csingle:
            ket = ket.astype(np.complex64)

        state_vector = StateVectorC64(ket) if use_csingle else StateVectorC128(ket)
        M = MeasuresC64(state_vector) if use_csingle else MeasuresC128(state_vector)

        return M.generate_samples(len(self.wires), self.shots).astype(int)

    def expval(self, observable, shot_range=None, bin_size=None):
        """Expectation value of the supplied observable.

        Args:
            observable: A PennyLane observable.
            shot_range (tuple[int]): 2-tuple of integers specifying the range of samples
                to use. If not specified, all samples are used.
            bin_size (int): Divides the shot range into bins of size ``bin_size``, and
                returns the measurement statistic separately over each bin. If not
                provided, the entire shot range is treated as a single bin.

        Returns:
            Expectation value of the observable
        """
        if isinstance(observable.name, List) or observable.name in [
            "Identity",
            "Projector",
            "Hermitian",
            "Hamiltonian",
            "SparseHamiltonian",
        ]:
            return super().expval(observable, shot_range=shot_range, bin_size=bin_size)

        if self.shots is not None:
            # estimate the expectation value
            # LightningQubit doesn't support sampling yet
            samples = self.sample(observable, shot_range=shot_range, bin_size=bin_size)
            return np.squeeze(np.mean(samples, axis=0))

        # To support np.complex64 based on the type of self._state
        dtype = self._state.dtype
        if dtype == np.complex64:
            use_csingle = True
        elif dtype == np.complex128:
            use_csingle = False
        else:
            raise TypeError(f"Unsupported complex Type: {dtype}")

        # Initialization of state
        ket = np.ravel(self._pre_rotated_state)

        if use_csingle:
            ket = ket.astype(np.complex64)

        state_vector = StateVectorC64(ket) if use_csingle else StateVectorC128(ket)
        M = MeasuresC64(state_vector) if use_csingle else MeasuresC128(state_vector)

        # translate to wire labels used by device
        observable_wires = self.map_wires(observable.wires)

        return M.expval(observable.name, observable_wires)

    def var(self, observable, shot_range=None, bin_size=None):
        """Variance of the supplied observable.

        Args:
            observable: A PennyLane observable.
            shot_range (tuple[int]): 2-tuple of integers specifying the range of samples
                to use. If not specified, all samples are used.
            bin_size (int): Divides the shot range into bins of size ``bin_size``, and
                returns the measurement statistic separately over each bin. If not
                provided, the entire shot range is treated as a single bin.

        Returns:
            Variance of the observable
        """
        if isinstance(observable.name, List) or observable.name in [
            "Identity",
            "Projector",
            "Hermitian",
        ]:
            return super().var(observable, shot_range=shot_range, bin_size=bin_size)

        if self.shots is not None:
            # estimate the var
            # LightningQubit doesn't support sampling yet
            samples = self.sample(observable, shot_range=shot_range, bin_size=bin_size)
            return np.squeeze(np.var(samples, axis=0))

        # To support np.complex64 based on the type of self._state
        dtype = self._state.dtype
        if dtype == np.complex64:
            use_csingle = True
        elif dtype == np.complex128:
            use_csingle = False
        else:
            raise TypeError(f"Unsupported complex Type: {dtype}")

        # Initialization of state
        ket = np.ravel(self._pre_rotated_state)

        if use_csingle:
            ket = ket.astype(np.complex64)

        state_vector = StateVectorC64(ket) if use_csingle else StateVectorC128(ket)
        M = MeasuresC64(state_vector) if use_csingle else MeasuresC128(state_vector)

        # translate to wire labels used by device
        observable_wires = self.map_wires(observable.wires)

        return M.var(observable.name, observable_wires)


if not CPP_BINARY_AVAILABLE:

    class LightningQubit(DefaultQubit):  # pragma: no cover
        name = "Lightning Qubit PennyLane plugin"
        short_name = "lightning.qubit"
        pennylane_requires = ">=0.15"
        version = __version__
        author = "Xanadu Inc."
        _CPP_BINARY_AVAILABLE = False
        operations = _remove_snapshot_from_operations(DefaultQubit.operations)

        def __init__(self, *args, **kwargs):
            warn(
                "Pre-compiled binaries for lightning.qubit are not available. Falling back to "
                "using the Python-based default.qubit implementation. To manually compile from "
                "source, follow the instructions at "
                "https://pennylane-lightning.readthedocs.io/en/latest/installation.html.",
                UserWarning,
            )
            super().__init__(*args, **kwargs)<|MERGE_RESOLUTION|>--- conflicted
+++ resolved
@@ -54,13 +54,10 @@
         StateVectorC128,
         AdjointJacobianC128,
         VectorJacobianProductC128,
-<<<<<<< HEAD
         allocate_aligned_array,
         get_alignment,
         best_alignment,
         CPUMemoryModel,
-=======
->>>>>>> fab55ea9
     )
 
     from ._serialize import _serialize_obs, _serialize_ops
@@ -117,11 +114,7 @@
     _CPP_BINARY_AVAILABLE = True
     operations = _remove_snapshot_from_operations(DefaultQubit.operations)
 
-<<<<<<< HEAD
-    def __init__(self, wires, *, kernel_for_ops=None, shots=None, batch_obs=False):
-=======
     def __init__(self, wires, *, shots=None, batch_obs=False):
->>>>>>> fab55ea9
         super().__init__(wires, shots=shots)
         self._batch_obs = batch_obs
 
@@ -225,11 +218,7 @@
             wires = self.wires.indices(o.wires)
 
             if method is None:
-<<<<<<< HEAD
-                # Inverse can be set to False since o.matrix is already in inverted form
-=======
                 # Inverse can be set to False since qml.matrix(o) is already in inverted form
->>>>>>> fab55ea9
                 method = getattr(sim, "applyMatrix")
                 try:
                     method(qml.matrix(o), wires, False)
