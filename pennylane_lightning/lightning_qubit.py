--- conflicted
+++ resolved
@@ -70,15 +70,7 @@
         """TODO"""
         op_names = [o.name for o in operations]
         op_wires = [o.wires for o in operations]
-<<<<<<< HEAD
-        op_param = [o.params for o in operations]
-        state_vector = np.ravel(self._state, order="F")
-        state_vector_updated = apply_2q(state_vector, op_names, op_wires, op_param)
-        self._state = np.reshape(state_vector_updated, self._state.shape, order="F")
-        self._pre_rotated_state = self._state  # TODO
-=======
         op_param = [o.parameters for o in operations]
         state_vector = np.ravel(state, order="F")
         state_vector_updated = apply_2q(state_vector, op_names, op_wires, op_param)
-        return np.reshape(state_vector_updated, state.shape, order="F")
->>>>>>> 2ddee7e4
+        return np.reshape(state_vector_updated, state.shape, order="F")