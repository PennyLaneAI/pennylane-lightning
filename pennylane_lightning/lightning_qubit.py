--- conflicted
+++ resolved
@@ -273,13 +273,8 @@
         else:
             adj = AdjointJacobianC128()
 
-<<<<<<< HEAD
-        obs_serialized = _serialize_obs(tape, self.wire_map, use_csingle=use_csingle)
-        ops_serialized, use_sp = _serialize_ops(tape, self.wire_map)
-=======
         obs_serialized = _serialize_obs(tape, self.wire_map, use_csingle=self.use_csingle)
         ops_serialized, use_sp = _serialize_ops(tape, self.wire_map, use_csingle=self.use_csingle)
->>>>>>> b58394e7
 
         ops_serialized = adj.create_ops_list(*ops_serialized)
 
@@ -413,18 +408,10 @@
                     self.execute(tape)
                 ket = np.ravel(self._pre_rotated_state)
 
-<<<<<<< HEAD
-            if use_csingle:
-                ket = ket.astype(np.complex64)
-
-            obs_serialized = _serialize_obs(tape, self.wire_map, use_csingle=use_csingle)
-            ops_serialized, use_sp = _serialize_ops(tape, self.wire_map)
-=======
             obs_serialized = _serialize_obs(tape, self.wire_map, use_csingle=self.use_csingle)
             ops_serialized, use_sp = _serialize_ops(
                 tape, self.wire_map, use_csingle=self.use_csingle
             )
->>>>>>> b58394e7
 
             ops_serialized = V.create_ops_list(*ops_serialized)
 
