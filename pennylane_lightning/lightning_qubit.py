# Copyright 2021 Xanadu Quantum Technologies Inc.

# Licensed under the Apache License, Version 2.0 (the "License");
# you may not use this file except in compliance with the License.
# You may obtain a copy of the License at

#     http://www.apache.org/licenses/LICENSE-2.0

# Unless required by applicable law or agreed to in writing, software
# distributed under the License is distributed on an "AS IS" BASIS,
# WITHOUT WARRANTIES OR CONDITIONS OF ANY KIND, either express or implied.
# See the License for the specific language governing permissions and
# limitations under the License.
r"""
This module contains the :class:`~.LightningQubit` class, a PennyLane simulator device that
interfaces with C++ for fast linear algebra calculations.
"""
from typing import List
from warnings import warn
from os import getenv
from itertools import islice

import numpy as np
from pennylane import (
    math,
    BasisState,
    DeviceError,
    QuantumFunctionError,
    QubitStateVector,
    QubitUnitary,
)
import pennylane as qml
from pennylane.devices import DefaultQubit
from pennylane.operation import Expectation
from pennylane.wires import Wires

from ._version import __version__

try:
    from .lightning_qubit_ops import (
        MeasuresC64,
        StateVectorC64,
        AdjointJacobianC64,
        VectorJacobianProductC64,
        MeasuresC128,
        StateVectorC128,
        AdjointJacobianC128,
        VectorJacobianProductC128,
        DEFAULT_KERNEL_FOR_OPS,
        EXPORTED_KERNEL_OPS,
    )

    from ._serialize import _serialize_obs, _serialize_ops, _is_lightning_gate

    CPP_BINARY_AVAILABLE = True
except ModuleNotFoundError:
    CPP_BINARY_AVAILABLE = False


UNSUPPORTED_PARAM_GATES_ADJOINT = (
    "MultiRZ",
    "IsingXX",
    "IsingYY",
    "IsingZZ",
    "SingleExcitation",
    "SingleExcitationPlus",
    "SingleExcitationMinus",
    "DoubleExcitation",
    "DoubleExcitationPlus",
    "DoubleExcitationMinus",
)


def _chunk_iterable(it, num_chunks):
    "Lazy-evaluated chunking of given iterable from https://stackoverflow.com/a/22045226"
    it = iter(it)
    return iter(lambda: tuple(islice(it, num_chunks)), ())


class LightningQubit(DefaultQubit):
    """PennyLane Lightning device.

    An extension of PennyLane's built-in ``default.qubit`` device that interfaces with C++ to
    perform fast linear algebra calculations.

    Use of this device requires pre-built binaries or compilation from source. Check out the
    :doc:`/installation` guide for more details.

    Args:
        wires (int): the number of wires to initialize the device with
        kernel_for_ops (dict): Optional argument which kernel to run for a gate operation.
            For example, if {'PauliX': 'LM', 'RX': 'PI'} is passed, the less memory (LM) kernel
            is used for PauliX whereas precomputed indices (PI) kernel is used for RX.
        shots (int): How many times the circuit should be evaluated (or sampled) to estimate
            the expectation values. Defaults to ``None`` if not specified. Setting
            to ``None`` results in computing statistics like expectation values and
            variances analytically.
    """

    name = "Lightning Qubit PennyLane plugin"
    short_name = "lightning.qubit"
    pennylane_requires = ">=0.15"
    version = __version__
    author = "Xanadu Inc."
    _CPP_BINARY_AVAILABLE = True

    def __init__(self, wires, *, kernel_for_ops=None, shots=None, batch_obs=False):
        self._kernel_for_ops = DEFAULT_KERNEL_FOR_OPS
        if kernel_for_ops is not None:
            if not isinstance(kernel_for_ops, dict):
                raise ValueError("Argument kernel_for_ops must be a dictionary.")

            for gate_op, kernel in kernel_for_ops.items():
                if (kernel, gate_op) not in EXPORTED_KERNEL_OPS:
                    raise ValueError(
                        f"The given kernel {kernel} does not implement {gate_op} gate."
                    )
                self._kernel_for_ops[gate_op] = kernel

        super().__init__(wires, shots=shots)
        self._batch_obs = batch_obs

    @classmethod
    def capabilities(cls):
        capabilities = super().capabilities().copy()
        capabilities.update(
            model="qubit",
            supports_reversible_diff=False,
            supports_inverse_operations=True,
            supports_analytic_computation=True,
            returns_state=True,
        )
        capabilities.pop("passthru_devices", None)
        return capabilities

    def apply(self, operations, rotations=None, **kwargs):
        # State preparation is currently done in Python
        if operations:  # make sure operations[0] exists
            if isinstance(operations[0], QubitStateVector):
                self._apply_state_vector(operations[0].parameters[0].copy(), operations[0].wires)
                del operations[0]
            elif isinstance(operations[0], BasisState):
                self._apply_basis_state(operations[0].parameters[0], operations[0].wires)
                del operations[0]

        for operation in operations:
            if isinstance(operation, (QubitStateVector, BasisState)):
                raise DeviceError(
                    "Operation {} cannot be used after other Operations have already been "
                    "applied on a {} device.".format(operation.name, self.short_name)
                )

        # Get the Type of self._state
        # as the reference type
        dtype = self._state.dtype

        if operations:
            self._pre_rotated_state = self.apply_lightning(self._state, operations, dtype=dtype)
        else:
            self._pre_rotated_state = self._state

        if rotations:
            if any(isinstance(r, QubitUnitary) for r in rotations):
                super().apply(operations=[], rotations=rotations)
            else:
                self._state = self.apply_lightning(
                    np.copy(self._pre_rotated_state), rotations, dtype=dtype
                )
        else:
            self._state = self._pre_rotated_state

    def apply_lightning(self, state, operations, dtype=np.complex128):
        """Apply a list of operations to the state tensor.

        Args:
            state (array[complex]): the input state tensor
            operations (list[~pennylane.operation.Operation]): operations to apply
            dtype (type): Type of numpy ``complex`` to be used. Can be important
            to specify for large systems for memory allocation purposes.

        Returns:
            array[complex]: the output state tensor
        """
        state_vector = np.ravel(state)

        if dtype == np.complex64:
            # use_csingle
            sim = StateVectorC64(state_vector)
        elif dtype == np.complex128:
            # self.C_DTYPE is np.complex128 by default
            sim = StateVectorC128(state_vector)
        else:
            raise TypeError(f"Unsupported complex Type: {dtype}")

        for o in operations:
            name = o.name.split(".")[0]  # The split is because inverse gates have .inv appended
            if _is_lightning_gate(name):
                kernel = self._kernel_for_ops[name]
                method = getattr(sim, f"{name}_{kernel}".format(), None)
            else:
                method = None

            wires = self.wires.indices(o.wires)

            if method is None:
                # Inverse can be set to False since o.matrix is already in inverted form
                method = getattr(sim, "applyMatrix_{}".format(self._kernel_for_ops["Matrix"]))
                method(o.matrix, wires, False)
            else:
                inv = o.inverse
                param = o.parameters
                method(wires, inv, param)

        return np.reshape(state_vector, state.shape)

    def adjoint_diff_support_check(self, tape):
        """Check Lightning adjoint differentiation method support for a tape.

        Raise ``QuantumFunctionError`` if ``tape`` contains not supported measurements,
        observables, or operations by the Lightning adjoint differentiation method.

        Args:
            tape (.QuantumTape): quantum tape to differentiate
        """
        for m in tape.measurements:
            if m.return_type is not Expectation:
                raise QuantumFunctionError(
                    "Adjoint differentiation method does not support"
                    f" measurement {m.return_type.value}"
                )
            if not isinstance(m.obs, qml.operation.Tensor):
                if isinstance(m.obs, qml.Projector):
                    raise QuantumFunctionError(
                        "Adjoint differentiation method does not support the Projector observable"
                    )
                if isinstance(m.obs, qml.Hermitian):
                    raise QuantumFunctionError(
                        "Lightning adjoint differentiation method does not currently support the Hermitian observable"
                    )
            else:
                if any([isinstance(o, qml.Projector) for o in m.obs.non_identity_obs]):
                    raise QuantumFunctionError(
                        "Adjoint differentiation method does not support the Projector observable"
                    )
                if any([isinstance(o, qml.Hermitian) for o in m.obs.non_identity_obs]):
                    raise QuantumFunctionError(
                        "Lightning adjoint differentiation method does not currently support the Hermitian observable"
                    )

        for op in tape.operations:
            if (
                op.num_params > 1 and not isinstance(op, qml.Rot)
            ) or op.name in UNSUPPORTED_PARAM_GATES_ADJOINT:
                raise QuantumFunctionError(
                    f"The {op.name} operation is not supported using "
                    'the "adjoint" differentiation method'
                )

    def adjoint_jacobian(self, tape, starting_state=None, use_device_state=False):
        if self.shots is not None:
            warn(
                "Requested adjoint differentiation to be computed with finite shots."
                " The derivative is always exact when using the adjoint differentiation method.",
                UserWarning,
            )

        # To support np.complex64 based on the type of self._state
        dtype = self._state.dtype
        if dtype == np.complex64:
            use_csingle = True
        elif dtype == np.complex128:
            use_csingle = False
        else:
            raise TypeError(f"Unsupported complex Type: {dtype}")

        if len(tape.trainable_params) == 0:
            return np.array(0)

        # Check adjoint diff support
        self.adjoint_diff_support_check(tape)

        # Initialization of state
        if starting_state is not None:
            ket = np.ravel(starting_state)
        else:
            if not use_device_state:
                self.reset()
                self.execute(tape)
            ket = np.ravel(self._pre_rotated_state)

        if use_csingle:
            adj = AdjointJacobianC64()
            ket = ket.astype(np.complex64)
        else:
            adj = AdjointJacobianC128()

        obs_serialized = _serialize_obs(tape, self.wire_map, use_csingle=use_csingle)
        ops_serialized, use_sp = _serialize_ops(tape, self.wire_map, use_csingle=use_csingle)

        ops_serialized = adj.create_ops_list(*ops_serialized)

        trainable_params = sorted(tape.trainable_params)
        first_elem = 1 if trainable_params[0] == 0 else 0

        tp_shift = (
            trainable_params if not use_sp else [i - 1 for i in trainable_params[first_elem:]]
        )  # exclude first index if explicitly setting sv

        state_vector = StateVectorC64(ket) if use_csingle else StateVectorC128(ket)

<<<<<<< HEAD
        # If requested batching over observables, chunk into OMP_NUM_THREADS sized chunks.
        # This will allow use of Lightning with adjoint for large-qubit numbers AND large
        # numbers of observables, enabling choice between compute time and memory use.
        requested_threads = int(getenv("OMP_NUM_THREADS", "1"))

        if self._batch_obs and requested_threads > 1:
            obs_partitions = _chunk_iterable(obs_serialized, requested_threads)
            jac = []
            for obs_chunk in obs_partitions:
                jac_local = adj.adjoint_jacobian(
                    state_vector,
                    obs_chunk,
                    ops_serialized,
                    tp_shift,
                    tape.num_params,
                )
                jac.extend(jac_local)
        else:
            jac = adj.adjoint_jacobian(
                state_vector,
                obs_serialized,
                ops_serialized,
                tp_shift,
                tape.num_params,
            )
        return jac

    def vector_jacobian_product(self, tape, dy, starting_state=None, use_device_state=False):
        """Generate the the vector-Jacobian products of a tape.

        Args:
            tape (.QuantumTape): quantum tape to differentiate
            dy (tensor_like): Gradient-output vector. Must have shape
                matching the output shape of the corresponding tape.

        Keyword Args:
            starting_state (tensor_like): post-forward pass state to start execution with. It should be
                complex-valued. Takes precedence over ``use_device_state``.
            use_device_state (bool): use current device state to initialize. A forward pass of the same
                circuit should be the last thing the device has executed. If a ``starting_state`` is
                provided, that takes precedence.

        Returns:
            tuple[array or None, tensor_like or None]: A tuple of the adjoint-jacobian and the Vector-Jacobian
            product. Returns ``None`` if the tape has no trainable parameters.
        """
        if self.shots is not None:
            warn(
                "Requested adjoint differentiation to be computed with finite shots."
                " The derivative is always exact when using the adjoint differentiation method.",
                UserWarning,
            )

        num_params = len(tape.trainable_params)

        if num_params == 0:
            return None, None

        if math.allclose(dy, 0):
            return None, math.convert_like(np.zeros([num_params]), dy)

        # To support np.complex64 based on the type of self._state
        dtype = self._state.dtype
        if dtype == np.complex64:
            use_csingle = True
        elif dtype == np.complex128:
            use_csingle = False
        else:
            raise TypeError(f"Unsupported complex Type: {dtype}")

        # Check adjoint diff support
        self.adjoint_diff_support_check(tape)

        # Initialization of state
        if starting_state is not None:
            ket = np.ravel(starting_state)
        else:
            if not use_device_state:
                self.reset()
                self.execute(tape)
            ket = np.ravel(self._pre_rotated_state)

        if use_csingle:
            VJP = VectorJacobianProductC64()
            ket = ket.astype(np.complex64)
        else:
            VJP = VectorJacobianProductC128()

        obs_serialized = _serialize_obs(tape, self.wire_map, use_csingle=use_csingle)
        ops_serialized, use_sp = _serialize_ops(tape, self.wire_map, use_csingle=use_csingle)

        ops_serialized = VJP.create_ops_list(*ops_serialized)

        trainable_params = sorted(tape.trainable_params)
        first_elem = 1 if trainable_params[0] == 0 else 0

        tp_shift = (
            trainable_params if not use_sp else [i - 1 for i in trainable_params[first_elem:]]
        )  # exclude first index if explicitly setting sv

        state_vector = StateVectorC64(ket) if use_csingle else StateVectorC128(ket)

        jac, vjp = VJP.vjp(
            math.reshape(dy, [-1]),
=======
        jac = adj.adjoint_jacobian(
>>>>>>> 5b14d13a
            state_vector,
            obs_serialized,
            ops_serialized,
            tp_shift,
            tape.num_params,
        )
<<<<<<< HEAD
        return jac, vjp
=======
        return jac.reshape(-1, tape.num_params)
>>>>>>> 5b14d13a

    def compute_vjp(self, dy, jac, num=None):
        """Convenience function to compute the vector-Jacobian product for a given
        vector of gradient outputs and a Jacobian.
        Args:
            dy (tensor_like): vector of gradient outputs
            jac (tensor_like): Jacobian matrix. For an n-dimensional ``dy``
                vector, the first n-dimensions of ``jac`` should match
                the shape of ``dy``.
        Keyword Args:
        num (int): The length of the flattened ``dy`` argument. This is an
            optional argument, but can be useful to provide if ``dy`` potentially
            has no shape (for example, due to tracing or just-in-time compilation).
        Returns:
            tensor_like: the vector-Jacobian product
        """
        if jac is None:
            return None

        dy_row = math.reshape(dy, [-1])

        if num is None:
            num = math.shape(dy_row)[0]

        if not isinstance(dy_row, np.ndarray):
            jac = math.convert_like(jac, dy_row)

        jac = math.reshape(jac, [num, -1])
        num_params = jac.shape[1]

        if math.allclose(dy, 0):
            return math.convert_like(np.zeros([num_params]), dy)

        # To support np.complex64 based on the type of self._state
        dtype = self._state.dtype
        if dtype == np.complex64:
            VJP = VectorJacobianProductC64()
        elif dtype == np.complex128:
            VJP = VectorJacobianProductC128()
        else:
            raise TypeError(f"Unsupported complex Type: {dtype}")

        vjp_tensor = VJP.compute_vjp_from_jac(
            math.reshape(jac, [-1]),
            dy_row,
            num,
            num_params,
        )
        return vjp_tensor

    def vjp(self, tape, dy, starting_state=None, use_device_state=False):
        """Generate the processing function required to compute the vector-Jacobian products of a tape.
        Args:
            tape (.QuantumTape): quantum tape to differentiate
            dy (tensor_like): Gradient-output vector. Must have shape
                matching the output shape of the corresponding tape.
        Keyword Args:
            starting_state (tensor_like): post-forward pass state to start execution with. It should be
                complex-valued. Takes precedence over ``use_device_state``.
            use_device_state (bool): use current device state to initialize. A forward pass of the same
                circuit should be the last thing the device has executed. If a ``starting_state`` is
                provided, that takes precedence.
        Returns:
            The processing function required to compute the vector-Jacobian
            products of a tape.
        """
        if self.shots is not None:
            warn(
                "Requested adjoint differentiation to be computed with finite shots."
                " The derivative is always exact when using the adjoint differentiation method.",
                UserWarning,
            )

        num_params = len(tape.trainable_params)

        if num_params == 0:
            return lambda _: None

        if math.allclose(dy, 0):
            return lambda _: math.convert_like(np.zeros([num_params]), dy)

        # To support np.complex64 based on the type of self._state
        dtype = self._state.dtype
        if dtype == np.complex64:
            use_csingle = True
        elif dtype == np.complex128:
            use_csingle = False
        else:
            raise TypeError(f"Unsupported complex Type: {dtype}")

        V = VectorJacobianProductC64() if use_csingle else VectorJacobianProductC128()

        fn = V.vjp_fn(math.reshape(dy, [-1]), tape.num_params)

        def processing_fn(tape):
            # Check adjoint diff support
            self.adjoint_diff_support_check(tape)

            # Initialization of state
            if starting_state is not None:
                ket = np.ravel(starting_state)
            else:
                if not use_device_state:
                    self.reset()
                    self.execute(tape)
                ket = np.ravel(self._pre_rotated_state)

            if use_csingle:
                ket = ket.astype(np.complex64)

            obs_serialized = _serialize_obs(tape, self.wire_map, use_csingle=use_csingle)
            ops_serialized, use_sp = _serialize_ops(tape, self.wire_map, use_csingle=use_csingle)

            ops_serialized = V.create_ops_list(*ops_serialized)

            trainable_params = sorted(tape.trainable_params)
            first_elem = 1 if trainable_params[0] == 0 else 0

            tp_shift = (
                trainable_params if not use_sp else [i - 1 for i in trainable_params[first_elem:]]
            )  # exclude first index if explicitly setting sv

            state_vector = StateVectorC64(ket) if use_csingle else StateVectorC128(ket)

            return fn(state_vector, obs_serialized, ops_serialized, tp_shift)

        return processing_fn

    def batch_vjp(
        self, tapes, dys, reduction="append", starting_state=None, use_device_state=False
    ):
        """Generate the processing function required to compute the vector-Jacobian products
        of a batch of tapes.
        Args:
            tapes (Sequence[.QuantumTape]): sequence of quantum tapes to differentiate
            dys (Sequence[tensor_like]): Sequence of gradient-output vectors ``dy``. Must be the
                same length as ``tapes``. Each ``dy`` tensor should have shape
                matching the output shape of the corresponding tape.
        Keyword Args:
            reduction (str): Determines how the vector-Jacobian products are returned.
                If ``append``, then the output of the function will be of the form
                ``List[tensor_like]``, with each element corresponding to the VJP of each
                input tape. If ``extend``, then the output VJPs will be concatenated.
            starting_state (tensor_like): post-forward pass state to start execution with. It should be
                complex-valued. Takes precedence over ``use_device_state``.
            use_device_state (bool): use current device state to initialize. A forward pass of the same
                circuit should be the last thing the device has executed. If a ``starting_state`` is
                provided, that takes precedence.
        Returns:
            The processing function required to compute the vector-Jacobian products of a batch of tapes.
        """
        fns = []

        # Loop through the tapes and dys vector
        for tape, dy in zip(tapes, dys):
            fn = self.vjp(
                tape, dy, starting_state=starting_state, use_device_state=use_device_state
            )
            fns.append(fn)

        def processing_fns(tapes):
            vjps = []
            for t, f in zip(tapes, fns):
                vjp = f(t)

                if vjp is None:
                    if reduction == "append":
                        vjps.append(None)
                    continue

                if isinstance(reduction, str):
                    getattr(vjps, reduction)(vjp)
                elif callable(reduction):
                    reduction(vjps, vjp)

            return vjps

        return processing_fns

    def probability(self, wires=None, shot_range=None, bin_size=None):
        """Return the probability of each computational basis state.

        Devices that require a finite number of shots always return the
        estimated probability.

        Args:
            wires (Iterable[Number, str], Number, str, Wires): wires to return
                marginal probabilities for. Wires not provided are traced out of the system.
            shot_range (tuple[int]): 2-tuple of integers specifying the range of samples
                to use. If not specified, all samples are used.
            bin_size (int): Divides the shot range into bins of size ``bin_size``, and
                returns the measurement statistic separately over each bin. If not
                provided, the entire shot range is treated as a single bin.

        Returns:
            array[float]: list of the probabilities
        """
        if self.shots is not None:
            return self.estimate_probability(wires=wires, shot_range=shot_range, bin_size=bin_size)

        wires = wires or self.wires
        wires = Wires(wires)

        # translate to wire labels used by device
        device_wires = self.map_wires(wires)

        # To support np.complex64 based on the type of self._state
        dtype = self._state.dtype
        if dtype == np.complex64:
            use_csingle = True
        elif dtype == np.complex128:
            use_csingle = False
        else:
            raise TypeError(f"Unsupported complex Type: {dtype}")

        # Initialization of state
        ket = np.ravel(self._state)

        if use_csingle:
            ket = ket.astype(np.complex64)

        state_vector = StateVectorC64(ket) if use_csingle else StateVectorC128(ket)
        M = MeasuresC64(state_vector) if use_csingle else MeasuresC128(state_vector)

        return M.probs(device_wires)

    def expval(self, observable, shot_range=None, bin_size=None):
        """Expectation value of the supplied observable.

        Args:
            observable: A PennyLane observable.
            shot_range (tuple[int]): 2-tuple of integers specifying the range of samples
                to use. If not specified, all samples are used.
            bin_size (int): Divides the shot range into bins of size ``bin_size``, and
                returns the measurement statistic separately over each bin. If not
                provided, the entire shot range is treated as a single bin.

        Returns:
            Expectation value of the observable
        """
        if isinstance(observable.name, List) or observable.name in [
            "Identity",
            "Projector",
            "Hermitian",
            "Hamiltonian",
            "SparseHamiltonian",
        ]:
            # TODO: requires backend support
            return super().expval(observable, shot_range=shot_range, bin_size=bin_size)

        if self.shots is not None:
            # estimate the expectation value
            # TODO: Lightning support for sampling
            samples = self.sample(observable, shot_range=shot_range, bin_size=bin_size)
            return np.squeeze(np.mean(samples, axis=0))

        # To support np.complex64 based on the type of self._state
        dtype = self._state.dtype
        if dtype == np.complex64:
            use_csingle = True
        elif dtype == np.complex128:
            use_csingle = False
        else:
            raise TypeError(f"Unsupported complex Type: {dtype}")

        # Initialization of state
        ket = np.ravel(self._pre_rotated_state)

        if use_csingle:
            ket = ket.astype(np.complex64)

        state_vector = StateVectorC64(ket) if use_csingle else StateVectorC128(ket)
        M = MeasuresC64(state_vector) if use_csingle else MeasuresC128(state_vector)

        # translate to wire labels used by device
        observable_wires = self.map_wires(observable.wires)

        return M.expval(observable.name, observable_wires)

    def var(self, observable, shot_range=None, bin_size=None):
        """Variance of the supplied observable.

        Args:
            observable: A PennyLane observable.
            shot_range (tuple[int]): 2-tuple of integers specifying the range of samples
                to use. If not specified, all samples are used.
            bin_size (int): Divides the shot range into bins of size ``bin_size``, and
                returns the measurement statistic separately over each bin. If not
                provided, the entire shot range is treated as a single bin.

        Returns:
            Variance of the observable
        """
        if isinstance(observable.name, List) or observable.name in [
            "Identity",
            "Projector",
            "Hermitian",
        ]:
            # TODO: requires backend support
            return super().var(observable, shot_range=shot_range, bin_size=bin_size)

        if self.shots is not None:
            # estimate the var
            # TODO: Lightning support for sampling
            samples = self.sample(observable, shot_range=shot_range, bin_size=bin_size)
            return np.squeeze(np.var(samples, axis=0))

        # To support np.complex64 based on the type of self._state
        dtype = self._state.dtype
        if dtype == np.complex64:
            use_csingle = True
        elif dtype == np.complex128:
            use_csingle = False
        else:
            raise TypeError(f"Unsupported complex Type: {dtype}")

        # Initialization of state
        ket = np.ravel(self._pre_rotated_state)

        if use_csingle:
            ket = ket.astype(np.complex64)

        state_vector = StateVectorC64(ket) if use_csingle else StateVectorC128(ket)
        M = MeasuresC64(state_vector) if use_csingle else MeasuresC128(state_vector)

        # translate to wire labels used by device
        observable_wires = self.map_wires(observable.wires)

        return M.var(observable.name, observable_wires)


if not CPP_BINARY_AVAILABLE:

    class LightningQubit(DefaultQubit):

        name = "Lightning Qubit PennyLane plugin"
        short_name = "lightning.qubit"
        pennylane_requires = ">=0.15"
        version = __version__
        author = "Xanadu Inc."
        _CPP_BINARY_AVAILABLE = False

        def __init__(self, *args, **kwargs):
            warn(
                "Pre-compiled binaries for lightning.qubit are not available. Falling back to "
                "using the Python-based default.qubit implementation. To manually compile from "
                "source, follow the instructions at "
                "https://pennylane-lightning.readthedocs.io/en/latest/installation.html.",
                UserWarning,
            )
            super().__init__(*args, **kwargs)<|MERGE_RESOLUTION|>--- conflicted
+++ resolved
@@ -307,8 +307,7 @@
         )  # exclude first index if explicitly setting sv
 
         state_vector = StateVectorC64(ket) if use_csingle else StateVectorC128(ket)
-
-<<<<<<< HEAD
+        
         # If requested batching over observables, chunk into OMP_NUM_THREADS sized chunks.
         # This will allow use of Lightning with adjoint for large-qubit numbers AND large
         # numbers of observables, enabling choice between compute time and memory use.
@@ -334,99 +333,7 @@
                 tp_shift,
                 tape.num_params,
             )
-        return jac
-
-    def vector_jacobian_product(self, tape, dy, starting_state=None, use_device_state=False):
-        """Generate the the vector-Jacobian products of a tape.
-
-        Args:
-            tape (.QuantumTape): quantum tape to differentiate
-            dy (tensor_like): Gradient-output vector. Must have shape
-                matching the output shape of the corresponding tape.
-
-        Keyword Args:
-            starting_state (tensor_like): post-forward pass state to start execution with. It should be
-                complex-valued. Takes precedence over ``use_device_state``.
-            use_device_state (bool): use current device state to initialize. A forward pass of the same
-                circuit should be the last thing the device has executed. If a ``starting_state`` is
-                provided, that takes precedence.
-
-        Returns:
-            tuple[array or None, tensor_like or None]: A tuple of the adjoint-jacobian and the Vector-Jacobian
-            product. Returns ``None`` if the tape has no trainable parameters.
-        """
-        if self.shots is not None:
-            warn(
-                "Requested adjoint differentiation to be computed with finite shots."
-                " The derivative is always exact when using the adjoint differentiation method.",
-                UserWarning,
-            )
-
-        num_params = len(tape.trainable_params)
-
-        if num_params == 0:
-            return None, None
-
-        if math.allclose(dy, 0):
-            return None, math.convert_like(np.zeros([num_params]), dy)
-
-        # To support np.complex64 based on the type of self._state
-        dtype = self._state.dtype
-        if dtype == np.complex64:
-            use_csingle = True
-        elif dtype == np.complex128:
-            use_csingle = False
-        else:
-            raise TypeError(f"Unsupported complex Type: {dtype}")
-
-        # Check adjoint diff support
-        self.adjoint_diff_support_check(tape)
-
-        # Initialization of state
-        if starting_state is not None:
-            ket = np.ravel(starting_state)
-        else:
-            if not use_device_state:
-                self.reset()
-                self.execute(tape)
-            ket = np.ravel(self._pre_rotated_state)
-
-        if use_csingle:
-            VJP = VectorJacobianProductC64()
-            ket = ket.astype(np.complex64)
-        else:
-            VJP = VectorJacobianProductC128()
-
-        obs_serialized = _serialize_obs(tape, self.wire_map, use_csingle=use_csingle)
-        ops_serialized, use_sp = _serialize_ops(tape, self.wire_map, use_csingle=use_csingle)
-
-        ops_serialized = VJP.create_ops_list(*ops_serialized)
-
-        trainable_params = sorted(tape.trainable_params)
-        first_elem = 1 if trainable_params[0] == 0 else 0
-
-        tp_shift = (
-            trainable_params if not use_sp else [i - 1 for i in trainable_params[first_elem:]]
-        )  # exclude first index if explicitly setting sv
-
-        state_vector = StateVectorC64(ket) if use_csingle else StateVectorC128(ket)
-
-        jac, vjp = VJP.vjp(
-            math.reshape(dy, [-1]),
-=======
-        jac = adj.adjoint_jacobian(
->>>>>>> 5b14d13a
-            state_vector,
-            obs_serialized,
-            ops_serialized,
-            tp_shift,
-            tape.num_params,
-        )
-<<<<<<< HEAD
-        return jac, vjp
-=======
         return jac.reshape(-1, tape.num_params)
->>>>>>> 5b14d13a
 
     def compute_vjp(self, dy, jac, num=None):
         """Convenience function to compute the vector-Jacobian product for a given
