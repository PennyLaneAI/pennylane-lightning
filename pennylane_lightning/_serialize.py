--- conflicted
+++ resolved
@@ -146,13 +146,8 @@
     return obs
 
 
-<<<<<<< HEAD
-def _serialize_operations(
-    tape: QuantumTape, wires_map: dict, use_csingle: bool = False
-=======
 def _serialize_ops(
     tape: QuantumTape, wires_map: dict
->>>>>>> 5720f165
 ) -> Tuple[List[List[str]], List[np.ndarray], List[List[int]], List[bool], List[np.ndarray]]:
     """Serializes the operations of an input tape.
 
@@ -173,13 +168,6 @@
     inverses = []
     mats = []
 
-<<<<<<< HEAD
-    sv_py = StateVectorC64 if use_csingle else StateVectorC128
-
-    float_type = np.float32 if use_csingle else np.float64
-
-=======
->>>>>>> 5720f165
     uses_stateprep = False
 
     for o in tape.operations:
