# Copyright 2021 Xanadu Quantum Technologies Inc.

# Licensed under the Apache License, Version 2.0 (the "License");
# you may not use this file except in compliance with the License.
# You may obtain a copy of the License at

#     http://www.apache.org/licenses/LICENSE-2.0

# Unless required by applicable law or agreed to in writing, software
# distributed under the License is distributed on an "AS IS" BASIS,
# WITHOUT WARRANTIES OR CONDITIONS OF ANY KIND, either express or implied.
# See the License for the specific language governing permissions and
# limitations under the License.
r"""
Helper functions for serializing quantum tapes.
"""
from typing import List, Tuple, Union

import numpy as np
from pennylane import BasisState, Hadamard, Projector, QubitStateVector, Rot
from pennylane.grouping import is_pauli_word
from pennylane.operation import Observable, Tensor
from pennylane.tape import QuantumTape

try:
    from .lightning_qubit_ops import StateVectorC128, ObsStructC128
except ImportError:
    pass


def _obs_has_kernel(obs: Observable) -> bool:
    """Returns True if the input observable has a supported kernel in the C++ backend.

    Args:
        obs (Observable): the input observable

    Returns:
        bool: indicating whether ``obs`` has a dedicated kernel in the backend
    """
    if is_pauli_word(obs):
        return True
    if isinstance(obs, (Hadamard, Projector)):
        return True
    if isinstance(obs, Tensor):
        return all(_obs_has_kernel(o) for o in obs.obs)
    return False


def _serialize_obs(tape: QuantumTape, wires_map: dict) -> List:
    """Serializes the observables of an input tape.

    Args:
        tape (QuantumTape): the input quantum tape
        wires_map (dict): a dictionary mapping input wires to the device's backend wires

    Returns:
        list(ObsStructC128): A list of observable objects compatible with the C++ backend
    """
    obs = []

    for o in tape.observables:
        is_tensor = isinstance(o, Tensor)
<<<<<<< HEAD

        wires = []

        if is_tensor:
            for o_ in o.obs:
                wires_list = o_.wires.tolist()
                w = [wires_map[w] for w in wires_list]
                wires.append(w)
        else:
            wires_list = o.wires.tolist()
            w = [wires_map[w] for w in wires_list]
            wires.append(w)

=======
        
        wires_list = o.wires.tolist()
        wires = [wires_map[w] for w in wires_list]
>>>>>>> 05bdacb9
        name = o.name if is_tensor else [o.name]

        params = []

        if not _obs_has_kernel(o):
            if is_tensor:
                for o_ in o.obs:
                    if not _obs_has_kernel(o_):
                        params.append(o_.matrix.ravel())
            else:
                params.append(o.matrix.ravel())

        ob = ObsStructC128(name, params, wires)
        obs.append(ob)

    return obs


def _serialize_ops(
    tape: QuantumTape, wires_map: dict
) -> Tuple[List[List[str]], List[np.ndarray], List[List[int]], List[bool], List[np.ndarray]]:
    """Serializes the operations of an input tape.

    The state preparation operations are not included.

    Args:
        tape (QuantumTape): the input quantum tape
        wires_map (dict): a dictionary mapping input wires to the device's backend wires

    Returns:
        Tuple[list, list, list, list, list]: A serialization of the operations, containing a list
        of operation names, a list of operation parameters, a list of observable wires, a list of
        inverses, and a list of matrices for the operations that do not have a dedicated kernel.
    """
    names = []
    params = []
    wires = []
    inverses = []
    mats = []

    for o in tape.operations:
        if isinstance(o, (BasisState, QubitStateVector)):
            continue
        elif isinstance(o, Rot):
            op_list = o.expand().operations
        else:
            op_list = [o]

        for single_op in op_list:
            is_inverse = single_op.inverse

            name = single_op.name if not is_inverse else single_op.name[:-4]
            names.append(name)

            if getattr(StateVectorC128, name, None) is None:
                params.append([])
                mats.append(single_op.matrix)

                if is_inverse:
                    is_inverse = False
            else:
                params.append(single_op.parameters)
                mats.append([])

            wires_list = single_op.wires.tolist()
            wires.append([wires_map[w] for w in wires_list])
            inverses.append(is_inverse)
    return names, params, wires, inverses, mats<|MERGE_RESOLUTION|>--- conflicted
+++ resolved
@@ -14,7 +14,7 @@
 r"""
 Helper functions for serializing quantum tapes.
 """
-from typing import List, Tuple, Union
+from typing import List, Tuple
 
 import numpy as np
 from pennylane import BasisState, Hadamard, Projector, QubitStateVector, Rot
@@ -60,7 +60,6 @@
 
     for o in tape.observables:
         is_tensor = isinstance(o, Tensor)
-<<<<<<< HEAD
 
         wires = []
 
@@ -74,11 +73,6 @@
             w = [wires_map[w] for w in wires_list]
             wires.append(w)
 
-=======
-        
-        wires_list = o.wires.tolist()
-        wires = [wires_map[w] for w in wires_list]
->>>>>>> 05bdacb9
         name = o.name if is_tensor else [o.name]
 
         params = []
@@ -119,8 +113,11 @@
     inverses = []
     mats = []
 
+    uses_stateprep = False
+
     for o in tape.operations:
         if isinstance(o, (BasisState, QubitStateVector)):
+            uses_stateprep = True
             continue
         elif isinstance(o, Rot):
             op_list = o.expand().operations
@@ -146,4 +143,4 @@
             wires_list = single_op.wires.tolist()
             wires.append([wires_map[w] for w in wires_list])
             inverses.append(is_inverse)
-    return names, params, wires, inverses, mats+    return (names, params, wires, inverses, mats), uses_stateprep