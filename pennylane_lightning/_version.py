# Copyright 2020 Xanadu Quantum Technologies Inc.

# Licensed under the Apache License, Version 2.0 (the "License");
# you may not use this file except in compliance with the License.
# You may obtain a copy of the License at

#     http://www.apache.org/licenses/LICENSE-2.0

# Unless required by applicable law or agreed to in writing, software
# distributed under the License is distributed on an "AS IS" BASIS,
# WITHOUT WARRANTIES OR CONDITIONS OF ANY KIND, either express or implied.
# See the License for the specific language governing permissions and
# limitations under the License.

"""Version information.
   Version number (major.minor.patch[-label])
"""

<<<<<<< HEAD
__version__ = "0.29.0-dev7"
=======
__version__ = "0.29.0-dev8"
>>>>>>> cfe03396
<|MERGE_RESOLUTION|>--- conflicted
+++ resolved
@@ -16,8 +16,4 @@
    Version number (major.minor.patch[-label])
 """
 
-<<<<<<< HEAD
-__version__ = "0.29.0-dev7"
-=======
-__version__ = "0.29.0-dev8"
->>>>>>> cfe03396
+__version__ = "0.29.0-dev8"