--- conflicted
+++ resolved
@@ -15,8 +15,5 @@
 """Version information.
    Version number (major.minor.patch[-label])
 """
-<<<<<<< HEAD
 
-=======
->>>>>>> 35a74031
-__version__ = "0.23.0-dev6"+__version__ = "0.23.0-dev7"