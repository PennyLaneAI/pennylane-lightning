--- conflicted
+++ resolved
@@ -16,8 +16,5 @@
    Version number (major.minor.patch[-label])
 """
 
-<<<<<<< HEAD
-=======
 
->>>>>>> 158b0dc9
 __version__ = "0.30.0-dev6"