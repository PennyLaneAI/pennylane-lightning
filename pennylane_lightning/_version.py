# Copyright 2020 Xanadu Quantum Technologies Inc.

# Licensed under the Apache License, Version 2.0 (the "License");
# you may not use this file except in compliance with the License.
# You may obtain a copy of the License at

#     http://www.apache.org/licenses/LICENSE-2.0

# Unless required by applicable law or agreed to in writing, software
# distributed under the License is distributed on an "AS IS" BASIS,
# WITHOUT WARRANTIES OR CONDITIONS OF ANY KIND, either express or implied.
# See the License for the specific language governing permissions and
# limitations under the License.

"""Version information.
   Version number (major.minor.patch[-label])
"""

<<<<<<< HEAD
__version__ = "0.30.0-dev4"
=======
__version__ = "0.30.0-dev5"
>>>>>>> e94907fe
<|MERGE_RESOLUTION|>--- conflicted
+++ resolved
@@ -16,8 +16,5 @@
    Version number (major.minor.patch[-label])
 """
 
-<<<<<<< HEAD
-__version__ = "0.30.0-dev4"
-=======
-__version__ = "0.30.0-dev5"
->>>>>>> e94907fe
+
+__version__ = "0.30.0-dev5"