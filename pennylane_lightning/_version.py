# Copyright 2020 Xanadu Quantum Technologies Inc.

# Licensed under the Apache License, Version 2.0 (the "License");
# you may not use this file except in compliance with the License.
# You may obtain a copy of the License at

#     http://www.apache.org/licenses/LICENSE-2.0

# Unless required by applicable law or agreed to in writing, software
# distributed under the License is distributed on an "AS IS" BASIS,
# WITHOUT WARRANTIES OR CONDITIONS OF ANY KIND, either express or implied.
# See the License for the specific language governing permissions and
# limitations under the License.

"""Version information.
   Version number (major.minor.patch[-label])
"""

<<<<<<< HEAD

=======
>>>>>>> 2590eee1
__version__ = "0.27.0-dev12"<|MERGE_RESOLUTION|>--- conflicted
+++ resolved
@@ -16,8 +16,5 @@
    Version number (major.minor.patch[-label])
 """
 
-<<<<<<< HEAD
 
-=======
->>>>>>> 2590eee1
-__version__ = "0.27.0-dev12"+__version__ = "0.27.0-dev13"