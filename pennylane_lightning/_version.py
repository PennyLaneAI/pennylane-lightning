--- conflicted
+++ resolved
@@ -16,9 +16,5 @@
    Version number (major.minor.patch[-label])
 """
 
-<<<<<<< HEAD
-__version__ = "0.31.0-dev0"
-=======
 
-__version__ = "0.31.0-dev1"
->>>>>>> 76515827
+__version__ = "0.31.0-dev1"