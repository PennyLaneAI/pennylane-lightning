--- conflicted
+++ resolved
@@ -16,9 +16,5 @@
    Version number (major.minor.patch[-label])
 """
 
-<<<<<<< HEAD
 
-__version__ = "0.27.0-dev13"
-=======
-__version__ = "0.28.0-dev"
->>>>>>> c4604e53
+__version__ = "0.28.0-dev2"