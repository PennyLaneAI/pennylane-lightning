--- conflicted
+++ resolved
@@ -16,9 +16,4 @@
    Version number (major.minor.patch[-label])
 """
 
-
-<<<<<<< HEAD
-__version__ = "0.20.1"
-=======
-__version__ = "0.21.0-dev"
->>>>>>> 41455667
+__version__ = "0.21.0-dev"