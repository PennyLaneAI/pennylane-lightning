--- conflicted
+++ resolved
@@ -17,8 +17,4 @@
 """
 
 
-<<<<<<< HEAD
-__version__ = "0.30.0-rc1"
-=======
-__version__ = "0.31.0-dev"
->>>>>>> cc5d708f
+__version__ = "0.31.0-dev"