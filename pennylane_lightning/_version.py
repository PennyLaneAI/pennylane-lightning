--- conflicted
+++ resolved
@@ -16,9 +16,4 @@
    Version number (major.minor.patch[-label])
 """
 
-
-<<<<<<< HEAD
-__version__ = "0.30.0-dev8"
-=======
-__version__ = "0.31.0-dev"
->>>>>>> 7bbe3b4b
+__version__ = "0.31.0-dev0"