--- conflicted
+++ resolved
@@ -16,8 +16,4 @@
    Version number (major.minor.patch[-label])
 """
 
-<<<<<<< HEAD
-__version__ = "0.17.0"
-=======
-__version__ = "0.18.0-dev"
->>>>>>> cd37eab9
+__version__ = "0.18.0-dev"