# Copyright 2020 Xanadu Quantum Technologies Inc.

# Licensed under the Apache License, Version 2.0 (the "License");
# you may not use this file except in compliance with the License.
# You may obtain a copy of the License at

#     http://www.apache.org/licenses/LICENSE-2.0

# Unless required by applicable law or agreed to in writing, software
# distributed under the License is distributed on an "AS IS" BASIS,
# WITHOUT WARRANTIES OR CONDITIONS OF ANY KIND, either express or implied.
# See the License for the specific language governing permissions and
# limitations under the License.

"""Version information.
   Version number (major.minor.patch[-label])
"""

<<<<<<< HEAD
__version__ = "0.25.0-dev5"
=======
__version__ = "0.25.0-dev6"
>>>>>>> 80982528
<|MERGE_RESOLUTION|>--- conflicted
+++ resolved
@@ -16,8 +16,4 @@
    Version number (major.minor.patch[-label])
 """
 
-<<<<<<< HEAD
-__version__ = "0.25.0-dev5"
-=======
-__version__ = "0.25.0-dev6"
->>>>>>> 80982528
+__version__ = "0.25.0-dev6"