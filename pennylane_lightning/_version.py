# Copyright 2020 Xanadu Quantum Technologies Inc.

# Licensed under the Apache License, Version 2.0 (the "License");
# you may not use this file except in compliance with the License.
# You may obtain a copy of the License at

#     http://www.apache.org/licenses/LICENSE-2.0

# Unless required by applicable law or agreed to in writing, software
# distributed under the License is distributed on an "AS IS" BASIS,
# WITHOUT WARRANTIES OR CONDITIONS OF ANY KIND, either express or implied.
# See the License for the specific language governing permissions and
# limitations under the License.

"""Version information.
   Version number (major.minor.patch[-label])
"""

<<<<<<< HEAD
__version__ = "0.24.0-dev16"
=======
__version__ = "0.24.0-rc0"
>>>>>>> 00841d89
<|MERGE_RESOLUTION|>--- conflicted
+++ resolved
@@ -16,8 +16,4 @@
    Version number (major.minor.patch[-label])
 """
 
-<<<<<<< HEAD
-__version__ = "0.24.0-dev16"
-=======
-__version__ = "0.24.0-rc0"
->>>>>>> 00841d89
+__version__ = "0.24.0-rc0"