--- conflicted
+++ resolved
@@ -16,8 +16,5 @@
    Version number (major.minor.patch[-label])
 """
 
-<<<<<<< HEAD
-__version__ = "0.27.0-dev9"
-=======
-__version__ = "0.27.0-dev11"
->>>>>>> 277ce6fb
+
+__version__ = "0.27.0-dev12"