# Copyright 2020 Xanadu Quantum Technologies Inc.

# Licensed under the Apache License, Version 2.0 (the "License");
# you may not use this file except in compliance with the License.
# You may obtain a copy of the License at

#     http://www.apache.org/licenses/LICENSE-2.0

# Unless required by applicable law or agreed to in writing, software
# distributed under the License is distributed on an "AS IS" BASIS,
# WITHOUT WARRANTIES OR CONDITIONS OF ANY KIND, either express or implied.
# See the License for the specific language governing permissions and
# limitations under the License.

"""Version information.
   Version number (major.minor.patch[-label])
"""

<<<<<<< HEAD
__version__ = "0.26.0"
=======
__version__ = "0.27.0-dev8"
>>>>>>> 94d65711
<|MERGE_RESOLUTION|>--- conflicted
+++ resolved
@@ -16,8 +16,4 @@
    Version number (major.minor.patch[-label])
 """
 
-<<<<<<< HEAD
-__version__ = "0.26.0"
-=======
-__version__ = "0.27.0-dev8"
->>>>>>> 94d65711
+__version__ = "0.27.0-dev8"