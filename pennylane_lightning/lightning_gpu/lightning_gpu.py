--- conflicted
+++ resolved
@@ -461,11 +461,7 @@
         results = []
         for circuit in circuits:
             if self._wire_map is not None:
-<<<<<<< HEAD
-                [circuit], _ = qml.map_wires(circuit, self._wire_map)
-=======
                 circuit, _ = qml.map_wires(circuit, self._wire_map)
->>>>>>> f288123f
             results.append(
                 self.simulate(
                     circuit,
@@ -493,19 +489,10 @@
             Bool: Whether or not a derivative can be calculated provided the given information
 
         """
-<<<<<<< HEAD
-        if execution_config is None and circuit is None:
-            return True
-        if execution_config.gradient_method not in {"adjoint", "best"}:
-            return False
-        if circuit is None:
-            return True
-=======
         if circuit is None or (execution_config is None and circuit is None):
             return True
         if execution_config.gradient_method not in {"adjoint", "best"}:
             return False
->>>>>>> f288123f
         return _supports_adjoint(circuit=circuit)
 
     def simulate(
