# Copyright 2022-2023 Xanadu Quantum Technologies Inc.

# Licensed under the Apache License, Version 2.0 (the "License");
# you may not use this file except in compliance with the License.
# You may obtain a copy of the License at

#     http://www.apache.org/licenses/LICENSE-2.0

# Unless required by applicable law or agreed to in writing, software
# distributed under the License is distributed on an "AS IS" BASIS,
# WITHOUT WARRANTIES OR CONDITIONS OF ANY KIND, either express or implied.
# See the License for the specific language governing permissions and
# limitations under the License.

r"""
This module contains the :class:`~.LightningGPU` class, a PennyLane simulator device that
interfaces with the NVIDIA cuQuantum cuStateVec simulator library for GPU-enabled calculations.
"""
from __future__ import annotations

from ctypes.util import find_library
from dataclasses import replace
from importlib import util as imp_util
from pathlib import Path
from typing import List, Optional, Union
from warnings import warn

import numpy as np
import pennylane as qml
from pennylane.devices import DefaultExecutionConfig, ExecutionConfig
from pennylane.devices.default_qubit import adjoint_ops
from pennylane.devices.modifiers import simulator_tracking, single_tape_support
from pennylane.devices.preprocess import (
    decompose,
    mid_circuit_measurements,
    no_sampling,
    validate_adjoint_trainable_params,
    validate_device_wires,
    validate_measurements,
    validate_observables,
)
from pennylane.measurements import MidMeasureMP
from pennylane.operation import DecompositionUndefinedError, Operator, Tensor
from pennylane.ops import Prod, SProd, Sum
from pennylane.tape import QuantumScript
from pennylane.transforms.core import TransformProgram
from pennylane.typing import Result

from pennylane_lightning.core.lightning_newAPI_base import (
    LightningBase,
    QuantumTape_or_Batch,
    Result_or_ResultBatch,
)

try:
    from pennylane_lightning.lightning_gpu_ops import (
        DevPool,
        backend_info,
        get_gpu_arch,
        is_gpu_supported,
    )

    LGPU_CPP_BINARY_AVAILABLE = True

except (ImportError, ValueError) as ex:
    warn(str(ex), UserWarning)
    LGPU_CPP_BINARY_AVAILABLE = False
    backend_info = None

from ._adjoint_jacobian import LightningGPUAdjointJacobian
from ._measurements import LightningGPUMeasurements
from ._mpi_handler import MPIHandler
from ._state_vector import LightningGPUStateVector

# The set of supported operations.
_operations = frozenset(
    {
        "Identity",
        "QubitStateVector",
        "QubitUnitary",
        "ControlledQubitUnitary",
        "MultiControlledX",
        "DiagonalQubitUnitary",
        "PauliX",
        "PauliY",
        "PauliZ",
        "MultiRZ",
        "GlobalPhase",
        "C(GlobalPhase)",
        "Hadamard",
        "S",
        "Adjoint(S)",
        "T",
        "Adjoint(T)",
        "SX",
        "Adjoint(SX)",
        "CNOT",
        "SWAP",
        "ISWAP",
        "PSWAP",
        "Adjoint(ISWAP)",
        "SISWAP",
        "Adjoint(SISWAP)",
        "SQISW",
        "CSWAP",
        "Toffoli",
        "CY",
        "CZ",
        "PhaseShift",
        "ControlledPhaseShift",
        "RX",
        "RY",
        "RZ",
        "Rot",
        "CRX",
        "CRY",
        "CRZ",
        "CRot",
        "IsingXX",
        "IsingYY",
        "IsingZZ",
        "IsingXY",
        "SingleExcitation",
        "SingleExcitationPlus",
        "SingleExcitationMinus",
        "DoubleExcitation",
        "DoubleExcitationPlus",
        "DoubleExcitationMinus",
        "QubitCarry",
        "QubitSum",
        "OrbitalRotation",
        "ECR",
        "BlockEncode",
        "C(BlockEncode)",
    }
)
# End the set of supported operations.

# The set of supported observables.
_observables = frozenset(
    {
        "PauliX",
        "PauliY",
        "PauliZ",
        "Hadamard",
        "SparseHamiltonian",
        "Hamiltonian",
        "LinearCombination",
        "Hermitian",
        "Identity",
        "Projector",
        "Sum",
        "Prod",
        "SProd",
    }
)


def stopping_condition(op: Operator) -> bool:
    """A function that determines whether or not an operation is supported by ``lightning.gpu``."""
    # To avoid building matrices beyond the given thresholds.
    # This should reduce runtime overheads for larger systems.
    if isinstance(op, qml.QFT):
        return len(op.wires) < 10
    if isinstance(op, qml.GroverOperator):
        return len(op.wires) < 13
    if isinstance(op, qml.PauliRot):
        return False

    return op.name in _operations


def stopping_condition_shots(op: Operator) -> bool:
    """A function that determines whether or not an operation is supported by ``lightning.gpu``
    with finite shots."""
    if isinstance(op, (MidMeasureMP, qml.ops.op_math.Conditional)):
        # LightningGPU does not support Mid-circuit measurements.
        return False
    return stopping_condition(op)


def accepted_observables(obs: Operator) -> bool:
    """A function that determines whether or not an observable is supported by ``lightning.gpu``."""
    return obs.name in _observables


def adjoint_observables(obs: Operator) -> bool:
    """A function that determines whether or not an observable is supported by ``lightning.gpu``
    when using the adjoint differentiation method."""
    if isinstance(obs, qml.Projector):
        return False

    if isinstance(obs, Tensor):
        if any(isinstance(o, qml.Projector) for o in obs.non_identity_obs):
            return False
        return True

    if isinstance(obs, SProd):
        return adjoint_observables(obs.base)

    if isinstance(obs, (Sum, Prod)):
        return all(adjoint_observables(o) for o in obs)

    return obs.name in _observables


def adjoint_measurements(mp: qml.measurements.MeasurementProcess) -> bool:
    """Specifies whether or not an observable is compatible with adjoint differentiation on DefaultQubit."""
    return isinstance(mp, qml.measurements.ExpectationMP)


def _supports_adjoint(circuit):
    if circuit is None:
        return True

    prog = TransformProgram()
    _add_adjoint_transforms(prog)

    try:
        prog((circuit,))
    except (DecompositionUndefinedError, qml.DeviceError, AttributeError):
        return False
    return True


<<<<<<< HEAD
    def _apply_state_vector(self, state, device_wires, use_async=False):
        """Initialize the state vector on GPU with a specified state on host.
        Note that any use of this method will introduce host-overheads.
        Args:
        state (array[complex]): normalized input state (on host) of length ``2**len(wires)``
                or broadcasted state of shape ``(batch_size, 2**len(wires))``
        device_wires (Wires): wires that get initialized in the state
        use_async(bool): indicates whether to use asynchronous memory copy from host to device or not.
        Note: This function only supports synchronized memory copy from host to device.
        """
        # translate to wire labels used by device
        device_wires = self.map_wires(device_wires)

        state = self._asarray(state, dtype=self.C_DTYPE)  # this operation on host
        output_shape = [2] * self._num_local_wires

        if len(device_wires) == self.num_wires and Wires(sorted(device_wires)) == device_wires:
            # Initialize the entire device state with the input state
            if self.num_wires == self._num_local_wires:
                self.syncH2D(self._reshape(state, output_shape))
                return
            local_state = np.zeros(1 << self._num_local_wires, dtype=self.C_DTYPE)
            self._mpi_manager.Scatter(state, local_state, 0)
            # Initialize the entire device state with the input state
            self.syncH2D(self._reshape(local_state, output_shape))
            return

        # set the state vector on GPU with the input values and wires
        self._gpu_state.setStateVector(state, list(device_wires))

    def _apply_basis_state(self, state, wires):
        """Initialize the state vector in a specified computational basis state on GPU directly.
            Args:
            state (array[int]): computational basis state (on host) of shape ``(wires,)``
                consisting of 0s and 1s.
            wires (Wires): wires that the provided computational state should be initialized on
        Note: This function does not support broadcasted inputs yet.
        """
        # translate to wire labels used by device
        device_wires = self.map_wires(wires)
=======
def _adjoint_ops(op: qml.operation.Operator) -> bool:
    """Specify whether or not an Operator is supported by adjoint differentiation."""
    return not isinstance(op, qml.PauliRot) and adjoint_ops(op)
>>>>>>> 6f3e0d5d


def _add_adjoint_transforms(program: TransformProgram) -> None:
    """Private helper function for ``preprocess`` that adds the transforms specific
    for adjoint differentiation.

    Args:
        program (TransformProgram): where we will add the adjoint differentiation transforms

    Side Effects:
        Adds transforms to the input program.

    """

    name = "adjoint + lightning.gpu"
    program.add_transform(no_sampling, name=name)
    program.add_transform(
        decompose,
        stopping_condition=_adjoint_ops,
        stopping_condition_shots=stopping_condition_shots,
        name=name,
        skip_initial_state_prep=False,
    )
    program.add_transform(validate_observables, accepted_observables, name=name)
    program.add_transform(
        validate_measurements, analytic_measurements=adjoint_measurements, name=name
    )
    program.add_transform(qml.transforms.broadcast_expand)
    program.add_transform(validate_adjoint_trainable_params)


# LightningGPU specific methods
def check_gpu_resources() -> None:
    """Check the available resources of each Nvidia GPU"""
    if find_library("custatevec") is None and not imp_util.find_spec("cuquantum"):

        raise ImportError(
            "cuStateVec libraries not found. Please pip install the appropriate cuStateVec library in a virtual environment."
        )

    if not DevPool.getTotalDevices():
        raise ValueError("No supported CUDA-capable device found")

    if not is_gpu_supported():
        raise ValueError(f"CUDA device is an unsupported version: {get_gpu_arch()}")


@simulator_tracking
@single_tape_support
class LightningGPU(LightningBase):
    """PennyLane Lightning GPU device.

    A device that interfaces with C++ to perform fast linear algebra calculations.

    Use of this device requires pre-built binaries or compilation from source. Check out the
    :doc:`/lightning_gpu/installation` guide for more details.

    Args:
        wires (int): the number of wires to initialize the device with
        c_dtype: Datatypes for statevector representation. Must be one of
            ``np.complex64`` or ``np.complex128``.
        shots (int): How many times the circuit should be evaluated (or sampled) to estimate
            the expectation values. Defaults to ``None`` if not specified. Setting
            to ``None`` results in computing statistics like expectation values and
            variances analytically.
        batch_obs (bool): Determine whether we process observables in parallel when
            computing the jacobian. This value is only relevant when the lightning.gpu
            is built with MPI. Default is False.
        mpi (bool): declare if the device will use the MPI support.
        mpi_buf_size (int): size of GPU memory (in MiB) set for MPI operation and its default value is 64 MiB.
        sync (bool): is host-device data copy synchronized or not.
    """

    # General device options
    _device_options = ("c_dtype", "batch_obs")

    # Device specific options
    _CPP_BINARY_AVAILABLE = LGPU_CPP_BINARY_AVAILABLE
    _backend_info = backend_info if LGPU_CPP_BINARY_AVAILABLE else None

    # This `config` is used in Catalyst-Frontend
    config = Path(__file__).parent / "lightning_gpu.toml"

    # TODO: Move supported ops/obs to TOML file
    operations = _operations
    # The names of the supported operations.

    observables = _observables
    # The names of the supported observables.

    def __init__(  # pylint: disable=too-many-arguments
        self,
        wires: Union[int, List],
        *,
        c_dtype: Union[np.complex128, np.complex64] = np.complex128,
        shots: Union[int, List] = None,
        batch_obs: bool = False,
        # GPU and MPI arguments
        mpi: bool = False,
        mpi_buf_size: int = 0,
        sync: bool = False,
    ):
        if not self._CPP_BINARY_AVAILABLE:
            raise ImportError(
                "Pre-compiled binaries for lightning.gpu are not available. "
                "To manually compile from source, follow the instructions at "
                "https://docs.pennylane.ai/projects/lightning/en/stable/dev/installation.html."
            )

        check_gpu_resources()

        super().__init__(
            wires=wires,
            c_dtype=c_dtype,
            shots=shots,
            batch_obs=batch_obs,
        )

        # Set the attributes to call the LightningGPU classes
        self._set_lightning_classes()

        # GPU specific options
        self._dp = DevPool()
        self._sync = sync

        # Creating the state vector
        self._mpi_handler = MPIHandler(mpi, mpi_buf_size, len(self.wires), c_dtype)

        self._statevector = self.LightningStateVector(
            num_wires=len(self.wires), dtype=c_dtype, mpi_handler=self._mpi_handler, sync=self._sync
        )

    @property
    def name(self):
        """The name of the device."""
        return "lightning.gpu"

    def _set_lightning_classes(self):
        """Load the LightningStateVector, LightningMeasurements, LightningAdjointJacobian as class attribute"""
        self.LightningStateVector = LightningGPUStateVector
        self.LightningMeasurements = LightningGPUMeasurements
        self.LightningAdjointJacobian = LightningGPUAdjointJacobian

    def _setup_execution_config(self, config):
        """
        Update the execution config with choices for how the device should be used and the device options.
        """
        updated_values = {}
        if config.gradient_method == "best":
            updated_values["gradient_method"] = "adjoint"
        if config.use_device_gradient is None:
            updated_values["use_device_gradient"] = config.gradient_method in ("best", "adjoint")
        if config.grad_on_execution is None:
            updated_values["grad_on_execution"] = True

        new_device_options = dict(config.device_options)
        for option in self._device_options:
            if option not in new_device_options:
                new_device_options[option] = getattr(self, f"_{option}", None)

        # It is necessary to set the mcmc default configuration to complete the requirements of ExecuteConfig
        mcmc_default = {"mcmc": False, "kernel_name": None, "num_burnin": 0, "rng": None}
        new_device_options.update(mcmc_default)

        return replace(config, **updated_values, device_options=new_device_options)

    def preprocess(self, execution_config: ExecutionConfig = DefaultExecutionConfig):
        """This function defines the device transform program to be applied and an updated device configuration.

        Args:
            execution_config (Union[ExecutionConfig, Sequence[ExecutionConfig]]): A data structure describing the
                parameters needed to fully describe the execution.

        Returns:
            TransformProgram, ExecutionConfig: A transform program that when called returns :class:`~.QuantumTape`'s that the
            device can natively execute as well as a postprocessing function to be called after execution, and a configuration
            with unset specifications filled in.

        This device:

        * Supports any qubit operations that provide a matrix
        * Currently does not support finite shots
        * Currently does not intrinsically support parameter broadcasting

        """
        exec_config = self._setup_execution_config(execution_config)
        program = TransformProgram()

        program.add_transform(validate_measurements, name=self.name)
        program.add_transform(validate_observables, accepted_observables, name=self.name)
        program.add_transform(validate_device_wires, self.wires, name=self.name)
        program.add_transform(
            mid_circuit_measurements, device=self, mcm_config=exec_config.mcm_config
        )

        program.add_transform(
            decompose,
            stopping_condition=stopping_condition,
            stopping_condition_shots=stopping_condition_shots,
            skip_initial_state_prep=True,
            name=self.name,
        )
        program.add_transform(qml.transforms.broadcast_expand)

        if exec_config.gradient_method == "adjoint":
            _add_adjoint_transforms(program)
        return program, exec_config

    # pylint: disable=unused-argument
    def execute(
        self,
        circuits: QuantumTape_or_Batch,
        execution_config: ExecutionConfig = DefaultExecutionConfig,
    ) -> Result_or_ResultBatch:
        """Execute a circuit or a batch of circuits and turn it into results.

        Args:
            circuits (Union[QuantumTape, Sequence[QuantumTape]]): the quantum circuits to be executed
            execution_config (ExecutionConfig): a datastructure with additional information required for execution

        Returns:
            TensorLike, tuple[TensorLike], tuple[tuple[TensorLike]]: A numeric result of the computation.
        """
        results = []
        for circuit in circuits:
            if self._wire_map is not None:
                [circuit], _ = qml.map_wires(circuit, self._wire_map)
            results.append(
                self.simulate(
                    circuit,
                    self._statevector,
                )
            )

        return tuple(results)

    def supports_derivatives(
        self,
        execution_config: Optional[ExecutionConfig] = None,
        circuit: Optional[qml.tape.QuantumTape] = None,
    ) -> bool:
        """Check whether or not derivatives are available for a given configuration and circuit.

        ``LightningGPU`` supports adjoint differentiation with analytic results.

        Args:
            execution_config (ExecutionConfig): The configuration of the desired derivative calculation
            circuit (QuantumTape): An optional circuit to check derivatives support for.

        Returns:
            Bool: Whether or not a derivative can be calculated provided the given information

        """
        if execution_config is None and circuit is None:
            return True
        if execution_config.gradient_method not in {"adjoint", "best"}:
            return False
        if circuit is None:
            return True
        return _supports_adjoint(circuit=circuit)

    def simulate(
        self,
        circuit: QuantumScript,
        state: LightningGPUStateVector,
    ) -> Result:
        """Simulate a single quantum script.

        Args:
            circuit (QuantumTape): The single circuit to simulate
            state (LightningGPUStateVector): handle to Lightning state vector

        Returns:
            Tuple[TensorLike]: The results of the simulation

        Note that this function can return measurements for non-commuting observables simultaneously.
        """
        if circuit.shots and (any(isinstance(op, MidMeasureMP) for op in circuit.operations)):
            raise qml.DeviceError("LightningGPU does not support Mid-circuit measurements.")

        state.reset_state()
        final_state = state.get_final_state(circuit)
        return self.LightningMeasurements(final_state).measure_final_state(circuit)<|MERGE_RESOLUTION|>--- conflicted
+++ resolved
@@ -223,52 +223,9 @@
     return True
 
 
-<<<<<<< HEAD
-    def _apply_state_vector(self, state, device_wires, use_async=False):
-        """Initialize the state vector on GPU with a specified state on host.
-        Note that any use of this method will introduce host-overheads.
-        Args:
-        state (array[complex]): normalized input state (on host) of length ``2**len(wires)``
-                or broadcasted state of shape ``(batch_size, 2**len(wires))``
-        device_wires (Wires): wires that get initialized in the state
-        use_async(bool): indicates whether to use asynchronous memory copy from host to device or not.
-        Note: This function only supports synchronized memory copy from host to device.
-        """
-        # translate to wire labels used by device
-        device_wires = self.map_wires(device_wires)
-
-        state = self._asarray(state, dtype=self.C_DTYPE)  # this operation on host
-        output_shape = [2] * self._num_local_wires
-
-        if len(device_wires) == self.num_wires and Wires(sorted(device_wires)) == device_wires:
-            # Initialize the entire device state with the input state
-            if self.num_wires == self._num_local_wires:
-                self.syncH2D(self._reshape(state, output_shape))
-                return
-            local_state = np.zeros(1 << self._num_local_wires, dtype=self.C_DTYPE)
-            self._mpi_manager.Scatter(state, local_state, 0)
-            # Initialize the entire device state with the input state
-            self.syncH2D(self._reshape(local_state, output_shape))
-            return
-
-        # set the state vector on GPU with the input values and wires
-        self._gpu_state.setStateVector(state, list(device_wires))
-
-    def _apply_basis_state(self, state, wires):
-        """Initialize the state vector in a specified computational basis state on GPU directly.
-            Args:
-            state (array[int]): computational basis state (on host) of shape ``(wires,)``
-                consisting of 0s and 1s.
-            wires (Wires): wires that the provided computational state should be initialized on
-        Note: This function does not support broadcasted inputs yet.
-        """
-        # translate to wire labels used by device
-        device_wires = self.map_wires(wires)
-=======
 def _adjoint_ops(op: qml.operation.Operator) -> bool:
     """Specify whether or not an Operator is supported by adjoint differentiation."""
     return not isinstance(op, qml.PauliRot) and adjoint_ops(op)
->>>>>>> 6f3e0d5d
 
 
 def _add_adjoint_transforms(program: TransformProgram) -> None:
