--- conflicted
+++ resolved
@@ -325,13 +325,8 @@
 
         return replace(config, **updated_values, device_options=new_device_options)
 
-<<<<<<< HEAD
-    def dynamic_wire_alloc(self, circuit):
-        """Allocate a new statevector with number of wires for a given circuit.
-=======
     def dynamic_wires_from_circuit(self, circuit):
-        """(DUMMY IMPLEMENTATION) From a given circuit, determine the number of wires and allocate a statevector if applicable. Circuit wires will be mapped Pennylane default.qubit standard wire order.
->>>>>>> a94caea4
+        """From a given circuit, determine the number of wires and allocate a statevector if applicable. Circuit wires will be mapped Pennylane default.qubit standard wire order.
 
         Args:
             circuit (QuantumTape): The circuit to execute.
