--- conflicted
+++ resolved
@@ -415,13 +415,8 @@
         program.add_transform(qml.transforms.broadcast_expand)
 
         if exec_config.gradient_method == "adjoint":
-<<<<<<< HEAD
-            _add_adjoint_transforms(program)
+            _add_adjoint_transforms(program, device_wires=self.wires)
         return program
-=======
-            _add_adjoint_transforms(program, device_wires=self.wires)
-        return program, exec_config
->>>>>>> abce3451
 
     # pylint: disable=unused-argument
     def execute(
