--- conflicted
+++ resolved
@@ -41,10 +41,7 @@
     )
 
     try:
-<<<<<<< HEAD
-=======
         # pylint: disable=no-name-in-module
->>>>>>> eb096d68
         from pennylane_lightning.lightning_gpu_ops import (
             StateVectorMPIC128,
             StateVectorMPIC64,
@@ -55,11 +52,7 @@
         )
 
         MPI_SUPPORT = True
-<<<<<<< HEAD
-    except:
-=======
     except ImportError:
->>>>>>> eb096d68
         MPI_SUPPORT = False
 
     from ctypes.util import find_library
@@ -263,34 +256,21 @@
                 if mpi_buf_size < 0:
                     raise TypeError(f"Unsupported mpi_buf_size value: {mpi_buf_size}")
 
-<<<<<<< HEAD
-                if not mpi_buf_size:
-=======
                 if mpi_buf_size:
->>>>>>> eb096d68
                     if mpi_buf_size & (mpi_buf_size - 1):
                         raise TypeError(
                             f"Unsupported mpi_buf_size value: {mpi_buf_size}. mpi_buf_size should be power of 2."
                         )
 
-<<<<<<< HEAD
-                if not mpi_buf_size:
-                    # Memory size in bytes
-                    sv_memsize = np.dtype(c_dtype).itemsize * (1 << self._num_local_wires)
-                    if _mebibytesToBytes(mpi_buf_size) > sv_memsize:
-                        w_msg = "MPI buffer size is over the size of local state vector."
-=======
                 if mpi_buf_size:
                     # Memory size in bytes
                     sv_memsize = np.dtype(c_dtype).itemsize * (1 << self._num_local_wires)
                     if _mebibytesToBytes(mpi_buf_size) > sv_memsize:
                         w_msg = "The MPI buffer size is larger than the local state vector size."
->>>>>>> eb096d68
                         warn(
                             w_msg,
                             RuntimeWarning,
                         )
-<<<<<<< HEAD
 
                 self._gpu_state = _gpu_dtype(c_dtype, mpi)(
                     self._mpi_manager,
@@ -300,17 +280,6 @@
                     self._num_local_wires,
                 )
 
-=======
-
-                self._gpu_state = _gpu_dtype(c_dtype, mpi)(
-                    self._mpi_manager,
-                    self._devtag,
-                    mpi_buf_size,
-                    self._num_global_wires,
-                    self._num_local_wires,
-                )
-
->>>>>>> eb096d68
             self._sync = sync
             self._batch_obs = batch_obs
             self._create_basis_state(0)
@@ -809,23 +778,6 @@
                         CSR_SparseHamiltonian.indices,
                         CSR_SparseHamiltonian.data,
                     )
-<<<<<<< HEAD
-                else:
-                    # Identity for CSR_SparseHamiltonian to pass to processes with rank != 0 to reduce
-                    # host(cpu) memory requirements
-                    obs = qml.Identity(0)
-                    Hmat = qml.Hamiltonian([1.0], [obs]).sparse_matrix()
-                    H_sparse = qml.SparseHamiltonian(Hmat, wires=range(1))
-                    CSR_SparseHamiltonian = H_sparse.sparse_matrix().tocsr()
-                    # CSR_SparseHamiltonian for rank == 0
-                    if self._mpi_manager.getRank() == 0:
-                        CSR_SparseHamiltonian = observable.sparse_matrix().tocsr()
-                    return self.measurements.expval(
-                        CSR_SparseHamiltonian.indptr,
-                        CSR_SparseHamiltonian.indices,
-                        CSR_SparseHamiltonian.data,
-                    )
-=======
                 # Identity for CSR_SparseHamiltonian to pass to processes with rank != 0 to reduce
                 # host(cpu) memory requirements
                 obs = qml.Identity(0)
@@ -840,7 +792,6 @@
                     CSR_SparseHamiltonian.indices,
                     CSR_SparseHamiltonian.data,
                 )
->>>>>>> eb096d68
 
             # use specialized functors to compute expval(Hermitian)
             if observable.name == "Hermitian":
@@ -875,12 +826,7 @@
             if len(local_prob) > 0:
                 num_local_wires = len(local_prob).bit_length() - 1 if len(local_prob) > 0 else 0
                 return local_prob.reshape([2] * num_local_wires).transpose().reshape(-1)
-<<<<<<< HEAD
-            else:
-                return local_prob
-=======
             return local_prob
->>>>>>> eb096d68
 
         # pylint: disable=missing-function-docstring
         def var(self, observable, shot_range=None, bin_size=None):
