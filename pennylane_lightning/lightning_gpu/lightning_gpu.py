--- conflicted
+++ resolved
@@ -75,58 +75,6 @@
 from ._mpi_handler import MPIHandler
 from ._state_vector import LightningGPUStateVector
 
-<<<<<<< HEAD
-# TODO: _unsupported_adjoint_ops is a temporary solution to avoid adjoint differentiation for N-controlled gates.
-# This will be removed once the  N-controlled genenerators are implemented.
-_unsupported_adjoint_ops = frozenset(
-    {
-=======
-# The set of supported operations.
-_operations = frozenset(
-    {
-        "Identity",
-        "QubitStateVector",
-        "QubitUnitary",
-        "ControlledQubitUnitary",
-        "MultiControlledX",
-        "DiagonalQubitUnitary",
-        "PauliX",
-        "PauliY",
-        "PauliZ",
-        "MultiRZ",
-        "GlobalPhase",
-        "C(PauliX)",
-        "C(PauliY)",
-        "C(PauliZ)",
-        "C(Hadamard)",
-        "C(S)",
-        "C(T)",
->>>>>>> d2aa04d9
-        "C(PhaseShift)",
-        "C(RX)",
-        "C(RY)",
-        "C(RZ)",
-        "C(Rot)",
-<<<<<<< HEAD
-=======
-        "C(SWAP)",
->>>>>>> d2aa04d9
-        "C(IsingXX)",
-        "C(IsingXY)",
-        "C(IsingYY)",
-        "C(IsingZZ)",
-        "C(SingleExcitation)",
-        "C(SingleExcitationMinus)",
-        "C(SingleExcitationPlus)",
-        "C(DoubleExcitation)",
-        "C(DoubleExcitationMinus)",
-        "C(DoubleExcitationPlus)",
-        "C(MultiRZ)",
-        "C(GlobalPhase)",
-<<<<<<< HEAD
-    }
-)
-
 _to_matrix_ops = {
     "BlockEncode": OperatorProperties(controllable=True),
     "ControlledQubitUnitary": OperatorProperties(),
@@ -141,76 +89,6 @@
     "QubitSum": OperatorProperties(),
     "DiagonalQubitUnitary": OperatorProperties(),
 }
-=======
-        "Hadamard",
-        "S",
-        "Adjoint(S)",
-        "T",
-        "Adjoint(T)",
-        "SX",
-        "Adjoint(SX)",
-        "CNOT",
-        "SWAP",
-        "ISWAP",
-        "PSWAP",
-        "Adjoint(ISWAP)",
-        "SISWAP",
-        "Adjoint(SISWAP)",
-        "SQISW",
-        "CSWAP",
-        "Toffoli",
-        "CY",
-        "CZ",
-        "PhaseShift",
-        "ControlledPhaseShift",
-        "RX",
-        "RY",
-        "RZ",
-        "Rot",
-        "CRX",
-        "CRY",
-        "CRZ",
-        "CRot",
-        "IsingXX",
-        "IsingYY",
-        "IsingZZ",
-        "IsingXY",
-        "SingleExcitation",
-        "SingleExcitationPlus",
-        "SingleExcitationMinus",
-        "DoubleExcitation",
-        "DoubleExcitationPlus",
-        "DoubleExcitationMinus",
-        "QubitCarry",
-        "QubitSum",
-        "OrbitalRotation",
-        "ECR",
-        "BlockEncode",
-        "C(BlockEncode)",
-    }
-)
-# End the set of supported operations.
-
-# The set of supported observables.
-_observables = frozenset(
-    {
-        "PauliX",
-        "PauliY",
-        "PauliZ",
-        "Hadamard",
-        "SparseHamiltonian",
-        "Hamiltonian",
-        "LinearCombination",
-        "Hermitian",
-        "Identity",
-        "Projector",
-        "Sum",
-        "Prod",
-        "SProd",
-        "Exp",
-    }
-)
->>>>>>> d2aa04d9
 
 
 def stopping_condition(op: Operator) -> bool:
