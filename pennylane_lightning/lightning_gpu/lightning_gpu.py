# Copyright 2022-2023 Xanadu Quantum Technologies Inc.

# Licensed under the Apache License, Version 2.0 (the "License");
# you may not use this file except in compliance with the License.
# You may obtain a copy of the License at

#     http://www.apache.org/licenses/LICENSE-2.0

# Unless required by applicable law or agreed to in writing, software
# distributed under the License is distributed on an "AS IS" BASIS,
# WITHOUT WARRANTIES OR CONDITIONS OF ANY KIND, either express or implied.
# See the License for the specific language governing permissions and
# limitations under the License.

r"""
This module contains the :class:`~.LightningGPU` class, a PennyLane simulator device that
interfaces with the NVIDIA cuQuantum cuStateVec simulator library for GPU-enabled calculations.
"""
from __future__ import annotations

import os
import sys
from ctypes.util import find_library
from dataclasses import replace
from importlib import util as imp_util
from pathlib import Path
from typing import List, Optional, Union
from warnings import warn

import numpy as np
import pennylane as qml
from pennylane.devices import DefaultExecutionConfig, ExecutionConfig
from pennylane.devices.capabilities import OperatorProperties
from pennylane.devices.modifiers import simulator_tracking, single_tape_support
from pennylane.devices.preprocess import (
    decompose,
    mid_circuit_measurements,
    no_sampling,
    validate_adjoint_trainable_params,
    validate_device_wires,
    validate_measurements,
    validate_observables,
)
from pennylane.measurements import MidMeasureMP
from pennylane.operation import DecompositionUndefinedError, Operator
from pennylane.ops import Conditional, PauliRot, Prod, SProd, Sum
from pennylane.tape import QuantumScript
from pennylane.transforms.core import TransformProgram
from pennylane.typing import Result

from pennylane_lightning.core.lightning_newAPI_base import (
    LightningBase,
    QuantumTape_or_Batch,
    Result_or_ResultBatch,
)

try:
    from pennylane_lightning.lightning_gpu_ops import (
        DevPool,
        backend_info,
        get_gpu_arch,
        is_gpu_supported,
    )

    LGPU_CPP_BINARY_AVAILABLE = True

except (ImportError, ValueError) as ex:
    warn(str(ex), UserWarning)
    LGPU_CPP_BINARY_AVAILABLE = False
    backend_info = None

from ._adjoint_jacobian import LightningGPUAdjointJacobian
from ._measurements import LightningGPUMeasurements
from ._mpi_handler import MPIHandler
from ._state_vector import LightningGPUStateVector

_to_matrix_ops = {
    "BlockEncode": OperatorProperties(controllable=True),
    "ControlledQubitUnitary": OperatorProperties(),
    "ECR": OperatorProperties(),
    "ISWAP": OperatorProperties(),
    "PSWAP": OperatorProperties(),
    "SISWAP": OperatorProperties(),
    "SQISW": OperatorProperties(),
    "OrbitalRotation": OperatorProperties(),
    "QubitCarry": OperatorProperties(),
    "QubitSum": OperatorProperties(),
    "DiagonalQubitUnitary": OperatorProperties(),
}


def stopping_condition(op: Operator) -> bool:
    """A function that determines whether or not an operation is supported by ``lightning.gpu``."""
    return _supports_operation(op.name)


def stopping_condition_shots(op: Operator) -> bool:
    """A function that determines whether or not an operation is supported by ``lightning.gpu``
    with finite shots."""
    return stopping_condition(op) or isinstance(op, (MidMeasureMP, qml.ops.op_math.Conditional))


def accepted_observables(obs: Operator) -> bool:
    """A function that determines whether or not an observable is supported by ``lightning.gpu``."""
    return _supports_observable(obs.name)


def adjoint_observables(obs: Operator) -> bool:
    """A function that determines whether or not an observable is supported by ``lightning.gpu``
    when using the adjoint differentiation method."""
    if isinstance(obs, qml.Projector):
        return False

    if isinstance(obs, SProd):
        return adjoint_observables(obs.base)

    if isinstance(obs, (Sum, Prod)):
        return all(adjoint_observables(o) for o in obs)

    return _supports_observable(obs.name)


def adjoint_measurements(mp: qml.measurements.MeasurementProcess) -> bool:
    """Specifies whether or not an observable is compatible with adjoint differentiation on DefaultQubit."""
    return isinstance(mp, qml.measurements.ExpectationMP)


def _supports_adjoint(circuit):
    if circuit is None:
        return True

    prog = TransformProgram()
    _add_adjoint_transforms(prog)

    try:
        prog((circuit,))
    except (DecompositionUndefinedError, qml.DeviceError, AttributeError):
        return False
    return True


def _adjoint_ops(op: qml.operation.Operator) -> bool:
    """Specify whether or not an Operator is supported by adjoint differentiation."""

    return not isinstance(op, (Conditional, MidMeasureMP, PauliRot)) and (
        not qml.operation.is_trainable(op) or (op.num_params == 1 and op.has_generator)
    )


def _add_adjoint_transforms(program: TransformProgram) -> None:
    """Private helper function for ``preprocess`` that adds the transforms specific
    for adjoint differentiation.

    Args:
        program (TransformProgram): where we will add the adjoint differentiation transforms

    Side Effects:
        Adds transforms to the input program.

    """

    name = "adjoint + lightning.gpu"
    program.add_transform(no_sampling, name=name)
    program.add_transform(
        decompose,
        stopping_condition=_adjoint_ops,
        stopping_condition_shots=stopping_condition_shots,
        name=name,
        skip_initial_state_prep=False,
    )
    program.add_transform(validate_observables, accepted_observables, name=name)
    program.add_transform(
        validate_measurements, analytic_measurements=adjoint_measurements, name=name
    )
    program.add_transform(qml.transforms.broadcast_expand)
    program.add_transform(validate_adjoint_trainable_params)


# LightningGPU specific methods
def check_gpu_resources() -> None:
    """Check the available resources of each Nvidia GPU"""
    if find_library("custatevec") is None and not imp_util.find_spec("cuquantum"):

        raise ImportError(
            "cuStateVec libraries not found. Please pip install the appropriate cuStateVec library in a virtual environment."
        )

    if not DevPool.getTotalDevices():
        raise ValueError("No supported CUDA-capable device found")

    if not is_gpu_supported():
        raise ValueError(f"CUDA device is an unsupported version: {get_gpu_arch()}")


@simulator_tracking
@single_tape_support
class LightningGPU(LightningBase):
    """PennyLane Lightning GPU device.

    A device that interfaces with C++ to perform fast linear algebra calculations on GPUs using `custatevec`.

    Use of this device requires pre-built binaries or compilation from source. Check out the
    :doc:`/lightning_gpu/installation` guide for more details.

    Args:
        wires (int): the number of wires to initialize the device with
        c_dtype: Datatypes for statevector representation. Must be one of
            ``np.complex64`` or ``np.complex128``.
        shots (int): How many times the circuit should be evaluated (or sampled) to estimate
            the expectation values. Defaults to ``None`` if not specified. Setting
            to ``None`` results in computing statistics like expectation values and
            variances analytically.
        batch_obs (bool): Determine whether we process observables in parallel when
            computing the jacobian. This value is only relevant when the lightning.gpu
            is built with MPI. Default is False.
        mpi (bool): declare if the device will use the MPI support.
        mpi_buf_size (int): size of GPU memory (in MiB) set for MPI operation and its default value is 64 MiB.
        use_async (bool): is host-device data copy asynchronized or not.
    """

    # General device options
    _device_options = ("c_dtype", "batch_obs")

    # Device specific options
    _CPP_BINARY_AVAILABLE = LGPU_CPP_BINARY_AVAILABLE
    _backend_info = backend_info if LGPU_CPP_BINARY_AVAILABLE else None

    # TODO: This is to communicate to Catalyst in qjit-compiled workflows that these operations
    #       should be converted to QubitUnitary instead of their original decompositions. Remove
    #       this when customizable multiple decomposition pathways are implemented
    _to_matrix_ops = _to_matrix_ops

    # This configuration file declares capabilities of the device
    config_filepath = Path(__file__).parent / "lightning_gpu.toml"

    def __init__(  # pylint: disable=too-many-arguments
        self,
        wires: Union[int, List] = None,
        *,
        c_dtype: Union[np.complex128, np.complex64] = np.complex128,
        shots: Union[int, List] = None,
        batch_obs: bool = False,
        # GPU and MPI arguments
        mpi: bool = False,
        mpi_buf_size: int = 0,
        use_async: bool = False,
    ):
        if not self._CPP_BINARY_AVAILABLE:
            raise ImportError(
                "Pre-compiled binaries for lightning.gpu are not available. "
                "To manually compile from source, follow the instructions at "
                "https://docs.pennylane.ai/projects/lightning/en/stable/dev/installation.html."
            )

        check_gpu_resources()

        super().__init__(
            wires=wires,
            c_dtype=c_dtype,
            shots=shots,
            batch_obs=batch_obs,
        )

        # Set the attributes to call the LightningGPU classes
        self._set_lightning_classes()

        # GPU specific options
        self._dp = DevPool()
        self._use_async = use_async

        self._mpi = mpi
        self._mpi_buf_size = mpi_buf_size
        # Creating the state vector
        if wires is not None:
            self._mpi_handler = MPIHandler(mpi, mpi_buf_size, len(self.wires), c_dtype)
            self._statevector = self.LightningStateVector(
                num_wires=len(self.wires),
                dtype=c_dtype,
                mpi_handler=self._mpi_handler,
                use_async=self._use_async,
            )
        else:
            if self._mpi:
                raise qml.DeviceError(
                    "Lightning-GPU-MPI does not support dynamic wires allocation."
                )
            self._statevector = None
            self._mpi_handler = None

    @property
    def name(self):
        """The name of the device."""
        return "lightning.gpu"

    def _set_lightning_classes(self):
        """Load the LightningStateVector, LightningMeasurements, LightningAdjointJacobian as class attribute"""
        self.LightningStateVector = LightningGPUStateVector
        self.LightningMeasurements = LightningGPUMeasurements
        self.LightningAdjointJacobian = LightningGPUAdjointJacobian

    def _setup_execution_config(self, config):
        """
        Update the execution config with choices for how the device should be used and the device options.
        """
        updated_values = {}
        if config.gradient_method == "best":
            updated_values["gradient_method"] = "adjoint"
        if config.use_device_gradient is None:
            updated_values["use_device_gradient"] = config.gradient_method in ("best", "adjoint")
        if (
            config.use_device_gradient
            or updated_values.get("use_device_gradient", False)
            and config.grad_on_execution is None
        ):
            updated_values["grad_on_execution"] = True

        new_device_options = dict(config.device_options)
        for option in self._device_options:
            if option not in new_device_options:
                new_device_options[option] = getattr(self, f"_{option}", None)

        # It is necessary to set the mcmc default configuration to complete the requirements of ExecuteConfig
        mcmc_default = {"mcmc": False, "kernel_name": None, "num_burnin": 0, "rng": None}
        new_device_options.update(mcmc_default)

        return replace(config, **updated_values, device_options=new_device_options)

<<<<<<< HEAD
    def update_dynamic_wires(self, circuit):
        """Update the number of dynamic wires in the statevector for a given circuit. If the statevector does not already exist, it will be created. If it does exist and the number of wires has changed, it will be updated.
=======
    def dynamic_wire_alloc(self, circuit):
        """(DUMMY IMPLEMENTATION) Allocate a new statevector with number of wires for a given circuit.
>>>>>>> 5710a762

        Args:
            circuit (QuantumTape): The circuit to execute.

        Returns:
            QuantumTape: The updated circuit with the wires mapped to the standard wire order.
        """
<<<<<<< HEAD
        if self._statevector is None:
            self._mpi_handler = MPIHandler(
                self._mpi, self._mpi_buf_size, circuit.num_wires, self._c_dtype
            )
            self._statevector = self.LightningStateVector(
                num_wires=circuit.num_wires,
                dtype=self._c_dtype,
                mpi_handler=self._mpi_handler,
                use_async=self._use_async,
            )
        else:
            if self._statevector.num_wires != circuit.num_wires:
                self._statevector.update_num_qubits(circuit.num_wires)
        circuit = (
            circuit.map_to_standard_wires()
        )  # Map to follow default.qubit wire order for dynamic wires
=======

>>>>>>> 5710a762
        return circuit

    def preprocess(self, execution_config: ExecutionConfig = DefaultExecutionConfig):
        """This function defines the device transform program to be applied and an updated device configuration.

        Args:
            execution_config (Union[ExecutionConfig, Sequence[ExecutionConfig]]): A data structure describing the
                parameters needed to fully describe the execution.

        Returns:
            TransformProgram, ExecutionConfig: A transform program that when called returns :class:`~.QuantumTape`'s that the
            device can natively execute as well as a postprocessing function to be called after execution, and a configuration
            with unset specifications filled in.

        This device:

        * Supports any qubit operations that provide a matrix
        * Currently does not support finite shots
        * Currently does not intrinsically support parameter broadcasting

        """
        exec_config = self._setup_execution_config(execution_config)
        program = TransformProgram()

        program.add_transform(validate_measurements, name=self.name)
        program.add_transform(validate_observables, accepted_observables, name=self.name)
        program.add_transform(validate_device_wires, self.wires, name=self.name)
        program.add_transform(
            mid_circuit_measurements, device=self, mcm_config=exec_config.mcm_config
        )

        program.add_transform(
            decompose,
            stopping_condition=stopping_condition,
            stopping_condition_shots=stopping_condition_shots,
            skip_initial_state_prep=True,
            name=self.name,
        )
        program.add_transform(qml.transforms.broadcast_expand)

        if exec_config.gradient_method == "adjoint":
            _add_adjoint_transforms(program)
        return program, exec_config

    # pylint: disable=unused-argument
    def execute(
        self,
        circuits: QuantumTape_or_Batch,
        execution_config: ExecutionConfig = DefaultExecutionConfig,
    ) -> Result_or_ResultBatch:
        """Execute a circuit or a batch of circuits and turn it into results.

        Args:
            circuits (Union[QuantumTape, Sequence[QuantumTape]]): the quantum circuits to be executed
            execution_config (ExecutionConfig): a datastructure with additional information required for execution

        Returns:
            TensorLike, tuple[TensorLike], tuple[tuple[TensorLike]]: A numeric result of the computation.
        """
        results = []
        for circuit in circuits:
            if self.wires is None:  # Dynamic wires allocation
                circuit = self.update_dynamic_wires(circuit)

            if self._wire_map is not None:
                [circuit], _ = qml.map_wires(circuit, self._wire_map)
            results.append(
                self.simulate(
                    circuit,
                    self._statevector,
                    postselect_mode=execution_config.mcm_config.postselect_mode,
                )
            )

        return tuple(results)

    def supports_derivatives(
        self,
        execution_config: Optional[ExecutionConfig] = None,
        circuit: Optional[qml.tape.QuantumTape] = None,
    ) -> bool:
        """Check whether or not derivatives are available for a given configuration and circuit.

        ``LightningGPU`` supports adjoint differentiation with analytic results.

        Args:
            execution_config (ExecutionConfig): The configuration of the desired derivative calculation
            circuit (QuantumTape): An optional circuit to check derivatives support for.

        Returns:
            Bool: Whether or not a derivative can be calculated provided the given information

        """
        if execution_config is None and circuit is None:
            return True
        if execution_config.gradient_method not in {"adjoint", "best"}:
            return False
        if circuit is None:
            return True
        return _supports_adjoint(circuit=circuit)

    def simulate(
        self,
        circuit: QuantumScript,
        state: LightningGPUStateVector,
        postselect_mode: Optional[str] = None,
    ) -> Result:
        """Simulate a single quantum script.

        Args:
            circuit (QuantumTape): The single circuit to simulate
            state (LightningGPUStateVector): handle to Lightning state vector
            postselect_mode (str): Configuration for handling shots with mid-circuit measurement
                postselection. Use ``"hw-like"`` to discard invalid shots and ``"fill-shots"`` to
                keep the same number of shots. Default is ``None``.

        Returns:
            Tuple[TensorLike]: The results of the simulation

        Note that this function can return measurements for non-commuting observables simultaneously.
        """
        if circuit.shots and (any(isinstance(op, MidMeasureMP) for op in circuit.operations)):
            if self._mpi_handler.use_mpi:
                raise qml.DeviceError(
                    "Lightning-GPU-MPI does not support Mid-circuit measurements."
                )

            results = []
            aux_circ = QuantumScript(
                circuit.operations,
                circuit.measurements,
                shots=[1],
                trainable_params=circuit.trainable_params,
            )
            for _ in range(circuit.shots.total_shots):
                state.reset_state()
                mid_measurements = {}
                final_state = state.get_final_state(
                    aux_circ, mid_measurements=mid_measurements, postselect_mode=postselect_mode
                )
                results.append(
                    self.LightningMeasurements(final_state).measure_final_state(
                        aux_circ, mid_measurements=mid_measurements
                    )
                )
            return tuple(results)

        state.reset_state()
        final_state = state.get_final_state(circuit)
        return self.LightningMeasurements(final_state).measure_final_state(circuit)

    @staticmethod
    def get_c_interface():
        """Returns a tuple consisting of the device name, and
        the location to the shared object with the C/C++ device implementation.
        """

        # The shared object file extension varies depending on the underlying operating system
        file_extension = ""
        OS = sys.platform
        if OS == "linux":
            file_extension = ".so"
        else:
            raise RuntimeError(
                f"'LightningGPUSimulator' shared library not available for '{OS}' platform"
            )  # pragma: no cover

        lib_name = "liblightning_gpu_catalyst" + file_extension
        package_root = Path(__file__).parent

        # The absolute path of the plugin shared object varies according to the installation mode.

        # Wheel mode:
        # Fixed location at the root of the project
        wheel_mode_location = package_root.parent / lib_name
        if wheel_mode_location.is_file():
            return "LightningGPUSimulator", wheel_mode_location.as_posix()

        # Editable mode:
        # The build directory contains a folder which varies according to the platform:
        #   lib.<system>-<architecture>-<python-id>"
        # To avoid mismatching the folder name, we search for the shared object instead.
        # TODO: locate where the naming convention of the folder is decided and replicate it here.
        editable_mode_path = package_root.parent.parent / "build_lightning_gpu"
        for path, _, files in os.walk(editable_mode_path):
            if lib_name in files:
                lib_location = (Path(path) / lib_name).as_posix()
                return "LightningGPUSimulator", lib_location

        raise RuntimeError("'LightningGPUSimulator' shared library not found")  # pragma: no cover


_supports_operation = LightningGPU.capabilities.supports_operation
_supports_observable = LightningGPU.capabilities.supports_observable<|MERGE_RESOLUTION|>--- conflicted
+++ resolved
@@ -325,13 +325,8 @@
 
         return replace(config, **updated_values, device_options=new_device_options)
 
-<<<<<<< HEAD
-    def update_dynamic_wires(self, circuit):
-        """Update the number of dynamic wires in the statevector for a given circuit. If the statevector does not already exist, it will be created. If it does exist and the number of wires has changed, it will be updated.
-=======
     def dynamic_wire_alloc(self, circuit):
         """(DUMMY IMPLEMENTATION) Allocate a new statevector with number of wires for a given circuit.
->>>>>>> 5710a762
 
         Args:
             circuit (QuantumTape): The circuit to execute.
@@ -339,8 +334,7 @@
         Returns:
             QuantumTape: The updated circuit with the wires mapped to the standard wire order.
         """
-<<<<<<< HEAD
-        if self._statevector is None:
+        if (self._statevector is None) or (self._statevector.num_wires != circuit.num_wires):
             self._mpi_handler = MPIHandler(
                 self._mpi, self._mpi_buf_size, circuit.num_wires, self._c_dtype
             )
@@ -350,15 +344,9 @@
                 mpi_handler=self._mpi_handler,
                 use_async=self._use_async,
             )
-        else:
-            if self._statevector.num_wires != circuit.num_wires:
-                self._statevector.update_num_qubits(circuit.num_wires)
         circuit = (
             circuit.map_to_standard_wires()
         )  # Map to follow default.qubit wire order for dynamic wires
-=======
-
->>>>>>> 5710a762
         return circuit
 
     def preprocess(self, execution_config: ExecutionConfig = DefaultExecutionConfig):
