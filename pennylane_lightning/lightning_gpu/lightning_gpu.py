--- conflicted
+++ resolved
@@ -63,23 +63,9 @@
         warn(str(ex), UserWarning)
         MPI_SUPPORT = False
 
-<<<<<<< HEAD
-except (ImportError, ValueError) as e:
-=======
-    if find_library("custatevec") is None and not imp_util.find_spec("cuquantum"):
-        raise ImportError(
-            "custatevec libraries not found. Please pip install the appropriate custatevec library in a virtual environment."
-        )
-    # if not DevPool.getTotalDevices():  # pragma: no cover
-    #     raise ValueError("No supported CUDA-capable device found")
-
-    # if not is_gpu_supported():  # pragma: no cover
-    #     raise ValueError(f"CUDA device is an unsupported version: {get_gpu_arch()}")
-
     LGPU_CPP_BINARY_AVAILABLE = True
 except (ImportError, ValueError) as ex:
     warn(str(ex), UserWarning)
->>>>>>> 209199d8
     backend_info = None
     LGPU_CPP_BINARY_AVAILABLE = False
 
