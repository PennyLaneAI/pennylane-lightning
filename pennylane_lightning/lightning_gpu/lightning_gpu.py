--- conflicted
+++ resolved
@@ -195,61 +195,8 @@
             return False
         return True
 
-<<<<<<< HEAD
-        self._sync = sync
-        self._batch_obs = batch_obs
-
-    def _mpi_init_helper(self, num_wires):
-        """Set up MPI checks."""
-        if not MPI_SUPPORT:
-            raise ImportError("MPI related APIs are not found.")
-        # initialize MPIManager and config check in the MPIManager ctor
-        self._mpi_manager = MPIManager()
-        # check if number of GPUs per node is larger than
-        # number of processes per node
-        numDevices = self._dp.getTotalDevices()
-        numProcsNode = self._mpi_manager.getSizeNode()
-        if numDevices < numProcsNode:
-            raise ValueError(
-                "Number of devices should be larger than or equal to the number of processes on each node."
-            )
-        # check if the process number is larger than number of statevector elements
-        if self._mpi_manager.getSize() > (1 << (num_wires - 1)):
-            raise ValueError(
-                "Number of processes should be smaller than the number of statevector elements."
-            )
-        # set the number of global and local wires
-        commSize = self._mpi_manager.getSize()
-        self._num_global_wires = commSize.bit_length() - 1
-        self._num_local_wires = num_wires - self._num_global_wires
-        # set GPU device
-        rank = self._mpi_manager.getRank()
-        deviceid = rank % numProcsNode
-        self._dp.setDeviceID(deviceid)
-        self._devtag = DevTag(deviceid)
-
-    @staticmethod
-    def _asarray(arr, dtype=None):
-        arr = np.asarray(arr)  # arr is not copied
-
-        if arr.dtype.kind not in ["f", "c"]:
-            return arr
-
-        if not dtype:
-            dtype = arr.dtype
-
-        return arr
-
-    # pylint disable=missing-function-docstring
-    def reset(self):
-        """Reset the device"""
-        super().reset()
-        # init the state vector to |00..0>
-        self._gpu_state.resetGPU(False)  # Sync reset
-=======
     if isinstance(obs, SProd):
         return adjoint_observables(obs.base)
->>>>>>> 721a453f
 
     if isinstance(obs, (Sum, Prod)):
         return all(adjoint_observables(o) for o in obs)
@@ -275,54 +222,6 @@
         return False
     return True
 
-<<<<<<< HEAD
-    def _apply_state_vector(self, state, device_wires, use_async=False):
-        """Initialize the state vector on GPU with a specified state on host.
-        Note that any use of this method will introduce host-overheads.
-        Args:
-        state (array[complex]): normalized input state (on host) of length ``2**len(wires)``
-                or broadcasted state of shape ``(batch_size, 2**len(wires))``
-        device_wires (Wires): wires that get initialized in the state
-        use_async(bool): indicates whether to use asynchronous memory copy from host to device or not.
-        Note: This function only supports synchronized memory copy from host to device.
-        """
-        # translate to wire labels used by device
-        device_wires = self.map_wires(device_wires)
-
-        state = self._asarray(state, dtype=self.C_DTYPE)  # this operation on host
-        output_shape = [2] * self._num_local_wires
-
-        if len(device_wires) == self.num_wires and Wires(sorted(device_wires)) == device_wires:
-            # Initialize the entire device state with the input state
-            if self.num_wires == self._num_local_wires:
-                self.syncH2D(self._reshape(state, output_shape))
-                return
-            local_state = np.zeros(1 << self._num_local_wires, dtype=self.C_DTYPE)
-            self._mpi_manager.Scatter(state, local_state, 0)
-            # Initialize the entire device state with the input state
-            self.syncH2D(self._reshape(local_state, output_shape))
-            return
-
-        # set the state vector on GPU with the input values and wires
-        self._gpu_state.setStateVector(state, list(device_wires))
-
-    def _apply_basis_state(self, state, wires):
-        """Initialize the state vector in a specified computational basis state on GPU directly.
-            Args:
-            state (array[int]): computational basis state (on host) of shape ``(wires,)``
-                consisting of 0s and 1s.
-            wires (Wires): wires that the provided computational state should be initialized on
-        Note: This function does not support broadcasted inputs yet.
-        """
-        if not set(state.tolist()).issubset({0, 1}):
-            raise ValueError("BasisState parameter must consist of 0 or 1 integers.")
-
-        if len(state) != len(wires):
-            raise ValueError("BasisState parameter and wires must be of equal length.")
-
-        # Return a computational basis state over all wires.
-        self._gpu_state.setBasisState(list(state), list(wires), False)
-=======
 
 def _adjoint_ops(op: qml.operation.Operator) -> bool:
     """Specify whether or not an Operator is supported by adjoint differentiation."""
@@ -338,7 +237,6 @@
 
     Side Effects:
         Adds transforms to the input program.
->>>>>>> 721a453f
 
     """
 
