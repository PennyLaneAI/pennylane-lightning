--- conflicted
+++ resolved
@@ -17,10 +17,10 @@
 from warnings import warn
 
 try:
-    from pennylane_lightning.lightning_gpu_nb import StateVectorC64, StateVectorC128
+    from pennylane_lightning.lightning_gpu_ops import StateVectorC64, StateVectorC128
 
     try:  # Try to import the MPI modules
-        from pennylane_lightning.lightning_gpu_nb import StateVectorMPIC64, StateVectorMPIC128
+        from pennylane_lightning.lightning_gpu_ops import StateVectorMPIC64, StateVectorMPIC128
 
         mpi_error = None
         MPI_SUPPORT = True
@@ -212,11 +212,7 @@
         Args:
             state (Union[array[complex], scipy.SparseABC]): normalized input state of length ``2**len(wires)`` as a dense array or Scipy sparse array.
             device_wires (Wires): wires that get initialized in the state
-<<<<<<< HEAD
-        use_async(bool): indicates whether to use asynchronous memory copy from host to device or not.
-=======
             use_async(bool): indicates whether to use asynchronous memory copy from host to device or not.
->>>>>>> 28e1531a
         Note: This function only supports synchronized memory copy from host to device.
         """
         use_async = kwargs.get("use_async", False)
