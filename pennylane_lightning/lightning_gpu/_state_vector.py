--- conflicted
+++ resolved
@@ -244,7 +244,6 @@
         state = self.state_vector
 
         basename = operation.base.name
-<<<<<<< HEAD
         method = getattr(state, f"{basename}", None)
         control_wires = list(operation.control_wires)
         control_values = operation.control_values
@@ -262,15 +261,6 @@
                 target_wires,
                 False,
             )
-=======
-        control_wires = list(operation.control_wires)
-        control_values = operation.control_values
-        target_wires = list(operation.target_wires)
-        # Apply GlobalPhase
-        inv = False
-        param = operation.parameters
-        state.apply(basename, control_wires, control_values, target_wires, inv, param)
->>>>>>> b7ec1daf
 
     def _apply_lightning_midmeasure(
         self, operation: MidMeasureMP, mid_measurements: dict, postselect_mode: str
