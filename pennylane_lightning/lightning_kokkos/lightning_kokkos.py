--- conflicted
+++ resolved
@@ -129,11 +129,8 @@
         "C(DoubleExcitationMinus)",
         "C(DoubleExcitationPlus)",
         "C(MultiRZ)",
-<<<<<<< HEAD
         "C(QubitUnitary)",
-=======
         "C(GlobalPhase)",
->>>>>>> 9230d732
         "CRot",
         "IsingXX",
         "IsingYY",
