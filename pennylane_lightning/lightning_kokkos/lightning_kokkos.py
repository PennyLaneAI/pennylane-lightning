--- conflicted
+++ resolved
@@ -128,11 +128,8 @@
         "C(DoubleExcitation)",
         "C(DoubleExcitationMinus)",
         "C(DoubleExcitationPlus)",
-<<<<<<< HEAD
         "C(MultiRZ)",
-=======
         "C(GlobalPhase)",
->>>>>>> d59df2fa
         "CRot",
         "IsingXX",
         "IsingYY",
