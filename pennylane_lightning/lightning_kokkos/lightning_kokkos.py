# Copyright 2018-2023 Xanadu Quantum Technologies Inc.

# Licensed under the Apache License, Version 2.0 (the "License");
# you may not use this file except in compliance with the License.
# You may obtain a copy of the License at

#     http://www.apache.org/licenses/LICENSE-2.0

# Unless required by applicable law or agreed to in writing, software
# distributed under the License is distributed on an "AS IS" BASIS,
# WITHOUT WARRANTIES OR CONDITIONS OF ANY KIND, either express or implied.
# See the License for the specific language governing permissions and
# limitations under the License.
r"""
This module contains the :class:`~.LightningKokkos` class, a PennyLane simulator device that
interfaces with C++ for fast linear algebra calculations.
"""
import os
import sys
from dataclasses import replace
<<<<<<< HEAD
from pathlib import Path
from typing import Optional
=======
from functools import reduce
from pathlib import Path
from typing import Optional
from warnings import warn
>>>>>>> ffcb279d

import numpy as np
import pennylane as qml
from pennylane.devices import DefaultExecutionConfig, ExecutionConfig
from pennylane.devices.default_qubit import adjoint_ops
from pennylane.devices.modifiers import simulator_tracking, single_tape_support
from pennylane.devices.preprocess import (
    decompose,
    mid_circuit_measurements,
    no_sampling,
    validate_adjoint_trainable_params,
    validate_device_wires,
    validate_measurements,
    validate_observables,
)
from pennylane.measurements import MidMeasureMP
from pennylane.operation import DecompositionUndefinedError, Operator, Tensor
from pennylane.ops import Prod, SProd, Sum
from pennylane.tape import QuantumScript
from pennylane.transforms.core import TransformProgram
from pennylane.typing import Result

from pennylane_lightning.core.lightning_newAPI_base import (
    LightningBase,
    QuantumTape_or_Batch,
    Result_or_ResultBatch,
)

from ._adjoint_jacobian import LightningKokkosAdjointJacobian
from ._measurements import LightningKokkosMeasurements
from ._state_vector import LightningKokkosStateVector

try:
    from pennylane_lightning.lightning_kokkos_ops import backend_info, print_configuration

    LK_CPP_BINARY_AVAILABLE = True
except ImportError as ex:
    warn(str(ex), UserWarning)
    LK_CPP_BINARY_AVAILABLE = False
    backend_info = None

# The set of supported operations.
_operations = frozenset(
    {
        "Identity",
        "QubitStateVector",
        "QubitUnitary",
        "ControlledQubitUnitary",
        "MultiControlledX",
        "DiagonalQubitUnitary",
        "PauliX",
        "PauliY",
        "PauliZ",
        "MultiRZ",
        "GlobalPhase",
        "C(GlobalPhase)",
        "Hadamard",
        "S",
        "Adjoint(S)",
        "T",
        "Adjoint(T)",
        "SX",
        "Adjoint(SX)",
        "CNOT",
        "SWAP",
        "ISWAP",
        "PSWAP",
        "Adjoint(ISWAP)",
        "SISWAP",
        "Adjoint(SISWAP)",
        "SQISW",
        "CSWAP",
        "Toffoli",
        "CY",
        "CZ",
        "PhaseShift",
        "ControlledPhaseShift",
        "RX",
        "RY",
        "RZ",
        "Rot",
        "CRX",
        "CRY",
        "CRZ",
        "CRot",
        "IsingXX",
        "IsingYY",
        "IsingZZ",
        "IsingXY",
        "SingleExcitation",
        "SingleExcitationPlus",
        "SingleExcitationMinus",
        "DoubleExcitation",
        "DoubleExcitationPlus",
        "DoubleExcitationMinus",
        "QubitCarry",
        "QubitSum",
        "OrbitalRotation",
        "QFT",
        "ECR",
        "BlockEncode",
        "C(BlockEncode)",
    }
)
# End the set of supported operations.

# The set of supported observables.
_observables = frozenset(
    {
        "PauliX",
        "PauliY",
        "PauliZ",
        "Hadamard",
        "Hermitian",
        "Identity",
        "Projector",
        "SparseHamiltonian",
        "Hamiltonian",
        "LinearCombination",
        "Sum",
        "SProd",
        "Prod",
        "Exp",
    }
)


def stopping_condition(op: Operator) -> bool:
    """A function that determines whether or not an operation is supported by ``lightning.kokkos``."""
    # To avoid building matrices beyond the given thresholds.
    # This should reduce runtime overheads for larger systems.
    if isinstance(op, qml.QFT):
        return len(op.wires) < 10
    if isinstance(op, qml.GroverOperator):
        return len(op.wires) < 13
    if isinstance(op, qml.PauliRot):
        word = op._hyperparameters["pauli_word"]  # pylint: disable=protected-access
        # decomposes to IsingXX, etc. for n <= 2
        return reduce(lambda x, y: x + (y != "I"), word, 0) > 2
    return op.name in _operations


def stopping_condition_shots(op: Operator) -> bool:
    """A function that determines whether or not an operation is supported by ``lightning.kokkos``
    with finite shots."""
    return stopping_condition(op) or isinstance(op, (MidMeasureMP, qml.ops.op_math.Conditional))


def accepted_observables(obs: Operator) -> bool:
    """A function that determines whether or not an observable is supported by ``lightning.kokkos``."""
    return obs.name in _observables


def adjoint_observables(obs: Operator) -> bool:
    """A function that determines whether or not an observable is supported by ``lightning.kokkos``
    when using the adjoint differentiation method."""
    if isinstance(obs, qml.Projector):
        return False

    if isinstance(obs, Tensor):
        if any(isinstance(o, qml.Projector) for o in obs.non_identity_obs):
            return False
        return True

    if isinstance(obs, SProd):
        return adjoint_observables(obs.base)

    if isinstance(obs, (Sum, Prod)):
        return all(adjoint_observables(o) for o in obs)

    return obs.name in _observables


def adjoint_measurements(mp: qml.measurements.MeasurementProcess) -> bool:
    """Specifies whether or not an observable is compatible with adjoint differentiation on DefaultQubit."""
    return isinstance(mp, qml.measurements.ExpectationMP)


def _supports_adjoint(circuit):
    if circuit is None:
        return True

    prog = TransformProgram()
    _add_adjoint_transforms(prog)

    try:
        prog((circuit,))
    except (DecompositionUndefinedError, qml.DeviceError, AttributeError):
        return False
    return True


def _adjoint_ops(op: qml.operation.Operator) -> bool:
    """Specify whether or not an Operator is supported by adjoint differentiation."""
    return not isinstance(op, qml.PauliRot) and adjoint_ops(op)


def _add_adjoint_transforms(program: TransformProgram) -> None:
    """Private helper function for ``preprocess`` that adds the transforms specific
    for adjoint differentiation.

    Args:
        program (TransformProgram): where we will add the adjoint differentiation transforms

    Side Effects:
        Adds transforms to the input program.

    """

    name = "adjoint + lightning.kokkos"
    program.add_transform(no_sampling, name=name)
    program.add_transform(
        decompose,
        stopping_condition=_adjoint_ops,
        stopping_condition_shots=stopping_condition_shots,
        name=name,
        skip_initial_state_prep=False,
    )
    program.add_transform(validate_observables, accepted_observables, name=name)
    program.add_transform(
        validate_measurements, analytic_measurements=adjoint_measurements, name=name
    )
    program.add_transform(qml.transforms.broadcast_expand)
    program.add_transform(validate_adjoint_trainable_params)


# Kokkos specific methods
def _kokkos_configuration():
    return print_configuration()


@simulator_tracking
@single_tape_support
class LightningKokkos(LightningBase):
    """PennyLane Lightning Kokkos device.

    A device that interfaces with C++ to perform fast linear algebra calculations.

    Use of this device requires pre-built binaries or compilation from source. Check out the
    :doc:`/lightning_kokkos/installation` guide for more details.

    Args:
        wires (int): the number of wires to initialize the device with
        c_dtype: Datatypes for statevector representation. Must be one of
            ``np.complex64`` or ``np.complex128``.
        shots (int): How many times the circuit should be evaluated (or sampled) to estimate
            the expectation values. Defaults to ``None`` if not specified. Setting
            to ``None`` results in computing statistics like expectation values and
            variances analytically.
        sync (bool): immediately sync with host-sv after applying operations
        kokkos_args (InitializationSettings): binding for Kokkos::InitializationSettings
            (threading parameters).
    """

    # General device options
    _device_options = ("c_dtype", "batch_obs")

    # Device specific options
    _CPP_BINARY_AVAILABLE = LK_CPP_BINARY_AVAILABLE
    _backend_info = backend_info if LK_CPP_BINARY_AVAILABLE else None
    kokkos_config = {}

    # This `config` is used in Catalyst-Frontend
    config = Path(__file__).parent / "lightning_kokkos.toml"

    # TODO: Move supported ops/obs to TOML file
    operations = _operations
    # The names of the supported operations.

    observables = _observables
    # The names of the supported observables.

    def __init__(  # pylint: disable=too-many-arguments
        self,
        wires,
        *,
        c_dtype=np.complex128,
        shots=None,
        batch_obs=False,
        # Kokkos arguments
        sync=True,
        kokkos_args=None,
    ):
        if not self._CPP_BINARY_AVAILABLE:
            raise ImportError(
                "Pre-compiled binaries for lightning.kokkos are not available. "
                "To manually compile from source, follow the instructions at "
                "https://docs.pennylane.ai/projects/lightning/en/stable/dev/installation.html."
            )

        super().__init__(
            wires=wires,
            c_dtype=c_dtype,
            shots=shots,
            batch_obs=batch_obs,
        )

        # Set the attributes to call the Lightning classes
        self._set_lightning_classes()

        # Kokkos specific options
        self._kokkos_args = kokkos_args
        self._sync = sync

        # Creating the state vector
        self._statevector = self.LightningStateVector(
            num_wires=len(self.wires), dtype=c_dtype, kokkos_args=kokkos_args, sync=sync
        )

        if not LightningKokkos.kokkos_config:
            LightningKokkos.kokkos_config = _kokkos_configuration()

    @property
    def name(self):
        """The name of the device."""
        return "lightning.kokkos"

    def _set_lightning_classes(self):
        """Load the LightningStateVector, LightningMeasurements, LightningAdjointJacobian as class attribute"""
        self.LightningStateVector = LightningKokkosStateVector
        self.LightningMeasurements = LightningKokkosMeasurements
        self.LightningAdjointJacobian = LightningKokkosAdjointJacobian

    def _setup_execution_config(self, config):
        """
        Update the execution config with choices for how the device should be used and the device options.
        """
        updated_values = {}
        if config.gradient_method == "best":
            updated_values["gradient_method"] = "adjoint"
        if config.use_device_gradient is None:
            updated_values["use_device_gradient"] = config.gradient_method in ("best", "adjoint")
        if config.grad_on_execution is None:
            updated_values["grad_on_execution"] = True

        new_device_options = dict(config.device_options)
        for option in self._device_options:
            if option not in new_device_options:
                new_device_options[option] = getattr(self, f"_{option}", None)

        # It is necessary to set the mcmc default configuration to complete the requirements of ExecuteConfig
        mcmc_default = {"mcmc": False, "kernel_name": None, "num_burnin": 0, "rng": None}
        new_device_options.update(mcmc_default)

        return replace(config, **updated_values, device_options=new_device_options)

    def preprocess(self, execution_config: ExecutionConfig = DefaultExecutionConfig):
        """This function defines the device transform program to be applied and an updated device configuration.

        Args:
            execution_config (Union[ExecutionConfig, Sequence[ExecutionConfig]]): A data structure describing the
                parameters needed to fully describe the execution.

        Returns:
            TransformProgram, ExecutionConfig: A transform program that when called returns :class:`~.QuantumTape`'s that the
            device can natively execute as well as a postprocessing function to be called after execution, and a configuration
            with unset specifications filled in.

        This device:

        * Supports any qubit operations that provide a matrix
        * Currently does not support finite shots
        * Currently does not intrinsically support parameter broadcasting

        """
        exec_config = self._setup_execution_config(execution_config)
        program = TransformProgram()

        program.add_transform(validate_measurements, name=self.name)
        program.add_transform(validate_observables, accepted_observables, name=self.name)
        program.add_transform(validate_device_wires, self.wires, name=self.name)
        program.add_transform(
            mid_circuit_measurements, device=self, mcm_config=exec_config.mcm_config
        )

        program.add_transform(
            decompose,
            stopping_condition=stopping_condition,
            stopping_condition_shots=stopping_condition_shots,
            skip_initial_state_prep=True,
            name=self.name,
        )
        program.add_transform(qml.transforms.broadcast_expand)

        if exec_config.gradient_method == "adjoint":
            _add_adjoint_transforms(program)
        return program, exec_config

    # pylint: disable=unused-argument
    def execute(
        self,
        circuits: QuantumTape_or_Batch,
        execution_config: ExecutionConfig = DefaultExecutionConfig,
    ) -> Result_or_ResultBatch:
        """Execute a circuit or a batch of circuits and turn it into results.

        Args:
            circuits (Union[QuantumTape, Sequence[QuantumTape]]): the quantum circuits to be executed
            execution_config (ExecutionConfig): a datastructure with additional information required for execution

        Returns:
            TensorLike, tuple[TensorLike], tuple[tuple[TensorLike]]: A numeric result of the computation.
        """
        results = []
        for circuit in circuits:
            if self._wire_map is not None:
                [circuit], _ = qml.map_wires(circuit, self._wire_map)
            results.append(
                self.simulate(
                    circuit,
                    self._statevector,
                    postselect_mode=execution_config.mcm_config.postselect_mode,
                )
            )

        return tuple(results)

    def supports_derivatives(
        self,
        execution_config: Optional[ExecutionConfig] = None,
        circuit: Optional[qml.tape.QuantumTape] = None,
    ) -> bool:
        """Check whether or not derivatives are available for a given configuration and circuit.

        ``LightningKokkos`` supports adjoint differentiation with analytic results.

        Args:
            execution_config (ExecutionConfig): The configuration of the desired derivative calculation
            circuit (QuantumTape): An optional circuit to check derivatives support for.

        Returns:
            Bool: Whether or not a derivative can be calculated provided the given information

        """
        if execution_config is None and circuit is None:
            return True
        if execution_config.gradient_method not in {"adjoint", "best"}:
            return False
        if circuit is None:
            return True
        return _supports_adjoint(circuit=circuit)

    def simulate(
        self,
        circuit: QuantumScript,
        state: LightningKokkosStateVector,
        postselect_mode: str = None,
    ) -> Result:
        """Simulate a single quantum script.

        Args:
            circuit (QuantumTape): The single circuit to simulate
            state (LightningKokkosStateVector): handle to Lightning state vector
            postselect_mode (str): Configuration for handling shots with mid-circuit measurement
                postselection. Use ``"hw-like"`` to discard invalid shots and ``"fill-shots"`` to
                keep the same number of shots. Default is ``None``.

        Returns:
            Tuple[TensorLike]: The results of the simulation

        Note that this function can return measurements for non-commuting observables simultaneously.
        """
        if circuit.shots and (any(isinstance(op, MidMeasureMP) for op in circuit.operations)):
            results = []
            aux_circ = qml.tape.QuantumScript(
                circuit.operations,
                circuit.measurements,
                shots=[1],
                trainable_params=circuit.trainable_params,
            )
            for _ in range(circuit.shots.total_shots):
                state.reset_state()
                mid_measurements = {}
                final_state = state.get_final_state(
                    aux_circ, mid_measurements=mid_measurements, postselect_mode=postselect_mode
                )
                results.append(
                    LightningKokkosMeasurements(final_state).measure_final_state(
                        aux_circ, mid_measurements=mid_measurements
                    )
                )
            return tuple(results)

        state.reset_state()
        final_state = state.get_final_state(circuit)
        return LightningKokkosMeasurements(final_state).measure_final_state(circuit)

    @staticmethod
    def get_c_interface():
        """Returns a tuple consisting of the device name, and
        the location to the shared object with the C/C++ device implementation.
        """

        # The shared object file extension varies depending on the underlying operating system
        file_extension = ""
        OS = sys.platform
        if OS == "linux":
            file_extension = ".so"
        elif OS == "darwin":
            file_extension = ".dylib"
        else:
            raise RuntimeError(
                f"'LightningKokkosSimulator' shared library not available for '{OS}' platform"
            )

        lib_name = "liblightning_kokkos_catalyst" + file_extension
        package_root = Path(__file__).parent

        # The absolute path of the plugin shared object varies according to the installation mode.

        # Wheel mode:
        # Fixed location at the root of the project
        wheel_mode_location = package_root.parent / lib_name
        if wheel_mode_location.is_file():
            return "LightningKokkosSimulator", wheel_mode_location.as_posix()

        # Editable mode:
        # The build directory contains a folder which varies according to the platform:
        #   lib.<system>-<architecture>-<python-id>"
        # To avoid mismatching the folder name, we search for the shared object instead.
        # TODO: locate where the naming convention of the folder is decided and replicate it here.
        editable_mode_path = package_root.parent.parent / "build"
        for path, _, files in os.walk(editable_mode_path):
            if lib_name in files:
                lib_location = (Path(path) / lib_name).as_posix()
                return "LightningKokkosSimulator", lib_location

        raise RuntimeError("'LightningKokkosSimulator' shared library not found")<|MERGE_RESOLUTION|>--- conflicted
+++ resolved
@@ -18,15 +18,10 @@
 import os
 import sys
 from dataclasses import replace
-<<<<<<< HEAD
-from pathlib import Path
-from typing import Optional
-=======
 from functools import reduce
 from pathlib import Path
 from typing import Optional
 from warnings import warn
->>>>>>> ffcb279d
 
 import numpy as np
 import pennylane as qml
