--- conflicted
+++ resolved
@@ -18,15 +18,6 @@
 import os
 import sys
 from dataclasses import replace
-<<<<<<< HEAD
-from numbers import Number
-from pathlib import Path
-from typing import Callable, Optional, Sequence, Tuple, Union
-
-import numpy as np
-import pennylane as qml
-from pennylane.devices import DefaultExecutionConfig, Device, ExecutionConfig
-=======
 from functools import reduce
 from pathlib import Path
 from typing import Optional
@@ -35,7 +26,6 @@
 import numpy as np
 import pennylane as qml
 from pennylane.devices import DefaultExecutionConfig, ExecutionConfig
->>>>>>> c607b6c5
 from pennylane.devices.default_qubit import adjoint_ops
 from pennylane.devices.modifiers import simulator_tracking, single_tape_support
 from pennylane.devices.preprocess import (
@@ -50,11 +40,6 @@
 from pennylane.measurements import MidMeasureMP
 from pennylane.operation import DecompositionUndefinedError, Operator, Tensor
 from pennylane.ops import Prod, SProd, Sum
-<<<<<<< HEAD
-from pennylane.tape import QuantumScript, QuantumTape
-from pennylane.transforms.core import TransformProgram
-from pennylane.typing import Result, ResultBatch
-=======
 from pennylane.tape import QuantumScript
 from pennylane.transforms.core import TransformProgram
 from pennylane.typing import Result
@@ -64,17 +49,12 @@
     QuantumTape_or_Batch,
     Result_or_ResultBatch,
 )
->>>>>>> c607b6c5
 
 from ._adjoint_jacobian import LightningKokkosAdjointJacobian
 from ._measurements import LightningKokkosMeasurements
 from ._state_vector import LightningKokkosStateVector
 
 try:
-<<<<<<< HEAD
-    # pylint: disable=import-error, no-name-in-module
-=======
->>>>>>> c607b6c5
     from pennylane_lightning.lightning_kokkos_ops import backend_info, print_configuration
 
     LK_CPP_BINARY_AVAILABLE = True
@@ -83,353 +63,6 @@
     LK_CPP_BINARY_AVAILABLE = False
     backend_info = None
 
-<<<<<<< HEAD
-Result_or_ResultBatch = Union[Result, ResultBatch]
-QuantumTapeBatch = Sequence[QuantumTape]
-QuantumTape_or_Batch = Union[QuantumTape, QuantumTapeBatch]
-PostprocessingFn = Callable[[ResultBatch], Result_or_ResultBatch]
-
-
-def simulate(
-    circuit: QuantumScript,
-    state: LightningKokkosStateVector,
-    postselect_mode: str = None,
-) -> Result:
-    """Simulate a single quantum script.
-
-    Args:
-        circuit (QuantumTape): The single circuit to simulate
-        state (LightningKokkosStateVector): handle to Lightning state vector
-        postselect_mode (str): Configuration for handling shots with mid-circuit measurement
-            postselection. Use ``"hw-like"`` to discard invalid shots and ``"fill-shots"`` to
-            keep the same number of shots. Default is ``None``.
-
-    Returns:
-        Tuple[TensorLike]: The results of the simulation
-
-    Note that this function can return measurements for non-commuting observables simultaneously.
-    """
-    if circuit.shots and (any(isinstance(op, MidMeasureMP) for op in circuit.operations)):
-        results = []
-        aux_circ = qml.tape.QuantumScript(
-            circuit.operations,
-            circuit.measurements,
-            shots=[1],
-            trainable_params=circuit.trainable_params,
-        )
-        for _ in range(circuit.shots.total_shots):
-            state.reset_state()
-            mid_measurements = {}
-            final_state = state.get_final_state(
-                aux_circ, mid_measurements=mid_measurements, postselect_mode=postselect_mode
-            )
-            results.append(
-                LightningKokkosMeasurements(final_state).measure_final_state(
-                    aux_circ, mid_measurements=mid_measurements
-                )
-            )
-        return tuple(results)
-    state.reset_state()
-    final_state = state.get_final_state(circuit)
-    return LightningKokkosMeasurements(final_state).measure_final_state(circuit)
-
-
-def jacobian(
-    circuit: QuantumTape, state: LightningKokkosStateVector, batch_obs=False, wire_map=None
-):
-    """Compute the Jacobian for a single quantum script.
-
-    Args:
-        circuit (QuantumTape): The single circuit to simulate
-        state (LightningKokkosStateVector): handle to the Lightning state vector
-        batch_obs (bool): Determine whether we process observables in parallel when
-            computing the jacobian. This value is only relevant when the lightning
-            kokkos is built with OpenMP. Default is False.
-        wire_map (Optional[dict]): a map from wire labels to simulation indices
-
-    Returns:
-        TensorLike: The Jacobian of the quantum script
-    """
-    if wire_map is not None:
-        [circuit], _ = qml.map_wires(circuit, wire_map)
-    state.reset_state()
-    final_state = state.get_final_state(circuit)
-    return LightningKokkosAdjointJacobian(final_state, batch_obs=batch_obs).calculate_jacobian(
-        circuit
-    )
-
-
-def simulate_and_jacobian(
-    circuit: QuantumTape, state: LightningKokkosStateVector, batch_obs=False, wire_map=None
-):
-    """Simulate a single quantum script and compute its Jacobian.
-
-    Args:
-        circuit (QuantumTape): The single circuit to simulate
-        state (LightningKokkosStateVector): handle to the Lightning state vector
-        batch_obs (bool): Determine whether we process observables in parallel when
-            computing the jacobian. This value is only relevant when the lightning
-            kokkos is built with OpenMP. Default is False.
-        wire_map (Optional[dict]): a map from wire labels to simulation indices
-
-    Returns:
-        Tuple[TensorLike]: The results of the simulation and the calculated Jacobian
-
-    Note that this function can return measurements for non-commuting observables simultaneously.
-    """
-    if wire_map is not None:
-        [circuit], _ = qml.map_wires(circuit, wire_map)
-    res = simulate(circuit, state)
-    jac = LightningKokkosAdjointJacobian(state, batch_obs=batch_obs).calculate_jacobian(circuit)
-    return res, jac
-
-
-def vjp(
-    circuit: QuantumTape,
-    cotangents: Tuple[Number],
-    state: LightningKokkosStateVector,
-    batch_obs=False,
-    wire_map=None,
-):
-    """Compute the Vector-Jacobian Product (VJP) for a single quantum script.
-    Args:
-        circuit (QuantumTape): The single circuit to simulate
-        cotangents (Tuple[Number, Tuple[Number]]): Gradient-output vector. Must
-            have shape matching the output shape of the corresponding circuit. If
-            the circuit has a single output, ``cotangents`` may be a single number,
-            not an iterable of numbers.
-        state (LightningKokkosStateVector): handle to the Lightning state vector
-        batch_obs (bool): Determine whether we process observables in parallel when
-            computing the VJP. This value is only relevant when the lightning
-            kokkos is built with OpenMP.
-        wire_map (Optional[dict]): a map from wire labels to simulation indices
-
-    Returns:
-        TensorLike: The VJP of the quantum script
-    """
-    if wire_map is not None:
-        [circuit], _ = qml.map_wires(circuit, wire_map)
-    state.reset_state()
-    final_state = state.get_final_state(circuit)
-    return LightningKokkosAdjointJacobian(final_state, batch_obs=batch_obs).calculate_vjp(
-        circuit, cotangents
-    )
-
-
-def simulate_and_vjp(
-    circuit: QuantumTape,
-    cotangents: Tuple[Number],
-    state: LightningKokkosStateVector,
-    batch_obs=False,
-    wire_map=None,
-):
-    """Simulate a single quantum script and compute its Vector-Jacobian Product (VJP).
-    Args:
-        circuit (QuantumTape): The single circuit to simulate
-        cotangents (Tuple[Number, Tuple[Number]]): Gradient-output vector. Must
-            have shape matching the output shape of the corresponding circuit. If
-            the circuit has a single output, ``cotangents`` may be a single number,
-            not an iterable of numbers.
-        state (LightningKokkosStateVector): handle to the Lightning state vector
-        batch_obs (bool): Determine whether we process observables in parallel when
-            computing the jacobian. This value is only relevant when the lightning
-            kokkos is built with OpenMP.
-        wire_map (Optional[dict]): a map from wire labels to simulation indices
-
-    Returns:
-        Tuple[TensorLike]: The results of the simulation and the calculated VJP
-    Note that this function can return measurements for non-commuting observables simultaneously.
-    """
-    if wire_map is not None:
-        [circuit], _ = qml.map_wires(circuit, wire_map)
-    res = simulate(circuit, state)
-    _vjp = LightningKokkosAdjointJacobian(state, batch_obs=batch_obs).calculate_vjp(
-        circuit, cotangents
-    )
-    return res, _vjp
-
-
-_operations = frozenset(
-    {
-        "Identity",
-        "QubitStateVector",
-        "QubitUnitary",
-        "ControlledQubitUnitary",
-        "MultiControlledX",
-        "DiagonalQubitUnitary",
-        "PauliX",
-        "PauliY",
-        "PauliZ",
-        "MultiRZ",
-        "GlobalPhase",
-        "C(GlobalPhase)",
-        "Hadamard",
-        "S",
-        "Adjoint(S)",
-        "T",
-        "Adjoint(T)",
-        "SX",
-        "Adjoint(SX)",
-        "CNOT",
-        "SWAP",
-        "ISWAP",
-        "PSWAP",
-        "Adjoint(ISWAP)",
-        "SISWAP",
-        "Adjoint(SISWAP)",
-        "SQISW",
-        "CSWAP",
-        "Toffoli",
-        "CY",
-        "CZ",
-        "PhaseShift",
-        "ControlledPhaseShift",
-        "RX",
-        "RY",
-        "RZ",
-        "Rot",
-        "CRX",
-        "CRY",
-        "CRZ",
-        "CRot",
-        "IsingXX",
-        "IsingYY",
-        "IsingZZ",
-        "IsingXY",
-        "SingleExcitation",
-        "SingleExcitationPlus",
-        "SingleExcitationMinus",
-        "DoubleExcitation",
-        "DoubleExcitationPlus",
-        "DoubleExcitationMinus",
-        "QubitCarry",
-        "QubitSum",
-        "OrbitalRotation",
-        "QFT",
-        "ECR",
-        "BlockEncode",
-        "C(BlockEncode)",
-    }
-)
-# The set of supported operations.
-
-_observables = frozenset(
-    {
-        "PauliX",
-        "PauliY",
-        "PauliZ",
-        "Hadamard",
-        "Hermitian",
-        "Identity",
-        "Projector",
-        "SparseHamiltonian",
-        "Hamiltonian",
-        "LinearCombination",
-        "Sum",
-        "SProd",
-        "Prod",
-        "Exp",
-    }
-)
-# The set of supported observables.
-
-
-def stopping_condition(op: Operator) -> bool:
-    """A function that determines whether or not an operation is supported by ``lightning.kokkos``."""
-    # These thresholds are adapted from `lightning_base.py`
-    # To avoid building matrices beyond the given thresholds.
-    # This should reduce runtime overheads for larger systems.
-    if isinstance(op, qml.QFT):
-        return len(op.wires) < 10
-    if isinstance(op, qml.GroverOperator):
-        return len(op.wires) < 13
-
-    return op.name in _operations
-
-
-def stopping_condition_shots(op: Operator) -> bool:
-    """A function that determines whether or not an operation is supported by ``lightning.kokkos``
-    with finite shots."""
-    return stopping_condition(op) or isinstance(op, (MidMeasureMP, qml.ops.op_math.Conditional))
-
-
-def accepted_observables(obs: Operator) -> bool:
-    """A function that determines whether or not an observable is supported by ``lightning.kokkos``."""
-    return obs.name in _observables
-
-
-def adjoint_observables(obs: Operator) -> bool:
-    """A function that determines whether or not an observable is supported by ``lightning.kokkos``
-    when using the adjoint differentiation method."""
-    if isinstance(obs, qml.Projector):
-        return False
-
-    if isinstance(obs, Tensor):
-        if any(isinstance(o, qml.Projector) for o in obs.non_identity_obs):
-            return False
-        return True
-
-    if isinstance(obs, SProd):
-        return adjoint_observables(obs.base)
-
-    if isinstance(obs, (Sum, Prod)):
-        return all(adjoint_observables(o) for o in obs)
-
-    return obs.name in _observables
-
-
-def adjoint_measurements(mp: qml.measurements.MeasurementProcess) -> bool:
-    """Specifies whether or not an observable is compatible with adjoint differentiation on DefaultQubit."""
-    return isinstance(mp, qml.measurements.ExpectationMP)
-
-
-def _supports_adjoint(circuit):
-    if circuit is None:
-        return True
-
-    prog = TransformProgram()
-    _add_adjoint_transforms(prog)
-
-    try:
-        prog((circuit,))
-    except (DecompositionUndefinedError, qml.DeviceError, AttributeError):
-        return False
-    return True
-
-
-def _adjoint_ops(op: qml.operation.Operator) -> bool:
-    """Specify whether or not an Operator is supported by adjoint differentiation."""
-    return adjoint_ops(op)
-
-
-def _add_adjoint_transforms(program: TransformProgram) -> None:
-    """Private helper function for ``preprocess`` that adds the transforms specific
-    for adjoint differentiation.
-
-    Args:
-        program (TransformProgram): where we will add the adjoint differentiation transforms
-
-    Side Effects:
-        Adds transforms to the input program.
-
-    """
-
-    name = "adjoint + lightning.kokkos"
-    program.add_transform(no_sampling, name=name)
-    program.add_transform(
-        decompose,
-        stopping_condition=_adjoint_ops,
-        stopping_condition_shots=stopping_condition_shots,
-        name=name,
-        skip_initial_state_prep=False,
-    )
-    program.add_transform(validate_observables, accepted_observables, name=name)
-    program.add_transform(
-        validate_measurements, analytic_measurements=adjoint_measurements, name=name
-    )
-    program.add_transform(qml.transforms.broadcast_expand)
-    program.add_transform(validate_adjoint_trainable_params)
-=======
 # The set of supported operations.
 _operations = frozenset(
     {
@@ -592,7 +225,6 @@
 
     Args:
         program (TransformProgram): where we will add the adjoint differentiation transforms
->>>>>>> c607b6c5
 
     Side Effects:
         Adds transforms to the input program.
@@ -616,11 +248,6 @@
     program.add_transform(validate_adjoint_trainable_params)
 
 
-<<<<<<< HEAD
-@simulator_tracking
-@single_tape_support
-class LightningKokkos(Device):
-=======
 # Kokkos specific methods
 def _kokkos_configuration():
     return print_configuration()
@@ -629,7 +256,6 @@
 @simulator_tracking
 @single_tape_support
 class LightningKokkos(LightningBase):
->>>>>>> c607b6c5
     """PennyLane Lightning Kokkos device.
 
     A device that interfaces with C++ to perform fast linear algebra calculations.
@@ -645,24 +271,13 @@
             the expectation values. Defaults to ``None`` if not specified. Setting
             to ``None`` results in computing statistics like expectation values and
             variances analytically.
-<<<<<<< HEAD
-=======
         sync (bool): immediately sync with host-sv after applying operations
->>>>>>> c607b6c5
         kokkos_args (InitializationSettings): binding for Kokkos::InitializationSettings
             (threading parameters).
     """
 
-<<<<<<< HEAD
-    # pylint: disable=too-many-instance-attributes
-
     # General device options
     _device_options = ("c_dtype", "batch_obs")
-    _new_API = True
-=======
-    # General device options
-    _device_options = ("c_dtype", "batch_obs")
->>>>>>> c607b6c5
 
     # Device specific options
     _CPP_BINARY_AVAILABLE = LK_CPP_BINARY_AVAILABLE
@@ -694,44 +309,6 @@
             raise ImportError(
                 "Pre-compiled binaries for lightning.kokkos are not available. "
                 "To manually compile from source, follow the instructions at "
-<<<<<<< HEAD
-                "https://pennylane-lightning.readthedocs.io/en/latest/installation.html."
-            )
-
-        super().__init__(wires=wires, shots=shots)
-
-        if isinstance(wires, int):
-            self._wire_map = None  # should just use wires as is
-        else:
-            self._wire_map = {w: i for i, w in enumerate(self.wires)}
-
-        self._c_dtype = c_dtype
-        self._batch_obs = batch_obs
-
-        # Kokkos specific options
-        self._kokkos_args = kokkos_args
-        self._sync = sync
-
-        self._statevector = LightningKokkosStateVector(
-            num_wires=len(self.wires), dtype=c_dtype, kokkos_args=kokkos_args, sync=sync
-        )
-
-        if not LightningKokkos.kokkos_config:
-            LightningKokkos.kokkos_config = _kokkos_configuration()
-
-    @property
-    def name(self):
-        """The name of the device."""
-        return "lightning.kokkos"
-
-    @property
-    def c_dtype(self):
-        """State vector complex data type."""
-        return self._c_dtype
-
-    dtype = c_dtype
-
-=======
                 "https://docs.pennylane.ai/projects/lightning/en/stable/dev/installation.html."
             )
 
@@ -768,7 +345,6 @@
         self.LightningMeasurements = LightningKokkosMeasurements
         self.LightningAdjointJacobian = LightningKokkosAdjointJacobian
 
->>>>>>> c607b6c5
     def _setup_execution_config(self, config):
         """
         Update the execution config with choices for how the device should be used and the device options.
@@ -819,200 +395,8 @@
         program.add_transform(validate_device_wires, self.wires, name=self.name)
         program.add_transform(
             mid_circuit_measurements, device=self, mcm_config=exec_config.mcm_config
-<<<<<<< HEAD
         )
-        program.add_transform(
-            decompose,
-            stopping_condition=stopping_condition,
-            stopping_condition_shots=stopping_condition_shots,
-            skip_initial_state_prep=True,
-            name=self.name,
-=======
->>>>>>> c607b6c5
-        )
-        program.add_transform(qml.transforms.broadcast_expand)
-
-<<<<<<< HEAD
-        if exec_config.gradient_method == "adjoint":
-            _add_adjoint_transforms(program)
-        return program, exec_config
-
-    # pylint: disable=unused-argument
-    def execute(
-        self,
-        circuits: QuantumTape_or_Batch,
-        execution_config: ExecutionConfig = DefaultExecutionConfig,
-    ) -> Result_or_ResultBatch:
-        """Execute a circuit or a batch of circuits and turn it into results.
-
-        Args:
-            circuits (Union[QuantumTape, Sequence[QuantumTape]]): the quantum circuits to be executed
-            execution_config (ExecutionConfig): a datastructure with additional information required for execution
-
-        Returns:
-            TensorLike, tuple[TensorLike], tuple[tuple[TensorLike]]: A numeric result of the computation.
-        """
-        results = []
-        for circuit in circuits:
-            if self._wire_map is not None:
-                [circuit], _ = qml.map_wires(circuit, self._wire_map)
-            results.append(
-                simulate(
-                    circuit,
-                    self._statevector,
-                    postselect_mode=execution_config.mcm_config.postselect_mode,
-                )
-            )
-
-        return tuple(results)
-
-    def supports_derivatives(
-        self,
-        execution_config: Optional[ExecutionConfig] = None,
-        circuit: Optional[qml.tape.QuantumTape] = None,
-    ) -> bool:
-        """Check whether or not derivatives are available for a given configuration and circuit.
-
-        ``LightningKokkos`` supports adjoint differentiation with analytic results.
-
-        Args:
-            execution_config (ExecutionConfig): The configuration of the desired derivative calculation
-            circuit (QuantumTape): An optional circuit to check derivatives support for.
-
-        Returns:
-            Bool: Whether or not a derivative can be calculated provided the given information
-
-        """
-        if execution_config is None and circuit is None:
-            return True
-        if execution_config.gradient_method not in {"adjoint", "best"}:
-            return False
-        if circuit is None:
-            return True
-        return _supports_adjoint(circuit=circuit)
-
-    def compute_derivatives(
-        self,
-        circuits: QuantumTape_or_Batch,
-        execution_config: ExecutionConfig = DefaultExecutionConfig,
-    ):
-        """Calculate the jacobian of either a single or a batch of circuits on the device.
-
-        Args:
-            circuits (Union[QuantumTape, Sequence[QuantumTape]]): the circuits to calculate derivatives for
-            execution_config (ExecutionConfig): a datastructure with all additional information required for execution
-
-        Returns:
-            Tuple: The jacobian for each trainable parameter
-        """
-        batch_obs = execution_config.device_options.get("batch_obs", self._batch_obs)
-
-        return tuple(
-            jacobian(circuit, self._statevector, batch_obs=batch_obs, wire_map=self._wire_map)
-            for circuit in circuits
-        )
-
-    def execute_and_compute_derivatives(
-        self,
-        circuits: QuantumTape_or_Batch,
-        execution_config: ExecutionConfig = DefaultExecutionConfig,
-    ):
-        """Compute the results and jacobians of circuits at the same time.
-
-        Args:
-            circuits (Union[QuantumTape, Sequence[QuantumTape]]): the circuits or batch of circuits
-            execution_config (ExecutionConfig): a datastructure with all additional information required for execution
-
-        Returns:
-            tuple: A numeric result of the computation and the gradient.
-        """
-        batch_obs = execution_config.device_options.get("batch_obs", self._batch_obs)
-        results = tuple(
-            simulate_and_jacobian(
-                c, self._statevector, batch_obs=batch_obs, wire_map=self._wire_map
-            )
-            for c in circuits
-        )
-        return tuple(zip(*results))
-
-    def supports_vjp(
-        self,
-        execution_config: Optional[ExecutionConfig] = None,
-        circuit: Optional[QuantumTape] = None,
-    ) -> bool:
-        """Whether or not this device defines a custom vector jacobian product.
-        ``LightningKokkos`` supports adjoint differentiation with analytic results.
-        Args:
-            execution_config (ExecutionConfig): The configuration of the desired derivative calculation
-            circuit (QuantumTape): An optional circuit to check derivatives support for.
-        Returns:
-            Bool: Whether or not a derivative can be calculated provided the given information
-        """
-        return self.supports_derivatives(execution_config, circuit)
-
-    def compute_vjp(
-        self,
-        circuits: QuantumTape_or_Batch,
-        cotangents: Tuple[Number],
-        execution_config: ExecutionConfig = DefaultExecutionConfig,
-    ):
-        r"""The vector jacobian product used in reverse-mode differentiation. ``LightningKokkos`` uses the
-        adjoint differentiation method to compute the VJP.
-        Args:
-            circuits (Union[QuantumTape, Sequence[QuantumTape]]): the circuit or batch of circuits
-            cotangents (Tuple[Number, Tuple[Number]]): Gradient-output vector. Must have shape matching the output shape of the
-                corresponding circuit. If the circuit has a single output, ``cotangents`` may be a single number, not an iterable
-                of numbers.
-            execution_config (ExecutionConfig): a datastructure with all additional information required for execution
-        Returns:
-            tensor-like: A numeric result of computing the vector jacobian product
-        **Definition of vjp:**
-        If we have a function with jacobian:
-        .. math::
-            \vec{y} = f(\vec{x}) \qquad J_{i,j} = \frac{\partial y_i}{\partial x_j}
-        The vector jacobian product is the inner product of the derivatives of the output ``y`` with the
-        Jacobian matrix. The derivatives of the output vector are sometimes called the **cotangents**.
-        .. math::
-            \text{d}x_i = \Sigma_{i} \text{d}y_i J_{i,j}
-        **Shape of cotangents:**
-        The value provided to ``cotangents`` should match the output of :meth:`~.execute`. For computing the full Jacobian,
-        the cotangents can be batched to vectorize the computation. In this case, the cotangents can have the following
-        shapes. ``batch_size`` below refers to the number of entries in the Jacobian:
-        * For a state measurement, the cotangents must have shape ``(batch_size, 2 ** n_wires)``
-        * For ``n`` expectation values, the cotangents must have shape ``(n, batch_size)``. If ``n = 1``,
-          then the shape must be ``(batch_size,)``.
-        """
-        batch_obs = execution_config.device_options.get("batch_obs", self._batch_obs)
-        return tuple(
-            vjp(circuit, cots, self._statevector, batch_obs=batch_obs, wire_map=self._wire_map)
-            for circuit, cots in zip(circuits, cotangents)
-        )
-
-    def execute_and_compute_vjp(
-        self,
-        circuits: QuantumTape_or_Batch,
-        cotangents: Tuple[Number],
-        execution_config: ExecutionConfig = DefaultExecutionConfig,
-    ):
-        """Calculate both the results and the vector jacobian product used in reverse-mode differentiation.
-        Args:
-            circuits (Union[QuantumTape, Sequence[QuantumTape]]): the circuit or batch of circuits to be executed
-            cotangents (Tuple[Number, Tuple[Number]]): Gradient-output vector. Must have shape matching the output shape of the
-                corresponding circuit. If the circuit has a single output, ``cotangents`` may be a single number, not an iterable
-                of numbers.
-            execution_config (ExecutionConfig): a datastructure with all additional information required for execution
-        Returns:
-            Tuple, Tuple: the result of executing the scripts and the numeric result of computing the vector jacobian product
-        """
-        batch_obs = execution_config.device_options.get("batch_obs", self._batch_obs)
-        results = tuple(
-            simulate_and_vjp(
-                circuit, cots, self._statevector, batch_obs=batch_obs, wire_map=self._wire_map
-            )
-            for circuit, cots in zip(circuits, cotangents)
-        )
-        return tuple(zip(*results))
-=======
+
         program.add_transform(
             decompose,
             stopping_condition=stopping_condition,
@@ -1124,7 +508,6 @@
         state.reset_state()
         final_state = state.get_final_state(circuit)
         return LightningKokkosMeasurements(final_state).measure_final_state(circuit)
->>>>>>> c607b6c5
 
     @staticmethod
     def get_c_interface():
