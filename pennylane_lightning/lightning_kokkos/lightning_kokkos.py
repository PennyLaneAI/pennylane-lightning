--- conflicted
+++ resolved
@@ -248,92 +248,9 @@
     program.add_transform(validate_adjoint_trainable_params)
 
 
-<<<<<<< HEAD
-allowed_operations = {
-    "Identity",
-    "BasisState",
-    "QubitStateVector",
-    "StatePrep",
-    "QubitUnitary",
-    "ControlledQubitUnitary",
-    "MultiControlledX",
-    "DiagonalQubitUnitary",
-    "PauliX",
-    "PauliY",
-    "PauliZ",
-    "MultiRZ",
-    "GlobalPhase",
-    "C(GlobalPhase)",
-    "Hadamard",
-    "S",
-    "Adjoint(S)",
-    "T",
-    "Adjoint(T)",
-    "SX",
-    "Adjoint(SX)",
-    "CNOT",
-    "SWAP",
-    "ISWAP",
-    "PSWAP",
-    "Adjoint(ISWAP)",
-    "SISWAP",
-    "Adjoint(SISWAP)",
-    "SQISW",
-    "CSWAP",
-    "Toffoli",
-    "CY",
-    "CZ",
-    "PhaseShift",
-    "ControlledPhaseShift",
-    "RX",
-    "RY",
-    "RZ",
-    "Rot",
-    "CRX",
-    "CRY",
-    "CRZ",
-    "CRot",
-    "IsingXX",
-    "IsingYY",
-    "IsingZZ",
-    "IsingXY",
-    "SingleExcitation",
-    "SingleExcitationPlus",
-    "SingleExcitationMinus",
-    "DoubleExcitation",
-    "DoubleExcitationPlus",
-    "DoubleExcitationMinus",
-    "QubitCarry",
-    "QubitSum",
-    "OrbitalRotation",
-    "QFT",
-    "ECR",
-    "BlockEncode",
-    "C(BlockEncode)",
-    "PauliRot",
-}
-
-allowed_observables = {
-    "PauliX",
-    "PauliY",
-    "PauliZ",
-    "Hadamard",
-    "Hermitian",
-    "Identity",
-    "Projector",
-    "SparseHamiltonian",
-    "Hamiltonian",
-    "LinearCombination",
-    "Sum",
-    "SProd",
-    "Prod",
-    "Exp",
-}
-=======
 # Kokkos specific methods
 def _kokkos_configuration():
     return print_configuration()
->>>>>>> 43374cc5
 
 
 @simulator_tracking
@@ -470,87 +387,6 @@
         * Currently does not intrinsically support parameter broadcasting
 
         """
-<<<<<<< HEAD
-        # Skip over identity operations instead of performing
-        # matrix multiplication with the identity.
-        state = self.state_vector
-
-        for ops in operations:
-            if isinstance(ops, Adjoint):
-                name = ops.base.name
-                invert_param = True
-            else:
-                name = ops.name
-                invert_param = False
-            if isinstance(ops, qml.Identity):
-                continue
-            method = getattr(state, name, None)
-            wires = self.wires.indices(ops.wires)
-
-            if isinstance(ops, Conditional):
-                if ops.meas_val.concretize(mid_measurements):
-                    self.apply_lightning([ops.base])
-            elif isinstance(ops, MidMeasureMP):
-                self._apply_lightning_midmeasure(ops, mid_measurements, postselect_mode)
-            elif isinstance(ops, qml.PauliRot):
-                method = getattr(state, "applyPauliRot")
-                paulis = ops._hyperparameters["pauli_word"]
-                wires = [i for i, w in zip(wires, paulis) if w != "I"]
-                word = "".join(p for p in paulis if p != "I")  # pylint: disable=protected-access
-                method(wires, invert_param, ops.parameters, word)
-            elif isinstance(ops, qml.ops.op_math.Controlled) and isinstance(
-                ops.base, qml.GlobalPhase
-            ):
-                controls = ops.control_wires
-                control_values = ops.control_values
-                param = ops.base.parameters[0]
-                matrix = global_phase_diagonal(param, self.wires, controls, control_values)
-                state.apply(name, wires, False, [[param]], matrix)
-            elif method is None:
-                # Inverse can be set to False since qml.matrix(ops) is already in inverted form
-                try:
-                    mat = qml.matrix(ops)
-                except AttributeError:  # pragma: no cover
-                    # To support older versions of PL
-                    mat = ops.matrix
-
-                if len(mat) == 0:
-                    raise ValueError("Unsupported operation")
-                state.apply(
-                    name,
-                    wires,
-                    False,
-                    [],
-                    mat.ravel(order="C"),  # inv = False: Matrix already in correct form;
-                )  # Parameters can be ignored for explicit matrices; F-order for cuQuantum
-            else:
-                param = ops.parameters
-                method(wires, invert_param, param)
-
-    # pylint: disable=unused-argument
-    def apply(self, operations, rotations=None, mid_measurements=None, **kwargs):
-        """Applies a list of operations to the state tensor."""
-        # State preparation is currently done in Python
-        if operations:  # make sure operations[0] exists
-            if isinstance(operations[0], StatePrep):
-                self._apply_state_vector(operations[0].parameters[0].copy(), operations[0].wires)
-                operations = operations[1:]
-            elif isinstance(operations[0], BasisState):
-                self._apply_basis_state(operations[0].parameters[0], operations[0].wires)
-                operations = operations[1:]
-
-        postselect_mode = kwargs.get("postselect_mode", None)
-
-        for operation in operations:
-            if isinstance(operation, (StatePrep, BasisState)):
-                raise DeviceError(
-                    f"Operation {operation.name} cannot be used after other "
-                    + f"Operations have already been applied on a {self.short_name} device."
-                )
-
-        self.apply_lightning(
-            operations, mid_measurements=mid_measurements, postselect_mode=postselect_mode
-=======
         exec_config = self._setup_execution_config(execution_config)
         program = TransformProgram()
 
@@ -559,7 +395,6 @@
         program.add_transform(validate_device_wires, self.wires, name=self.name)
         program.add_transform(
             mid_circuit_measurements, device=self, mcm_config=exec_config.mcm_config
->>>>>>> 43374cc5
         )
 
         program.add_transform(
