--- conflicted
+++ resolved
@@ -65,14 +65,7 @@
     from pennylane.wires import Wires
 
     # pylint: disable=import-error, no-name-in-module, ungrouped-imports
-<<<<<<< HEAD
-    from pennylane_lightning.core._serialize import (
-        QuantumScriptSerializer,
-        global_phase_diagonal,
-    )
-=======
     from pennylane_lightning.core._serialize import QuantumScriptSerializer, global_phase_diagonal
->>>>>>> 1dae57c2
     from pennylane_lightning.core._version import __version__
 
     # pylint: disable=import-error, no-name-in-module, ungrouped-imports
