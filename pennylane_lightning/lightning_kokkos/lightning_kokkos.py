--- conflicted
+++ resolved
@@ -26,7 +26,7 @@
 import pennylane as qml
 from numpy.random import BitGenerator, Generator, SeedSequence
 from numpy.typing import ArrayLike
-from pennylane.devices import ExecutionConfig
+from pennylane.devices import ExecutionConfig, MCMConfig
 from pennylane.devices.capabilities import OperatorProperties
 from pennylane.devices.modifiers import simulator_tracking, single_tape_support
 from pennylane.devices.preprocess import (
@@ -451,7 +451,6 @@
         return LightningBase.get_c_interface_impl("LightningKokkosSimulator", "lightning_kokkos")
 
 
-<<<<<<< HEAD
 def _resolve_mcm_method(mcm_config: MCMConfig, tape):
     """Resolve the mcm method for the LightningKokkos device"""
 
@@ -493,7 +492,5 @@
     return mcm_config
 
 
-=======
->>>>>>> e32b240d
 _supports_operation = LightningKokkos.capabilities.supports_operation
 _supports_observable = LightningKokkos.capabilities.supports_observable