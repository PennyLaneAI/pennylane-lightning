# Copyright 2018-2023 Xanadu Quantum Technologies Inc.

# Licensed under the Apache License, Version 2.0 (the "License");
# you may not use this file except in compliance with the License.
# You may obtain a copy of the License at

#     http://www.apache.org/licenses/LICENSE-2.0

# Unless required by applicable law or agreed to in writing, software
# distributed under the License is distributed on an "AS IS" BASIS,
# WITHOUT WARRANTIES OR CONDITIONS OF ANY KIND, either express or implied.
# See the License for the specific language governing permissions and
# limitations under the License.

r"""
This module contains the :class:`~.LightningKokkos` class, a PennyLane simulator device that
interfaces with C++ for fast linear algebra calculations.
"""
import os
import sys
<<<<<<< HEAD
=======
from dataclasses import replace
from numbers import Number
>>>>>>> e4acf2e0
from pathlib import Path
from typing import Callable, Optional, Sequence, Tuple, Union

import numpy as np
import pennylane as qml
<<<<<<< HEAD
from pennylane import BasisState, DeviceError, QuantumFunctionError, Rot, StatePrep, math
from pennylane.measurements import Expectation, MidMeasureMP, State
from pennylane.ops import Conditional
from pennylane.ops.op_math import Adjoint
from pennylane.wires import Wires

from pennylane_lightning.core._serialize import QuantumScriptSerializer, global_phase_diagonal
from pennylane_lightning.core._version import __version__
from pennylane_lightning.core.lightning_base import LightningBase
=======
from pennylane.devices import DefaultExecutionConfig, Device, ExecutionConfig
from pennylane.devices.default_qubit import adjoint_ops
from pennylane.devices.modifiers import simulator_tracking, single_tape_support
from pennylane.devices.preprocess import (
    decompose,
    mid_circuit_measurements,
    no_sampling,
    validate_adjoint_trainable_params,
    validate_device_wires,
    validate_measurements,
    validate_observables,
)
from pennylane.measurements import MidMeasureMP
from pennylane.operation import DecompositionUndefinedError, Operator, Tensor
from pennylane.ops import Prod, SProd, Sum
from pennylane.tape import QuantumScript, QuantumTape
from pennylane.transforms.core import TransformProgram
from pennylane.typing import Result, ResultBatch

from ._adjoint_jacobian import LightningKokkosAdjointJacobian
from ._measurements import LightningKokkosMeasurements
from ._state_vector import LightningKokkosStateVector
>>>>>>> e4acf2e0

try:
    # pylint: disable=import-error, no-name-in-module
    from pennylane_lightning.lightning_kokkos_ops import backend_info, print_configuration

    LK_CPP_BINARY_AVAILABLE = True
except ImportError:
    LK_CPP_BINARY_AVAILABLE = False
    backend_info = None

Result_or_ResultBatch = Union[Result, ResultBatch]
QuantumTapeBatch = Sequence[QuantumTape]
QuantumTape_or_Batch = Union[QuantumTape, QuantumTapeBatch]
PostprocessingFn = Callable[[ResultBatch], Result_or_ResultBatch]


def simulate(
    circuit: QuantumScript,
    state: LightningKokkosStateVector,
    postselect_mode: str = None,
) -> Result:
    """Simulate a single quantum script.

    Args:
        circuit (QuantumTape): The single circuit to simulate
        state (LightningKokkosStateVector): handle to Lightning state vector
        postselect_mode (str): Configuration for handling shots with mid-circuit measurement
            postselection. Use ``"hw-like"`` to discard invalid shots and ``"fill-shots"`` to
            keep the same number of shots. Default is ``None``.

    Returns:
        Tuple[TensorLike]: The results of the simulation

    Note that this function can return measurements for non-commuting observables simultaneously.
    """
    if circuit.shots and (any(isinstance(op, MidMeasureMP) for op in circuit.operations)):
        results = []
        aux_circ = qml.tape.QuantumScript(
            circuit.operations,
            circuit.measurements,
            shots=[1],
            trainable_params=circuit.trainable_params,
        )
        for _ in range(circuit.shots.total_shots):
            state.reset_state()
            mid_measurements = {}
            final_state = state.get_final_state(
                aux_circ, mid_measurements=mid_measurements, postselect_mode=postselect_mode
            )
            results.append(
                LightningKokkosMeasurements(final_state).measure_final_state(
                    aux_circ, mid_measurements=mid_measurements
                )
            )
        return tuple(results)
    state.reset_state()
    final_state = state.get_final_state(circuit)
    return LightningKokkosMeasurements(final_state).measure_final_state(circuit)


def jacobian(
    circuit: QuantumTape, state: LightningKokkosStateVector, batch_obs=False, wire_map=None
):
    """Compute the Jacobian for a single quantum script.

    Args:
        circuit (QuantumTape): The single circuit to simulate
        state (LightningKokkosStateVector): handle to the Lightning state vector
        batch_obs (bool): Determine whether we process observables in parallel when
            computing the jacobian. This value is only relevant when the lightning
            kokkos is built with OpenMP. Default is False.
        wire_map (Optional[dict]): a map from wire labels to simulation indices

    Returns:
        TensorLike: The Jacobian of the quantum script
    """
    if wire_map is not None:
        [circuit], _ = qml.map_wires(circuit, wire_map)
    state.reset_state()
    final_state = state.get_final_state(circuit)
    return LightningKokkosAdjointJacobian(final_state, batch_obs=batch_obs).calculate_jacobian(
        circuit
    )


def simulate_and_jacobian(
    circuit: QuantumTape, state: LightningKokkosStateVector, batch_obs=False, wire_map=None
):
    """Simulate a single quantum script and compute its Jacobian.

    Args:
        circuit (QuantumTape): The single circuit to simulate
        state (LightningKokkosStateVector): handle to the Lightning state vector
        batch_obs (bool): Determine whether we process observables in parallel when
            computing the jacobian. This value is only relevant when the lightning
            kokkos is built with OpenMP. Default is False.
        wire_map (Optional[dict]): a map from wire labels to simulation indices

    Returns:
        Tuple[TensorLike]: The results of the simulation and the calculated Jacobian

    Note that this function can return measurements for non-commuting observables simultaneously.
    """
    if wire_map is not None:
        [circuit], _ = qml.map_wires(circuit, wire_map)
    res = simulate(circuit, state)
    jac = LightningKokkosAdjointJacobian(state, batch_obs=batch_obs).calculate_jacobian(circuit)
    return res, jac


def vjp(
    circuit: QuantumTape,
    cotangents: Tuple[Number],
    state: LightningKokkosStateVector,
    batch_obs=False,
    wire_map=None,
):
    """Compute the Vector-Jacobian Product (VJP) for a single quantum script.
    Args:
        circuit (QuantumTape): The single circuit to simulate
        cotangents (Tuple[Number, Tuple[Number]]): Gradient-output vector. Must
            have shape matching the output shape of the corresponding circuit. If
            the circuit has a single output, ``cotangents`` may be a single number,
            not an iterable of numbers.
        state (LightningKokkosStateVector): handle to the Lightning state vector
        batch_obs (bool): Determine whether we process observables in parallel when
            computing the VJP. This value is only relevant when the lightning
            kokkos is built with OpenMP.
        wire_map (Optional[dict]): a map from wire labels to simulation indices

    Returns:
        TensorLike: The VJP of the quantum script
    """
    if wire_map is not None:
        [circuit], _ = qml.map_wires(circuit, wire_map)
    state.reset_state()
    final_state = state.get_final_state(circuit)
    return LightningKokkosAdjointJacobian(final_state, batch_obs=batch_obs).calculate_vjp(
        circuit, cotangents
    )


def simulate_and_vjp(
    circuit: QuantumTape,
    cotangents: Tuple[Number],
    state: LightningKokkosStateVector,
    batch_obs=False,
    wire_map=None,
):
    """Simulate a single quantum script and compute its Vector-Jacobian Product (VJP).
    Args:
        circuit (QuantumTape): The single circuit to simulate
        cotangents (Tuple[Number, Tuple[Number]]): Gradient-output vector. Must
            have shape matching the output shape of the corresponding circuit. If
            the circuit has a single output, ``cotangents`` may be a single number,
            not an iterable of numbers.
        state (LightningKokkosStateVector): handle to the Lightning state vector
        batch_obs (bool): Determine whether we process observables in parallel when
            computing the jacobian. This value is only relevant when the lightning
            kokkos is built with OpenMP.
        wire_map (Optional[dict]): a map from wire labels to simulation indices

    Returns:
        Tuple[TensorLike]: The results of the simulation and the calculated VJP
    Note that this function can return measurements for non-commuting observables simultaneously.
    """
    if wire_map is not None:
        [circuit], _ = qml.map_wires(circuit, wire_map)
    res = simulate(circuit, state)
    _vjp = LightningKokkosAdjointJacobian(state, batch_obs=batch_obs).calculate_vjp(
        circuit, cotangents
    )
    return res, _vjp


_operations = frozenset(
    {
        "Identity",
        "QubitStateVector",
        "QubitUnitary",
        "ControlledQubitUnitary",
        "MultiControlledX",
        "DiagonalQubitUnitary",
        "PauliX",
        "PauliY",
        "PauliZ",
        "MultiRZ",
        "GlobalPhase",
        "C(GlobalPhase)",
        "Hadamard",
        "S",
        "Adjoint(S)",
        "T",
        "Adjoint(T)",
        "SX",
        "Adjoint(SX)",
        "CNOT",
        "SWAP",
        "ISWAP",
        "PSWAP",
        "Adjoint(ISWAP)",
        "SISWAP",
        "Adjoint(SISWAP)",
        "SQISW",
        "CSWAP",
        "Toffoli",
        "CY",
        "CZ",
        "PhaseShift",
        "ControlledPhaseShift",
        "RX",
        "RY",
        "RZ",
        "Rot",
        "CRX",
        "CRY",
        "CRZ",
        "CRot",
        "IsingXX",
        "IsingYY",
        "IsingZZ",
        "IsingXY",
        "SingleExcitation",
        "SingleExcitationPlus",
        "SingleExcitationMinus",
        "DoubleExcitation",
        "DoubleExcitationPlus",
        "DoubleExcitationMinus",
        "QubitCarry",
        "QubitSum",
        "OrbitalRotation",
        "QFT",
        "ECR",
        "BlockEncode",
        "C(BlockEncode)",
    }
)
# The set of supported operations.

_observables = frozenset(
    {
        "PauliX",
        "PauliY",
        "PauliZ",
        "Hadamard",
        "Hermitian",
        "Identity",
        "Projector",
        "SparseHamiltonian",
        "Hamiltonian",
        "LinearCombination",
        "Sum",
        "SProd",
        "Prod",
        "Exp",
    }
)
# The set of supported observables.


def stopping_condition(op: Operator) -> bool:
    """A function that determines whether or not an operation is supported by ``lightning.kokkos``."""
    # These thresholds are adapted from `lightning_base.py`
    # To avoid building matrices beyond the given thresholds.
    # This should reduce runtime overheads for larger systems.
    if isinstance(op, qml.QFT):
        return len(op.wires) < 10
    if isinstance(op, qml.GroverOperator):
        return len(op.wires) < 13

    return op.name in _operations


def stopping_condition_shots(op: Operator) -> bool:
    """A function that determines whether or not an operation is supported by ``lightning.kokkos``
    with finite shots."""
    return stopping_condition(op) or isinstance(op, (MidMeasureMP, qml.ops.op_math.Conditional))


def accepted_observables(obs: Operator) -> bool:
    """A function that determines whether or not an observable is supported by ``lightning.kokkos``."""
    return obs.name in _observables


def adjoint_observables(obs: Operator) -> bool:
    """A function that determines whether or not an observable is supported by ``lightning.kokkos``
    when using the adjoint differentiation method."""
    if isinstance(obs, qml.Projector):
        return False

    if isinstance(obs, Tensor):
        if any(isinstance(o, qml.Projector) for o in obs.non_identity_obs):
            return False
        return True

    if isinstance(obs, SProd):
        return adjoint_observables(obs.base)

    if isinstance(obs, (Sum, Prod)):
        return all(adjoint_observables(o) for o in obs)

    return obs.name in _observables


def adjoint_measurements(mp: qml.measurements.MeasurementProcess) -> bool:
    """Specifies whether or not an observable is compatible with adjoint differentiation on DefaultQubit."""
    return isinstance(mp, qml.measurements.ExpectationMP)


def _supports_adjoint(circuit):
    if circuit is None:
        return True

    prog = TransformProgram()
    _add_adjoint_transforms(prog)

    try:
        prog((circuit,))
    except (DecompositionUndefinedError, qml.DeviceError, AttributeError):
        return False
    return True


def _adjoint_ops(op: qml.operation.Operator) -> bool:
    """Specify whether or not an Operator is supported by adjoint differentiation."""
    return adjoint_ops(op)


def _add_adjoint_transforms(program: TransformProgram) -> None:
    """Private helper function for ``preprocess`` that adds the transforms specific
    for adjoint differentiation.

    Args:
        program (TransformProgram): where we will add the adjoint differentiation transforms

    Side Effects:
        Adds transforms to the input program.

    """

    name = "adjoint + lightning.kokkos"
    program.add_transform(no_sampling, name=name)
    program.add_transform(
        decompose,
        stopping_condition=_adjoint_ops,
        stopping_condition_shots=stopping_condition_shots,
        name=name,
        skip_initial_state_prep=False,
    )
    program.add_transform(validate_observables, accepted_observables, name=name)
    program.add_transform(
        validate_measurements, analytic_measurements=adjoint_measurements, name=name
    )
    program.add_transform(qml.transforms.broadcast_expand)
    program.add_transform(validate_adjoint_trainable_params)


def _kokkos_configuration():
    return print_configuration()


@simulator_tracking
@single_tape_support
class LightningKokkos(Device):
    """PennyLane Lightning Kokkos device.

    A device that interfaces with C++ to perform fast linear algebra calculations.

    Use of this device requires pre-built binaries or compilation from source. Check out the
    :doc:`/lightning_kokkos/installation` guide for more details.

    Args:
        wires (int): the number of wires to initialize the device with
        sync (bool): immediately sync with host-sv after applying operations
        c_dtype: Datatypes for statevector representation. Must be one of
            ``np.complex64`` or ``np.complex128``.
        shots (int): How many times the circuit should be evaluated (or sampled) to estimate
            the expectation values. Defaults to ``None`` if not specified. Setting
            to ``None`` results in computing statistics like expectation values and
            variances analytically.
        kokkos_args (InitializationSettings): binding for Kokkos::InitializationSettings
            (threading parameters).
    """

    # pylint: disable=too-many-instance-attributes

    # General device options
    _device_options = ("c_dtype", "batch_obs")
    _new_API = True

    # Device specific options
    _CPP_BINARY_AVAILABLE = LK_CPP_BINARY_AVAILABLE
    _backend_info = backend_info if LK_CPP_BINARY_AVAILABLE else None
    kokkos_config = {}

    # This `config` is used in Catalyst-Frontend
    config = Path(__file__).parent / "lightning_kokkos.toml"

    # TODO: Move supported ops/obs to TOML file
    operations = _operations
    # The names of the supported operations.

    observables = _observables
    # The names of the supported observables.

    def __init__(  # pylint: disable=too-many-arguments
        self,
        wires,
        *,
        c_dtype=np.complex128,
        shots=None,
        batch_obs=False,
        # Kokkos arguments
        sync=True,
        kokkos_args=None,
<<<<<<< HEAD
    ):  # pylint: disable=unused-argument, too-many-arguments
        super().__init__(wires, shots=shots, c_dtype=c_dtype, batch_obs=batch_obs)

        if kokkos_args is None:
            self._kokkos_state = _kokkos_dtype(c_dtype)(self.num_wires)
        elif isinstance(kokkos_args, InitializationSettings):
            self._kokkos_state = _kokkos_dtype(c_dtype)(self.num_wires, kokkos_args)
        else:
            type0 = type(InitializationSettings())
            raise TypeError(
                f"Argument kokkos_args must be of type {type0} but it is of {type(kokkos_args)}."
=======
    ):
        if not self._CPP_BINARY_AVAILABLE:
            raise ImportError(
                "Pre-compiled binaries for lightning.kokkos are not available. "
                "To manually compile from source, follow the instructions at "
                "https://pennylane-lightning.readthedocs.io/en/latest/installation.html."
>>>>>>> e4acf2e0
            )

        super().__init__(wires=wires, shots=shots)

        if isinstance(wires, int):
            self._wire_map = None  # should just use wires as is
        else:
            self._wire_map = {w: i for i, w in enumerate(self.wires)}

        self._c_dtype = c_dtype
        self._batch_obs = batch_obs

        # Kokkos specific options
        self._kokkos_args = kokkos_args
        self._sync = sync

        self._statevector = LightningKokkosStateVector(
            num_wires=len(self.wires), dtype=c_dtype, kokkos_args=kokkos_args, sync=sync
        )

        if not LightningKokkos.kokkos_config:
            LightningKokkos.kokkos_config = _kokkos_configuration()

    @property
    def name(self):
        """The name of the device."""
        return "lightning.kokkos"

    @property
    def c_dtype(self):
        """State vector complex data type."""
        return self._c_dtype

    dtype = c_dtype

    def _setup_execution_config(self, config):
        """
        Update the execution config with choices for how the device should be used and the device options.
        """
        updated_values = {}
        if config.gradient_method == "best":
            updated_values["gradient_method"] = "adjoint"
        if config.use_device_gradient is None:
            updated_values["use_device_gradient"] = config.gradient_method in ("best", "adjoint")
        if config.grad_on_execution is None:
            updated_values["grad_on_execution"] = True

        new_device_options = dict(config.device_options)
        for option in self._device_options:
            if option not in new_device_options:
                new_device_options[option] = getattr(self, f"_{option}", None)

        # It is necessary to set the mcmc default configuration to complete the requirements of ExecuteConfig
        mcmc_default = {"mcmc": False, "kernel_name": None, "num_burnin": 0, "rng": None}
        new_device_options.update(mcmc_default)

        return replace(config, **updated_values, device_options=new_device_options)

    def preprocess(self, execution_config: ExecutionConfig = DefaultExecutionConfig):
        """This function defines the device transform program to be applied and an updated device configuration.

        Args:
            execution_config (Union[ExecutionConfig, Sequence[ExecutionConfig]]): A data structure describing the
                parameters needed to fully describe the execution.

        Returns:
            TransformProgram, ExecutionConfig: A transform program that when called returns :class:`~.QuantumTape`'s that the
            device can natively execute as well as a postprocessing function to be called after execution, and a configuration
            with unset specifications filled in.

        This device:

        * Supports any qubit operations that provide a matrix
        * Currently does not support finite shots
        * Currently does not intrinsically support parameter broadcasting

        """
        exec_config = self._setup_execution_config(execution_config)
        program = TransformProgram()

        program.add_transform(validate_measurements, name=self.name)
        program.add_transform(validate_observables, accepted_observables, name=self.name)
        program.add_transform(validate_device_wires, self.wires, name=self.name)
        program.add_transform(
            mid_circuit_measurements, device=self, mcm_config=exec_config.mcm_config
        )
        program.add_transform(
            decompose,
            stopping_condition=stopping_condition,
            stopping_condition_shots=stopping_condition_shots,
            skip_initial_state_prep=True,
            name=self.name,
        )
        program.add_transform(qml.transforms.broadcast_expand)

        if exec_config.gradient_method == "adjoint":
            _add_adjoint_transforms(program)
        return program, exec_config

    # pylint: disable=unused-argument
    def execute(
        self,
        circuits: QuantumTape_or_Batch,
        execution_config: ExecutionConfig = DefaultExecutionConfig,
    ) -> Result_or_ResultBatch:
        """Execute a circuit or a batch of circuits and turn it into results.

        Args:
            circuits (Union[QuantumTape, Sequence[QuantumTape]]): the quantum circuits to be executed
            execution_config (ExecutionConfig): a datastructure with additional information required for execution

        Returns:
            TensorLike, tuple[TensorLike], tuple[tuple[TensorLike]]: A numeric result of the computation.
        """
        results = []
        for circuit in circuits:
            if self._wire_map is not None:
                [circuit], _ = qml.map_wires(circuit, self._wire_map)
            results.append(
                simulate(
                    circuit,
                    self._statevector,
                    postselect_mode=execution_config.mcm_config.postselect_mode,
                )
            )

        return tuple(results)

    def supports_derivatives(
        self,
        execution_config: Optional[ExecutionConfig] = None,
        circuit: Optional[qml.tape.QuantumTape] = None,
    ) -> bool:
        """Check whether or not derivatives are available for a given configuration and circuit.

        ``LightningKokkos`` supports adjoint differentiation with analytic results.

        Args:
            execution_config (ExecutionConfig): The configuration of the desired derivative calculation
            circuit (QuantumTape): An optional circuit to check derivatives support for.

        Returns:
            Bool: Whether or not a derivative can be calculated provided the given information

        """
        if execution_config is None and circuit is None:
            return True
        if execution_config.gradient_method not in {"adjoint", "best"}:
            return False
        if circuit is None:
            return True
        return _supports_adjoint(circuit=circuit)

    def compute_derivatives(
        self,
        circuits: QuantumTape_or_Batch,
        execution_config: ExecutionConfig = DefaultExecutionConfig,
    ):
        """Calculate the jacobian of either a single or a batch of circuits on the device.

        Args:
            circuits (Union[QuantumTape, Sequence[QuantumTape]]): the circuits to calculate derivatives for
            execution_config (ExecutionConfig): a datastructure with all additional information required for execution

        Returns:
            Tuple: The jacobian for each trainable parameter
        """
        batch_obs = execution_config.device_options.get("batch_obs", self._batch_obs)

        return tuple(
            jacobian(circuit, self._statevector, batch_obs=batch_obs, wire_map=self._wire_map)
            for circuit in circuits
        )

    def execute_and_compute_derivatives(
        self,
        circuits: QuantumTape_or_Batch,
        execution_config: ExecutionConfig = DefaultExecutionConfig,
    ):
        """Compute the results and jacobians of circuits at the same time.

        Args:
            circuits (Union[QuantumTape, Sequence[QuantumTape]]): the circuits or batch of circuits
            execution_config (ExecutionConfig): a datastructure with all additional information required for execution

        Returns:
            tuple: A numeric result of the computation and the gradient.
        """
        batch_obs = execution_config.device_options.get("batch_obs", self._batch_obs)
        results = tuple(
            simulate_and_jacobian(
                c, self._statevector, batch_obs=batch_obs, wire_map=self._wire_map
            )
            for c in circuits
        )
        return tuple(zip(*results))

    def supports_vjp(
        self,
        execution_config: Optional[ExecutionConfig] = None,
        circuit: Optional[QuantumTape] = None,
    ) -> bool:
        """Whether or not this device defines a custom vector jacobian product.
        ``LightningKokkos`` supports adjoint differentiation with analytic results.
        Args:
            execution_config (ExecutionConfig): The configuration of the desired derivative calculation
            circuit (QuantumTape): An optional circuit to check derivatives support for.
        Returns:
            Bool: Whether or not a derivative can be calculated provided the given information
        """
<<<<<<< HEAD
        if self.shots is not None:
            warn(
                "Requested adjoint differentiation to be computed with finite shots."
                " The derivative is always exact when using the adjoint "
                "differentiation method.",
                UserWarning,
            )

        tape_return_type = self._check_adjdiff_supported_measurements(tape.measurements)

        if not tape_return_type:  # the tape does not have measurements
            return np.array([], dtype=self.state.dtype)

        if tape_return_type is State:  # pragma: no cover
            raise QuantumFunctionError(
                "Adjoint differentiation method does not support measurement StateMP."
                "Use vjp method instead for this purpose."
            )

        self._check_adjdiff_supported_operations(tape.operations)

        processed_data = self._process_jacobian_tape(tape, starting_state, use_device_state)

        if not processed_data:  # training_params is empty
            return np.array([], dtype=self.state.dtype)

        trainable_params = processed_data["tp_shift"]

        adjoint_jacobian = AdjointJacobianC64() if self.use_csingle else AdjointJacobianC128()

        jac = adjoint_jacobian(
            processed_data["state_vector"],
            processed_data["obs_serialized"],
            processed_data["ops_serialized"],
            trainable_params,
        )
        jac = np.array(jac)
        jac = jac.reshape(-1, len(trainable_params)) if len(jac) else jac
        jac_r = np.zeros((jac.shape[0], processed_data["all_params"]))
        jac_r[:, processed_data["record_tp_rows"]] = jac
        if hasattr(qml, "active_return"):  # pragma: no cover
            return self._adjoint_jacobian_processing(jac_r) if qml.active_return() else jac_r
        return self._adjoint_jacobian_processing(jac_r)

    # pylint: disable=inconsistent-return-statements, line-too-long
    def vjp(self, measurements, grad_vec, starting_state=None, use_device_state=False):
        """Generate the processing function required to compute the vector-Jacobian products
        of a tape.

        This function can be used with multiple expectation values or a quantum state.
        When a quantum state is given,

        .. code-block:: python

            vjp_f = dev.vjp([qml.state()], grad_vec)
            vjp = vjp_f(tape)

        computes :math:`w = (w_1,\\cdots,w_m)` where
=======
        return self.supports_derivatives(execution_config, circuit)
>>>>>>> e4acf2e0

    def compute_vjp(
        self,
        circuits: QuantumTape_or_Batch,
        cotangents: Tuple[Number],
        execution_config: ExecutionConfig = DefaultExecutionConfig,
    ):
        r"""The vector jacobian product used in reverse-mode differentiation. ``LightningKokkos`` uses the
        adjoint differentiation method to compute the VJP.
        Args:
            circuits (Union[QuantumTape, Sequence[QuantumTape]]): the circuit or batch of circuits
            cotangents (Tuple[Number, Tuple[Number]]): Gradient-output vector. Must have shape matching the output shape of the
                corresponding circuit. If the circuit has a single output, ``cotangents`` may be a single number, not an iterable
                of numbers.
            execution_config (ExecutionConfig): a datastructure with all additional information required for execution
        Returns:
            tensor-like: A numeric result of computing the vector jacobian product
        **Definition of vjp:**
        If we have a function with jacobian:
        .. math::
            \vec{y} = f(\vec{x}) \qquad J_{i,j} = \frac{\partial y_i}{\partial x_j}
        The vector jacobian product is the inner product of the derivatives of the output ``y`` with the
        Jacobian matrix. The derivatives of the output vector are sometimes called the **cotangents**.
        .. math::
            \text{d}x_i = \Sigma_{i} \text{d}y_i J_{i,j}
        **Shape of cotangents:**
        The value provided to ``cotangents`` should match the output of :meth:`~.execute`. For computing the full Jacobian,
        the cotangents can be batched to vectorize the computation. In this case, the cotangents can have the following
        shapes. ``batch_size`` below refers to the number of entries in the Jacobian:
        * For a state measurement, the cotangents must have shape ``(batch_size, 2 ** n_wires)``
        * For ``n`` expectation values, the cotangents must have shape ``(n, batch_size)``. If ``n = 1``,
          then the shape must be ``(batch_size,)``.
        """
        batch_obs = execution_config.device_options.get("batch_obs", self._batch_obs)
        return tuple(
            vjp(circuit, cots, self._statevector, batch_obs=batch_obs, wire_map=self._wire_map)
            for circuit, cots in zip(circuits, cotangents)
        )

    def execute_and_compute_vjp(
        self,
        circuits: QuantumTape_or_Batch,
        cotangents: Tuple[Number],
        execution_config: ExecutionConfig = DefaultExecutionConfig,
    ):
        """Calculate both the results and the vector jacobian product used in reverse-mode differentiation.
        Args:
            circuits (Union[QuantumTape, Sequence[QuantumTape]]): the circuit or batch of circuits to be executed
            cotangents (Tuple[Number, Tuple[Number]]): Gradient-output vector. Must have shape matching the output shape of the
                corresponding circuit. If the circuit has a single output, ``cotangents`` may be a single number, not an iterable
                of numbers.
            execution_config (ExecutionConfig): a datastructure with all additional information required for execution
        Returns:
            Tuple, Tuple: the result of executing the scripts and the numeric result of computing the vector jacobian product
        """
        batch_obs = execution_config.device_options.get("batch_obs", self._batch_obs)
        results = tuple(
            simulate_and_vjp(
                circuit, cots, self._statevector, batch_obs=batch_obs, wire_map=self._wire_map
            )
            for circuit, cots in zip(circuits, cotangents)
        )
        return tuple(zip(*results))

    @staticmethod
    def get_c_interface():
        """Returns a tuple consisting of the device name, and
        the location to the shared object with the C/C++ device implementation.
        """

        # The shared object file extension varies depending on the underlying operating system
        file_extension = ""
        OS = sys.platform
        if OS == "linux":
            file_extension = ".so"
        elif OS == "darwin":
            file_extension = ".dylib"
        else:
            raise RuntimeError(
                f"'LightningKokkosSimulator' shared library not available for '{OS}' platform"
            )

        lib_name = "liblightning_kokkos_catalyst" + file_extension
        package_root = Path(__file__).parent

        # The absolute path of the plugin shared object varies according to the installation mode.

        # Wheel mode:
        # Fixed location at the root of the project
        wheel_mode_location = package_root.parent / lib_name
        if wheel_mode_location.is_file():
            return "LightningKokkosSimulator", wheel_mode_location.as_posix()

        # Editable mode:
        # The build directory contains a folder which varies according to the platform:
        #   lib.<system>-<architecture>-<python-id>"
        # To avoid mismatching the folder name, we search for the shared object instead.
        # TODO: locate where the naming convention of the folder is decided and replicate it here.
        editable_mode_path = package_root.parent.parent / "build"
        for path, _, files in os.walk(editable_mode_path):
            if lib_name in files:
                lib_location = (Path(path) / lib_name).as_posix()
                return "LightningKokkosSimulator", lib_location

        raise RuntimeError("'LightningKokkosSimulator' shared library not found")<|MERGE_RESOLUTION|>--- conflicted
+++ resolved
@@ -18,27 +18,13 @@
 """
 import os
 import sys
-<<<<<<< HEAD
-=======
 from dataclasses import replace
 from numbers import Number
->>>>>>> e4acf2e0
 from pathlib import Path
 from typing import Callable, Optional, Sequence, Tuple, Union
 
 import numpy as np
 import pennylane as qml
-<<<<<<< HEAD
-from pennylane import BasisState, DeviceError, QuantumFunctionError, Rot, StatePrep, math
-from pennylane.measurements import Expectation, MidMeasureMP, State
-from pennylane.ops import Conditional
-from pennylane.ops.op_math import Adjoint
-from pennylane.wires import Wires
-
-from pennylane_lightning.core._serialize import QuantumScriptSerializer, global_phase_diagonal
-from pennylane_lightning.core._version import __version__
-from pennylane_lightning.core.lightning_base import LightningBase
-=======
 from pennylane.devices import DefaultExecutionConfig, Device, ExecutionConfig
 from pennylane.devices.default_qubit import adjoint_ops
 from pennylane.devices.modifiers import simulator_tracking, single_tape_support
@@ -61,7 +47,6 @@
 from ._adjoint_jacobian import LightningKokkosAdjointJacobian
 from ._measurements import LightningKokkosMeasurements
 from ._state_vector import LightningKokkosStateVector
->>>>>>> e4acf2e0
 
 try:
     # pylint: disable=import-error, no-name-in-module
@@ -477,26 +462,12 @@
         # Kokkos arguments
         sync=True,
         kokkos_args=None,
-<<<<<<< HEAD
-    ):  # pylint: disable=unused-argument, too-many-arguments
-        super().__init__(wires, shots=shots, c_dtype=c_dtype, batch_obs=batch_obs)
-
-        if kokkos_args is None:
-            self._kokkos_state = _kokkos_dtype(c_dtype)(self.num_wires)
-        elif isinstance(kokkos_args, InitializationSettings):
-            self._kokkos_state = _kokkos_dtype(c_dtype)(self.num_wires, kokkos_args)
-        else:
-            type0 = type(InitializationSettings())
-            raise TypeError(
-                f"Argument kokkos_args must be of type {type0} but it is of {type(kokkos_args)}."
-=======
     ):
         if not self._CPP_BINARY_AVAILABLE:
             raise ImportError(
                 "Pre-compiled binaries for lightning.kokkos are not available. "
                 "To manually compile from source, follow the instructions at "
                 "https://pennylane-lightning.readthedocs.io/en/latest/installation.html."
->>>>>>> e4acf2e0
             )
 
         super().__init__(wires=wires, shots=shots)
@@ -707,68 +678,7 @@
         Returns:
             Bool: Whether or not a derivative can be calculated provided the given information
         """
-<<<<<<< HEAD
-        if self.shots is not None:
-            warn(
-                "Requested adjoint differentiation to be computed with finite shots."
-                " The derivative is always exact when using the adjoint "
-                "differentiation method.",
-                UserWarning,
-            )
-
-        tape_return_type = self._check_adjdiff_supported_measurements(tape.measurements)
-
-        if not tape_return_type:  # the tape does not have measurements
-            return np.array([], dtype=self.state.dtype)
-
-        if tape_return_type is State:  # pragma: no cover
-            raise QuantumFunctionError(
-                "Adjoint differentiation method does not support measurement StateMP."
-                "Use vjp method instead for this purpose."
-            )
-
-        self._check_adjdiff_supported_operations(tape.operations)
-
-        processed_data = self._process_jacobian_tape(tape, starting_state, use_device_state)
-
-        if not processed_data:  # training_params is empty
-            return np.array([], dtype=self.state.dtype)
-
-        trainable_params = processed_data["tp_shift"]
-
-        adjoint_jacobian = AdjointJacobianC64() if self.use_csingle else AdjointJacobianC128()
-
-        jac = adjoint_jacobian(
-            processed_data["state_vector"],
-            processed_data["obs_serialized"],
-            processed_data["ops_serialized"],
-            trainable_params,
-        )
-        jac = np.array(jac)
-        jac = jac.reshape(-1, len(trainable_params)) if len(jac) else jac
-        jac_r = np.zeros((jac.shape[0], processed_data["all_params"]))
-        jac_r[:, processed_data["record_tp_rows"]] = jac
-        if hasattr(qml, "active_return"):  # pragma: no cover
-            return self._adjoint_jacobian_processing(jac_r) if qml.active_return() else jac_r
-        return self._adjoint_jacobian_processing(jac_r)
-
-    # pylint: disable=inconsistent-return-statements, line-too-long
-    def vjp(self, measurements, grad_vec, starting_state=None, use_device_state=False):
-        """Generate the processing function required to compute the vector-Jacobian products
-        of a tape.
-
-        This function can be used with multiple expectation values or a quantum state.
-        When a quantum state is given,
-
-        .. code-block:: python
-
-            vjp_f = dev.vjp([qml.state()], grad_vec)
-            vjp = vjp_f(tape)
-
-        computes :math:`w = (w_1,\\cdots,w_m)` where
-=======
         return self.supports_derivatives(execution_config, circuit)
->>>>>>> e4acf2e0
 
     def compute_vjp(
         self,
