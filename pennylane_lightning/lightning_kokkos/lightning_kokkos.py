--- conflicted
+++ resolved
@@ -727,11 +727,7 @@
             jac = jac.reshape(-1, len(trainable_params))
             jac_r = np.zeros((jac.shape[0], processed_data["all_params"]))
             jac_r[:, processed_data["record_tp_rows"]] = jac
-<<<<<<< HEAD
-            if hasattr(qml, "active_return"):
-=======
             if hasattr(qml, "active_return"):  # pragma: no cover
->>>>>>> 6dc7883e
                 return self._adjoint_jacobian_processing(jac_r) if qml.active_return() else jac_r
             return self._adjoint_jacobian_processing(jac_r)
 
