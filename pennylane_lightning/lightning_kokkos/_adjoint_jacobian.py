# Copyright 2018-2024 Xanadu Quantum Technologies Inc.

# Licensed under the Apache License, Version 2.0 (the "License");
# you may not use this file except in compliance with the License.
# You may obtain a copy of the License at

#     http://www.apache.org/licenses/LICENSE-2.0

# Unless required by applicable law or agreed to in writing, software
# distributed under the License is distributed on an "AS IS" BASIS,
# WITHOUT WARRANTIES OR CONDITIONS OF ANY KIND, either express or implied.
# See the License for the specific language governing permissions and
# limitations under the License.
r"""
Internal methods for adjoint Jacobian differentiation method.
"""

from __future__ import annotations

from warnings import warn

from pennylane_lightning.lightning_kokkos_ops.algorithmsMPI import OpsStructMPIC128

try:
    from pennylane_lightning.lightning_kokkos_ops.algorithms import (
        AdjointJacobianC64,
        AdjointJacobianC128,
        create_ops_listC64,
        create_ops_listC128,
    )

    try:
        from pennylane_lightning.lightning_kokkos_ops.algorithmsMPI import (
            AdjointJacobianMPIC64,
            AdjointJacobianMPIC128,
            create_ops_listMPIC64,
            create_ops_listMPIC128,
        )
    except ImportError as ex_mpi:
        warn(str(ex_mpi), UserWarning)

except ImportError as ex:
    warn(str(ex), UserWarning)

import numpy as np
from pennylane.tape import QuantumTape

# pylint: disable=ungrouped-imports
from pennylane_lightning.lightning_base._adjoint_jacobian import LightningBaseAdjointJacobian


class LightningKokkosAdjointJacobian(LightningBaseAdjointJacobian):
    """Check and execute the adjoint Jacobian differentiation method.

    Args:
        qubit_state(LightningKokkosStateVector): State Vector to calculate the adjoint Jacobian with.
        batch_obs(bool): If serialized tape is to be batched or not.
    """

    # pylint: disable=too-few-public-methods

<<<<<<< HEAD
    def __init__(
        self,
        qubit_state: LightningKokkosStateVector,  # pylint: disable=undefined-variable
        batch_obs: bool = False,
    ) -> None:
        super().__init__(qubit_state, batch_obs)

        self._use_mpi = qubit_state._mpi

        # Initialize the C++ binds
        self._jacobian_lightning, self._create_ops_list_lightning = self._adjoint_jacobian_dtype()

=======
>>>>>>> 81a98641
    def _adjoint_jacobian_dtype(self):
        """Binding to Lightning Kokkos Adjoint Jacobian C++ class.

        Returns: A pair of the AdjointJacobian class and the create_ops_list function. Default is None.
        """
        if self._use_mpi:
            jacobian_lightning = (
                AdjointJacobianMPIC64() if self.dtype == np.complex64 else AdjointJacobianMPIC128()
            )
            create_ops_list_lightning = (
                create_ops_listMPIC64 if self.dtype == np.complex64 else create_ops_listMPIC128
            )

            return jacobian_lightning, create_ops_list_lightning
        jacobian_lightning = (
            AdjointJacobianC64() if self.dtype == np.complex64 else AdjointJacobianC128()
        )
        create_ops_list_lightning = (
            create_ops_listC64 if self.dtype == np.complex64 else create_ops_listC128
        )
        return jacobian_lightning, create_ops_list_lightning

    def calculate_jacobian(self, tape: QuantumTape):
        """Computes the Jacobian with the adjoint method.

        .. code-block:: python

            statevector = LightningKokkosStateVector(num_wires=num_wires)
            statevector = statevector.get_final_state(tape)
            jacobian = LightningKokkosAdjointJacobian(statevector).calculate_jacobian(tape)

        Args:
            tape (QuantumTape): Operations and measurements that represent instructions for execution on Lightning.

        Returns:
            The Jacobian of a tape.
        """

        empty_array = self._handle_raises(tape, is_jacobian=True)

        if empty_array:
            return np.array([], dtype=self.dtype)

        processed_data = self._process_jacobian_tape(tape)

        if not processed_data:  # training_params is empty
            return np.array([], dtype=self.dtype)

        trainable_params = processed_data["tp_shift"]
        jac = self._jacobian_lightning(
            processed_data["state_vector"],
            processed_data["obs_serialized"],
            processed_data["ops_serialized"],
            trainable_params,
        )
        jac = np.array(jac)
        jac = jac.reshape(-1, len(trainable_params)) if len(jac) else jac
        jac_r = np.zeros((jac.shape[0], processed_data["all_params"]))
        jac_r[:, processed_data["record_tp_rows"]] = jac

        return self._adjoint_jacobian_processing(jac_r)<|MERGE_RESOLUTION|>--- conflicted
+++ resolved
@@ -59,21 +59,9 @@
 
     # pylint: disable=too-few-public-methods
 
-<<<<<<< HEAD
-    def __init__(
-        self,
-        qubit_state: LightningKokkosStateVector,  # pylint: disable=undefined-variable
-        batch_obs: bool = False,
-    ) -> None:
-        super().__init__(qubit_state, batch_obs)
-
         self._use_mpi = qubit_state._mpi
 
-        # Initialize the C++ binds
-        self._jacobian_lightning, self._create_ops_list_lightning = self._adjoint_jacobian_dtype()
 
-=======
->>>>>>> 81a98641
     def _adjoint_jacobian_dtype(self):
         """Binding to Lightning Kokkos Adjoint Jacobian C++ class.
 
