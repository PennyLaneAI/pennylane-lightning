--- conflicted
+++ resolved
@@ -284,29 +284,8 @@
             elif method is not None:  # apply specialized gate
                 param = operation.parameters
                 method(wires, invert_param, param)
-<<<<<<< HEAD
             elif isinstance(operation, qml.ops.Controlled) and not isinstance(
                 operation.base, (qml.QubitUnitary, qml.BlockEncode, qml.MultiRZ)
-=======
-            elif isinstance(operation, qml.ops.Controlled) and (
-                isinstance(
-                    operation.base,
-                    (
-                        qml.GlobalPhase,
-                        qml.PauliX,
-                        qml.PauliY,
-                        qml.PauliZ,
-                        qml.Hadamard,
-                        qml.S,
-                        qml.T,
-                        qml.PhaseShift,
-                        qml.RX,
-                        qml.RY,
-                        qml.RZ,
-                        qml.Rot,
-                    ),
-                )
->>>>>>> a69a4b58
             ):  # apply n-controlled gate
                 # Kokkos does not support controlled gates except for GlobalPhase and single-qubit
                 self._apply_lightning_controlled(operation)
