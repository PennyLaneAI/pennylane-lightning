# Copyright 2018-2024 Xanadu Quantum Technologies Inc.

# Licensed under the Apache License, Version 2.0 (the "License");
# you may not use this file except in compliance with the License.
# You may obtain a copy of the License at

#     http://www.apache.org/licenses/LICENSE-2.0

# Unless required by applicable law or agreed to in writing, software
# distributed under the License is distributed on an "AS IS" BASIS,
# WITHOUT WARRANTIES OR CONDITIONS OF ANY KIND, either express or implied.
# See the License for the specific language governing permissions and
# limitations under the License.
"""
Class implementation for lightning_kokkos state-vector manipulation.
"""
from warnings import warn

try:
    from pennylane_lightning.lightning_kokkos_ops import (
        InitializationSettings,
        StateVectorC64,
        StateVectorC128,
        allocate_aligned_array,
        print_configuration,
    )
except ImportError as ex:
    warn(str(ex), UserWarning)

from typing import Union

import numpy as np
import pennylane as qml
from pennylane.measurements import MidMeasureMP
from pennylane.ops import Conditional
from pennylane.ops.op_math import Adjoint
from pennylane.tape import QuantumScript
from pennylane.wires import Wires

# pylint: disable=ungrouped-imports
from pennylane_lightning.core._serialize import global_phase_diagonal
from pennylane_lightning.core._state_vector_base import LightningBaseStateVector

from ._measurements import LightningKokkosMeasurements


class LightningKokkosStateVector(LightningBaseStateVector):
    """Lightning Kokkos state-vector class.

    Interfaces with C++ python binding methods for state-vector manipulation.

    Args:
        num_wires(int): the number of wires to initialize the device with
        dtype: Datatypes for state-vector representation. Must be one of
            ``np.complex64`` or ``np.complex128``. Default is ``np.complex128``
        device_name(string): state vector device name. Options: ["lightning.kokkos"]
        kokkos_args(InitializationSettings): binding for Kokkos::InitializationSettings
            (threading parameters).
        sync(bool): immediately sync with host-sv after applying operations

    """

    def __init__(
        self,
        num_wires: int,
        dtype: Union[np.complex128, np.complex64] = np.complex128,
        kokkos_args=None,
<<<<<<< HEAD
    ):

=======
        sync=True,
    ):  # pylint: disable=too-many-arguments
>>>>>>> 8796bab5
        super().__init__(num_wires, dtype)

        self._device_name = "lightning.kokkos"

        self._kokkos_config = {}

        # Initialize the state vector
        if kokkos_args is None:
            self._qubit_state = self._state_dtype()(self.num_wires)
        elif isinstance(kokkos_args, InitializationSettings):
            self._qubit_state = self._state_dtype()(self.num_wires, kokkos_args)
        else:
            raise TypeError(
                f"Argument kokkos_args must be of type {type(InitializationSettings())} but it is of {type(kokkos_args)}."
            )

        if not self._kokkos_config:
            self._kokkos_config = self._kokkos_configuration()

    @property
    def state(self):
        """Copy the state vector data from the device to the host.

        A state vector Numpy array is explicitly allocated on the host to store and return
        the data.

        **Example**

        >>> dev = qml.device('lightning.kokkos', wires=1)
        >>> dev.apply([qml.PauliX(wires=[0])])
        >>> print(dev.state)
        [0.+0.j 1.+0.j]
        """
        state = np.zeros(2**self._num_wires, dtype=self.dtype)
        self.sync_d2h(state)
        return state

    def _state_dtype(self):
        """Binding to Lightning Managed state vector C++ class.

        Returns: the state vector class
        """
        return StateVectorC128 if self.dtype == np.complex128 else StateVectorC64

    def sync_h2d(self, state_vector):
        """Copy the state vector data on host provided by the user to the state
        vector on the device

        Args:
            state_vector(array[complex]): the state vector array on host.


        **Example**

        >>> dev = qml.device('lightning.kokkos', wires=3)
        >>> obs = qml.Identity(0) @ qml.PauliX(1) @ qml.PauliY(2)
        >>> obs1 = qml.Identity(1)
        >>> H = qml.Hamiltonian([1.0, 1.0], [obs1, obs])
        >>> state_vector = np.array([0.0 + 0.0j, 0.0 + 0.1j, 0.1 + 0.1j, 0.1 + 0.2j, 0.2 + 0.2j, 0.3 + 0.3j, 0.3 + 0.4j, 0.4 + 0.5j,], dtype=np.complex64)
        >>> dev.sync_h2d(state_vector)
        >>> res = dev.expval(H)
        >>> print(res)
        1.0
        """
        self._qubit_state.HostToDevice(state_vector.ravel(order="C"))

    def sync_d2h(self, state_vector):
        """Copy the state vector data on device to a state vector on the host provided
        by the user

        Args:
            state_vector(array[complex]): the state vector array on device


        **Example**

        >>> dev = qml.device('lightning.kokkos', wires=1)
        >>> dev.apply([qml.PauliX(wires=[0])])
        >>> state_vector = np.zeros(2**dev.num_wires).astype(dev.C_DTYPE)
        >>> dev.sync_d2h(state_vector)
        >>> print(state_vector)
        [0.+0.j 1.+0.j]
        """
        self._qubit_state.DeviceToHost(state_vector.ravel(order="C"))

    def _kokkos_configuration(self):
        """Get the default configuration of the kokkos device.

        Returns: The `lightning.kokkos` device configuration
        """
        return print_configuration()

    def _apply_state_vector(self, state, device_wires: Wires):
        """Initialize the internal state vector in a specified state.
        Args:
            state (array[complex]): normalized input state of length ``2**len(wires)``
                or broadcasted state of shape ``(batch_size, 2**len(wires))``
            device_wires (Wires): wires that get initialized in the state
        """

        if isinstance(state, self._qubit_state.__class__):
            state_data = allocate_aligned_array(state.size, np.dtype(self.dtype), True)
            state.DeviceToHost(state_data)
            state = state_data

        if len(device_wires) == self._num_wires and Wires(sorted(device_wires)) == device_wires:
            # Initialize the entire device state with the input state
            output_shape = (2,) * self._num_wires
            state = np.reshape(state, output_shape).ravel(order="C")
            self.sync_h2d(np.reshape(state, output_shape))
            return

        # This operate on device
        self._qubit_state.setStateVector(state, list(device_wires))

    def _apply_lightning_controlled(self, operation):
        """Apply an arbitrary controlled operation to the state tensor.

        Args:
            operation (~pennylane.operation.Operation): controlled operation to apply

        Returns:
            None
        """
        state = self.state_vector

        control_wires = list(operation.control_wires)
        control_values = operation.control_values
        name = operation.name
        # Apply GlobalPhase
        inv = False
        param = operation.parameters[0]
        wires = self.wires.indices(operation.wires)
        matrix = global_phase_diagonal(param, self.wires, control_wires, control_values)
        state.apply(name, wires, inv, [[param]], matrix)

    def _apply_lightning_midmeasure(
        self, operation: MidMeasureMP, mid_measurements: dict, postselect_mode: str
    ):
        """Execute a MidMeasureMP operation and return the sample in mid_measurements.

        Args:
            operation (~pennylane.operation.Operation): mid-circuit measurement
            mid_measurements (None, dict): Dictionary of mid-circuit measurements
            postselect_mode (str): Configuration for handling shots with mid-circuit measurement
                postselection. Use ``"hw-like"`` to discard invalid shots and ``"fill-shots"`` to
                keep the same number of shots.

        Returns:
            None
        """
        wires = self.wires.indices(operation.wires)
        wire = list(wires)[0]
        if postselect_mode == "fill-shots" and operation.postselect is not None:
            sample = operation.postselect
        else:
            circuit = QuantumScript([], [qml.sample(wires=operation.wires)], shots=1)
            sample = LightningKokkosMeasurements(self).measure_final_state(circuit)
            sample = np.squeeze(sample)
        mid_measurements[operation] = sample
        getattr(self.state_vector, "collapse")(wire, bool(sample))
        if operation.reset and bool(sample):
            self.apply_operations([qml.PauliX(operation.wires)], mid_measurements=mid_measurements)

    def _apply_lightning(
        self, operations, mid_measurements: dict = None, postselect_mode: str = None
    ):
        """Apply a list of operations to the state tensor.

        Args:
            operations (list[~pennylane.operation.Operation]): operations to apply
            mid_measurements (None, dict): Dictionary of mid-circuit measurements
            postselect_mode (str): Configuration for handling shots with mid-circuit measurement
                postselection. Use ``"hw-like"`` to discard invalid shots and ``"fill-shots"`` to
                keep the same number of shots. Default is ``None``.

        Returns:
            None
        """
        state = self.state_vector

        # Skip over identity operations instead of performing
        # matrix multiplication with it.
        for operation in operations:
            if isinstance(operation, qml.Identity):
                continue
            if isinstance(operation, Adjoint):
                name = operation.base.name
                invert_param = True
            else:
                name = operation.name
                invert_param = False
            method = getattr(state, name, None)
            wires = list(operation.wires)

            if isinstance(operation, Conditional):
                if operation.meas_val.concretize(mid_measurements):
                    self._apply_lightning([operation.base])
            elif isinstance(operation, MidMeasureMP):
                self._apply_lightning_midmeasure(
                    operation, mid_measurements, postselect_mode=postselect_mode
                )
            elif isinstance(operation, qml.PauliRot):
                method = getattr(state, "applyPauliRot")
                # pylint: disable=protected-access
                paulis = operation._hyperparameters[
                    "pauli_word"
                ]  # pylint: disable=protected-access
                wires = [i for i, w in zip(wires, paulis) if w != "I"]
                word = "".join(p for p in paulis if p != "I")
                method(wires, invert_param, operation.parameters, word)
            elif method is not None:  # apply specialized gate
                param = operation.parameters
                method(wires, invert_param, param)
            elif isinstance(operation, qml.ops.Controlled) and isinstance(
                operation.base, qml.GlobalPhase
            ):  # apply n-controlled gate
                # Kokkos do not support the controlled gates except for GlobalPhase
                self._apply_lightning_controlled(operation)
            else:  # apply gate as a matrix
                # Inverse can be set to False since qml.matrix(operation) is already in
                # inverted form
                method = getattr(state, "applyMatrix")
                try:
                    method(qml.matrix(operation), wires, False)
                except AttributeError:  # pragma: no cover
                    # To support older versions of PL
                    method(operation.matrix, wires, False)<|MERGE_RESOLUTION|>--- conflicted
+++ resolved
@@ -65,13 +65,8 @@
         num_wires: int,
         dtype: Union[np.complex128, np.complex64] = np.complex128,
         kokkos_args=None,
-<<<<<<< HEAD
     ):
 
-=======
-        sync=True,
-    ):  # pylint: disable=too-many-arguments
->>>>>>> 8796bab5
         super().__init__(num_wires, dtype)
 
         self._device_name = "lightning.kokkos"
