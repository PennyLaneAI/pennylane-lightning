# Copyright 2018-2024 Xanadu Quantum Technologies Inc.

# Licensed under the Apache License, Version 2.0 (the "License");
# you may not use this file except in compliance with the License.
# You may obtain a copy of the License at

#     http://www.apache.org/licenses/LICENSE-2.0

# Unless required by applicable law or agreed to in writing, software
# distributed under the License is distributed on an "AS IS" BASIS,
# WITHOUT WARRANTIES OR CONDITIONS OF ANY KIND, either express or implied.
# See the License for the specific language governing permissions and
# limitations under the License.
"""
Class implementation for state vector measurements.
"""

from __future__ import annotations

from warnings import warn

try:
    from pennylane_lightning.lightning_kokkos_ops import MeasurementsC64, MeasurementsC128
except ImportError as ex:
    warn(str(ex), UserWarning)

from typing import List

import numpy as np
import pennylane as qml
from pennylane.measurements import CountsMP, SampleMeasurement, Shots
from pennylane.typing import TensorLike

# pylint: disable=ungrouped-imports
from pennylane_lightning.core._measurements_base import LightningBaseMeasurements


class LightningKokkosMeasurements(
    LightningBaseMeasurements
):  # pylint: disable=too-few-public-methods
    """Lightning Kokkos Measurements class

    Measures the state provided by the LightningKokkosStateVector class.

    Args:
        qubit_state(LightningKokkosStateVector): Lightning state-vector class containing the state vector to be measured.
    """

    def __init__(
        self,
<<<<<<< HEAD
        kokkos_state: LightningKokkosStateVector,  # pylint: disable=undefined-variable
    ) -> TensorLike:

=======
        kokkos_state,
    ) -> None:
>>>>>>> 8796bab5
        super().__init__(kokkos_state)

        self._measurement_lightning = self._measurement_dtype()(kokkos_state.state_vector)

    def _measurement_dtype(self):
        """Binding to Lightning Kokkos Measurements C++ class.

        Returns: the Measurements class
        """
        return MeasurementsC64 if self.dtype == np.complex64 else MeasurementsC128

    def _measure_with_samples_diagonalizing_gates(
        self,
        mps: List[SampleMeasurement],
        shots: Shots,
    ) -> TensorLike:
        """
        Returns the samples of the measurement process performed on the given state,
        by rotating the state into the measurement basis using the diagonalizing gates
        given by the measurement process.

        Args:
            mps (~.measurements.SampleMeasurement): The sample measurements to perform
            shots (~.measurements.Shots): The number of samples to take

        Returns:
            TensorLike[Any]: Sample measurement results
        """
        # apply diagonalizing gates
        self._apply_diagonalizing_gates(mps)

        # Specific for Kokkos:
        total_indices = self._qubit_state.num_wires
        wires = qml.wires.Wires(range(total_indices))

        def _process_single_shot(samples):
            processed = []
            for mp in mps:
                res = mp.process_samples(samples, wires)
                if not isinstance(mp, CountsMP):
                    res = qml.math.squeeze(res)

                processed.append(res)

            return tuple(processed)

        try:
            samples = self._measurement_lightning.generate_samples(
                len(wires), shots.total_shots
            ).astype(int, copy=False)

        except ValueError as e:
            if str(e) != "probabilities contain NaN":
                raise e
            samples = qml.math.full((shots.total_shots, len(wires)), 0)

        self._apply_diagonalizing_gates(mps, adjoint=True)

        # if there is a shot vector, use the shots.bins generator to
        # split samples w.r.t. the shots
        processed_samples = []
        for lower, upper in shots.bins():
            result = _process_single_shot(samples[..., lower:upper, :])
            processed_samples.append(result)

        return (
            tuple(zip(*processed_samples)) if shots.has_partitioned_shots else processed_samples[0]
        )<|MERGE_RESOLUTION|>--- conflicted
+++ resolved
@@ -48,14 +48,8 @@
 
     def __init__(
         self,
-<<<<<<< HEAD
         kokkos_state: LightningKokkosStateVector,  # pylint: disable=undefined-variable
-    ) -> TensorLike:
-
-=======
-        kokkos_state,
     ) -> None:
->>>>>>> 8796bab5
         super().__init__(kokkos_state)
 
         self._measurement_lightning = self._measurement_dtype()(kokkos_state.state_vector)
