--- conflicted
+++ resolved
@@ -1,29 +1,4 @@
-<<<<<<< HEAD
 schema = 2
-=======
-schema = 1
-
-[device]
-name = "lightning.kokkos"
-
-[operators]
-# Observables supported by the device
-observables = [
-        "PauliX",
-        "PauliY",
-        "PauliZ",
-        "Hadamard",
-        "Hermitian",
-        "Identity",
-        "SparseHamiltonian",
-        "Hamiltonian",
-        "Sum",
-        "SProd",
-        "Prod",
-        "Exp",
-        "LinearCombination",
-]
->>>>>>> 43bed847
 
 # The union of all gate types listed in this section must match what
 # the device considers "supported" through PennyLane's device API.
@@ -107,6 +82,11 @@
 Hermitian              = { properties = [ "differentiable" ] }
 Hamiltonian            = { properties = [ "differentiable" ] }
 SparseHamiltonian      = { properties = [ "differentiable" ] }
+Sum                    = { properties = [ "differentiable" ] }
+SProd                  = { properties = [ "differentiable" ] }
+Prod                   = { properties = [ "differentiable" ] }
+Exp                    = { properties = [ "differentiable" ] }
+LinearCombination      = { properties = [ "differentiable" ] }
 
 [measurement_processes]
 
