schema = 2

# The union of all gate types listed in this section must match what
# the device considers "supported" through PennyLane's device API.
[operators.gates.native]

CNOT                   = { properties = [ "invertible",                 "differentiable" ] }
ControlledPhaseShift   = { properties = [ "invertible",                 "differentiable" ] }
CRot                   = { properties = [ "invertible"                                   ] }
CRX                    = { properties = [ "invertible",                 "differentiable" ] }
CRY                    = { properties = [ "invertible",                 "differentiable" ] }
CRZ                    = { properties = [ "invertible",                 "differentiable" ] }
CSWAP                  = { properties = [ "invertible",                 "differentiable" ] }
CY                     = { properties = [ "invertible",                 "differentiable" ] }
CZ                     = { properties = [ "invertible",                 "differentiable" ] }
<<<<<<< HEAD
DoubleExcitationMinus  = { properties = [ "invertible", "controllable", "differentiable" ] }
DoubleExcitationPlus   = { properties = [ "invertible", "controllable", "differentiable" ] }
DoubleExcitation       = { properties = [ "invertible", "controllable", "differentiable" ] }
=======
DoubleExcitationMinus  = { properties = [ "invertible",                 "differentiable" ] }
DoubleExcitationPlus   = { properties = [ "invertible",                 "differentiable" ] }
DoubleExcitation       = { properties = [ "invertible",                 "differentiable" ] }
>>>>>>> e89065ff
GlobalPhase            = { properties = [ "invertible", "controllable", "differentiable" ] }
Hadamard               = { properties = [ "invertible", "controllable", "differentiable" ] }
Identity               = { properties = [ "invertible",                 "differentiable" ] }
IsingXX                = { properties = [ "invertible", "controllable", "differentiable" ] }
IsingXY                = { properties = [ "invertible", "controllable", "differentiable" ] }
IsingYY                = { properties = [ "invertible", "controllable", "differentiable" ] }
IsingZZ                = { properties = [ "invertible", "controllable", "differentiable" ] }
MultiRZ                = { properties = [ "invertible",                 "differentiable" ] }
PauliX                 = { properties = [ "invertible", "controllable", "differentiable" ] }
PauliY                 = { properties = [ "invertible", "controllable", "differentiable" ] }
PauliZ                 = { properties = [ "invertible", "controllable", "differentiable" ] }
PhaseShift             = { properties = [ "invertible", "controllable", "differentiable" ] }
QubitUnitary           = { properties = [ "invertible",                                  ] }
Rot                    = { properties = [ "invertible", "controllable"                   ] }
RX                     = { properties = [ "invertible", "controllable", "differentiable" ] }
RY                     = { properties = [ "invertible", "controllable", "differentiable" ] }
RZ                     = { properties = [ "invertible", "controllable", "differentiable" ] }
SingleExcitationMinus  = { properties = [ "invertible", "controllable", "differentiable" ] }
<<<<<<< HEAD
SingleExcitationPlus   = { properties = [ "invertible", "controllable", "differentiable" ] }
SingleExcitation       = { properties = [ "invertible", "controllable", "differentiable" ] }
S                      = { properties = [ "invertible", "controllable", "differentiable" ] }
=======
SingleExcitationPlus   = { properties = [ "invertible",                 "differentiable" ] }
SingleExcitation       = { properties = [ "invertible",                 "differentiable" ] }
S                      = { properties = [ "invertible",                 "differentiable" ] }
>>>>>>> e89065ff
SWAP                   = { properties = [ "invertible", "controllable", "differentiable" ] }
Toffoli                = { properties = [ "invertible",                 "differentiable" ] }
T                      = { properties = [ "invertible", "controllable", "differentiable" ] }

# Operators that should be decomposed according to the algorithm used
# by PennyLane's device API.
# Optional, since gates not listed in this list will typically be decomposed by
# default, but can be useful to express a deviation from this device's regular
# strategy in PennyLane.
[operators.gates.decomp]

BasisState             = {}
MultiControlledX       = {}
QubitStateVector       = {}
StatePrep              = {}
ControlledQubitUnitary = {}

# Gates which should be translated to QubitUnitary
[operators.gates.matrix]

BlockEncode            = {}
DiagonalQubitUnitary   = {}
ECR                    = {}
ISWAP                  = {}
OrbitalRotation        = {}
PSWAP                  = {}
QubitCarry             = {}
QubitSum               = {}
SISWAP                 = {}
SQISW                  = {}
SX                     = {}

# Observables supported by the device
[operators.observables]

Identity               = { properties = [ "differentiable" ] }
PauliX                 = { properties = [ "differentiable" ] }
PauliY                 = { properties = [ "differentiable" ] }
PauliZ                 = { properties = [ "differentiable" ] }
Hadamard               = { properties = [ "differentiable" ] }
Hermitian              = { properties = [ "differentiable" ] }
Hamiltonian            = { properties = [ "differentiable" ] }
SparseHamiltonian      = { properties = [ "differentiable" ] }
Sum                    = { properties = [ "differentiable" ] }
SProd                  = { properties = [ "differentiable" ] }
Prod                   = { properties = [ "differentiable" ] }
Exp                    = { properties = [ "differentiable" ] }
LinearCombination      = { properties = [ "differentiable" ] }

[measurement_processes]

Expval                 = {}
Var                    = {}
Probs                  = {}
State                  = { condition = [ "analytic" ] }
Sample                 = { condition = [ "finiteshots" ] }
Counts                 = { condition = [ "finiteshots" ] }

[compilation]

# If the device is compatible with qjit
qjit_compatible = true
# If the device requires run time generation of the quantum circuit.
runtime_code_generation = false
# If the device supports mid circuit measurements natively
mid_circuit_measurement = true
# This field is currently unchecked but it is reserved for the purpose of
# determining if the device supports dynamic qubit allocation/deallocation.
dynamic_qubit_management = false

# whether the device can support non-commuting measurements together 
# in a single execution
non_commuting_observables = true

# Whether the device supports (arbitrary) initial state preparation.
initial_state_prep = true<|MERGE_RESOLUTION|>--- conflicted
+++ resolved
@@ -13,15 +13,9 @@
 CSWAP                  = { properties = [ "invertible",                 "differentiable" ] }
 CY                     = { properties = [ "invertible",                 "differentiable" ] }
 CZ                     = { properties = [ "invertible",                 "differentiable" ] }
-<<<<<<< HEAD
 DoubleExcitationMinus  = { properties = [ "invertible", "controllable", "differentiable" ] }
 DoubleExcitationPlus   = { properties = [ "invertible", "controllable", "differentiable" ] }
 DoubleExcitation       = { properties = [ "invertible", "controllable", "differentiable" ] }
-=======
-DoubleExcitationMinus  = { properties = [ "invertible",                 "differentiable" ] }
-DoubleExcitationPlus   = { properties = [ "invertible",                 "differentiable" ] }
-DoubleExcitation       = { properties = [ "invertible",                 "differentiable" ] }
->>>>>>> e89065ff
 GlobalPhase            = { properties = [ "invertible", "controllable", "differentiable" ] }
 Hadamard               = { properties = [ "invertible", "controllable", "differentiable" ] }
 Identity               = { properties = [ "invertible",                 "differentiable" ] }
@@ -34,23 +28,22 @@
 PauliY                 = { properties = [ "invertible", "controllable", "differentiable" ] }
 PauliZ                 = { properties = [ "invertible", "controllable", "differentiable" ] }
 PhaseShift             = { properties = [ "invertible", "controllable", "differentiable" ] }
+PauliX                 = { properties = [ "invertible", "controllable", "differentiable" ] }
+PauliY                 = { properties = [ "invertible", "controllable", "differentiable" ] }
+PauliZ                 = { properties = [ "invertible", "controllable", "differentiable" ] }
+PhaseShift             = { properties = [ "invertible", "controllable", "differentiable" ] }
 QubitUnitary           = { properties = [ "invertible",                                  ] }
 Rot                    = { properties = [ "invertible", "controllable"                   ] }
 RX                     = { properties = [ "invertible", "controllable", "differentiable" ] }
 RY                     = { properties = [ "invertible", "controllable", "differentiable" ] }
 RZ                     = { properties = [ "invertible", "controllable", "differentiable" ] }
 SingleExcitationMinus  = { properties = [ "invertible", "controllable", "differentiable" ] }
-<<<<<<< HEAD
 SingleExcitationPlus   = { properties = [ "invertible", "controllable", "differentiable" ] }
 SingleExcitation       = { properties = [ "invertible", "controllable", "differentiable" ] }
 S                      = { properties = [ "invertible", "controllable", "differentiable" ] }
-=======
-SingleExcitationPlus   = { properties = [ "invertible",                 "differentiable" ] }
-SingleExcitation       = { properties = [ "invertible",                 "differentiable" ] }
-S                      = { properties = [ "invertible",                 "differentiable" ] }
->>>>>>> e89065ff
 SWAP                   = { properties = [ "invertible", "controllable", "differentiable" ] }
 Toffoli                = { properties = [ "invertible",                 "differentiable" ] }
+T                      = { properties = [ "invertible", "controllable", "differentiable" ] }
 T                      = { properties = [ "invertible", "controllable", "differentiable" ] }
 
 # Operators that should be decomposed according to the algorithm used
