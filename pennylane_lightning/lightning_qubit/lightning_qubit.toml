--- conflicted
+++ resolved
@@ -2,7 +2,6 @@
 
 [operators.gates.native]
 
-<<<<<<< HEAD
 CNOT                   = { properties = [ "invertible",                 "differentiable" ] }
 ControlledPhaseShift   = { properties = [ "invertible",                 "differentiable" ] }
 ControlledQubitUnitary = { properties = [ "invertible",                                  ] }
@@ -40,26 +39,6 @@
 SWAP                   = { properties = [ "invertible", "controllable", "differentiable" ] }
 Toffoli                = { properties = [ "invertible",                 "differentiable" ] }
 T                      = { properties = [ "invertible", "controllable", "differentiable" ] }
-=======
-[operators]
-# Observables supported by the device
-observables = [
-        "PauliX",
-        "PauliY",
-        "PauliZ",
-        "Hadamard",
-        "Hermitian",
-        "Identity",
-        "Projector",
-        "SparseHamiltonian",
-        "Hamiltonian",
-        "Sum",
-        "SProd",
-        "Prod",
-        "Exp",
-        "LinearCombination",
-]
->>>>>>> 43bed847
 
 [operators.gates.decomp]
 
@@ -101,6 +80,12 @@
 Hermitian              = { properties = [ "differentiable" ] }
 Hamiltonian            = { properties = [ "differentiable" ] }
 SparseHamiltonian      = { properties = [ "differentiable" ] }
+Projector              = { properties = [ "differentiable" ] }
+Sum                    = { properties = [ "differentiable" ] }
+SProd                  = { properties = [ "differentiable" ] }
+Prod                   = { properties = [ "differentiable" ] }
+Exp                    = { properties = [ "differentiable" ] }
+LinearCombination      = { properties = [ "differentiable" ] }
 
 [measurement_processes]
 
