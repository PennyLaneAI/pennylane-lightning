--- conflicted
+++ resolved
@@ -2,7 +2,6 @@
 
 [operators.gates.native]
 
-<<<<<<< HEAD
 CNOT                   = { properties = [ "invertible",                 "differentiable" ] }
 ControlledPhaseShift   = { properties = [ "invertible",                 "differentiable" ] }
 ControlledQubitUnitary = { properties = [ "invertible",                 "differentiable" ] }
@@ -40,20 +39,6 @@
 SWAP                   = { properties = [ "invertible", "controllable", "differentiable" ] }
 Toffoli                = { properties = [ "invertible",                 "differentiable" ] }
 T                      = { properties = [ "invertible", "controllable", "differentiable" ] }
-=======
-[operators]
-# Observables supported by the device
-observables = [
-        "Identity",
-        "PauliX",
-        "PauliY",
-        "PauliZ",
-        "Hadamard",
-        "Hermitian",
-        "Hamiltonian",
-        "SparseHamiltonian",
-]
->>>>>>> 7b012114
 
 [operators.gates.decomp]
 
@@ -87,19 +72,14 @@
 # Observables supported by the device
 [operators.observables]
 
-Exp                    = { properties = [ "differentiable" ] }
-Hadamard               = { properties = [ "differentiable" ] }
-Hamiltonian            = { properties = [ "differentiable" ] }
-Hermitian              = { properties = [ "differentiable" ] }
 Identity               = { properties = [ "differentiable" ] }
 PauliX                 = { properties = [ "differentiable" ] }
 PauliY                 = { properties = [ "differentiable" ] }
 PauliZ                 = { properties = [ "differentiable" ] }
-Prod                   = { properties = [ "differentiable" ] }
-Projector              = {                                   }
+Hadamard               = { properties = [ "differentiable" ] }
+Hermitian              = { properties = [ "differentiable" ] }
+Hamiltonian            = { properties = [ "differentiable" ] }
 SparseHamiltonian      = { properties = [ "differentiable" ] }
-SProd                  = { properties = [ "differentiable" ] }
-Sum                    = { properties = [ "differentiable" ] }
 
 [measurement_processes]
 
