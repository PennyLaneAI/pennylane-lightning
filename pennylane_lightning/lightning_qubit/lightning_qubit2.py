--- conflicted
+++ resolved
@@ -259,23 +259,11 @@
         """State vector complex data type."""
         return self._c_dtype
 
-    @property
-    def C_DTYPE(self):
-        """State vector complex data type."""
-        return self._c_dtype
-
-<<<<<<< HEAD
+    C_DTYPE = c_dtype
+
     @property
     def num_wires(self):
-        """State vector complex data type."""
-        return self._statevector.num_wires
-
-    @classmethod
-=======
->>>>>>> 11227a97
-    @property
-    def num_wires(self):
-        """State vector complex data type."""
+        """Number of wires in the state vector."""
         return self._statevector.num_wires
 
     @property
