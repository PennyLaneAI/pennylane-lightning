# Copyright 2018-2024 Xanadu Quantum Technologies Inc.

# Licensed under the Apache License, Version 2.0 (the "License");
# you may not use this file except in compliance with the License.
# You may obtain a copy of the License at

#     http://www.apache.org/licenses/LICENSE-2.0

# Unless required by applicable law or agreed to in writing, software
# distributed under the License is distributed on an "AS IS" BASIS,
# WITHOUT WARRANTIES OR CONDITIONS OF ANY KIND, either express or implied.
# See the License for the specific language governing permissions and
# limitations under the License.
"""
This module contains the LightningQubit class that inherits from the new device interface.
"""
from dataclasses import replace
from pathlib import Path
from typing import Callable, Optional, Sequence, Union

import numpy as np
import pennylane as qml
from pennylane.devices import DefaultExecutionConfig, Device, ExecutionConfig
from pennylane.devices.default_qubit import adjoint_ops
from pennylane.devices.modifiers import simulator_tracking, single_tape_support
from pennylane.devices.preprocess import (
    decompose,
    no_sampling,
    validate_adjoint_trainable_params,
    validate_device_wires,
    validate_measurements,
    validate_observables,
)
from pennylane.tape import QuantumScript, QuantumTape
from pennylane.transforms.core import TransformProgram
from pennylane.typing import Result, ResultBatch

from ._adjoint_jacobian import LightningAdjointJacobian
from ._measurements import LightningMeasurements
from ._state_vector import LightningStateVector

try:
    # pylint: disable=import-error, unused-import
    from pennylane_lightning.lightning_qubit_ops import backend_info

    LQ_CPP_BINARY_AVAILABLE = True
except ImportError:
    LQ_CPP_BINARY_AVAILABLE = False

Result_or_ResultBatch = Union[Result, ResultBatch]
QuantumTapeBatch = Sequence[QuantumTape]
QuantumTape_or_Batch = Union[QuantumTape, QuantumTapeBatch]
PostprocessingFn = Callable[[ResultBatch], Result_or_ResultBatch]


<<<<<<< HEAD
    # pylint: disable=ungrouped-imports
    from pennylane import (
        BasisState,
        DeviceError,
        Projector,
        QuantumFunctionError,
        Rot,
        StatePrep,
        math,
    )
    from pennylane.measurements import Expectation, MeasurementProcess, State
    from pennylane.operation import Tensor
    from pennylane.ops.op_math import Adjoint
    from pennylane.wires import Wires

    # pylint: disable=import-error, no-name-in-module, ungrouped-imports
    from pennylane_lightning.core._serialize import QuantumScriptSerializer
    from pennylane_lightning.core._version import __version__

    # pylint: disable=no-name-in-module, ungrouped-imports
    from pennylane_lightning.lightning_qubit_ops.algorithms import (
        AdjointJacobianC64,
        AdjointJacobianC128,
        VectorJacobianProductC64,
        VectorJacobianProductC128,
        create_ops_listC64,
        create_ops_listC128,
    )

    def _state_dtype(dtype):
        if dtype not in [np.complex128, np.complex64]:  # pragma: no cover
            raise ValueError(f"Data type is not supported for state-vector computation: {dtype}")
        return StateVectorC128 if dtype == np.complex128 else StateVectorC64
=======
def simulate(circuit: QuantumScript, state: LightningStateVector, mcmc: dict = None) -> Result:
    """Simulate a single quantum script.

    Args:
        circuit (QuantumTape): The single circuit to simulate
        state (LightningStateVector): handle to Lightning state vector
        mcmc (dict): Dictionary containing the Markov Chain Monte Carlo
            parameters: mcmc, kernel_name, num_burnin. Descriptions of
            these fields are found in :class:`~.LightningQubit`.

    Returns:
        Tuple[TensorLike]: The results of the simulation

    Note that this function can return measurements for non-commuting observables simultaneously.
    """
    if mcmc is None:
        mcmc = {}
    state.reset_state()
    final_state = state.get_final_state(circuit)
    return LightningMeasurements(final_state, **mcmc).measure_final_state(circuit)


def jacobian(circuit: QuantumTape, state: LightningStateVector, batch_obs=False):
    """Compute the Jacobian for a single quantum script.

    Args:
        circuit (QuantumTape): The single circuit to simulate
        state (LightningStateVector): handle to Lightning state vector
        batch_obs (bool): Determine whether we process observables in parallel when
            computing the jacobian. This value is only relevant when the lightning
            qubit is built with OpenMP. Default is False.

    Returns:
        TensorLike: The Jacobian of the quantum script
    """
    circuit = circuit.map_to_standard_wires()
    state.reset_state()
    final_state = state.get_final_state(circuit)
    return LightningAdjointJacobian(final_state, batch_obs=batch_obs).calculate_jacobian(circuit)


def simulate_and_jacobian(circuit: QuantumTape, state: LightningStateVector, batch_obs=False):
    """Simulate a single quantum script and compute its Jacobian.

    Args:
        circuit (QuantumTape): The single circuit to simulate
        state (LightningStateVector): handle to Lightning state vector
        batch_obs (bool): Determine whether we process observables in parallel when
            computing the jacobian. This value is only relevant when the lightning
            qubit is built with OpenMP. Default is False.
>>>>>>> c82198bb

    Returns:
        Tuple[TensorLike]: The results of the simulation and the calculated Jacobian

    Note that this function can return measurements for non-commuting observables simultaneously.
    """
    circuit = circuit.map_to_standard_wires()
    res = simulate(circuit, state)
    jac = LightningAdjointJacobian(state, batch_obs=batch_obs).calculate_jacobian(circuit)
    return res, jac


_operations = frozenset(
    {
        "Identity",
        "BasisState",
        "QubitStateVector",
        "StatePrep",
        "QubitUnitary",
        "ControlledQubitUnitary",
        "MultiControlledX",
        "DiagonalQubitUnitary",
        "PauliX",
        "PauliY",
        "PauliZ",
        "MultiRZ",
        "GlobalPhase",
        "Hadamard",
        "S",
        "Adjoint(S)",
        "T",
        "Adjoint(T)",
        "SX",
        "Adjoint(SX)",
        "CNOT",
        "SWAP",
        "ISWAP",
        "PSWAP",
        "Adjoint(ISWAP)",
        "SISWAP",
        "Adjoint(SISWAP)",
        "SQISW",
        "CSWAP",
        "Toffoli",
        "CY",
        "CZ",
        "PhaseShift",
        "ControlledPhaseShift",
        "CPhase",
        "RX",
        "RY",
        "RZ",
        "Rot",
        "CRX",
        "CRY",
        "CRZ",
        "C(PauliX)",
        "C(PauliY)",
        "C(PauliZ)",
        "C(Hadamard)",
        "C(S)",
        "C(T)",
        "C(PhaseShift)",
        "C(RX)",
        "C(RY)",
        "C(RZ)",
        "C(Rot)",
        "C(SWAP)",
        "C(IsingXX)",
        "C(IsingXY)",
        "C(IsingYY)",
        "C(IsingZZ)",
        "C(SingleExcitation)",
        "C(SingleExcitationMinus)",
        "C(SingleExcitationPlus)",
        "C(DoubleExcitation)",
        "C(DoubleExcitationMinus)",
        "C(DoubleExcitationPlus)",
        "C(MultiRZ)",
        "C(GlobalPhase)",
        "CRot",
        "IsingXX",
        "IsingYY",
        "IsingZZ",
        "IsingXY",
        "SingleExcitation",
        "SingleExcitationPlus",
        "SingleExcitationMinus",
        "DoubleExcitation",
        "DoubleExcitationPlus",
        "DoubleExcitationMinus",
        "QubitCarry",
        "QubitSum",
        "OrbitalRotation",
        "QFT",
        "ECR",
        "BlockEncode",
    }
)
# The set of supported operations.


_observables = frozenset(
    {
        "PauliX",
        "PauliY",
        "PauliZ",
        "Hadamard",
        "Hermitian",
        "Identity",
        "Projector",
        "SparseHamiltonian",
        "Hamiltonian",
        "Sum",
        "SProd",
        "Prod",
        "Exp",
    }
)
# The set of supported observables.


def stopping_condition(op: qml.operation.Operator) -> bool:
    """A function that determines whether or not an operation is supported by ``lightning.qubit``."""
    return op.name in _operations


def accepted_observables(obs: qml.operation.Operator) -> bool:
    """A function that determines whether or not an observable is supported by ``lightning.qubit``."""
    return obs.name in _observables


def adjoint_measurements(mp: qml.measurements.MeasurementProcess) -> bool:
    """Specifies whether or not an observable is compatible with adjoint differentiation on DefaultQubit."""
    return isinstance(mp, qml.measurements.ExpectationMP)


def _supports_adjoint(circuit):
    if circuit is None:
        return True

    prog = TransformProgram()
    _add_adjoint_transforms(prog)

    try:
        prog((circuit,))
    except (qml.operation.DecompositionUndefinedError, qml.DeviceError):
        return False
    return True


def _add_adjoint_transforms(program: TransformProgram) -> None:
    """Private helper function for ``preprocess`` that adds the transforms specific
    for adjoint differentiation.

    Args:
        program (TransformProgram): where we will add the adjoint differentiation transforms

    Side Effects:
        Adds transforms to the input program.

    """

    name = "adjoint + lightning.qubit"
    program.add_transform(no_sampling, name=name)
    program.add_transform(decompose, stopping_condition=adjoint_ops, name=name)
    program.add_transform(validate_observables, accepted_observables, name=name)
    program.add_transform(
        validate_measurements, analytic_measurements=adjoint_measurements, name=name
    )
    program.add_transform(qml.transforms.broadcast_expand)
    program.add_transform(validate_adjoint_trainable_params)


@simulator_tracking
@single_tape_support
class LightningQubit(Device):
    """PennyLane Lightning Qubit device.

    A device that interfaces with C++ to perform fast linear algebra calculations.

    Use of this device requires pre-built binaries or compilation from source. Check out the
    :doc:`/lightning_qubit/installation` guide for more details.

    Args:
        wires (int): the number of wires to initialize the device with
        c_dtype: Datatypes for statevector representation. Must be one of
            ``np.complex64`` or ``np.complex128``.
        shots (int): How many times the circuit should be evaluated (or sampled) to estimate
            the expectation values. Defaults to ``None`` if not specified. Setting
            to ``None`` results in computing statistics like expectation values and
            variances analytically.
        seed (Union[str, None, int, array_like[int], SeedSequence, BitGenerator, Generator]): A
            seed-like parameter matching that of ``seed`` for ``numpy.random.default_rng``, or
            a request to seed from numpy's global random number generator.
            The default, ``seed="global"`` pulls a seed from NumPy's global generator. ``seed=None``
            will pull a seed from the OS entropy.
        mcmc (bool): Determine whether to use the approximate Markov Chain Monte Carlo
            sampling method when generating samples.
        kernel_name (str): name of transition MCMC kernel. The current version supports
            two kernels: ``"Local"`` and ``"NonZeroRandom"``.
            The local kernel conducts a bit-flip local transition between states.
            The local kernel generates a random qubit site and then generates a random
            number to determine the new bit at that qubit site. The ``"NonZeroRandom"`` kernel
            randomly transits between states that have nonzero probability.
        num_burnin (int): number of MCMC steps that will be dropped. Increasing this value will
            result in a closer approximation but increased runtime.
        batch_obs (bool): Determine whether we process observables in parallel when
            computing the jacobian. This value is only relevant when the lightning
            qubit is built with OpenMP.
    """

    _device_options = ("rng", "c_dtype", "batch_obs", "mcmc", "kernel_name", "num_burnin")
    _CPP_BINARY_AVAILABLE = LQ_CPP_BINARY_AVAILABLE
    _new_API = True
    _backend_info = backend_info if LQ_CPP_BINARY_AVAILABLE else None
    _config = Path(__file__).parent / "lightning_qubit.toml"

    # TODO: Move supported ops/obs to TOML file
    operations = _operations
    # The names of the supported operations.

    observables = _observables
    # The names of the supported observables.

    def __init__(  # pylint: disable=too-many-arguments
        self,
        wires,
        *,
        c_dtype=np.complex128,
        shots=None,
        seed="global",
        mcmc=False,
        kernel_name="Local",
        num_burnin=100,
        batch_obs=False,
    ):
        if not self._CPP_BINARY_AVAILABLE:
            raise ImportError(
                "Pre-compiled binaries for lightning.qubit are not available. "
                "To manually compile from source, follow the instructions at "
                "https://pennylane-lightning.readthedocs.io/en/latest/installation.html."
            )

        super().__init__(wires=wires, shots=shots)

        self._statevector = LightningStateVector(num_wires=len(self.wires), dtype=c_dtype)

        # TODO: Investigate usefulness of creating numpy random generator
        seed = np.random.randint(0, high=10000000) if seed == "global" else seed
        self._rng = np.random.default_rng(seed)

        self._c_dtype = c_dtype
        self._batch_obs = batch_obs
        self._mcmc = mcmc
        if self._mcmc:
            if kernel_name not in [
                "Local",
                "NonZeroRandom",
            ]:
                raise NotImplementedError(
                    f"The {kernel_name} is not supported and currently "
                    "only 'Local' and 'NonZeroRandom' kernels are supported."
                )
            shots = shots if isinstance(shots, Sequence) else [shots]
            if any(num_burnin >= s for s in shots):
                raise ValueError("Shots should be greater than num_burnin.")
            self._kernel_name = kernel_name
            self._num_burnin = num_burnin
        else:
            self._kernel_name = None
            self._num_burnin = None

    @property
    def name(self):
        """The name of the device."""
        return "lightning.qubit"

    @property
    def c_dtype(self):
        """State vector complex data type."""
        return self._c_dtype

    dtype = c_dtype

    def _setup_execution_config(self, config):
        """
        Update the execution config with choices for how the device should be used and the device options.
        """
        updated_values = {}
        if config.gradient_method == "best":
            updated_values["gradient_method"] = "adjoint"
        if config.use_device_gradient is None:
            updated_values["use_device_gradient"] = config.gradient_method in ("best", "adjoint")
        if config.grad_on_execution is None:
            updated_values["grad_on_execution"] = True

        new_device_options = dict(config.device_options)
        for option in self._device_options:
            if option not in new_device_options:
                new_device_options[option] = getattr(self, f"_{option}", None)

        return replace(config, **updated_values, device_options=new_device_options)

    def preprocess(self, execution_config: ExecutionConfig = DefaultExecutionConfig):
        """This function defines the device transform program to be applied and an updated device configuration.

        Args:
            execution_config (Union[ExecutionConfig, Sequence[ExecutionConfig]]): A data structure describing the
                parameters needed to fully describe the execution.

        Returns:
            TransformProgram, ExecutionConfig: A transform program that when called returns :class:`~.QuantumTape`'s that the
            device can natively execute as well as a postprocessing function to be called after execution, and a configuration
            with unset specifications filled in.

        This device:

        * Supports any qubit operations that provide a matrix
        * Currently does not support finite shots
        * Currently does not intrinsically support parameter broadcasting

        """
        config = self._setup_execution_config(execution_config)
        program = TransformProgram()

        program.add_transform(validate_measurements, name=self.name)
        program.add_transform(validate_observables, accepted_observables, name=self.name)
        program.add_transform(validate_device_wires, self.wires, name=self.name)
        program.add_transform(qml.defer_measurements, device=self)
        program.add_transform(decompose, stopping_condition=stopping_condition, name=self.name)
        program.add_transform(qml.transforms.broadcast_expand)

        if config.gradient_method == "adjoint":
            _add_adjoint_transforms(program)
        return program, config

    # pylint: disable=unused-argument
    def execute(
        self,
        circuits: QuantumTape_or_Batch,
        execution_config: ExecutionConfig = DefaultExecutionConfig,
    ) -> Result_or_ResultBatch:
        """Execute a circuit or a batch of circuits and turn it into results.

        Args:
            circuits (Union[QuantumTape, Sequence[QuantumTape]]): the quantum circuits to be executed
            execution_config (ExecutionConfig): a datastructure with additional information required for execution

        Returns:
            TensorLike, tuple[TensorLike], tuple[tuple[TensorLike]]: A numeric result of the computation.
        """
        mcmc = {
            "mcmc": self._mcmc,
            "kernel_name": self._kernel_name,
            "num_burnin": self._num_burnin,
        }
        results = []
        for circuit in circuits:
            circuit = circuit.map_to_standard_wires()
            results.append(simulate(circuit, self._statevector, mcmc=mcmc))

        return tuple(results)

    def supports_derivatives(
        self,
        execution_config: Optional[ExecutionConfig] = None,
        circuit: Optional[qml.tape.QuantumTape] = None,
    ) -> bool:
        """Check whether or not derivatives are available for a given configuration and circuit.

        ``LightningQubit`` supports adjoint differentiation with analytic results.

        Args:
            execution_config (ExecutionConfig): The configuration of the desired derivative calculation
            circuit (QuantumTape): An optional circuit to check derivatives support for.

        Returns:
            Bool: Whether or not a derivative can be calculated provided the given information

        """
        if execution_config is None and circuit is None:
            return True
        if execution_config.gradient_method not in {"adjoint", "best"}:
            return False
        if circuit is None:
            return True
        return _supports_adjoint(circuit=circuit)

    def compute_derivatives(
        self,
        circuits: QuantumTape_or_Batch,
        execution_config: ExecutionConfig = DefaultExecutionConfig,
    ):
        """Calculate the jacobian of either a single or a batch of circuits on the device.

        Args:
            circuits (Union[QuantumTape, Sequence[QuantumTape]]): the circuits to calculate derivatives for
            execution_config (ExecutionConfig): a datastructure with all additional information required for execution

        Returns:
            Tuple: The jacobian for each trainable parameter
        """
        batch_obs = execution_config.device_options.get("batch_obs", self._batch_obs)
        return tuple(
            jacobian(circuit, self._statevector, batch_obs=batch_obs) for circuit in circuits
        )

    def execute_and_compute_derivatives(
        self,
        circuits: QuantumTape_or_Batch,
        execution_config: ExecutionConfig = DefaultExecutionConfig,
    ):
        """Compute the results and jacobians of circuits at the same time.

        Args:
            circuits (Union[QuantumTape, Sequence[QuantumTape]]): the circuits or batch of circuits
            execution_config (ExecutionConfig): a datastructure with all additional information required for execution

        Returns:
            tuple: A numeric result of the computation and the gradient.
        """
        batch_obs = execution_config.device_options.get("batch_obs", self._batch_obs)
        results = tuple(
            simulate_and_jacobian(c, self._statevector, batch_obs=batch_obs) for c in circuits
        )
        return tuple(zip(*results))<|MERGE_RESOLUTION|>--- conflicted
+++ resolved
@@ -53,41 +53,6 @@
 PostprocessingFn = Callable[[ResultBatch], Result_or_ResultBatch]
 
 
-<<<<<<< HEAD
-    # pylint: disable=ungrouped-imports
-    from pennylane import (
-        BasisState,
-        DeviceError,
-        Projector,
-        QuantumFunctionError,
-        Rot,
-        StatePrep,
-        math,
-    )
-    from pennylane.measurements import Expectation, MeasurementProcess, State
-    from pennylane.operation import Tensor
-    from pennylane.ops.op_math import Adjoint
-    from pennylane.wires import Wires
-
-    # pylint: disable=import-error, no-name-in-module, ungrouped-imports
-    from pennylane_lightning.core._serialize import QuantumScriptSerializer
-    from pennylane_lightning.core._version import __version__
-
-    # pylint: disable=no-name-in-module, ungrouped-imports
-    from pennylane_lightning.lightning_qubit_ops.algorithms import (
-        AdjointJacobianC64,
-        AdjointJacobianC128,
-        VectorJacobianProductC64,
-        VectorJacobianProductC128,
-        create_ops_listC64,
-        create_ops_listC128,
-    )
-
-    def _state_dtype(dtype):
-        if dtype not in [np.complex128, np.complex64]:  # pragma: no cover
-            raise ValueError(f"Data type is not supported for state-vector computation: {dtype}")
-        return StateVectorC128 if dtype == np.complex128 else StateVectorC64
-=======
 def simulate(circuit: QuantumScript, state: LightningStateVector, mcmc: dict = None) -> Result:
     """Simulate a single quantum script.
 
@@ -138,7 +103,6 @@
         batch_obs (bool): Determine whether we process observables in parallel when
             computing the jacobian. This value is only relevant when the lightning
             qubit is built with OpenMP. Default is False.
->>>>>>> c82198bb
 
     Returns:
         Tuple[TensorLike]: The results of the simulation and the calculated Jacobian
