--- conflicted
+++ resolved
@@ -537,11 +537,8 @@
         program.add_transform(
             decompose,
             stopping_condition=stopping_condition,
-<<<<<<< HEAD
+            stopping_condition_shots=stopping_condition_shots,
             skip_initial_state_prep=True,
-=======
-            stopping_condition_shots=stopping_condition_shots,
->>>>>>> 201d14ae
             name=self.name,
         )
         program.add_transform(qml.transforms.broadcast_expand)
