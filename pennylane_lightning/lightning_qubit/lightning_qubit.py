# Copyright 2018-2024 Xanadu Quantum Technologies Inc.

# Licensed under the Apache License, Version 2.0 (the "License");
# you may not use this file except in compliance with the License.
# You may obtain a copy of the License at

#     http://www.apache.org/licenses/LICENSE-2.0

# Unless required by applicable law or agreed to in writing, software
# distributed under the License is distributed on an "AS IS" BASIS,
# WITHOUT WARRANTIES OR CONDITIONS OF ANY KIND, either express or implied.
# See the License for the specific language governing permissions and
# limitations under the License.
r"""
This module contains the LightningQubit class, a PennyLane simulator device that
interfaces with C++ for fast linear algebra calculations.
"""
import os
import sys
from dataclasses import replace
from functools import reduce
from pathlib import Path
from typing import List, Optional, Sequence, Union
from warnings import warn

import numpy as np
import pennylane as qml
from pennylane.devices import DefaultExecutionConfig, ExecutionConfig
from pennylane.devices.capabilities import OperatorProperties
from pennylane.devices.modifiers import simulator_tracking, single_tape_support
from pennylane.devices.preprocess import (
    decompose,
    mid_circuit_measurements,
    no_sampling,
    validate_adjoint_trainable_params,
    validate_device_wires,
    validate_measurements,
    validate_observables,
)
from pennylane.measurements import MidMeasureMP
from pennylane.operation import DecompositionUndefinedError, Operator
from pennylane.ops import Conditional, PauliRot, Prod, SProd, Sum
from pennylane.tape import QuantumScript
from pennylane.transforms.core import TransformProgram
from pennylane.typing import Result

from pennylane_lightning.core.lightning_newAPI_base import (
    LightningBase,
    QuantumTape_or_Batch,
    Result_or_ResultBatch,
)

try:
    from pennylane_lightning.lightning_qubit_ops import backend_info

    LQ_CPP_BINARY_AVAILABLE = True
except ImportError as ex:
    warn(str(ex), UserWarning)
    LQ_CPP_BINARY_AVAILABLE = False

from ._adjoint_jacobian import LightningAdjointJacobian
from ._measurements import LightningMeasurements
from ._state_vector import LightningStateVector

_to_matrix_ops = {
    "BlockEncode": OperatorProperties(controllable=True),
    "DiagonalQubitUnitary": OperatorProperties(),
    "ECR": OperatorProperties(),
    "ISWAP": OperatorProperties(),
    "OrbitalRotation": OperatorProperties(),
    "PSWAP": OperatorProperties(),
    "QubitCarry": OperatorProperties(),
    "QubitSum": OperatorProperties(),
    "SISWAP": OperatorProperties(),
    "SQISW": OperatorProperties(),
    "SX": OperatorProperties(),
}


def stopping_condition(op: Operator) -> bool:
    """A function that determines whether or not an operation is supported by ``lightning.qubit``."""
    # As ControlledQubitUnitary == C(QubitUnitrary),
    # it can be removed from `_operations` to keep
    # consistency with `lightning_qubit.toml`
    if isinstance(op, qml.ControlledQubitUnitary):
        return True
    if isinstance(op, qml.PauliRot):
        word = op._hyperparameters["pauli_word"]  # pylint: disable=protected-access
        # decomposes to IsingXX, etc. for n <= 2
        return reduce(lambda x, y: x + (y != "I"), word, 0) > 2
    return _supports_operation(op.name)


def stopping_condition_shots(op: Operator) -> bool:
    """A function that determines whether or not an operation is supported by ``lightning.qubit``
    with finite shots."""
    return stopping_condition(op) or isinstance(op, (MidMeasureMP, qml.ops.op_math.Conditional))


def accepted_observables(obs: Operator) -> bool:
    """A function that determines whether or not an observable is supported by ``lightning.qubit``."""
    return _supports_observable(obs.name)


def adjoint_observables(obs: Operator) -> bool:
    """A function that determines whether or not an observable is supported by ``lightning.qubit``
    when using the adjoint differentiation method."""
    if isinstance(obs, qml.Projector):
        return False

    if isinstance(obs, SProd):
        return adjoint_observables(obs.base)

    if isinstance(obs, (Sum, Prod)):
        return all(adjoint_observables(o) for o in obs)

    return _supports_observable(obs.name)


def adjoint_measurements(mp: qml.measurements.MeasurementProcess) -> bool:
    """Specifies whether or not an observable is compatible with adjoint differentiation on DefaultQubit."""
    return isinstance(mp, qml.measurements.ExpectationMP)


def _supports_adjoint(circuit):
    if circuit is None:
        return True

    prog = TransformProgram()
    _add_adjoint_transforms(prog)

    try:
        prog((circuit,))
    except (DecompositionUndefinedError, qml.DeviceError, AttributeError):
        return False
    return True


def _adjoint_ops(op: qml.operation.Operator) -> bool:
    """Specify whether or not an Operator is supported by adjoint differentiation."""

    return not isinstance(op, (Conditional, MidMeasureMP, PauliRot)) and (
        not qml.operation.is_trainable(op) or (op.num_params == 1 and op.has_generator)
    )


def _add_adjoint_transforms(program: TransformProgram) -> None:
    """Private helper function for ``preprocess`` that adds the transforms specific
    for adjoint differentiation.

    Args:
        program (TransformProgram): where we will add the adjoint differentiation transforms

    Side Effects:
        Adds transforms to the input program.

    """

    name = "adjoint + lightning.qubit"
    program.add_transform(no_sampling, name=name)
    program.add_transform(
        decompose,
        stopping_condition=_adjoint_ops,
        stopping_condition_shots=stopping_condition_shots,
        name=name,
        skip_initial_state_prep=False,
    )
    program.add_transform(validate_observables, accepted_observables, name=name)
    program.add_transform(
        validate_measurements, analytic_measurements=adjoint_measurements, name=name
    )
    program.add_transform(qml.transforms.broadcast_expand)
    program.add_transform(validate_adjoint_trainable_params)


@simulator_tracking
@single_tape_support
class LightningQubit(LightningBase):
    """PennyLane Lightning Qubit device.

    A device that interfaces with C++ to perform fast linear algebra calculations.

    Use of this device requires pre-built binaries or compilation from source. Check out the
    :doc:`/lightning_qubit/installation` guide for more details.

    Args:
        wires (int): the number of wires to initialize the device with
        c_dtype: Datatypes for statevector representation. Must be one of
            ``np.complex64`` or ``np.complex128``.
        shots (int): How many times the circuit should be evaluated (or sampled) to estimate
            the expectation values. Defaults to ``None`` if not specified. Setting
            to ``None`` results in computing statistics like expectation values and
            variances analytically.
        seed (Union[str, None, int, array_like[int], SeedSequence, BitGenerator, Generator]): A
            seed-like parameter matching that of ``seed`` for ``numpy.random.default_rng``, or
            a request to seed from numpy's global random number generator.
            The default, ``seed="global"`` pulls a seed from NumPy's global generator. ``seed=None``
            will pull a seed from the OS entropy.
        mcmc (bool): Determine whether to use the approximate Markov Chain Monte Carlo
            sampling method when generating samples.
        kernel_name (str): name of transition MCMC kernel. The current version supports
            two kernels: ``"Local"`` and ``"NonZeroRandom"``.
            The local kernel conducts a bit-flip local transition between states.
            The local kernel generates a random qubit site and then generates a random
            number to determine the new bit at that qubit site. The ``"NonZeroRandom"`` kernel
            randomly transits between states that have nonzero probability.
        num_burnin (int): number of MCMC steps that will be dropped. Increasing this value will
            result in a closer approximation but increased runtime.
        batch_obs (bool): Determine whether we process observables in parallel when
            computing the jacobian. This value is only relevant when the lightning
            qubit is built with OpenMP.
    """

    # pylint: disable=too-many-instance-attributes

    # General device options
    _device_options = ("rng", "c_dtype", "batch_obs", "mcmc", "kernel_name", "num_burnin")
    # Device specific options
    _CPP_BINARY_AVAILABLE = LQ_CPP_BINARY_AVAILABLE
    _backend_info = backend_info if LQ_CPP_BINARY_AVAILABLE else None

    # This configuration file declares the device capabilities
    config_filepath = Path(__file__).parent / "lightning_qubit.toml"

    # TODO: This is to communicate to Catalyst in qjit-compiled workflows that these operations
    #       should be converted to QubitUnitary instead of their original decompositions. Remove
    #       this when customizable multiple decomposition pathways are implemented
    _to_matrix_ops = _to_matrix_ops

    def __init__(  # pylint: disable=too-many-arguments
        self,
        wires: Union[int, List],
        *,
        c_dtype: Union[np.complex128, np.complex64] = np.complex128,
        shots: Union[int, List] = None,
        batch_obs: bool = False,
        # Markov Chain Monte Carlo (MCMC) sampling method arguments
        seed: Union[str, int] = "global",
        mcmc: bool = False,
        kernel_name: str = "Local",
        num_burnin: int = 100,
    ):
        if not self._CPP_BINARY_AVAILABLE:
            raise ImportError(
                "Pre-compiled binaries for lightning.qubit are not available. "
                "To manually compile from source, follow the instructions at "
                "https://docs.pennylane.ai/projects/lightning/en/stable/dev/installation.html."
            )

        super().__init__(
            wires=wires,
            c_dtype=c_dtype,
            shots=shots,
            batch_obs=batch_obs,
        )

        # Set the attributes to call the Lightning classes
        self._set_lightning_classes()

        # Markov Chain Monte Carlo (MCMC) sampling method specific options
        # TODO: Investigate usefulness of creating numpy random generator
        seed = np.random.randint(0, high=10000000) if seed == "global" else seed
        self._rng = np.random.default_rng(seed)

        self._mcmc = mcmc
        if self._mcmc:
            if kernel_name not in [
                "Local",
                "NonZeroRandom",
            ]:
                raise NotImplementedError(
                    f"The {kernel_name} is not supported and currently "
                    "only 'Local' and 'NonZeroRandom' kernels are supported."
                )
            shots = shots if isinstance(shots, Sequence) else [shots]
            if any(num_burnin >= s for s in shots):
                raise ValueError("Shots should be greater than num_burnin.")
            self._kernel_name = kernel_name
            self._num_burnin = num_burnin
        else:
            self._kernel_name = None
            self._num_burnin = 0

        self.device_kwargs = {
            "mcmc": self._mcmc,
            "num_burnin": self._num_burnin,
            "kernel_name": self._kernel_name,
        }

        # Creating the state vector
        self._statevector = self.LightningStateVector(num_wires=len(self.wires), dtype=c_dtype)

    @property
    def name(self):
        """The name of the device."""
        return "lightning.qubit"

    def _set_lightning_classes(self):
        """Load the LightningStateVector, LightningMeasurements, LightningAdjointJacobian as class attribute"""
        self.LightningStateVector = LightningStateVector
        self.LightningMeasurements = LightningMeasurements
        self.LightningAdjointJacobian = LightningAdjointJacobian

    def _setup_execution_config(self, config):
        """
        Update the execution config with choices for how the device should be used and the device options.
        """
        updated_values = {}
        if config.gradient_method == "best":
            updated_values["gradient_method"] = "adjoint"
        if config.use_device_gradient is None:
            updated_values["use_device_gradient"] = config.gradient_method in ("best", "adjoint")
        if config.grad_on_execution is None:
            updated_values["grad_on_execution"] = True

        new_device_options = dict(config.device_options)
        for option in self._device_options:
            if option not in new_device_options:
                new_device_options[option] = getattr(self, f"_{option}", None)

        return replace(config, **updated_values, device_options=new_device_options)

    def preprocess(self, execution_config: ExecutionConfig = DefaultExecutionConfig):
        """This function defines the device transform program to be applied and an updated device configuration.

        Args:
            execution_config (Union[ExecutionConfig, Sequence[ExecutionConfig]]): A data structure describing the
                parameters needed to fully describe the execution.

        Returns:
            TransformProgram, ExecutionConfig: A transform program that when called returns :class:`~.QuantumTape`'s that the
            device can natively execute as well as a postprocessing function to be called after execution, and a configuration
            with unset specifications filled in.

        This device:

        * Supports any qubit operations that provide a matrix
        * Currently does not support finite shots
        * Currently does not intrinsically support parameter broadcasting

        """
        exec_config = self._setup_execution_config(execution_config)
        program = TransformProgram()

        program.add_transform(validate_measurements, name=self.name)
        program.add_transform(validate_observables, accepted_observables, name=self.name)
        program.add_transform(validate_device_wires, self.wires, name=self.name)
        program.add_transform(
            mid_circuit_measurements, device=self, mcm_config=exec_config.mcm_config
        )

        program.add_transform(
            decompose,
            stopping_condition=stopping_condition,
            stopping_condition_shots=stopping_condition_shots,
            skip_initial_state_prep=True,
            name=self.name,
        )
        program.add_transform(qml.transforms.broadcast_expand)

        if exec_config.gradient_method == "adjoint":
            _add_adjoint_transforms(program)
        return program, exec_config

    # pylint: disable=unused-argument
    def execute(
        self,
        circuits: QuantumTape_or_Batch,
        execution_config: ExecutionConfig = DefaultExecutionConfig,
    ) -> Result_or_ResultBatch:
        """Execute a circuit or a batch of circuits and turn it into results.

        Args:
            circuits (Union[QuantumTape, Sequence[QuantumTape]]): the quantum circuits to be executed
            execution_config (ExecutionConfig): a datastructure with additional information required for execution

        Returns:
            TensorLike, tuple[TensorLike], tuple[tuple[TensorLike]]: A numeric result of the computation.
        """
        mcmc = {
            "mcmc": self._mcmc,
            "kernel_name": self._kernel_name,
            "num_burnin": self._num_burnin,
        }
        results = []
        for circuit in circuits:
            if self._wire_map is not None:
                [circuit], _ = qml.map_wires(circuit, self._wire_map)
            results.append(
                self.simulate(
                    circuit,
                    self._statevector,
                    mcmc=mcmc,
                    postselect_mode=execution_config.mcm_config.postselect_mode,
                )
            )

        return tuple(results)

    def supports_derivatives(
        self,
        execution_config: Optional[ExecutionConfig] = None,
        circuit: Optional[qml.tape.QuantumTape] = None,
    ) -> bool:
        """Check whether or not derivatives are available for a given configuration and circuit.

        ``LightningQubit`` supports adjoint differentiation with analytic results.

        Args:
            execution_config (ExecutionConfig): The configuration of the desired derivative calculation
            circuit (QuantumTape): An optional circuit to check derivatives support for.

        Returns:
            Bool: Whether or not a derivative can be calculated provided the given information

        """
        if execution_config is None and circuit is None:
            return True
        if execution_config.gradient_method not in {"adjoint", "best"}:
            return False
        if circuit is None:
            return True
        return _supports_adjoint(circuit=circuit)

    def simulate(
        self,
        circuit: QuantumScript,
        state: LightningStateVector,
        mcmc: dict = None,
        postselect_mode: str = None,
    ) -> Result:
        """Simulate a single quantum script.

        Args:
            circuit (QuantumTape): The single circuit to simulate
            state (LightningStateVector): handle to Lightning state vector
            mcmc (dict): Dictionary containing the Markov Chain Monte Carlo
                parameters: mcmc, kernel_name, num_burnin. Descriptions of
                these fields are found in :class:`~.LightningQubit`.
            postselect_mode (str): Configuration for handling shots with mid-circuit measurement
                postselection. Use ``"hw-like"`` to discard invalid shots and ``"fill-shots"`` to
                keep the same number of shots. Default is ``None``.

        Returns:
            Tuple[TensorLike]: The results of the simulation

        Note that this function can return measurements for non-commuting observables simultaneously.
        """
        if mcmc is None:
            mcmc = {}
        if circuit.shots and (any(isinstance(op, MidMeasureMP) for op in circuit.operations)):
            results = []
            aux_circ = qml.tape.QuantumScript(
                circuit.operations,
                circuit.measurements,
                shots=[1],
                trainable_params=circuit.trainable_params,
            )
            for _ in range(circuit.shots.total_shots):
                state.reset_state()
                mid_measurements = {}
                final_state = state.get_final_state(
                    aux_circ, mid_measurements=mid_measurements, postselect_mode=postselect_mode
                )
                results.append(
                    LightningMeasurements(final_state, **mcmc).measure_final_state(
                        aux_circ, mid_measurements=mid_measurements
                    )
                )
            return tuple(results)

        state.reset_state()
        final_state = state.get_final_state(circuit)
        return self.LightningMeasurements(final_state, **mcmc).measure_final_state(circuit)

    @staticmethod
    def get_c_interface():
        """Returns a tuple consisting of the device name, and
        the location to the shared object with the C/C++ device implementation.
        """

        # The shared object file extension varies depending on the underlying operating system
        file_extension = ""
        OS = sys.platform
        if OS == "linux":
            file_extension = ".so"
        elif OS == "darwin":
            file_extension = ".dylib"
        else:
            raise RuntimeError(
                f"'LightningSimulator' shared library not available for '{OS}' platform"
            )  # pragma: no cover

        lib_name = "liblightning_qubit_catalyst" + file_extension
        package_root = Path(__file__).parent

        # The absolute path of the plugin shared object varies according to the installation mode.

        # Wheel mode:
        # Fixed location at the root of the project
        wheel_mode_location = package_root.parent / lib_name
        if wheel_mode_location.is_file():
            return "LightningSimulator", wheel_mode_location.as_posix()

        # Editable mode:
        # The build directory contains a folder which varies according to the platform:
        #   lib.<system>-<architecture>-<python-id>"
        # To avoid mismatching the folder name, we search for the shared object instead.
        # TODO: locate where the naming convention of the folder is decided and replicate it here.
        editable_mode_path = package_root.parent.parent / "build"
        for path, _, files in os.walk(editable_mode_path):
            if lib_name in files:
                lib_location = (Path(path) / lib_name).as_posix()
                return "LightningSimulator", lib_location

<<<<<<< HEAD
        raise RuntimeError("'LightningSimulator' shared library not found")  # pragma: no cover
=======
        raise RuntimeError("'LightningSimulator' shared library not found")  # pragma: no cover


_supports_operation = LightningQubit.capabilities.supports_operation
_supports_observable = LightningQubit.capabilities.supports_observable
>>>>>>> 359f61e4
<|MERGE_RESOLUTION|>--- conflicted
+++ resolved
@@ -513,12 +513,8 @@
                 lib_location = (Path(path) / lib_name).as_posix()
                 return "LightningSimulator", lib_location
 
-<<<<<<< HEAD
         raise RuntimeError("'LightningSimulator' shared library not found")  # pragma: no cover
-=======
-        raise RuntimeError("'LightningSimulator' shared library not found")  # pragma: no cover
 
 
 _supports_operation = LightningQubit.capabilities.supports_operation
-_supports_observable = LightningQubit.capabilities.supports_observable
->>>>>>> 359f61e4
+_supports_observable = LightningQubit.capabilities.supports_observable