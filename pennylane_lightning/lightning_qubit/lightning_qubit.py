# Copyright 2018-2025 Xanadu Quantum Technologies Inc.

# Licensed under the Apache License, Version 2.0 (the "License");
# you may not use this file except in compliance with the License.
# You may obtain a copy of the License at

#     http://www.apache.org/licenses/LICENSE-2.0

# Unless required by applicable law or agreed to in writing, software
# distributed under the License is distributed on an "AS IS" BASIS,
# WITHOUT WARRANTIES OR CONDITIONS OF ANY KIND, either express or implied.
# See the License for the specific language governing permissions and
# limitations under the License.
r"""
This module contains the LightningQubit class, a PennyLane simulator device that
interfaces with C++ for fast linear algebra calculations.
"""

from dataclasses import replace
from functools import partial, reduce
from pathlib import Path
from typing import List, Optional, Union
from warnings import warn

import numpy as np
import pennylane as qml
from numpy.random import BitGenerator, Generator, SeedSequence
from numpy.typing import ArrayLike
from pennylane.devices import ExecutionConfig
from pennylane.devices.capabilities import OperatorProperties
from pennylane.devices.modifiers import simulator_tracking, single_tape_support
from pennylane.devices.preprocess import (
    decompose,
    device_resolve_dynamic_wires,
    no_sampling,
    validate_adjoint_trainable_params,
    validate_device_wires,
    validate_measurements,
    validate_observables,
)
from pennylane.exceptions import DecompositionUndefinedError, DeviceError
from pennylane.measurements import MidMeasureMP, ShotsLike
from pennylane.operation import Operator
from pennylane.ops import Conditional, PauliRot, Prod, SProd, Sum
from pennylane.transforms import defer_measurements, dynamic_one_shot
from pennylane.transforms.core import TransformProgram

from pennylane_lightning.lightning_base.lightning_base import (
    LightningBase,
    QuantumTape_or_Batch,
    Result_or_ResultBatch,
    resolve_mcm_method,
)

try:
    from pennylane_lightning.lightning_qubit_ops import backend_info

    LQ_CPP_BINARY_AVAILABLE = True
except ImportError as ex:
    warn(str(ex), UserWarning)
    LQ_CPP_BINARY_AVAILABLE = False

from ._adjoint_jacobian import LightningAdjointJacobian
from ._measurements import LightningMeasurements
from ._state_vector import LightningStateVector

_to_matrix_ops = {
    "BlockEncode": OperatorProperties(controllable=True),
    "DiagonalQubitUnitary": OperatorProperties(),
    "ECR": OperatorProperties(),
    "ISWAP": OperatorProperties(),
    "OrbitalRotation": OperatorProperties(),
    "QubitCarry": OperatorProperties(),
    "QubitSum": OperatorProperties(),
    "SISWAP": OperatorProperties(),
    "SQISW": OperatorProperties(),
}


def stopping_condition(op: Operator, allow_mcms=True) -> bool:
    """A function that determines whether or not an operation is supported by ``lightning.qubit``."""
    # As ControlledQubitUnitary == C(QubitUnitrary),
    # it can be removed from `_operations` to keep
    # consistency with `lightning_qubit.toml`
    if isinstance(op, qml.ControlledQubitUnitary):
        return True
    if isinstance(op, qml.PauliRot):
        word = op._hyperparameters["pauli_word"]  # pylint: disable=protected-access
        # decomposes to IsingXX, etc. for n <= 2
        return reduce(lambda x, y: x + (y != "I"), word, 0) > 2
    if isinstance(op, MidMeasureMP):
        return allow_mcms
    return _supports_operation(op.name)


# need to create these once so we can compare in tests
allow_mcms_stopping_condition = partial(stopping_condition, allow_mcms=True)
no_mcms_stopping_condition = partial(stopping_condition, allow_mcms=False)


def accepted_observables(obs: Operator) -> bool:
    """A function that determines whether or not an observable is supported by ``lightning.qubit``."""
    return _supports_observable(obs.name)


def adjoint_observables(obs: Operator) -> bool:
    """A function that determines whether or not an observable is supported by ``lightning.qubit``
    when using the adjoint differentiation method."""
    if isinstance(obs, qml.Projector):
        return False

    if isinstance(obs, SProd):
        return adjoint_observables(obs.base)

    if isinstance(obs, (Sum, Prod)):
        return all(adjoint_observables(o) for o in obs)

    return _supports_observable(obs.name)


def adjoint_measurements(mp: qml.measurements.MeasurementProcess) -> bool:
    """Specifies whether or not an observable is compatible with adjoint differentiation on DefaultQubit."""
    return isinstance(mp, qml.measurements.ExpectationMP)


def _supports_adjoint(circuit, device_wires=None):
    if circuit is None:
        return True

    prog = TransformProgram()
    _add_adjoint_transforms(prog, device_wires=device_wires)

    try:
        prog((circuit,))
    except (DecompositionUndefinedError, DeviceError, AttributeError):
        return False
    return True


def _adjoint_ops(op: qml.operation.Operator) -> bool:
    """Specify whether or not an Operator is supported by adjoint differentiation."""

    return not isinstance(op, (Conditional, MidMeasureMP, PauliRot)) and (
        not any(qml.math.requires_grad(d) for d in op.data)
        or (op.num_params == 1 and op.has_generator)
    )


def _add_adjoint_transforms(program: TransformProgram, device_wires=None) -> None:
    """Private helper function for ``preprocess`` that adds the transforms specific
    for adjoint differentiation.

    Args:
        program (TransformProgram): where we will add the adjoint differentiation transforms

    Side Effects:
        Adds transforms to the input program.

    """

    name = "adjoint + lightning.qubit"
    program.add_transform(no_sampling, name=name)
    program.add_transform(qml.transforms.broadcast_expand)
    program.add_transform(
        decompose,
        stopping_condition=_adjoint_ops,
        name=name,
        skip_initial_state_prep=False,
        device_wires=device_wires,
        target_gates=LightningQubit.capabilities.operations.keys(),
    )
    program.add_transform(validate_observables, accepted_observables, name=name)
    program.add_transform(
        validate_measurements, analytic_measurements=adjoint_measurements, name=name
    )
    program.add_transform(validate_adjoint_trainable_params)


@simulator_tracking
@single_tape_support
class LightningQubit(LightningBase):
    """PennyLane Lightning Qubit device.

    A device that interfaces with C++ to perform fast linear algebra calculations.

    Use of this device requires pre-built binaries or compilation from source. Check out the
    :doc:`/lightning_qubit/installation` guide for more details.

    Args:
        wires (Optional[int, list]): the number of wires to initialize the device with. Defaults to ``None`` if not specified, and the device will allocate the number of wires depending on the circuit to execute.
        c_dtype: Datatypes for statevector representation. Must be one of
            ``np.complex64`` or ``np.complex128``.
        shots (int): How many times the circuit should be evaluated (or sampled) to estimate
            the expectation values. Defaults to ``None`` if not specified. Setting
            to ``None`` results in computing statistics like expectation values and
            variances analytically.
        mcmc (bool): Determine whether to use the approximate Markov Chain Monte Carlo
            sampling method when generating samples.
        kernel_name (str): name of transition MCMC kernel. The current version supports
            two kernels: ``"Local"`` and ``"NonZeroRandom"``.
            The local kernel conducts a bit-flip local transition between states.
            The local kernel generates a random qubit site and then generates a random
            number to determine the new bit at that qubit site. The ``"NonZeroRandom"`` kernel
            randomly transits between states that have nonzero probability.
        num_burnin (int): number of MCMC steps that will be dropped. Increasing this value will
            result in a closer approximation but increased runtime.
        batch_obs (bool): Determine whether we process observables in parallel when
            computing the jacobian. This value is only relevant when the lightning
            qubit is built with OpenMP.
        seed (Union[str, None, int, array_like[int], SeedSequence, BitGenerator, Generator]): A
            seed-like parameter matching that of ``seed`` for ``numpy.random.default_rng``, or
            a request to seed from numpy's global random number generator.
            The default, ``seed="global"`` pulls a seed from NumPy's global generator. ``seed=None``
            will pull a seed from the OS entropy.
    """

    # pylint: disable=too-many-instance-attributes

    # General device options
    _device_options = (
        "rng",
        "c_dtype",
        "batch_obs",
        "mcmc",
        "kernel_name",
        "num_burnin",
    )
    # Device specific options
    _CPP_BINARY_AVAILABLE = LQ_CPP_BINARY_AVAILABLE
    _backend_info = backend_info if LQ_CPP_BINARY_AVAILABLE else None

    # This configuration file declares the device capabilities
    config_filepath = Path(__file__).parent / "lightning_qubit.toml"

    # TODO: This is to communicate to Catalyst in qjit-compiled workflows that these operations
    #       should be converted to QubitUnitary instead of their original decompositions. Remove
    #       this when customizable multiple decomposition pathways are implemented
    _to_matrix_ops = _to_matrix_ops

    def __init__(  # pylint: disable=too-many-arguments
        self,
        wires: Union[int, List] = None,
        *,
        c_dtype: Union[np.complex128, np.complex64] = np.complex128,
        shots: Union[int, List] = None,
        batch_obs: bool = False,
        seed: Union[str, None, int, ArrayLike, SeedSequence, BitGenerator, Generator] = "global",
        # Markov Chain Monte Carlo (MCMC) sampling method arguments
        mcmc: bool = False,
        kernel_name: str = None,
        num_burnin: int = 0,
    ):
        if not self._CPP_BINARY_AVAILABLE:
            raise ImportError(
                "Pre-compiled binaries for lightning.qubit are not available. "
                "To manually compile from source, follow the instructions at "
                "https://docs.pennylane.ai/projects/lightning/en/stable/dev/installation.html."
            )

        super().__init__(
            wires=wires,
            c_dtype=c_dtype,
            shots=shots,
            seed=seed,
            batch_obs=batch_obs,
        )

        # Set the attributes to call the Lightning classes
        self._set_lightning_classes()

        # Markov Chain Monte Carlo (MCMC) sampling method specific options
        self._mcmc = mcmc
        self._kernel_name = kernel_name
        self._num_burnin = num_burnin

        self.device_kwargs = {
            "mcmc": self._mcmc,
            "num_burnin": self._num_burnin,
            "kernel_name": self._kernel_name,
        }

        self._statevector = None
        self._sv_init_kwargs = {}

    @property
    def name(self):
        """The name of the device."""
        return "lightning.qubit"

    def _set_lightning_classes(self):
        """Load the LightningStateVector, LightningMeasurements, LightningAdjointJacobian as class attribute"""
        self.LightningStateVector = LightningStateVector
        self.LightningMeasurements = LightningMeasurements
        self.LightningAdjointJacobian = LightningAdjointJacobian

    def setup_execution_config(
        self, config: ExecutionConfig | None = None, circuit: qml.tape.QuantumScript | None = None
    ) -> ExecutionConfig:
        """
        Update the execution config with choices for how the device should be used and the device options.
        """
        if config is None:
            config = ExecutionConfig()
        updated_values = {}

        for option, _ in config.device_options.items():
            if option not in self._device_options:
                raise DeviceError(f"device option {option} not present on {self}")
        if config.gradient_method == "best":
            updated_values["gradient_method"] = "adjoint"
        if config.use_device_jacobian_product is None:
            updated_values["use_device_jacobian_product"] = config.gradient_method in (
                "best",
                "adjoint",
            )
        if config.use_device_gradient is None:
            updated_values["use_device_gradient"] = config.gradient_method in (
                "best",
                "adjoint",
            )
        if (
            config.use_device_gradient
            or updated_values.get("use_device_gradient", False)
            and config.grad_on_execution is None
        ):
            updated_values["grad_on_execution"] = True

        new_device_options = dict(config.device_options)
        for option in self._device_options:
            if option not in new_device_options:
                new_device_options[option] = getattr(self, f"_{option}", None)

        # Validate MCMC options using the helper function
        mcmc_enabled = new_device_options["mcmc"]
        kernel_name = new_device_options["kernel_name"]
        num_burnin = new_device_options["num_burnin"]
        shots = getattr(config, "shots", None) or getattr(self, "shots", None)

        _validate_mcmc_options(mcmc_enabled, kernel_name, num_burnin, shots)

        mcm_config = resolve_mcm_method(config.mcm_config, circuit, "lightning.qubit")
        updated_values["mcm_config"] = mcm_config
        return replace(config, **updated_values, device_options=new_device_options)

    def preprocess_transforms(
        self, execution_config: ExecutionConfig | None = None
    ) -> TransformProgram:
        """This function defines the device transform program to be applied and an updated device configuration.

        Args:
            execution_config (Union[ExecutionConfig, Sequence[ExecutionConfig]]): A data structure describing the
                parameters needed to fully describe the execution.

        Returns:
            TransformProgram, ExecutionConfig: A transform program that when called returns :class:`~.QuantumTape`'s that the
            device can natively execute as well as a postprocessing function to be called after execution, and a configuration
            with unset specifications filled in.

        This device:

        * Supports any qubit operations that provide a matrix
        * Currently does not support finite shots
        * Currently does not intrinsically support parameter broadcasting

        """
        if execution_config is None:
            execution_config = ExecutionConfig()

        exec_config = execution_config
        program = TransformProgram()

        if qml.capture.enabled():
            if exec_config.mcm_config.mcm_method == "deferred":
                program.add_transform(qml.defer_measurements, num_wires=len(self.wires))
            # Using stopping_condition_shots because we don't want to decompose Conditionals or MCMs
            program.add_transform(qml.transforms.decompose, gate_set=no_mcms_stopping_condition)
            return program

        program.add_transform(validate_measurements, name=self.name)
        program.add_transform(validate_observables, accepted_observables, name=self.name)
        if exec_config.mcm_config.mcm_method == "deferred":
            program.add_transform(defer_measurements, allow_postselect=False)
            _stopping_condition = no_mcms_stopping_condition
        else:
            _stopping_condition = allow_mcms_stopping_condition

        program.add_transform(
            decompose,
            stopping_condition=_stopping_condition,
            skip_initial_state_prep=True,
            name=self.name,
            device_wires=self.wires,
            target_gates=self.capabilities.operations.keys(),  # let's temporarily read the toml file to get the gate set
        )
        _allow_resets = exec_config.mcm_config.mcm_method != "deferred"
        program.add_transform(
            device_resolve_dynamic_wires, wires=self.wires, allow_resets=_allow_resets
        )
        program.add_transform(validate_device_wires, self.wires, name=self.name)
        if exec_config.mcm_config.mcm_method == "one-shot":
            program.add_transform(
                dynamic_one_shot, postselect_mode=exec_config.mcm_config.postselect_mode
            )
        program.add_transform(qml.transforms.broadcast_expand)

        if exec_config.gradient_method == "adjoint":
            _add_adjoint_transforms(program, device_wires=self.wires)
        return program

    # pylint: disable=unused-argument
    def execute(
        self,
        circuits: QuantumTape_or_Batch,
        execution_config: ExecutionConfig | None = None,
    ) -> Result_or_ResultBatch:
        """Execute a circuit or a batch of circuits and turn it into results.

        Args:
            circuits (Union[QuantumTape, Sequence[QuantumTape]]): the quantum circuits to be executed
            execution_config (ExecutionConfig): a datastructure with additional information required for execution

        Returns:
            TensorLike, tuple[TensorLike], tuple[tuple[TensorLike]]: A numeric result of the computation.
        """
        if execution_config is None:
            execution_config = ExecutionConfig()

        mcmc = {
            "mcmc": self._mcmc,
            "kernel_name": self._kernel_name,
            "num_burnin": self._num_burnin,
        }
        results = []
        for circuit in circuits:
            if self._wire_map is not None:
                [circuit], _ = qml.map_wires(circuit, self._wire_map)
            results.append(
                self.simulate(
                    self.dynamic_wires_from_circuit(circuit),
                    self._statevector,
                    mcmc=mcmc,
                    postselect_mode=execution_config.mcm_config.postselect_mode,
                    mcm_method=execution_config.mcm_config.mcm_method,
                )
            )

        return tuple(results)

    def supports_derivatives(
        self,
        execution_config: ExecutionConfig | None = None,
        circuit: Optional[qml.tape.QuantumTape] = None,
    ) -> bool:
        """Check whether or not derivatives are available for a given configuration and circuit.

        ``LightningQubit`` supports adjoint differentiation with analytic results.

        Args:
            execution_config (ExecutionConfig): The configuration of the desired derivative calculation
            circuit (QuantumTape): An optional circuit to check derivatives support for.

        Returns:
            Bool: Whether or not a derivative can be calculated provided the given information

        """
        if execution_config is None and circuit is None:
            return True

        if execution_config and execution_config.gradient_method in {"adjoint", "best"}:
            if circuit is None:
                return True
            return _supports_adjoint(circuit=circuit, device_wires=self.wires)

        return False

    @staticmethod
    def get_c_interface():
        """Returns a tuple consisting of the device name, and
        the location to the shared object with the C/C++ device implementation.
        """

        return LightningBase.get_c_interface_impl("LightningSimulator", "lightning_qubit")


<<<<<<< HEAD
def _resolve_mcm_method(mcm_config: MCMConfig, tape):
    """Resolve the mcm method for the LightningQubit device."""

    mcm_supported_methods = (
        ("device", "deferred", "tree-traversal", "one-shot", None)
        if not qml.capture.enabled()
        else ("deferred", "single-branch-statistics", None)
    )

    if (mcm_method := mcm_config.mcm_method) not in mcm_supported_methods:
        raise DeviceError(f"mcm_method='{mcm_method}' is not supported with lightning.qubit")

    final_mcm_method = mcm_config.mcm_method
    if mcm_config.mcm_method is None:
        final_mcm_method = "one-shot" if getattr(tape, "shots", None) else "deferred"
    elif mcm_config.mcm_method == "device":
        final_mcm_method = "tree-traversal"

    if mcm_config.postselect_mode == "fill-shots" and final_mcm_method != "deferred":
        raise DeviceError("Using postselect_mode='fill-shots' is not supported.")

    mcm_config = replace(mcm_config, mcm_method=final_mcm_method)

    if qml.capture.enabled():
        mcm_updated_values = {}

        if mcm_method == "single-branch-statistics" and mcm_config.postselect_mode is not None:
            warn(
                "Setting 'postselect_mode' is not supported with mcm_method='single-branch-"
                "statistics'. 'postselect_mode' will be ignored.",
                UserWarning,
            )
            mcm_updated_values["postselect_mode"] = None
        elif mcm_method is None:
            mcm_updated_values["mcm_method"] = "deferred"

        mcm_config = replace(mcm_config, **mcm_updated_values)

    return mcm_config


=======
>>>>>>> e32b240d
def _validate_mcmc_options(
    mcmc_enabled: bool,
    kernel_name: Optional[str],
    num_burnin: int,
    shots: Optional[ShotsLike],
) -> None:
    """Validate MCMC-specific options when MCMC is enabled.

    Args:
        mcmc_enabled (bool): Whether MCMC is enabled
        kernel_name (str): The kernel name for MCMC
        num_burnin (int): Number of burn-in steps
        shots: The shots configuration (can be int, list, or None)

    Raises:
        NotImplementedError: If kernel_name is not supported
        ValueError: If num_burnin >= shots for any shot value
    """
    if not mcmc_enabled:
        return

    # Validate kernel name (only if it's not None, which indicates MCMC is disabled)
    if kernel_name not in ["Local", "NonZeroRandom"]:
        raise NotImplementedError(
            f"The {kernel_name} is not supported and currently "
            "only 'Local' and 'NonZeroRandom' kernels are supported."
        )

    # Validate shots vs num_burnin if shots are specified
    if num_burnin <= 0:
        raise ValueError("num_burnin must be greater than 0.")
    if shots and num_burnin > 0:
        # Filter out None values and check
        shot_values = [s for s in shots if s is not None]
        if shot_values and any(num_burnin >= s for s in shot_values):
            raise ValueError("Shots should be greater than num_burnin.")


_supports_operation = LightningQubit.capabilities.supports_operation
_supports_observable = LightningQubit.capabilities.supports_observable<|MERGE_RESOLUTION|>--- conflicted
+++ resolved
@@ -26,7 +26,7 @@
 import pennylane as qml
 from numpy.random import BitGenerator, Generator, SeedSequence
 from numpy.typing import ArrayLike
-from pennylane.devices import ExecutionConfig
+from pennylane.devices import ExecutionConfig, MCMConfig
 from pennylane.devices.capabilities import OperatorProperties
 from pennylane.devices.modifiers import simulator_tracking, single_tape_support
 from pennylane.devices.preprocess import (
@@ -482,7 +482,6 @@
         return LightningBase.get_c_interface_impl("LightningSimulator", "lightning_qubit")
 
 
-<<<<<<< HEAD
 def _resolve_mcm_method(mcm_config: MCMConfig, tape):
     """Resolve the mcm method for the LightningQubit device."""
 
@@ -524,8 +523,6 @@
     return mcm_config
 
 
-=======
->>>>>>> e32b240d
 def _validate_mcmc_options(
     mcmc_enabled: bool,
     kernel_name: Optional[str],
