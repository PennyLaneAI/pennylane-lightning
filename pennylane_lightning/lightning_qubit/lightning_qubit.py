--- conflicted
+++ resolved
@@ -508,10 +508,7 @@
                 return "LightningSimulator", lib_location
 
         raise RuntimeError("'LightningSimulator' shared library not found")  # pragma: no cover
-<<<<<<< HEAD
-=======
 
 
 _supports_operation = LightningQubit.capabilities.supports_operation
 _supports_observable = LightningQubit.capabilities.supports_observable
->>>>>>> 8a56a990
