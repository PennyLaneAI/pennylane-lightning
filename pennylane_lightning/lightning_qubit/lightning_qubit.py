--- conflicted
+++ resolved
@@ -145,11 +145,8 @@
         "C(DoubleExcitation)",
         "C(DoubleExcitationMinus)",
         "C(DoubleExcitationPlus)",
-<<<<<<< HEAD
         "C(MultiRZ)",
-=======
         "C(GlobalPhase)",
->>>>>>> 102d848c
         "CRot",
         "IsingXX",
         "IsingYY",
