# Copyright 2018-2024 Xanadu Quantum Technologies Inc.

# Licensed under the Apache License, Version 2.0 (the "License");
# you may not use this file except in compliance with the License.
# You may obtain a copy of the License at

#     http://www.apache.org/licenses/LICENSE-2.0

# Unless required by applicable law or agreed to in writing, software
# distributed under the License is distributed on an "AS IS" BASIS,
# WITHOUT WARRANTIES OR CONDITIONS OF ANY KIND, either express or implied.
# See the License for the specific language governing permissions and
# limitations under the License.
"""
Class implementation for state vector measurements.
"""

# pylint: disable=import-error, no-name-in-module, ungrouped-imports
try:
    from pennylane_lightning.lightning_qubit_ops import (
        MeasurementsC64,
        MeasurementsC128,
    )
except ImportError:
    pass

from typing import Callable, List, Sequence, Union

import numpy as np
import pennylane as qml
from pennylane.devices.qubit.sampling import (
    _group_measurements,
    _measure_with_samples_diagonalizing_gates,
)
from pennylane.measurements import (
    ClassicalShadowMP,
    CountsMP,
    ExpectationMP,
    MeasurementProcess,
    ProbabilityMP,
    SampleMeasurement,
    ShadowExpvalMP,
    Shots,
    StateMeasurement,
    VarianceMP,
)
from pennylane.ops import Hamiltonian, Sum
from pennylane.tape import QuantumScript
from pennylane.typing import Result, TensorLike
from pennylane.wires import Wires

from pennylane_lightning.core._serialize import QuantumScriptSerializer

from ._state_vector import LightningStateVector


class LightningMeasurements:
    """Lightning Measurements class

    Measures the state provided by the LightningStateVector class.

    Args:
        qubit_state(LightningStateVector): Lightning state-vector class containing the state vector to be measured.
    """

    def __init__(
        self,
        qubit_state: LightningStateVector,
        mcmc: bool = False,
        kernel_name: str = "Local",
        num_burnin: int = 100,
    ) -> None:
        self._qubit_state = qubit_state
        self._state = qubit_state.state_vector
        self._dtype = qubit_state.dtype
        self._measurement_lightning = self._measurement_dtype()(self.state)
        self._mcmc = mcmc
        self._kernel_name = kernel_name
        self._num_burnin = num_burnin

    @property
    def qubit_state(self):
        """Returns a handle to the LightningStateVector class."""
        return self._qubit_state

    @property
    def state(self):
        """Returns a handle to the Lightning internal data class."""
        return self._state

    @property
    def dtype(self):
        """Returns the simulation data type."""
        return self._dtype

    def _measurement_dtype(self):
        """Binding to Lightning Measurements C++ class.

        Returns: the Measurements class
        """
        return MeasurementsC64 if self.dtype == np.complex64 else MeasurementsC128

    def state_diagonalizing_gates(self, measurementprocess: StateMeasurement) -> TensorLike:
        """Apply a measurement to state when the measurement process has an observable with diagonalizing gates.
            This method is bypassing the measurement process to default.qubit implementation.

        Args:
            measurementprocess (StateMeasurement): measurement to apply to the state

        Returns:
            TensorLike: the result of the measurement
        """
        diagonalizing_gates = measurementprocess.diagonalizing_gates()
        self._qubit_state.apply_operations(measurementprocess.diagonalizing_gates())
        state_array = self._qubit_state.state
        wires = Wires(range(self._qubit_state.num_wires))

        result = measurementprocess.process_state(state_array, wires)

        self._qubit_state.apply_operations([qml.adjoint(g) for g in reversed(diagonalizing_gates)])

        return result

    # pylint: disable=protected-access
    def expval(self, measurementprocess: MeasurementProcess):
        """Expectation value of the supplied observable contained in the MeasurementProcess.

        Args:
            measurementprocess (StateMeasurement): measurement to apply to the state

        Returns:
            Expectation value of the observable
        """

        if measurementprocess.obs.name == "SparseHamiltonian":
            # ensuring CSR sparse representation.
            CSR_SparseHamiltonian = measurementprocess.obs.sparse_matrix(
                wire_order=list(range(self._qubit_state.num_wires))
            ).tocsr(copy=False)
            return self._measurement_lightning.expval(
                CSR_SparseHamiltonian.indptr,
                CSR_SparseHamiltonian.indices,
                CSR_SparseHamiltonian.data,
            )

        if (
            measurementprocess.obs.name in ["Hamiltonian", "Hermitian"]
            or (measurementprocess.obs.arithmetic_depth > 0)
            or isinstance(measurementprocess.obs.name, List)
        ):
            ob_serialized = QuantumScriptSerializer(
                self._qubit_state.device_name, self.dtype == np.complex64
            )._ob(measurementprocess.obs)
            return self._measurement_lightning.expval(ob_serialized)

        return self._measurement_lightning.expval(
            measurementprocess.obs.name, measurementprocess.obs.wires
        )

    def probs(self, measurementprocess: MeasurementProcess):
        """Probabilities of the supplied observable or wires contained in the MeasurementProcess.

        Args:
            measurementprocess (StateMeasurement): measurement to apply to the state

        Returns:
            Probabilities of the supplied observable or wires
        """
        diagonalizing_gates = measurementprocess.diagonalizing_gates()
        if diagonalizing_gates:
            self._qubit_state.apply_operations(diagonalizing_gates)
        results = self._measurement_lightning.probs(measurementprocess.wires.tolist())
        if diagonalizing_gates:
            self._qubit_state.apply_operations(
                [qml.adjoint(g, lazy=False) for g in reversed(diagonalizing_gates)]
            )
        return results

    def var(self, measurementprocess: MeasurementProcess):
        """Variance of the supplied observable contained in the MeasurementProcess.

        Args:
            measurementprocess (StateMeasurement): measurement to apply to the state

        Returns:
            Variance of the observable
        """

        if measurementprocess.obs.name == "SparseHamiltonian":
            # ensuring CSR sparse representation.
            CSR_SparseHamiltonian = measurementprocess.obs.sparse_matrix(
                wire_order=list(range(self._qubit_state.num_wires))
            ).tocsr(copy=False)
            return self._measurement_lightning.var(
                CSR_SparseHamiltonian.indptr,
                CSR_SparseHamiltonian.indices,
                CSR_SparseHamiltonian.data,
            )

        if (
            measurementprocess.obs.name in ["Hamiltonian", "Hermitian"]
            or (measurementprocess.obs.arithmetic_depth > 0)
            or isinstance(measurementprocess.obs.name, List)
        ):
            ob_serialized = QuantumScriptSerializer(
                self._qubit_state.device_name, self.dtype == np.complex64
            )._ob(measurementprocess.obs)
            return self._measurement_lightning.var(ob_serialized)

        return self._measurement_lightning.var(
            measurementprocess.obs.name, measurementprocess.obs.wires
        )

    def get_measurement_function(
        self, measurementprocess: MeasurementProcess
    ) -> Callable[[MeasurementProcess, TensorLike], TensorLike]:
        """Get the appropriate method for performing a measurement.

        Args:
            measurementprocess (MeasurementProcess): measurement process to apply to the state

        Returns:
            Callable: function that returns the measurement result
        """
        if isinstance(measurementprocess, StateMeasurement):
            if isinstance(measurementprocess, ExpectationMP):
                if measurementprocess.obs.name in [
                    "Identity",
                    "Projector",
                ]:
                    return self.state_diagonalizing_gates
                return self.expval

            if isinstance(measurementprocess, ProbabilityMP):
                return self.probs

            if isinstance(measurementprocess, VarianceMP):
                if measurementprocess.obs.name in [
                    "Identity",
                    "Projector",
                ]:
                    return self.state_diagonalizing_gates
                return self.var
            if measurementprocess.obs is None or measurementprocess.obs.has_diagonalizing_gates:
                return self.state_diagonalizing_gates

        raise NotImplementedError

    def measurement(self, measurementprocess: MeasurementProcess) -> TensorLike:
        """Apply a measurement process to a state.

        Args:
            measurementprocess (MeasurementProcess): measurement process to apply to the state

        Returns:
            TensorLike: the result of the measurement
        """
        return self.get_measurement_function(measurementprocess)(measurementprocess)

    def measure_final_state(self, circuit: QuantumScript) -> Result:
        """
        Perform the measurements required by the circuit on the provided state.

        This is an internal function that will be called by the successor to ``lightning.qubit``.

        Args:
            circuit (QuantumScript): The single circuit to simulate

        Returns:
            Tuple[TensorLike]: The measurement results
        """

<<<<<<< HEAD
        if not circuit.shots:
            # analytic case
            if len(circuit.measurements) == 1:
                return self.measurement(circuit.measurements[0])

            return tuple(self.measurement(mp) for mp in circuit.measurements)

        # finite-shot case
        results = self.measure_with_samples(
            circuit.measurements,
            shots=circuit.shots,
        )

=======
>>>>>>> 0c306b8b
        if len(circuit.measurements) == 1:
            if circuit.shots.has_partitioned_shots:
                return tuple(res[0] for res in results)

            return results[0]

        return results

    # pylint:disable = too-many-arguments
    def measure_with_samples(
        self,
        mps: List[Union[SampleMeasurement, ClassicalShadowMP, ShadowExpvalMP]],
        shots: Shots,
    ) -> List[TensorLike]:
        """
        Returns the samples of the measurement process performed on the given state.
        This function assumes that the user-defined wire labels in the measurement process
        have already been mapped to integer wires used in the device.

        Args:
            mps (List[Union[SampleMeasurement, ClassicalShadowMP, ShadowExpvalMP]]):
                The sample measurements to perform
            shots (Shots): The number of samples to take

        Returns:
            List[TensorLike[Any]]: Sample measurement results
        """

        groups, indices = _group_measurements(mps)

        all_res = []
        for group in groups:
            if isinstance(group[0], ExpectationMP) and isinstance(group[0].obs, Hamiltonian):
                raise TypeError(f"ExpectationMP(Hamiltonian) cannot be computed with samples.")
                # measure_fn = _measure_hamiltonian_with_samples
            elif isinstance(group[0], ExpectationMP) and isinstance(group[0].obs, Sum):
                raise TypeError(f"ExpectationMP(Sum) cannot be computed with samples.")
                # measure_fn = _measure_sum_with_samples
            elif isinstance(group[0], (ClassicalShadowMP, ShadowExpvalMP)):
                raise TypeError(
                    f"ExpectationMP(ClassicalShadowMP, ShadowExpvalMP) cannot be computed with samples."
                )
                # measure_fn = _measure_classical_shadow
            else:
                # measure with the usual method (rotate into the measurement basis)
                all_res.extend(self._measure_with_samples_diagonalizing_gates(group, shots))

        flat_indices = [_i for i in indices for _i in i]

        # reorder results
        sorted_res = tuple(
            res for _, res in sorted(list(enumerate(all_res)), key=lambda r: flat_indices[r[0]])
        )

        # put the shot vector axis before the measurement axis
        if shots.has_partitioned_shots:
            sorted_res = tuple(zip(*sorted_res))

        return sorted_res

    def _apply_diagonalizing_gates(self, mps: List[SampleMeasurement], adjoint: bool = False):
        if len(mps) == 1:
            diagonalizing_gates = mps[0].diagonalizing_gates()
        elif all(mp.obs for mp in mps):
            diagonalizing_gates = qml.pauli.diagonalize_qwc_pauli_words([mp.obs for mp in mps])[0]
        else:
            diagonalizing_gates = []

        if adjoint:
            diagonalizing_gates = [qml.adjoint(g, lazy=False) for g in diagonalizing_gates]

        self._qubit_state.apply_operations(diagonalizing_gates)

    def _measure_with_samples_diagonalizing_gates(
        self,
        mps: List[SampleMeasurement],
        shots: Shots,
    ) -> TensorLike:
        """
        Returns the samples of the measurement process performed on the given state,
        by rotating the state into the measurement basis using the diagonalizing gates
        given by the measurement process.

        Args:
            mps (~.measurements.SampleMeasurement): The sample measurements to perform
            shots (~.measurements.Shots): The number of samples to take

        Returns:
            TensorLike[Any]: Sample measurement results
        """
        # apply diagonalizing gates
        self._apply_diagonalizing_gates(mps)

        total_indices = self._qubit_state.num_wires
        wires = qml.wires.Wires(range(total_indices))

        def _process_single_shot(samples):
            processed = []
            for mp in mps:
                res = mp.process_samples(samples, wires)
                if not isinstance(mp, CountsMP):
                    res = qml.math.squeeze(res)

                processed.append(res)

            return tuple(processed)

        # if there is a shot vector, build a list containing results for each shot entry
        if shots.has_partitioned_shots:
            processed_samples = []
            for s in shots:
                # currently we call sample_state for each shot entry, but it may be
                # better to call sample_state just once with total_shots, then use
                # the shot_range keyword argument
                try:
                    if self._mcmc:
                        samples = self._measurement_lightning.generate_mcmc_samples(
                            len(wires), self._kernel_name, self._num_burnin, s
                        ).astype(int, copy=False)
                    else:
                        samples = self._measurement_lightning.generate_samples(
                            len(wires), s
                        ).astype(int, copy=False)
                except ValueError as e:
                    if str(e) != "probabilities contain NaN":
                        raise e
                    samples = qml.math.full((s, len(wires)), 0)

                processed_samples.append(_process_single_shot(samples))
            self._apply_diagonalizing_gates(mps, adjoint=True)
            return tuple(zip(*processed_samples))

        try:
            if self._mcmc:
                samples = self._measurement_lightning.generate_mcmc_samples(
                    len(wires), self._kernel_name, self._num_burnin, shots.total_shots
                ).astype(int, copy=False)
            else:
                samples = self._measurement_lightning.generate_samples(
                    len(wires), shots.total_shots
                ).astype(int, copy=False)
        except ValueError as e:
            if str(e) != "probabilities contain NaN":
                raise e
            samples = qml.math.full((shots.total_shots, len(wires)), 0)

        self._apply_diagonalizing_gates(mps, adjoint=True)

        return _process_single_shot(samples)<|MERGE_RESOLUTION|>--- conflicted
+++ resolved
@@ -270,7 +270,6 @@
             Tuple[TensorLike]: The measurement results
         """
 
-<<<<<<< HEAD
         if not circuit.shots:
             # analytic case
             if len(circuit.measurements) == 1:
@@ -284,8 +283,6 @@
             shots=circuit.shots,
         )
 
-=======
->>>>>>> 0c306b8b
         if len(circuit.measurements) == 1:
             if circuit.shots.has_partitioned_shots:
                 return tuple(res[0] for res in results)
