--- conflicted
+++ resolved
@@ -28,7 +28,6 @@
 
 import numpy as np
 import pennylane as qml
-<<<<<<< HEAD
 from pennylane.measurements import (
     ExpectationMP,
     MeasurementProcess,
@@ -36,9 +35,6 @@
     StateMeasurement,
     VarianceMP,
 )
-=======
-from pennylane.measurements import ExpectationMP, MeasurementProcess, StateMeasurement
->>>>>>> 5e80afb6
 from pennylane.tape import QuantumScript
 from pennylane.typing import Result, TensorLike
 from pennylane.wires import Wires
