# Copyright 2024 Xanadu Quantum Technologies Inc.

# Licensed under the Apache License, Version 2.0 (the "License");
# you may not use this file except in compliance with the License.
# You may obtain a copy of the License at

#     http://www.apache.org/licenses/LICENSE-2.0

# Unless required by applicable law or agreed to in writing, software
# distributed under the License is distributed on an "AS IS" BASIS,
# WITHOUT WARRANTIES OR CONDITIONS OF ANY KIND, either express or implied.
# See the License for the specific language governing permissions and
# limitations under the License.
"""
This module contains the LightningTensor class that inherits from the new device interface.
It is a device to perform tensor network simulations of quantum circuits using `cutensornet`.
"""
from dataclasses import replace
from numbers import Number
from typing import Callable, Optional, Sequence, Tuple, Union
from warnings import warn

import numpy as np
import pennylane as qml
from pennylane.devices import DefaultExecutionConfig, Device, ExecutionConfig
from pennylane.devices.modifiers import simulator_tracking, single_tape_support
from pennylane.devices.preprocess import (
    decompose,
    validate_device_wires,
    validate_measurements,
    validate_observables,
)
from pennylane.operation import Operator
from pennylane.tape import QuantumScript, QuantumTape
from pennylane.transforms.core import TransformProgram
from pennylane.typing import Result, ResultBatch

from ._measurements import LightningTensorMeasurements
from ._tensornet import LightningTensorNet

try:
    # pylint: disable=import-error, unused-import
    from pennylane_lightning.lightning_tensor_ops import (
        backend_info,
        get_gpu_arch,
        is_gpu_supported,
    )

    if not is_gpu_supported():  # pragma: no cover
        raise ValueError(f"CUDA device is an unsupported version: {get_gpu_arch()}")

    LT_CPP_BINARY_AVAILABLE = True

except ImportError as ex:
    warn(str(ex), UserWarning)
    LT_CPP_BINARY_AVAILABLE = False

Result_or_ResultBatch = Union[Result, ResultBatch]
QuantumTapeBatch = Sequence[QuantumTape]
QuantumTape_or_Batch = Union[QuantumTape, QuantumTapeBatch]
PostprocessingFn = Callable[[ResultBatch], Result_or_ResultBatch]


_backends = frozenset({"cutensornet"})
# The set of supported backends.

_methods = frozenset({"mps", "tn"})
# The set of supported methods.

_operations = frozenset(
    {
        "Identity",
        "BasisState",
        "MPSPrep",
        "QubitUnitary",
        "ControlledQubitUnitary",
        "DiagonalQubitUnitary",
        "PauliX",
        "PauliY",
        "PauliZ",
        "Hadamard",
        "GlobalPhase",
        "S",
        "Adjoint(S)",
        "T",
        "Adjoint(T)",
        "SX",
        "Adjoint(SX)",
        "CNOT",
        "SWAP",
        "ISWAP",
        "Adjoint(ISWAP)",
        "PSWAP",
        "Adjoint(SISWAP)",
        "SISWAP",
        "SQISW",
        "CSWAP",
        "Toffoli",
        "CY",
        "CZ",
        "PhaseShift",
        "ControlledPhaseShift",
        "C(Hadamard)",
        "C(S)",
        "C(T)",
        "C(PhaseShift)",
        "C(RX)",
        "C(RY)",
        "C(RZ)",
        "C(Rot)",
        "C(IsingXX)",
        "C(IsingYY)",
        "C(IsingZZ)",
        "C(IsingXY)",
        "C(SingleExcitation)",
        "C(SingleExcitationPlus)",
        "C(SingleExcitationMinus)",
        "C(DoubleExcitation)",
        "C(DoubleExcitationMinus)",
        "C(DoubleExcitationPlus)",
        "C(GlobalPhase)",
        "C(MultiRZ)",
        "RX",
        "RY",
        "RZ",
        "Rot",
        "CRX",
        "CRY",
        "CRZ",
        "CRot",
        "IsingXX",
        "IsingYY",
        "IsingZZ",
        "IsingXY",
        "SingleExcitation",
        "SingleExcitationPlus",
        "SingleExcitationMinus",
        "DoubleExcitation",
        "DoubleExcitationPlus",
        "DoubleExcitationMinus",
        "QubitCarry",
        "QubitSum",
        "OrbitalRotation",
        "ECR",
        "BlockEncode",
        "C(BlockEncode)",
    }
)

_observables = frozenset(
    {
        "PauliX",
        "PauliY",
        "PauliZ",
        "Hadamard",
        "Hermitian",
        "Identity",
        "LinearCombination",
        "Sum",
        "SProd",
        "Prod",
        "Exp",
    }
)
# The set of supported observables.


def stopping_condition(op: Operator) -> bool:
    """A function that determines whether or not an operation is supported by ``lightning.tensor``."""
    if isinstance(op, qml.ControlledQubitUnitary):
        return True

    if isinstance(op, qml.MPSPrep):
        return True

    return op.has_matrix and op.name in _operations


def simulate(circuit: QuantumScript, tensornet: LightningTensorNet) -> Result:
    """Simulate a single quantum script.

    Args:
        circuit (QuantumTape): The single circuit to simulate
        tensornet (LightningTensorNet): handle to Lightning tensor network

    Returns:
        Tuple[TensorLike]: The results of the simulation

    Note that this function can return measurements for non-commuting observables simultaneously.
    """
    tensornet.reset_state()
    tensornet.set_tensor_network(circuit)
    return LightningTensorMeasurements(tensornet).measure_tensor_network(circuit)


def accepted_observables(obs: Operator) -> bool:
    """A function that determines whether or not an observable is supported by ``lightning.tensor``."""
    return obs.name in _observables


def accepted_backends(backend: str) -> bool:
    """A function that determines whether or not a backend is supported by ``lightning.tensor``."""
    return backend in _backends


def accepted_methods(method: str) -> bool:
    """A function that determines whether or not a method is supported by ``lightning.tensor``."""
    return method in _methods


@simulator_tracking
@single_tape_support
class LightningTensor(Device):
    """PennyLane Lightning Tensor device.

    A device to perform tensor network operations on a quantum circuit.

    This device is designed to simulate large-scale quantum circuits using tensor network methods. For
    small circuits, other devices like ``lightning.qubit``, ``lightning.gpu`` or ``lightning.kokkos`` are
    recommended.

    Currently, the Matrix Product State (MPS) and the Exact Tensor Network methods are supported as implemented in the ``cutensornet`` backend.

    Args:
        wires (int): The number of wires to initialize the device with. Defaults to ``None`` if not specified, and the device will allocate the number of wires depending on the circuit to execute.
            Defaults to ``None`` if not specified.
        shots (int):  Measurements are performed drawing ``shots`` times from a discrete random variable distribution associated with a state vector and an observable. Defaults to ``None`` if not specified. Setting
            to ``None`` results in computing statistics like expectation values and
            variances analytically.
        method (str): Supported method. The supported methods are ``"mps"`` (Matrix Product State) and ``"tn"`` (Exact Tensor Network). Default is ``"mps"``.
        c_dtype: Datatypes for the tensor representation. Must be one of
            ``numpy.complex64`` or ``numpy.complex128``. Default is ``numpy.complex128``.
    Keyword Args:
        max_bond_dim (int): (Only for ``method=mps``) The maximum bond dimension to be used in the MPS simulation. Default is 128.
            The accuracy of the wavefunction representation comes with a memory tradeoff which can be
            tuned with `max_bond_dim`. The larger the internal bond dimension, the more entanglement can
            be described but the larger the memory requirements. Note that GPUs are ill-suited (i.e. less
            competitive compared with CPUs) for simulating circuits with low bond dimensions and/or circuit
            layers with a single or few gates because the arithmetic intensity is lower.
        cutoff (float): (Only for ``method=mps``) The threshold used to truncate the singular values of the MPS tensors. The default is 0.
        cutoff_mode (str): (Only for ``method=mps``) Singular value truncation mode for MPS tensors. The options are ``"rel"`` and ``"abs"``. Default is ``"abs"``.
        backend (str): Supported backend. Currently, only ``cutensornet`` is supported. Default is ``cutensornet``.

    **Example for the MPS method**

    .. code-block:: python

        import pennylane as qml

        num_qubits = 100

        dev = qml.device("lightning.tensor", wires=num_qubits, max_bond_dim=32)

        @qml.qnode(dev)
        def circuit(num_qubits):
            for qubit in range(0, num_qubits - 1):
                qml.CZ(wires=[qubit, qubit + 1])
                qml.X(wires=[qubit])
                qml.Z(wires=[qubit + 1])
            return qml.expval(qml.Z(0))

    >>> print(circuit(num_qubits))
    -1.0

    **Example for the Exact Tensor Network method**

    .. code-block:: python

        import pennylane as qml

        num_qubits = 100

        dev = qml.device("lightning.tensor", wires=num_qubits, method="tn")

        @qml.qnode(dev)
        def circuit(num_qubits):
            for qubit in range(0, num_qubits - 1):
                qml.CZ(wires=[qubit, qubit + 1])
                qml.X(wires=[qubit])
                qml.Z(wires=[qubit + 1])
            return qml.expval(qml.Z(0))

    >>> print(circuit(num_qubits))
    -1.0
    """

    # pylint: disable=too-many-instance-attributes

    _device_options = {
        "mps": ("backend", "max_bond_dim", "cutoff", "cutoff_mode"),
        "tn": ("backend"),
    }

    _CPP_BINARY_AVAILABLE = LT_CPP_BINARY_AVAILABLE
    _new_API = True

    # TODO: Move supported ops/obs to TOML file
    operations = _operations
    # The names of the supported operations.

    observables = _observables
    # The names of the supported observables.

    # pylint: disable=too-many-arguments,too-many-branches
    def __init__(
        self,
        *,
        wires=None,
        shots=None,
        method: str = "mps",
        c_dtype=np.complex128,
        **kwargs,
    ):
        if not self._CPP_BINARY_AVAILABLE:
            raise ImportError("Pre-compiled binaries for lightning.tensor are not available. ")

        if not accepted_methods(method):
            raise ValueError(
                f"Unsupported method: {method}. Supported methods are 'mps' (Matrix Product State) and 'tn' (Exact Tensor Network)."
            )

        if c_dtype not in [np.complex64, np.complex128]:  # pragma: no cover
            raise TypeError(f"Unsupported complex type: {c_dtype}")

        super().__init__(wires=wires, shots=shots)

        if isinstance(wires, int) or wires is None:
            self._wire_map = None  # should just use wires as is
        else:
            self._wire_map = {w: i for i, w in enumerate(self.wires)}

        self._num_wires = len(self.wires) if self.wires else None
        self._method = method
        self._c_dtype = c_dtype

        self._backend = kwargs.get("backend", "cutensornet")

        for arg in kwargs:
            if arg not in self._device_options[self._method]:
                raise TypeError(
                    f"Unexpected argument: {arg} during initialization of the lightning.tensor device."
                )

        if not accepted_backends(self._backend):
            raise ValueError(f"Unsupported backend: {self._backend}")
        if self._method == "mps":
            self._max_bond_dim = kwargs.get("max_bond_dim", 128)
            self._cutoff = kwargs.get("cutoff", 0)
            self._cutoff_mode = kwargs.get("cutoff_mode", "abs")

            if not isinstance(self._max_bond_dim, int) or self._max_bond_dim < 1:
                raise ValueError("The maximum bond dimension must be an integer greater than 0.")
            if not isinstance(self._cutoff, (int, float)) or self._cutoff < 0:
                raise ValueError("The cutoff must be a non-negative number.")
            if self._cutoff_mode not in ["rel", "abs"]:
                raise ValueError(f"Unsupported cutoff mode: {self._cutoff_mode}")

    @property
    def name(self):
        """The name of the device."""
        return "lightning.tensor"

    @property
    def num_wires(self):
        """Number of wires addressed on this device."""
        return self._num_wires

    @property
    def backend(self):
        """Supported backend."""
        return self._backend

    @property
    def method(self):
        """Supported method."""
        return self._method

    @property
    def c_dtype(self):
        """Tensor complex data type."""
        return self._c_dtype

    def _tensornet(self, num_wires):
        """Return the tensornet object."""
        if self.method == "mps":
            return LightningTensorNet(
                num_wires,
                self._method,
                self._c_dtype,
                device_name=self.name,
                max_bond_dim=self._max_bond_dim,
                cutoff=self._cutoff,
                cutoff_mode=self._cutoff_mode,
            )
        return LightningTensorNet(num_wires, self._method, self._c_dtype, device_name=self.name)

    dtype = c_dtype

    def _setup_execution_config(
        self, config: Optional[ExecutionConfig] = DefaultExecutionConfig
    ) -> ExecutionConfig:
        """
        Update the execution config with choices for how the device should be used and the device options.
        """
        # TODO: add options for gradients next quarter

        updated_values = {}

        new_device_options = dict(config.device_options)
        for option in self._device_options[self.method]:
            if option not in new_device_options:
                new_device_options[option] = getattr(self, f"_{option}", None)

        return replace(config, **updated_values, device_options=new_device_options)

    def dynamic_wires_from_circuit(self, circuit):
<<<<<<< HEAD
        """Map circuit wires to Pennylane default.qubit standard wire order.
=======
        """(DUMMY IMPLEMENTATION) Map circuit wires to Pennylane ``default.qubit`` standard wire order.
>>>>>>> cefa1ee7

        Args:
            circuit (QuantumTape): The circuit to execute.

        Returns:
            QuantumTape: The updated circuit with the wires mapped to the standard wire order.
        """
        circuit = (
            circuit.map_to_standard_wires()
        )  # Map to follow default.qubit wire order for dynamic wires
        return circuit

    def preprocess(
        self,
        execution_config: ExecutionConfig = DefaultExecutionConfig,
    ):
        """This function defines the device transform program to be applied and an updated device configuration.

        Args:
            execution_config (Union[ExecutionConfig, Sequence[ExecutionConfig]]): A data structure describing the
                parameters needed to fully describe the execution.

        Returns:
            TransformProgram, ExecutionConfig: A transform program that when called returns :class:`~.QuantumTape`'s that the
            device can natively execute as well as a postprocessing function to be called after execution, and a configuration
            with unset specifications filled in.

        This device currently:

        * Does not support derivatives.
        * Does not support vector-Jacobian products.
        """

        config = self._setup_execution_config(execution_config)

        program = TransformProgram()

        program.add_transform(validate_measurements, name=self.name)
        program.add_transform(validate_observables, accepted_observables, name=self.name)
        program.add_transform(validate_device_wires, self._wires, name=self.name)
        program.add_transform(
            decompose,
            stopping_condition=stopping_condition,
            stopping_condition_shots=stopping_condition,
            skip_initial_state_prep=True,
            name=self.name,
        )
        return program, config

    # pylint: disable=unused-argument
    def execute(
        self,
        circuits: QuantumTape_or_Batch,
        execution_config: ExecutionConfig = DefaultExecutionConfig,
    ) -> Result_or_ResultBatch:
        """Execute a circuit or a batch of circuits and turn it into results.

        Args:
            circuits (Union[QuantumTape, Sequence[QuantumTape]]): the quantum circuits to be executed.
            execution_config (ExecutionConfig): a data structure with additional information required for execution.

        Returns:
            TensorLike, tuple[TensorLike], tuple[tuple[TensorLike]]: A numeric result of the computation.
        """

        results = []

        for circuit in circuits:
            if self.num_wires is None:
                circuit = self.dynamic_wires_from_circuit(circuit)

            if self._wire_map is not None:
                [circuit], _ = qml.map_wires(circuit, self._wire_map)
            results.append(
                simulate(
                    circuit,
                    self._tensornet(
                        self.num_wires if self.num_wires is not None else circuit.num_wires
                    ),
                )
            )

        return tuple(results)

    # pylint: disable=unused-argument
    def supports_derivatives(
        self,
        execution_config: Optional[ExecutionConfig] = None,
        circuit: Optional[qml.tape.QuantumTape] = None,
    ) -> bool:
        """Check whether or not derivatives are available for a given configuration and circuit.

        Args:
            execution_config (ExecutionConfig): The configuration of the desired derivative calculation.
            circuit (QuantumTape): An optional circuit to check derivatives support for.

        Returns:
            Bool: Whether or not a derivative can be calculated provided the given information.

        """
        return False

    def compute_derivatives(
        self,
        circuits: QuantumTape_or_Batch,
        execution_config: ExecutionConfig = DefaultExecutionConfig,
    ):
        """Calculate the Jacobian of either a single or a batch of circuits on the device.

        Args:
            circuits (Union[QuantumTape, Sequence[QuantumTape]]): the circuits to calculate derivatives for.
            execution_config (ExecutionConfig): a data structure with all additional information required for execution.

        Returns:
            Tuple: The Jacobian for each trainable parameter.
        """
        raise NotImplementedError(
            "The computation of derivatives has yet to be implemented for the lightning.tensor device."
        )

    def execute_and_compute_derivatives(
        self,
        circuits: QuantumTape_or_Batch,
        execution_config: ExecutionConfig = DefaultExecutionConfig,
    ):
        """Compute the results and Jacobians of circuits at the same time.

        Args:
            circuits (Union[QuantumTape, Sequence[QuantumTape]]): the circuits or batch of circuits.
            execution_config (ExecutionConfig): a data structure with all additional information required for execution.

        Returns:
            tuple: A numeric result of the computation and the gradient.
        """
        raise NotImplementedError(
            "The computation of derivatives has yet to be implemented for the lightning.tensor device."
        )

    # pylint: disable=unused-argument
    def supports_vjp(
        self,
        execution_config: Optional[ExecutionConfig] = None,
        circuit: Optional[QuantumTape] = None,
    ) -> bool:
        """Whether or not this device defines a custom vector-Jacobian product.

        Args:
            execution_config (ExecutionConfig): The configuration of the desired derivative calculation.
            circuit (QuantumTape): An optional circuit to check derivatives support for.

        Returns:
            Bool: Whether or not a derivative can be calculated provided the given information.
        """
        return False

    def compute_vjp(
        self,
        circuits: QuantumTape_or_Batch,
        cotangents: Tuple[Number],
        execution_config: ExecutionConfig = DefaultExecutionConfig,
    ):
        r"""The vector-Jacobian product used in reverse-mode differentiation.

        Args:
            circuits (Union[QuantumTape, Sequence[QuantumTape]]): the circuit or batch of circuits.
            cotangents (Tuple[Number, Tuple[Number]]): Gradient-output vector. Must have shape matching the output shape of the
                corresponding circuit. If the circuit has a single output, ``cotangents`` may be a single number, not an iterable
                of numbers.
            execution_config (ExecutionConfig): a data structure with all additional information required for execution.

        Returns:
            tensor-like: A numeric result of computing the vector-Jacobian product.
        """
        raise NotImplementedError(
            "The computation of vector-Jacobian product has yet to be implemented for the lightning.tensor device."
        )

    def execute_and_compute_vjp(
        self,
        circuits: QuantumTape_or_Batch,
        cotangents: Tuple[Number],
        execution_config: ExecutionConfig = DefaultExecutionConfig,
    ):
        """Calculate both the results and the vector-Jacobian product used in reverse-mode differentiation.

        Args:
            circuits (Union[QuantumTape, Sequence[QuantumTape]]): the circuit or batch of circuits to be executed.
            cotangents (Tuple[Number, Tuple[Number]]): Gradient-output vector. Must have shape matching the output shape of the
                corresponding circuit.
            execution_config (ExecutionConfig): a data structure with all additional information required for execution.

        Returns:
            Tuple, Tuple: the result of executing the scripts and the numeric result of computing the vector-Jacobian product
        """
        raise NotImplementedError(
            "The computation of vector-Jacobian product has yet to be implemented for the lightning.tensor device."
        )<|MERGE_RESOLUTION|>--- conflicted
+++ resolved
@@ -414,11 +414,7 @@
         return replace(config, **updated_values, device_options=new_device_options)
 
     def dynamic_wires_from_circuit(self, circuit):
-<<<<<<< HEAD
-        """Map circuit wires to Pennylane default.qubit standard wire order.
-=======
-        """(DUMMY IMPLEMENTATION) Map circuit wires to Pennylane ``default.qubit`` standard wire order.
->>>>>>> cefa1ee7
+        """Map circuit wires to Pennylane ``default.qubit`` standard wire order.
 
         Args:
             circuit (QuantumTape): The circuit to execute.
