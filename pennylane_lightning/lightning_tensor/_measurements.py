--- conflicted
+++ resolved
@@ -26,15 +26,6 @@
 
 import numpy as np
 import pennylane as qml
-<<<<<<< HEAD
-from pennylane.measurements import (
-    ExpectationMP,
-    MeasurementProcess,
-    ProbabilityMP,
-    StateMeasurement,
-    VarianceMP,
-)
-=======
 from pennylane.devices.qubit.sampling import _group_measurements
 from pennylane.measurements import (
     ClassicalShadowMP,
@@ -49,7 +40,6 @@
     VarianceMP,
 )
 from pennylane.ops import Hamiltonian, SparseHamiltonian, Sum
->>>>>>> c607b6c5
 from pennylane.tape import QuantumScript
 from pennylane.typing import Result, TensorLike
 from pennylane.wires import Wires
