#!/usr/bin/env python3
# -*- coding: utf-8 -*-
#
# PennyLane-Lightning documentation build configuration file.
#
# This file is execfile()d with the current directory set to its
# containing dir.
#
# Note that not all possible configuration values are present in this
# autogenerated file.
#
# All configuration values have a default; values that are commented out
# serve to show the default.
import sys, os, re, inspect
from unittest.mock import MagicMock
from pathlib import Path
import subprocess
import json

# If extensions (or modules to document with autodoc) are in another directory,
# add these directories to sys.path here. If the directory is relative to the
# documentation root, use os.path.abspath to make it absolute, like shown here.
sys.path.insert(0, os.path.abspath(""))
sys.path.insert(0, os.path.abspath("_ext"))
sys.path.insert(0, os.path.join(os.path.dirname(os.path.abspath("doc")), "doc"))


# For obtaining all relevant C++ source files
currdir = Path(__file__).resolve().parent  # PROJECT_SOURCE_DIR/docs
PROJECT_SOURCE_DIR = currdir.parent
CPP_SOURCE_DIR = PROJECT_SOURCE_DIR.joinpath("pennylane_lightning/src")
CPP_EXCLUDE_DIRS = ["tests", "benchmarks"]  # relative to CPP_SOURCE_DIR


def obtain_cpp_files():
    script_path = PROJECT_SOURCE_DIR.joinpath("bin/cpp-files")

    if not script_path.exists():
        print("The project directory structure is corrupted.")
        sys.exit(1)

    exclude_dirs = [CPP_SOURCE_DIR.joinpath(exclude_dir) for exclude_dir in CPP_EXCLUDE_DIRS]

    p = subprocess.run(
        [str(script_path), "--header-only", CPP_SOURCE_DIR, "--exclude-dirs", *exclude_dirs],
        capture_output=True,
    )
    file_list = json.loads(p.stdout)

    file_list = ["../" + str(Path(f).relative_to(PROJECT_SOURCE_DIR)) for f in file_list]
    return file_list


CPP_FILES = obtain_cpp_files()
print(CPP_FILES)


class Mock(MagicMock):
    __name__ = "foo"

    @classmethod
    def __getattr__(cls, name):
        return MagicMock()


MOCK_MODULES = ["pennylane_lightning.lightning_qubit_ops"]

mock = Mock()
for mod_name in MOCK_MODULES:
    sys.modules[mod_name] = mock

# -- General configuration ------------------------------------------------

# If your documentation needs a minimal Sphinx version, state it here.
needs_sphinx = "3.3"

# Add any Sphinx extension module names here, as strings. They can be
# extensions coming with Sphinx (named 'sphinx.ext.*') or your custom
# ones.
extensions = [
    "breathe",
    "exhale",
    "sphinx.ext.autodoc",
    "sphinx.ext.autosummary",
    "sphinx.ext.coverage",
    "sphinx.ext.graphviz",
    "sphinx.ext.inheritance_diagram",
    "sphinx.ext.intersphinx",
    "sphinx.ext.mathjax",
    "sphinx.ext.napoleon",
    "sphinx.ext.todo",
    "sphinx.ext.viewcode",
    "sphinx_automodapi.automodapi",
    "sphinx_automodapi.smart_resolver",
]

intersphinx_mapping = {"https://docs.pennylane.ai/en/stable/": None}

autosummary_generate = True
autosummary_imported_members = False
automodapi_toctreedirnm = "code/api"
automodsumm_inherited_members = True

# Breathe extension
breathe_projects = {"Lightning-Qubit": "./doxyoutput/xml"}
breathe_default_project = "Lightning-Qubit"

mathjax_path = "https://cdnjs.cloudflare.com/ajax/libs/mathjax/2.7.5/MathJax.js?config=TeX-MML-AM_CHTML"

# Exhale extension
# Setup the exhale extension
exhale_args = {
    # These arguments are required
    "containmentFolder": "./api",
    "rootFileName": "library_root.rst",
    "rootFileTitle": "Overview",
    "doxygenStripFromPath": "..",
    # Suggested optional arguments
    "createTreeView": True,
    # TIP: if using the sphinx-bootstrap-theme, you need
    # "treeViewIsBootstrap": True,
    "exhaleExecutesDoxygen": True,
    "exhaleDoxygenStdin": ("INPUT = " + " ".join(CPP_FILES) + "\nEXCLUDE_SYMBOLS = std::* "),
    "afterTitleDescription": inspect.cleandoc(
        """
        The Pennylane Lightning C++ API is intended to be called from Python through Pybind11. Direct use of the C++ API is currently unsupported and is provided for reference only.
        """
    ),
}

# Add any paths that contain templates here, relative to this directory.
from pennylane_sphinx_theme import templates_dir
templates_path = [templates_dir()]

# The suffix(es) of source filenames.
# You can specify multiple suffix as a list of string:
source_suffix = ".rst"

# The master toctree document.
master_doc = "index"

# General information about the project.
project = "PennyLane-Lightning"
copyright = "2022, Xanadu Quantum Technologies"
author = "Xanadu Inc."

add_module_names = False

# The version info for the project you're documenting, acts as replacement for
# |version| and |release|, also used in various other places throughout the
# built documents.

import pennylane_lightning

# The full version, including alpha/beta/rc tags.
release = pennylane_lightning.__version__

# The short X.Y version.
version = re.match(r"^(\d+\.\d+)", release).expand(r"\1")

# The language for content autogenerated by Sphinx. Refer to documentation
# for a list of supported languages.
#
# This is also used if you do content translation via gettext catalogs.
# Usually you set "language" from the command line for these cases.
language = None

# today_fmt is used as the format for a strftime call.
today_fmt = "%Y-%m-%d"

# List of patterns, relative to source directory, that match files and
# directories to ignore when looking for source files.
# This patterns also effect to html_static_path and html_extra_path
exclude_patterns = ["_build", "Thumbs.db", ".DS_Store"]

# If true, sectionauthor and moduleauthor directives will be shown in the
# output. They are ignored by default.
show_authors = True

# The name of the Pygments (syntax highlighting) style to use.
pygments_style = "sphinx"

# If true, `todo` and `todoList` produce output, else they produce nothing.
todo_include_todos = True


# -- Options for HTML output ----------------------------------------------

# The name of an image file (relative to this directory) to use as a favicon of
# the docs.  This file should be a Windows icon file (.ico) being 16x16 or 32x32
# pixels large.
html_favicon = "_static/favicon.ico"

# Add any paths that contain custom static files (such as style sheets) here,
# relative to this directory. They are copied after the builtin static files,
# so a file named "default.css" will overwrite the builtin "default.css".
html_static_path = ["_static"]

html_css_files = [
    'css/custom.css',
]

# -- html theme ---------------------------------------------------------
html_theme = "pennylane"

# html theme options (see theme.conf for more information)
html_theme_options = {
<<<<<<< HEAD
    "navbar_logo_path": "_static/logo.png",
    "navbar_wordmark_path": "_static/pennylane.svg",
    # Specifying #19b37b is more correct but does not match the other PL websites.
    "navbar_logo_colour": "#2d7c7f",

    "navbar_home_link": "https://pennylane.ai",
    
    "google_analytics_tracking_id": "UA-130507810-1",

    "navbar_left_links": [
        {
            "name": "Quantum machine learning",
            "href": "https://pennylane.ai/qml/",
        },
        {
            "name": "Demos",
            "href": "https://pennylane.ai/qml/demonstrations.html",
        },
        {
            "name": "Install",
            "href": "https://pennylane.ai/install.html",
        },
        {
            "name": "Plugins",
            "href": "https://pennylane.ai/plugins.html",
            "active": True,
        },
        {
            "name": "Documentation",
            "href": "https://pennylane.readthedocs.io/",
        },
        {
            "name": "Blog",
            "href": "https://pennylane.ai/blog/",
        }
    ],

    "navbar_right_links": [
        {
            "name": "FAQ",
            "href": "https://pennylane.ai/faq.html",
            "icon": "fas fa-question",
        },
        {
            "name": "Support",
            "href": "https://discuss.pennylane.ai/",
            "icon": "fab fa-discourse",
        },
        {
            "name": "GitHub",
            "href": "https://github.com/PennyLaneAI/pennylane-lightning",
            "icon": "fab fa-github",
        }
    ],

=======
    "navbar_name": "PennyLane-Lightning",
    "navbar_active_link": 3,
    "google_analytics_tracking_id": "UA-130507810-1",
>>>>>>> f868e3c5
    "extra_copyrights": [
        "TensorFlow, the TensorFlow logo, and any related marks are trademarks "
        "of Google Inc."
    ],
    "toc_overview": True
}

edit_on_github_project = "PennyLaneAI/pennylane-lightning"
edit_on_github_branch = "master/doc"

# ============================================================

# the order in which autodoc lists the documented members
autodoc_member_order = "bysource"

# inheritance_diagram graphviz attributes
inheritance_node_attrs = dict(color="lightskyblue1", fillcolor="lightskyblue1", style="filled")

# autodoc_default_flags = ['members']
autosummary_generate = True<|MERGE_RESOLUTION|>--- conflicted
+++ resolved
@@ -205,67 +205,9 @@
 
 # html theme options (see theme.conf for more information)
 html_theme_options = {
-<<<<<<< HEAD
-    "navbar_logo_path": "_static/logo.png",
-    "navbar_wordmark_path": "_static/pennylane.svg",
-    # Specifying #19b37b is more correct but does not match the other PL websites.
-    "navbar_logo_colour": "#2d7c7f",
-
-    "navbar_home_link": "https://pennylane.ai",
-    
-    "google_analytics_tracking_id": "UA-130507810-1",
-
-    "navbar_left_links": [
-        {
-            "name": "Quantum machine learning",
-            "href": "https://pennylane.ai/qml/",
-        },
-        {
-            "name": "Demos",
-            "href": "https://pennylane.ai/qml/demonstrations.html",
-        },
-        {
-            "name": "Install",
-            "href": "https://pennylane.ai/install.html",
-        },
-        {
-            "name": "Plugins",
-            "href": "https://pennylane.ai/plugins.html",
-            "active": True,
-        },
-        {
-            "name": "Documentation",
-            "href": "https://pennylane.readthedocs.io/",
-        },
-        {
-            "name": "Blog",
-            "href": "https://pennylane.ai/blog/",
-        }
-    ],
-
-    "navbar_right_links": [
-        {
-            "name": "FAQ",
-            "href": "https://pennylane.ai/faq.html",
-            "icon": "fas fa-question",
-        },
-        {
-            "name": "Support",
-            "href": "https://discuss.pennylane.ai/",
-            "icon": "fab fa-discourse",
-        },
-        {
-            "name": "GitHub",
-            "href": "https://github.com/PennyLaneAI/pennylane-lightning",
-            "icon": "fab fa-github",
-        }
-    ],
-
-=======
     "navbar_name": "PennyLane-Lightning",
     "navbar_active_link": 3,
     "google_analytics_tracking_id": "UA-130507810-1",
->>>>>>> f868e3c5
     "extra_copyrights": [
         "TensorFlow, the TensorFlow logo, and any related marks are trademarks "
         "of Google Inc."
