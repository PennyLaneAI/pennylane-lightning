PYTHON3 := $(shell which python3 2>/dev/null)

PYTHON := python3
COVERAGE := --cov=pennylane_lightning --cov-report term-missing --cov-report=html:coverage_html_report
TESTRUNNER := -m pytest tests --tb=short

LIGHTNING_CPP_DIR := pennylane_lightning/src/

TEST_CPP_BLAS_DIR := ./TestBlas

.PHONY: help
help:
	@echo "Please use \`make <target>' where <target> is one of"
	@echo "  install            to install PennyLane-Lightning"
	@echo "  wheel              to build the PennyLane-Lightning wheel"
	@echo "  dist               to package the source distribution"
	@echo "  docs               to generate documents"
	@echo "  clean              to delete all temporary, cache, and build files"
	@echo "  clean-docs         to delete all built documentation"
	@echo "  test               to run the test suite"
	@echo "  test-cpp           to run the C++ test suite"
	@echo "  test-python        to run the Python test suite"
	@echo "  coverage           to generate a coverage report"
	@echo "  format [check=1]   to apply C++ formatter; use with 'check=1' to check instead of modify (requires clang-format)"
	@echo "  check-tidy         to build PennyLane-Lightning with ENABLE_CLANG_TIDY=ON (requires clang-tidy & CMake)"

.PHONY: install
install:
ifndef PYTHON3
	@echo "To install PennyLane-Lightning you need to have Python 3 installed"
endif
	$(PYTHON) setup.py install

.PHONY: wheel
wheel:
	$(PYTHON) setup.py bdist_wheel

.PHONY: dist
dist:
	$(PYTHON) setup.py sdist

.PHONY : clean
clean:
	$(PYTHON) setup.py clean --all
	$(MAKE) -C doc clean
	find . -type d -name '__pycache__' -exec rm -r {} \+
	rm -rf dist
	rm -rf build
	rm -rf BuildTests BuildBench
	rm -rf .coverage coverage_html_report/
	rm -rf tmp
	rm -rf *.dat
	rm -rf pennylane_lightning/lightning_qubit_ops*

docs:
	$(MAKE) -C doc html

.PHONY : clean-docs
clean-docs:
	$(MAKE) -C doc clean

.PHONY : test-builtin test-suite test-python coverage test-cpp
test-builtin:
	$(PYTHON) -I $(TESTRUNNER)

test-suite:
	pl-device-test --device lightning.qubit --skip-ops --shots=20000
	pl-device-test --device lightning.qubit --shots=None --skip-ops

test-python: test-builtin test-suite

coverage:
	@echo "Generating coverage report..."
	$(PYTHON) $(TESTRUNNER) $(COVERAGE)
	pl-device-test --device lightning.qubit --skip-ops --shots=20000 $(COVERAGE) --cov-append
	pl-device-test --device lightning.qubit --shots=None --skip-ops $(COVERAGE) --cov-append

test-cpp:
	rm -rf ./BuildTests
	cmake . -BBuildTests -DBUILD_TESTS=ON
	cmake --build ./BuildTests --target runner
	cmake --build ./BuildTests --target test

<<<<<<< HEAD
=======
test-cpp-blas:
	rm -rf ./BuildTests
	cmake . -BBuildTests -DBUILD_TESTS=ON -DENABLE_BLAS=ON
	cmake --build ./BuildTests --target runner
	cmake --build ./BuildTests --target test

>>>>>>> 03e7c97b
.PHONY: benchmark
benchmark:
	cmake --build BuildBench --target clean || true
	rm -rf ./BuildBench/CMakeCache.txt ./BuildBench/compiler_info.txt ./BuildBench/run_gate_benchmark.sh
	cmake $(LIGHTNING_CPP_DIR) -BBuildBench -DBUILD_EXAMPLES=ON -DCMAKE_BUILD_TYPE=Release -DENABLE_AVX=ON
	cmake --build ./BuildBench

.PHONY: format format-cpp format-python
format: format-cpp format-python

format-cpp:
ifdef check
	./bin/format --check ./pennylane_lightning/src
else
	./bin/format ./pennylane_lightning/src
endif

format-python:
ifdef check
	black -l 100 ./pennylane_lightning/ ./tests --check
else
	black -l 100 ./pennylane_lightning/ ./tests
endif

.PHONY: check-tidy
check-tidy:
	rm -rf ./Build
	cmake . -BBuild -DENABLE_CLANG_TIDY=ON -DBUILD_TESTS=ON -DBUILD_EXAMPLES=ON
	cmake --build ./Build<|MERGE_RESOLUTION|>--- conflicted
+++ resolved
@@ -5,8 +5,6 @@
 TESTRUNNER := -m pytest tests --tb=short
 
 LIGHTNING_CPP_DIR := pennylane_lightning/src/
-
-TEST_CPP_BLAS_DIR := ./TestBlas
 
 .PHONY: help
 help:
@@ -77,19 +75,16 @@
 
 test-cpp:
 	rm -rf ./BuildTests
-	cmake . -BBuildTests -DBUILD_TESTS=ON
+	cmake $(LIGHTNING_CPP_DIR) -BBuildTests -DBUILD_TESTS=ON
 	cmake --build ./BuildTests --target runner
 	cmake --build ./BuildTests --target test
 
-<<<<<<< HEAD
-=======
 test-cpp-blas:
 	rm -rf ./BuildTests
-	cmake . -BBuildTests -DBUILD_TESTS=ON -DENABLE_BLAS=ON
+	cmake $(LIGHTNING_CPP_DIR) -BBuildTests -DBUILD_TESTS=ON -DENABLE_BLAS=ON
 	cmake --build ./BuildTests --target runner
 	cmake --build ./BuildTests --target test
 
->>>>>>> 03e7c97b
 .PHONY: benchmark
 benchmark:
 	cmake --build BuildBench --target clean || true
