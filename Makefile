--- conflicted
+++ resolved
@@ -91,22 +91,12 @@
 	cmake --build ./BuildTests --target runner
 	cmake --build ./BuildTests --target test
 
-<<<<<<< HEAD
-=======
-.PHONY: benchmark
-benchmark:
-	cmake --build BuildBench --target clean || true
-	rm -rf ./BuildBench/CMakeCache.txt ./BuildBench/compiler_info.txt ./BuildBench/run_gate_benchmark.sh
-	cmake $(LIGHTNING_CPP_DIR) -BBuildBench -DBUILD_EXAMPLES=ON -DCMAKE_BUILD_TYPE=Release -DENABLE_AVX=ON
-	cmake --build ./BuildBench
-
 .PHONY: gbenchmark
 gbenchmark:
 	rm -rf ./BuildGBench
 	cmake $(LIGHTNING_CPP_DIR) -BBuildGBench -DBUILD_BENCHMARKS=ON -DENABLE_OPENMP=ON -DENABLE_BLAS=ON -DCMAKE_BUILD_TYPE=Release
-	cmake --build ./BuildGBench --target utils apply_operations apply_multirz
+	cmake --build ./BuildGBench --target utils apply_operations bench_all_gates bench_all_generators
 
->>>>>>> 2739628a
 .PHONY: format format-cpp format-python
 format: format-cpp format-python
 
@@ -127,16 +117,5 @@
 .PHONY: check-tidy
 check-tidy:
 	rm -rf ./Build
-<<<<<<< HEAD
 	cmake . -BBuild -DENABLE_CLANG_TIDY=ON -DBUILD_TESTS=ON
-	cmake --build ./Build
-
-.PHONY: gbenchmark
-gbenchmark:
-	rm -rf ./BuildGBench
-	cmake $(LIGHTNING_CPP_DIR) -BBuildGBench -DBUILD_BENCHMARKS=ON -DENABLE_OPENMP=ON -DENABLE_BLAS=ON -DCMAKE_BUILD_TYPE=Release
-	cmake --build ./BuildGBench --target utils apply_operations bench_all_gates bench_all_generators
-=======
-	cmake . -BBuild -DENABLE_CLANG_TIDY=ON -DBUILD_TESTS=ON -DBUILD_EXAMPLES=ON
-	cmake --build ./Build
->>>>>>> 2739628a
+	cmake --build ./Build