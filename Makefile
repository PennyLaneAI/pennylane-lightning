PYTHON3 := $(shell which python3 2>/dev/null)

PYTHON := python3
COVERAGE := --cov=pennylane_lightning --cov-report term-missing --cov-report=html:coverage_html_report
TESTRUNNER := -m pytest tests --tb=short

LIGHTNING_CPP_DIR := pennylane_lightning/src/

.PHONY: help
help:
	@echo "Please use \`make <target>' where <target> is one of"
	@echo "  install            to install PennyLane-Lightning"
	@echo "  wheel              to build the PennyLane-Lightning wheel"
	@echo "  dist               to package the source distribution"
	@echo "  docs               to generate documents"
	@echo "  clean              to delete all temporary, cache, and build files"
	@echo "  clean-docs         to delete all built documentation"
	@echo "  test               to run the test suite"
	@echo "  test-cpp           to run the C++ test suite"
	@echo "  test-python        to run the Python test suite"
	@echo "  coverage           to generate a coverage report"
	@echo "  format [check=1]   to apply C++ and Python formatter; use with 'check=1' to check instead of modify (requires black and clang-format)"
	@echo "  format [version=?] to apply C++ and Python formatter; use with 'version={version}' to check or modify with clang-format-{version} instead of clang-format"
	@echo "  check-tidy         to build PennyLane-Lightning with ENABLE_CLANG_TIDY=ON (requires clang-tidy & CMake)"

.PHONY: install
install:
ifndef PYTHON3
	@echo "To install PennyLane-Lightning you need to have Python 3 installed"
endif
	$(PYTHON) setup.py install

.PHONY: wheel
wheel:
	$(PYTHON) setup.py bdist_wheel

.PHONY: dist
dist:
	$(PYTHON) setup.py sdist

.PHONY : clean
clean:
	$(PYTHON) setup.py clean --all
	$(MAKE) -C doc clean
	find . -type d -name '__pycache__' -exec rm -r {} \+
	rm -rf dist
	rm -rf build
	rm -rf BuildTests BuildBench BuildGBench
	rm -rf .coverage coverage_html_report/
	rm -rf tmp
	rm -rf *.dat
	rm -rf pennylane_lightning/lightning_qubit_ops*

docs:
	$(MAKE) -C doc html

.PHONY : clean-docs
clean-docs:
	$(MAKE) -C doc clean

.PHONY : test-builtin test-suite test-python coverage test-cpp
test-builtin:
	$(PYTHON) -I $(TESTRUNNER)

test-suite:
	pl-device-test --device lightning.qubit --skip-ops --shots=20000
	pl-device-test --device lightning.qubit --shots=None --skip-ops

test-python: test-builtin test-suite

coverage:
	@echo "Generating coverage report..."
	$(PYTHON) $(TESTRUNNER) $(COVERAGE)
	pl-device-test --device lightning.qubit --skip-ops --shots=20000 $(COVERAGE) --cov-append
	pl-device-test --device lightning.qubit --shots=None --skip-ops $(COVERAGE) --cov-append

test-cpp:
	rm -rf ./BuildTests
	cmake $(LIGHTNING_CPP_DIR) -BBuildTests -DBUILD_TESTS=ON -DENABLE_OPENMP=OFF
	cmake --build ./BuildTests --target runner
	cmake --build ./BuildTests --target test

test-cpp-blas:
	rm -rf ./BuildTests
	cmake $(LIGHTNING_CPP_DIR) -BBuildTests -DBUILD_TESTS=ON -DENABLE_BLAS=ON
	cmake --build ./BuildTests --target runner
	cmake --build ./BuildTests --target test

test-cpp-omp:
	rm -rf ./BuildTests
	cmake $(LIGHTNING_CPP_DIR) -BBuildTests -DBUILD_TESTS=ON -DENABLE_OPENMP=ON
	cmake --build ./BuildTests --target runner
	cmake --build ./BuildTests --target test

test-cpp-kokkos:
	rm -rf ./BuildTests
	cmake $(LIGHTNING_CPP_DIR) -BBuildTests -DBUILD_TESTS=ON -DENABLE_KOKKOS=ON
	cmake --build ./BuildTests --target runner
	cmake --build ./BuildTests --target test

<<<<<<< HEAD
.PHONY: benchmark
benchmark:
	cmake --build BuildBench --target clean || true
	rm -rf ./BuildBench/CMakeCache.txt ./BuildBench/compiler_info.txt ./BuildBench/run_gate_benchmark.sh
	cmake $(LIGHTNING_CPP_DIR) -BBuildBench -DCMAKE_BUILD_TYPE=Release -DENABLE_AVX=ON
	cmake --build ./BuildBench

=======
>>>>>>> e4bca20a
.PHONY: gbenchmark
gbenchmark:
	rm -rf ./BuildGBench
	cmake $(LIGHTNING_CPP_DIR) -BBuildGBench -DBUILD_BENCHMARKS=ON -DENABLE_OPENMP=ON -DENABLE_BLAS=ON -DCMAKE_BUILD_TYPE=Release -DBLA_VENDOR=OpenBLAS
	cmake --build ./BuildGBench 

.PHONY: format format-cpp format-python
format: format-cpp format-python

format-cpp:
ifdef check
	./bin/format --check --cfversion $(if $(version:-=),$(version),0) ./pennylane_lightning/src
else
	./bin/format --cfversion $(if $(version:-=),$(version),0) ./pennylane_lightning/src
endif

format-python:
ifdef check
	black -l 100 ./pennylane_lightning/ ./tests --check
else
	black -l 100 ./pennylane_lightning/ ./tests
endif

.PHONY: check-tidy
check-tidy:
	rm -rf ./Build
	cmake . -BBuild -DENABLE_CLANG_TIDY=ON -DBUILD_TESTS=ON -DBUILD_EXAMPLES=ON
	cmake --build ./Build
	cmake . -BBuild -DENABLE_CLANG_TIDY=ON -DBUILD_TESTS=ON
	cmake --build ./Build<|MERGE_RESOLUTION|>--- conflicted
+++ resolved
@@ -98,16 +98,6 @@
 	cmake --build ./BuildTests --target runner
 	cmake --build ./BuildTests --target test
 
-<<<<<<< HEAD
-.PHONY: benchmark
-benchmark:
-	cmake --build BuildBench --target clean || true
-	rm -rf ./BuildBench/CMakeCache.txt ./BuildBench/compiler_info.txt ./BuildBench/run_gate_benchmark.sh
-	cmake $(LIGHTNING_CPP_DIR) -BBuildBench -DCMAKE_BUILD_TYPE=Release -DENABLE_AVX=ON
-	cmake --build ./BuildBench
-
-=======
->>>>>>> e4bca20a
 .PHONY: gbenchmark
 gbenchmark:
 	rm -rf ./BuildGBench
