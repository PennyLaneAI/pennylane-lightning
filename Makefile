PYTHON3 := $(shell which python3 2>/dev/null)

PYTHON := python3
COVERAGE := --cov=pennylane_lightning --cov-report term-missing --cov-report=html:coverage_html_report
TESTRUNNER := -m pytest tests --tb=short

LIGHTNING_CPP_DIR := pennylane_lightning/src/

.PHONY: help
help:
	@echo "Please use \`make <target>' where <target> is one of"
	@echo "  install            to install PennyLane-Lightning"
	@echo "  wheel              to build the PennyLane-Lightning wheel"
	@echo "  dist               to package the source distribution"
	@echo "  docs               to generate documents"
	@echo "  clean              to delete all temporary, cache, and build files"
	@echo "  clean-docs         to delete all built documentation"
	@echo "  test               to run the test suite"
	@echo "  test-cpp           to run the C++ test suite"
	@echo "  test-python        to run the Python test suite"
	@echo "  coverage           to generate a coverage report"
	@echo "  format [check=1]   to apply C++ and Python formatter; use with 'check=1' to check instead of modify (requires black and clang-format)"
	@echo "  format [version=?] to apply C++ and Python formatter; use with 'version={version}' to check or modify with clang-format-{version} instead of clang-format"
	@echo "  check-tidy         to build PennyLane-Lightning with ENABLE_CLANG_TIDY=ON (requires clang-tidy & CMake)"

.PHONY: install
install:
ifndef PYTHON3
	@echo "To install PennyLane-Lightning you need to have Python 3 installed"
endif
	$(PYTHON) setup.py install

.PHONY: wheel
wheel:
	$(PYTHON) setup.py bdist_wheel

.PHONY: dist
dist:
	$(PYTHON) setup.py sdist

.PHONY : clean
clean:
	$(PYTHON) setup.py clean --all
	$(MAKE) -C doc clean
	find . -type d -name '__pycache__' -exec rm -r {} \+
	rm -rf dist
	rm -rf build
	rm -rf BuildTests BuildBench BuildGBench
	rm -rf .coverage coverage_html_report/
	rm -rf tmp
	rm -rf *.dat
	rm -rf pennylane_lightning/lightning_qubit_ops*

docs:
	$(MAKE) -C doc html

.PHONY : clean-docs
clean-docs:
	$(MAKE) -C doc clean

.PHONY : test-builtin test-suite test-python coverage test-cpp
test-builtin:
	$(PYTHON) -I $(TESTRUNNER)

test-suite:
	pl-device-test --device lightning.qubit --skip-ops --shots=20000
	pl-device-test --device lightning.qubit --shots=None --skip-ops

test-python: test-builtin test-suite

coverage:
	@echo "Generating coverage report..."
	$(PYTHON) $(TESTRUNNER) $(COVERAGE)
	pl-device-test --device lightning.qubit --skip-ops --shots=20000 $(COVERAGE) --cov-append
	pl-device-test --device lightning.qubit --shots=None --skip-ops $(COVERAGE) --cov-append

test-cpp:
	rm -rf ./BuildTests
	cmake $(LIGHTNING_CPP_DIR) -BBuildTests -DBUILD_TESTS=ON -DENABLE_OPENMP=OFF
	cmake --build ./BuildTests --target runner
	cmake --build ./BuildTests --target test

test-cpp-blas:
	rm -rf ./BuildTests
	cmake $(LIGHTNING_CPP_DIR) -BBuildTests -DBUILD_TESTS=ON -DENABLE_BLAS=ON
	cmake --build ./BuildTests --target runner
	cmake --build ./BuildTests --target test

test-cpp-omp:
	rm -rf ./BuildTests
	cmake $(LIGHTNING_CPP_DIR) -BBuildTests -DBUILD_TESTS=ON -DENABLE_OPENMP=ON
	cmake --build ./BuildTests --target runner
	cmake --build ./BuildTests --target test

<<<<<<< HEAD
.PHONY: benchmark
benchmark:
	cmake --build BuildBench --target clean || true
	rm -rf ./BuildBench/CMakeCache.txt ./BuildBench/compiler_info.txt ./BuildBench/run_gate_benchmark.sh
	cmake $(LIGHTNING_CPP_DIR) -BBuildBench -DBUILD_EXAMPLES=ON -DCMAKE_BUILD_TYPE=Release -DENABLE_AVX=ON
	cmake --build ./BuildBench
=======
.PHONY: gbenchmark
gbenchmark:
	rm -rf ./BuildGBench
	cmake $(LIGHTNING_CPP_DIR) -BBuildGBench -DBUILD_BENCHMARKS=ON -DENABLE_OPENMP=ON -DENABLE_BLAS=ON -DCMAKE_BUILD_TYPE=Release
	cmake --build ./BuildGBench 
>>>>>>> fab55ea9

.PHONY: format format-cpp format-python
format: format-cpp format-python

format-cpp:
ifdef check
	./bin/format --check --cfversion $(if $(version:-=),$(version),0) ./pennylane_lightning/src
else
	./bin/format --cfversion $(if $(version:-=),$(version),0) ./pennylane_lightning/src
endif

format-python:
ifdef check
	black -l 100 ./pennylane_lightning/ ./tests --check
else
	black -l 100 ./pennylane_lightning/ ./tests
endif

.PHONY: check-tidy
check-tidy:
	rm -rf ./Build
<<<<<<< HEAD
	cmake . -BBuild -DENABLE_CLANG_TIDY=ON -DBUILD_TESTS=ON -DBUILD_EXAMPLES=ON
	cmake --build ./Build

.PHONY: gbenchmark
gbenchmark:
	rm -rf ./BuildGBench
	cmake $(LIGHTNING_CPP_DIR) -BBuildGBench -DBUILD_BENCHMARKS=ON -DENABLE_OPENMP=ON -DENABLE_BLAS=ON -DCMAKE_BUILD_TYPE=Release -DBLA_VENDOR=OpenBLAS
	cmake --build ./BuildGBench --target utils apply_operations apply_multirz
=======
	cmake . -BBuild -DENABLE_CLANG_TIDY=ON -DBUILD_TESTS=ON
	cmake --build ./Build
>>>>>>> fab55ea9
<|MERGE_RESOLUTION|>--- conflicted
+++ resolved
@@ -92,20 +92,11 @@
 	cmake --build ./BuildTests --target runner
 	cmake --build ./BuildTests --target test
 
-<<<<<<< HEAD
-.PHONY: benchmark
-benchmark:
-	cmake --build BuildBench --target clean || true
-	rm -rf ./BuildBench/CMakeCache.txt ./BuildBench/compiler_info.txt ./BuildBench/run_gate_benchmark.sh
-	cmake $(LIGHTNING_CPP_DIR) -BBuildBench -DBUILD_EXAMPLES=ON -DCMAKE_BUILD_TYPE=Release -DENABLE_AVX=ON
-	cmake --build ./BuildBench
-=======
 .PHONY: gbenchmark
 gbenchmark:
 	rm -rf ./BuildGBench
-	cmake $(LIGHTNING_CPP_DIR) -BBuildGBench -DBUILD_BENCHMARKS=ON -DENABLE_OPENMP=ON -DENABLE_BLAS=ON -DCMAKE_BUILD_TYPE=Release
+	cmake $(LIGHTNING_CPP_DIR) -BBuildGBench -DBUILD_BENCHMARKS=ON -DENABLE_OPENMP=ON -DENABLE_BLAS=ON -DCMAKE_BUILD_TYPE=Release -DBLA_VENDOR=OpenBLAS
 	cmake --build ./BuildGBench 
->>>>>>> fab55ea9
 
 .PHONY: format format-cpp format-python
 format: format-cpp format-python
@@ -127,16 +118,7 @@
 .PHONY: check-tidy
 check-tidy:
 	rm -rf ./Build
-<<<<<<< HEAD
 	cmake . -BBuild -DENABLE_CLANG_TIDY=ON -DBUILD_TESTS=ON -DBUILD_EXAMPLES=ON
 	cmake --build ./Build
-
-.PHONY: gbenchmark
-gbenchmark:
-	rm -rf ./BuildGBench
-	cmake $(LIGHTNING_CPP_DIR) -BBuildGBench -DBUILD_BENCHMARKS=ON -DENABLE_OPENMP=ON -DENABLE_BLAS=ON -DCMAKE_BUILD_TYPE=Release -DBLA_VENDOR=OpenBLAS
-	cmake --build ./BuildGBench --target utils apply_operations apply_multirz
-=======
 	cmake . -BBuild -DENABLE_CLANG_TIDY=ON -DBUILD_TESTS=ON
-	cmake --build ./Build
->>>>>>> fab55ea9
+	cmake --build ./Build