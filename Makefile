PYTHON := python3
COVERAGE := --cov=pennylane_lightning --cov-report term-missing --cov-report=html:coverage_html_report
TESTRUNNER := -m pytest tests --tb=short

PL_BACKEND ?= "$(if $(backend:-=),$(backend),lightning_qubit)"

ifdef check
<<<<<<< HEAD
    CHECK := --check
    ICHECK := --check --diff
=======
    CHECK := --check --diff
    ICHECK := --check
>>>>>>> 46fe8dfa
else
    CHECK :=
    ICHECK :=
endif

ifdef build_options
    OPTIONS := $(build_options)
else
    OPTIONS :=
endif

ifdef verbose
    VERBOSE := --verbose
else
    VERBOSE :=
endif

.PHONY: help
help:
	@echo "Please use \`make <target>' where <target> is one of"
	@echo "  docs                     to generate documents"
	@echo "  clean                    to delete all temporary, cache, and build files"
	@echo "  clean-docs               to delete all built documentation"
	@echo "  test-cpp [backend=?]     to run the C++ test suite (requires CMake)"
	@echo "                           Default: lightning_qubit"
	@echo "  test-cpp [verbose=1]     to run the C++ test suite (requires CMake)"
	@echo "                           use with 'verbose=1' for building with verbose flag"
	@echo "  test-cpp [target=?]      to run a specific C++ test target (requires CMake)."
	@echo "  test-python [device=?]   to run the Python test suite"
	@echo "                           Default: lightning.qubit"
	@echo "  coverage [device=?]      to generate a coverage report for python interface"
	@echo "                           Default: lightning.qubit"
	@echo "  coverage-cpp [backend=?] to generate a coverage report for C++ interface"
	@echo "                           Default: lightning_qubit"
	@echo "  format [check=1]         to apply C++ and Python formatter;"
	@echo "                           use with 'check=1' to check instead of modify (requires black and clang-format)"
	@echo "  check-tidy [backend=?]   to build PennyLane-Lightning with ENABLE_CLANG_TIDY=ON (requires clang-tidy & CMake)"
	@echo "                           Default: lightning_qubit"
	@echo "  check-tidy [verbose=1]   to build PennyLane-Lightning with ENABLE_CLANG_TIDY=ON (requires clang-tidy & CMake)"
	@echo "                           use with 'verbose=1' for building with verbose flag"
	@echo "  check-tidy [target=?]    to build a specific PennyLane-Lightning target with ENABLE_CLANG_TIDY=ON (requires clang-tidy & CMake)"
	@echo "  docker-build [target=?]  to build a Docker image for a specific PennyLane-Lightning target"
	@echo "  docker-push  [target=?]  to push a Docker image to the PennyLaneAI Docker Hub repo"
	@echo "  docker-all  		      to build and push Docker images for all PennyLane-Lightning targets"

.PHONY: clean
clean:
	find . -type d -name '__pycache__' -exec rm -r {} \+
	rm -rf build Build BuildTests BuildTidy
	rm -rf build_*
	rm -rf .coverage coverage_html_report/
	rm -rf pennylane_lightning/*_ops*
	rm -rf *.egg-info

.PHONY: coverage coverage-cpp
coverage:
	@echo "Generating coverage report for $(if $(device:-=),$(device),lightning.qubit) device:"
	$(PYTHON) $(TESTRUNNER) $(COVERAGE)
	pl-device-test --device $(if $(device:-=),$(device),lightning.qubit) --skip-ops --shots=20000 $(COVERAGE) --cov-append
	pl-device-test --device $(if $(device:-=),$(device),lightning.qubit) --shots=None --skip-ops $(COVERAGE) --cov-append

coverage-cpp:
	@echo "Generating cpp coverage report in BuildCov/out for $(PL_BACKEND) backend"
	rm -rf ./BuildCov
	cmake -BBuildCov -G Ninja \
		  -DCMAKE_BUILD_TYPE=Debug \
		  -DBUILD_TESTS=ON \
		  -DENABLE_COVERAGE=ON \
		  -DPL_BACKEND=$(PL_BACKEND) \
		  $(OPTIONS)
	cmake --build ./BuildCov
	cd ./BuildCov; for file in *runner ; do ./$file; done; \
	lcov --directory . -b ../pennylane_lightning/core/src --capture --output-file coverage.info; \
	genhtml coverage.info --output-directory out

.PHONY: test-python test-builtin test-suite test-cpp
test-python: test-builtin test-suite

test-builtin:
	PL_DEVICE=$(if $(device:-=),$(device),lightning.qubit) $(PYTHON) -I $(TESTRUNNER)

test-suite:
	pl-device-test --device $(if $(device:-=),$(device),lightning.qubit) --skip-ops --shots=20000
	pl-device-test --device $(if $(device:-=),$(device),lightning.qubit) --shots=None --skip-ops

test-cpp:
	rm -rf ./BuildTests
	cmake -BBuildTests -G Ninja \
		  -DCMAKE_BUILD_TYPE=Debug \
		  -DBUILD_TESTS=ON \
		  -DENABLE_WARNINGS=ON \
		  -DPL_BACKEND=$(PL_BACKEND) \
		  $(OPTIONS)
ifdef target
	cmake --build ./BuildTests $(VERBOSE) --target $(target)
	./BuildTests/$(target)
else
	cmake --build ./BuildTests $(VERBOSE)
	cmake --build ./BuildTests $(VERBOSE) --target test
endif

.PHONY: format format-cpp format-python
format: format-cpp format-python

format-cpp:
	./bin/format $(CHECK) ./pennylane_lightning

format-python:
<<<<<<< HEAD
	isort --profile black ./pennylane_lightning/ ./mpitests ./tests $(ICHECK)
	black -l 100 ./pennylane_lightning/ ./mpitests ./tests $(CHECK)
=======
	isort --py 311 --profile black -l 100 -p pennylane_lightning ./pennylane_lightning/ ./mpitests ./tests $(ICHECK) $(VERBOSE)
	black -l 100 ./pennylane_lightning/ ./mpitests ./tests $(CHECK) $(VERBOSE)
>>>>>>> 46fe8dfa

.PHONY: check-tidy
check-tidy:
	rm -rf ./BuildTidy
	cmake -BBuildTidy -G Ninja \
		  -DENABLE_CLANG_TIDY=ON \
		  -DBUILD_TESTS=ON \
		  -DENABLE_WARNINGS=ON \
		  -DCLANG_TIDY_BINARY=clang-tidy \
		  -DPL_BACKEND=$(PL_BACKEND) \
		  $(OPTIONS)
ifdef target
	cmake --build ./BuildTidy $(VERBOSE) --target $(target)
else
	cmake --build ./BuildTidy $(VERBOSE)
endif

.PHONY : docs clean-docs
docs:
	$(MAKE) -C doc html

clean-docs:
	$(MAKE) -C doc clean

.PHONY : docker-build docker-push docker-all
ifdef target
    TARGET := $(target)
else
    TARGET := lightning-qubit
endif
ifdef version
    VERSION := $(version)
else
    VERSION := v0.35.0
endif

docker-build:
	docker build -f docker/Dockerfile \
		  --tag=pennylaneai/pennylane:$(VERSION)-$(TARGET) \
		  --target wheel-$(TARGET) \
		  --build-arg='LIGHTNING_VERSION=$(VERSION)' .
docker-push:
	docker push pennylaneai/pennylane:$(VERSION)-$(TARGET)
docker-build-all:
	$(MAKE) docker-build target=lightning-qubit
	$(MAKE) docker-build target=lightning-gpu
	$(MAKE) docker-build target=lightning-kokkos-openmp
	$(MAKE) docker-build target=lightning-kokkos-cuda
	$(MAKE) docker-build target=lightning-kokkos-rocm
docker-push-all:
	$(MAKE) docker-push target=lightning-qubit
	$(MAKE) docker-push target=lightning-gpu
	$(MAKE) docker-push target=lightning-kokkos-openmp
	$(MAKE) docker-push target=lightning-kokkos-cuda
	$(MAKE) docker-push target=lightning-kokkos-rocm
docker-all:
	$(MAKE) docker-build-all
	$(MAKE) docker-push-all<|MERGE_RESOLUTION|>--- conflicted
+++ resolved
@@ -5,13 +5,8 @@
 PL_BACKEND ?= "$(if $(backend:-=),$(backend),lightning_qubit)"
 
 ifdef check
-<<<<<<< HEAD
-    CHECK := --check
-    ICHECK := --check --diff
-=======
     CHECK := --check --diff
     ICHECK := --check
->>>>>>> 46fe8dfa
 else
     CHECK :=
     ICHECK :=
@@ -120,13 +115,8 @@
 	./bin/format $(CHECK) ./pennylane_lightning
 
 format-python:
-<<<<<<< HEAD
-	isort --profile black ./pennylane_lightning/ ./mpitests ./tests $(ICHECK)
-	black -l 100 ./pennylane_lightning/ ./mpitests ./tests $(CHECK)
-=======
 	isort --py 311 --profile black -l 100 -p pennylane_lightning ./pennylane_lightning/ ./mpitests ./tests $(ICHECK) $(VERBOSE)
 	black -l 100 ./pennylane_lightning/ ./mpitests ./tests $(CHECK) $(VERBOSE)
->>>>>>> 46fe8dfa
 
 .PHONY: check-tidy
 check-tidy:
