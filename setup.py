--- conflicted
+++ resolved
@@ -151,31 +151,16 @@
         Extension(
             "lightning_qubit_ops",
             sources=[
-<<<<<<< HEAD
                 "pennylane_lightning/src/Apply.cpp",
-                "pennylane_lightning/src/GateFactory.cpp",
                 "pennylane_lightning/src/Gates.cpp",
                 "pennylane_lightning/src/StateVector.cpp",
             ],
             depends=[
                 "pennylane_lightning/src/Apply.hpp",
-                "pennylane_lightning/src/GateFactory.hpp",
                 "pennylane_lightning/src/Gates.hpp",
                 "pennylane_lightning/src/StateVector.hpp",
                 "pennylane_lightning/src/typedefs.hpp",
                 "pennylane_lightning/src/Util.hpp",
-=======
-                "pennylane_lightning/src/rework/Apply.cpp",
-                "pennylane_lightning/src/rework/Gates.cpp",
-                "pennylane_lightning/src/rework/StateVector.cpp",
-            ],
-            depends=[
-                "pennylane_lightning/src/rework/Apply.hpp",
-                "pennylane_lightning/src/rework/Gates.hpp",
-                "pennylane_lightning/src/rework/StateVector.hpp",
-                "pennylane_lightning/src/rework/typedefs.hpp",
-                "pennylane_lightning/src/rework/Util.hpp",
->>>>>>> 7ce6aca4
             ],
             include_dirs=include_dirs,
             language="c++",
