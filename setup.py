# Copyright 2018-2024 Xanadu Quantum Technologies Inc.

# Licensed under the Apache License, Version 2.0 (the "License");
# you may not use this file except in compliance with the License.
# You may obtain a copy of the License at

#     http://www.apache.org/licenses/LICENSE-2.0

# Unless required by applicable law or agreed to in writing, software
# distributed under the License is distributed on an "AS IS" BASIS,
# WITHOUT WARRANTIES OR CONDITIONS OF ANY KIND, either express or implied.
# See the License for the specific language governing permissions and
# limitations under the License.
import os
import platform
import subprocess
import shutil
import sys

from importlib import import_module
from importlib.util import find_spec

from pathlib import Path
from setuptools import setup, Extension, find_namespace_packages
from setuptools.command.build_ext import build_ext


has_toml = False
toml_libs = ["tomli", "tomllib", "tomlkit", "toml"]
for pkg in toml_libs:
    spec = find_spec(pkg)
    if spec:
        toml = import_module(pkg)
        has_toml = True
        break

if not has_toml:
    raise ImportError(
        "A TOML parser is required to configure 'pyproject.toml'. "
        f"We support any of the following TOML parsers: {toml_libs} "
        "You can install tomlkit via `pip install tomlkit`, or tomli via `pip install tomli`, "
        "or use Python 3.11 or above which natively offers the tomllib library."
    )

try:
    with open("pyproject.toml", "rb") as f:
        project_name = toml.load(f)['project']['name']
except TypeError:
    # To support toml and tomli APIs
    project_name = toml.load("pyproject.toml")['project']['name']

backend = project_name.replace("pennylane_", "").lower()
if (backend == "lightning"): backend = "lightning_qubit"

class CMakeExtension(Extension):
    def __init__(self, name, sourcedir=""):
        Extension.__init__(self, name, sources=[])
        self.sourcedir = Path(sourcedir).absolute()


class CMakeBuild(build_ext):
    """
    This class is built upon https://github.com/diegoferigo/cmake-build-extension/blob/master/src/cmake_build_extension/build_extension.py and https://github.com/pybind/cmake_example/blob/master/setup.py
    """

    user_options = build_ext.user_options + [("define=", "D", "Define variables for CMake")]

    def initialize_options(self):
        super().initialize_options()
        self.define = None
        self.verbosity = ""

    def finalize_options(self):
        # Parse the custom CMake options and store them in a new attribute
        defines = [] if self.define is None else self.define.split(";")
        self.cmake_defines = [f"-D{define}" for define in defines]
        if self.verbosity != "":
            self.verbosity = "--verbose"

        super().finalize_options()

    def build_extension(self, ext: CMakeExtension):
        self.build_temp = f"build_{backend}"
        extdir = str(Path(self.get_ext_fullpath(ext.name)).parent.absolute())
        debug = int(os.environ.get("DEBUG", 0)) if self.debug is None else self.debug
        build_type = "Debug" if debug else "RelWithDebInfo"
        ninja_path = str(shutil.which("ninja"))

        build_args = ["--config", "Debug"] if debug else ["--config", "RelWithDebInfo"]
        configure_args = [
            f"-DCMAKE_LIBRARY_OUTPUT_DIRECTORY={extdir}",
            f"-DCMAKE_BUILD_TYPE={build_type}",  # not used on MSVC, but no harm
            "-DENABLE_WARNINGS=OFF",  # Ignore warnings
        ]
        configure_args += (
            [f"-DPYTHON_EXECUTABLE={sys.executable}"]
            if platform.system() != "Darwin"
            else [f"-DPython_EXECUTABLE={sys.executable}"]
        )

        if platform.system() == "Windows":
            # As Ninja does not support long path for windows yet:
            #  (https://github.com/ninja-build/ninja/pull/2056)
            configure_args += [
                "-T clangcl",
            ]
        elif ninja_path:
            configure_args += [
                "-GNinja",
                f"-DCMAKE_MAKE_PROGRAM={ninja_path}",
            ]

        configure_args += [f"-DPL_BACKEND={backend}"]
        configure_args += self.cmake_defines

        if not self.editable_mode:
            configure_args += ["-DPY_INSTALL=ON"]

        # Add more platform dependent options
        if platform.system() == "Darwin":
            clang_path = Path(shutil.which("clang++")).parent.parent
            configure_args += [
                f"-DCMAKE_CXX_COMPILER={clang_path}/bin/clang++",
                f"-DCMAKE_LINKER={clang_path}/bin/lld",
                f"-DENABLE_GATE_DISPATCHER=OFF",
            ]
            if shutil.which("brew"):
                libomp_path = subprocess.run(
                    "brew --prefix libomp".split(" "),
                    check=False,
                    capture_output=True,
                    text=True,
                ).stdout.strip()
                if not Path(libomp_path).exists():
                    libomp_path = ""
                configure_args += (
                    [f"-DOpenMP_ROOT={libomp_path}/"] if libomp_path else ["-DENABLE_OPENMP=OFF"]
                )
        elif platform.system() == "Windows":
            configure_args += ["-DENABLE_OPENMP=OFF", "-DENABLE_BLAS=OFF"]
        elif platform.system() not in ["Linux"]:
            raise RuntimeError(f"Unsupported '{platform.system()}' platform")

        if not Path(self.build_temp).exists():
            os.makedirs(self.build_temp)

        if "CMAKE_ARGS" in os.environ:
            configure_args += os.environ["CMAKE_ARGS"].split(" ")

        subprocess.check_call(
            ["cmake", str(ext.sourcedir)] + configure_args,
            cwd=self.build_temp,
            env=os.environ,
        )
        subprocess.check_call(
            ["cmake", "--build", ".", "--verbose"] + build_args,
            cwd=self.build_temp,
            env=os.environ,
        )

        # Ensure that catalyst shared object is copied to the build directory for pip editable install
        if backend in ("lightning_gpu"):
            source = os.path.join(f"{extdir}", f"lib{backend}_catalyst.so")
            destination = os.path.join(os.getcwd(), f"build_{backend}")
            shutil.copy(source, destination)
    
        if backend in ("lightning_kokkos", "lightning_qubit"):
            if platform.system() in ["Linux", "Darwin"]:
                shared_lib_ext = {"Linux": ".so", "Darwin": ".dylib"}[platform.system()]
                source = os.path.join(f"{extdir}", f"lib{backend}_catalyst{shared_lib_ext}")
                destination = os.path.join(os.getcwd(), self.build_temp)
                shutil.copy(source, destination)

with open(os.path.join("pennylane_lightning", "core", "_version.py"), encoding="utf-8") as f:
    version = f.readlines()[-1].split()[-1].strip("\"'")

packages_list = ["pennylane_lightning." + backend]

if backend == "lightning_qubit":
    packages_list += ["pennylane_lightning.core", "pennylane_lightning.lightning_base"]

info = {
    "version": version,
    "packages": find_namespace_packages(include=packages_list),
    "include_package_data": True,
    "ext_modules": (
        [] if os.environ.get("SKIP_COMPILATION", False) else [
<<<<<<< HEAD
            CMakeExtension(f"{backend}_ops"),
            CMakeExtension(f"{backend}_nb")
=======
            CMakeExtension(f"{backend}_ops")
>>>>>>> 28e1531a
        ]
    ),
    "cmdclass": {"build_ext": CMakeBuild},
    "ext_package": "pennylane_lightning",
}

setup(**(info))<|MERGE_RESOLUTION|>--- conflicted
+++ resolved
@@ -185,12 +185,7 @@
     "include_package_data": True,
     "ext_modules": (
         [] if os.environ.get("SKIP_COMPILATION", False) else [
-<<<<<<< HEAD
-            CMakeExtension(f"{backend}_ops"),
-            CMakeExtension(f"{backend}_nb")
-=======
             CMakeExtension(f"{backend}_ops")
->>>>>>> 28e1531a
         ]
     ),
     "cmdclass": {"build_ext": CMakeBuild},
