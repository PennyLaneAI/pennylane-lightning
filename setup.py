--- conflicted
+++ resolved
@@ -157,19 +157,12 @@
         )
 
         # Ensure that catalyst shared object is copied to the build directory for pip editable install
-<<<<<<< HEAD
-        if platform.system() == "Linux" and backend in ("lightning_kokkos"):
-            source = os.path.join(f"{extdir}", f"lib{backend}_catalyst.so")
-            destination = os.path.join(os.getcwd(), "build")
-            shutil.copy(source, destination)
-=======
         if backend in ("lightning_kokkos"):
             if platform.system() in ["Linux", "Darwin"]:
                 shared_lib_ext = {"Linux": ".so", "Darwin": ".dylib"}[platform.system()]
                 source = os.path.join(f"{extdir}", f"lib{backend}_catalyst{shared_lib_ext}")
                 destination = os.path.join(os.getcwd(), "build")
                 shutil.copy(source, destination)
->>>>>>> f36d97c0
 
 with open(os.path.join("pennylane_lightning", "core", "_version.py"), encoding="utf-8") as f:
     version = f.readlines()[-1].split()[-1].strip("\"'")
