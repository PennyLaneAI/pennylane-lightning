# Copyright 2018-2024 Xanadu Quantum Technologies Inc.

# Licensed under the Apache License, Version 2.0 (the "License");
# you may not use this file except in compliance with the License.
# You may obtain a copy of the License at

#     http://www.apache.org/licenses/LICENSE-2.0

# Unless required by applicable law or agreed to in writing, software
# distributed under the License is distributed on an "AS IS" BASIS,
# WITHOUT WARRANTIES OR CONDITIONS OF ANY KIND, either express or implied.
# See the License for the specific language governing permissions and
# limitations under the License.
import os
import platform
import subprocess
import shutil
import sys
import toml

from pathlib import Path
from setuptools import setup, Extension, find_namespace_packages
from setuptools.command.build_ext import build_ext

project_name = toml.load("pyproject.toml")['project']['name']
backend = project_name.replace("PennyLane_", "").lower()
if (backend == "lightning"): backend = "lightning_qubit"

class CMakeExtension(Extension):
    def __init__(self, name, sourcedir=""):
        Extension.__init__(self, name, sources=[])
        self.sourcedir = Path(sourcedir).absolute()


class CMakeBuild(build_ext):
    """
    This class is built upon https://github.com/diegoferigo/cmake-build-extension/blob/master/src/cmake_build_extension/build_extension.py and https://github.com/pybind/cmake_example/blob/master/setup.py
    """

    user_options = build_ext.user_options + [("define=", "D", "Define variables for CMake")]

    def initialize_options(self):
        super().initialize_options()
        self.define = None
        self.verbosity = ""

    def finalize_options(self):
        # Parse the custom CMake options and store them in a new attribute
        defines = [] if self.define is None else self.define.split(";")
        self.cmake_defines = [f"-D{define}" for define in defines]
        if self.verbosity != "":
            self.verbosity = "--verbose"

        super().finalize_options()

    def build_extension(self, ext: CMakeExtension):
        self.build_temp = f"build_{backend}"
        extdir = str(Path(self.get_ext_fullpath(ext.name)).parent.absolute())
        debug = int(os.environ.get("DEBUG", 0)) if self.debug is None else self.debug
        build_type = "Debug" if debug else "RelWithDebInfo"
        ninja_path = str(shutil.which("ninja"))

        build_args = ["--config", "Debug"] if debug else ["--config", "RelWithDebInfo"]
        configure_args = [
            f"-DCMAKE_LIBRARY_OUTPUT_DIRECTORY={extdir}",
            f"-DCMAKE_BUILD_TYPE={build_type}",  # not used on MSVC, but no harm
            "-DENABLE_WARNINGS=OFF",  # Ignore warnings
        ]
        configure_args += (
            [f"-DPYTHON_EXECUTABLE={sys.executable}"]
            if platform.system() == "Linux"
            else [f"-DPython_EXECUTABLE={sys.executable}"]
        )

        if platform.system() == "Windows":
            # As Ninja does not support long path for windows yet:
            #  (https://github.com/ninja-build/ninja/pull/2056)
            configure_args += [
                "-T clangcl",
            ]
        elif ninja_path:
            configure_args += [
                "-GNinja",
                f"-DCMAKE_MAKE_PROGRAM={ninja_path}",
            ]

        configure_args += [f"-DPL_BACKEND={backend}"]
        configure_args += self.cmake_defines

        # Add more platform dependent options
        if platform.system() == "Darwin":
            clang_path = Path(shutil.which("clang++")).parent.parent
            configure_args += [
                f"-DCMAKE_CXX_COMPILER={clang_path}/bin/clang++",
                f"-DCMAKE_LINKER={clang_path}/bin/lld",
                f"-DENABLE_GATE_DISPATCHER=OFF",
            ]
            if shutil.which("brew"):
                libomp_path = subprocess.run(
                    "brew --prefix libomp".split(" "),
                    check=False,
                    capture_output=True,
                    text=True,
                ).stdout.strip()
                if not Path(libomp_path).exists():
                    libomp_path = ""
                configure_args += (
                    [f"-DOpenMP_ROOT={libomp_path}/"] if libomp_path else ["-DENABLE_OPENMP=OFF"]
                )
        elif platform.system() == "Windows":
            configure_args += ["-DENABLE_OPENMP=OFF", "-DENABLE_BLAS=OFF"]
        elif platform.system() not in ["Linux"]:
            raise RuntimeError(f"Unsupported '{platform.system()}' platform")

        if not Path(self.build_temp).exists():
            os.makedirs(self.build_temp)

        if "CMAKE_ARGS" in os.environ:
            configure_args += os.environ["CMAKE_ARGS"].split(" ")

        subprocess.check_call(
            ["cmake", str(ext.sourcedir)] + configure_args,
            cwd=self.build_temp,
            env=os.environ,
        )
        subprocess.check_call(
            ["cmake", "--build", ".", "--verbose"] + build_args,
            cwd=self.build_temp,
            env=os.environ,
        )

with open(os.path.join("pennylane_lightning", "core", "_version.py"), encoding="utf-8") as f:
    version = f.readlines()[-1].split()[-1].strip("\"'")

<<<<<<< HEAD
requirements = [
    "pennylane>=0.36",
    "scipy",
    "pybind11"
]

=======
>>>>>>> 8e85fce9
packages_list = ["pennylane_lightning." + backend]

if backend == "lightning_qubit":
    packages_list += ["pennylane_lightning.core"]

info = {
    "version": version,
    "packages": find_namespace_packages(include=packages_list),
    "include_package_data": True,
    "ext_modules": (
        [] if os.environ.get("SKIP_COMPILATION", False) else [CMakeExtension(f"{backend}_ops")]
    ),
    "cmdclass": {"build_ext": CMakeBuild},
    "ext_package": "pennylane_lightning",
}

if backend == "lightning_qubit":
    info.update(
        {
            "package_data": {
                "pennylane_lightning.core": [
                    os.path.join("src", "*"),
                    os.path.join("src", "**", "*"),
                ]
            },
        }
    )

setup(**(info))<|MERGE_RESOLUTION|>--- conflicted
+++ resolved
@@ -132,15 +132,6 @@
 with open(os.path.join("pennylane_lightning", "core", "_version.py"), encoding="utf-8") as f:
     version = f.readlines()[-1].split()[-1].strip("\"'")
 
-<<<<<<< HEAD
-requirements = [
-    "pennylane>=0.36",
-    "scipy",
-    "pybind11"
-]
-
-=======
->>>>>>> 8e85fce9
 packages_list = ["pennylane_lightning." + backend]
 
 if backend == "lightning_qubit":
