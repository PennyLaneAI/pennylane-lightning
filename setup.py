--- conflicted
+++ resolved
@@ -157,16 +157,12 @@
         )
 
         # Ensure that catalyst shared object is copied to the build directory for pip editable install
-<<<<<<< HEAD
-        if backend in ("lightning_kokkos", "lightning_qubit"):
-=======
         if backend in ("lightning_gpu"):
             source = os.path.join(f"{extdir}", f"lib{backend}_catalyst.so")
             destination = os.path.join(os.getcwd(), f"build_{backend}")
             shutil.copy(source, destination)
     
-        if backend in ("lightning_kokkos"):
->>>>>>> d5a5e5f2
+        if backend in ("lightning_kokkos", "lightning_qubit"):
             if platform.system() in ["Linux", "Darwin"]:
                 shared_lib_ext = {"Linux": ".so", "Darwin": ".dylib"}[platform.system()]
                 source = os.path.join(f"{extdir}", f"lib{backend}_catalyst{shared_lib_ext}")
