--- conflicted
+++ resolved
@@ -56,7 +56,6 @@
         cfg = "Debug" if debug else "Release"
         ninja_path = str(shutil.which('ninja'))
 
-<<<<<<< HEAD
         # Set Python_EXECUTABLE instead if you use PYBIND11_FINDPYTHON
         configure_args = [
             "-GNinja",
@@ -65,40 +64,6 @@
             f"-DCMAKE_BUILD_TYPE={cfg}",  # not used on MSVC, but no harm
             f"-DCMAKE_MAKE_PROGRAM={ninja_path}",
         ]
-=======
-        darwin_opts = ["-stdlib=libc++"]
-
-        # Used to enable OpenMP only on Intel 
-        # Macs due to CI available of M1
-        if os.environ.get("USE_OMP"):
-            darwin_opts.extend([
-                "-Xpreprocessor",
-                "-fopenmp",
-            ])
-
-        darwin_opts.append("-mmacosx-version-min=10.14")
-        
-        c_opts["unix"] += darwin_opts
-        l_opts["unix"] += darwin_opts
-
-    def build_extensions(self):
-        ct = self.compiler.compiler_type
-        opts = self.c_opts.get(ct, [])
-        link_opts = self.l_opts.get(ct, [])
-
-        if ct == "unix":
-            opts.append(cpp_flag(self.compiler))
-            if has_flag(self.compiler, "-fvisibility=hidden"):
-                opts.append("-fvisibility=hidden")
-
-        for ext in self.extensions:
-            ext.define_macros = [("VERSION_INFO", '"{}"'.format(self.distribution.get_version()))]
-            ext.extra_compile_args = opts
-            ext.extra_link_args = link_opts
-
-        build_ext.build_extensions(self)
->>>>>>> 63929eda
-
         configure_args += self.cmake_defines
         
         build_args = []
@@ -131,54 +96,6 @@
 
 with open("pennylane_lightning/_version.py") as f:
     version = f.readlines()[-1].split()[-1].strip("\"'")
-
-<<<<<<< HEAD
-=======
-    library_dirs = [i for i in os.environ.get("LD_LIBRARY_PATH", "").split(":") if i]
-    libraries = []
-    extra_compile_args = []
-    extra_link_args = []
-
-    if os.environ.get("USE_LAPACK", False):
-        extra_compile_args += [" -llapacke -DLAPACKE=1"]
-        libraries += ["lapacke"]
-        extra_link_args += ["-llapacke"]
-
-    if os.environ.get("USE_OPENBLAS", False):
-        extra_compile_args += [" -lopenblas -DLAPACKE=1"]
-        libraries += ["openblas"]
-        extra_link_args += ["-lopenblas"]
-
-    if platform.system() == "Darwin" and os.environ.get("USE_OMP"):
-        include_dirs += ["/usr/local/opt/libomp/include"]
-        library_dirs += ["/usr/local/opt/libomp/lib"]
-        libraries += ["omp"]
-
-
-    ext_modules = [
-        Extension(
-            "lightning_qubit_ops",
-            sources=[
-                "pennylane_lightning/src/simulator/StateVector.cpp",
-                "pennylane_lightning/src/algorithms/AdjointDiff.cpp",
-                "pennylane_lightning/src/bindings/Bindings.cpp",
-            ],
-            depends=[
-                "pennylane_lightning/src/algorithms/AdjointDiff.hpp",
-                "pennylane_lightning/src/simulator/StateVector.hpp",
-                "pennylane_lightning/src/util/Util.hpp",
-            ],
-            include_dirs=include_dirs,
-            language="c++",
-            libraries=libraries,
-            library_dirs=library_dirs,
-            extra_compile_args=extra_compile_args,
-            extra_link_args=extra_link_args,
-        ),
-    ]
-else:
-    ext_modules = []
->>>>>>> 63929eda
 
 requirements = [
     "ninja", 
