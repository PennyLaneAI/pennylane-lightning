# Copyright 2018-2023 Xanadu Quantum Technologies Inc.

# Licensed under the Apache License, Version 2.0 (the "License");
# you may not use this file except in compliance with the License.
# You may obtain a copy of the License at

#     http://www.apache.org/licenses/LICENSE-2.0

# Unless required by applicable law or agreed to in writing, software
# distributed under the License is distributed on an "AS IS" BASIS,
# WITHOUT WARRANTIES OR CONDITIONS OF ANY KIND, either express or implied.
# See the License for the specific language governing permissions and
# limitations under the License.
import os
import platform
import subprocess
import shutil
import sys
from pathlib import Path
from setuptools import setup, Extension, find_namespace_packages
from setuptools.command.build_ext import build_ext

default_backend = "lightning_qubit"
supported_backends = {"lightning_kokkos", "lightning_qubit", "lightning_gpu", "lightning_tensor"}
supported_backends.update({sb.replace("_", ".") for sb in supported_backends})


def get_backend():
    """Return backend.

    The backend is ``lightning_qubit`` by default.
    Allowed values are: "lightning_kokkos", "lightning_qubit" and "lightning_gpu".
    A dot can also be used instead of an underscore.
    If the environment variable ``PL_BACKEND`` is defined, its value is used.
    Otherwise, if the environment variable ``CMAKE_ARGS`` is defined and it
    contains the CMake option ``PL_BACKEND``, its value is used.
    Dots are replaced by underscores upon exiting.
    """
    backend = None
    if "PL_BACKEND" in os.environ:
        backend = os.environ.get("PL_BACKEND", default_backend)
        backend = backend.replace(".", "_")
    if "CMAKE_ARGS" in os.environ:
        cmake_args = os.environ["CMAKE_ARGS"].split(" ")
        arg = [x for x in cmake_args if "PL_BACKEND" in x]
        if not arg and backend is not None:
            cmake_backend = backend
        else:
            cmake_backend = arg[0].split("=")[1].replace(".", "_") if arg else default_backend
        if backend is not None and backend != cmake_backend:
            raise ValueError(
                f"Backends {backend} and {cmake_backend} specified by PL_BACKEND and CMAKE_ARGS respectively do not match."
            )
        backend = cmake_backend
    if backend is None:
        backend = default_backend
    if backend not in supported_backends:
        raise ValueError(f"Invalid backend {backend}.")
    return backend


backend = get_backend()
device_name = backend.replace("_", ".")


class CMakeExtension(Extension):
    def __init__(self, name, sourcedir=""):
        Extension.__init__(self, name, sources=[])
        self.sourcedir = Path(sourcedir).absolute()


class CMakeBuild(build_ext):
    """
    This class is built upon https://github.com/diegoferigo/cmake-build-extension/blob/master/src/cmake_build_extension/build_extension.py and https://github.com/pybind/cmake_example/blob/master/setup.py
    """

    user_options = build_ext.user_options + [("define=", "D", "Define variables for CMake")]

    def initialize_options(self):
        super().initialize_options()
        self.define = None
        self.verbosity = ""

    def finalize_options(self):
        # Parse the custom CMake options and store them in a new attribute
        defines = [] if self.define is None else self.define.split(";")
        self.cmake_defines = [f"-D{define}" for define in defines]
        if self.verbosity != "":
            self.verbosity = "--verbose"

        super().finalize_options()

    def build_extension(self, ext: CMakeExtension):
        self.build_temp = f"build_{backend}"
        extdir = str(Path(self.get_ext_fullpath(ext.name)).parent.absolute())
        debug = int(os.environ.get("DEBUG", 0)) if self.debug is None else self.debug
        build_type = "Debug" if debug else "RelWithDebInfo"
        ninja_path = str(shutil.which("ninja"))

        build_args = ["--config", "Debug"] if debug else ["--config", "RelWithDebInfo"]
        configure_args = [
            f"-DCMAKE_LIBRARY_OUTPUT_DIRECTORY={extdir}",
            f"-DCMAKE_BUILD_TYPE={build_type}",  # not used on MSVC, but no harm
            "-DENABLE_WARNINGS=OFF",  # Ignore warnings
        ]
        configure_args += (
            [f"-DPYTHON_EXECUTABLE={sys.executable}"]
            if platform.system() == "Linux"
            else [f"-DPython_EXECUTABLE={sys.executable}"]
        )

        if platform.system() == "Windows":
            # As Ninja does not support long path for windows yet:
            #  (https://github.com/ninja-build/ninja/pull/2056)
            configure_args += [
                "-T clangcl",
            ]
        elif ninja_path:
            configure_args += [
                "-GNinja",
                f"-DCMAKE_MAKE_PROGRAM={ninja_path}",
            ]

        configure_args += [f"-DPL_BACKEND={backend}"]
        configure_args += self.cmake_defines

        # Add more platform dependent options
        if platform.system() == "Darwin":
            clang_path = Path(shutil.which("clang++")).parent.parent
            configure_args += [
                f"-DCMAKE_CXX_COMPILER={clang_path}/bin/clang++",
                f"-DCMAKE_LINKER={clang_path}/bin/lld",
                f"-DENABLE_GATE_DISPATCHER=OFF",
            ]
            if shutil.which("brew"):
                libomp_path = subprocess.run(
                    "brew --prefix libomp".split(" "),
                    check=False,
                    capture_output=True,
                    text=True,
                ).stdout.strip()
                if not Path(libomp_path).exists():
                    libomp_path = ""
                configure_args += (
                    [f"-DOpenMP_ROOT={libomp_path}/"] if libomp_path else ["-DENABLE_OPENMP=OFF"]
                )
        elif platform.system() == "Windows":
            configure_args += ["-DENABLE_OPENMP=OFF", "-DENABLE_BLAS=OFF"]
        elif platform.system() not in ["Linux"]:
            raise RuntimeError(f"Unsupported '{platform.system()}' platform")

        if not Path(self.build_temp).exists():
            os.makedirs(self.build_temp)

        if "CMAKE_ARGS" in os.environ:
            configure_args += os.environ["CMAKE_ARGS"].split(" ")

        subprocess.check_call(
            ["cmake", str(ext.sourcedir)] + configure_args,
            cwd=self.build_temp,
            env=os.environ,
        )
        subprocess.check_call(
            ["cmake", "--build", ".", "--verbose"] + build_args,
            cwd=self.build_temp,
            env=os.environ,
        )


with open(os.path.join("pennylane_lightning", "core", "_version.py"), encoding="utf-8") as f:
    version = f.readlines()[-1].split()[-1].strip("\"'")

requirements = [
    "pennylane>=0.34",
]

packages_list = ["pennylane_lightning." + backend]

if backend == "lightning_qubit":
<<<<<<< HEAD
    packages_list += ["pennylane_lightning.core", "pennylane_lightning.include", "pennylane_lightning.lightning_tensor"]
=======
    packages_list += ["pennylane_lightning.core"]
>>>>>>> f15665cf
else:
    requirements += ["pennylane_lightning==" + version]

suffix = backend.replace("lightning_", "")
if suffix == "gpu":
    suffix = suffix[0:].upper()
suffix = suffix[0].upper() + suffix[1:]

pennylane_plugins = [device_name + " = pennylane_lightning." + backend + ":Lightning" + suffix]

pkg_suffix = "" if suffix == "Qubit" else "_" + suffix

info = {
    "name": f"PennyLane_Lightning{pkg_suffix}",
    "version": version,
    "maintainer": "Xanadu Inc.",
    "maintainer_email": "software@xanadu.ai",
    "url": "https://github.com/PennyLaneAI/pennylane-lightning",
    "license": "Apache License 2.0",
    "packages": find_namespace_packages(include=packages_list),
    "include_package_data": True,
    "entry_points": {"pennylane.plugins": pennylane_plugins},
    "description": "PennyLane-Lightning plugin",
    "long_description": open("README.rst").read(),
    "long_description_content_type": "text/x-rst",
    "install_requires": requirements,
    "ext_modules": (
        [] if os.environ.get("SKIP_COMPILATION", False) else [CMakeExtension(f"{backend}_ops")]
    ),
    "cmdclass": {"build_ext": CMakeBuild},
    "ext_package": "pennylane_lightning",
    "extras_require": {
        "gpu": ["pennylane-lightning-gpu"],
        "kokkos": ["pennylane-lightning-kokkos"],
    },
}

if backend == "lightning_qubit":
    info.update(
        {
            "package_data": {
                "pennylane_lightning.core": [
                    os.path.join("src", "*"),
                    os.path.join("src", "**", "*"),
<<<<<<< HEAD
                ],
                "pennylane_lightning.include": ["*"],
                "pennylane_lightning.lightning_tensor": [
                    os.path.join("backends", "*"),
                    os.path.join("backends", "**", "*"),
                ],
=======
                ]
>>>>>>> f15665cf
            },
        }
    )

classifiers = [
    "Development Status :: 4 - Beta",
    "Environment :: Console",
    "Intended Audience :: Science/Research",
    "License :: OSI Approved :: Apache Software License",
    "Natural Language :: English",
    "Operating System :: POSIX",
    "Operating System :: MacOS :: MacOS X",
    "Operating System :: POSIX :: Linux",
    "Operating System :: Microsoft :: Windows",
    "Programming Language :: Python",
    "Programming Language :: Python :: 3",
    "Programming Language :: Python :: 3.9",
    "Programming Language :: Python :: 3.10",
    "Programming Language :: Python :: 3.11",
    "Programming Language :: Python :: 3.12",
    "Programming Language :: Python :: 3 :: Only",
    "Topic :: Scientific/Engineering :: Physics",
]

setup(classifiers=classifiers, **(info))<|MERGE_RESOLUTION|>--- conflicted
+++ resolved
@@ -177,11 +177,8 @@
 packages_list = ["pennylane_lightning." + backend]
 
 if backend == "lightning_qubit":
-<<<<<<< HEAD
-    packages_list += ["pennylane_lightning.core", "pennylane_lightning.include", "pennylane_lightning.lightning_tensor"]
-=======
-    packages_list += ["pennylane_lightning.core"]
->>>>>>> f15665cf
+    packages_list += ["pennylane_lightning.core", "pennylane_lightning.include"]
+
 else:
     requirements += ["pennylane_lightning==" + version]
 
@@ -226,16 +223,8 @@
                 "pennylane_lightning.core": [
                     os.path.join("src", "*"),
                     os.path.join("src", "**", "*"),
-<<<<<<< HEAD
                 ],
-                "pennylane_lightning.include": ["*"],
-                "pennylane_lightning.lightning_tensor": [
-                    os.path.join("backends", "*"),
-                    os.path.join("backends", "**", "*"),
-                ],
-=======
-                ]
->>>>>>> f15665cf
+                "pennylane_lightning.include": ["*"]
             },
         }
     )
