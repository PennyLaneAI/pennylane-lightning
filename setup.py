# Copyright 2018-2024 Xanadu Quantum Technologies Inc.

# Licensed under the Apache License, Version 2.0 (the "License");
# you may not use this file except in compliance with the License.
# You may obtain a copy of the License at

#     http://www.apache.org/licenses/LICENSE-2.0

# Unless required by applicable law or agreed to in writing, software
# distributed under the License is distributed on an "AS IS" BASIS,
# WITHOUT WARRANTIES OR CONDITIONS OF ANY KIND, either express or implied.
# See the License for the specific language governing permissions and
# limitations under the License.
import os
import platform
import subprocess
import shutil
import sys
<<<<<<< HEAD
import toml
import pybind11
=======

from importlib import import_module
from importlib.util import find_spec
>>>>>>> c607b6c5

from pathlib import Path
from setuptools import setup, Extension, find_namespace_packages
from setuptools.command.build_ext import build_ext


has_toml = False
toml_libs = ["tomli", "tomllib", "tomlkit", "toml"]
for pkg in toml_libs:
    spec = find_spec(pkg)
    if spec:
        toml = import_module(pkg)
        has_toml = True
        break

if not has_toml:
    raise ImportError(
        "A TOML parser is required to configure 'pyproject.toml'. "
        f"We support any of the following TOML parsers: {toml_libs} "
        "You can install tomlkit via `pip install tomlkit`, or tomli via `pip install tomli`, "
        "or use Python 3.11 or above which natively offers the tomllib library."
    )

try:
    with open("pyproject.toml", "rb") as f:
        project_name = toml.load(f)['project']['name']
except TypeError:
    # To support toml and tomli APIs
    project_name = toml.load("pyproject.toml")['project']['name']

backend = project_name.replace("PennyLane_", "").lower()
if (backend == "lightning"): backend = "lightning_qubit"

class CMakeExtension(Extension):
    def __init__(self, name, sourcedir=""):
        Extension.__init__(self, name, sources=[])
        self.sourcedir = Path(sourcedir).absolute()


class CMakeBuild(build_ext):
    """
    This class is built upon https://github.com/diegoferigo/cmake-build-extension/blob/master/src/cmake_build_extension/build_extension.py and https://github.com/pybind/cmake_example/blob/master/setup.py
    """

    user_options = build_ext.user_options + [("define=", "D", "Define variables for CMake")]

    def initialize_options(self):
        super().initialize_options()
        self.define = None
        self.verbosity = ""

    def finalize_options(self):
        # Parse the custom CMake options and store them in a new attribute
        defines = [] if self.define is None else self.define.split(";")
        self.cmake_defines = [f"-D{define}" for define in defines]
        if self.verbosity != "":
            self.verbosity = "--verbose"

        super().finalize_options()

    def build_extension(self, ext: CMakeExtension):
        self.build_temp = f"build_{backend}"
        extdir = str(Path(self.get_ext_fullpath(ext.name)).parent.absolute())
        debug = int(os.environ.get("DEBUG", 0)) if self.debug is None else self.debug
        build_type = "Debug" if debug else "RelWithDebInfo"
        ninja_path = str(shutil.which("ninja"))

        build_args = ["--config", "Debug"] if debug else ["--config", "RelWithDebInfo"]
        configure_args = [
            f"-DCMAKE_LIBRARY_OUTPUT_DIRECTORY={extdir}",
            f"-DCMAKE_BUILD_TYPE={build_type}",  # not used on MSVC, but no harm
            "-DENABLE_WARNINGS=OFF",  # Ignore warnings
        ]
        configure_args += (
            [f"-DPYTHON_EXECUTABLE={sys.executable}"]
            if platform.system() != "Darwin"
            else [f"-DPython_EXECUTABLE={sys.executable}"]
        )
        configure_args += ["-DPYBIND11_FINDPYTHON=ON"]

        configure_args += [f"-Dpybind11_DIR={pybind11.get_cmake_dir()}"]

        if platform.system() == "Windows":
            # As Ninja does not support long path for windows yet:
            #  (https://github.com/ninja-build/ninja/pull/2056)
            configure_args += [
                "-T clangcl",
            ]
        elif ninja_path:
            configure_args += [
                "-GNinja",
                f"-DCMAKE_MAKE_PROGRAM={ninja_path}",
            ]

        configure_args += [f"-DPL_BACKEND={backend}"]
        configure_args += self.cmake_defines

        # Add more platform dependent options
        if platform.system() == "Darwin":
            clang_path = Path(shutil.which("clang++")).parent.parent
            configure_args += [
                f"-DCMAKE_CXX_COMPILER={clang_path}/bin/clang++",
                f"-DCMAKE_LINKER={clang_path}/bin/lld",
                f"-DENABLE_GATE_DISPATCHER=OFF",
            ]
            if shutil.which("brew"):
                libomp_path = subprocess.run(
                    "brew --prefix libomp".split(" "),
                    check=False,
                    capture_output=True,
                    text=True,
                ).stdout.strip()
                if not Path(libomp_path).exists():
                    libomp_path = ""
                configure_args += (
                    [f"-DOpenMP_ROOT={libomp_path}/"] if libomp_path else ["-DENABLE_OPENMP=OFF"]
                )
        elif platform.system() == "Windows":
            configure_args += ["-DENABLE_OPENMP=OFF", "-DENABLE_BLAS=OFF"]
        elif platform.system() not in ["Linux"]:
            raise RuntimeError(f"Unsupported '{platform.system()}' platform")

        if not Path(self.build_temp).exists():
            os.makedirs(self.build_temp)

        if "CMAKE_ARGS" in os.environ:
            configure_args += os.environ["CMAKE_ARGS"].split(" ")

        subprocess.check_call(
            ["cmake", str(ext.sourcedir)] + configure_args,
            cwd=self.build_temp,
            env=os.environ,
        )
        subprocess.check_call(
            ["cmake", "--build", ".", "--verbose"] + build_args,
            cwd=self.build_temp,
            env=os.environ,
        )

with open(os.path.join("pennylane_lightning", "core", "_version.py"), encoding="utf-8") as f:
    version = f.readlines()[-1].split()[-1].strip("\"'")

packages_list = ["pennylane_lightning." + backend]

if backend == "lightning_qubit":
    packages_list += ["pennylane_lightning.core"]

info = {
    "version": version,
    "packages": find_namespace_packages(include=packages_list),
    "include_package_data": True,
    "ext_modules": (
        [] if os.environ.get("SKIP_COMPILATION", False) else [CMakeExtension(f"{backend}_ops")]
    ),
    "cmdclass": {"build_ext": CMakeBuild},
    "ext_package": "pennylane_lightning",
}

if backend == "lightning_qubit":
    info.update(
        {
            "package_data": {
                "pennylane_lightning.core": [
                    os.path.join("src", "*"),
                    os.path.join("src", "**", "*"),
                ]
            },
        }
    )

setup(**(info))<|MERGE_RESOLUTION|>--- conflicted
+++ resolved
@@ -16,14 +16,9 @@
 import subprocess
 import shutil
 import sys
-<<<<<<< HEAD
-import toml
-import pybind11
-=======
 
 from importlib import import_module
 from importlib.util import find_spec
->>>>>>> c607b6c5
 
 from pathlib import Path
 from setuptools import setup, Extension, find_namespace_packages
