# Copyright 2024 Xanadu Quantum Technologies Inc.

# Licensed under the Apache License, Version 2.0 (the "License");
# you may not use this file except in compliance with the License.
# You may obtain a copy of the License at

#     http://www.apache.org/licenses/LICENSE-2.0

# Unless required by applicable law or agreed to in writing, software
# distributed under the License is distributed on an "AS IS" BASIS,
# WITHOUT WARRANTIES OR CONDITIONS OF ANY KIND, either express or implied.
# See the License for the specific language governing permissions and
# limitations under the License.
r"""
Project configuration script.
"""
import argparse
import os
<<<<<<< HEAD
import platform
=======
from importlib import import_module
from importlib.util import find_spec
>>>>>>> c607b6c5
from pathlib import Path

from backend_support import backend, device_name

path_to_project = Path(__file__).parent.parent.absolute()

path_to_version = path_to_project / Path("pennylane_lightning") / "core" / "_version.py"
with open(path_to_version, encoding="utf-8") as f:
    version = f.readlines()[-1].split()[-1].strip("\"'")


# ------------------------
# Find the toml parser.
# ------------------------
has_toml = False
toml_libs = ["tomlkit", "toml"]  # "tomllib" and "tomli" do not implement 'dump'.
for pkg in toml_libs:
    spec = find_spec(pkg)
    if spec:
        toml = import_module(pkg)
        has_toml = True
        break


########################################################################
# Parsing arguments
########################################################################
def parse_args():
    """Parse external arguments provided to the script."""
    parser = argparse.ArgumentParser(
        prog="python configure_pyproject_toml.py",
        description="This module configures the pyproject.toml file for a Lightning backend (package).",
    )

    parser.add_argument(
        "--path",
        type=str,
        default="",
        nargs="?",
        help="pyproject.toml file path",
    )

    return parser.parse_args()


if __name__ == "__main__":
    parsed_args = parse_args()

    if parsed_args.path.strip() == "":
        parsed_args.path = path_to_project.as_posix()

    pyproject_path = os.path.join(parsed_args.path, "pyproject.toml")

    if not has_toml:
        raise ImportError(
            "A TOML parser is required to configure 'pyproject.toml'. "
            f"We support any of the following TOML parsers: {toml_libs} "
            "You can install tomlkit via `pip install tomlkit`."
        )

    try:
        with open(pyproject_path, "rb") as f:
            pyproject = toml.load(f)
    except TypeError:
        # To support toml and tomli APIs
        pyproject = toml.load(pyproject_path)

    # ------------------------
    # Configure Build.
    # ------------------------
    requires = [
        "cmake~=3.27.0",
        "ninja; platform_system!='Windows'",
        "setuptools>=42",
<<<<<<< HEAD
        "pybind11",
        "toml",
=======
        "tomli",
>>>>>>> c607b6c5
    ]

    if "ppc" not in platform.machine() and "powerpc" not in platform.machine():
        requires.append("scipy")

    if backend == "lightning_gpu":
        requires.append("custatevec-cu12")
    if backend == "lightning_tensor":
        requires.append("cutensornet-cu12")

    pyproject["build-system"]["requires"] = requires

    # ------------------------
    # Configure Project.
    # ------------------------
    suffix = backend.replace("lightning_", "")
    suffix = suffix.upper() if suffix == "gpu" else suffix.title()

    plugin = "pennylane_lightning." + backend + ":Lightning" + suffix

    pkg_suffix = "" if suffix == "Qubit" else "_" + suffix

    # Specifying the project name.
    pyproject["project"]["name"] = f"PennyLane_Lightning{pkg_suffix}"

    # Project entry point.
    pyproject["project"]["entry-points"]["pennylane.plugins"] = {device_name: plugin}

    dependencies = [
        "pennylane>=0.37",
    ]

    if backend != "lightning_qubit":
        dependencies += ["pennylane_lightning==" + version]

    # Package requirements.
    pyproject["project"]["dependencies"] = dependencies

    with open(pyproject_path, "w", encoding="utf-8") as file:
        toml.dump(pyproject, file)<|MERGE_RESOLUTION|>--- conflicted
+++ resolved
@@ -16,12 +16,8 @@
 """
 import argparse
 import os
-<<<<<<< HEAD
-import platform
-=======
 from importlib import import_module
 from importlib.util import find_spec
->>>>>>> c607b6c5
 from pathlib import Path
 
 from backend_support import backend, device_name
@@ -96,12 +92,7 @@
         "cmake~=3.27.0",
         "ninja; platform_system!='Windows'",
         "setuptools>=42",
-<<<<<<< HEAD
-        "pybind11",
-        "toml",
-=======
         "tomli",
->>>>>>> c607b6c5
     ]
 
     if "ppc" not in platform.machine() and "powerpc" not in platform.machine():
