# Copyright 2018-2021 Xanadu Quantum Technologies Inc.

# Licensed under the Apache License, Version 2.0 (the "License");
# you may not use this file except in compliance with the License.
# You may obtain a copy of the License at

#     http://www.apache.org/licenses/LICENSE-2.0

# Unless required by applicable law or agreed to in writing, software
# distributed under the License is distributed on an "AS IS" BASIS,
# WITHOUT WARRANTIES OR CONDITIONS OF ANY KIND, either express or implied.
# See the License for the specific language governing permissions and
# limitations under the License.

FROM ubuntu:focal AS base

# Setup and install basic packages
RUN apt-get update \
    && apt-get install --no-install-recommends -y apt-utils \
    && DEBIAN_FRONTEND="noninteractive" \
    apt-get install --no-install-recommends -y tzdata \
    build-essential \
    ca-certificates \
    ccache \
    cmake \
    curl \
    git \
    python3 \
    python3-pip \
    python3-venv \
    python3-dev \
<<<<<<< HEAD
    gcc-10 g++-10 cpp-10 \
    && apt-get clean \
    && rm -rf /var/lib/apt/lists/* \
    && update-alternatives --install /usr/bin/gcc gcc /usr/bin/gcc-10 100 --slave /usr/bin/g++ g++ /usr/bin/g++-10 --slave /usr/bin/gcov gcov /usr/bin/gcov-10 \
=======
    gcc-11 g++-11 cpp-11 \
    && apt-get clean \
    && rm -rf /var/lib/apt/lists/* \
    && update-alternatives --install /usr/bin/gcc gcc /usr/bin/gcc-11 100 --slave /usr/bin/g++ g++ /usr/bin/g++-11 --slave /usr/bin/gcov gcov /usr/bin/gcov-10 \
>>>>>>> f868e3c5
    && /usr/sbin/update-ccache-symlinks \
    && mkdir /opt/ccache \
    && ccache --set-config=cache_dir=/opt/ccache \
    && python3 -m venv /opt/venv

ENV PATH="/opt/venv/bin:$PATH"

# Setup and build pennylane-lightning
WORKDIR /opt/pennylane-lightning

COPY . .

RUN pip install --no-cache-dir wheel \
    sphinx \
    && pip install --no-cache-dir -r requirements-dev.txt \
    && pip uninstall -y PennyLane_Lightning \
    && make install \
    && make test-python \
    && make test-cpp<|MERGE_RESOLUTION|>--- conflicted
+++ resolved
@@ -29,17 +29,10 @@
     python3-pip \
     python3-venv \
     python3-dev \
-<<<<<<< HEAD
-    gcc-10 g++-10 cpp-10 \
-    && apt-get clean \
-    && rm -rf /var/lib/apt/lists/* \
-    && update-alternatives --install /usr/bin/gcc gcc /usr/bin/gcc-10 100 --slave /usr/bin/g++ g++ /usr/bin/g++-10 --slave /usr/bin/gcov gcov /usr/bin/gcov-10 \
-=======
     gcc-11 g++-11 cpp-11 \
     && apt-get clean \
     && rm -rf /var/lib/apt/lists/* \
     && update-alternatives --install /usr/bin/gcc gcc /usr/bin/gcc-11 100 --slave /usr/bin/g++ g++ /usr/bin/g++-11 --slave /usr/bin/gcov gcov /usr/bin/gcov-10 \
->>>>>>> f868e3c5
     && /usr/sbin/update-ccache-symlinks \
     && mkdir /opt/ccache \
     && ccache --set-config=cache_dir=/opt/ccache \
