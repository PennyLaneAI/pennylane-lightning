--- conflicted
+++ resolved
@@ -19,7 +19,7 @@
 import pennylane as qml
 import pytest
 from conftest import LightningDevice  # tested device
-from pennylane.devices import DefaultQubit
+from pennylane.devices import DefaultExecutionConfig, DefaultQubit, ExecutionConfig
 from pennylane.tape import QuantumScript
 
 from pennylane_lightning.lightning_qubit import LightningQubit, LightningQubit2
@@ -27,26 +27,16 @@
 from pennylane_lightning.lightning_qubit._state_vector import LightningStateVector
 from pennylane_lightning.lightning_qubit.lightning_qubit2 import (
     accepted_observables,
+    decompose,
     jacobian,
+    no_sampling,
     simulate,
     simulate_and_jacobian,
     stopping_condition,
-    decompose,
     validate_device_wires,
-    decompose,
     validate_measurements,
     validate_observables,
-    no_sampling,
 )
-<<<<<<< HEAD
-=======
-from pennylane_lightning.lightning_qubit._state_vector import LightningStateVector
-from pennylane_lightning.lightning_qubit._measurements import LightningMeasurements
-from pennylane.devices import DefaultQubit, ExecutionConfig, DefaultExecutionConfig
-from pennylane.tape import QuantumScript
-
-from conftest import LightningDevice  # tested device
->>>>>>> 4f6f6099
 
 if LightningDevice != LightningQubit:
     pytest.skip("Exclusive tests for lightning.qubit. Skipping.", allow_module_level=True)
