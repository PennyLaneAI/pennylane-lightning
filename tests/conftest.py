--- conflicted
+++ resolved
@@ -198,11 +198,8 @@
 )
 def lightning_sv(request):
     def _statevector(num_wires):
-<<<<<<< HEAD
-=======
         if device_name == "lightning.tensor":
             return LightningStateVector(num_wires=num_wires, c_dtype=request.param)
->>>>>>> c607b6c5
         return LightningStateVector(num_wires=num_wires, dtype=request.param)
 
     return _statevector
