--- conflicted
+++ resolved
@@ -226,57 +226,7 @@
             qml.cond(m0, qml.RY)(y, wires=1)
             return measurement(obs)
 
-<<<<<<< HEAD
-    @qml.qnode(device, postselect_mode=postselect_mode)
-    def f(x):
-        qml.RX(x, 0)
-        _ = qml.measure(0, postselect=postselect)
-        qml.CNOT([0, 1])
-        return qml.sample(wires=[1])
-
-    # Using small-ish rotation angle ensures the number of valid shots will be less than the
-    # original number of shots. This helps avoid stochastic failures for the assertion below
-    res = f(np.pi / 2)
-
-    if postselect_mode == "hw-like":
-        assert len(res) < shots
-    else:
-        assert len(res) == shots
-    assert np.allclose(res, postselect)
-
-
-# pylint: disable=unused-argument
-def obs_tape(x, y, z, reset=False, postselect=None):
-    qml.RX(x, 0)
-    qml.RZ(np.pi / 4, 0)
-    m0 = qml.measure(0, reset=reset)
-    qml.cond(m0 == 0, qml.RX)(np.pi / 4, 0)
-    qml.cond(m0 == 0, qml.RZ)(np.pi / 4, 0)
-    qml.cond(m0 == 1, qml.RX)(-np.pi / 4, 0)
-    qml.cond(m0 == 1, qml.RZ)(-np.pi / 4, 0)
-    qml.RX(y, 1)
-    qml.RZ(np.pi / 4, 1)
-    m1 = qml.measure(1, postselect=postselect)
-    qml.cond(m1 == 0, qml.RX)(np.pi / 4, 1)
-    qml.cond(m1 == 0, qml.RZ)(np.pi / 4, 1)
-    qml.cond(m1 == 1, qml.RX)(-np.pi / 4, 1)
-    qml.cond(m1 == 1, qml.RZ)(-np.pi / 4, 1)
-    return m0, m1
-
-
-@pytest.mark.local_salt(42)
-@pytest.mark.parametrize("shots", [5000, [5000, 5001]])
-@pytest.mark.parametrize("postselect", [None, 0, 1])
-@pytest.mark.parametrize("measure_f", [qml.counts, qml.expval, qml.probs, qml.sample, qml.var])
-@pytest.mark.parametrize(
-    "meas_obj",
-    [qml.PauliZ(0), qml.PauliY(1), [0], [0, 1], [1, 0], "mcm", "composite_mcm", "mcm_list"],
-)
-def test_simple_dynamic_circuit(shots, measure_f, postselect, meas_obj, seed):
-    """Tests that LightningQubit handles a simple dynamic circuit with the following measurements:
-=======
         return func
->>>>>>> 6785e998
 
     @pytest.mark.parametrize("shots", [None, 10])
     def test_qnode_mcm_method(self, mocker, mcm_method, shots):
@@ -291,17 +241,11 @@
             "pennylane_lightning.lightning_base.lightning_base.mcm_tree_traversal"
         )
 
-<<<<<<< HEAD
-    dq = qml.device("default.qubit", shots=shots, seed=seed)
-    dev = get_device(wires=3, shots=shots, seed=seed)
-    params = [np.pi / 2.5, np.pi / 3, -np.pi / 3.5]
-=======
         circuit = self.generate_mcm_circuit(
             device_kwargs={"wires": 3, "shots": shots},
             qnode_kwargs={"mcm_method": mcm_method},
             mcm_kwargs={},
         )
->>>>>>> 6785e998
 
         _ = circuit(np.pi / 8)
 
@@ -325,38 +269,6 @@
         spy_tree_traversal = mocker.patch(
             "pennylane_lightning.lightning_base.lightning_base.mcm_tree_traversal"
         )
-<<<<<<< HEAD
-        measurement_key = "wires" if isinstance(meas_obj, list) else "op"
-        measurement_value = mid_measure if isinstance(meas_obj, str) else meas_obj
-        return measure_f(**{measurement_key: measurement_value})
-
-    results1 = qml.QNode(func, dev, mcm_method="one-shot")(*params)
-    results2 = qml.QNode(func, dq, mcm_method="deferred")(*params)
-    validate_measurements(measure_f, shots, results1, results2, atol=0.02)
-
-
-@pytest.mark.local_salt(42)
-@pytest.mark.parametrize("postselect", [None, 0, 1])
-@pytest.mark.parametrize("reset", [False, True])
-def test_multiple_measurements_and_reset(postselect, reset, seed):
-    """Tests that LightningQubit handles a circuit with a single mid-circuit measurement with reset
-    and a conditional gate. Multiple measurements of the mid-circuit measurement value are
-    performed. This function also tests `reset` parametrizing over the parameter."""
-    shots = 5000
-    dq = qml.device("default.qubit", shots=shots, seed=seed)
-    dev = get_device(wires=3, shots=shots, seed=seed)
-    params = [np.pi / 2.5, np.pi / 3, -np.pi / 3.5]
-    obs = qml.PauliY(1)
-
-    def func(x, y, z):
-        mcms = obs_tape(x, y, z, reset=reset, postselect=postselect)
-        return (
-            qml.counts(op=obs),
-            qml.expval(op=mcms[0]),
-            qml.probs(op=obs),
-            qml.sample(op=mcms[0]),
-            qml.var(op=obs),
-=======
 
         shots = None
 
@@ -364,42 +276,10 @@
             device_kwargs={"wires": 3, "shots": shots},
             qnode_kwargs={},
             mcm_kwargs={},
->>>>>>> 6785e998
         )
 
         _ = circuit(np.pi / 8)
 
-<<<<<<< HEAD
-    for measure_f, r1, r2 in zip(
-        [qml.counts, qml.expval, qml.probs, qml.sample, qml.var], results1, results2
-    ):
-        validate_measurements(measure_f, shots, r1, r2)
-
-
-@pytest.mark.local_salt(42)
-@pytest.mark.parametrize(
-    "mcm_f",
-    [
-        lambda x: x * -1,
-        lambda x: x * 1,
-        lambda x: x * 2,
-        lambda x: 1 - x,
-        lambda x: x + 1,
-        lambda x: x & 3,
-        "mix",
-        "list",
-    ],
-)
-@pytest.mark.parametrize("measure_f", [qml.counts, qml.expval, qml.probs, qml.sample, qml.var])
-def test_composite_mcms(mcm_f, measure_f, seed):
-    """Tests that LightningQubit handles a circuit with a composite mid-circuit measurement and a
-    conditional gate. A single measurement of a composite mid-circuit measurement is performed
-    at the end."""
-
-    if measure_f in (qml.expval, qml.var) and (mcm_f in ("list", "mix")):
-        pytest.skip(
-            "expval/var does not support measuring sequences of measurements or observables."
-=======
         spy_deferred.assert_called_once()
         spy_dynamic_one_shot.assert_not_called()
         spy_tree_traversal.assert_not_called()
@@ -411,7 +291,6 @@
         spy_dynamic_one_shot = mocker.spy(qml.dynamic_one_shot, "_transform")
         spy_tree_traversal = mocker.patch(
             "pennylane_lightning.lightning_base.lightning_base.mcm_tree_traversal"
->>>>>>> 6785e998
         )
 
         shots = 33
@@ -424,15 +303,9 @@
 
         _ = circuit(np.pi / 8)
 
-<<<<<<< HEAD
-    dq = qml.device("default.qubit", shots=shots, seed=seed)
-    dev = get_device(wires=3, shots=shots, seed=seed)
-    param = np.pi / 3
-=======
         spy_deferred.assert_not_called()
         spy_dynamic_one_shot.assert_called_once()
         spy_tree_traversal.assert_not_called()
->>>>>>> 6785e998
 
     @pytest.mark.parametrize("postselect_mode", ["hw-like", "fill-shots"])
     def test_qnode_postselect_mode(self, mcm_method, postselect_mode):
@@ -522,16 +395,16 @@
             assert np.all(np.isnan(r1))
             assert np.all(np.isnan(r2))
 
-    @flaky(max_runs=5)
-    @pytest.mark.parametrize("shots", [None, 4000, [3000, 2500]])
-    @pytest.mark.parametrize("postselect", [None, 0, 1])
-    @pytest.mark.parametrize("measure_f", [qml.counts, qml.expval, qml.probs, qml.sample, qml.var])
-    @pytest.mark.parametrize(
-        "measure_obj",
-        [qml.PauliZ(0), qml.PauliY(1), [0], [0, 1], [1, 0], "mcm", "composite_mcm", "mcm_list"],
-    )
-    def test_simple_dynamic_circuit(self, mcm_method, shots, measure_f, postselect, measure_obj):
-        """Tests that LightningDevices handles a simple dynamic circuit with the following measurements:
+@pytest.mark.local_salt(42)
+@pytest.mark.parametrize("shots", [None, 4000, [3000, 2500]])
+@pytest.mark.parametrize("postselect", [None, 0, 1])
+@pytest.mark.parametrize("measure_f", [qml.counts, qml.expval, qml.probs, qml.sample, qml.var])
+@pytest.mark.parametrize(
+    "meas_obj",
+    [qml.PauliZ(0), qml.PauliY(1), [0], [0, 1], [1, 0], "mcm", "composite_mcm", "mcm_list"],
+)
+def test_simple_dynamic_circuit(self, mcm_method, shots, measure_f, postselect, measure_obj, seed):
+    """Tests that LightningDevices handles a simple dynamic circuit with the following measurements:
 
             * qml.counts with obs (comp basis or not), single wire, multiple wires (ordered/unordered), MCM, f(MCM), MCM list
             * qml.expval with obs (comp basis or not), MCM, f(MCM), MCM list
@@ -557,8 +430,8 @@
             pytest.skip("Skip test for one-shot with None shots")
 
         wires = 4 if mcm_method == "deferred" else 2
-        dq = qml.device("default.qubit", shots=shots)
-        dev = get_device(wires=wires, shots=shots)
+        dq = qml.device("default.qubit", shots=shots, seed=seed)
+        dev = get_device(wires=wires, shots=shots, seed=seed)
         params = [np.pi / 2.5, np.pi / 3, -np.pi / 3.5]
 
         def func(x, y, z):
@@ -575,12 +448,13 @@
         results1 = qml.QNode(func, dev, mcm_method=mcm_method)(*params)
         results2 = qml.QNode(func, dq, mcm_method="deferred")(*params)
 
-        validate_measurements(measure_f, shots, results1, results2)
-
+        validate_measurements(measure_f, shots, results1, results2, atol=0.02)
+
+    @pytest.mark.local_salt(42)
     @pytest.mark.parametrize("shots", [None, 4000])
     @pytest.mark.parametrize("postselect", [None, 0, 1])
     @pytest.mark.parametrize("reset", [False, True])
-    def test_multiple_measurements_and_reset(self, mcm_method, shots, postselect, reset):
+    def test_multiple_measurements_and_reset(self, mcm_method, shots, postselect, reset, seed):
         """Tests that LightningDevices handles a circuit with a single mid-circuit measurement with reset
         and a conditional gate. Multiple measurements of the mid-circuit measurement value are
         performed. This function also tests `reset` parametrizing over the parameter."""
@@ -595,8 +469,8 @@
         shots = shots
         wires = 4 if mcm_method == "deferred" else 2
 
-        dq = qml.device("default.qubit", shots=shots)
-        dev = get_device(wires=wires, shots=shots)
+        dq = qml.device("default.qubit", shots=shots, seed=seed)
+        dev = get_device(wires=wires, shots=shots, seed=seed)
 
         params = [np.pi / 2.5, np.pi / 3, -np.pi / 3.5]
         obs = qml.PauliY(1)
@@ -631,6 +505,7 @@
         for measure_f, r1, r2 in zip(measurements, results1, results2):
             validate_measurements(measure_f, shots, r1, r2)
 
+    @pytest.mark.local_salt(42)
     @pytest.mark.parametrize(
         "mcm_f",
         [
@@ -645,7 +520,7 @@
         ],
     )
     @pytest.mark.parametrize("measure_f", [qml.counts, qml.expval, qml.probs, qml.sample, qml.var])
-    def test_composite_mcms(sefl, mcm_method, mcm_f, measure_f):
+    def test_composite_mcms(sefl, mcm_method, mcm_f, measure_f, seed):
         """Tests that Lightning Devices handles a circuit with a composite mid-circuit measurement and a
         conditional gate. A single measurement of a composite mid-circuit measurement is performed
         at the end."""
@@ -663,9 +538,9 @@
         shots = 3000
         wires = 2 if mcm_method != "deferred" else 3
 
-        dq = qml.device("default.qubit", shots=shots)
-        dev = get_device(wires=wires, shots=shots)
-        param = np.pi / 3
+    dq = qml.device("default.qubit", shots=shots, seed=seed)
+    dev = get_device(wires=wires, shots=shots, seed=seed)
+    param = np.pi / 3
 
         @qml.qnode(dev)
         def func(x):
