# Copyright 2024 Xanadu Quantum Technologies Inc.

# Licensed under the Apache License, Version 2.0 (the "License");
# you may not use this file except in compliance with the License.
# You may obtain a copy of the License at

#     http://www.apache.org/licenses/LICENSE-2.0

# Unless required by applicable law or agreed to in writing, software
# distributed under the License is distributed on an "AS IS" BASIS,
# WITHOUT WARRANTIES OR CONDITIONS OF ANY KIND, either express or implied.
# See the License for the specific language governing permissions and
# limitations under the License.
"""
Test the correctness of templates with Lightning devices.
"""
import functools

import pennylane as qml
import pytest
from conftest import LightningDevice, device_name
from pennylane import numpy as np

# pylint: disable=missing-function-docstring, too-few-public-methods

if not LightningDevice._CPP_BINARY_AVAILABLE:
    pytest.skip("No binary module found. Skipping.", allow_module_level=True)


def lightning_tensor_check(n_qubits):
    if device_name == "lightning.tensor" and n_qubits > 14:
        pytest.xfail(
            "Inexact calculation for lightning.tensor with n_qubits > 14 since the default max mps bond dim is 2^7."
        )


class TestGrover:
    """Test Grover's algorithm (multi-controlled gates, decomposition, etc.)"""

<<<<<<< HEAD
    @pytest.mark.parametrize(
        "n_qubits", range(4, 8) if device_name != "lightning.tensor" else range(4, 6)
    )
=======
    @pytest.mark.parametrize("n_qubits", range(4, 8))
>>>>>>> c607b6c5
    def test_grover(self, n_qubits):
        np.random.seed(42)
        omega = np.random.rand(n_qubits) > 0.5
        dev = qml.device(device_name, wires=n_qubits)
        wires = list(range(n_qubits))

        @qml.qnode(dev, diff_method=None)
        def circuit(omega):
            iterations = int(np.round(np.sqrt(2**n_qubits) * np.pi / 4))

            # Initial state preparation
            for wire in wires:
                qml.Hadamard(wires=wire)

            # Grover's iterator
            for _ in range(iterations):
                qml.FlipSign(omega, wires=wires)
                qml.templates.GroverOperator(wires)

            return qml.probs(wires=wires)

        prob = circuit(omega)
        index = omega.astype(int)
        index = functools.reduce(
            lambda sum, x: sum + (1 << x[0]) * x[1],
            zip([i for i in range(len(index) - 1, -1, -1)], index),
            0,
        )
        assert np.allclose(np.sum(prob), 1.0)
        assert prob[index] > 0.95

    @pytest.mark.skipif(not LightningDevice._new_API, reason="New API required.")
    @pytest.mark.parametrize("wires", [5, 10, 13, 15])
    def test_preprocess_grover_operator_decomposition(self, wires):
        """Test that qml.GroverOperator is not decomposed for less than 10 wires."""
        tape = qml.tape.QuantumScript(
            [qml.GroverOperator(wires=list(range(wires)))], [qml.expval(qml.PauliZ(0))]
        )
        dev = LightningDevice(wires=wires)

        program, _ = dev.preprocess()
        [new_tape], _ = program([tape])

        if wires >= 13:
            assert all(not isinstance(op, qml.GroverOperator) for op in new_tape.operations)
        else:
            assert tape.operations == [qml.GroverOperator(wires=list(range(wires)))]


class TestAngleEmbedding:
    """Test the AngleEmbedding algorithm."""

    @pytest.mark.parametrize("n_qubits", range(2, 20, 2))
    def test_angleembedding(self, n_qubits):
        dev = qml.device(device_name, wires=n_qubits)
        dq = qml.device("default.qubit")

        def circuit(feature_vector):
            qml.AngleEmbedding(features=feature_vector, wires=range(n_qubits), rotation="Z")
            return qml.state()

        X = np.random.rand(n_qubits)

        res = qml.QNode(circuit, dev, diff_method=None)(X)
        ref = qml.QNode(circuit, dq, diff_method=None)(X)

        assert np.allclose(res, ref)


class TestAmplitudeEmbedding:
    """Test the AmplitudeEmbedding algorithm."""

    @pytest.mark.parametrize("first_op", [False, True])
    @pytest.mark.parametrize("n_qubits", range(2, 10, 2))
    def test_amplitudeembedding(self, first_op, n_qubits):
        if not first_op:
            if device_name != "lightning.qubit":
                pytest.xfail(
                    f"Operation StatePrep cannot be used after other Operations have already been applied on a {device_name} device."
                )

        dev = qml.device(device_name, wires=n_qubits)
        dq = qml.device("default.qubit")

        def circuit(f=None):
            if not first_op:
                qml.Hadamard(0)
            qml.AmplitudeEmbedding(features=f, wires=range(n_qubits))
            return qml.state()

        X = np.random.rand(2**n_qubits)
        X /= np.linalg.norm(X)
        res = qml.QNode(circuit, dev, diff_method=None)(f=X)
        ref = qml.QNode(circuit, dq, diff_method=None)(f=X)

        assert np.allclose(res, ref)


class TestBasisEmbedding:
    """Test the BasisEmbedding algorithm."""

    @pytest.mark.parametrize("n_qubits", range(2, 20, 2))
    def test_basisembedding(self, n_qubits):
        dev = qml.device(device_name, wires=n_qubits)
        dq = qml.device("default.qubit")

        def circuit(feature_vector):
            qml.BasisEmbedding(features=feature_vector, wires=range(n_qubits))
            return qml.state()

        X = np.ones(n_qubits)

        res = qml.QNode(circuit, dev, diff_method=None)(X)
        ref = qml.QNode(circuit, dq, diff_method=None)(X)

        assert np.allclose(res, ref)


class TestDisplacementSqueezingEmbedding:
    """Test the DisplacementEmbedding and SqueezingEmbedding algorithms."""

    @pytest.mark.parametrize("n_qubits", range(2, 20, 2))
    @pytest.mark.parametrize("template", [qml.DisplacementEmbedding, qml.SqueezingEmbedding])
    def test_displacementembedding(self, n_qubits, template):
        dev = qml.device(device_name, wires=n_qubits)

        def circuit(feature_vector):
            template(features=feature_vector, wires=range(n_qubits))
            qml.QuadraticPhase(0.1, wires=1)
            return qml.state()

        X = np.arange(1, n_qubits + 1)

        with pytest.raises(qml.DeviceError, match="not supported"):
            _ = qml.QNode(circuit, dev, diff_method=None)(X)


class TestIQPEmbedding:
    """Test the IQPEmbedding algorithm."""

    @pytest.mark.parametrize("n_qubits", range(2, 20, 2))
    def test_iqpembedding(self, n_qubits):
        lightning_tensor_check(n_qubits)
        dev = qml.device(device_name, wires=n_qubits)
        dq = qml.device("default.qubit")

        def circuit(feature_vector):
            qml.IQPEmbedding(feature_vector, wires=range(n_qubits))
            return [qml.expval(qml.Z(w)) for w in range(n_qubits)]

        X = np.arange(1, n_qubits + 1)

        res = qml.QNode(circuit, dev, diff_method=None)(X)
        ref = qml.QNode(circuit, dq, diff_method=None)(X)

        assert np.allclose(res, ref)


class TestQAOAEmbedding:
    """Test the QAOAEmbedding algorithm."""

    @pytest.mark.parametrize("n_qubits", range(2, 20, 2))
    def test_qaoaembedding(self, n_qubits):
        lightning_tensor_check(n_qubits)
        dev = qml.device(device_name, wires=n_qubits)
        dq = qml.device("default.qubit")

        def circuit(feature_vector, weights):
            qml.Hadamard(0)
            qml.QAOAEmbedding(features=feature_vector, weights=weights, wires=range(n_qubits))
            return qml.state()

        X = np.random.rand(n_qubits)
        weights = np.random.rand(2, 3 if n_qubits == 2 else 2 * n_qubits)

        res = qml.QNode(circuit, dev, diff_method=None)(X, weights)
        ref = qml.QNode(circuit, dq, diff_method=None)(X, weights)

        assert np.allclose(res, ref)


class TestCVNeuralNetLayers:
    """Test the CVNeuralNetLayers algorithm."""

    def test_cvneuralnetlayers(self):
        n_qubits = 2
        dev = qml.device(device_name, wires=n_qubits)

        def circuit(weights):
            qml.CVNeuralNetLayers(*weights, wires=[0, 1])
            return qml.state()

        shapes = qml.CVNeuralNetLayers.shape(n_layers=2, n_wires=n_qubits)
        weights = [np.random.random(shape) for shape in shapes]

        with pytest.raises(qml.DeviceError, match="not supported"):
            _ = qml.QNode(circuit, dev, diff_method=None)(weights)


class TestRandomLayers:
    """Test the RandomLayers algorithm."""

    @pytest.mark.parametrize("n_qubits", range(2, 20, 2))
    def test_randomlayers(self, n_qubits):
        lightning_tensor_check(n_qubits)
        dev = qml.device(device_name, wires=n_qubits)
        dq = qml.device("default.qubit", wires=n_qubits)

        def circuit(weights):
            qml.RandomLayers(weights=weights, wires=range(n_qubits))
            return qml.state()

        weights = np.array([[0.1, -2.1, 1.4]])

        res = qml.QNode(circuit, dev, diff_method=None)(weights)
        ref = qml.QNode(circuit, dq, diff_method=None)(weights)

        assert np.allclose(res, ref)


class TestStronglyEntanglingLayers:
    """Test the StronglyEntanglingLayers algorithm."""

    @pytest.mark.parametrize("n_qubits", range(2, 20, 2))
    def test_stronglyentanglinglayers(self, n_qubits):
        lightning_tensor_check(n_qubits)
        dev = qml.device(device_name, wires=n_qubits)
        dq = qml.device("default.qubit")

        def circuit(weights):
            qml.StronglyEntanglingLayers(weights=weights, wires=range(n_qubits))
            return qml.state()

        shape = qml.StronglyEntanglingLayers.shape(n_layers=2, n_wires=n_qubits)
        weights = np.random.random(size=shape)

        res = qml.QNode(circuit, dev, diff_method=None)(weights)
        ref = qml.QNode(circuit, dq, diff_method=None)(weights)

        assert np.allclose(res, ref)


class TestSimplifiedTwoDesign:
    """Test the SimplifiedTwoDesign algorithm."""

    @pytest.mark.parametrize("n_qubits", range(2, 20, 2))
    def test_simplifiedtwodesign(self, n_qubits):
        lightning_tensor_check(n_qubits)
        dev = qml.device(device_name, wires=n_qubits)
        dq = qml.device("default.qubit")

        def circuit(init_weights, weights):
            qml.SimplifiedTwoDesign(
                initial_layer_weights=init_weights, weights=weights, wires=range(n_qubits)
            )
            return [qml.expval(qml.Z(i)) for i in range(n_qubits)]

        init_weights = np.random.rand(n_qubits)
        weights = np.random.rand(2, n_qubits - 1, 2)

        res = qml.QNode(circuit, dev, diff_method=None)(init_weights, weights)
        ref = qml.QNode(circuit, dq, diff_method=None)(init_weights, weights)

        assert np.allclose(res, ref)


class TestBasicEntanglerLayers:
    """Test the BasicEntanglerLayers algorithm."""

    @pytest.mark.parametrize("n_qubits", range(2, 20, 2))
    def test_basicentanglerlayers(self, n_qubits):
        lightning_tensor_check(n_qubits)
        dev = qml.device(device_name, wires=n_qubits)
        dq = qml.device("default.qubit")

        def circuit(weights):
            qml.BasicEntanglerLayers(weights=weights, wires=range(n_qubits))
            return [qml.expval(qml.Z(i)) for i in range(n_qubits)]

        weights = np.random.rand(1, n_qubits)

        res = qml.QNode(circuit, dev, diff_method=None)(weights)
        ref = qml.QNode(circuit, dq, diff_method=None)(weights)

        assert np.allclose(res, ref)


class TestMottonenStatePreparation:
    """Test the MottonenStatePreparation algorithm."""

    @pytest.mark.parametrize("n_qubits", range(2, 6, 2))
    def test_mottonenstatepreparation(self, n_qubits):
        dev = qml.device(device_name, wires=n_qubits)
        dq = qml.device("default.qubit")

        def circuit(state):
            qml.MottonenStatePreparation(state_vector=state, wires=range(n_qubits))
            return qml.state()

        state = np.random.rand(2**n_qubits) + 1j * np.random.rand(2**n_qubits)
        state = state / np.linalg.norm(state)

        res = qml.QNode(circuit, dev, diff_method=None)(state)
        ref = qml.QNode(circuit, dq, diff_method=None)(state)

        assert np.allclose(res, ref)


class TestArbitraryStatePreparation:
    """Test the ArbitraryStatePreparation algorithm."""

    @pytest.mark.parametrize("n_qubits", range(2, 6, 2))
    def test_arbitrarystatepreparation(self, n_qubits):
        dev = qml.device(device_name, wires=n_qubits)
        dq = qml.device("default.qubit")

        def circuit(weights):
            qml.ArbitraryStatePreparation(weights, wires=range(n_qubits))
            return qml.state()

        weights = np.random.rand(2 ** (n_qubits + 1) - 2)

        res = qml.QNode(circuit, dev, diff_method=None)(weights)
        ref = qml.QNode(circuit, dq, diff_method=None)(weights)

        assert np.allclose(res, ref)


class TestCosineWindow:
    """Test the CosineWindow algorithm."""

    @pytest.mark.parametrize("n_qubits", range(2, 6, 2))
    def test_cosinewindow(self, n_qubits):
        dev = qml.device(device_name, wires=n_qubits)
        dq = qml.device("default.qubit")

        def circuit():
            qml.CosineWindow(wires=range(n_qubits))
            return qml.state()

        res = qml.QNode(circuit, dev, diff_method=None)()
        ref = qml.QNode(circuit, dq, diff_method=None)()

        assert np.allclose(res, ref)


class TestAllSinglesDoubles:
    """Test the AllSinglesDoubles algorithm."""

    def test_allsinglesdoubles(self):
        n_qubits = 4
        dev = qml.device(device_name, wires=n_qubits)
        dq = qml.device("default.qubit")

        electrons = 2

        # Define the HF state
        hf_state = qml.qchem.hf_state(electrons, n_qubits)

        # Generate all single and double excitations
        singles, doubles = qml.qchem.excitations(electrons, n_qubits)

        def circuit(weights, hf_state, singles, doubles):
            qml.templates.AllSinglesDoubles(weights, range(n_qubits), hf_state, singles, doubles)
            return qml.state()

        weights = np.random.normal(0, np.pi, len(singles) + len(doubles))
        res = qml.QNode(circuit, dev, diff_method=None)(weights, hf_state, singles, doubles)
        ref = qml.QNode(circuit, dq, diff_method=None)(weights, hf_state, singles, doubles)

        assert np.allclose(res, ref)


class TestBasisRotation:
    """Test the BasisRotation algorithm."""

    def test_basisrotation(self):
        n_qubits = 3
        dev = qml.device(device_name, wires=n_qubits)
        dq = qml.device("default.qubit")

        def circuit(unitary_matrix):
            qml.BasisState(np.array([1, 1, 0]), wires=[0, 1, 2])
            qml.BasisRotation(
                wires=range(3),
                unitary_matrix=unitary_matrix,
            )
            return qml.state()

        unitary_matrix = np.array(
            [
                [0.51378719 + 0.0j, 0.0546265 + 0.79145487j, -0.2051466 + 0.2540723j],
                [0.62651582 + 0.0j, -0.00828925 - 0.60570321j, -0.36704948 + 0.32528067j],
                [-0.58608928 + 0.0j, 0.03902657 + 0.04633548j, -0.57220635 + 0.57044649j],
            ]
        )

        res = qml.QNode(circuit, dev, diff_method=None)(unitary_matrix)
        ref = qml.QNode(circuit, dq, diff_method=None)(unitary_matrix)

        assert np.allclose(res, ref)


class TestGateFabric:
    """Test the GateFabric algorithm."""

    def test_gatefabric(self):
        # Build the electronic Hamiltonian
        symbols = ["H", "H"]
        coordinates = np.array([0.0, 0.0, -0.6614, 0.0, 0.0, 0.6614])
        _, n_qubits = qml.qchem.molecular_hamiltonian(symbols, coordinates)
        dev = qml.device(device_name, wires=n_qubits)
        dq = qml.device("default.qubit")

        # Define the Hartree-Fock state
        electrons = 2
        ref_state = qml.qchem.hf_state(electrons, n_qubits)

        def circuit(weights):
            qml.GateFabric(weights, wires=[0, 1, 2, 3], init_state=ref_state, include_pi=True)
            return qml.state()

        layers = 2
        shape = qml.GateFabric.shape(n_layers=layers, n_wires=n_qubits)
        weights = np.random.random(size=shape)

        res = qml.QNode(circuit, dev, diff_method=None)(weights)
        ref = qml.QNode(circuit, dq, diff_method=None)(weights)

        assert np.allclose(res, ref)


class TestUCCSD:
    """Test the UCCSD algorithm."""

    def test_uccsd(self):
        # Define the molecule
        symbols = ["H", "H", "H"]
        geometry = np.array(
            [
                [0.01076341, 0.04449877, 0.0],
                [0.98729513, 1.63059094, 0.0],
                [1.87262415, -0.00815842, 0.0],
            ],
            requires_grad=False,
        )
        electrons = 2
        charge = 1

        # Build the electronic Hamiltonian
        _, n_qubits = qml.qchem.molecular_hamiltonian(symbols, geometry, charge=charge)

        # Define the HF state
        hf_state = qml.qchem.hf_state(electrons, n_qubits)

        # Generate single and double excitations
        singles, doubles = qml.qchem.excitations(electrons, n_qubits)

        # Map excitations to the wires the UCCSD circuit will act on
        s_wires, d_wires = qml.qchem.excitations_to_wires(singles, doubles)
        dev = qml.device(device_name, wires=n_qubits)
        dq = qml.device("default.qubit")

        def circuit(weights):
            qml.UCCSD(weights, range(n_qubits), s_wires, d_wires, hf_state)
            return qml.state()

        weights = np.random.random(len(singles) + len(doubles))

        res = qml.QNode(circuit, dev, diff_method=None)(weights)
        ref = qml.QNode(circuit, dq, diff_method=None)(weights)

        assert np.allclose(res, ref)


class TestkUpCCGSD:
    """Test the kUpCCGSD algorithm."""

    def test_kupccgsd(self):
        # Define the molecule
        symbols = ["H", "H", "H"]
        geometry = np.array(
            [
                [0.01076341, 0.04449877, 0.0],
                [0.98729513, 1.63059094, 0.0],
                [1.87262415, -0.00815842, 0.0],
            ],
            requires_grad=False,
        )
        electrons = 2
        charge = 1

        # Build the electronic Hamiltonian
        _, n_qubits = qml.qchem.molecular_hamiltonian(symbols, geometry, charge=charge)

        # Define the HF state
        hf_state = qml.qchem.hf_state(electrons, n_qubits)

        # Map excitations to the wires the kUpCCGSD circuit will act on
        dev = qml.device(device_name, wires=n_qubits)
        dq = qml.device("default.qubit")

        def circuit(weights):
            qml.kUpCCGSD(weights, range(n_qubits), k=1, delta_sz=0, init_state=hf_state)
            return qml.state()

        # Get the shape of the weights for this template
        layers = 1
        shape = qml.kUpCCGSD.shape(k=layers, n_wires=n_qubits, delta_sz=0)
        weights = np.random.random(size=shape)

        res = qml.QNode(circuit, dev, diff_method=None)(weights)
        ref = qml.QNode(circuit, dq, diff_method=None)(weights)

        assert np.allclose(res, ref)


class TestParticleConservingU1:
    """Test the ParticleConservingU1 algorithm."""

    def test_particleconservingu1(self):
        # Build the electronic Hamiltonian
        symbols, coordinates = (["H", "H"], np.array([0.0, 0.0, -0.66140414, 0.0, 0.0, 0.66140414]))
        _, n_qubits = qml.qchem.molecular_hamiltonian(symbols, coordinates)

        # Define the Hartree-Fock state
        electrons = 2
        hf_state = qml.qchem.hf_state(electrons, n_qubits)

        dev = qml.device(device_name, wires=n_qubits)
        dq = qml.device("default.qubit")

        # Define the ansatz
        ansatz = functools.partial(qml.ParticleConservingU1, init_state=hf_state, wires=dev.wires)

        # Define the cost function
        def circuit(params):
            ansatz(params)
            return qml.state()

        layers = 2
        shape = qml.ParticleConservingU1.shape(layers, n_qubits)
        weights = np.random.random(shape)

        res = qml.QNode(circuit, dev, diff_method=None)(weights)
        ref = qml.QNode(circuit, dq, diff_method=None)(weights)

        assert np.allclose(res, ref)


class TestParticleConservingU2:
    """Test the ParticleConservingU2 algorithm."""

    def test_particleconservingu2(self):
        # Build the electronic Hamiltonian
        symbols, coordinates = (["H", "H"], np.array([0.0, 0.0, -0.66140414, 0.0, 0.0, 0.66140414]))
        _, n_qubits = qml.qchem.molecular_hamiltonian(symbols, coordinates)

        # Define the Hartree-Fock state
        electrons = 2
        hf_state = qml.qchem.hf_state(electrons, n_qubits)

        dev = qml.device(device_name, wires=n_qubits)
        dq = qml.device("default.qubit")

        # Define the ansatz
        ansatz = functools.partial(qml.ParticleConservingU2, init_state=hf_state, wires=dev.wires)

        # Define the cost function
        def circuit(params):
            ansatz(params)
            return qml.state()

        layers = 2
        shape = qml.ParticleConservingU2.shape(layers, n_qubits)
        weights = np.random.random(shape)

        res = qml.QNode(circuit, dev, diff_method=None)(weights)
        ref = qml.QNode(circuit, dq, diff_method=None)(weights)

        assert np.allclose(res, ref)


class TestApproxTimeEvolution:
    """Test the ApproxTimeEvolution algorithm."""

    @pytest.mark.parametrize("n_qubits", range(2, 20, 2))
    def test_approxtimeevolution(self, n_qubits):
        lightning_tensor_check(n_qubits)
        dev = qml.device(device_name, wires=n_qubits)
        dq = qml.device("default.qubit")

        coeffs = [1] * n_qubits
        obs = [qml.X(i) for i in range(n_qubits)]
        hamiltonian = qml.Hamiltonian(coeffs, obs)

        def circuit(time):
            qml.ApproxTimeEvolution(hamiltonian, time, 1)
            return qml.state()

        res = qml.QNode(circuit, dev, diff_method=None)(1.3)
        ref = qml.QNode(circuit, dq, diff_method=None)(1.3)

        assert np.allclose(res, ref)


class TestQDrift:
    """Test the QDrift algorithm."""

    @pytest.mark.parametrize("n_qubits", range(2, 20, 2))
    def test_qdrift(self, n_qubits):
        lightning_tensor_check(n_qubits)
        dev = qml.device(device_name, wires=n_qubits)
        dq = qml.device("default.qubit", wires=n_qubits)

        coeffs = [1] * n_qubits
        obs = [qml.X(i) for i in range(n_qubits)]
        hamiltonian = qml.Hamiltonian(coeffs, obs)

        def circuit(time):
            qml.QDrift(hamiltonian, time=time, n=10, seed=10)
            return qml.state()

        res = qml.QNode(circuit, dev, diff_method=None)(1.3)
        ref = qml.QNode(circuit, dq, diff_method=None)(1.3)

        assert np.allclose(res, ref)


class TestTrotterProduct:
    """Test the TrotterProduct algorithm."""

    @pytest.mark.parametrize("n_qubits", range(2, 20, 2))
    def test_trotterproduct(self, n_qubits):
        lightning_tensor_check(n_qubits)
        dev = qml.device(device_name, wires=n_qubits)
        dq = qml.device("default.qubit")

        coeffs = [1] * n_qubits
        obs = [qml.X(i) for i in range(n_qubits)]
        hamiltonian = qml.Hamiltonian(coeffs, obs)

        def circuit(time):
            qml.TrotterProduct(hamiltonian, time=time, order=2)
            return qml.state()

        res = qml.QNode(circuit, dev, diff_method=None)(1.3)
        ref = qml.QNode(circuit, dq, diff_method=None)(1.3)

        assert np.allclose(res, ref)


class TestQuantumPhaseEstimation:
    """Test the QuantumPhaseEstimation algorithm."""

    @pytest.mark.parametrize("n_qubits", range(2, 12, 2))
    def test_quantumphaseestimation(self, n_qubits):
        lightning_tensor_check(n_qubits)
        phase = 5
        target_wires = [0]
        unitary = qml.RX(phase, wires=0).matrix()
        n_estimation_wires = n_qubits - 1
        estimation_wires = range(1, n_estimation_wires + 1)

        dev = qml.device(device_name, wires=n_qubits)
        dq = qml.device("default.qubit")

        def circuit():
            # Start in the |+> eigenstate of the unitary
            qml.Hadamard(wires=target_wires)

            qml.QuantumPhaseEstimation(
                unitary,
                target_wires=target_wires,
                estimation_wires=estimation_wires,
            )

            return qml.probs(estimation_wires)

        res = qml.QNode(circuit, dev, diff_method=None)()
        ref = qml.QNode(circuit, dq, diff_method=None)()

        assert np.allclose(res, ref)


class TestQFT:
    """Test the QFT algorithm."""

    @pytest.mark.parametrize("n_qubits", range(2, 20, 2))
    def test_qft(self, n_qubits):
        lightning_tensor_check(n_qubits)
        dev = qml.device(device_name, wires=n_qubits)
        dq = qml.device("default.qubit")

        def circuit(basis_state):
            qml.BasisState(basis_state, wires=range(n_qubits))
            qml.QFT(wires=range(n_qubits))
            return qml.state()

        basis_state = [0] * n_qubits
        basis_state[0] = 1
        res = qml.QNode(circuit, dev, diff_method=None)(basis_state)
        ref = qml.QNode(circuit, dq, diff_method=None)(basis_state)

        assert np.allclose(res, ref)

    @pytest.mark.skipif(not LightningDevice._new_API, reason="New API required")
    @pytest.mark.parametrize("wires", [5, 9, 10, 13])
    def test_preprocess_qft_decomposition(self, wires):
        """Test that qml.QFT is not decomposed for less than 10 wires."""
        tape = qml.tape.QuantumScript(
            [qml.QFT(wires=list(range(wires)))], [qml.expval(qml.PauliZ(0))]
        )
        dev = LightningDevice(wires=wires)

        program, _ = dev.preprocess()
        [new_tape], _ = program([tape])

        if wires >= 10:
            assert all(not isinstance(op, qml.QFT) for op in new_tape.operations)
        else:
            assert tape.operations == [qml.QFT(wires=list(range(wires)))]


class TestAQFT:
    """Test the AQFT algorithm."""

    @pytest.mark.parametrize("n_qubits", range(4, 14, 2))
    def test_aqft(self, n_qubits):
        dev = qml.device(device_name, wires=n_qubits)
        dq = qml.device("default.qubit")

        def circuit(basis_state):
            qml.BasisState(basis_state, wires=range(n_qubits))
            qml.AQFT(order=1, wires=range(n_qubits))
            return qml.state()

        basis_state = [0] * n_qubits
        basis_state[0] = 1
        res = qml.QNode(circuit, dev, diff_method=None)(basis_state)
        ref = qml.QNode(circuit, dq, diff_method=None)(basis_state)

        assert np.allclose(res, ref)


class TestQSVT:
    """Test the QSVT algorithm."""

    @pytest.mark.parametrize("n_qubits", range(2, 20, 2))
    def test_qsvt(self, n_qubits):
        lightning_tensor_check(n_qubits)
        dev = qml.device(device_name, wires=n_qubits)
        dq = qml.device("default.qubit")
        A = np.array([[0.1]])
        block_encode = qml.BlockEncode(A, wires=[0, 1])
        shifts = [qml.PCPhase(i + 0.1, dim=1, wires=[0, 1]) for i in range(3)]

        def circuit():
            qml.QSVT(block_encode, shifts)
            return qml.expval(qml.Z(0))

        res = qml.QNode(circuit, dev, diff_method=None)()
        ref = qml.QNode(circuit, dq, diff_method=None)()

        assert np.allclose(res, ref)<|MERGE_RESOLUTION|>--- conflicted
+++ resolved
@@ -37,13 +37,7 @@
 class TestGrover:
     """Test Grover's algorithm (multi-controlled gates, decomposition, etc.)"""
 
-<<<<<<< HEAD
-    @pytest.mark.parametrize(
-        "n_qubits", range(4, 8) if device_name != "lightning.tensor" else range(4, 6)
-    )
-=======
     @pytest.mark.parametrize("n_qubits", range(4, 8))
->>>>>>> c607b6c5
     def test_grover(self, n_qubits):
         np.random.seed(42)
         omega = np.random.rand(n_qubits) > 0.5
