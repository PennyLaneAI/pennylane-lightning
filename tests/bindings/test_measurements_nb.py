# Copyright 2025 Xanadu Quantum Technologies Inc.

# Licensed under the Apache License, Version 2.0 (the "License");
# you may not use this file except in compliance with the License.
# You may obtain a copy of the License at

#     http://www.apache.org/licenses/LICENSE-2.0

# Unless required by applicable law or agreed to in writing, software
# distributed under the License is distributed on an "AS IS" BASIS,
# WITHOUT WARRANTIES OR CONDITIONS OF ANY KIND, either express or implied.
# See the License for the specific language governing permissions and
# limitations under the License.
"""Tests for Measurements classes in nanobind-based modules."""

import numpy as np
import pytest
<<<<<<< HEAD
from conftest import SUPPORTED_BACKENDS, backend

if backend not in SUPPORTED_BACKENDS:
=======
from conftest import device_name

if device_name != "lightning.qubit":
>>>>>>> 593bbb9b
    pytest.skip("Skipping tests for binaries other than lightning_qubit .", allow_module_level=True)


class TestMeasurementsNB:
    """Tests for MeasurementsC64 and MeasurementsC128 classes in nanobind-based modules."""

    num_qubits = 2

    @pytest.fixture
    def get_classes_and_precision(self, current_nanobind_module, precision):
        """Get StateVector, Measurements, NamedObs, and HermitianObs classes from module based on precision."""
        module = current_nanobind_module

        def _get_classes():
            # Get StateVector class
            state_vector_class_name = f"StateVectorC{precision}"
            if hasattr(module, state_vector_class_name):
                state_vector_class = getattr(module, state_vector_class_name)
            else:
                pytest.skip(f"Class {state_vector_class_name} not available in module")

            # Get Measurements class
            measurements_class_name = f"MeasurementsC{precision}"
            if hasattr(module, measurements_class_name):
                measurements_class = getattr(module, measurements_class_name)
            else:
                pytest.skip(f"Class {measurements_class_name} not available in module")

            # Get NamedObs class
            named_obs_class_name = f"NamedObsC{precision}"
            if hasattr(module, named_obs_class_name):
                named_obs_class = getattr(module, named_obs_class_name)
            else:
                # Try to find it in the observables submodule if it exists
                if hasattr(module, "observables") and hasattr(
                    module.observables, named_obs_class_name
                ):
                    named_obs_class = getattr(module.observables, named_obs_class_name)
                else:
                    pytest.skip(
                        f"Class {named_obs_class_name} not available in module or module.observables"
                    )

            # Get HermitianObs class
            hermitian_obs_class_name = f"HermitianObsC{precision}"
            if hasattr(module, hermitian_obs_class_name):
                hermitian_obs_class = getattr(module, hermitian_obs_class_name)
            else:
                # Try to find it in the observables submodule if it exists
                if hasattr(module, "observables") and hasattr(
                    module.observables, hermitian_obs_class_name
                ):
                    hermitian_obs_class = getattr(module.observables, hermitian_obs_class_name)
                else:
                    hermitian_obs_class = None

            dtype = np.complex128 if precision == "128" else np.complex64
            return (
                state_vector_class,
                measurements_class,
                named_obs_class,
                hermitian_obs_class,
                dtype,
            )

        return _get_classes

    def test_state_initialization(self, get_classes_and_precision):
        """Test state vector initialization."""

        StateVectorClass, MeasurementsClass, _, _, _ = get_classes_and_precision()

        # Initialize with number of qubits - already in |0⟩ state
        sv = StateVectorClass(self.num_qubits)

        # Check initial state probabilities
        meas = MeasurementsClass(sv)
        probs = meas.probs(list(range(self.num_qubits)))

        # The first element should be 1.0, the rest should be 0.0
        assert probs[0] == pytest.approx(1.0)
        assert all(p == pytest.approx(0.0) for p in probs[1:])

    def test_bell_state(self, get_classes_and_precision):
        """Test Bell state creation."""

        StateVectorClass, MeasurementsClass, _, _, _ = get_classes_and_precision()

        # Initialize with number of qubits - already in |00⟩ state
        sv = StateVectorClass(self.num_qubits)

        # Check initial state
        initial_meas = MeasurementsClass(sv)
        initial_probs = initial_meas.probs([0, 1])
        assert np.allclose(initial_probs, [1.0, 0.0, 0.0, 0.0], atol=1e-6)

        # Create Bell state step by step
        sv.Hadamard([0], False, [])
        sv.CNOT([0, 1], False, [])

        # Check final state
        bell_meas = MeasurementsClass(sv)
        bell_probs = bell_meas.probs([0, 1])
        assert np.allclose(bell_probs, [0.5, 0.0, 0.0, 0.5], atol=1e-6)

    def test_measurements_expval_named_obs(self, get_classes_and_precision):
        """Test expectation value calculation with NamedObs."""

        StateVectorClass, MeasurementsClass, NamedObsClass, _, _ = get_classes_and_precision()

        num_qubits = 1

        # Initialize with number of qubits - already in |0⟩ state
        sv = StateVectorClass(num_qubits)

        sv.Hadamard([0], False, [])  # Put in |+⟩ state

        meas = MeasurementsClass(sv)

        # Create PauliX observable
        obs_x = NamedObsClass("PauliX", [0])
        expval_x = meas.expval(obs_x)
        assert np.isclose(expval_x, 1.0, atol=1e-6)

        # Create PauliZ observable
        obs_z = NamedObsClass("PauliZ", [0])
        expval_z = meas.expval(obs_z)
        assert np.isclose(expval_z, 0.0, atol=1e-6)

    def test_measurements_var_named_obs(self, get_classes_and_precision):
        """Test variance calculation with NamedObs."""

        StateVectorClass, MeasurementsClass, NamedObsClass, _, _ = get_classes_and_precision()

        # Skip if NamedObsClass is None
        if NamedObsClass is None:
            pytest.skip(f"NamedObsClass not available for {device_name}.")

        num_qubits = 1

        # Initialize with number of qubits first
        sv = StateVectorClass(num_qubits)

        sv.Hadamard([0], False, [])  # Put in |+⟩ state

        meas = MeasurementsClass(sv)

        # Create PauliX observable
        obs_x = NamedObsClass("PauliX", [0])
        var_x = meas.var(obs_x)
        assert np.isclose(var_x, 0.0, atol=1e-6)

        # Create PauliZ observable
        obs_z = NamedObsClass("PauliZ", [0])
        var_z = meas.var(obs_z)
        assert np.isclose(var_z, 1.0, atol=1e-6)

    def test_measurements_expval_hermitian_obs(self, get_classes_and_precision):
        """Test expectation value calculation with HermitianObs."""

        StateVectorClass, MeasurementsClass, _, HermitianObsClass, dtype = (
            get_classes_and_precision()
        )

        # Skip if HermitianObsClass is None
        if HermitianObsClass is None:
            pytest.skip(f"HermitianObsClass not available for {device_name}.")

        num_qubits = 1

        # Initialize with number of qubits first
        sv = StateVectorClass(num_qubits)

        sv.Hadamard([0], False, [])  # Put in |+⟩ state

        meas = MeasurementsClass(sv)

        # Define Pauli-X matrix
        pauli_x_matrix = np.array([[0, 1], [1, 0]], dtype=dtype)

        # Create Hermitian observable with Pauli-X matrix
        obs_x = HermitianObsClass(pauli_x_matrix.flatten(), [0])
        expval_x = meas.expval(obs_x)
        assert np.isclose(expval_x, 1.0, atol=1e-6)

        # Define Pauli-Z matrix
        pauli_z_matrix = np.array([[1, 0], [0, -1]], dtype=dtype)

        # Create Hermitian observable with Pauli-Z matrix
        obs_z = HermitianObsClass(pauli_z_matrix.flatten(), [0])
        expval_z = meas.expval(obs_z)
        assert np.isclose(expval_z, 0.0, atol=1e-6)

    def test_measurements_var_hermitian_obs(self, get_classes_and_precision):
        """Test variance calculation with HermitianObs."""

        StateVectorClass, MeasurementsClass, _, HermitianObsClass, dtype = (
            get_classes_and_precision()
        )

        # Skip if HermitianObsClass is None
        if HermitianObsClass is None:
            pytest.skip(f"HermitianObsClass not available for {device_name}.")

        num_qubits = 1

        # Initialize with number of qubits first
        sv = StateVectorClass(num_qubits)

        sv.Hadamard([0], False, [])  # Put in |+⟩ state

        meas = MeasurementsClass(sv)

        # Define Pauli-X matrix
        pauli_x_matrix = np.array([[0, 1], [1, 0]], dtype=dtype)

        # Create Hermitian observable with Pauli-X matrix
        obs_x = HermitianObsClass(pauli_x_matrix.flatten(), [0])
        var_x = meas.var(obs_x)
        assert np.isclose(var_x, 0.0, atol=1e-6)

        # Define Pauli-Z matrix
        pauli_z_matrix = np.array([[1, 0], [0, -1]], dtype=dtype)

        # Create Hermitian observable with Pauli-Z matrix
        obs_z = HermitianObsClass(pauli_z_matrix.flatten(), [0])
        var_z = meas.var(obs_z)
        assert np.isclose(var_z, 1.0, atol=1e-6)

    def test_hadamard_gate(self, get_classes_and_precision):
        """Test Hadamard gate application."""

        StateVectorClass, MeasurementsClass, _, _, dtype = get_classes_and_precision()

        num_qubits = 1
        # Initialize with number of qubits first
        sv = StateVectorClass(num_qubits)  # Single qubit

        # Get the state
        result = np.zeros(2**num_qubits, dtype=dtype)
        sv.getState(result)

        # Check initial probabilities
        meas = MeasurementsClass(sv)
        probs = meas.probs([0])

        # Should be [1.0, 0.0]
        assert np.allclose(probs, [1.0, 0.0], atol=1e-6)

        # Apply Hadamard
        sv.Hadamard([0], False, [])

        # Get the state
        result = np.zeros(2**num_qubits, dtype=dtype)
        sv.getState(result)

        # Check probabilities
        meas = MeasurementsClass(sv)
        probs = meas.probs([0])

        # Should be [0.5, 0.5]
        assert np.allclose(probs, [0.5, 0.5], atol=1e-6)

    def test_measurements_generate_samples(self, get_classes_and_precision):
        """Test sample generation."""

        StateVectorClass, MeasurementsClass, _, _, _ = get_classes_and_precision()

        num_qubits = 2

        # Initialize with number of qubits - already in |00⟩ state
        sv = StateVectorClass(num_qubits)

        # Create Bell state
        sv.Hadamard([0], False, [])
        sv.CNOT([0, 1], False, [])

        meas = MeasurementsClass(sv)

        # Generate samples
        num_samples = 1000
        samples = meas.generate_samples(num_qubits, num_samples)

        # Check shape
        assert samples.shape == (num_samples, 2)

        # In a Bell state, the qubits should be perfectly correlated
        # Count how many times we get |00⟩ and |11⟩
        count_00 = np.sum(np.all(samples == [0, 0], axis=1))
        count_11 = np.sum(np.all(samples == [1, 1], axis=1))

        # We should have approximately 50% |00⟩ and 50% |11⟩
        # and very few or no |01⟩ and |10⟩
        assert count_00 + count_11 >= 0.95 * num_samples  # Allow for small statistical fluctuations
        assert 0.4 <= count_00 / num_samples <= 0.6  # Allow for statistical fluctuations
        assert 0.4 <= count_11 / num_samples <= 0.6  # Allow for statistical fluctuations

        # Test generate_samples for all wires
        all_samples = meas.generate_samples(num_qubits, num_samples)
        assert all_samples.shape == (num_samples, num_qubits)

        # The results should be the same as when specifying all wires
        count_00_all = np.sum(np.all(all_samples == [0, 0], axis=1))
        count_11_all = np.sum(np.all(all_samples == [1, 1], axis=1))

        # The counts should be similar to the previous test
        assert 0.4 * num_samples <= count_00_all <= 0.6 * num_samples
        assert 0.4 * num_samples <= count_11_all <= 0.6 * num_samples

    def test_measurements_with_controlled_gates(self, get_classes_and_precision):
        """Test measurements with controlled gates."""
        StateVectorClass, MeasurementsClass, NamedObsClass, _, _ = get_classes_and_precision()

        num_qubits = 3

        # Initialize with number of qubits
        sv = StateVectorClass(num_qubits)

        # Create a GHZ state using Hadamard and CNOT
        sv.Hadamard([0], False, [])
        sv.CNOT([0, 1], False, [])
        sv.CNOT([1, 2], False, [])

        # Create measurements object
        meas = MeasurementsClass(sv)

        # Check probabilities - should be 50% |000⟩ and 50% |111⟩
        probs = meas.probs(list(range(num_qubits)))
        assert np.isclose(probs[0], 0.5, atol=1e-6)  # |000⟩
        assert np.isclose(probs[7], 0.5, atol=1e-6)  # |111⟩
        assert np.sum(probs) == pytest.approx(1.0)

        # Test controlled operations
        sv.resetStateVector()

        # Create |+⟩ state on qubit 0
        sv.Hadamard([0], False, [])

        # Apply CNOT with control=0, target=1
        sv.CNOT([0, 1], False, [])

        # Create measurements object
        meas = MeasurementsClass(sv)

        # Create PauliX observable on qubit 1
        obs_x = NamedObsClass("PauliX", [1])

        # For the state (|00⟩ + |11⟩)/√2, the expectation value of X₁ is 0
        # because X₁|00⟩ = |01⟩ and X₁|11⟩ = |10⟩, which are orthogonal to the original state
        expval_x = meas.expval(obs_x)
        assert np.isclose(expval_x, 0.0, atol=1e-6)

        # Create PauliZ observable on qubit 1
        obs_z = NamedObsClass("PauliZ", [1])

        # For the state (|00⟩ + |11⟩)/√2, the expectation value of Z₁ is 0
        # because Z₁|00⟩ = |00⟩ and Z₁|11⟩ = -|11⟩
        expval_z = meas.expval(obs_z)
        assert np.isclose(expval_z, 0.0, atol=1e-6)

        # Create a correlation observable Z₀⊗Z₁
        obs_z0 = NamedObsClass("PauliZ", [0])
        obs_z1 = NamedObsClass("PauliZ", [1])

        # For the Bell state, ⟨Z₀⊗Z₁⟩ = 1
        expval_z0 = meas.expval(obs_z0)
        expval_z1 = meas.expval(obs_z1)

        # Individual Z measurements should be 0
        assert np.isclose(expval_z0, 0.0, atol=1e-6)
        assert np.isclose(expval_z1, 0.0, atol=1e-6)

        # But their correlation should be 1
        # We can verify this by measuring in the computational basis
        probs = meas.probs([0, 1])
        assert np.isclose(probs[0], 0.5, atol=1e-6)  # |00⟩
        assert np.isclose(probs[3], 0.5, atol=1e-6)  # |11⟩
        assert np.isclose(probs[1], 0.0, atol=1e-6)  # |01⟩
        assert np.isclose(probs[2], 0.0, atol=1e-6)  # |10⟩

    def test_measurements_with_multi_controlled_gates(self, get_classes_and_precision):
        """Test measurements with multi-controlled gates."""
        StateVectorClass, MeasurementsClass, NamedObsClass, _, _ = get_classes_and_precision()

        sv = StateVectorClass(3)

        # Test 1: Toffoli gate - multi-controlled operation
        # Start with |110⟩ state to activate the Toffoli
        sv.PauliX([0], False, [])  # |100⟩
        sv.PauliX([1], False, [])  # |110⟩

        # Apply Toffoli: should flip target qubit 2 since both controls are |1⟩
        sv.Toffoli([0, 1, 2], False, [])  # |110⟩ → |111⟩

        meas = MeasurementsClass(sv)
        probs = meas.probs([0, 1, 2])

        # Should be in |111⟩ state
        assert np.isclose(probs[7], 1.0, atol=1e-6)  # |111⟩ = index 7

        # Test 2: Multi-controlled phase gate behavior
        sv.resetStateVector()

        # Create entangled state: (|000⟩ + |111⟩)/√2
        sv.Hadamard([0], False, [])
        sv.CNOT([0, 1], False, [])
        sv.CNOT([1, 2], False, [])

        # Apply controlled-Z between qubits 0 and 2
        sv.CZ([0, 2], False, [])

        meas = MeasurementsClass(sv)

        # CZ only adds phase to |11⟩ component, doesn't change probabilities
        probs = meas.probs([0, 1, 2])
        assert np.isclose(probs[0], 0.5, atol=1e-6)  # |000⟩
        assert np.isclose(probs[7], 0.5, atol=1e-6)  # |111⟩

        # Test expectation values
        obs_z0 = NamedObsClass("PauliZ", [0])
        obs_z2 = NamedObsClass("PauliZ", [2])

        # Individual measurements are zero due to superposition
        assert np.isclose(meas.expval(obs_z0), 0.0, atol=1e-6)
        assert np.isclose(meas.expval(obs_z2), 0.0, atol=1e-6)

        # Variance should be 1 for maximally mixed single-qubit states
        assert np.isclose(meas.var(obs_z0), 1.0, atol=1e-6)<|MERGE_RESOLUTION|>--- conflicted
+++ resolved
@@ -15,16 +15,10 @@
 
 import numpy as np
 import pytest
-<<<<<<< HEAD
-from conftest import SUPPORTED_BACKENDS, backend
-
-if backend not in SUPPORTED_BACKENDS:
-=======
-from conftest import device_name
-
-if device_name != "lightning.qubit":
->>>>>>> 593bbb9b
-    pytest.skip("Skipping tests for binaries other than lightning_qubit .", allow_module_level=True)
+from conftest import device_name, SUPPORTED_DEVICES
+
+if device_name not in SUPPORTED_DEVICES:
+    pytest.skip("Skipping tests for binaries other than one of {SUPPORTED_DEVICES}.", allow_module_level=True)
 
 
 class TestMeasurementsNB:
