--- conflicted
+++ resolved
@@ -413,21 +413,6 @@
                 ),
                 qml.expval(qml.Projector([1], wires=2)),
             ]
-<<<<<<< HEAD
-            if device_name != "lightning.tensor"
-            else [
-                qml.probs(wires=[1, 2]),
-                qml.probs(op=qml.X(2)),
-                qml.expval(qml.Z(2)),
-                qml.var(qml.X(2)),
-                qml.expval(qml.X(0) + qml.Z(0)),
-                qml.expval(qml.Hamiltonian([-0.5, 1.5], [qml.Y(1), qml.X(1)])),
-                qml.expval(2.5 * qml.Z(0)),
-                qml.expval(qml.Z(0) @ qml.X(1)),
-                qml.expval(qml.operation.Tensor(qml.Z(0), qml.X(1))),
-            ]
-=======
->>>>>>> 11de2cf3
         ),
     )
     def test_execute_single_measurement(self, theta, phi, mp, dev):
