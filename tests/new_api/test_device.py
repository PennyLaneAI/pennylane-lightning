# Copyright 2018-2024 Xanadu Quantum Technologies Inc.

# Licensed under the Apache License, Version 2.0 (the "License");
# you may not use this file except in compliance with the License.
# You may obtain a copy of the License at

#     http://www.apache.org/licenses/LICENSE-2.0

# Unless required by applicable law or agreed to in writing, software
# distributed under the License is distributed on an "AS IS" BASIS,
# WITHOUT WARRANTIES OR CONDITIONS OF ANY KIND, either express or implied.
# See the License for the specific language governing permissions and
# limitations under the License.
"""
This module contains unit tests for new device API Lightning classes.
"""
# pylint: disable=too-many-arguments, unused-argument

import numpy as np
import pennylane as qml
import pytest
from conftest import PHI, THETA, VARPHI, LightningDevice, device_name
from pennylane.devices import DefaultExecutionConfig, DefaultQubit, ExecutionConfig, MCMConfig
from pennylane.devices.default_qubit import adjoint_ops
from pennylane.measurements import ProbabilityMP
from pennylane.tape import QuantumScript

if device_name == "lightning.qubit":
    from pennylane_lightning.lightning_qubit.lightning_qubit import (
        _add_adjoint_transforms,
        _adjoint_ops,
        _supports_adjoint,
        accepted_observables,
        adjoint_measurements,
        adjoint_observables,
        decompose,
        mid_circuit_measurements,
        no_sampling,
        stopping_condition,
        stopping_condition_shots,
        validate_adjoint_trainable_params,
        validate_device_wires,
        validate_measurements,
        validate_observables,
    )
<<<<<<< HEAD

if device_name == "lightning.kokkos":
=======
elif device_name == "lightning.kokkos":
>>>>>>> f288123f
    from pennylane_lightning.lightning_kokkos.lightning_kokkos import (
        _add_adjoint_transforms,
        _adjoint_ops,
        _supports_adjoint,
        accepted_observables,
        adjoint_measurements,
        adjoint_observables,
        decompose,
        mid_circuit_measurements,
        no_sampling,
        stopping_condition,
        stopping_condition_shots,
        validate_adjoint_trainable_params,
        validate_device_wires,
        validate_measurements,
        validate_observables,
    )
<<<<<<< HEAD

if device_name == "lightning.gpu":
=======
elif device_name == "lightning.gpu":
>>>>>>> f288123f
    from pennylane_lightning.lightning_gpu.lightning_gpu import (
        _add_adjoint_transforms,
        _adjoint_ops,
        _supports_adjoint,
        accepted_observables,
        adjoint_measurements,
        adjoint_observables,
        decompose,
        mid_circuit_measurements,
        no_sampling,
        stopping_condition,
        stopping_condition_shots,
        validate_adjoint_trainable_params,
        validate_device_wires,
        validate_measurements,
        validate_observables,
    )
<<<<<<< HEAD


if device_name == "lightning.tensor":
=======
elif device_name == "lightning.tensor":
>>>>>>> f288123f
    from pennylane_lightning.lightning_tensor.lightning_tensor import (
        accepted_observables,
        stopping_condition,
    )
else:
    raise TypeError(f"The device name: {device_name} is not a valid name")

if not LightningDevice._new_API:
    pytest.skip("Exclusive tests for new device API. Skipping.", allow_module_level=True)

if not LightningDevice._CPP_BINARY_AVAILABLE:  # pylint: disable=protected-access
    pytest.skip("No binary module found. Skipping.", allow_module_level=True)


@pytest.fixture(params=[np.complex64, np.complex128])
def dev(request):
    return LightningDevice(wires=3, c_dtype=request.param)


class TestHelpers:
    """Unit tests for helper functions"""

    class DummyOperator(qml.operation.Operation, qml.operation.Observable):
        """Dummy operator"""

        num_wires = 1

    def test_stopping_condition(self):
        """Test that stopping_condition returns whether or not an operation
        is supported by the device."""
        valid_op = qml.RX(1.23, 0)
        invalid_op = self.DummyOperator(0)

        assert stopping_condition(valid_op) is True
        assert stopping_condition(invalid_op) is False

    def test_accepted_observables(self):
        """Test that accepted_observables returns whether or not an observable
        is supported by the device."""
        valid_obs = qml.Projector([0], 0)
        invalid_obs = self.DummyOperator(0)
        result = True if device_name != "lightning.tensor" else False
        assert accepted_observables(valid_obs) is result
        assert accepted_observables(invalid_obs) is False

    @pytest.mark.skipif(
        device_name == "lightning.tensor",
        reason="lightning.tensor device does not support adjoint_observables",
    )
    @pytest.mark.parametrize(
        "obs, expected",
        [
            (qml.operation.Tensor(qml.Projector([0], 0), qml.PauliZ(1)), False),
            (qml.prod(qml.Projector([0], 0), qml.PauliZ(1)), False),
            (qml.s_prod(1.5, qml.Projector([0], 0)), False),
            (qml.sum(qml.Projector([0], 0), qml.Hadamard(1)), False),
            (qml.sum(qml.prod(qml.Projector([0], 0), qml.Y(1)), qml.PauliX(1)), False),
            (qml.operation.Tensor(qml.Y(0), qml.Z(1)), True),
            (qml.prod(qml.Y(0), qml.PauliZ(1)), True),
            (qml.s_prod(1.5, qml.Y(1)), True),
            (qml.sum(qml.Y(1), qml.Hadamard(1)), True),
            (qml.X(0), True),
            (qml.Hermitian(np.eye(4), [0, 1]), True),
        ],
    )
    def test_adjoint_observables(self, obs, expected):
        """Test that adjoint_observables returns the expected boolean result for
        a given observable"""
        assert adjoint_observables(obs) == expected

    @pytest.mark.skipif(
        device_name == "lightning.tensor",
        reason="lightning.tensor device does not support adjoint",
    )
    def test_add_adjoint_transforms(self):
        """Test that the correct transforms are added to the program by _add_adjoint_transforms"""
        expected_program = qml.transforms.core.TransformProgram()

        name = f"adjoint + {device_name}"
        expected_program.add_transform(no_sampling, name=name)
        expected_program.add_transform(
            decompose,
            stopping_condition=_adjoint_ops,
            stopping_condition_shots=stopping_condition_shots,
            name=name,
            skip_initial_state_prep=False,
        )
        expected_program.add_transform(validate_observables, accepted_observables, name=name)
        expected_program.add_transform(
            validate_measurements,
            analytic_measurements=adjoint_measurements,
            name=name,
        )
        expected_program.add_transform(qml.transforms.broadcast_expand)
        expected_program.add_transform(validate_adjoint_trainable_params)

        actual_program = qml.transforms.core.TransformProgram()
        _add_adjoint_transforms(actual_program)
        assert actual_program == expected_program

    @pytest.mark.skipif(
        device_name == "lightning.tensor",
        reason="lightning.tensor device does not support adjoint",
    )
    @pytest.mark.parametrize(
        "circuit, expected",
        [
            (None, True),
            (QuantumScript([], [qml.state()]), False),
            (QuantumScript([qml.RX(1.23, 0)], [qml.expval(qml.Z(0))]), True),
            (QuantumScript([qml.CRot(1.23, 4.56, 7.89, [0, 1])], [qml.expval(qml.Z(0))]), True),
            (QuantumScript([qml.Rot(1.23, 4.56, 7.89, 1)], [qml.var(qml.X(0))]), False),
        ],
    )
    def test_supports_adjoint(self, circuit, expected):
        """Test that _supports_adjoint returns the correct boolean value."""
        assert _supports_adjoint(circuit) == expected


@pytest.mark.skipif(
    device_name != "lightning.qubit",
    reason=f"The device {device_name} does not support mcmc",
)
class TestInitialization:
    """Unit tests for device initialization"""

    def test_invalid_num_burnin_error(self):
        """Test that an error is raised when num_burnin is more than number of shots"""
        n_shots = 10
        num_burnin = 11

        with pytest.raises(ValueError, match="Shots should be greater than num_burnin."):
            _ = LightningDevice(wires=2, shots=n_shots, mcmc=True, num_burnin=num_burnin)

    def test_invalid_kernel_name(self):
        """Test that an error is raised when the kernel_name is not "Local" or "NonZeroRandom"."""

        _ = LightningDevice(wires=2, shots=1000, mcmc=True, kernel_name="Local")
        _ = LightningDevice(wires=2, shots=1000, mcmc=True, kernel_name="NonZeroRandom")

        with pytest.raises(
            NotImplementedError, match="only 'Local' and 'NonZeroRandom' kernels are supported"
        ):
            _ = LightningDevice(wires=2, shots=1000, mcmc=True, kernel_name="bleh")


class TestExecution:
    """Unit tests for executing quantum tapes on a device"""

    @staticmethod
    def calculate_reference(tape):
        device = DefaultQubit(max_workers=1)
        program, _ = device.preprocess()
        tapes, transf_fn = program([tape])
        results = device.execute(tapes)
        return transf_fn(results)

    @staticmethod
    def process_and_execute(device, tape):
        program, _ = device.preprocess()
        tapes, transf_fn = program([tape])
        results = device.execute(tapes)
        return transf_fn(results)

    _default_device_options = {
        "c_dtype": np.complex128,
        "batch_obs": False,
        "mcmc": False,
        "kernel_name": None,
        "num_burnin": 0,
    }

    @pytest.mark.skipif(
        device_name="lightning.tensor", reason="lightning.tensor does not support rng key"
    )
    @pytest.mark.parametrize(
        "config, expected_config",
        [
            (
                DefaultExecutionConfig,
                ExecutionConfig(
                    grad_on_execution=True,
                    use_device_gradient=False,
                    device_options=_default_device_options,
                ),
            ),
            (
                ExecutionConfig(gradient_method="best"),
                ExecutionConfig(
                    gradient_method="adjoint",
                    grad_on_execution=True,
                    use_device_gradient=True,
                    device_options=_default_device_options,
                ),
            ),
            pytest.param(
                ExecutionConfig(
                    device_options={
                        "c_dtype": np.complex64,
                        "mcmc": True,
                    }
                ),
                ExecutionConfig(
                    grad_on_execution=True,
                    use_device_gradient=False,
                    device_options={
                        "c_dtype": np.complex64,
                        "batch_obs": False,
                        "mcmc": True,
                        "kernel_name": None,
                        "num_burnin": 0,
                    },
                ),
                marks=pytest.mark.skipif(
                    device_name != "lightning.qubit",
                    reason=f"The device {device_name} does not support mcmc",
                ),
            ),
            (
                ExecutionConfig(
                    gradient_method="backprop", use_device_gradient=False, grad_on_execution=False
                ),
                ExecutionConfig(
                    gradient_method="backprop",
                    use_device_gradient=False,
                    grad_on_execution=False,
                    device_options=_default_device_options,
                ),
            ),
        ],
    )
    def test_preprocess_correct_config_setup(self, config, expected_config):
        """Test that the execution config is set up correctly in preprocess"""
        device = LightningDevice(wires=2)
        _, new_config = device.preprocess(config)
        del new_config.device_options["rng"]

        assert new_config == expected_config

    @pytest.mark.skipif(
        device_name="lightning.tensor", reason="lightning.tensor does not support adjoint"
    )
    @pytest.mark.parametrize("adjoint", [True, False])
    def test_preprocess(self, adjoint):
        """Test that the transform program returned by preprocess is correct"""
        device = LightningDevice(wires=2)

        expected_program = qml.transforms.core.TransformProgram()
        expected_program.add_transform(validate_measurements, name=device.name)
        expected_program.add_transform(validate_observables, accepted_observables, name=device.name)
        expected_program.add_transform(validate_device_wires, device.wires, name=device.name)
        expected_program.add_transform(
            mid_circuit_measurements, device=device, mcm_config=MCMConfig()
        )
        expected_program.add_transform(
            decompose,
            stopping_condition=stopping_condition,
            stopping_condition_shots=stopping_condition_shots,
            skip_initial_state_prep=True,
            name=device.name,
        )
        expected_program.add_transform(qml.transforms.broadcast_expand)

        if adjoint:
            name = f"adjoint + {device_name}"
            expected_program.add_transform(no_sampling, name=name)
            expected_program.add_transform(
                decompose,
                stopping_condition=_adjoint_ops,
                stopping_condition_shots=stopping_condition_shots,
                name=name,
                skip_initial_state_prep=False,
            )
            expected_program.add_transform(validate_observables, accepted_observables, name=name)
            expected_program.add_transform(
                validate_measurements,
                analytic_measurements=adjoint_measurements,
                name=name,
            )
            expected_program.add_transform(qml.transforms.broadcast_expand)
            expected_program.add_transform(validate_adjoint_trainable_params)

        gradient_method = "adjoint" if adjoint else None
        config = ExecutionConfig(gradient_method=gradient_method)
        actual_program, _ = device.preprocess(config)
        assert actual_program == expected_program

    @pytest.mark.parametrize(
        "op, is_trainable",
        (
            [
                (qml.StatePrep([1 / np.sqrt(2), 1 / np.sqrt(2)], wires=0), False),
                (qml.StatePrep(qml.numpy.array([1 / np.sqrt(2), 1 / np.sqrt(2)]), wires=0), True),
                (qml.StatePrep(np.array([1, 0]), wires=0), False),
                (qml.BasisState([1, 1], wires=[0, 1]), False),
                (qml.BasisState(qml.numpy.array([1, 1]), wires=[0, 1]), True),
            ]
        ),
    )
    def test_preprocess_state_prep_first_op_decomposition(self, op, is_trainable):
        """Test that state prep ops in the beginning of a tape are decomposed with adjoint
        but not otherwise."""
        if device_name == "lightning.tensor" and is_trainable:
            pytest.skip("StatePrep trainable not supported in lightning.tensor")

        tape = qml.tape.QuantumScript([op, qml.RX(1.23, wires=0)], [qml.expval(qml.PauliZ(0))])
        device = LightningDevice(wires=3)

        if is_trainable:
            decomp = op.decomposition()
            # decompose one more time if it's decomposed into a template:
            decomp = decomp[0].decomposition() if len(decomp) == 1 else decomp
        else:
            decomp = [op]

        config = ExecutionConfig(gradient_method="best" if is_trainable else None)
        program, _ = device.preprocess(config)
        [new_tape], _ = program([tape])
        expected_tape = qml.tape.QuantumScript([*decomp, qml.RX(1.23, wires=0)], tape.measurements)
        assert qml.equal(new_tape, expected_tape)

    @pytest.mark.parametrize(
        "op, decomp_depth",
        [
            (qml.StatePrep([1 / np.sqrt(2), 1 / np.sqrt(2)], wires=0), 1),
            (qml.StatePrep(np.array([1, 0]), wires=0), 1),
            (qml.BasisState([1, 1], wires=[0, 1]), 1),
            (qml.BasisState(qml.numpy.array([1, 1]), wires=[0, 1]), 1),
            (qml.AmplitudeEmbedding([1 / np.sqrt(2), 1 / np.sqrt(2)], wires=0), 1),
            (qml.MottonenStatePreparation([1 / np.sqrt(2), 1 / np.sqrt(2)], wires=0), 0),
        ],
    )
    def test_preprocess_state_prep_middle_op_decomposition(self, op, decomp_depth):
        """Test that state prep ops in the middle of a tape are always decomposed."""
        tape = qml.tape.QuantumScript(
            [qml.RX(1.23, wires=0), op, qml.CNOT([0, 1])], [qml.expval(qml.PauliZ(0))]
        )
        device = LightningDevice(wires=3)

        op = op.decomposition()[0] if decomp_depth and len(op.decomposition()) == 1 else op
        decomp = op.decomposition()

        program, _ = device.preprocess()
        [new_tape], _ = program([tape])
        expected_tape = qml.tape.QuantumScript(
            [qml.RX(1.23, wires=0), *decomp, qml.CNOT([0, 1])], tape.measurements
        )
        assert qml.equal(new_tape, expected_tape)

    @pytest.mark.usefixtures("use_legacy_and_new_opmath")
    @pytest.mark.parametrize("theta, phi", list(zip(THETA, PHI)))
    @pytest.mark.parametrize(
        "mp",
        (
            [
                qml.probs(wires=[1, 2]),
                qml.probs(op=qml.Z(2)),
                qml.expval(qml.Z(2)),
                qml.var(qml.X(2)),
                qml.expval(qml.X(0) + qml.Z(0)),
                qml.expval(qml.Hamiltonian([-0.5, 1.5], [qml.Y(1), qml.X(1)])),
                qml.expval(2.5 * qml.Z(0)),
                qml.expval(qml.Z(0) @ qml.X(1)),
                qml.expval(qml.operation.Tensor(qml.Z(0), qml.X(1))),
                qml.expval(
                    qml.SparseHamiltonian(
                        qml.Hamiltonian([-1.0, 1.5], [qml.Z(1), qml.X(1)]).sparse_matrix(
                            wire_order=[0, 1, 2]
                        ),
                        wires=[0, 1, 2],
                    )
                ),
                qml.expval(qml.Projector([1], wires=2)),
            ]
        ),
    )
    def test_execute_single_measurement(self, theta, phi, mp, dev):
        """Test that execute returns the correct results with a single measurement."""
        if device_name == "lightning.tensor":
            if isinstance(mp.obs, qml.SparseHamiltonian) or isinstance(mp.obs, qml.Projector):
                pytest.skip("SparseHamiltonian/Projector obs not supported in lightning.tensor")

        if isinstance(mp.obs, qml.ops.LinearCombination) and not qml.operation.active_new_opmath():
            mp.obs = qml.operation.convert_to_legacy_H(mp.obs)

        if isinstance(mp.obs, qml.SparseHamiltonian) and dev.dtype == np.complex64:
            pytest.skip(
                reason="The conversion from qml.Hamiltonian to SparseHamiltonian is only possible with np.complex128"
            )

        qs = QuantumScript(
            [
                qml.RX(phi, 0),
                qml.CNOT([0, 2]),
                qml.RZ(theta, 1),
                qml.CNOT([1, 2]),
            ],
            [mp],
        )
        res = self.process_and_execute(dev, qs)[0]
        expected = self.calculate_reference(qs)[0]
        assert np.allclose(res, expected)

    @pytest.mark.usefixtures("use_legacy_and_new_opmath")
    @pytest.mark.parametrize("theta, phi", list(zip(THETA, PHI)))
    @pytest.mark.parametrize(
        "mp1",
        (
            [
                qml.probs(wires=[1, 2]),
                qml.expval(qml.Z(2)),
                qml.var(qml.X(2)),
                qml.var(qml.Hermitian(qml.Hadamard.compute_matrix(), 0)),
            ]
        ),
    )
    @pytest.mark.parametrize(
        "mp2",
        (
            [
                qml.probs(op=qml.X(2)),
                qml.expval(qml.Y(2)),
                qml.var(qml.Y(2)),
                qml.expval(qml.Hamiltonian([-0.5, 1.5, -1.1], [qml.Y(1), qml.X(1), qml.Z(0)])),
            ]
        ),
    )
    def test_execute_multi_measurement(self, theta, phi, dev, mp1, mp2):
        """Test that execute returns the correct results with multiple measurements."""
        if isinstance(mp2.obs, qml.ops.LinearCombination) and not qml.operation.active_new_opmath():
            mp2.obs = qml.operation.convert_to_legacy_H(mp2.obs)

        qs = QuantumScript(
            [
                qml.RX(phi, 0),
                qml.CNOT([0, 2]),
                qml.RZ(theta, 1),
                qml.CNOT([1, 2]),
            ],
            [mp1, mp2],
        )
        res = self.process_and_execute(dev, qs)[0]
        expected = self.calculate_reference(qs)[0]
        assert len(res) == 2
        for r, e in zip(res, expected):
            assert np.allclose(r, e)

    @pytest.mark.parametrize("phi, theta", list(zip(PHI, THETA)))
    @pytest.mark.parametrize("wires", (["a", "b", -3], [0, "target", "other_target"]))
    def test_custom_wires_execute(self, phi, theta, wires):
        """Test execution with custom wires"""
        device = LightningDevice(wires=wires)
        qs = QuantumScript(
            [
                qml.RX(phi, wires[0]),
                qml.RY(theta, wires[2]),
                qml.CNOT([wires[0], wires[1]]),
                qml.CNOT([wires[1], wires[2]]),
            ],
            [qml.expval(qml.Z(wires[0])), qml.expval(qml.Z(wires[2]))],
        )

        result = device.execute(qs)

        assert isinstance(result, tuple)
        assert len(result) == 2

        assert np.allclose(result[0], np.cos(phi))
        assert np.allclose(result[1], np.cos(phi) * np.cos(theta))

    @pytest.mark.skipif(
        device_name == "lightning.tensor",
        reason="lightning.tensor does not support out of order probs",
    )
    @pytest.mark.parametrize(
        "wires, wire_order", [(3, (0, 1, 2)), (("a", "b", "c"), ("a", "b", "c"))]
    )
    def test_probs_different_wire_orders(self, wires, wire_order):
        """Test that measuring probabilities works with custom wires."""

        dev = LightningDevice(wires=wires)

        op = qml.Hadamard(wire_order[1])

        tape = QuantumScript([op], [qml.probs(wires=(wire_order[0], wire_order[1]))])

        res = dev.execute(tape)
        assert qml.math.allclose(res, np.array([0.5, 0.5, 0.0, 0.0]))

        tape2 = QuantumScript([op], [qml.probs(wires=(wire_order[1], wire_order[2]))])
        res2 = dev.execute(tape2)
        assert qml.math.allclose(res2, np.array([0.5, 0.0, 0.5, 0.0]))

        tape3 = QuantumScript([op], [qml.probs(wires=(wire_order[1], wire_order[0]))])
        res3 = dev.execute(tape3)
        assert qml.math.allclose(res3, np.array([0.5, 0.0, 0.5, 0.0]))


@pytest.mark.skipif(
    device_name == "lightning.tensor",
    reason="lightning.tensor does not support derivatives",
)
@pytest.mark.parametrize("batch_obs", [True, False])
class TestDerivatives:
    """Unit tests for calculating derivatives with a device"""

    @staticmethod
    def calculate_reference(tape, execute_and_derivatives=False):
        device = DefaultQubit(max_workers=1)
        program, config = device.preprocess(ExecutionConfig(gradient_method="adjoint"))
        tapes, transf_fn = program([tape])

        if execute_and_derivatives:
            results, jac = device.execute_and_compute_derivatives(tapes, config)
        else:
            results = device.execute(tapes, config)
            jac = device.compute_derivatives(tapes, config)
        return transf_fn(results), jac

    @staticmethod
    def process_and_execute(device, tape, execute_and_derivatives=False, obs_batch=False):
        program, config = device.preprocess(
            ExecutionConfig(gradient_method="adjoint", device_options={"batch_obs": obs_batch})
        )
        tapes, transf_fn = program([tape])

        if execute_and_derivatives:
            results, jac = device.execute_and_compute_derivatives(tapes, config)
        else:
            results = device.execute(tapes, config)
            jac = device.compute_derivatives(tapes, config)
        return transf_fn(results), jac

    @pytest.mark.parametrize(
        "config, tape, expected",
        [
            (None, None, True),
            (DefaultExecutionConfig, None, False),
            (ExecutionConfig(gradient_method="backprop"), None, False),
            (
                ExecutionConfig(gradient_method="backprop"),
                QuantumScript([qml.RX(0.123, 0)], [qml.expval(qml.Z(0))]),
                False,
            ),
            (ExecutionConfig(gradient_method="best"), None, True),
            (ExecutionConfig(gradient_method="adjoint"), None, True),
            (
                ExecutionConfig(gradient_method="adjoint"),
                QuantumScript([qml.RX(0.123, 0)], [qml.expval(qml.Z(0))]),
                True,
            ),
            (
                ExecutionConfig(gradient_method="adjoint"),
                QuantumScript([qml.RX(0.123, 0)], [qml.var(qml.Z(0))]),
                False,
            ),
            (
                ExecutionConfig(gradient_method="adjoint"),
                QuantumScript([qml.RX(0.123, 0)], [qml.state()]),
                False,
            ),
            (
                ExecutionConfig(gradient_method="adjoint"),
                QuantumScript([qml.RX(0.123, 0)], [qml.expval(qml.Z(0))], shots=10),
                False,
            ),
        ],
    )
    def test_supports_derivatives(self, dev, config, tape, expected, batch_obs):
        """Test that supports_derivative returns the correct boolean value."""
        assert dev.supports_derivatives(config, tape) == expected

    @pytest.mark.usefixtures("use_legacy_and_new_opmath")
    @pytest.mark.parametrize("theta, phi", list(zip(THETA, PHI)))
    @pytest.mark.parametrize(
        "obs",
        [
            qml.Z(1),
            2.5 * qml.Z(0),
            qml.Z(0) @ qml.X(1),
            qml.Z(1) + qml.X(1),
            qml.Hamiltonian([-1.0, 1.5], [qml.Z(1), qml.X(1)]),
            qml.Hermitian(qml.Hadamard.compute_matrix(), 0),
            qml.SparseHamiltonian(
                qml.Hamiltonian([-1.0, 1.5], [qml.Z(1), qml.X(1)]).sparse_matrix(
                    wire_order=[0, 1, 2]
                ),
                wires=[0, 1, 2],
            ),
            qml.Projector([1], 1),
        ],
    )
    @pytest.mark.parametrize("execute_and_derivatives", [True, False])
    def test_derivatives_single_expval(
        self, theta, phi, dev, obs, execute_and_derivatives, batch_obs
    ):
        """Test that the jacobian is correct when a tape has a single expectation value"""
        if isinstance(obs, qml.SparseHamiltonian) and dev.dtype == np.complex64:
            pytest.skip(
                reason="The conversion from qml.Hamiltonian to SparseHamiltonian is only possible with np.complex128"
            )

        if isinstance(obs, qml.ops.LinearCombination) and not qml.operation.active_new_opmath():
            obs = qml.operation.convert_to_legacy_H(obs)

        qs = QuantumScript(
            [qml.RX(theta, 0), qml.CNOT([0, 1]), qml.RY(phi, 1)],
            [qml.expval(obs)],
            trainable_params=[0, 1],
        )

        res, jac = self.process_and_execute(
            dev, qs, execute_and_derivatives=execute_and_derivatives, obs_batch=batch_obs
        )
        if isinstance(obs, qml.Hamiltonian):
            qs = QuantumScript(
                qs.operations,
                [qml.expval(qml.Hermitian(qml.matrix(obs), wires=obs.wires))],
                trainable_params=qs.trainable_params,
            )
        expected, expected_jac = self.calculate_reference(
            qs, execute_and_derivatives=execute_and_derivatives
        )

        tol = 1e-5 if dev.c_dtype == np.complex64 else 1e-7
        assert len(res) == len(jac) == 1
        assert np.allclose(res, expected, atol=tol, rtol=0)
        assert np.allclose(jac, expected_jac, atol=tol, rtol=0)

    @pytest.mark.parametrize("theta, phi, omega", list(zip(THETA, PHI, VARPHI)))
    @pytest.mark.parametrize(
        "obs1",
        [
            qml.Z(1),
            2.5 * qml.Y(2),
            qml.Hamiltonian([-1.0, 1.5], [qml.Z(1), qml.X(1)]),
            qml.Z(0) @ qml.X(1),
        ],
    )
    @pytest.mark.parametrize(
        "obs2",
        [
            qml.Y(0) @ qml.X(2),
            qml.Z(1) + qml.X(1),
            qml.SparseHamiltonian(
                qml.Hamiltonian([-1.0, 1.5], [qml.Z(1), qml.X(1)]).sparse_matrix(
                    wire_order=[0, 1, 2]
                ),
                wires=[0, 1, 2],
            ),
            qml.Projector([1], wires=2),
        ],
    )
    @pytest.mark.parametrize("execute_and_derivatives", [True, False])
    def test_derivatives_multi_expval(
        self, theta, phi, omega, dev, obs1, obs2, execute_and_derivatives, batch_obs
    ):
        """Test that the jacobian is correct when a tape has multiple expectation values"""
        if isinstance(obs2, qml.SparseHamiltonian) and dev.dtype == np.complex64:
            pytest.skip(
                reason="The conversion from qml.Hamiltonian to SparseHamiltonian is only possible with np.complex128"
            )

        if isinstance(obs1, qml.ops.LinearCombination) and not qml.operation.active_new_opmath():
            obs1 = qml.operation.convert_to_legacy_H(obs1)
        if isinstance(obs2, qml.ops.LinearCombination) and not qml.operation.active_new_opmath():
            obs2 = qml.operation.convert_to_legacy_H(obs2)

        qs = QuantumScript(
            [
                qml.RX(theta, 0),
                qml.CNOT([0, 1]),
                qml.RY(phi, 1),
                qml.CNOT([1, 2]),
                qml.RZ(omega, 2),
            ],
            [qml.expval(obs1), qml.expval(obs2)],
            trainable_params=[0, 1, 2],
        )

        res, jac = self.process_and_execute(
            dev, qs, execute_and_derivatives=execute_and_derivatives, obs_batch=batch_obs
        )
        if isinstance(obs1, qml.Hamiltonian):
            qs = QuantumScript(
                qs.operations,
                [qml.expval(qml.Hermitian(qml.matrix(obs1), wires=obs1.wires)), qml.expval(obs2)],
                trainable_params=qs.trainable_params,
            )
        expected, expected_jac = self.calculate_reference(
            qs, execute_and_derivatives=execute_and_derivatives
        )
        res = res[0]
        jac = jac[0]

        tol = 1e-5 if dev.c_dtype == np.complex64 else 1e-7
        assert len(res) == len(jac) == 2
        assert np.allclose(res, expected, atol=tol, rtol=0)
        assert np.allclose(jac, expected_jac, atol=tol, rtol=0)

    @pytest.mark.parametrize("execute_and_derivatives", [True, False])
    def test_derivatives_no_trainable_params(self, dev, execute_and_derivatives, batch_obs):
        """Test that the derivatives are empty with there are no trainable parameters."""
        qs = QuantumScript(
            [qml.Hadamard(0), qml.CNOT([0, 1]), qml.S(1), qml.T(1)], [qml.expval(qml.Z(1))]
        )
        res, jac = self.process_and_execute(
            dev, qs, execute_and_derivatives=execute_and_derivatives, obs_batch=batch_obs
        )
        expected, _ = self.calculate_reference(qs, execute_and_derivatives=execute_and_derivatives)

        tol = 1e-5 if dev.c_dtype == np.complex64 else 1e-7
        assert np.allclose(res, expected, atol=tol, rtol=0)
        assert len(jac) == 1
        assert qml.math.shape(jac[0]) == (0,)

    @pytest.mark.parametrize("execute_and_derivatives", [True, False])
    @pytest.mark.parametrize(
        "state_prep, params, wires",
        [
            (qml.BasisState, [1, 1], [0, 1]),
            (qml.StatePrep, [0.0, 0.0, 0.0, 1.0], [0, 1]),
            (qml.StatePrep, qml.numpy.array([0.0, 1.0]), [1]),
        ],
    )
    @pytest.mark.parametrize(
        "trainable_params",
        [(0, 1, 2), (1, 2)],
    )
    def test_state_prep_ops(
        self, dev, state_prep, params, wires, execute_and_derivatives, batch_obs, trainable_params
    ):
        """Test that a circuit containing state prep operations is differentiated correctly."""
        qs = QuantumScript(
            [state_prep(params, wires), qml.RX(1.23, 0), qml.CNOT([0, 1]), qml.RX(4.56, 1)],
            [qml.expval(qml.PauliZ(1))],
        )

        config = ExecutionConfig(gradient_method="adjoint", device_options={"batch_obs": batch_obs})
        program, new_config = dev.preprocess(config)
        tapes, fn = program([qs])
        tapes[0].trainable_params = trainable_params
        if execute_and_derivatives:
            res, jac = dev.execute_and_compute_derivatives(tapes, new_config)
            res = fn(res)
        else:
            res, jac = (
                fn(dev.execute(tapes, new_config)),
                dev.compute_derivatives(tapes, new_config),
            )

        dev_ref = DefaultQubit(max_workers=1)
        config = ExecutionConfig(gradient_method="adjoint")
        program, new_config = dev_ref.preprocess(config)
        tapes, fn = program([qs])
        tapes[0].trainable_params = trainable_params
        if execute_and_derivatives:
            expected, expected_jac = dev_ref.execute_and_compute_derivatives(tapes, new_config)
            expected = fn(expected)
        else:
            expected, expected_jac = (
                fn(dev_ref.execute(tapes, new_config)),
                dev_ref.compute_derivatives(tapes, new_config),
            )

        tol = 1e-5 if dev.c_dtype == np.complex64 else 1e-7
        assert np.allclose(res, expected, atol=tol, rtol=0)
        assert np.allclose(jac, expected_jac, atol=tol, rtol=0)

    def test_state_jacobian_not_supported(self, dev, batch_obs):
        """Test that an error is raised if derivatives are requested for state measurement"""
        qs = QuantumScript([qml.RX(1.23, 0)], [qml.state()], trainable_params=[0])
        config = ExecutionConfig(gradient_method="adjoint", device_options={"batch_obs": batch_obs})

        with pytest.raises(
            qml.QuantumFunctionError,
            match="Adjoint differentiation method does not support measurement StateMP.",
        ):
            _ = dev.compute_derivatives(qs, config)

        with pytest.raises(
            qml.QuantumFunctionError,
            match="Adjoint differentiation method does not support measurement StateMP.",
        ):
            _ = dev.execute_and_compute_derivatives(qs, config)

    def test_shots_error_with_derivatives(self, dev, batch_obs):
        """Test that an error is raised if the gradient method is adjoint when the tape has shots"""
        qs = QuantumScript(
            [qml.RX(1.23, 0)], [qml.expval(qml.Z(0))], shots=10, trainable_params=[0]
        )
        config = ExecutionConfig(gradient_method="adjoint", device_options={"batch_obs": batch_obs})
        program, _ = dev.preprocess(config)

        with pytest.raises(qml.DeviceError, match="Finite shots are not supported"):
            _, _ = program([qs])

    @pytest.mark.parametrize("phi", PHI)
    @pytest.mark.parametrize("execute_and_derivatives", [True, False])
    def test_derivatives_tape_batch(self, phi, execute_and_derivatives, batch_obs):
        """Test that results are correct when we execute and compute derivatives for a batch of
        tapes."""
        device = LightningDevice(wires=4, batch_obs=batch_obs)

        ops = [qml.X(0), qml.X(1)]
        if device_name == "lightning.qubit":
            ops.append(qml.ctrl(qml.RX(phi, 2), (0, 1, 3), control_values=[1, 1, 0]))
        else:
            ops.append(qml.RX(phi, 2))

        qs1 = QuantumScript(
            ops,
            [
                qml.expval(qml.sum(qml.Y(2), qml.Z(1))),
                qml.expval(qml.s_prod(3, qml.Z(2))),
            ],
            trainable_params=[0],
        )

        ops = [qml.Hadamard(0), qml.IsingXX(phi, wires=(0, 1))]
        qs2 = QuantumScript(ops, [qml.expval(qml.prod(qml.Z(0), qml.Z(1)))], trainable_params=[0])

        if execute_and_derivatives:
            results, jacs = device.execute_and_compute_derivatives((qs1, qs2))

        else:
            results = device.execute((qs1, qs2))
            jacs = device.compute_derivatives((qs1, qs2))

        # Assert results
        expected1 = (-np.sin(phi) - 1, 3 * np.cos(phi))
        x1 = np.cos(phi / 2) ** 2 / 2
        x2 = np.sin(phi / 2) ** 2 / 2
        expected2 = sum([x1, -x2, -x1, x2])  # zero
        expected = (expected1, expected2)

        assert len(results) == len(expected)
        assert len(results[0]) == len(expected[0])
        assert np.allclose(results[0][0], expected[0][0])
        assert np.allclose(results[0][1], expected[0][1])
        assert np.allclose(results[1], expected[1])

        # Assert derivatives
        expected_jac1 = (-np.cos(phi), -3 * np.sin(phi))
        x1_jac = -np.cos(phi / 2) * np.sin(phi / 2) / 2
        x2_jac = np.sin(phi / 2) * np.cos(phi / 2) / 2
        expected_jac2 = sum([x1_jac, -x2_jac, -x1_jac, x2_jac])  # zero
        expected_jac = (expected_jac1, expected_jac2)

        assert len(jacs) == len(expected_jac)
        assert len(jacs[0]) == len(expected_jac[0])
        assert np.allclose(jacs[0], expected_jac[0])
        assert np.allclose(jacs[1], expected_jac[1])

    @pytest.mark.parametrize("theta, phi", list(zip(THETA, PHI)))
    @pytest.mark.parametrize("execute_and_derivatives", [True, False])
    @pytest.mark.parametrize("wires", (["a", "b", -3], [0, "target", "other_target"]))
    def test_derivatives_custom_wires(
        self, theta, phi, dev, execute_and_derivatives, batch_obs, wires
    ):
        """Test that the jacobian is correct when set custom wires"""
        device = LightningDevice(wires=wires)

        qs = QuantumScript(
            [qml.RX(theta, wires[0]), qml.CNOT([wires[0], wires[1]]), qml.RY(phi, wires[1])],
            [qml.expval(qml.Z(wires[1]))],
            trainable_params=[0, 1],
        )

        res, jac = self.process_and_execute(
            device, qs, execute_and_derivatives=execute_and_derivatives, obs_batch=batch_obs
        )
        expected, expected_jac = self.calculate_reference(
            qs, execute_and_derivatives=execute_and_derivatives
        )

        tol = 1e-5 if dev.c_dtype == np.complex64 else 1e-7
        assert len(res) == len(jac) == 1
        assert np.allclose(res, expected, atol=tol, rtol=0)
        assert np.allclose(jac, expected_jac, atol=tol, rtol=0)


@pytest.mark.skipif(
    device_name == "lightning.tensor",
    reason="lightning.tensor does not support vjp",
)
@pytest.mark.parametrize("batch_obs", [True, False])
class TestVJP:
    """Unit tests for VJP computation with the new device API."""

    @staticmethod
    def calculate_reference(tape, dy, execute_and_derivatives=False):
        device = DefaultQubit(max_workers=1)
        program, config = device.preprocess(ExecutionConfig(gradient_method="adjoint"))
        tapes, transf_fn = program([tape])
        dy = [dy]

        if execute_and_derivatives:
            results, jac = device.execute_and_compute_vjp(tapes, dy, config)
        else:
            results = device.execute(tapes, config)
            jac = device.compute_vjp(tapes, dy, config)
        return transf_fn(results), jac

    @staticmethod
    def process_and_execute(device, tape, dy, execute_and_derivatives=False, obs_batch=False):
        program, config = device.preprocess(
            ExecutionConfig(gradient_method="adjoint", device_options={"batch_obs": obs_batch})
        )
        tapes, transf_fn = program([tape])
        dy = [dy]

        if execute_and_derivatives:
            results, jac = device.execute_and_compute_vjp(tapes, dy, config)
        else:
            results = device.execute(tapes, config)
            jac = device.compute_vjp(tapes, dy, config)
        return transf_fn(results), jac

    @pytest.mark.parametrize(
        "config, tape, expected",
        [
            (None, None, True),
            (DefaultExecutionConfig, None, False),
            (ExecutionConfig(gradient_method="backprop"), None, False),
            (
                ExecutionConfig(gradient_method="backprop"),
                QuantumScript([qml.RX(0.123, 0)], [qml.expval(qml.Z(0))]),
                False,
            ),
            (ExecutionConfig(gradient_method="best"), None, True),
            (ExecutionConfig(gradient_method="adjoint"), None, True),
            (
                ExecutionConfig(gradient_method="adjoint"),
                QuantumScript([qml.RX(0.123, 0)], [qml.expval(qml.Z(0))]),
                True,
            ),
            (
                ExecutionConfig(gradient_method="adjoint"),
                QuantumScript([qml.RX(0.123, 0)], [qml.var(qml.Z(0))]),
                False,
            ),
            (
                ExecutionConfig(gradient_method="adjoint"),
                QuantumScript([qml.RX(0.123, 0)], [qml.state()]),
                False,
            ),
            (
                ExecutionConfig(gradient_method="adjoint"),
                QuantumScript([qml.RX(0.123, 0)], [qml.expval(qml.Z(0))], shots=10),
                False,
            ),
        ],
    )
    def test_supports_vjp(self, dev, config, tape, expected, batch_obs):
        """Test that supports_vjp returns the correct boolean value."""
        assert dev.supports_vjp(config, tape) == expected

    @pytest.mark.usefixtures("use_legacy_and_new_opmath")
    @pytest.mark.parametrize("theta, phi", list(zip(THETA, PHI)))
    @pytest.mark.parametrize(
        "obs",
        [
            qml.Z(1),
            2.5 * qml.Z(0),
            qml.Z(0) @ qml.X(1),
            qml.Z(1) + qml.X(1),
            qml.Hamiltonian([-1.0, 1.5], [qml.Z(1), qml.X(1)]),
            qml.Hermitian(qml.Hadamard.compute_matrix(), 0),
            qml.Projector([1], 1),
        ],
    )
    @pytest.mark.parametrize("execute_and_derivatives", [True, False])
    def test_vjp_single_expval(self, theta, phi, dev, obs, execute_and_derivatives, batch_obs):
        """Test that the VJP is correct when a tape has a single expectation value"""
        if isinstance(obs, qml.ops.LinearCombination) and not qml.operation.active_new_opmath():
            obs = qml.operation.convert_to_legacy_H(obs)

        qs = QuantumScript(
            [qml.RX(theta, 0), qml.CNOT([0, 1]), qml.RY(phi, 1)],
            [qml.expval(obs)],
            trainable_params=[0, 1],
        )

        dy = 1.0
        res, jac = self.process_and_execute(
            dev, qs, dy, execute_and_derivatives=execute_and_derivatives, obs_batch=batch_obs
        )
        if isinstance(obs, qml.Hamiltonian):
            qs = QuantumScript(
                qs.operations,
                [qml.expval(qml.Hermitian(qml.matrix(obs), wires=obs.wires))],
                trainable_params=qs.trainable_params,
            )
        expected, expected_jac = self.calculate_reference(
            qs, dy, execute_and_derivatives=execute_and_derivatives
        )

        tol = 1e-5 if dev.c_dtype == np.complex64 else 1e-7
        assert len(res) == len(jac) == 1
        assert np.allclose(res, expected, atol=tol, rtol=0)
        assert np.allclose(jac, expected_jac, atol=tol, rtol=0)

    @pytest.mark.parametrize("theta, phi, omega", list(zip(THETA, PHI, VARPHI)))
    @pytest.mark.parametrize(
        "obs1",
        [
            qml.Z(1),
            2.5 * qml.Y(2),
            qml.Hamiltonian([-1.0, 1.5], [qml.Z(1), qml.X(1)]),
            qml.Z(0) @ qml.X(1),
        ],
    )
    @pytest.mark.parametrize(
        "obs2",
        [
            qml.Y(0) @ qml.X(2),
            qml.Z(1) + qml.X(1),
            qml.SparseHamiltonian(
                qml.Hamiltonian([-1.0, 1.5], [qml.Z(1), qml.X(1)]).sparse_matrix(
                    wire_order=[0, 1, 2]
                ),
                wires=[0, 1, 2],
            ),
            qml.Projector([1], wires=2),
        ],
    )
    @pytest.mark.parametrize("execute_and_derivatives", [True, False])
    def test_vjp_multi_expval(
        self, theta, phi, omega, dev, obs1, obs2, execute_and_derivatives, batch_obs
    ):
        """Test that the VJP is correct when a tape has multiple expectation values"""
        if isinstance(obs2, qml.SparseHamiltonian) and dev.dtype == np.complex64:
            pytest.skip(
                reason="The conversion from qml.Hamiltonian to SparseHamiltonian is only possible with np.complex128"
            )

        if isinstance(obs1, qml.ops.LinearCombination) and not qml.operation.active_new_opmath():
            obs1 = qml.operation.convert_to_legacy_H(obs1)
        if isinstance(obs2, qml.ops.LinearCombination) and not qml.operation.active_new_opmath():
            obs2 = qml.operation.convert_to_legacy_H(obs2)

        qs = QuantumScript(
            [
                qml.RX(theta, 0),
                qml.CNOT([0, 1]),
                qml.RY(phi, 1),
                qml.CNOT([1, 2]),
                qml.RZ(omega, 2),
            ],
            [qml.expval(obs1), qml.expval(obs2)],
            trainable_params=[0, 1, 2],
        )
        dy = (1.0, 2.0)

        res, jac = self.process_and_execute(
            dev, qs, dy, execute_and_derivatives=execute_and_derivatives, obs_batch=batch_obs
        )
        if isinstance(obs1, qml.Hamiltonian):
            qs = QuantumScript(
                qs.operations,
                [qml.expval(qml.Hermitian(qml.matrix(obs1), wires=obs1.wires)), qml.expval(obs2)],
                trainable_params=qs.trainable_params,
            )
        expected, expected_jac = self.calculate_reference(
            qs, dy, execute_and_derivatives=execute_and_derivatives
        )
        res = res[0]
        jac = jac[0]

        tol = 1e-5 if dev.c_dtype == np.complex64 else 1e-7
        assert len(res) == 2
        assert len(jac) == 3
        assert np.allclose(res, expected, atol=tol, rtol=0)
        assert np.allclose(jac, expected_jac, atol=tol, rtol=0)

    @pytest.mark.parametrize("execute_and_derivatives", [True, False])
    def test_vjp_no_trainable_params(self, dev, execute_and_derivatives, batch_obs):
        """Test that the VJP is empty with there are no trainable parameters."""
        qs = QuantumScript(
            [qml.Hadamard(0), qml.CNOT([0, 1]), qml.S(1), qml.T(1)], [qml.expval(qml.Z(1))]
        )
        dy = 1.0

        res, jac = self.process_and_execute(
            dev, qs, dy, execute_and_derivatives=execute_and_derivatives, obs_batch=batch_obs
        )
        expected, _ = self.calculate_reference(
            qs, dy, execute_and_derivatives=execute_and_derivatives
        )

        tol = 1e-5 if dev.c_dtype == np.complex64 else 1e-7
        assert np.allclose(res, expected, atol=tol, rtol=0)
        assert len(jac) == 1
        assert qml.math.shape(jac[0]) == (0,)

    @pytest.mark.parametrize("execute_and_derivatives", [True, False])
    @pytest.mark.parametrize(
        "state_prep, params, wires",
        [
            (qml.BasisState, [1, 1], [0, 1]),
            (qml.StatePrep, [0.0, 0.0, 0.0, 1.0], [0, 1]),
            (qml.StatePrep, qml.numpy.array([0.0, 1.0]), [1]),
        ],
    )
    @pytest.mark.parametrize(
        "trainable_params",
        [(0, 1, 2), (1, 2)],
    )
    def test_state_prep_ops(
        self, dev, state_prep, params, wires, execute_and_derivatives, batch_obs, trainable_params
    ):
        """Test that a circuit containing state prep operations is differentiated correctly."""
        qs = QuantumScript(
            [state_prep(params, wires), qml.RX(1.23, 0), qml.CNOT([0, 1]), qml.RX(4.56, 1)],
            [qml.expval(qml.PauliZ(1))],
        )
        dy = [1.0]

        config = ExecutionConfig(gradient_method="adjoint", device_options={"batch_obs": batch_obs})
        program, new_config = dev.preprocess(config)
        tapes, fn = program([qs])
        tapes[0].trainable_params = trainable_params
        if execute_and_derivatives:
            res, jac = dev.execute_and_compute_vjp(tapes, dy, new_config)
            res = fn(res)
        else:
            res, jac = (
                fn(dev.execute(tapes, new_config)),
                dev.compute_vjp(tapes, dy, new_config),
            )

        dev_ref = DefaultQubit(max_workers=1)
        config = ExecutionConfig(gradient_method="adjoint")
        program, new_config = dev_ref.preprocess(config)
        tapes, fn = program([qs])
        tapes[0].trainable_params = trainable_params
        if execute_and_derivatives:
            expected, expected_jac = dev_ref.execute_and_compute_vjp(tapes, dy, new_config)
            expected = fn(expected)
        else:
            expected, expected_jac = (
                fn(dev_ref.execute(tapes, new_config)),
                dev_ref.compute_vjp(tapes, dy, new_config),
            )

        tol = 1e-5 if dev.c_dtype == np.complex64 else 1e-7
        assert np.allclose(res, expected, atol=tol, rtol=0)
        assert np.allclose(jac, expected_jac, atol=tol, rtol=0)

    def test_state_vjp_not_supported(self, dev, batch_obs):
        """Test that an error is raised if VJP are requested for state measurement"""
        qs = QuantumScript([qml.RX(1.23, 0)], [qml.state()], trainable_params=[0])
        config = ExecutionConfig(gradient_method="adjoint", device_options={"batch_obs": batch_obs})
        dy = 1.0

        with pytest.raises(
            qml.QuantumFunctionError,
            match="Adjoint differentiation does not support State measurements",
        ):
            _ = dev.compute_vjp(qs, dy, config)

        with pytest.raises(
            qml.QuantumFunctionError,
            match="Adjoint differentiation does not support State measurements",
        ):
            _ = dev.execute_and_compute_vjp(qs, dy, config)

    @pytest.mark.parametrize("phi", PHI)
    @pytest.mark.parametrize("execute_and_derivatives", [True, False])
    def test_vjp_tape_batch(self, phi, execute_and_derivatives, batch_obs):
        """Test that results are correct when we execute and compute derivatives for a batch of
        tapes."""
        device = LightningDevice(wires=4, batch_obs=batch_obs)

        ops = [
            qml.X(0),
            qml.X(1),
        ]
        if device_name == "lightning.qubit":
            ops.append(qml.ctrl(qml.RX(phi, 2), (0, 1, 3), control_values=[1, 1, 0]))
        else:
            ops.append(qml.RX(phi, 2))

        qs1 = QuantumScript(
            ops,
            [
                qml.expval(qml.sum(qml.Y(2), qml.Z(1))),
                qml.expval(qml.s_prod(3, qml.Z(2))),
            ],
            trainable_params=[0],
        )

        ops = [qml.Hadamard(0), qml.IsingXX(phi, wires=(0, 1))]
        qs2 = QuantumScript(ops, [qml.expval(qml.prod(qml.Z(0), qml.Z(1)))], trainable_params=[0])
        dy = [(1.5, 2.5), 1.0]

        if execute_and_derivatives:
            results, jacs = device.execute_and_compute_vjp((qs1, qs2), dy)

        else:
            results = device.execute((qs1, qs2))
            jacs = device.compute_vjp((qs1, qs2), dy)

        # Assert results
        expected1 = (-np.sin(phi) - 1, 3 * np.cos(phi))
        x1 = np.cos(phi / 2) ** 2 / 2
        x2 = np.sin(phi / 2) ** 2 / 2
        expected2 = sum([x1, -x2, -x1, x2])  # zero
        expected = (expected1, expected2)

        assert len(results) == len(expected)
        assert len(results[0]) == len(expected[0])
        assert np.allclose(results[0][0], expected[0][0])
        assert np.allclose(results[0][1], expected[0][1])
        assert np.allclose(results[1], expected[1])

        # Assert derivatives
        expected_jac1 = -1.5 * np.cos(phi) - 2.5 * 3 * np.sin(phi)
        x1_jac = -np.cos(phi / 2) * np.sin(phi / 2) / 2
        x2_jac = np.sin(phi / 2) * np.cos(phi / 2) / 2
        expected_jac2 = sum([x1_jac, -x2_jac, -x1_jac, x2_jac])  # zero
        expected_jac = (expected_jac1, expected_jac2)

        assert len(jacs) == len(expected_jac) == 2
        assert np.allclose(jacs[0], expected_jac[0])
        assert np.allclose(jacs[1], expected_jac[1])

    @pytest.mark.parametrize("theta, phi", list(zip(THETA, PHI)))
    @pytest.mark.parametrize("execute_and_derivatives", [True, False])
    @pytest.mark.parametrize("wires", (["a", "b", -3], [0, "target", "other_target"]))
    def test_vjp_custom_wires(self, theta, phi, dev, wires, execute_and_derivatives, batch_obs):
        """Test that the VJP is correct when set a custom wires"""

        device = LightningDevice(wires=wires)

        qs = QuantumScript(
            [qml.RX(theta, wires[0]), qml.CNOT([wires[0], wires[1]]), qml.RY(phi, wires[1])],
            [qml.expval(qml.Z(wires[1]))],
            trainable_params=[0, 1],
        )

        dy = 1.0
        res, jac = self.process_and_execute(
            device, qs, dy, execute_and_derivatives=execute_and_derivatives, obs_batch=batch_obs
        )

        expected, expected_jac = self.calculate_reference(
            qs, dy, execute_and_derivatives=execute_and_derivatives
        )

        tol = 1e-5 if dev.c_dtype == np.complex64 else 1e-7
        assert len(res) == len(jac) == 1
        assert np.allclose(res, expected, atol=tol, rtol=0)
        assert np.allclose(jac, expected_jac, atol=tol, rtol=0)<|MERGE_RESOLUTION|>--- conflicted
+++ resolved
@@ -43,12 +43,7 @@
         validate_measurements,
         validate_observables,
     )
-<<<<<<< HEAD
-
-if device_name == "lightning.kokkos":
-=======
 elif device_name == "lightning.kokkos":
->>>>>>> f288123f
     from pennylane_lightning.lightning_kokkos.lightning_kokkos import (
         _add_adjoint_transforms,
         _adjoint_ops,
@@ -66,12 +61,7 @@
         validate_measurements,
         validate_observables,
     )
-<<<<<<< HEAD
-
-if device_name == "lightning.gpu":
-=======
 elif device_name == "lightning.gpu":
->>>>>>> f288123f
     from pennylane_lightning.lightning_gpu.lightning_gpu import (
         _add_adjoint_transforms,
         _adjoint_ops,
@@ -89,13 +79,7 @@
         validate_measurements,
         validate_observables,
     )
-<<<<<<< HEAD
-
-
-if device_name == "lightning.tensor":
-=======
 elif device_name == "lightning.tensor":
->>>>>>> f288123f
     from pennylane_lightning.lightning_tensor.lightning_tensor import (
         accepted_observables,
         stopping_condition,
