--- conflicted
+++ resolved
@@ -22,13 +22,6 @@
 from conftest import PHI, THETA, VARPHI, LightningDevice, device_name
 from pennylane.tape import QuantumScript
 
-<<<<<<< HEAD
-if device_name == "lightning.tensor":
-    pytest.skip("lightning.tensor does not support qml.var()", allow_module_level=True)
-
-
-=======
->>>>>>> c6b86a55
 if not LightningDevice._new_API:
     pytest.skip("Exclusive tests for new API. Skipping.", allow_module_level=True)
 
