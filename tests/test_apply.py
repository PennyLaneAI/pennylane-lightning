--- conflicted
+++ resolved
@@ -730,13 +730,6 @@
         qnode = qml.QNode(circuit, dev, diff_method="best")
         assert isinstance(qnode.device, ld)
 
-<<<<<<< HEAD
-    def test_dynamic_allocate_qubit(self, qubit_device, tol):
-=======
-    @pytest.mark.skipif(
-        device_name not in ("lightning.qubit", "lightning.kokkos"),
-        reason="This device doesn't allow dynamic qubit allocation.",
-    )
     @pytest.mark.parametrize(
         "wires, expected_state",
         [
@@ -745,7 +738,6 @@
         ],
     )
     def test_dynamic_allocate_two_qubits(self, qubit_device, tol, wires, expected_state):
->>>>>>> b4b34184
         """Test the dynamic allocation of qubits in Lightning devices"""
 
         def circuit():
@@ -757,10 +749,6 @@
         results = qml.qnode(dev)(circuit)()
         assert np.allclose(results, expected_state, atol=tol, rtol=0)
 
-    @pytest.mark.skipif(
-        device_name != "lightning.qubit",
-        reason="This device doesn't allow dynamic qubit allocation.",
-    )
     @pytest.mark.parametrize(
         "wires, expected_state",
         [
