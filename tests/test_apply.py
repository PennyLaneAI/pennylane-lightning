--- conflicted
+++ resolved
@@ -28,7 +28,6 @@
 
 if ld._new_API and not ld._CPP_BINARY_AVAILABLE:
     pytest.skip("No binary module found. Skipping.", allow_module_level=True)
-
 
 @pytest.mark.skipif(ld._new_API, reason="Old API required")
 class TestApply:
@@ -740,12 +739,6 @@
         """Test that the default plugin loads correctly"""
 
         dev = qml.device(device_name, wires=2)
-<<<<<<< HEAD
-        assert dev.short_name == device_name
-        assert dev.num_wires == 2
-        if not ld._new_API:
-            assert dev.shots is None
-=======
         if dev._new_API:
             assert not dev.shots
             assert len(dev.wires) == 2
@@ -753,7 +746,6 @@
             assert dev.shots is None
             assert dev.num_wires == 2
             assert dev.short_name == device_name
->>>>>>> a3071d35
 
     @pytest.mark.xfail(ld._new_API, reason="Old device API required.")
     @pytest.mark.skipif(not ld._CPP_BINARY_AVAILABLE, reason="Lightning binary required")
@@ -1269,19 +1261,12 @@
 
         probs = circuit()
 
-<<<<<<< HEAD
-        res_sv = dev.state
-        if ld._new_API:
-            res_probs = probs
-        else:
-=======
         if ld._new_API:
             # pylint: disable=protected-access
             res_sv = dev._statevector.state
             res_probs = probs
         else:
             res_sv = dev.state
->>>>>>> a3071d35
             res_probs = dev.probability([0, 1])
 
         expected_sv = np.array(
