--- conflicted
+++ resolved
@@ -920,13 +920,6 @@
 
 
 @pytest.mark.skipif(not ld._CPP_BINARY_AVAILABLE, reason="Lightning binary required")
-<<<<<<< HEAD
-@pytest.mark.skipif(
-    device_name not in ["lightning.gpu", "lightning.kokkos"],
-    reason="SparseHamiltonian only supported by Lightning-Kokkos",
-)
-=======
->>>>>>> 2f9d14bf
 def test_tape_qchem_sparse(tol):
     """Tests the circuit Ansatz with a QChem Hamiltonian produces correct results"""
 
@@ -959,13 +952,6 @@
 
 
 @pytest.mark.skipif(not ld._CPP_BINARY_AVAILABLE, reason="Lightning binary required")
-<<<<<<< HEAD
-@pytest.mark.skipif(
-    device_name not in ["lightning.gpu", "lightning.kokkos"],
-    reason="SparseHamiltonian only supported by Lightning-Kokkos",
-)
-=======
->>>>>>> 2f9d14bf
 @pytest.mark.parametrize(
     "returns",
     [
