--- conflicted
+++ resolved
@@ -69,7 +69,7 @@
 
     @pytest.fixture(params=[np.complex64, np.complex128])
     def dev(self, request):
-        return qml.device("lightning.qubit", wires=2, c_dtype=request.param)
+        return qml.device("lightning.qubit", wires=3, c_dtype=request.param)
 
     def test_not_expval(self, dev):
         """Test if a QuantumFunctionError is raised for a tape with measurements that are not
@@ -169,13 +169,6 @@
     def test_pauli_rotation_gradient(self, G, theta, dev):
         """Tests that the automatic gradients of Pauli rotations are correct."""
 
-<<<<<<< HEAD
-        dev._state = dev._asarray(dev._state, C)
-
-        print(C)
-
-=======
->>>>>>> b58394e7
         with qml.tape.QuantumTape() as tape:
             qml.QubitStateVector(np.array([1.0, -1.0]) / np.sqrt(2), wires=0)
             G(theta, wires=[0])
@@ -247,14 +240,8 @@
         expected_jacobian = -np.sin(a)
         assert np.allclose(dev_jacobian, expected_jacobian, atol=tol, rtol=0)
 
-<<<<<<< HEAD
-    @pytest.mark.parametrize("C", [np.complex64, np.complex128])
-    def test_multiple_rx_gradient_pauliz(self, tol, C):
-=======
-    def test_multiple_rx_gradient(self, tol):
->>>>>>> b58394e7
+    def test_multiple_rx_gradient_pauliz(self, tol, dev):
         """Tests that the gradient of multiple RX gates in a circuit yields the correct result."""
-        dev = qml.device("lightning.qubit", wires=3)
         params = np.array([np.pi, np.pi / 2, np.pi / 3])
 
         with qml.tape.QuantumTape() as tape:
@@ -270,15 +257,11 @@
         expected_jacobian = -np.diag(np.sin(params))
         assert np.allclose(dev_jacobian, expected_jacobian, atol=tol, rtol=0)
 
-    @pytest.mark.parametrize("C", [np.complex64, np.complex128])
-    def test_multiple_rx_gradient_hermitian(self, tol, C):
+    def test_multiple_rx_gradient_hermitian(self, tol, dev):
         """Tests that the gradient of multiple RX gates in a circuit yields the correct result
         with Hermitian observable
         """
-        dev = qml.device("lightning.qubit", wires=3)
         params = np.array([np.pi, np.pi / 2, np.pi / 3])
-
-        dev._state = dev._state.astype(C)
 
         with qml.tape.QuantumTape() as tape:
             qml.RX(params[0], wires=0)
@@ -292,23 +275,17 @@
         # circuit jacobians
         dev_jacobian = dev.adjoint_jacobian(tape)
         expected_jacobian = -np.diag(np.sin(params))
-        print(dev_jacobian)
-        print(expected_jacobian)
 
         assert np.allclose(dev_jacobian, expected_jacobian, atol=tol, rtol=0)
 
     qubit_ops = [getattr(qml, name) for name in qml.ops._qubit__ops__]
     ops = {qml.RX, qml.RY, qml.RZ, qml.PhaseShift, qml.CRX, qml.CRY, qml.CRZ, qml.Rot}
 
-    @pytest.mark.parametrize("C", [np.complex64, np.complex128])
-    def test_multiple_rx_gradient_expval_hermitian(self, tol, C):
+    def test_multiple_rx_gradient_expval_hermitian(self, tol, dev):
         """Tests that the gradient of multiple RX gates in a circuit yields the correct result
         with Hermitian observable
         """
-        dev = qml.device("lightning.qubit", wires=3)
         params = np.array([np.pi / 3, np.pi / 4, np.pi / 5])
-
-        dev._state = dev._state.astype(C)
 
         with qml.tape.QuantumTape() as tape:
             qml.RX(params[0], wires=0)
@@ -345,12 +322,7 @@
             qml.Rot(0.2, -0.1, 0.2, wires=0),
         ],
     )
-<<<<<<< HEAD
-    @pytest.mark.parametrize("C", [np.complex64, np.complex128])
-    def test_gradients_pauliz(self, op, obs, tol, dev, C):
-=======
-    def test_gradients(self, op, obs, dev):
->>>>>>> b58394e7
+    def test_gradients_pauliz(self, op, obs, dev):
         """Tests that the gradients of circuits match between the finite difference and device
         methods."""
 
@@ -372,7 +344,10 @@
 
         tape.trainable_params = set(range(1, 1 + op.num_params))
 
-        grad_F = (lambda t, fn: fn(qml.execute(t, dev, None)))(*qml.gradients.finite_diff(tape))
+        h = 2e-3 if dev.R_DTYPE == np.float32 else 1e-7
+        tol = 1e-3 if dev.R_DTYPE == np.float32 else 1e-7
+
+        grad_F = (lambda t, fn: fn(qml.execute(t, dev, None)))(*qml.gradients.finite_diff(tape, h=h))
         grad_D = dev.adjoint_jacobian(tape)
 
         assert np.allclose(grad_D, grad_F, atol=tol, rtol=0)
@@ -389,12 +364,10 @@
             qml.Rot(0.2, -0.1, 0.2, wires=0),
         ],
     )
-    @pytest.mark.parametrize("C", [np.complex64, np.complex128])
-    def test_gradients_hermitian(self, op, tol, dev, C):
+
+    def test_gradients_hermitian(self, op, dev):
         """Tests that the gradients of circuits match between the finite difference and device
         methods."""
-
-        dev._state = dev._state.astype(C)
 
         # op.num_wires and op.num_params must be initialized a priori
         with qml.tape.QuantumTape() as tape:
@@ -417,7 +390,7 @@
 
         tape.trainable_params = set(range(1, 1 + op.num_params))
 
-        h = 2e-3 if dev.R_DTYPE == np.float32 else 1e-7
+        h = 1e-3 if dev.R_DTYPE == np.float32 else 1e-7
         tol = 1e-3 if dev.R_DTYPE == np.float32 else 1e-7
 
         grad_F = (lambda t, fn: fn(qml.execute(t, dev, None)))(
@@ -427,12 +400,7 @@
 
         assert np.allclose(grad_D, grad_F, atol=tol, rtol=0)
 
-<<<<<<< HEAD
-    @pytest.mark.parametrize("C", [np.complex64, np.complex128])
-    def test_gradient_gate_with_multiple_parameters_pauliz(self, tol, dev, C):
-=======
-    def test_gradient_gate_with_multiple_parameters(self, dev):
->>>>>>> b58394e7
+    def test_gradient_gate_with_multiple_parameters_pauliz(self, dev):
         """Tests that gates with multiple free parameters yield correct gradients."""
 
         x, y, z = [0.5, 0.3, -0.7]
@@ -458,13 +426,9 @@
         # the different methods agree
         assert np.allclose(grad_D, grad_F, atol=tol, rtol=0)
 
-<<<<<<< HEAD
-    @pytest.mark.parametrize("C", [np.complex64, np.complex128])
-    def test_gradient_gate_with_multiple_parameters_hermitian(self, tol, dev, C):
+    def test_gradient_gate_with_multiple_parameters_hermitian(self, dev):
         """Tests that gates with multiple free parameters yield correct gradients."""
         x, y, z = [0.5, 0.3, -0.7]
-
-        dev._state = dev._state.astype(C)
 
         with qml.tape.QuantumTape() as tape:
             qml.RX(0.4, wires=[0])
@@ -474,8 +438,11 @@
 
         tape.trainable_params = {1, 2, 3}
 
+        h = 2e-3 if dev.R_DTYPE == np.float32 else 1e-7
+        tol = 1e-3 if dev.R_DTYPE == np.float32 else 1e-7
+
         grad_D = dev.adjoint_jacobian(tape)
-        tapes, fn = qml.gradients.finite_diff(tape)
+        tapes, fn = qml.gradients.finite_diff(tape, h=h)
         grad_F = fn(qml.execute(tapes, dev, None))
 
         # gradient has the correct shape and every element is nonzero
@@ -484,12 +451,9 @@
         # the different methods agree
         assert np.allclose(grad_D, grad_F, atol=tol, rtol=0)
 
-    @pytest.mark.parametrize("C", [np.complex64, np.complex128])
-    def test_gradient_gate_with_multiple_parameters_hamiltonian(self, tol, dev, C):
+    def test_gradient_gate_with_multiple_parameters_hamiltonian(self, dev):
         """Tests that gates with multiple free parameters yield correct gradients."""
         x, y, z = [0.5, 0.3, -0.7]
-
-        dev._state = dev._state.astype(C)
 
         ham = qml.Hamiltonian(
             [1.0, 0.3, 0.3], [qml.PauliX(0) @ qml.PauliX(1), qml.PauliZ(0), qml.PauliZ(1)]
@@ -503,8 +467,11 @@
 
         tape.trainable_params = {1, 2, 3}
 
+        h = 2e-3 if dev.R_DTYPE == np.float32 else 1e-7
+        tol = 1e-3 if dev.R_DTYPE == np.float32 else 1e-7
+
         grad_D = dev.adjoint_jacobian(tape)
-        tapes, fn = qml.gradients.finite_diff(tape)
+        tapes, fn = qml.gradients.finite_diff(tape, h=h)
         grad_F = fn(qml.execute(tapes, dev, None))
 
         # gradient has the correct shape and every element is nonzero
@@ -513,11 +480,7 @@
         # the different methods agree
         assert np.allclose(grad_D, grad_F, atol=tol, rtol=0)
 
-    @pytest.mark.parametrize("C", [np.complex64, np.complex128])
-    def test_use_device_state(self, tol, dev, C):
-=======
     def test_use_device_state(self, tol, dev):
->>>>>>> b58394e7
         """Tests that when using the device state, the correct answer is still returned."""
 
         x, y, z = [0.5, 0.3, -0.7]
