# Copyright 2018-2021 Xanadu Quantum Technologies Inc.

# Licensed under the Apache License, Version 2.0 (the "License");
# you may not use this file except in compliance with the License.
# You may obtain a copy of the License at

#     http://www.apache.org/licenses/LICENSE-2.0

# Unless required by applicable law or agreed to in writing, software
# distributed under the License is distributed on an "AS IS" BASIS,
# WITHOUT WARRANTIES OR CONDITIONS OF ANY KIND, either express or implied.
# See the License for the specific language governing permissions and
# limitations under the License.
"""
Tests for the ``adjoint_jacobian`` method of LightningQubit.
"""
import math
import pytest

import pennylane as qml
from pennylane import numpy as np
from pennylane import QNode, qnode
from scipy.stats import unitary_group


I, X, Y, Z = np.eye(2), qml.PauliX.matrix, qml.PauliY.matrix, qml.PauliZ.matrix


def Rx(theta):
    r"""One-qubit rotation about the x axis.

    Args:
        theta (float): rotation angle
    Returns:
        array: unitary 2x2 rotation matrix :math:`e^{-i \sigma_x \theta/2}`
    """
    return math.cos(theta / 2) * I + 1j * math.sin(-theta / 2) * X


def Ry(theta):
    r"""One-qubit rotation about the y axis.

    Args:
        theta (float): rotation angle
    Returns:
        array: unitary 2x2 rotation matrix :math:`e^{-i \sigma_y \theta/2}`
    """
    return math.cos(theta / 2) * I + 1j * math.sin(-theta / 2) * Y


def Rz(theta):
    r"""One-qubit rotation about the z axis.

    Args:
        theta (float): rotation angle
    Returns:
        array: unitary 2x2 rotation matrix :math:`e^{-i \sigma_z \theta/2}`
    """
    return math.cos(theta / 2) * I + 1j * math.sin(-theta / 2) * Z


class TestAdjointJacobian:
    """Tests for the adjoint_jacobian method"""

    from pennylane_lightning import LightningQubit as lq

    @pytest.fixture
    def dev(self):
        return qml.device("lightning.qubit", wires=2)

    def test_not_expval(self, dev):
        """Test if a QuantumFunctionError is raised for a tape with measurements that are not
        expectation values"""

        with qml.tape.JacobianTape() as tape:
            qml.RX(0.1, wires=0)
            qml.var(qml.PauliZ(0))

        with pytest.raises(qml.QuantumFunctionError, match="Adjoint differentiation method does"):
            dev.adjoint_jacobian(tape)

    def test_finite_shots_warns(self):
        """Tests warning raised when finite shots specified"""

        dev = qml.device("lightning.qubit", wires=1, shots=1)

        with qml.tape.JacobianTape() as tape:
            qml.expval(qml.PauliZ(0))

        with pytest.warns(
            UserWarning, match="Requested adjoint differentiation to be computed with finite shots."
        ):
            dev.adjoint_jacobian(tape)

    @pytest.mark.skipif(not lq._CPP_BINARY_AVAILABLE, reason="Lightning binary required")
    def test_unsupported_op(self, dev):
        """Test if a QuantumFunctionError is raised for an unsupported operation, i.e.,
        multi-parameter operations that are not qml.Rot"""

        with qml.tape.JacobianTape() as tape:
            qml.CRot(0.1, 0.2, 0.3, wires=[0, 1])
            qml.expval(qml.PauliZ(0))

        with pytest.raises(
            qml.QuantumFunctionError, match="The CRot operation is not supported using the"
        ):
            dev.adjoint_jacobian(tape)

        with qml.tape.JacobianTape() as tape:
            qml.SingleExcitation(0.1, wires=[0, 1])
            qml.expval(qml.PauliZ(0))

        with pytest.raises(
            qml.QuantumFunctionError,
            match="The SingleExcitation operation is not supported using the",
        ):
            dev.adjoint_jacobian(tape)

    @pytest.mark.skipif(not lq._CPP_BINARY_AVAILABLE, reason="Lightning binary required")
    def test_proj_unsupported(self, dev):
        """Test if a QuantumFunctionError is raised for a Projector observable"""
        with qml.tape.JacobianTape() as tape:
            qml.CRX(0.1, wires=[0, 1])
            qml.expval(qml.Projector([0, 1], wires=[0, 1]))

        with pytest.raises(
            qml.QuantumFunctionError, match="differentiation method does not support the Projector"
        ):
            dev.adjoint_jacobian(tape)

        with qml.tape.JacobianTape() as tape:
            qml.CRX(0.1, wires=[0, 1])
            qml.expval(qml.Projector([0], wires=[0]) @ qml.PauliZ(0))

        with pytest.raises(
            qml.QuantumFunctionError, match="differentiation method does not support the Projector"
        ):
            dev.adjoint_jacobian(tape)

    @pytest.mark.skipif(not lq._CPP_BINARY_AVAILABLE, reason="Lightning binary required")
    def test_unsupported_hermitian_expectation(self, dev):
        obs = np.array([[1, 0], [0, -1]], dtype=np.complex64, requires_grad=False)

        with qml.tape.JacobianTape() as tape:
            qml.RY(0.1, wires=(0,))
            qml.expval(qml.Hermitian(obs, wires=(0,)))

        with pytest.raises(
            qml.QuantumFunctionError, match="Lightning adjoint differentiation method does not"
        ):
            dev.adjoint_jacobian(tape)

        with qml.tape.JacobianTape() as tape:
            qml.RY(0.1, wires=(0,))
            qml.expval(qml.Hermitian(obs, wires=(0,)) @ qml.PauliZ(wires=1))

        with pytest.raises(
            qml.QuantumFunctionError, match="Lightning adjoint differentiation method does not"
        ):
            dev.adjoint_jacobian(tape)

    @pytest.mark.parametrize("theta", np.linspace(-2 * np.pi, 2 * np.pi, 7))
    @pytest.mark.parametrize("G", [qml.RX, qml.RY, qml.RZ])
    def test_pauli_rotation_gradient(self, G, theta, tol, dev):
        """Tests that the automatic gradients of Pauli rotations are correct."""

        with qml.tape.JacobianTape() as tape:
            qml.QubitStateVector(np.array([1.0, -1.0]) / np.sqrt(2), wires=0)
            G(theta, wires=[0])
            qml.expval(qml.PauliZ(0))

        tape.trainable_params = {1}

        calculated_val = dev.adjoint_jacobian(tape)

        # compare to finite differences
<<<<<<< HEAD
        numeric_val = tape.jacobian(dev, method="numeric")
        print(calculated_val)
        print(numeric_val)
        assert np.allclose(calculated_val, numeric_val, atol=tol, rtol=0)
=======
        tapes, fn = qml.gradients.finite_diff(tape)
        numeric_val = fn(qml.execute(tapes, dev, None))
        assert np.allclose(calculated_val, numeric_val[0][2], atol=tol, rtol=0)
>>>>>>> 4d8df75d

    @pytest.mark.parametrize("theta", np.linspace(-2 * np.pi, 2 * np.pi, 7))
    def test_Rot_gradient(self, theta, tol, dev):
        """Tests that the device gradient of an arbitrary Euler-angle-parameterized gate is
        correct."""
        params = np.array([theta, theta ** 3, np.sqrt(2) * theta])

        with qml.tape.JacobianTape() as tape:
            qml.QubitStateVector(np.array([1.0, -1.0]) / np.sqrt(2), wires=0)
            qml.Rot(*params, wires=[0])
            qml.expval(qml.PauliZ(0))

        tape.trainable_params = {1, 2, 3}

        calculated_val = dev.adjoint_jacobian(tape)

        # compare to finite differences
        tapes, fn = qml.gradients.finite_diff(tape)
        numeric_val = fn(qml.execute(tapes, dev, None))
        assert np.allclose(calculated_val, numeric_val[0][2:], atol=tol, rtol=0)

    @pytest.mark.parametrize("par", [1, -2, 1.623, -0.051, 0])  # integers, floats, zero
    def test_ry_gradient(self, par, tol, dev):
        """Test that the gradient of the RY gate matches the exact analytic formula."""

        with qml.tape.JacobianTape() as tape:
            qml.RY(par, wires=[0])
            qml.expval(qml.PauliX(0))

        tape.trainable_params = {0}

        # gradients
        exact = np.cos(par)
        grad_F = tape.jacobian(dev, method="numeric")
        grad_A = dev.adjoint_jacobian(tape)

        # different methods must agree
        assert np.allclose(grad_F, exact, atol=tol, rtol=0)
        assert np.allclose(grad_A, exact, atol=tol, rtol=0)

    def test_rx_gradient(self, tol, dev):
        """Test that the gradient of the RX gate matches the known formula."""
        a = 0.7418

        with qml.tape.JacobianTape() as tape:
            qml.RX(a, wires=0)
            qml.expval(qml.PauliZ(0))

        # circuit jacobians
        dev_jacobian = dev.adjoint_jacobian(tape)
        expected_jacobian = -np.sin(a)
        assert np.allclose(dev_jacobian, expected_jacobian, atol=tol, rtol=0)

    def test_multiple_rx_gradient(self, tol):
        """Tests that the gradient of multiple RX gates in a circuit yields the correct result."""
        dev = qml.device("lightning.qubit", wires=3)
        params = np.array([np.pi, np.pi / 2, np.pi / 3])

        with qml.tape.JacobianTape() as tape:
            qml.RX(params[0], wires=0)
            qml.RX(params[1], wires=1)
            qml.RX(params[2], wires=2)

            for idx in range(3):
                qml.expval(qml.PauliZ(idx))

        # circuit jacobians
        dev_jacobian = dev.adjoint_jacobian(tape)
        expected_jacobian = -np.diag(np.sin(params))
        assert np.allclose(dev_jacobian, expected_jacobian, atol=tol, rtol=0)

    qubit_ops = [getattr(qml, name) for name in qml.ops._qubit__ops__]
    ops = {qml.RX, qml.RY, qml.RZ, qml.PhaseShift, qml.CRX, qml.CRY, qml.CRZ, qml.Rot}

    @pytest.mark.parametrize("obs", [qml.PauliX, qml.PauliY])
    @pytest.mark.parametrize(
        "op",
        [
            qml.RX(0.4, wires=0),
            qml.RY(0.6, wires=0),
            qml.RZ(0.8, wires=0),
            qml.CRX(1.0, wires=[0, 1]),
            qml.CRY(2.0, wires=[0, 1]),
            qml.CRZ(3.0, wires=[0, 1]),
            qml.Rot(0.2, -0.1, 0.2, wires=0),
        ],
    )
    def test_gradients(self, op, obs, tol, dev):
        """Tests that the gradients of circuits match between the finite difference and device
        methods."""

        # op.num_wires and op.num_params must be initialized a priori
        with qml.tape.JacobianTape() as tape:
            qml.Hadamard(wires=0)
            qml.RX(0.543, wires=0)
            qml.CNOT(wires=[0, 1])

            op

            qml.Rot(1.3, -2.3, 0.5, wires=[0])
            qml.RZ(-0.5, wires=0)
            qml.RY(0.5, wires=1).inv()
            qml.CNOT(wires=[0, 1])

            qml.expval(obs(wires=0))
            qml.expval(qml.PauliZ(wires=1))

        tape.execute(dev)

        tape.trainable_params = set(range(1, 1 + op.num_params))

        grad_F = tape.jacobian(dev, method="numeric")
        grad_D = dev.adjoint_jacobian(tape)

        assert np.allclose(grad_D, grad_F, atol=tol, rtol=0)

    def test_gradient_gate_with_multiple_parameters(self, tol, dev):
        """Tests that gates with multiple free parameters yield correct gradients."""
        x, y, z = [0.5, 0.3, -0.7]

        with qml.tape.JacobianTape() as tape:
            qml.RX(0.4, wires=[0])
            qml.Rot(x, y, z, wires=[0])
            qml.RY(-0.2, wires=[0])
            qml.expval(qml.PauliZ(0))

        tape.trainable_params = {1, 2, 3}

        grad_D = dev.adjoint_jacobian(tape)
        grad_F = tape.jacobian(dev, method="numeric")

        # gradient has the correct shape and every element is nonzero
        assert grad_D.shape == (1, 3)
        assert np.count_nonzero(grad_D) == 3
        # the different methods agree
        assert np.allclose(grad_D, grad_F, atol=tol, rtol=0)

    def test_use_device_state(self, tol, dev):
        """Tests that when using the device state, the correct answer is still returned."""

        x, y, z = [0.5, 0.3, -0.7]

        with qml.tape.JacobianTape() as tape:
            qml.RX(0.4, wires=[0])
            qml.Rot(x, y, z, wires=[0])
            qml.RY(-0.2, wires=[0])
            qml.expval(qml.PauliZ(0))

        tape.trainable_params = {1, 2, 3}

        dM1 = dev.adjoint_jacobian(tape)

        tape.execute(dev)
        dM2 = dev.adjoint_jacobian(tape, use_device_state=True)

        assert np.allclose(dM1, dM2, atol=tol, rtol=0)

    def test_provide_starting_state(self, tol, dev):
        """Tests provides correct answer when provided starting state."""
        x, y, z = [0.5, 0.3, -0.7]

        with qml.tape.JacobianTape() as tape:
            qml.RX(0.4, wires=[0])
            qml.Rot(x, y, z, wires=[0])
            qml.RY(-0.2, wires=[0])
            qml.expval(qml.PauliZ(0))

        tape.trainable_params = {1, 2, 3}

        dM1 = dev.adjoint_jacobian(tape)

        tape.execute(dev)
        dM2 = dev.adjoint_jacobian(tape, starting_state=dev._pre_rotated_state)

        assert np.allclose(dM1, dM2, atol=tol, rtol=0)


class TestAdjointJacobianQNode:
    """Test QNode integration with the adjoint_jacobian method"""

    @pytest.fixture
    def dev(self):
        return qml.device("lightning.qubit", wires=2)

    def test_finite_shots_warning(self):
        """Tests that a warning is raised when computing the adjoint diff on a device with finite shots"""

        dev = qml.device("lightning.qubit", wires=1, shots=1)

        with pytest.warns(
            UserWarning, match="Requested adjoint differentiation to be computed with finite shots."
        ):

            @qml.qnode(dev, diff_method="adjoint")
            def circ(x):
                qml.RX(x, wires=0)
                return qml.expval(qml.PauliZ(0))

        with pytest.warns(
            UserWarning, match="Requested adjoint differentiation to be computed with finite shots."
        ):
            qml.grad(circ)(0.1)

    def test_qnode(self, mocker, tol, dev):
        """Test that specifying diff_method allows the adjoint method to be selected"""
        args = np.array([0.54, 0.1, 0.5], requires_grad=True)

        def circuit(x, y, z):
            qml.Hadamard(wires=0)
            qml.RX(0.543, wires=0)
            qml.CNOT(wires=[0, 1])

            qml.Rot(x, y, z, wires=0)

            qml.Rot(1.3, -2.3, 0.5, wires=[0])
            qml.RZ(-0.5, wires=0)
            qml.RY(0.5, wires=1)
            qml.CNOT(wires=[0, 1])

            return qml.expval(qml.PauliX(0) @ qml.PauliZ(1))

        qnode1 = QNode(circuit, dev, diff_method="adjoint")
        spy = mocker.spy(dev, "adjoint_jacobian")

        grad_fn = qml.grad(qnode1)
        grad_A = grad_fn(*args)

        spy.assert_called()

        qnode2 = QNode(circuit, dev, diff_method="finite-diff")
        grad_fn = qml.grad(qnode2)
        grad_F = grad_fn(*args)

        assert np.allclose(grad_A, grad_F, atol=tol, rtol=0)

    thetas = np.linspace(-2 * np.pi, 2 * np.pi, 8)

    @pytest.mark.parametrize("reused_p", thetas ** 3 / 19)
    @pytest.mark.parametrize("other_p", thetas ** 2 / 1)
    def test_fanout_multiple_params(self, reused_p, other_p, tol, mocker, dev):
        """Tests that the correct gradient is computed for qnodes which
        use the same parameter in multiple gates."""

        def expZ(state):
            return np.abs(state[0]) ** 2 - np.abs(state[1]) ** 2

        extra_param = np.array(0.31, requires_grad=False)

        @qnode(dev, diff_method="adjoint")
        def cost(p1, p2):
            qml.RX(extra_param, wires=[0])
            qml.RY(p1, wires=[0])
            qml.RZ(p2, wires=[0])
            qml.RX(p1, wires=[0])
            return qml.expval(qml.PauliZ(0))

        zero_state = np.array([1.0, 0.0])
        cost(reused_p, other_p)

        spy = mocker.spy(dev, "adjoint_jacobian")

        # analytic gradient
        grad_fn = qml.grad(cost)
        grad_D = grad_fn(reused_p, other_p)

        spy.assert_called_once()

        # manual gradient
        grad_true0 = (
            expZ(
                Rx(reused_p) @ Rz(other_p) @ Ry(reused_p + np.pi / 2) @ Rx(extra_param) @ zero_state
            )
            - expZ(
                Rx(reused_p) @ Rz(other_p) @ Ry(reused_p - np.pi / 2) @ Rx(extra_param) @ zero_state
            )
        ) / 2
        grad_true1 = (
            expZ(
                Rx(reused_p + np.pi / 2) @ Rz(other_p) @ Ry(reused_p) @ Rx(extra_param) @ zero_state
            )
            - expZ(
                Rx(reused_p - np.pi / 2) @ Rz(other_p) @ Ry(reused_p) @ Rx(extra_param) @ zero_state
            )
        ) / 2
        expected = grad_true0 + grad_true1  # product rule

        assert np.allclose(grad_D[0], expected, atol=tol, rtol=0)

    def test_gradient_repeated_gate_parameters(self, mocker, tol, dev):
        """Tests that repeated use of a free parameter in a multi-parameter gate yields correct
        gradients."""
        params = np.array([0.8, 1.3], requires_grad=True)

        def circuit(params):
            qml.RX(np.array(np.pi / 4, requires_grad=False), wires=[0])
            qml.Rot(params[1], params[0], 2 * params[0], wires=[0])
            return qml.expval(qml.PauliX(0))

        spy_analytic = mocker.spy(dev, "adjoint_jacobian")

        cost = QNode(circuit, dev, diff_method="finite-diff")

        grad_fn = qml.grad(cost)
        grad_F = grad_fn(params)

        spy_analytic.assert_not_called()

        cost = QNode(circuit, dev, diff_method="adjoint")
        grad_fn = qml.grad(cost)
        grad_D = grad_fn(params)

        spy_analytic.assert_called_once()

        # the different methods agree
        assert np.allclose(grad_D, grad_F, atol=tol, rtol=0)

    def test_interface_tf(self, dev):
        """Test if gradients agree between the adjoint and finite-diff methods when using the
        TensorFlow interface"""
        tf = pytest.importorskip("tensorflow")

        def f(params1, params2):
            qml.RX(0.4, wires=[0])
            qml.RZ(params1 * tf.sqrt(params2), wires=[0])
            qml.RY(tf.cos(params2), wires=[0])
            return qml.expval(qml.PauliZ(0))

        params1 = tf.Variable(0.3, dtype=tf.float64)
        params2 = tf.Variable(0.4, dtype=tf.float64)

        qnode1 = QNode(f, dev, interface="tf", diff_method="adjoint")
        qnode2 = QNode(f, dev, interface="tf", diff_method="finite-diff")

        with tf.GradientTape() as tape:
            res1 = qnode1(params1, params2)

        g1 = tape.gradient(res1, [params1, params2])

        with tf.GradientTape() as tape:
            res2 = qnode2(params1, params2)

        g2 = tape.gradient(res2, [params1, params2])

        assert np.allclose(g1, g2)

    def test_interface_torch(self, dev):
        """Test if gradients agree between the adjoint and finite-diff methods when using the
        Torch interface"""
        torch = pytest.importorskip("torch")

        def f(params1, params2):
            qml.RX(0.4, wires=[0])
            qml.RZ(params1 * torch.sqrt(params2), wires=[0])
            qml.RY(torch.cos(params2), wires=[0])
            return qml.expval(qml.PauliZ(0))

        params1 = torch.tensor(0.3, requires_grad=True)
        params2 = torch.tensor(0.4, requires_grad=True)

        qnode1 = QNode(f, dev, interface="torch", diff_method="adjoint")
        qnode2 = QNode(f, dev, interface="torch", diff_method="finite-diff")

        res1 = qnode1(params1, params2)
        res1.backward()

        grad_adjoint = params1.grad, params2.grad

        res2 = qnode2(params1, params2)
        res2.backward()

        grad_fd = params1.grad, params2.grad

        assert np.allclose(grad_adjoint, grad_fd)

    def test_interface_jax(self, dev):
        """Test if the gradients agree between adjoint and finite-difference methods in the
        jax interface"""
        jax = pytest.importorskip("jax")

        def f(params1, params2):
            qml.RX(0.4, wires=[0])
            qml.RZ(params1 * jax.numpy.sqrt(params2), wires=[0])
            qml.RY(jax.numpy.cos(params2), wires=[0])
            return qml.expval(qml.PauliZ(0))

        params1 = jax.numpy.array(0.3)
        params2 = jax.numpy.array(0.4)

        qnode_adjoint = QNode(f, dev, interface="jax", diff_method="adjoint")
        qnode_fd = QNode(f, dev, interface="jax", diff_method="finite-diff")

        grad_adjoint = jax.grad(qnode_adjoint)(params1, params2)
        grad_fd = jax.grad(qnode_fd)(params1, params2)

        assert np.allclose(grad_adjoint, grad_fd)


def circuit_ansatz(params, wires):
    """Circuit ansatz containing all the parametrized gates"""
    qml.QubitStateVector(unitary_group.rvs(2 ** 4, random_state=0)[0], wires=wires)
    qml.RX(params[0], wires=wires[0])
    qml.RY(params[1], wires=wires[1])
    qml.RX(params[2], wires=wires[2]).inv()
    qml.RZ(params[0], wires=wires[3])
    qml.CRX(params[3], wires=[wires[3], wires[0]])
    qml.PhaseShift(params[4], wires=wires[2])
    qml.CRY(params[5], wires=[wires[2], wires[1]])
    qml.CRZ(params[5], wires=[wires[0], wires[3]]).inv()
    qml.PhaseShift(params[6], wires=wires[0]).inv()
    qml.Rot(params[6], params[7], params[8], wires=wires[0])
    # #     qml.Rot(params[8], params[8], params[9], wires=wires[1]).inv()
    # #     qml.MultiRZ(params[11], wires=[wires[0], wires[1]])
    # #     qml.PauliRot(params[12], "XXYZ", wires=[wires[0], wires[1], wires[2], wires[3]])
    qml.CPhase(params[12], wires=[wires[3], wires[2]])
    # #     qml.IsingXX(params[13], wires=[wires[1], wires[0]])
    # #     qml.IsingYY(params[14], wires=[wires[3], wires[2]])
    # #     qml.IsingZZ(params[14], wires=[wires[2], wires[1]])
    qml.U1(params[15], wires=wires[0])
    qml.U2(params[16], params[17], wires=wires[0])
    qml.U3(params[18], params[19], params[20], wires=wires[1])
    # #     qml.CRot(params[21], params[22], params[23], wires=[wires[1], wires[2]]).inv()  # expected tofail
    # #     qml.SingleExcitation(params[24], wires=[wires[2], wires[0]])
    # #     qml.DoubleExcitation(params[25], wires=[wires[2], wires[0], wires[1], wires[3]])
    # #     qml.SingleExcitationPlus(params[26], wires=[wires[0], wires[2]])
    # #     qml.SingleExcitationMinus(params[27], wires=[wires[0], wires[2]])
    # #     qml.DoubleExcitationPlus(params[27], wires=[wires[2], wires[0], wires[1], wires[3]])
    # #     qml.DoubleExcitationMinus(params[27], wires=[wires[2], wires[0], wires[1], wires[3]])
    qml.RX(params[28], wires=wires[0])
    qml.RX(params[29], wires=wires[1])


@pytest.mark.parametrize(
    "returns",
    [
        qml.PauliZ(0),
        qml.PauliX(2),
        qml.PauliZ(0) @ qml.PauliY(3),
        qml.Hadamard(2),
        qml.Hadamard(3) @ qml.PauliZ(2),
        # qml.Projector([0, 1], wires=[0, 2]) @ qml.Hadamard(3)
        # qml.Projector([0, 0], wires=[2, 0])
        qml.PauliX(0) @ qml.PauliY(3),
        qml.PauliY(0) @ qml.PauliY(2) @ qml.PauliY(3),
        # qml.Hermitian(np.kron(qml.PauliY.matrix, qml.PauliZ.matrix), wires=[3, 2]),
        # qml.Hermitian(np.array([[0,1],[1,0]], requires_grad=False), wires=0),
        # qml.Hermitian(np.array([[0,1],[1,0]], requires_grad=False), wires=0) @ qml.PauliZ(2),
    ],
)
def test_integration(returns):
    """Integration tests that compare to default.qubit for a large circuit containing parametrized
    operations"""
    dev_def = qml.device("default.qubit", wires=range(4))
    dev_lightning = qml.device("lightning.qubit", wires=range(4))

    def circuit(params):
        circuit_ansatz(params, wires=range(4))
        return qml.expval(returns), qml.expval(qml.PauliY(1))

    n_params = 30
    params = np.linspace(0, 10, n_params)

    qnode_def = qml.QNode(circuit, dev_def)
    qnode_lightning = qml.QNode(circuit, dev_lightning, diff_method="adjoint")

    j_def = qml.jacobian(qnode_def)(params)
    j_lightning = qml.jacobian(qnode_lightning)(params)

    assert np.allclose(j_def, j_lightning)


custom_wires = ["alice", 3.14, -1, 0]


@pytest.mark.parametrize(
    "returns",
    [
        qml.PauliZ(custom_wires[0]),
        qml.PauliX(custom_wires[2]),
        qml.PauliZ(custom_wires[0]) @ qml.PauliY(custom_wires[3]),
        qml.Hadamard(custom_wires[2]),
        qml.Hadamard(custom_wires[3]) @ qml.PauliZ(custom_wires[2]),
        # qml.Projector([0, 1], wires=[custom_wires[0], custom_wires[2]]) @ qml.Hadamard(custom_wires[3])
        # qml.Projector([0, 0], wires=[custom_wires[2], custom_wires[0]])
        qml.PauliX(custom_wires[0]) @ qml.PauliY(custom_wires[3]),
        qml.PauliY(custom_wires[0]) @ qml.PauliY(custom_wires[2]) @ qml.PauliY(custom_wires[3]),
        # qml.Hermitian(np.array([[0,1],[1,0]], requires_grad=False), wires=custom_wires[0]),
        # qml.Hermitian(np.kron(qml.PauliY.matrix, qml.PauliZ.matrix), wires=[custom_wires[3], custom_wires[2]]),
        # qml.Hermitian(np.array([[0,1],[1,0]], requires_grad=False), wires=custom_wires[0]) @ qml.PauliZ(custom_wires[2]),
    ],
)
def test_integration_custom_wires(returns):
    """Integration tests that compare to default.qubit for a large circuit containing parametrized
    operations and when using custom wire labels"""
    dev_def = qml.device("default.qubit", wires=custom_wires)
    dev_lightning = qml.device("lightning.qubit", wires=custom_wires)

    def circuit(params):
        circuit_ansatz(params, wires=custom_wires)
        return qml.expval(returns), qml.expval(qml.PauliY(custom_wires[1]))

    n_params = 30
    params = np.linspace(0, 10, n_params)

    qnode_def = qml.QNode(circuit, dev_def)
    qnode_lightning = qml.QNode(circuit, dev_lightning, diff_method="adjoint")

    j_def = qml.jacobian(qnode_def)(params)
    j_lightning = qml.jacobian(qnode_lightning)(params)

    assert np.allclose(j_def, j_lightning)<|MERGE_RESOLUTION|>--- conflicted
+++ resolved
@@ -174,16 +174,9 @@
         calculated_val = dev.adjoint_jacobian(tape)
 
         # compare to finite differences
-<<<<<<< HEAD
-        numeric_val = tape.jacobian(dev, method="numeric")
-        print(calculated_val)
-        print(numeric_val)
-        assert np.allclose(calculated_val, numeric_val, atol=tol, rtol=0)
-=======
         tapes, fn = qml.gradients.finite_diff(tape)
         numeric_val = fn(qml.execute(tapes, dev, None))
         assert np.allclose(calculated_val, numeric_val[0][2], atol=tol, rtol=0)
->>>>>>> 4d8df75d
 
     @pytest.mark.parametrize("theta", np.linspace(-2 * np.pi, 2 * np.pi, 7))
     def test_Rot_gradient(self, theta, tol, dev):
