# Copyright 2018-2023 Xanadu Quantum Technologies Inc.

# Licensed under the Apache License, Version 2.0 (the "License");
# you may not use this file except in compliance with the License.
# You may obtain a copy of the License at

#     http://www.apache.org/licenses/LICENSE-2.0

# Unless required by applicable law or agreed to in writing, software
# distributed under the License is distributed on an "AS IS" BASIS,
# WITHOUT WARRANTIES OR CONDITIONS OF ANY KIND, either express or implied.
# See the License for the specific language governing permissions and
# limitations under the License.
"""
Tests for ``adjoint_jacobian`` method on Lightning devices.
"""
import itertools
import math

import pennylane as qml
import pytest
from conftest import LightningDevice as ld
from conftest import LightningException, device_name
from pennylane import QNode
from pennylane import numpy as np
from pennylane import qchem, qnode
from scipy.stats import unitary_group

I, X, Y, Z = (
    np.eye(2),
    qml.X.compute_matrix(),
    qml.Y.compute_matrix(),
    qml.Z.compute_matrix(),
)

if not ld._CPP_BINARY_AVAILABLE:
    pytest.skip("No binary module found. Skipping.", allow_module_level=True)

if device_name == "lightning.tensor":
    pytest.skip("lightning.tensor doesn't support adjoint jacobian.", allow_module_level=True)

kokkos_args = [None]
if device_name == "lightning.kokkos":
    from pennylane_lightning.lightning_kokkos_ops import InitializationSettings

    kokkos_args += [InitializationSettings().set_num_threads(2)]

fixture_params = itertools.product(
    [np.complex64, np.complex128],
    kokkos_args,
)


def Rx(theta):
    r"""One-qubit rotation about the x axis.

    Args:
        theta (float): rotation angle
    Returns:
        array: unitary 2x2 rotation matrix :math:`e^{-i \sigma_x \theta/2}`
    """
    return math.cos(theta / 2) * I + 1j * math.sin(-theta / 2) * X


def Ry(theta):
    r"""One-qubit rotation about the y axis.

    Args:
        theta (float): rotation angle
    Returns:
        array: unitary 2x2 rotation matrix :math:`e^{-i \sigma_y \theta/2}`
    """
    return math.cos(theta / 2) * I + 1j * math.sin(-theta / 2) * Y


def Rz(theta):
    r"""One-qubit rotation about the z axis.

    Args:
        theta (float): rotation angle
    Returns:
        array: unitary 2x2 rotation matrix :math:`e^{-i \sigma_z \theta/2}`
    """
    return math.cos(theta / 2) * I + 1j * math.sin(-theta / 2) * Z


def get_tolerance_and_stepsize(device, step_size=False):
    """Helper function to get tolerance and finite diff step size for
    different device dtypes"""
    tol = 1e-3 if device.dtype == np.complex64 else 1e-7
    h = tol if step_size else None
    return tol, h


class TestAdjointJacobian:
    """Tests for the adjoint_jacobian method"""

    @staticmethod
    def get_derivatives_method(device):
        return device.compute_derivatives if device._new_API else device.adjoint_jacobian

    @pytest.fixture(params=fixture_params)
    def dev(self, request):
        params = request.param
        if device_name == "lightning.kokkos":
            return qml.device(device_name, wires=3, c_dtype=params[0], kokkos_args=params[1])
        return qml.device(device_name, wires=3, c_dtype=params[0])

    def test_not_expval(self, dev):
        """Test if a QuantumFunctionError is raised for a tape with measurements that are not
        expectation values"""

        with qml.tape.QuantumTape() as tape:
            qml.RX(0.1, wires=0)
            qml.var(qml.PauliZ(0))

        method = self.get_derivatives_method(dev)

        with pytest.raises(
            qml.QuantumFunctionError, match="Adjoint differentiation method does not"
        ):
            method(tape)

        with qml.tape.QuantumTape() as tape:
            qml.RX(0.1, wires=0)
            qml.state()

        if dev._new_API:
            message = "Adjoint differentiation method does not support measurement StateMP."
        elif device_name == "lightning.gpu":
            message = "Adjoint differentiation does not support State measurements."

        with pytest.raises(
            qml.QuantumFunctionError,
            match=message,
        ):
            method(tape)

    @pytest.mark.skipif(ld._new_API, reason="Requires old API")
    def test_finite_shots_warns(self):
        """Tests warning raised when finite shots specified"""

        dev = qml.device(device_name, wires=1, shots=1)

        with qml.tape.QuantumTape() as tape:
            qml.expval(qml.PauliZ(0))

        with pytest.warns(
            UserWarning, match="Requested adjoint differentiation to be computed with finite shots."
        ):
            dev.adjoint_jacobian(tape)

    @pytest.mark.skipif(not ld._new_API, reason="Requires new API")
    def test_finite_shots_error(self):
        """Tests warning raised when finite shots specified"""

        dev = qml.device(device_name, wires=1)

        tape = qml.tape.QuantumScript([], [qml.expval(qml.PauliZ(0))], shots=1)

        with pytest.raises(
            qml.QuantumFunctionError,
            match="Requested adjoint differentiation to be computed with finite shots.",
        ):
            dev.compute_derivatives(tape)

    def test_empty_measurements(self, dev):
        """Tests if an empty array is returned when the measurements of the tape is empty."""

        with qml.tape.QuantumTape() as tape:
            qml.RX(0.4, wires=[0])

        method = self.get_derivatives_method(dev)
        jac = method(tape)
        assert len(jac) == 0

    def test_unsupported_op(self, dev):
        """Test if a QuantumFunctionError is raised for an unsupported operation, i.e.,
        multi-parameter operations that are not qml.Rot"""

        with qml.tape.QuantumTape() as tape:
            qml.CRot(0.1, 0.2, 0.3, wires=[0, 1])
            qml.expval(qml.PauliZ(0))

        if dev._new_API:
            with pytest.raises(
                LightningException,
                match="The operation is not supported using the adjoint differentiation method",
            ):
                dev.compute_derivatives(tape)
        else:
            with pytest.raises(
                qml.QuantumFunctionError, match="The CRot operation is not supported using the"
            ):
                dev.adjoint_jacobian(tape)

    @pytest.mark.usefixtures("use_legacy_and_new_opmath")
    @pytest.mark.skipif(ld._new_API, reason="Old API required")
    def test_proj_unsupported(self, dev):
        """Test if a QuantumFunctionError is raised for a Projector observable"""
        with qml.tape.QuantumTape() as tape:
            qml.CRX(0.1, wires=[0, 1])
            qml.expval(qml.Projector([0, 1], wires=[0, 1]))

        method = self.get_derivatives_method(dev)

        with pytest.raises(
            qml.QuantumFunctionError, match="differentiation method does not support the Projector"
        ):
            method(tape)

        with qml.tape.QuantumTape() as tape:
            qml.CRX(0.1, wires=[0, 1])
            qml.expval(qml.Projector([0], wires=[0]) @ qml.PauliZ(1))

        with pytest.raises(
            qml.QuantumFunctionError, match="differentiation method does not support the Projector"
        ):
            method(tape)

    @pytest.mark.parametrize("theta", np.linspace(-2 * np.pi, 2 * np.pi, 7))
    @pytest.mark.parametrize("G", [qml.RX, qml.RY, qml.RZ])
    @pytest.mark.parametrize("stateprep", [qml.QubitStateVector, qml.StatePrep])
    def test_pauli_rotation_gradient(self, stateprep, G, theta, dev):
        """Tests that the automatic gradients of Pauli rotations are correct."""
        random_state = np.array(
            [0.43593284 - 0.02945156j, 0.40812291 + 0.80158023j], requires_grad=False
        )

        tape = qml.tape.QuantumScript(
            [stateprep(random_state, 0), G(theta, 0)], [qml.expval(qml.PauliZ(0))]
        )

        tape.trainable_params = {1}

        method = self.get_derivatives_method(dev)
        calculated_val = method(tape)

        tol, _ = get_tolerance_and_stepsize(dev)

        # compare to finite differences
        tapes, fn = qml.gradients.param_shift(tape)
        numeric_val = fn(qml.execute(tapes, dev, None))
        assert np.allclose(calculated_val, numeric_val, atol=tol, rtol=0)

    @pytest.mark.parametrize("theta", np.linspace(-2 * np.pi, 2 * np.pi, 7))
    @pytest.mark.parametrize("stateprep", [qml.QubitStateVector, qml.StatePrep])
    def test_Rot_gradient(self, stateprep, theta, dev):
        """Tests that the device gradient of an arbitrary Euler-angle-parameterized gate is
        correct."""
        params = np.array([theta, theta**3, np.sqrt(2) * theta])

        with qml.tape.QuantumTape() as tape:
            stateprep(np.array([1.0, -1.0], requires_grad=False) / np.sqrt(2), wires=0)
            qml.Rot(*params, wires=[0])
            qml.expval(qml.PauliZ(0))

        tape.trainable_params = {1, 2, 3}

        method = self.get_derivatives_method(dev)
        calculated_val = method(tape)

        tol, _ = get_tolerance_and_stepsize(dev)

        # compare to finite differences
        tapes, fn = qml.gradients.param_shift(tape)
        numeric_val = fn(qml.execute(tapes, dev, None))
        assert np.allclose(calculated_val, numeric_val, atol=tol, rtol=0)

    @pytest.mark.skipif(
<<<<<<< HEAD
        device_name not in ("lightning.qubit", "lightning.gpu"),
=======
        device_name in ("lightning.kokkos"),
>>>>>>> f594f29a
        reason="N-controlled operations only implemented in lightning.qubit and lightning.gpu.",
    )
    @pytest.mark.parametrize("n_qubits", [1, 2, 3, 4])
    @pytest.mark.parametrize("par", [-np.pi / 7, np.pi / 5, 2 * np.pi / 3])
    def test_phaseshift_gradient(self, n_qubits, par, tol):
        """Test that the gradient of the phaseshift gate matches the exact analytic formula."""
        par = np.array(par)
        dev = qml.device(device_name, wires=n_qubits)
        init_state = np.zeros(2**n_qubits)
        init_state[-2::] = np.array([1.0 / np.sqrt(2), 1.0 / np.sqrt(2)], requires_grad=False)

        with qml.tape.QuantumTape() as tape:
            qml.StatePrep(init_state, wires=range(n_qubits))
            qml.ctrl(qml.PhaseShift(par, wires=n_qubits - 1), range(0, n_qubits - 1))
            qml.expval(qml.PauliY(n_qubits - 1))

        tape.trainable_params = {1}

        exact = np.cos(par)
        method = self.get_derivatives_method(dev)
        grad_A = method(tape)

        # different methods must agree
        assert np.allclose(grad_A, exact, atol=tol, rtol=0)

    @pytest.mark.parametrize("par", [1, -2, 1.623, -0.051, 0])  # integers, floats, zero
    def test_ry_gradient(self, par, tol, dev):
        """Test that the gradient of the RY gate matches the exact analytic formula."""
        with qml.tape.QuantumTape() as tape:
            qml.RY(par, wires=[0])
            qml.expval(qml.PauliX(0))

        tape.trainable_params = {0}

        # gradients
        exact = np.cos(par)
        method = self.get_derivatives_method(dev)
        grad_A = method(tape)

        # different methods must agree
        assert np.allclose(grad_A, exact, atol=tol, rtol=0)

    def test_rx_gradient(self, tol, dev):
        """Test that the gradient of the RX gate matches the known formula."""
        a = 0.7418

        with qml.tape.QuantumTape() as tape:
            qml.RX(a, wires=0)
            qml.expval(qml.PauliZ(0))

        # circuit jacobians
        method = self.get_derivatives_method(dev)
        dev_jacobian = method(tape)
        expected_jacobian = -np.sin(a)
        assert np.allclose(dev_jacobian, expected_jacobian, atol=tol, rtol=0)

    def test_multiple_rx_gradient_pauliz(self, tol, dev):
        """Tests that the gradient of multiple RX gates in a circuit yields the correct result."""
        params = np.array([np.pi, np.pi / 2, np.pi / 3])

        with qml.tape.QuantumTape() as tape:
            qml.RX(params[0], wires=0)
            qml.RX(params[1], wires=1)
            qml.RX(params[2], wires=2)

            for idx in range(3):
                qml.expval(qml.PauliZ(idx))

        # circuit jacobians
        method = self.get_derivatives_method(dev)
        dev_jacobian = method(tape)
        expected_jacobian = -np.diag(np.sin(params))
        assert np.allclose(dev_jacobian, expected_jacobian, atol=tol, rtol=0)

    def test_multiple_rx_gradient_hermitian(self, tol, dev):
        """Tests that the gradient of multiple RX gates in a circuit yields the correct result
        with Hermitian observable
        """
        params = np.array([np.pi, np.pi / 2, np.pi / 3])

        with qml.tape.QuantumTape() as tape:
            qml.RX(params[0], wires=0)
            qml.RX(params[1], wires=1)
            qml.RX(params[2], wires=2)

            for idx in range(3):
                qml.expval(qml.Hermitian([[1, 0], [0, -1]], wires=[idx]))

        tape.trainable_params = {0, 1, 2}
        # circuit jacobians
        method = self.get_derivatives_method(dev)
        dev_jacobian = method(tape)
        expected_jacobian = -np.diag(np.sin(params))

        assert np.allclose(dev_jacobian, expected_jacobian, atol=tol, rtol=0)

    qubit_ops = [getattr(qml, name) for name in qml.ops._qubit__ops__]
    ops = {qml.RX, qml.RY, qml.RZ, qml.PhaseShift, qml.CRX, qml.CRY, qml.CRZ, qml.Rot}

    def test_multiple_rx_gradient_expval_hermitian(self, tol, dev):
        """Tests that the gradient of multiple RX gates in a circuit yields the correct result
        with Hermitian observable
        """
        params = np.array([np.pi / 3, np.pi / 4, np.pi / 5])

        with qml.tape.QuantumTape() as tape:
            qml.RX(params[0], wires=0)
            qml.RX(params[1], wires=1)
            qml.RX(params[2], wires=2)

            qml.expval(
                qml.Hermitian(
                    [[1, 0, 0, 0], [0, -1, 0, 0], [0, 0, -1, 0], [0, 0, 0, 1]], wires=[0, 2]
                )
            )

        tape.trainable_params = {0, 1, 2}
        method = self.get_derivatives_method(dev)
        dev_jacobian = method(tape)
        expected_jacobian = np.array(
            [-np.sin(params[0]) * np.cos(params[2]), 0, -np.cos(params[0]) * np.sin(params[2])]
        )

        assert np.allclose(dev_jacobian, expected_jacobian, atol=tol, rtol=0)

    qubit_ops = [getattr(qml, name) for name in qml.ops._qubit__ops__]
    ops = {qml.RX, qml.RY, qml.RZ, qml.PhaseShift, qml.CRX, qml.CRY, qml.CRZ, qml.Rot}

    @pytest.mark.usefixtures("use_legacy_and_new_opmath")
    def test_multiple_rx_gradient_expval_hamiltonian(self, tol, dev):
        """Tests that the gradient of multiple RX gates in a circuit yields the correct result
        with Hermitian observable
        """
        params = np.array([np.pi / 3, np.pi / 4, np.pi / 5])

        ham = qml.Hamiltonian(
            [1.0, 0.3, 0.3, 0.4],
            [
                qml.PauliX(0) @ qml.PauliX(1),
                qml.PauliZ(0),
                qml.PauliZ(1),
                qml.Hermitian(
                    [[1, 0, 0, 0], [0, -1, 0, 0], [0, 0, -1, 0], [0, 0, 0, 1]], wires=[0, 2]
                ),
            ],
        )

        with qml.tape.QuantumTape() as tape:
            qml.RX(params[0], wires=0)
            qml.RX(params[1], wires=1)
            qml.RX(params[2], wires=2)

            qml.expval(ham)

        tape.trainable_params = {0, 1, 2}
        method = self.get_derivatives_method(dev)
        dev_jacobian = method(tape)
        expected_jacobian = (
            0.3 * np.array([-np.sin(params[0]), 0, 0])
            + 0.3 * np.array([0, -np.sin(params[1]), 0])
            + 0.4
            * np.array(
                [-np.sin(params[0]) * np.cos(params[2]), 0, -np.cos(params[0]) * np.sin(params[2])]
            )
        )
        assert np.allclose(dev_jacobian, expected_jacobian, atol=tol, rtol=0)

    qubit_ops = [getattr(qml, name) for name in qml.ops._qubit__ops__]
    ops = {qml.RX, qml.RY, qml.RZ, qml.PhaseShift, qml.CRX, qml.CRY, qml.CRZ, qml.Rot}

    @pytest.mark.parametrize("obs", [qml.PauliX, qml.PauliY])
    @pytest.mark.parametrize(
        "op",
        [
            qml.RX(0.4, wires=0),
            qml.RY(0.6, wires=0),
            qml.RZ(0.8, wires=0),
            qml.CRX(1.0, wires=[0, 1]),
            qml.CRY(2.0, wires=[0, 1]),
            qml.CRZ(3.0, wires=[0, 1]),
            qml.Rot(0.2, -0.1, 0.2, wires=0),
        ],
    )
    def test_gradients_pauliz(self, op, obs, dev):
        """Tests that the gradients of circuits match between the finite difference and device
        methods."""
        # op.num_wires and op.num_params must be initialized a priori
        with qml.tape.QuantumTape() as tape:
            qml.Hadamard(wires=0)
            qml.RX(0.543, wires=0)
            qml.CNOT(wires=[0, 1])

            op

            qml.Rot(1.3, -2.3, 0.5, wires=[0])
            qml.RZ(-0.5, wires=0)
            qml.adjoint(qml.RY(0.5, wires=1), lazy=False)
            qml.CNOT(wires=[0, 1])

            qml.expval(obs(wires=0))
            qml.expval(qml.PauliZ(wires=1))

        tape.trainable_params = set(range(1, 1 + op.num_params))

        tol, _ = get_tolerance_and_stepsize(dev)

        grad_F = (lambda t, fn: fn(qml.execute(t, dev, None)))(*qml.gradients.param_shift(tape))
        method = self.get_derivatives_method(dev)
        grad_D = method(tape)

        assert np.allclose(grad_D, grad_F, atol=tol, rtol=0)

    @pytest.mark.parametrize(
        "op",
        [
            qml.RX(0.4, wires=0),
            qml.RY(0.6, wires=0),
            qml.RZ(0.8, wires=0),
            qml.CRX(1.0, wires=[0, 1]),
            qml.CRY(2.0, wires=[0, 1]),
            qml.CRZ(3.0, wires=[0, 1]),
            qml.Rot(0.2, -0.1, 0.2, wires=0),
        ],
    )
    def test_gradients_hermitian(self, op, dev):
        """Tests that the gradients of circuits match between the finite difference and device
        methods."""
        # op.num_wires and op.num_params must be initialized a priori
        with qml.tape.QuantumTape() as tape:
            qml.Hadamard(wires=0)
            qml.RX(0.543, wires=0)
            qml.CNOT(wires=[0, 1])

            op.queue()

            qml.Rot(1.3, -2.3, 0.5, wires=[0])
            qml.RZ(-0.5, wires=0)
            qml.adjoint(qml.RY(0.5, wires=1), lazy=False)
            qml.CNOT(wires=[0, 1])

            qml.expval(
                qml.Hermitian(
                    [[0, 0, 1, 1], [0, 1, 2, 1], [1, 2, 1, 0], [1, 1, 0, 0]], wires=[0, 1]
                )
            )

        tape.trainable_params = set(range(1, 1 + op.num_params))

        tol, _ = get_tolerance_and_stepsize(dev)

        grad_F = (lambda t, fn: fn(qml.execute(t, dev, None)))(*qml.gradients.param_shift(tape))
        method = self.get_derivatives_method(dev)
        grad_D = method(tape)

        assert np.allclose(grad_D, grad_F, atol=tol, rtol=0)

    def test_gradient_gate_with_multiple_parameters_pauliz(self, dev):
        """Tests that gates with multiple free parameters yield correct gradients."""
        x, y, z = [0.5, 0.3, -0.7]

        tape = qml.tape.QuantumScript(
            [qml.RX(0.4, wires=[0]), qml.Rot(x, y, z, wires=[0]), qml.RY(-0.2, wires=[0])],
            [qml.expval(qml.PauliZ(0))],
        )

        tape.trainable_params = {1, 2, 3}

        tol, _ = get_tolerance_and_stepsize(dev)

        method = self.get_derivatives_method(dev)
        grad_D = method(tape)
        tapes, fn = qml.gradients.param_shift(tape)
        grad_F = fn(qml.execute(tapes, dev, None))

        # gradient has the correct shape and every element is nonzero
        assert len(grad_D) == 3
        assert all(isinstance(v, np.ndarray) for v in grad_D)
        assert np.count_nonzero(grad_D) == 3
        # the different methods agree
        assert np.allclose(grad_D, grad_F, atol=tol, rtol=0)

    def test_gradient_gate_with_multiple_parameters_hermitian(self, dev):
        """Tests that gates with multiple free parameters yield correct gradients."""
        x, y, z = [0.5, 0.3, -0.7]

        tape = qml.tape.QuantumScript(
            [qml.RX(0.4, wires=[0]), qml.Rot(x, y, z, wires=[0]), qml.RY(-0.2, wires=[0])],
            [qml.expval(qml.Hermitian([[0, 1], [1, 1]], wires=0))],
        )

        tape.trainable_params = {1, 2, 3}

        tol, _ = get_tolerance_and_stepsize(dev)

        method = self.get_derivatives_method(dev)
        grad_D = method(tape)
        tapes, fn = qml.gradients.param_shift(tape)
        grad_F = fn(qml.execute(tapes, dev, None))

        # gradient has the correct shape and every element is nonzero
        assert len(grad_D) == 3
        assert all(isinstance(v, np.ndarray) for v in grad_D)
        assert np.count_nonzero(grad_D) == 3
        # the different methods agree
        assert np.allclose(grad_D, grad_F, atol=tol, rtol=0)

    @pytest.mark.usefixtures("use_legacy_and_new_opmath")
    def test_gradient_gate_with_multiple_parameters_hamiltonian(self, dev):
        """Tests that gates with multiple free parameters yield correct gradients."""
        x, y, z = [0.5, 0.3, -0.7]

        ham = qml.Hamiltonian(
            [1.0, 0.3, 0.3], [qml.PauliX(0) @ qml.PauliX(1), qml.PauliZ(0), qml.PauliZ(1)]
        )

        tape = qml.tape.QuantumScript(
            [qml.RX(0.4, wires=[0]), qml.Rot(x, y, z, wires=[0]), qml.RY(-0.2, wires=[0])],
            [qml.expval(ham)],
        )

        tape.trainable_params = {1, 2, 3}

        tol, _ = get_tolerance_and_stepsize(dev)

        method = self.get_derivatives_method(dev)
        grad_D = method(tape)
        tapes, fn = qml.gradients.param_shift(tape)
        grad_F = fn(qml.execute(tapes, dev, None))

        # gradient has the correct shape and every element is nonzero
        assert len(grad_D) == 3
        assert all(isinstance(v, np.ndarray) for v in grad_D)
        assert np.count_nonzero(grad_D) == 3
        # the different methods agree
        assert np.allclose(grad_D, grad_F, atol=tol, rtol=0)

    @pytest.mark.skipif(ld._new_API, reason="Old API required")
    def test_use_device_state(self, tol, dev):
        """Tests that when using the device state, the correct answer is still returned."""

        x, y, z = [0.5, 0.3, -0.7]

        with qml.tape.QuantumTape() as tape:
            qml.RX(0.4, wires=[0])
            qml.Rot(x, y, z, wires=[0])
            qml.RY(-0.2, wires=[0])
            qml.expval(qml.PauliZ(0))

        tape.trainable_params = {1, 2, 3}

        dM1 = dev.adjoint_jacobian(tape)

        qml.execute([tape], dev, None)
        dM2 = dev.adjoint_jacobian(tape, use_device_state=True)

        assert np.allclose(dM1, dM2, atol=tol, rtol=0)

    @pytest.mark.skipif(ld._new_API, reason="Old API required")
    def test_provide_starting_state(self, tol, dev):
        """Tests provides correct answer when provided starting state."""
        x, y, z = [0.5, 0.3, -0.7]

        with qml.tape.QuantumTape() as tape:
            qml.RX(0.4, wires=[0])
            qml.Rot(x, y, z, wires=[0])
            qml.RY(-0.2, wires=[0])
            qml.expval(qml.PauliZ(0))

        tape.trainable_params = {1, 2, 3}

        dM1 = dev.adjoint_jacobian(tape)

        if device_name in ["lightning.kokkos", "lightning.qubit"]:
            qml.execute([tape], dev, None)
            dM2 = dev.adjoint_jacobian(tape, starting_state=dev.state_vector)

            assert np.allclose(dM1, dM2, atol=tol, rtol=0)
        else:
            state_vector = dev.state
            qml.execute([tape], dev, None)
            dM2 = dev.adjoint_jacobian(tape, starting_state=state_vector)
            assert np.allclose(dM1, dM2, atol=tol, rtol=0)

    @pytest.mark.skipif(ld._new_API, reason="Old API required")
    def test_provide_wrong_starting_state(self, dev):
        """Tests raise an exception when provided starting state mismatches."""
        x, y, z = [0.5, 0.3, -0.7]

        with qml.tape.QuantumTape() as tape:
            qml.RX(0.4, wires=[0])
            qml.Rot(x, y, z, wires=[0])
            qml.RY(-0.2, wires=[0])
            qml.expval(qml.PauliZ(0))

        tape.trainable_params = {1, 2, 3}

        with pytest.raises(
            qml.QuantumFunctionError,
            match="The number of qubits of starting_state must be the same as",
        ):
            dev.adjoint_jacobian(tape, starting_state=np.ones(7))

    @pytest.mark.skipif(
        device_name == "lightning.kokkos" or device_name == "lightning.gpu",
        reason="Adjoint differentiation does not support State measurements.",
    )
    def test_state_return_type(self, dev):
        """Tests raise an exception when the return type is State"""
        with qml.tape.QuantumTape() as tape:
            qml.RX(0.4, wires=[0])
            qml.state()

        tape.trainable_params = {0}
        method = self.get_derivatives_method(dev)

        with pytest.raises(
            qml.QuantumFunctionError,
            match="Adjoint differentiation method does not support measurement StateMP.",
        ):
            method(tape)


class TestAdjointJacobianQNode:
    """Test QNode integration with the adjoint_jacobian method"""

    @pytest.fixture(params=[np.complex64, np.complex128])
    def dev(self, request):
        return qml.device(device_name, wires=2, c_dtype=request.param)

    @pytest.mark.skipif(ld._new_API, reason="Old API required")
    def test_finite_shots_error(self):
        """Tests that an error is raised when computing the adjoint diff on a device with finite shots"""

        dev = qml.device(device_name, wires=1, shots=1)

        with pytest.raises(
            qml.QuantumFunctionError, match="does not support adjoint with requested circuit."
        ):

            @qml.qnode(dev, diff_method="adjoint")
            def circ(x):
                qml.RX(x, wires=0)
                return qml.expval(qml.PauliZ(0))

            qml.grad(circ)(0.1)

    def test_qnode(self, mocker, dev):
        """Test that specifying diff_method allows the adjoint method to be selected"""
        args = np.array([0.54, 0.1, 0.5], requires_grad=True)

        def circuit(x, y, z):
            qml.Hadamard(wires=0)
            qml.RX(0.543, wires=0)
            qml.CNOT(wires=[0, 1])

            qml.Rot(x, y, z, wires=0)

            qml.Rot(1.3, -2.3, 0.5, wires=[0])
            qml.RZ(-0.5, wires=0)
            qml.RY(0.5, wires=1)
            qml.CNOT(wires=[0, 1])

            return qml.expval(qml.PauliX(0) @ qml.PauliZ(1))

        qnode1 = QNode(circuit, dev, diff_method="adjoint")
        spy = (
            mocker.spy(dev, "execute_and_compute_derivatives")
            if ld._new_API
            else mocker.spy(dev.target_device, "adjoint_jacobian")
        )
        tol, h = get_tolerance_and_stepsize(dev, step_size=True)

        grad_fn = qml.grad(qnode1)
        grad_A = grad_fn(*args)

        spy.assert_called()

        qnode2 = QNode(circuit, dev, diff_method="finite-diff", h=h)
        grad_fn = qml.grad(qnode2)
        grad_F = grad_fn(*args)

        assert np.allclose(grad_A, grad_F, atol=tol, rtol=0)

    @pytest.mark.parametrize(
        "operation",
        [
            qml.PhaseShift,
            qml.RX,
            qml.RY,
            qml.RZ,
            qml.IsingXX,
            qml.IsingXY,
            qml.IsingYY,
            qml.IsingZZ,
            qml.CRX,
            qml.CRY,
            qml.CRZ,
            qml.ControlledPhaseShift,
            qml.SingleExcitation,
            qml.SingleExcitationMinus,
            qml.SingleExcitationPlus,
            qml.DoubleExcitation,
            qml.DoubleExcitationMinus,
            qml.DoubleExcitationPlus,
            qml.MultiRZ,
            qml.GlobalPhase,
        ],
    )
    @pytest.mark.parametrize("n_qubits", range(2, 6))
    @pytest.mark.parametrize("par", [-np.pi / 7, np.pi / 5, 2 * np.pi / 3])
    def test_gate_jacobian(self, par, n_qubits, operation, tol):
        """Test that the jacobian of the controlled gate matches backprop."""
        par = np.array([0.1234, par, 0.5678])
        dev = qml.device(device_name, wires=n_qubits)
        dqu = qml.device("default.qubit", wires=n_qubits)
        np.random.seed(1337)
        init_state = np.random.rand(2**n_qubits) + 1.0j * np.random.rand(2**n_qubits)
        init_state /= np.linalg.norm(init_state)
        init_state = np.array(init_state, requires_grad=False)

        num_wires = max(operation.num_wires, 1)
        if num_wires > n_qubits:
            return

        for w in range(0, n_qubits - num_wires):

            def circuit(p):
                qml.StatePrep(init_state, wires=range(n_qubits))
                qml.RX(p[0], 0)
                if operation is qml.GlobalPhase:
                    operation(p[1], wires=range(n_qubits))
                else:
                    operation(p[1], wires=range(w, w + num_wires))
                qml.RY(p[2], 0)
                return np.array([qml.expval(qml.PauliY(i)) for i in range(n_qubits)])

            circ_ad = qml.QNode(circuit, dev, diff_method="adjoint")
            circ_bp = qml.QNode(circuit, dqu, diff_method="backprop")
            jac_ad = np.array(qml.jacobian(circ_ad)(par))
            jac_bp = np.array(qml.jacobian(circ_bp)(par))

            # different methods must agree
            assert jac_ad.size == n_qubits * 3
            assert np.allclose(jac_ad.shape, [n_qubits, 3])
            assert np.allclose(jac_ad.shape, jac_bp.shape)
            assert np.allclose(jac_ad, jac_bp, atol=tol, rtol=0)

    @pytest.mark.skipif(
        device_name != "lightning.qubit",
        reason="N-controlled generator operations only implemented in lightning.qubit",
    )
    @pytest.mark.parametrize(
        "operation",
        [
            qml.PhaseShift,
            qml.RX,
            qml.RY,
            qml.RZ,
            qml.Rot,
            qml.IsingXX,
            qml.IsingXY,
            qml.IsingYY,
            qml.IsingZZ,
            qml.SingleExcitation,
            qml.SingleExcitationMinus,
            qml.SingleExcitationPlus,
            qml.DoubleExcitation,
            qml.DoubleExcitationMinus,
            qml.DoubleExcitationPlus,
            qml.MultiRZ,
            qml.GlobalPhase,
        ],
    )
    @pytest.mark.parametrize("control_value", [False, True])
    @pytest.mark.parametrize("n_qubits", range(2, 6))
    @pytest.mark.parametrize("par", [-np.pi / 7, np.pi / 5, 2 * np.pi / 3])
    def test_controlled_jacobian(self, par, n_qubits, control_value, operation, tol):
        """Test that the jacobian of the controlled gate matches the parameter-shift formula."""
        par = np.array([0.1234, par, 0.5678])
        dev = qml.device(device_name, wires=n_qubits)
        dqu = qml.device("default.qubit", wires=n_qubits)
        np.random.seed(1337)
        init_state = np.random.rand(2**n_qubits) + 1.0j * np.random.rand(2**n_qubits)
        init_state /= np.linalg.norm(init_state)
        init_state = np.array(init_state, requires_grad=False)
        num_wires = max(operation.num_wires, 1)
        if num_wires > n_qubits:
            return

        for n_controls in range(0, n_qubits - num_wires):
            control_wires = range(n_controls, n_qubits - num_wires)

            def circuit(p):
                qml.StatePrep(init_state, wires=range(n_qubits))
                if operation.num_params == 3:
                    qml.ctrl(
                        operation(*p, wires=range(n_qubits - num_wires, n_qubits)),
                        control_wires,
                        control_values=[
                            control_value or bool(i % 2) for i, _ in enumerate(control_wires)
                        ],
                    )
                else:
                    qml.RX(p[0], 0)
                    qml.ctrl(
                        operation(p[1], wires=range(n_qubits - num_wires, n_qubits)),
                        control_wires,
                        control_values=[
                            control_value or bool(i % 2) for i, _ in enumerate(control_wires)
                        ],
                    )
                    qml.RY(p[2], 0)
                return np.array([qml.expval(qml.PauliY(i)) for i in range(n_qubits)])

            circ_ad = qml.QNode(circuit, dev, diff_method="adjoint")
            circ_bp = qml.QNode(circuit, dqu, diff_method="backprop")
            jac_ad = np.array(qml.jacobian(circ_ad)(par))
            jac_bp = np.array(qml.jacobian(circ_bp)(par))

            # different methods must agree
            assert jac_ad.size == n_qubits * 3
            assert np.allclose(jac_ad.shape, [n_qubits, 3])
            assert np.allclose(jac_ad.shape, jac_bp.shape)
            assert np.allclose(jac_ad, jac_bp, atol=tol, rtol=0)

    thetas = np.linspace(-2 * np.pi, 2 * np.pi, 8)

    @pytest.mark.parametrize("reused_p", thetas**3 / 19)
    @pytest.mark.parametrize("other_p", thetas**2 / 1)
    def test_fanout_multiple_params(self, reused_p, other_p, tol, mocker, dev):
        """Tests that the correct gradient is computed for qnodes which
        use the same parameter in multiple gates."""

        def expZ(state):
            return np.abs(state[0]) ** 2 - np.abs(state[1]) ** 2

        extra_param = np.array(0.31, requires_grad=False)

        @qnode(dev, diff_method="adjoint")
        def cost(p1, p2):
            qml.RX(extra_param, wires=[0])
            qml.RY(p1, wires=[0])
            qml.RZ(p2, wires=[0])
            qml.RX(p1, wires=[0])
            return qml.expval(qml.PauliZ(0))

        zero_state = np.array([1.0, 0.0])
        cost(reused_p, other_p)

        if ld._new_API:
            spy = mocker.spy(dev, "execute_and_compute_derivatives")
        else:
            spy = mocker.spy(dev.target_device, "adjoint_jacobian")

        # analytic gradient
        grad_fn = qml.grad(cost)
        grad_D = grad_fn(reused_p, other_p)

        spy.assert_called_once()

        # manual gradient
        grad_true0 = (
            expZ(
                Rx(reused_p) @ Rz(other_p) @ Ry(reused_p + np.pi / 2) @ Rx(extra_param) @ zero_state
            )
            - expZ(
                Rx(reused_p) @ Rz(other_p) @ Ry(reused_p - np.pi / 2) @ Rx(extra_param) @ zero_state
            )
        ) / 2
        grad_true1 = (
            expZ(
                Rx(reused_p + np.pi / 2) @ Rz(other_p) @ Ry(reused_p) @ Rx(extra_param) @ zero_state
            )
            - expZ(
                Rx(reused_p - np.pi / 2) @ Rz(other_p) @ Ry(reused_p) @ Rx(extra_param) @ zero_state
            )
        ) / 2
        expected = grad_true0 + grad_true1  # product rule

        assert np.allclose(grad_D[0], expected, atol=tol, rtol=0)

    def test_gradient_repeated_gate_parameters(self, mocker, dev):
        """Tests that repeated use of a free parameter in a multi-parameter gate yields correct
        gradients."""
        params = np.array([0.8, 1.3], requires_grad=True)

        def circuit(params):
            qml.RX(np.array(np.pi / 4, requires_grad=False), wires=[0])
            qml.Rot(params[1], params[0], 2 * params[0], wires=[0])
            return qml.expval(qml.PauliX(0))

        spy_analytic = (
            mocker.spy(dev, "execute_and_compute_derivatives")
            if ld._new_API
            else mocker.spy(dev.target_device, "adjoint_jacobian")
        )
        tol, h = get_tolerance_and_stepsize(dev, step_size=True)

        cost = QNode(circuit, dev, diff_method="finite-diff", h=h)

        grad_fn = qml.grad(cost)
        grad_F = grad_fn(params)

        spy_analytic.assert_not_called()

        cost = QNode(circuit, dev, diff_method="adjoint")
        grad_fn = qml.grad(cost)
        grad_D = grad_fn(params)

        spy_analytic.assert_called_once()

        # the different methods agree
        assert np.allclose(grad_D, grad_F, atol=tol, rtol=0)

    def test_interface_tf(self, dev):
        """Test if gradients agree between the adjoint and finite-diff methods when using the
        TensorFlow interface"""

        tf = pytest.importorskip("tensorflow")

        def f(params1, params2):
            qml.RX(0.4, wires=[0])
            qml.RZ(params1 * tf.sqrt(params2), wires=[0])
            qml.RY(tf.cos(params2), wires=[0])
            return qml.expval(qml.PauliZ(0))

        tf_r_dtype = tf.float32 if dev.dtype == np.complex64 else tf.float64
        tol, h = get_tolerance_and_stepsize(dev, step_size=True)

        params1 = tf.Variable(0.3, dtype=tf_r_dtype)
        params2 = tf.Variable(0.4, dtype=tf_r_dtype)

        qnode1 = QNode(f, dev, interface="tf", diff_method="adjoint")
        qnode2 = QNode(f, dev, interface="tf", diff_method="finite-diff", h=h)

        with tf.GradientTape() as tape:
            res1 = qnode1(params1, params2)

        g1 = tape.gradient(res1, [params1, params2])

        with tf.GradientTape() as tape:
            res2 = qnode2(params1, params2)

        g2 = tape.gradient(res2, [params1, params2])

        assert np.allclose(g1, g2, atol=tol)

    def test_interface_torch(self, dev):
        """Test if gradients agree between the adjoint and finite-diff methods when using the
        Torch interface"""

        torch = pytest.importorskip("torch")

        def f(params1, params2):
            qml.RX(0.4, wires=[0])
            qml.RZ(params1 * torch.sqrt(params2), wires=[0])
            qml.RY(torch.cos(params2), wires=[0])
            return qml.expval(qml.PauliZ(0))

        params1 = torch.tensor(0.3, requires_grad=True)
        params2 = torch.tensor(0.4, requires_grad=True)

        tol, h = get_tolerance_and_stepsize(dev, step_size=True)

        qnode1 = QNode(f, dev, interface="torch", diff_method="adjoint")
        qnode2 = QNode(f, dev, interface="torch", diff_method="finite-diff", h=h)

        res1 = qnode1(params1, params2)
        res1.backward()

        grad_adjoint = params1.grad, params2.grad

        res2 = qnode2(params1, params2)
        res2.backward()

        grad_fd = params1.grad, params2.grad

        assert np.allclose(grad_adjoint, grad_fd)

    def test_interface_jax(self, dev):
        """Test if the gradients agree between adjoint and finite-difference methods in the
        jax interface"""

        jax = pytest.importorskip("jax")
        dtype = np.float32 if dev.dtype == np.complex64 else np.float64

        if dtype == np.float64:
            from jax import config

            config.update("jax_enable_x64", True)

        def f(params1, params2):
            qml.RX(0.4, wires=[0])
            qml.RZ(params1 * jax.numpy.sqrt(params2), wires=[0])
            qml.RY(jax.numpy.cos(params2), wires=[0])
            return qml.expval(qml.PauliZ(0))

        params1 = jax.numpy.array(0.3, dtype)
        params2 = jax.numpy.array(0.4, dtype)
        tol, h = get_tolerance_and_stepsize(dev, step_size=True)

        qnode_adjoint = QNode(f, dev, interface="jax", diff_method="adjoint")
        qnode_fd = QNode(f, dev, interface="jax", diff_method="finite-diff", h=h)

        grad_adjoint = jax.grad(qnode_adjoint)(params1, params2)
        grad_fd = jax.grad(qnode_fd)(params1, params2)

        assert np.allclose(grad_adjoint, grad_fd, atol=tol)


def circuit_ansatz(params, wires):
    """Circuit ansatz containing all the parametrized gates"""
    qml.QubitStateVector(unitary_group.rvs(2**4, random_state=0)[0], wires=wires)
    qml.RX(params[0], wires=wires[0])
    qml.RY(params[1], wires=wires[1])
    qml.adjoint(qml.RX(params[2], wires=wires[2]))
    qml.RZ(params[0], wires=wires[3])
    qml.CRX(params[3], wires=[wires[3], wires[0]])
    qml.PhaseShift(params[4], wires=wires[2])
    qml.CRY(params[5], wires=[wires[2], wires[1]])
    qml.adjoint(qml.CRZ(params[5], wires=[wires[0], wires[3]]))
    qml.adjoint(qml.PhaseShift(params[6], wires=wires[0]))
    qml.Rot(params[6], params[7], params[8], wires=wires[0])
    qml.adjoint(qml.Rot(params[8], params[8], params[9], wires=wires[1]))
    qml.MultiRZ(params[11], wires=[wires[0], wires[1]])
    qml.PauliRot(params[12], "XXYZ", wires=[wires[0], wires[1], wires[2], wires[3]])
    qml.CPhase(params[12], wires=[wires[3], wires[2]])
    qml.IsingXX(params[13], wires=[wires[1], wires[0]])
    qml.IsingXY(params[14], wires=[wires[3], wires[2]])
    qml.IsingYY(params[14], wires=[wires[3], wires[2]])
    qml.IsingZZ(params[14], wires=[wires[2], wires[1]])
    qml.U1(params[15], wires=wires[0])
    qml.U2(params[16], params[17], wires=wires[0])
    qml.U3(params[18], params[19], params[20], wires=wires[1])
    qml.adjoint(qml.CRot(params[21], params[22], params[23], wires=[wires[1], wires[2]]))
    qml.SingleExcitation(params[24], wires=[wires[2], wires[0]])
    qml.DoubleExcitation(params[25], wires=[wires[2], wires[0], wires[1], wires[3]])
    qml.SingleExcitationPlus(params[26], wires=[wires[0], wires[2]])
    qml.SingleExcitationMinus(params[27], wires=[wires[0], wires[2]])
    qml.DoubleExcitationPlus(params[27], wires=[wires[2], wires[0], wires[1], wires[3]])
    qml.DoubleExcitationMinus(params[27], wires=[wires[2], wires[0], wires[1], wires[3]])
    qml.RX(params[28], wires=wires[0])
    qml.RX(params[29], wires=wires[1])


@pytest.mark.usefixtures("use_legacy_and_new_opmath")
def test_tape_qchem(tol):
    """Tests the circuit Ansatz with a QChem Hamiltonian produces correct results"""

    H, qubits = qml.qchem.molecular_hamiltonian(
        ["H", "H"], np.array([0.0, 0.1, 0.0, 0.0, -0.1, 0.0])
    )

    def circuit(params):
        circuit_ansatz(params, wires=range(4))
        return qml.expval(H)

    params = np.linspace(0, 29, 30) * 0.111

    dev_ld = qml.device(device_name, wires=qubits)
    dev_dq = qml.device("default.qubit", wires=qubits)

    circuit_ld = qml.QNode(circuit, dev_ld, diff_method="adjoint")
    circuit_dq = qml.QNode(circuit, dev_dq, diff_method="parameter-shift")
    res = qml.grad(circuit_ld)(params)
    ref = qml.grad(circuit_dq)(params)
    assert np.allclose(res, ref, tol)


@pytest.mark.usefixtures("use_legacy_and_new_opmath")
def test_tape_qchem_sparse(tol):
    """Tests the circuit Ansatz with a QChem Hamiltonian produces correct results"""

    H, qubits = qml.qchem.molecular_hamiltonian(
        ["H", "H"], np.array([0.0, 0.1, 0.0, 0.0, -0.1, 0.0])
    )

    H_sparse = H.sparse_matrix(range(4))

    def circuit_sparse(params):
        circuit_ansatz(params, wires=range(4))
        return qml.expval(qml.SparseHamiltonian(H_sparse, wires=range(4)))

    def circuit(params):
        circuit_ansatz(params, wires=range(4))
        return qml.expval(H)

    params = np.linspace(0, 29, 30) * 0.111

    dev_ld = qml.device(device_name, wires=qubits)
    dev_dq = qml.device("default.qubit", wires=qubits)

    circuit_ld = qml.QNode(circuit_sparse, dev_ld, diff_method="adjoint")
    circuit_dq = qml.QNode(circuit, dev_dq, diff_method="parameter-shift")

    assert np.allclose(qml.grad(circuit_ld)(params), qml.grad(circuit_dq)(params), tol)


custom_wires = ["alice", 3.14, -1, 0]


@pytest.mark.parametrize(
    "returns",
    [
        qml.SparseHamiltonian(
            qml.Hamiltonian(
                [0.1],
                [qml.PauliX(wires=custom_wires[0]) @ qml.PauliZ(wires=custom_wires[1])],
            ).sparse_matrix(custom_wires),
            wires=custom_wires,
        ),
        qml.SparseHamiltonian(
            qml.Hamiltonian(
                [2.0],
                [qml.PauliX(wires=custom_wires[2]) @ qml.PauliZ(wires=custom_wires[0])],
            ).sparse_matrix(custom_wires),
            wires=custom_wires,
        ),
        qml.SparseHamiltonian(
            qml.Hamiltonian(
                [1.1],
                [qml.PauliX(wires=custom_wires[0]) @ qml.PauliZ(wires=custom_wires[2])],
            ).sparse_matrix(custom_wires),
            wires=custom_wires,
        ),
    ],
)
def test_adjoint_SparseHamiltonian(returns):
    """Integration tests that compare to default.qubit for a large circuit containing parametrized
    operations and when using custom wire labels"""

    dev = qml.device(device_name, wires=custom_wires)
    dev_default = qml.device("default.qubit", wires=custom_wires)

    def circuit(params):
        circuit_ansatz(params, wires=custom_wires)
        return qml.expval(returns)

    n_params = 30
    np.random.seed(1337)
    params = np.random.rand(n_params)

    qnode = qml.QNode(circuit, dev, diff_method="adjoint")
    qnode_default = qml.QNode(circuit, dev_default, diff_method="parameter-shift")

    j_device = qml.jacobian(qnode)(params)
    j_default = qml.jacobian(qnode_default)(params)

    assert np.allclose(j_device, j_default)


@pytest.mark.parametrize(
    "returns",
    [
        qml.PauliZ(0),
        qml.PauliX(2),
        qml.PauliZ(0) @ qml.PauliY(3),
        qml.Hadamard(2),
        qml.Hadamard(3) @ qml.PauliZ(2),
        qml.PauliX(0) @ qml.PauliY(3),
        qml.PauliY(0) @ qml.PauliY(2) @ qml.PauliY(3),
        qml.Hermitian(
            np.kron(qml.PauliY.compute_matrix(), qml.PauliZ.compute_matrix()), wires=[3, 2]
        ),
        qml.Hermitian(np.array([[0, 1], [1, 0]], requires_grad=False), wires=0),
        qml.Hermitian(np.array([[0, 1], [1, 0]], requires_grad=False), wires=0) @ qml.PauliZ(2),
    ],
)
def test_integration(returns):
    """Integration tests that compare to default.qubit for a large circuit containing parametrized
    operations"""
    dev_def = qml.device("default.qubit", wires=range(4))
    dev_lightning = qml.device(device_name, wires=range(4))

    def circuit(params):
        circuit_ansatz(params, wires=range(4))
        return np.array([qml.expval(returns), qml.expval(qml.PauliY(1))])

    n_params = 30
    params = np.linspace(0, 10, n_params)

    qnode_def = qml.QNode(circuit, dev_def)
    qnode_lightning = qml.QNode(circuit, dev_lightning, diff_method="adjoint")

    j_def = qml.jacobian(qnode_def)(params)
    j_lightning = qml.jacobian(qnode_lightning)(params)

    assert np.allclose(j_def, j_lightning)


def test_integration_chunk_observables():
    """Integration tests that compare to default.qubit for a large circuit with multiple expectation values. Expvals are generated in parallelized chunks."""
    num_qubits = 4

    dev_def = qml.device("default.qubit", wires=range(num_qubits))
    dev_lightning = qml.device(device_name, wires=range(num_qubits))
    dev_lightning_batched = qml.device(device_name, wires=range(num_qubits), batch_obs=True)

    def circuit(params):
        circuit_ansatz(params, wires=range(num_qubits))
        return np.array(
            [qml.expval(qml.PauliZ(i)) for i in range(num_qubits)]
            + [
                qml.expval(
                    qml.Hamiltonian(
                        np.arange(1, num_qubits + 1),
                        [
                            qml.PauliZ(i % num_qubits) @ qml.PauliY((i + 1) % num_qubits)
                            for i in range(num_qubits)
                        ],
                    )
                )
            ]
            + [qml.expval(qml.PauliY(i)) for i in range(num_qubits)]
        )

    n_params = 30
    params = np.linspace(0, 10, n_params)

    qnode_def = qml.QNode(circuit, dev_def)
    qnode_lightning = qml.QNode(circuit, dev_lightning, diff_method="adjoint")
    qnode_lightning_batched = qml.QNode(circuit, dev_lightning_batched, diff_method="adjoint")

    j_def = qml.jacobian(qnode_def)(params)
    j_lightning = qml.jacobian(qnode_lightning)(params)
    j_lightning_batched = qml.jacobian(qnode_lightning_batched)(params)

    assert np.allclose(j_def, j_lightning)
    assert np.allclose(j_def, j_lightning_batched)


@pytest.mark.parametrize(
    "returns",
    [
        qml.PauliZ(custom_wires[0]),
        qml.PauliX(custom_wires[2]),
        qml.PauliZ(custom_wires[0]) @ qml.PauliY(custom_wires[3]),
        qml.Hadamard(custom_wires[2]),
        qml.Hadamard(custom_wires[3]) @ qml.PauliZ(custom_wires[2]),
        # qml.Projector([0, 1], wires=[custom_wires[0], custom_wires[2]]) @ qml.Hadamard(custom_wires[3])
        # qml.Projector([0, 0], wires=[custom_wires[2], custom_wires[0]])
        qml.PauliX(custom_wires[0]) @ qml.PauliY(custom_wires[3]),
        qml.PauliY(custom_wires[0]) @ qml.PauliY(custom_wires[2]) @ qml.PauliY(custom_wires[3]),
        qml.Hermitian(np.array([[0, 1], [1, 0]], requires_grad=False), wires=custom_wires[0]),
        qml.Hermitian(
            np.kron(qml.PauliY.compute_matrix(), qml.PauliZ.compute_matrix()),
            wires=[custom_wires[3], custom_wires[2]],
        ),
        qml.Hermitian(np.array([[0, 1], [1, 0]], requires_grad=False), wires=custom_wires[0])
        @ qml.PauliZ(custom_wires[2]),
    ],
)
def test_integration_custom_wires(returns):
    """Integration tests that compare to default.qubit for a large circuit containing parametrized
    operations and when using custom wire labels"""
    dev_def = qml.device("default.qubit", wires=custom_wires)
    dev_lightning = qml.device(device_name, wires=custom_wires)

    def circuit(params):
        circuit_ansatz(params, wires=custom_wires)
        return np.array([qml.expval(returns), qml.expval(qml.PauliY(custom_wires[1]))])

    n_params = 30
    params = np.linspace(0, 10, n_params)

    qnode_def = qml.QNode(circuit, dev_def)
    qnode_lightning = qml.QNode(circuit, dev_lightning, diff_method="adjoint")

    j_def = qml.jacobian(qnode_def)(params)
    j_lightning = qml.jacobian(qnode_lightning)(params)

    assert np.allclose(j_def, j_lightning)


@pytest.mark.skipif(
    device_name not in ("lightning.qubit", "lightning.gpu"),
    reason="Tests only for lightning.qubit and lightning.gpu",
)
@pytest.mark.parametrize(
    "returns",
    [
        (qml.PauliZ(custom_wires[0]),),
        (qml.PauliZ(custom_wires[0]), qml.PauliZ(custom_wires[1])),
        (qml.PauliZ(custom_wires[0]), qml.PauliZ(custom_wires[1]), qml.PauliZ(custom_wires[3])),
        (
            qml.PauliZ(custom_wires[0]),
            qml.PauliZ(custom_wires[1]),
            qml.PauliZ(custom_wires[3]),
            qml.PauliZ(custom_wires[2]),
        ),
        (
            qml.PauliZ(custom_wires[0]) @ qml.PauliY(custom_wires[3]),
            qml.PauliZ(custom_wires[1]) @ qml.PauliY(custom_wires[2]),
        ),
        (qml.PauliZ(custom_wires[0]) @ qml.PauliY(custom_wires[3]), qml.PauliZ(custom_wires[1])),
    ],
)
def test_integration_custom_wires_batching(returns):
    """Integration tests that compare to default.qubit for a large circuit containing parametrized
    operations and when using custom wire labels"""

    dev_def = qml.device("default.qubit", wires=custom_wires)
    dev_gpu = qml.device(device_name, wires=custom_wires, batch_obs=True)

    def circuit(params):
        circuit_ansatz(params, wires=custom_wires)
        return [qml.expval(r) for r in returns] + [qml.expval(qml.PauliY(custom_wires[1]))]

    n_params = 30
    np.random.seed(1337)
    params = np.random.rand(n_params)

    qnode_gpu = qml.QNode(circuit, dev_gpu, diff_method="adjoint")
    qnode_def = qml.QNode(circuit, dev_def)

    def convert_to_array_gpu(params):
        return np.hstack(qnode_gpu(params))

    def convert_to_array_def(params):
        return np.hstack(qnode_def(params))

    j_gpu = qml.jacobian(convert_to_array_gpu)(params)
    j_def = qml.jacobian(convert_to_array_def)(params)

    assert np.allclose(j_gpu, j_def, atol=1e-7)


@pytest.mark.skipif(
    device_name not in ("lightning.qubit", "lightning.gpu"),
    reason="Tests only for lightning.qubit and lightning.gpu",
)
@pytest.mark.parametrize(
    "returns",
    [
        (0.5 * qml.PauliZ(custom_wires[0]),),
        (0.5 * qml.PauliZ(custom_wires[0]), qml.PauliZ(custom_wires[1])),
        (
            qml.PauliZ(custom_wires[0]),
            0.5 * qml.PauliZ(custom_wires[1]),
            qml.PauliZ(custom_wires[3]),
        ),
        (
            qml.PauliZ(custom_wires[0]),
            qml.PauliZ(custom_wires[1]),
            qml.PauliZ(custom_wires[3]),
            0.5 * qml.PauliZ(custom_wires[2]),
        ),
        (
            qml.PauliZ(custom_wires[0]) @ qml.PauliY(custom_wires[3]),
            0.5 * qml.PauliZ(custom_wires[1]) @ qml.PauliY(custom_wires[2]),
        ),
        (
            qml.PauliZ(custom_wires[0]) @ qml.PauliY(custom_wires[3]),
            0.5 * qml.PauliZ(custom_wires[1]),
        ),
        (
            0.0 * qml.PauliZ(custom_wires[0]) @ qml.PauliZ(custom_wires[1]),
            1.0 * qml.Identity(10),
            1.2 * qml.PauliZ(custom_wires[2]) @ qml.PauliZ(custom_wires[3]),
        ),
    ],
)
def test_batching_H(returns):
    """Integration tests that compare to default.qubit for a large circuit containing parametrized
    operations and when using custom wire labels"""

    dev_cpu = qml.device("default.qubit", wires=custom_wires + [10, 72])
    dev_gpu = qml.device(device_name, wires=custom_wires + [10, 72], batch_obs=True)
    dev_gpu_default = qml.device(device_name, wires=custom_wires + [10, 72], batch_obs=False)

    def circuit(params):
        circuit_ansatz(params, wires=custom_wires)
        return qml.math.hstack([qml.expval(r) for r in returns])

    n_params = 30
    np.random.seed(1337)
    params = np.random.rand(n_params)

    qnode_cpu = qml.QNode(circuit, dev_cpu, diff_method="parameter-shift")
    qnode_gpu = qml.QNode(circuit, dev_gpu, diff_method="adjoint")
    qnode_gpu_default = qml.QNode(circuit, dev_gpu_default, diff_method="adjoint")

    def convert_to_array_cpu(params):
        return np.hstack(qnode_cpu(params))

    def convert_to_array_gpu(params):
        return np.hstack(qnode_gpu(params))

    def convert_to_array_gpu_default(params):
        return np.hstack(qnode_gpu_default(params))

    i_cpu = qnode_cpu(params)
    i_gpu = qnode_gpu(params)
    i_gpu_default = qnode_gpu_default(params)

    assert np.allclose(i_cpu, i_gpu)
    assert np.allclose(i_gpu, i_gpu_default)

    j_cpu = qml.jacobian(qnode_cpu)(params)
    j_gpu = qml.jacobian(qnode_gpu)(params)
    j_gpu_default = qml.jacobian(qnode_gpu_default)(params)

    assert np.allclose(j_cpu, j_gpu)
    assert np.allclose(j_gpu, j_gpu_default)


@pytest.fixture(scope="session")
def create_xyz_file(tmp_path_factory):
    directory = tmp_path_factory.mktemp("tmp")
    file = directory / "h2.xyz"
    file.write_text("""2\nH2, Unoptimized\nH  1.0 0.0 0.0\nH -1.0 0.0 0.0""")
    yield file


@pytest.mark.parametrize("batches", [False, True, 1, 2, 3, 4])
def test_integration_H2_Hamiltonian(create_xyz_file, batches):
    _ = pytest.importorskip("openfermionpyscf")
    n_electrons = 2
    np.random.seed(1337)

    str_path = create_xyz_file
    symbols, coordinates = qml.qchem.read_structure(str(str_path), outpath=str(str_path.parent))

    H, qubits = qml.qchem.molecular_hamiltonian(
        symbols,
        coordinates,
        method="pyscf",
        active_electrons=n_electrons,
        name="h2",
        outpath=str(str_path.parent),
        load_data=True,
    )
    hf_state = qml.qchem.hf_state(n_electrons, qubits)
    _, doubles = qml.qchem.excitations(n_electrons, qubits)

    # Choose different batching supports here
    dev = qml.device(device_name, wires=qubits, batch_obs=batches)
    dev_comp = qml.device("default.qubit", wires=qubits)

    @qml.qnode(dev, diff_method="adjoint")
    def circuit(params, excitations):
        qml.BasisState(hf_state, wires=H.wires)
        for i, excitation in enumerate(excitations):
            if len(excitation) == 4:
                qml.DoubleExcitation(params[i], wires=excitation)
            else:
                qml.SingleExcitation(params[i], wires=excitation)
        return qml.expval(H)

    @qml.qnode(dev_comp, diff_method="parameter-shift")
    def circuit_compare(params, excitations):
        qml.BasisState(hf_state, wires=H.wires)

        for i, excitation in enumerate(excitations):
            if len(excitation) == 4:
                qml.DoubleExcitation(params[i], wires=excitation)
            else:
                qml.SingleExcitation(params[i], wires=excitation)
        return qml.expval(H)

    jac_func = qml.jacobian(circuit)
    jac_func_comp = qml.jacobian(circuit_compare)

    params = qml.numpy.array([0.0] * len(doubles), requires_grad=True)
    jacs = jac_func(params, excitations=doubles)
    jacs_comp = jac_func_comp(params, excitations=doubles)

    assert np.allclose(jacs, jacs_comp)


@pytest.mark.parametrize("n_targets", range(1, 6))
def test_qubit_unitary(n_targets):
    """Tests that ``qml.QubitUnitary`` can be included in circuits differentiated with the adjoint method."""
    n_wires = 6
    dev = qml.device(device_name, wires=n_wires)
    dev_def = qml.device("default.qubit", wires=n_wires)

    np.random.seed(1337)
    init_state = np.random.rand(2**n_wires) + 1j * np.random.rand(2**n_wires)
    init_state /= np.linalg.norm(init_state)
    init_state = np.array(init_state, requires_grad=False)
    U = np.random.rand(2**n_targets, 2**n_targets) + 1j * np.random.rand(2**n_targets, 2**n_targets)
    U, _ = np.linalg.qr(U)
    U = np.array(U, requires_grad=False)

    obs = qml.operation.Tensor(*(qml.PauliZ(i) for i in range(n_wires)))

    par = 2 * np.pi * np.random.rand(n_wires)

    def circuit(x):
        qml.StatePrep(init_state, wires=range(n_wires))
        for i in range(n_wires // 2):
            qml.RY(x[i], wires=i)
        qml.QubitUnitary(U, wires=range(n_targets))
        for i in range(n_wires // 2, n_wires):
            qml.RY(x[i], wires=i)
        return qml.expval(obs)

    circ = qml.QNode(circuit, dev, diff_method="adjoint")
    circ_ps = qml.QNode(circuit, dev, diff_method="parameter-shift")
    circ_def = qml.QNode(circuit, dev_def, diff_method="adjoint")
    jac = qml.jacobian(circ)(par)
    jac_ps = qml.jacobian(circ_ps)(par)
    jac_def = qml.jacobian(circ_def)(par)

    assert jac.size == n_wires
    assert not np.allclose(jac, 0.0)
    assert np.allclose(jac, jac_ps)
    assert np.allclose(jac, jac_def)


@pytest.mark.parametrize("n_targets", [1, 2])
def test_diff_qubit_unitary(n_targets):
    """Tests that ``qml.QubitUnitary`` can be differentiated with the adjoint method."""
    n_wires = 6
    dev = qml.device(device_name, wires=n_wires)
    dev_def = qml.device("default.qubit", wires=n_wires)
    _, h = get_tolerance_and_stepsize(dev, step_size=True)

    np.random.seed(1337)
    init_state = np.random.rand(2**n_wires) + 1j * np.random.rand(2**n_wires)
    init_state /= np.linalg.norm(init_state)
    init_state = np.array(init_state, requires_grad=False)
    U = np.random.rand(2**n_targets, 2**n_targets) + 1j * np.random.rand(2**n_targets, 2**n_targets)
    U, _ = np.linalg.qr(U)
    U = np.array(U, requires_grad=False)

    obs = qml.operation.Tensor(*(qml.PauliZ(i) for i in range(n_wires)))

    par = 2 * np.pi * np.random.rand(n_wires)

    def circuit(x, u_mat):
        qml.StatePrep(init_state, wires=range(n_wires))
        for i in range(n_wires // 2):
            qml.RY(x[i], wires=i)
        qml.QubitUnitary(u_mat, wires=range(n_targets))
        for i in range(n_wires // 2, n_wires):
            qml.RY(x[i], wires=i)
        return qml.expval(obs)

    circ = qml.QNode(circuit, dev, diff_method="adjoint")
    circ_def = qml.QNode(circuit, dev_def, diff_method="adjoint")
    circ_fd = qml.QNode(circuit, dev, diff_method="finite-diff", h=h)
    circ_ps = qml.QNode(circuit, dev, diff_method="parameter-shift")
    jacs = qml.jacobian(circ)(par, U)
    jacs_def = qml.jacobian(circ_def)(par, U)
    jacs_fd = qml.jacobian(circ_fd)(par, U)
    jacs_ps = qml.jacobian(circ_ps)(par, U)

    for jac, jac_def, jac_fd, jac_ps in zip(jacs, jacs_def, jacs_fd, jacs_ps):
        assert not np.allclose(jac, 0.0)
        assert np.allclose(jac, jac_fd)
        assert np.allclose(jac, jac_ps)
        assert np.allclose(jac, jac_def)<|MERGE_RESOLUTION|>--- conflicted
+++ resolved
@@ -268,11 +268,7 @@
         assert np.allclose(calculated_val, numeric_val, atol=tol, rtol=0)
 
     @pytest.mark.skipif(
-<<<<<<< HEAD
-        device_name not in ("lightning.qubit", "lightning.gpu"),
-=======
         device_name in ("lightning.kokkos"),
->>>>>>> f594f29a
         reason="N-controlled operations only implemented in lightning.qubit and lightning.gpu.",
     )
     @pytest.mark.parametrize("n_qubits", [1, 2, 3, 4])
