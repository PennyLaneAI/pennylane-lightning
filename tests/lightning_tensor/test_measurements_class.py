# Copyright 2024 Xanadu Quantum Technologies Inc.

# Licensed under the Apache License, Version 2.0 (the "License");
# you may not use this file except in compliance with the License.
# You may obtain a copy of the License at

#     http://www.apache.org/licenses/LICENSE-2.0

# Unless required by applicable law or agreed to in writing, software
# distributed under the License is distributed on an "AS IS" BASIS,
# WITHOUT WARRANTIES OR CONDITIONS OF ANY KIND, either express or implied.
# See the License for the specific language governing permissions and
# limitations under the License.
"""
Unit tests for measurements class.
"""
from typing import Sequence

import numpy as np
import pennylane as qml
import pytest
from conftest import LightningDevice, device_name  # tested device
from flaky import flaky
from pennylane.devices import DefaultQubit
from pennylane.measurements import VarianceMP
from scipy.sparse import csr_matrix, random_array

if device_name != "lightning.tensor":
    pytest.skip(
        "Skipping tests for the LightningTensorMeasurements class.", allow_module_level=True
    )

from pennylane_lightning.lightning_tensor._measurements import LightningTensorMeasurements
from pennylane_lightning.lightning_tensor._tensornet import LightningTensorNet

if not LightningDevice._CPP_BINARY_AVAILABLE:  # pylint: disable=protected-access
    pytest.skip("No binary module found. Skipping.", allow_module_level=True)

THETA = np.linspace(0.11, 1, 3)
PHI = np.linspace(0.32, 1, 3)


# General LightningTensorNet fixture, for any number of wires.
@pytest.fixture(
    params=[np.complex64, np.complex128],
)
def lightning_tn(request):
    """Fixture for creating a LightningTensorNet object."""

    def _lightning_tn(n_wires):
        return LightningTensorNet(num_wires=n_wires, max_bond_dim=128, c_dtype=request.param)

    return _lightning_tn


class TestMeasurementFunction:
    """Tests for the measurement method."""

    def test_initialization(self, lightning_tn):
        """Tests for the initialization of the LightningTensorMeasurements class."""
        tensornetwork = lightning_tn(2)
        m = LightningTensorMeasurements(tensornetwork)

        assert m.dtype == tensornetwork.dtype

    def test_not_implemented_state_measurements(self, lightning_tn):
        """Test than a NotImplementedError is raised if the measurement is not a state measurement."""

        tensornetwork = lightning_tn(2)
        m = LightningTensorMeasurements(tensornetwork)

        mp = qml.counts(wires=(0, 1))
        with pytest.raises(NotImplementedError):
            m.get_measurement_function(mp)

    def test_not_supported_sparseH_shot_measurements(self):
        """Test than a TypeError is raised if the measurement is not supported."""

        tensornetwork = LightningTensorNet(num_wires=3, max_bond_dim=128)

        m = LightningTensorMeasurements(tensornetwork)

        ops = [qml.PauliX(0), qml.PauliZ(1)]

        obs = qml.SparseHamiltonian(
            qml.Hamiltonian([-1.0, 1.5], [qml.Z(1), qml.X(1)]).sparse_matrix(wire_order=[0, 1, 2]),
            wires=[0, 1, 2],
        )

<<<<<<< HEAD
        with pytest.raises(NotImplementedError):
            m.measure_tensor_network(tape)

    @pytest.mark.parametrize("n_qubits", range(4, 12, 4))
    @pytest.mark.parametrize("n_targets", list(range(1, 4)) + list(range(4, 12, 4)))
    def test_probs_many_wires(self, n_qubits, n_targets, tol):
        """Test probs measuring many wires of a random quantum state."""
        if n_targets >= n_qubits:
            pytest.skip("Number of targets cannot exceed the number of wires.")

        dev = qml.device(device_name, wires=n_qubits)
        dq = qml.device("default.qubit", wires=n_qubits)

        init_state = np.random.rand(2**n_qubits) + 1.0j * np.random.rand(2**n_qubits)
        init_state /= np.linalg.norm(init_state)

        def circuit():
            qml.StatePrep(init_state, wires=range(n_qubits))
            return qml.probs(wires=range(0, n_targets))

        res = qml.QNode(circuit, dev)()
        ref = qml.QNode(circuit, dq)()

        assert np.allclose(res, ref, atol=tol, rtol=0)
=======
        for mp in [qml.var(obs), qml.expval(obs)]:
            tape = qml.tape.QuantumScript(ops, [mp], shots=100)

            with pytest.raises(TypeError):
                m.measure_tensor_network(tape)

    def test_not_supported_ham_sum_shot_measurements(self):
        """Test than a TypeError is raised if the measurement is not supported."""

        tensornetwork = LightningTensorNet(num_wires=3, max_bond_dim=128)

        m = LightningTensorMeasurements(tensornetwork)

        ops = [qml.PauliX(0), qml.PauliZ(1)]

        obs_ham = qml.Hamiltonian([-1.0, 1.5], [qml.Z(1), qml.X(1)])

        obs_sum = qml.sum(qml.PauliX(0), qml.PauliX(1))

        for mp in [qml.var(obs_ham), qml.var(obs_sum)]:
            tape = qml.tape.QuantumScript(ops, [mp], shots=100)

            with pytest.raises(TypeError):
                m.measure_tensor_network(tape)

    def test_not_supported_shadowmp_shot_measurements(self):
        """Test than a TypeError is raised if the measurement is not supported."""

        tensornetwork = LightningTensorNet(num_wires=3, max_bond_dim=128)

        m = LightningTensorMeasurements(tensornetwork)

        ops = [qml.PauliX(0), qml.PauliZ(1)]

        for mp in [qml.classical_shadow(wires=[0, 1]), qml.shadow_expval(qml.PauliX(0))]:
            tape = qml.tape.QuantumScript(ops, [mp], shots=100)

            with pytest.raises(TypeError):
                m.measure_tensor_network(tape)
>>>>>>> 3d005f05
<|MERGE_RESOLUTION|>--- conflicted
+++ resolved
@@ -87,32 +87,6 @@
             wires=[0, 1, 2],
         )
 
-<<<<<<< HEAD
-        with pytest.raises(NotImplementedError):
-            m.measure_tensor_network(tape)
-
-    @pytest.mark.parametrize("n_qubits", range(4, 12, 4))
-    @pytest.mark.parametrize("n_targets", list(range(1, 4)) + list(range(4, 12, 4)))
-    def test_probs_many_wires(self, n_qubits, n_targets, tol):
-        """Test probs measuring many wires of a random quantum state."""
-        if n_targets >= n_qubits:
-            pytest.skip("Number of targets cannot exceed the number of wires.")
-
-        dev = qml.device(device_name, wires=n_qubits)
-        dq = qml.device("default.qubit", wires=n_qubits)
-
-        init_state = np.random.rand(2**n_qubits) + 1.0j * np.random.rand(2**n_qubits)
-        init_state /= np.linalg.norm(init_state)
-
-        def circuit():
-            qml.StatePrep(init_state, wires=range(n_qubits))
-            return qml.probs(wires=range(0, n_targets))
-
-        res = qml.QNode(circuit, dev)()
-        ref = qml.QNode(circuit, dq)()
-
-        assert np.allclose(res, ref, atol=tol, rtol=0)
-=======
         for mp in [qml.var(obs), qml.expval(obs)]:
             tape = qml.tape.QuantumScript(ops, [mp], shots=100)
 
@@ -152,4 +126,25 @@
 
             with pytest.raises(TypeError):
                 m.measure_tensor_network(tape)
->>>>>>> 3d005f05
+
+    @pytest.mark.parametrize("n_qubits", range(4, 12, 4))
+    @pytest.mark.parametrize("n_targets", list(range(1, 4)) + list(range(4, 12, 4)))
+    def test_probs_many_wires(self, n_qubits, n_targets, tol):
+        """Test probs measuring many wires of a random quantum state."""
+        if n_targets >= n_qubits:
+            pytest.skip("Number of targets cannot exceed the number of wires.")
+
+        dev = qml.device(device_name, wires=n_qubits)
+        dq = qml.device("default.qubit", wires=n_qubits)
+
+        init_state = np.random.rand(2**n_qubits) + 1.0j * np.random.rand(2**n_qubits)
+        init_state /= np.linalg.norm(init_state)
+
+        def circuit():
+            qml.StatePrep(init_state, wires=range(n_qubits))
+            return qml.probs(wires=range(0, n_targets))
+
+        res = qml.QNode(circuit, dev)()
+        ref = qml.QNode(circuit, dq)()
+
+        assert np.allclose(res, ref, atol=tol, rtol=0)