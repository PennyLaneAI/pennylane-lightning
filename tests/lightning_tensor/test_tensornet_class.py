--- conflicted
+++ resolved
@@ -151,8 +151,36 @@
     unitary_f = np.transpose(unitary, axes=(5, 3, 1, 4, 2, 0))
     unitary_f = np.reshape(unitary_f, (2 ** len(wires), 2 ** len(wires)))
 
-<<<<<<< HEAD
-    assert np.allclose(sorted_wired, sorted(wires), atol=1e-6)
+    assert np.allclose(unitary_f, original_gate, atol=1e-6)
+
+
+def test_gate_matrix_decompose_out_of_order():
+    """Test the gate matrix decomposition function when the wires are not sorted."""
+    wires = [1, 2, 0]
+    hermitian = np.random.rand(2 ** len(wires), 2 ** len(wires))
+    hermitian = hermitian @ hermitian.conj().T
+
+    gate = scipy.linalg.expm(1j * hermitian)
+    original_gate = gate.copy()  # for later to double check
+
+    max_mpo_bond_dim = 2 ** len(wires)
+
+    mpos, sorted_wired = gate_matrix_decompose(gate, wires, max_mpo_bond_dim, np.complex128)
+
+    # restore the C-ordering of the matrices
+    mpo0 = np.transpose(mpos[0], axes=(2, 1, 0))
+    mpo1 = np.transpose(mpos[1], axes=(3, 2, 1, 0))
+    mpo2 = np.transpose(mpos[2], axes=(2, 1, 0))
+
+    # check if the wires are the same
+    assert sorted_wired == (0, 1, 2)
+
+    # recreate unitary
+    unitary = np.tensordot(mpo0, mpo1, axes=([1], [0]))
+    unitary = np.tensordot(unitary, mpo2, axes=([3], [0]))
+    unitary_f = np.transpose(unitary, axes=(3, 1, 5, 2, 0, 4))
+    unitary_f = np.reshape(unitary_f, (2 ** len(wires), 2 ** len(wires)))
+
     assert np.allclose(unitary_f, original_gate, atol=1e-6)
 
 def test_mps_canonical_form():
@@ -294,37 +322,4 @@
     # check right canonical form
     assert check_canonical_form(mpos, direction="right")    
     # check left canonical form
-    assert not check_canonical_form(mpos, direction="left")
-=======
-    assert np.allclose(unitary_f, original_gate, atol=1e-6)
-
-
-def test_gate_matrix_decompose_out_of_order():
-    """Test the gate matrix decomposition function when the wires are not sorted."""
-    wires = [1, 2, 0]
-    hermitian = np.random.rand(2 ** len(wires), 2 ** len(wires))
-    hermitian = hermitian @ hermitian.conj().T
-
-    gate = scipy.linalg.expm(1j * hermitian)
-    original_gate = gate.copy()  # for later to double check
-
-    max_mpo_bond_dim = 2 ** len(wires)
-
-    mpos, sorted_wired = gate_matrix_decompose(gate, wires, max_mpo_bond_dim, np.complex128)
-
-    # restore the C-ordering of the matrices
-    mpo0 = np.transpose(mpos[0], axes=(2, 1, 0))
-    mpo1 = np.transpose(mpos[1], axes=(3, 2, 1, 0))
-    mpo2 = np.transpose(mpos[2], axes=(2, 1, 0))
-
-    # check if the wires are the same
-    assert sorted_wired == (0, 1, 2)
-
-    # recreate unitary
-    unitary = np.tensordot(mpo0, mpo1, axes=([1], [0]))
-    unitary = np.tensordot(unitary, mpo2, axes=([3], [0]))
-    unitary_f = np.transpose(unitary, axes=(3, 1, 5, 2, 0, 4))
-    unitary_f = np.reshape(unitary_f, (2 ** len(wires), 2 ** len(wires)))
-
-    assert np.allclose(unitary_f, original_gate, atol=1e-6)
->>>>>>> 93fafb10
+    assert not check_canonical_form(mpos, direction="left")