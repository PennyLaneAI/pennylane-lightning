--- conflicted
+++ resolved
@@ -152,11 +152,7 @@
 
     @pytest.mark.skipif(
         device_name == "lightning.tensor",
-<<<<<<< HEAD
-        reason="lightning.tensor device dose not support direct access to state",
-=======
         reason="lightning.tensor device does not support the direct access to state",
->>>>>>> e1049192
     )
     @pytest.mark.parametrize("basis_state", itertools.product(*[(0, 1)] * 3))
     @pytest.mark.parametrize("wires", [3])
@@ -212,11 +208,7 @@
 
     @pytest.mark.skipif(
         device_name == "lightning.tensor",
-<<<<<<< HEAD
-        reason="lightning.tensor device dose not support the direct access to state",
-=======
         reason="lightning.tensor device does not support the direct access to state",
->>>>>>> e1049192
     )
     @pytest.mark.parametrize("basis_state", itertools.product(*[(0, 1)] * 4))
     @pytest.mark.parametrize("wires", [4])
@@ -277,11 +269,7 @@
 
     @pytest.mark.skipif(
         device_name == "lightning.tensor",
-<<<<<<< HEAD
-        reason="lightning.tensor device dose not support direct access to the state vector",
-=======
         reason="lightning.tensor device does not support initialization with a state vector",
->>>>>>> e1049192
     )
     @pytest.mark.parametrize(
         "lightning_dev_version", [lightning_backend_dev, lightning_backend_batch_obs_dev]
