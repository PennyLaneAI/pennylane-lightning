# Copyright 2018-2020 Xanadu Quantum Technologies Inc.

# Licensed under the Apache License, Version 2.0 (the "License");
# you may not use this file except in compliance with the License.
# You may obtain a copy of the License at

#     http://www.apache.org/licenses/LICENSE-2.0

# Unless required by applicable law or agreed to in writing, software
# distributed under the License is distributed on an "AS IS" BASIS,
# WITHOUT WARRANTIES OR CONDITIONS OF ANY KIND, either express or implied.
# See the License for the specific language governing permissions and
# limitations under the License.
"""
Integration tests that compare the output states of the
compiled Lightning device with the ``default.qubit``.
"""
import itertools
import os

import numpy as np
import pennylane as qml
import pytest
from conftest import LightningDevice as ld
from conftest import device_name

if not ld._CPP_BINARY_AVAILABLE:
    pytest.skip("No binary module found. Skipping.", allow_module_level=True)


def lightning_backend_dev(wires):
    """Loads the lightning backend"""
    return qml.device(device_name, wires=wires)


def lightning_backend_batch_obs_dev(wires):
    """Loads the lightning backend"""
    return qml.device(device_name, wires=wires, batch_obs=True)


def default_qubit_dev(wires):
    """Loads ``default.qubit``"""
    return qml.device("default.qubit", wires=wires)


def one_qubit_block(wires=None):
    """A block containing all supported gates"""
    qml.PauliX(wires=wires)
    qml.PauliY(wires=wires)
    qml.S(wires=wires)
    qml.Hadamard(wires=wires)
    qml.PauliX(wires=wires)
    qml.T(wires=wires)
    qml.PhaseShift(-1, wires=wires)
    qml.Rot(0.1, 0.2, 0.3, wires=wires)
    qml.RZ(0.11, wires=wires)
    qml.RY(0.22, wires=wires)
    qml.RX(0.33, wires=wires)
    qml.PauliX(wires=wires)


class TestComparison:
    """A test that compares the output states of the lightning device and ``default.qubit`` for a
    variety of different circuits. This uses ``default.qubit`` as a reference."""

    @pytest.mark.skipif(
        device_name == "lightning.tensor",
<<<<<<< HEAD
        reason="lightning.tensor device dose not support 1 wires tensor network",
=======
        reason="lightning.tensor device dose not support 1 wire tensor network",
>>>>>>> 09d626be
    )
    @pytest.mark.parametrize("basis_state", itertools.product(*[(0, 1)] * 1))
    @pytest.mark.parametrize("wires", [1])
    @pytest.mark.parametrize(
        "lightning_dev_version", [lightning_backend_dev, lightning_backend_batch_obs_dev]
    )
    @pytest.mark.parametrize("num_threads", [1, 2])
    def test_one_qubit_circuit(
        self, monkeypatch, wires, lightning_dev_version, basis_state, num_threads
    ):
        """Test a single-qubit circuit"""

        monkeypatch.setenv("OMP_NUM_THREADS", str(num_threads))

        def circuit(measurement):
            """A combination of the one_qubit_block and a simple PauliZ measurement applied to a
            basis state"""
            qml.BasisState(np.array(basis_state), wires=0)
            one_qubit_block(wires=0)
            return measurement() if callable(measurement) else measurement

        dev_l = lightning_dev_version(wires)
        dev_d = default_qubit_dev(wires)

        lightning = qml.QNode(circuit, dev_l)
        default = qml.QNode(circuit, dev_d)

        lightning(qml.expval(qml.PauliZ(0)))
        # pylint: disable=protected-access
        lightning_state = dev_l._statevector.state if dev_l._new_API else dev_l.state

        default_state = default(qml.state)

        assert np.allclose(lightning_state, default_state)
        assert os.getenv("OMP_NUM_THREADS") == str(num_threads)

    @pytest.mark.skipif(
        device_name == "lightning.tensor",
<<<<<<< HEAD
        reason="lightning.tensor device dose not direct access to state",
=======
        reason="lightning.tensor device dose not support direct access to the state",
>>>>>>> 09d626be
    )
    @pytest.mark.parametrize("basis_state", itertools.product(*[(0, 1)] * 2))
    @pytest.mark.parametrize("wires", [2])
    @pytest.mark.parametrize(
        "lightning_dev_version",
        ([lightning_backend_dev, lightning_backend_batch_obs_dev]),
    )
    @pytest.mark.parametrize("num_threads", [1, 2])
    def test_two_qubit_circuit(
        self, monkeypatch, wires, lightning_dev_version, basis_state, num_threads
    ):
        """Test a two-qubit circuit"""
        monkeypatch.setenv("OMP_NUM_THREADS", str(num_threads))

        def circuit(measurement):
            """A combination of two qubit gates with the one_qubit_block and a simple PauliZ
            measurement applied to an input basis state"""
            qml.BasisState(np.array(basis_state), wires=[0, 1])
            qml.RX(0.5, wires=0)
            qml.Hadamard(wires=1)
            qml.CNOT(wires=[0, 1])
            qml.CZ(wires=[1, 0])
            one_qubit_block(wires=0)
            qml.SWAP(wires=[0, 1])
            qml.CRX(0.5, wires=[1, 0])
            qml.CRY(0.9, wires=[0, 1])
            one_qubit_block(wires=1)
            qml.CRZ(0.02, wires=[0, 1])
            qml.CRot(0.2, 0.3, 0.7, wires=[0, 1])
            return measurement() if callable(measurement) else measurement

        dev_l = lightning_dev_version(wires)
        dev_d = default_qubit_dev(wires)

        lightning = qml.QNode(circuit, dev_l)
        default = qml.QNode(circuit, dev_d)

        lightning(qml.expval(qml.PauliZ(0)))

        default_state = default(qml.state)

        # pylint: disable=protected-access
        lightning_state = dev_l._statevector.state if dev_l._new_API else dev_l.state
        assert np.allclose(lightning_state, default_state)

    @pytest.mark.skipif(
        device_name == "lightning.tensor",
<<<<<<< HEAD
        reason="lightning.tensor device dose not direct access to state",
=======
        reason="lightning.tensor device dose not support the direct access to state",
>>>>>>> 09d626be
    )
    @pytest.mark.parametrize("basis_state", itertools.product(*[(0, 1)] * 3))
    @pytest.mark.parametrize("wires", [3])
    @pytest.mark.parametrize(
        "lightning_dev_version",
        ([lightning_backend_dev, lightning_backend_batch_obs_dev]),
    )
    @pytest.mark.parametrize("num_threads", [1, 2])
    def test_three_qubit_circuit(
        self, monkeypatch, wires, lightning_dev_version, basis_state, num_threads
    ):
        """Test a three-qubit circuit"""
        monkeypatch.setenv("OMP_NUM_THREADS", str(num_threads))

        def circuit(measurement):
            """A combination of two and three qubit gates with the one_qubit_block and a simple
            PauliZ measurement applied to an input basis state"""
            qml.BasisState(np.array(basis_state), wires=[0, 1, 2])
            qml.RX(0.5, wires=0)
            qml.Hadamard(wires=1)
            qml.RY(0.9, wires=2)
            qml.CNOT(wires=[0, 1])
            qml.CNOT(wires=[2, 0])
            qml.CZ(wires=[1, 0])
            one_qubit_block(wires=0)
            qml.Toffoli(wires=[1, 0, 2])
            one_qubit_block(wires=2)
            qml.SWAP(wires=[0, 1])
            qml.SWAP(wires=[0, 2])
            qml.CRX(0.5, wires=[1, 0])
            qml.CSWAP(wires=[2, 1, 0])
            qml.CRY(0.9, wires=[2, 1])
            one_qubit_block(wires=1)
            qml.CRZ(0.02, wires=[0, 1])
            qml.CRot(0.2, 0.3, 0.7, wires=[2, 1])
            qml.RZ(0.4, wires=0)
            qml.Toffoli(wires=[2, 1, 0])
            return measurement() if callable(measurement) else measurement

        dev_l = lightning_dev_version(wires)
        dev_d = default_qubit_dev(wires)

        lightning = qml.QNode(circuit, dev_l)
        default = qml.QNode(circuit, dev_d)

        lightning(qml.expval(qml.PauliZ(0)))

        default_state = default(qml.state)

        # pylint: disable=protected-access
        lightning_state = dev_l._statevector.state if dev_l._new_API else dev_l.state
        assert np.allclose(lightning_state, default_state)

    @pytest.mark.skipif(
        device_name == "lightning.tensor",
<<<<<<< HEAD
        reason="lightning.tensor device dose not direct access to state",
=======
        reason="lightning.tensor device dose not support the direct access to state",
>>>>>>> 09d626be
    )
    @pytest.mark.parametrize("basis_state", itertools.product(*[(0, 1)] * 4))
    @pytest.mark.parametrize("wires", [4])
    @pytest.mark.parametrize(
        "lightning_dev_version",
        ([lightning_backend_dev, lightning_backend_batch_obs_dev]),
    )
    @pytest.mark.parametrize("num_threads", [1, 2])
    def test_four_qubit_circuit(
        self, monkeypatch, wires, lightning_dev_version, basis_state, num_threads
    ):
        """Test a four-qubit circuit"""
        monkeypatch.setenv("OMP_NUM_THREADS", str(num_threads))

        def circuit(measurement):
            """A combination of two and three qubit gates with the one_qubit_block and a simple
            PauliZ measurement, all acting on a four qubit input basis state"""
            qml.BasisState(np.array(basis_state), wires=[0, 1, 2, 3])
            qml.RX(0.5, wires=0)
            qml.Hadamard(wires=1)
            qml.RY(0.9, wires=2)
            qml.Rot(0.1, -0.2, -0.3, wires=3)
            qml.CNOT(wires=[0, 1])
            qml.CNOT(wires=[3, 1])
            one_qubit_block(wires=3)
            qml.CNOT(wires=[2, 0])
            qml.CZ(wires=[1, 0])
            one_qubit_block(wires=0)
            qml.Toffoli(wires=[1, 0, 2])
            one_qubit_block(wires=2)
            qml.SWAP(wires=[0, 1])
            qml.SWAP(wires=[0, 2])
            qml.Toffoli(wires=[1, 3, 2])
            qml.CRX(0.5, wires=[1, 0])
            qml.CSWAP(wires=[2, 1, 0])
            qml.CRY(0.9, wires=[2, 1])
            one_qubit_block(wires=1)
            qml.CRZ(0.02, wires=[0, 1])
            qml.CRY(0.9, wires=[2, 3])
            qml.CRot(0.2, 0.3, 0.7, wires=[2, 1])
            qml.RZ(0.4, wires=0)
            qml.Toffoli(wires=[2, 1, 0])
            return measurement() if callable(measurement) else measurement

        dev_l = lightning_dev_version(wires)
        dev_d = default_qubit_dev(wires)

        lightning = qml.QNode(circuit, dev_l)
        default = qml.QNode(circuit, dev_d)

        lightning(qml.expval(qml.PauliZ(0)))

        default_state = default(qml.state)

        # pylint: disable=protected-access
        lightning_state = dev_l._statevector.state if dev_l._new_API else dev_l.state
        assert np.allclose(lightning_state, default_state)

    @pytest.mark.skipif(
        device_name == "lightning.tensor",
        reason="lightning.tensor device dose not support initialization with a state vector",
    )
    @pytest.mark.parametrize(
        "lightning_dev_version", [lightning_backend_dev, lightning_backend_batch_obs_dev]
    )
    @pytest.mark.parametrize("wires", range(1, 17))
    @pytest.mark.parametrize("num_threads", [1, 2])
    @pytest.mark.parametrize("stateprep", [qml.QubitStateVector, qml.StatePrep])
    def test_n_qubit_circuit(
        self, monkeypatch, stateprep, wires, lightning_dev_version, num_threads
    ):
        """Test an n-qubit circuit"""
        monkeypatch.setenv("OMP_NUM_THREADS", str(num_threads))

        vec = np.array([1] * (2**wires)) / np.sqrt(2**wires)
        shape = qml.StronglyEntanglingLayers.shape(2, wires)
        w = np.random.uniform(high=2 * np.pi, size=shape)

        def circuit(measurement):
            """Prepares the equal superposition state and then applies StronglyEntanglingLayers
            and concludes with a simple PauliZ measurement"""
            stateprep(vec, wires=range(wires))
            qml.StronglyEntanglingLayers(w, wires=range(wires))
            return measurement() if callable(measurement) else measurement

        dev_l = lightning_dev_version(wires)
        dev_d = default_qubit_dev(wires)

        lightning = qml.QNode(circuit, dev_l)
        default = qml.QNode(circuit, dev_d)

        lightning(qml.expval(qml.PauliZ(0)))
        # pylint: disable=protected-access
        lightning_state = dev_l._statevector.state if dev_l._new_API else dev_l.state

        default_state = default(qml.state)

        assert np.allclose(lightning_state, default_state)<|MERGE_RESOLUTION|>--- conflicted
+++ resolved
@@ -65,11 +65,7 @@
 
     @pytest.mark.skipif(
         device_name == "lightning.tensor",
-<<<<<<< HEAD
-        reason="lightning.tensor device dose not support 1 wires tensor network",
-=======
-        reason="lightning.tensor device dose not support 1 wire tensor network",
->>>>>>> 09d626be
+        reason="lightning.tensor device does not support one-qubit circuits",
     )
     @pytest.mark.parametrize("basis_state", itertools.product(*[(0, 1)] * 1))
     @pytest.mark.parametrize("wires", [1])
@@ -108,11 +104,7 @@
 
     @pytest.mark.skipif(
         device_name == "lightning.tensor",
-<<<<<<< HEAD
-        reason="lightning.tensor device dose not direct access to state",
-=======
-        reason="lightning.tensor device dose not support direct access to the state",
->>>>>>> 09d626be
+        reason="lightning.tensor device does not support direct access to the state",
     )
     @pytest.mark.parametrize("basis_state", itertools.product(*[(0, 1)] * 2))
     @pytest.mark.parametrize("wires", [2])
@@ -160,11 +152,7 @@
 
     @pytest.mark.skipif(
         device_name == "lightning.tensor",
-<<<<<<< HEAD
-        reason="lightning.tensor device dose not direct access to state",
-=======
-        reason="lightning.tensor device dose not support the direct access to state",
->>>>>>> 09d626be
+        reason="lightning.tensor device does not support the direct access to state",
     )
     @pytest.mark.parametrize("basis_state", itertools.product(*[(0, 1)] * 3))
     @pytest.mark.parametrize("wires", [3])
@@ -220,11 +208,7 @@
 
     @pytest.mark.skipif(
         device_name == "lightning.tensor",
-<<<<<<< HEAD
-        reason="lightning.tensor device dose not direct access to state",
-=======
-        reason="lightning.tensor device dose not support the direct access to state",
->>>>>>> 09d626be
+        reason="lightning.tensor device does not support the direct access to state",
     )
     @pytest.mark.parametrize("basis_state", itertools.product(*[(0, 1)] * 4))
     @pytest.mark.parametrize("wires", [4])
