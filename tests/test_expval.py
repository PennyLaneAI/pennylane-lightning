--- conflicted
+++ resolved
@@ -101,14 +101,10 @@
         ) / np.sqrt(2)
         assert np.allclose(res, expected, tol)
 
-<<<<<<< HEAD
-    @pytest.mark.parametrize("n_wires", range(1, 6))
-=======
-    @pytest.mark.parametrize("n_wires", range(1, 5))
->>>>>>> 1bd68b4f
+    @pytest.mark.parametrize("n_wires", range(1, 7))
     def test_hermitian_expectation(self, n_wires, theta, phi, qubit_device, tol):
         """Test that Hadamard expectation value is correct"""
-        dev_def = qml.device("default.qubit", wires=6)
+        dev_def = qml.device("default.qubit", wires=10)
         dev = qubit_device(wires=6)
         m = 2**n_wires
         U = np.random.rand(m, m) + 1j * np.random.rand(m, m)
