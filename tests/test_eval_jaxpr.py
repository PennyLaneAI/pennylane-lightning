# Copyright 2024 Xanadu Quantum Technologies Inc.

# Licensed under the Apache License, Version 2.0 (the "License");
# you may not use this file except in compliance with the License.
# You may obtain a copy of the License at

#     http://www.apache.org/licenses/LICENSE-2.0

# Unless required by applicable law or agreed to in writing, software
# distributed under the License is distributed on an "AS IS" BASIS,
# WITHOUT WARRANTIES OR CONDITIONS OF ANY KIND, either express or implied.
# See the License for the specific language governing permissions and
# limitations under the License.
"""
This module tests the eval_jaxpr method.
"""
from functools import partial

import pennylane as qml
import pytest
from pennylane.transforms.defer_measurements import DeferMeasurementsInterpreter
from conftest import LightningDevice, device_name

jax = pytest.importorskip("jax")
jaxlib = pytest.importorskip("jaxlib")

if device_name == "lightning.tensor":
    pytest.skip("Skipping tests for the LightningTensor class.", allow_module_level=True)

if not LightningDevice._CPP_BINARY_AVAILABLE:
    pytest.skip("No binary module found. Skipping.", allow_module_level=True)


@pytest.fixture(autouse=True)
def enable_disable_plxpr():
    qml.capture.enable()
    yield
    qml.capture.disable()


def test_accept_execution_config():
    """Test that eval_jaxpr can accept an ExecutionConfig.

    At this point, it does not do anything, so we do not need to test its effect.
    """

    dev = qml.device(device_name, wires=1)

    jaxpr = jax.make_jaxpr(lambda x: x + 1)(0.1)

    execution_config = qml.devices.ExecutionConfig()

    dev.eval_jaxpr(jaxpr.jaxpr, jaxpr.consts, 0.1, execution_config=execution_config)


def test_no_partitioned_shots():
    """Test that an error is raised if partitioned shots is requested."""

    dev = qml.device(device_name, wires=1, shots=(100, 100, 100))
    jaxpr = jax.make_jaxpr(lambda x: x + 1)(0.1)

    with pytest.raises(NotImplementedError, match="does not support partitioned shots"):
        dev.eval_jaxpr(jaxpr.jaxpr, jaxpr.consts, 1.0)


def test_no_wire():
    """Test that an error is raised if the number of wires is not specified."""

    dev = qml.device(device_name, wires=None)
    jaxpr = jax.make_jaxpr(lambda x: x + 1)(0.1)

    with pytest.raises(NotImplementedError, match="Wires must be specified"):
        dev.eval_jaxpr(jaxpr.jaxpr, jaxpr.consts, 1.0)


@pytest.mark.parametrize("use_jit", (True, False))
@pytest.mark.parametrize("x64", (True, False))
def test_simple_execution(use_jit, x64):
    """Test the execution, jitting, and gradient of a simple quantum circuit."""
    original_x64 = jax.config.jax_enable_x64
    try:
        jax.config.update("jax_enable_x64", x64)

        def f(x):
            qml.RX(x, 0)
            return qml.expval(qml.Z(0))

        dev = qml.device(device_name, wires=1)
        jaxpr = jax.make_jaxpr(f)(0.5)

        if use_jit:
            [res] = jax.jit(partial(dev.eval_jaxpr, jaxpr.jaxpr))(jaxpr.consts, 0.5)
        else:
            [res] = dev.eval_jaxpr(jaxpr.jaxpr, jaxpr.consts, 0.5)
        assert qml.math.allclose(res, jax.numpy.cos(0.5))

        if x64:
            assert res.dtype == jax.numpy.float64
        else:
            assert res.dtype == jax.numpy.float32

    finally:
        jax.config.update("jax_enable_x64", original_x64)


def test_capture_remains_enabled_if_measurement_error():
    """Test that capture remains enabled if there is a measurement error."""

    dev = qml.device(device_name, wires=1, shots=1)

    def g():
        return qml.state()

    jaxpr = jax.make_jaxpr(g)()

    with pytest.raises(jaxlib.xla_extension.XlaRuntimeError):
        dev.eval_jaxpr(jaxpr.jaxpr, jaxpr.consts)

    assert qml.capture.enabled()


def test_mcm_reset():
    """Test that mid circuit measurements can reset the state."""

    def f():
        qml.X(0)
        qml.measure(0, reset=True)
        return qml.state()

    dev = qml.device(device_name, wires=1)
    jaxpr = jax.make_jaxpr(f)()

    out = dev.eval_jaxpr(jaxpr.jaxpr, jaxpr.consts)
    assert qml.math.allclose(out, jax.numpy.array([1.0, 0.0]))  # reset into zero state.


def test_operator_arithmetic():
    """Test that lightning devices can execute operator arithmetic."""

    def f(x):
        qml.RY(1.0, 0)
        qml.adjoint(qml.RY(x, 0))
        _ = qml.SX(1) ** 2
        return qml.expval(qml.Z(0) + 2 * qml.Z(1))

    dev = qml.device(device_name, wires=2)
    jaxpr = jax.make_jaxpr(f)(0.5)
    output = dev.eval_jaxpr(jaxpr.jaxpr, jaxpr.consts, 0.5)
    expected = jax.numpy.cos(1 - 0.5) - 2 * 1
    assert qml.math.allclose(output, expected)


class TestSampling:
    """Test cases for generating samples."""

    @pytest.mark.parametrize("use_jit", (True, False))
    @pytest.mark.parametrize("x64", (True, False))
    def test_known_sampling(self, use_jit, x64):
        """Test sampling output with deterministic sampling output"""

        original_x64 = jax.config.jax_enable_x64
        try:
            jax.config.update("jax_enable_x64", x64)

            def sampler():
                qml.X(0)
                return qml.sample(wires=(0, 1))

            dev = qml.device(device_name, wires=2, shots=10)
            jaxpr = jax.make_jaxpr(sampler)()

            if use_jit:
                [results] = jax.jit(partial(dev.eval_jaxpr, jaxpr.jaxpr))(jaxpr.consts)
            else:
                [results] = dev.eval_jaxpr(jaxpr.jaxpr, jaxpr.consts)

            expected0 = jax.numpy.ones((10,))  # zero wire
            expected1 = jax.numpy.zeros((10,))  # one wire
            expected = jax.numpy.vstack([expected0, expected1]).T

            assert qml.math.allclose(results, expected)
            if x64:
                assert results.dtype == jax.numpy.int64
            else:
                assert results.dtype == jax.numpy.int32

        finally:
            jax.config.update("jax_enable_x64", original_x64)

    @pytest.mark.parametrize("mcm_value", (0, 1))
    def test_return_mcm(self, mcm_value):
        """Test that the interpreter can return the result of mid circuit measurements"""

        def f():
            if mcm_value:
                qml.X(0)
            return qml.measure(0)

        dev = qml.device(device_name, wires=1)
        jaxpr = jax.make_jaxpr(f)()
        output = dev.eval_jaxpr(jaxpr.jaxpr, jaxpr.consts)
        assert qml.math.allclose(output, mcm_value)

    def test_classical_transformation_mcm_value(self):
        """Test that mid circuit measurements can be used in classical manipulations."""

        def f():
            qml.X(0)
            m0 = qml.measure(0)  # 1
            qml.X(0)  # reset to 0
            qml.RX(2 * m0, wires=0)
            return qml.expval(qml.Z(0))

        dev = qml.device(device_name, wires=1)
        jaxpr = jax.make_jaxpr(f)()
        res = dev.eval_jaxpr(jaxpr.jaxpr, jaxpr.consts)

        expected = jax.numpy.cos(2.0)
        assert qml.math.allclose(res, expected)

    @pytest.mark.parametrize("mp_type", (qml.sample, qml.expval, qml.probs))
    def test_mcm_measurements_not_yet_implemented(self, mp_type):
        """Test that measurements of mcms are not yet implemented"""

        def f():
            m0 = qml.measure(0)
            if mp_type == qml.probs:
                return mp_type(op=m0)
            return mp_type(m0)

        dev = qml.device(device_name, wires=1, shots=2)
        jaxpr = jax.make_jaxpr(f)()

        with pytest.raises(jaxlib.xla_extension.XlaRuntimeError):
            dev.eval_jaxpr(jaxpr.jaxpr, jaxpr.consts)


class TestQuantumHOP:
    """Tests for the quantum higher order primitives: adjoint and ctrl."""

    @pytest.mark.parametrize("lazy", [True, False])
    def test_adjoint_transform(self, lazy):
        """Test that the adjoint_transform is not yet implemented."""

        def circuit(x):

            def adjoint_fn(y):
                phi = y * jax.numpy.pi / 2
                qml.RZ(phi, 0)
                qml.RX(phi - jax.numpy.pi, 0)

            qml.adjoint(adjoint_fn, lazy=lazy)(x)
            return qml.state()

        dev = qml.device(device_name, wires=1)

<<<<<<< HEAD
        rz_phi = -1.5 * jax.numpy.pi / 2
        rx_phi = rz_phi + jax.numpy.pi
        expected_state = jax.numpy.array(
            [
                jax.numpy.cos(rx_phi / 2) * jax.numpy.exp(-rz_phi * 1j / 2),
                -1j * jax.numpy.sin(rx_phi / 2) * jax.numpy.exp(rz_phi * 1j / 2),
            ]
        )
        jaxpr = jax.make_jaxpr(circuit)(1.5)
        result = dev.eval_jaxpr(jaxpr.jaxpr, jaxpr.consts, 1.5)
        assert qml.math.allclose(result, expected_state)
=======
        with pytest.raises(jaxlib.xla_extension.XlaRuntimeError):
            dev.eval_jaxpr(jaxpr.jaxpr, jaxpr.consts, 0.5)
>>>>>>> d9d011e1

    def test_ctrl_transform(self):
        """Test that the ctrl_transform is not yet implemented."""

<<<<<<< HEAD
        def circuit(x):
            qml.X(0)
=======
        def circuit():
            qml.ctrl(qml.X, control=1)(0)
            return 2
>>>>>>> d9d011e1

            def ctrl_fn(y):
                phi = y * jax.numpy.pi / 2
                qml.RZ(phi, 2)
                qml.RX(phi - jax.numpy.pi, 2)

<<<<<<< HEAD
            qml.ctrl(ctrl_fn, control=[0, 1], control_values=[1, 0])(x)
            return qml.state()

        rz_phi = 1.5 * jax.numpy.pi / 2
        rx_phi = rz_phi - jax.numpy.pi
        expected_state = qml.math.zeros(8, dtype=complex)
        expected_state[4] = jax.numpy.cos(rx_phi / 2) * jax.numpy.exp(-rz_phi * 1j / 2)
        expected_state[5] = -1j * jax.numpy.sin(rx_phi / 2) * jax.numpy.exp(-rz_phi * 1j / 2)

        jaxpr = jax.make_jaxpr(circuit)(1.5)
        dev = qml.device(device_name, wires=3)
        result = dev.eval_jaxpr(jaxpr.jaxpr, jaxpr.consts, 1.5)
        assert qml.math.allclose(result, expected_state)
=======
        with pytest.raises(jaxlib.xla_extension.XlaRuntimeError):
            dev.eval_jaxpr(jaxpr.jaxpr, jaxpr.consts)
>>>>>>> d9d011e1


class TestClassicalComponents:
    """Test execution of classical components."""

    def test_classical_operations_in_circuit(self):
        """Test that we can have classical operations in the circuit."""

        def f(x, y, w):
            qml.RX(2 * x + y, wires=w - 1)
            return qml.expval(qml.Z(0))

        dev = qml.device(device_name, wires=1)

        x = jax.numpy.array(0.5)
        y = jax.numpy.array(1.2)
        w = jax.numpy.array(1)

        jaxpr = jax.make_jaxpr(f)(x, y, w)
        output = dev.eval_jaxpr(jaxpr.jaxpr, jaxpr.consts, x, y, w)
        expected = jax.numpy.cos(2 * x + y)
        assert qml.math.allclose(output, expected)

    def test_for_loop(self):
        """Test that the for loop can be executed."""

        def f(y):
            @qml.for_loop(4)
            def g(i, x):
                qml.RX(x, i)
                return x + 0.1

            g(y)
            return [qml.expval(qml.Z(i)) for i in range(4)]

        x = 1.0
        jaxpr = jax.make_jaxpr(f)(x)
        dev = qml.device(device_name, wires=4)

        output = dev.eval_jaxpr(jaxpr.jaxpr, jaxpr.consts, x)
        assert len(output) == 4
        assert qml.math.allclose(output[0], jax.numpy.cos(1.0))
        assert qml.math.allclose(output[1], jax.numpy.cos(1.1))
        assert qml.math.allclose(output[2], jax.numpy.cos(1.2))
        assert qml.math.allclose(output[3], jax.numpy.cos(1.3))

    def test_for_loop_consts(self):
        """Test that the for_loop can be executed properly when it has closure variables."""

        def g(x):
            @qml.for_loop(2)
            def f(i):
                qml.RX(x, i)  # x is closure variable

            f()
            return qml.expval(qml.Z(0)), qml.expval(qml.Z(1))

        dev = qml.device(device_name, wires=2)
        x = jax.numpy.array(-0.654)
        jaxpr = jax.make_jaxpr(g)(x)

        res1, res2 = dev.eval_jaxpr(jaxpr.jaxpr, jaxpr.consts, x)
        expected = jax.numpy.cos(x)
        assert qml.math.allclose(res1, expected)
        assert qml.math.allclose(res2, expected)

    def test_while_loop(self):
        """Test that the while loop can be executed."""

        def f():
            def cond_fn(i):
                return i < 4

            @qml.while_loop(cond_fn)
            def g(i):
                qml.X(i)
                return i + 1

            g(0)
            return [qml.expval(qml.Z(i)) for i in range(4)]

        dev = qml.device(device_name, wires=4)
        jaxpr = jax.make_jaxpr(f)()
        output = dev.eval_jaxpr(jaxpr.jaxpr, jaxpr.consts)
        assert qml.math.allclose(output, [-1, -1, -1, -1])

    def test_while_loop_with_consts(self):
        """Test that both the cond_fn and body_fn can contain constants with the while loop."""

        def g(x, target):
            def cond_fn(i):
                return i < target

            @qml.while_loop(cond_fn)
            def f(i):
                qml.RX(x, 0)
                return i + 1

            f(0)
            return qml.expval(qml.Z(0))

        x, y = jax.numpy.array(1.2), jax.numpy.array(2)
        jaxpr = jax.make_jaxpr(g)(x, y)
        dev = qml.device(device_name, wires=2)

        output = dev.eval_jaxpr(jaxpr.jaxpr, jaxpr.consts, x, y)

        assert qml.math.allclose(output, jax.numpy.cos(y * x))

    def test_cond_boolean(self):
        """Test that cond can be used with normal classical values."""

        def true_fn(x):
            qml.RX(x, 0)
            return x + 1

        def false_fn(x):
            return 2 * x

        def f(x, val):
            out = qml.cond(val, true_fn, false_fn)(x)
            return qml.probs(wires=0), out

        x = 0.5
        jaxpr = jax.make_jaxpr(f)(x, True)
        dev = qml.device(device_name, wires=1)
        output_true = dev.eval_jaxpr(jaxpr.jaxpr, jaxpr.consts, x, True)

        expected0 = [jax.numpy.cos(0.5 / 2) ** 2, jax.numpy.sin(0.5 / 2) ** 2]
        assert qml.math.allclose(output_true[0], expected0)
        assert qml.math.allclose(output_true[1], 1.5)  # 0.5 + 1

        output_false = dev.eval_jaxpr(jaxpr.jaxpr, jaxpr.consts, x, False)
        assert qml.math.allclose(output_false[0], [1.0, 0.0])
        assert qml.math.allclose(output_false[1], 1.0)  # 2 * 0.5

    def test_cond_mcm(self):
        """Test that cond can be used with the output of mcms."""

        def true_fn(y):
            qml.RX(y, 0)

        # pylint: disable=unused-argument
        def false_fn(y):
            qml.X(0)

        def g(x):
            qml.X(0)
            m0 = qml.measure(0)
            qml.X(0)
            qml.cond(m0, true_fn, false_fn)(x)
            return qml.probs(wires=0)

        x = 0.5
        jaxpr = jax.make_jaxpr(g)(x)
        dev = qml.device(device_name, wires=1)

        output = dev.eval_jaxpr(jaxpr.jaxpr, jaxpr.consts, x)
        expected = [jax.numpy.cos(x / 2) ** 2, jax.numpy.sin(x / 2) ** 2]
        assert qml.math.allclose(output, expected)

    def test_cond_false_no_false_fn(self):
        """Test nothing is returned when the false_fn is not provided but the condition is false."""

        def true_fn(w):
            qml.X(w)

        def g(condition):
            qml.cond(condition, true_fn)(0)
            return qml.expval(qml.Z(0))

        dev = qml.device(device_name, wires=1)
        jaxpr = jax.make_jaxpr(g)(True)

        out = dev.eval_jaxpr(jaxpr.jaxpr, jaxpr.consts, False)
        assert qml.math.allclose(out, 1.0)

    def test_condition_with_consts(self):
        """Test that each branch in a condition can contain consts."""

        def circuit(x, y, z, condition0, condition1):
            def true_fn():
                qml.RX(x, 0)

            def false_fn():
                qml.RX(y, 0)

            def elif_fn():
                qml.RX(z, 0)

            qml.cond(condition0, true_fn, false_fn=false_fn, elifs=((condition1, elif_fn),))()

            return qml.expval(qml.Z(0))

        x = jax.numpy.array(0.3)
        y = jax.numpy.array(0.6)
        z = jax.numpy.array(1.2)

        jaxpr = jax.make_jaxpr(circuit)(x, y, z, True, True)
        dev = qml.device(device_name, wires=1)

        res0 = dev.eval_jaxpr(jaxpr.jaxpr, jaxpr.consts, x, y, z, True, False)
        assert qml.math.allclose(res0, jax.numpy.cos(x))

        res1 = dev.eval_jaxpr(jaxpr.jaxpr, jaxpr.consts, x, y, z, False, True)
        assert qml.math.allclose(res1, jax.numpy.cos(z))  # elif branch = z

        res2 = dev.eval_jaxpr(jaxpr.jaxpr, jaxpr.consts, x, y, z, False, False)
        assert qml.math.allclose(res2, jax.numpy.cos(y))  # false fn = y

    def test_nested_higher_order_primitives(self):
        """Test a conditional inside a for loop."""

        def true_fn(x):
            qml.RX(x, 0)

        def false_fn(x):
            qml.RX(0.1, 0)

        def f(x, n):
            @qml.for_loop(n)
            def loop(i):
                qml.cond(i % 2 == 0, true_fn, false_fn=false_fn)(i * x)

            loop()
            return qml.expval(qml.Z(0))

        x = jax.numpy.array(1.0)
        n = jax.numpy.array(3)
        jaxpr = jax.make_jaxpr(f)(x, n)
        dev = qml.device(device_name, wires=1)

        res = dev.eval_jaxpr(jaxpr.jaxpr, jaxpr.consts, x, n)
        expected = jax.numpy.cos(0 + 0.1 + 2 * x)
        assert qml.math.allclose(res, expected)


<<<<<<< HEAD
class TestDeferMeasurements:
    """Tests that Lightning devices can execute circuits transformed by defer_measurements."""

    def test_single_mcm(self):
        """Test that applying a single MCM works."""

        dev = qml.device(device_name, wires=5)

        @DeferMeasurementsInterpreter(aux_wires=list(range(2, 5)))
        def f():
            qml.Hadamard(0)
            qml.measure(0)
            qml.Hadamard(0)
            return qml.expval(qml.PauliX(0))

        jaxpr = jax.make_jaxpr(f)()
        res = dev.eval_jaxpr(jaxpr.jaxpr, jaxpr.consts)
        assert qml.math.allclose(res, 0)

    def test_qubit_reset(self):
        """Test that resetting a qubit works as expected."""

        dev = qml.device(device_name, wires=5)

        @DeferMeasurementsInterpreter(aux_wires=list(range(2, 5)))
        def f():
            qml.PauliX(0)
            qml.measure(0, reset=True)
            return qml.expval(qml.PauliZ(0))

        jaxpr = jax.make_jaxpr(f)()
        res = dev.eval_jaxpr(jaxpr.jaxpr, jaxpr.consts)
        assert qml.math.allclose(res, 1)

    def test_mcms_as_gate_parameters(self):
        """Test that using MCMs as gate parameters works as expected."""

        dev = qml.device(device_name, wires=5)

        @DeferMeasurementsInterpreter(aux_wires=list(range(2, 5)))
        def f():
            qml.Hadamard(0)
            m = qml.measure(0)
            qml.RX(m * jax.numpy.pi, 0)
            return qml.expval(qml.PauliZ(0))

        jaxpr = jax.make_jaxpr(f)()
        res = dev.eval_jaxpr(jaxpr.jaxpr, jaxpr.consts)
        # If 0 measured, RX does nothing, so state is |0>. If 1 measured, RX(pi)
        # makes state |1> -> |0>, so <Z> will always be 1
        assert qml.math.allclose(res, 1)

    def test_cond(self):
        """Test that using qml.cond with MCM predicates works as expected."""

        dev = qml.device(device_name, wires=5)

        @DeferMeasurementsInterpreter(aux_wires=list(range(2, 5)))
        def f(x):
            qml.Hadamard(0)
            qml.Hadamard(1)
            m0 = qml.measure(0)
            m1 = qml.measure(1)

            @qml.cond(m0 == 0)
            def cond_fn(y):
                qml.RY(y, 0)

            @cond_fn.else_if(m1 == 0)
            def _(y):
                qml.RY(2 * y, 0)

            @cond_fn.otherwise
            def _(y):
                qml.RY(3 * y, 0)

            cond_fn(x)

            return qml.expval(qml.PauliZ(0))

        phi = jax.numpy.pi / 3
        jaxpr = jax.make_jaxpr(f)(phi)
        res = dev.eval_jaxpr(jaxpr.jaxpr, jaxpr.consts, phi)
        expected = 0.5 * (jax.numpy.cos(phi) + jax.numpy.sin(phi) ** 2)
        assert qml.math.allclose(res, expected)

    def test_cond_non_mcm(self):
        """Test that using qml.cond with non-MCM predicates works as expected."""

        dev = qml.device(device_name, wires=5)

        @DeferMeasurementsInterpreter(aux_wires=list(range(2, 5)))
        def f(x):
            qml.Hadamard(0)
            m0 = qml.measure(0)

            @qml.cond(x > 2.5)
            def cond_fn():
                qml.RX(m0 * jax.numpy.pi, 0)
                # Final state |0>

            @cond_fn.else_if(x > 1.5)
            def _():
                qml.PauliZ(0)
                # Equal prob of |0> and |1>

            @cond_fn.otherwise
            def _():
                qml.Hadamard(0)
                m1 = qml.measure(0)
                qml.RX(m1 * jax.numpy.pi, 0)
                qml.X(0)
                # Final state |1>

            cond_fn()

            return qml.expval(qml.PauliZ(0))

        jaxpr = jax.make_jaxpr(f)(0.5)

        arg_true = 3.0
        res = dev.eval_jaxpr(jaxpr.jaxpr, jaxpr.consts, arg_true)
        assert qml.math.allclose(res, 1)  # Final state |0>; <Z> = 1

        arg_elif = 2.0
        res = dev.eval_jaxpr(jaxpr.jaxpr, jaxpr.consts, arg_elif)
        assert qml.math.allclose(res, 0)  # Equal prob of |0>, |1>; <Z> = 1

        arg_true = 1.0
        res = dev.eval_jaxpr(jaxpr.jaxpr, jaxpr.consts, arg_true)
        assert qml.math.allclose(res, -1)  # Final state |1>, <Z> = -1

    @pytest.mark.parametrize(
        "mp_fn",
        [
            qml.expval,
            qml.var,
            qml.probs,
        ],
    )
    def test_mcm_statistics(self, mp_fn):
        """Test that collecting statistics on MCMs is handled correctly."""

        dev = qml.device(device_name, wires=5)

        def processing_fn(m1, m2):
            return 2.5 * m1 - m2

        def f():
            qml.Hadamard(0)
            m0 = qml.measure(0)
            qml.Hadamard(0)
            m1 = qml.measure(0)
            qml.Hadamard(0)
            m2 = qml.measure(0)

            outs = (mp_fn(op=m0),)
            if mp_fn is qml.probs:
                outs += (mp_fn(op=[m0, m1, m2]),)
            else:
                outs += (mp_fn(op=processing_fn(m1, m2)),)

            return outs

        transformed_f = DeferMeasurementsInterpreter(aux_wires=list(range(2, 5)))(f)
        qnode_f = qml.QNode(f, dev, mcm_method="deferred")

        jaxpr = jax.make_jaxpr(transformed_f)()
        res = dev.eval_jaxpr(jaxpr.jaxpr, jaxpr.consts)

        with qml.capture.pause():
            expected = qnode_f()

        for r, e in zip(res, expected, strict=True):
            assert qml.math.allclose(r, e)
=======
@pytest.mark.parametrize("use_jit", (True, False))
def test_vmap_integration(use_jit):
    """Test that the lightning devices can execute circuits with vmap applied."""

    @qml.qnode(qml.device(device_name, wires=1))
    def circuit(x):
        qml.RX(x, 0)
        return qml.expval(qml.Z(0))

    x = jax.numpy.array([1.0, 2.0, 3.0])
    f = jax.jit(jax.vmap(circuit)) if use_jit else jax.vmap(circuit)
    results = f(x)
    assert qml.math.allclose(results, jax.numpy.cos(x))


@pytest.mark.parametrize("in_axis", (0, 1, 2))
@pytest.mark.parametrize("out_axis", (0, 1))
def test_vmap_in_axes(in_axis, out_axis):
    """Test that vmap works with specified in_axes and out_axes."""

    @qml.qnode(qml.device(device_name, wires=1))
    def circuit(mat):
        qml.QubitUnitary(mat, 0)
        return qml.expval(qml.Z(0)), qml.state()

    mats = jax.numpy.stack(
        [qml.X.compute_matrix(), qml.Y.compute_matrix(), qml.Z.compute_matrix()], axis=in_axis
    )
    expval, state = jax.vmap(circuit, in_axes=in_axis, out_axes=(0, out_axis))(mats)

    assert expval.shape == (3,)
    assert qml.math.allclose(expval, jax.numpy.array([-1, -1, 1]))  # flip, flip, no flip
    assert state.shape == (3, 2) if out_axis == 0 else (2, 3)
>>>>>>> d9d011e1
<|MERGE_RESOLUTION|>--- conflicted
+++ resolved
@@ -254,7 +254,6 @@
 
         dev = qml.device(device_name, wires=1)
 
-<<<<<<< HEAD
         rz_phi = -1.5 * jax.numpy.pi / 2
         rx_phi = rz_phi + jax.numpy.pi
         expected_state = jax.numpy.array(
@@ -266,29 +265,18 @@
         jaxpr = jax.make_jaxpr(circuit)(1.5)
         result = dev.eval_jaxpr(jaxpr.jaxpr, jaxpr.consts, 1.5)
         assert qml.math.allclose(result, expected_state)
-=======
-        with pytest.raises(jaxlib.xla_extension.XlaRuntimeError):
-            dev.eval_jaxpr(jaxpr.jaxpr, jaxpr.consts, 0.5)
->>>>>>> d9d011e1
 
     def test_ctrl_transform(self):
         """Test that the ctrl_transform is not yet implemented."""
 
-<<<<<<< HEAD
         def circuit(x):
             qml.X(0)
-=======
-        def circuit():
-            qml.ctrl(qml.X, control=1)(0)
-            return 2
->>>>>>> d9d011e1
 
             def ctrl_fn(y):
                 phi = y * jax.numpy.pi / 2
                 qml.RZ(phi, 2)
                 qml.RX(phi - jax.numpy.pi, 2)
 
-<<<<<<< HEAD
             qml.ctrl(ctrl_fn, control=[0, 1], control_values=[1, 0])(x)
             return qml.state()
 
@@ -302,10 +290,6 @@
         dev = qml.device(device_name, wires=3)
         result = dev.eval_jaxpr(jaxpr.jaxpr, jaxpr.consts, 1.5)
         assert qml.math.allclose(result, expected_state)
-=======
-        with pytest.raises(jaxlib.xla_extension.XlaRuntimeError):
-            dev.eval_jaxpr(jaxpr.jaxpr, jaxpr.consts)
->>>>>>> d9d011e1
 
 
 class TestClassicalComponents:
@@ -543,7 +527,41 @@
         assert qml.math.allclose(res, expected)
 
 
-<<<<<<< HEAD
+@pytest.mark.parametrize("use_jit", (True, False))
+def test_vmap_integration(use_jit):
+    """Test that the lightning devices can execute circuits with vmap applied."""
+
+    @qml.qnode(qml.device(device_name, wires=1))
+    def circuit(x):
+        qml.RX(x, 0)
+        return qml.expval(qml.Z(0))
+
+    x = jax.numpy.array([1.0, 2.0, 3.0])
+    f = jax.jit(jax.vmap(circuit)) if use_jit else jax.vmap(circuit)
+    results = f(x)
+    assert qml.math.allclose(results, jax.numpy.cos(x))
+
+
+@pytest.mark.parametrize("in_axis", (0, 1, 2))
+@pytest.mark.parametrize("out_axis", (0, 1))
+def test_vmap_in_axes(in_axis, out_axis):
+    """Test that vmap works with specified in_axes and out_axes."""
+
+    @qml.qnode(qml.device(device_name, wires=1))
+    def circuit(mat):
+        qml.QubitUnitary(mat, 0)
+        return qml.expval(qml.Z(0)), qml.state()
+
+    mats = jax.numpy.stack(
+        [qml.X.compute_matrix(), qml.Y.compute_matrix(), qml.Z.compute_matrix()], axis=in_axis
+    )
+    expval, state = jax.vmap(circuit, in_axes=in_axis, out_axes=(0, out_axis))(mats)
+
+    assert expval.shape == (3,)
+    assert qml.math.allclose(expval, jax.numpy.array([-1, -1, 1]))  # flip, flip, no flip
+    assert state.shape == (3, 2) if out_axis == 0 else (2, 3)
+
+
 class TestDeferMeasurements:
     """Tests that Lightning devices can execute circuits transformed by defer_measurements."""
 
@@ -718,39 +736,4 @@
             expected = qnode_f()
 
         for r, e in zip(res, expected, strict=True):
-            assert qml.math.allclose(r, e)
-=======
-@pytest.mark.parametrize("use_jit", (True, False))
-def test_vmap_integration(use_jit):
-    """Test that the lightning devices can execute circuits with vmap applied."""
-
-    @qml.qnode(qml.device(device_name, wires=1))
-    def circuit(x):
-        qml.RX(x, 0)
-        return qml.expval(qml.Z(0))
-
-    x = jax.numpy.array([1.0, 2.0, 3.0])
-    f = jax.jit(jax.vmap(circuit)) if use_jit else jax.vmap(circuit)
-    results = f(x)
-    assert qml.math.allclose(results, jax.numpy.cos(x))
-
-
-@pytest.mark.parametrize("in_axis", (0, 1, 2))
-@pytest.mark.parametrize("out_axis", (0, 1))
-def test_vmap_in_axes(in_axis, out_axis):
-    """Test that vmap works with specified in_axes and out_axes."""
-
-    @qml.qnode(qml.device(device_name, wires=1))
-    def circuit(mat):
-        qml.QubitUnitary(mat, 0)
-        return qml.expval(qml.Z(0)), qml.state()
-
-    mats = jax.numpy.stack(
-        [qml.X.compute_matrix(), qml.Y.compute_matrix(), qml.Z.compute_matrix()], axis=in_axis
-    )
-    expval, state = jax.vmap(circuit, in_axes=in_axis, out_axes=(0, out_axis))(mats)
-
-    assert expval.shape == (3,)
-    assert qml.math.allclose(expval, jax.numpy.array([-1, -1, 1]))  # flip, flip, no flip
-    assert state.shape == (3, 2) if out_axis == 0 else (2, 3)
->>>>>>> d9d011e1
+            assert qml.math.allclose(r, e)