# Copyright 2024 Xanadu Quantum Technologies Inc.

# Licensed under the Apache License, Version 2.0 (the "License");
# you may not use this file except in compliance with the License.
# You may obtain a copy of the License at

#     http://www.apache.org/licenses/LICENSE-2.0

# Unless required by applicable law or agreed to in writing, software
# distributed under the License is distributed on an "AS IS" BASIS,
# WITHOUT WARRANTIES OR CONDITIONS OF ANY KIND, either express or implied.
# See the License for the specific language governing permissions and
# limitations under the License.
"""
This module tests the eval_jaxpr method.
"""
from functools import partial

import pennylane as qml
import pytest
from conftest import LightningDevice, device_name

jax = pytest.importorskip("jax")
jaxlib = pytest.importorskip("jaxlib")

if device_name == "lightning.tensor":
    pytest.skip("Skipping tests for the LightningTensor class.", allow_module_level=True)

if not LightningDevice._CPP_BINARY_AVAILABLE:
    pytest.skip("No binary module found. Skipping.", allow_module_level=True)


@pytest.fixture(autouse=True)
def enable_disable_plxpr():
    qml.capture.enable()
    yield
    qml.capture.disable()


def test_no_partitioned_shots():
    """Test that an error is raised if partitioned shots is requested."""

    dev = qml.device(device_name, wires=1, shots=(100, 100, 100))
    jaxpr = jax.make_jaxpr(lambda x: x + 1)(0.1)

    with pytest.raises(NotImplementedError, match="does not support partitioned shots"):
        dev.eval_jaxpr(jaxpr.jaxpr, jaxpr.consts, 1.0)


<<<<<<< HEAD
@pytest.mark.parametrize("use_jit", (True, False))
def test_simple_execution(use_jit):
=======
def test_no_wire():
    """Test that an error is raised if the number of wires is not specified."""

    dev = qml.device(device_name, wires=None)
    jaxpr = jax.make_jaxpr(lambda x: x + 1)(0.1)

    with pytest.raises(NotImplementedError, match="Wires must be specified"):
        dev.eval_jaxpr(jaxpr.jaxpr, jaxpr.consts, 1.0)


def test_simple_execution():
>>>>>>> 93fafb10
    """Test the execution, jitting, and gradient of a simple quantum circuit."""

    def f(x):
        qml.RX(x, 0)
        return qml.expval(qml.Z(0))

    dev = qml.device(device_name, wires=1)
    jaxpr = jax.make_jaxpr(f)(0.5)

    if use_jit:
        res = jax.jit(partial(dev.eval_jaxpr, jaxpr.jaxpr))(jaxpr.consts, 0.5)
    else:
        res = dev.eval_jaxpr(jaxpr.jaxpr, jaxpr.consts, 0.5)
    assert qml.math.allclose(res, jax.numpy.cos(0.5))


def test_capture_remains_enabled_if_measurement_error():
    """Test that capture remains enabled if there is a measurement error."""

    dev = qml.device(device_name, wires=1, shots=1)

    def g():
        return qml.state()

    jaxpr = jax.make_jaxpr(g)()

    with pytest.raises(jaxlib.xla_extension.XlaRuntimeError):
        dev.eval_jaxpr(jaxpr.jaxpr, jaxpr.consts)

    assert qml.capture.enabled()


def test_mcm_reset():
    """Test that mid circuit measurements can reset the state."""

    def f():
        qml.X(0)
        qml.measure(0, reset=True)
        return qml.state()

    dev = qml.device(device_name, wires=1)
    jaxpr = jax.make_jaxpr(f)()

    out = dev.eval_jaxpr(jaxpr.jaxpr, jaxpr.consts)
    assert qml.math.allclose(out, jax.numpy.array([1.0, 0.0]))  # reset into zero state.


def test_operator_arithmetic():
    """Test that lightning devices can execute operator arithmetic."""

    def f(x):
        qml.RY(1.0, 0)
        qml.adjoint(qml.RY(x, 0))
        _ = qml.SX(1) ** 2
        return qml.expval(qml.Z(0) + 2 * qml.Z(1))

    dev = qml.device(device_name, wires=2)
    jaxpr = jax.make_jaxpr(f)(0.5)
    output = dev.eval_jaxpr(jaxpr.jaxpr, jaxpr.consts, 0.5)
    expected = jax.numpy.cos(1 - 0.5) - 2 * 1
    assert qml.math.allclose(output, expected)


class TestSampling:
    """Test cases for generating samples."""

    @pytest.mark.parametrize("use_jit", (True, False))
    def test_known_sampling(self, use_jit):
        """Test sampling output with deterministic sampling output"""

        def sampler():
            qml.X(0)
            return qml.sample(wires=(0, 1))

        dev = qml.device(device_name, wires=2, shots=10)
        jaxpr = jax.make_jaxpr(sampler)()

        if use_jit:
            results = jax.jit(partial(dev.eval_jaxpr, jaxpr.jaxpr))(jaxpr.consts)
        else:
            results = dev.eval_jaxpr(jaxpr.jaxpr, jaxpr.consts)

        expected0 = jax.numpy.ones((10,))  # zero wire
        expected1 = jax.numpy.zeros((10,))  # one wire
        expected = jax.numpy.vstack([expected0, expected1]).T

        assert qml.math.allclose(results, expected)

    @pytest.mark.parametrize("mcm_value", (0, 1))
    def test_return_mcm(self, mcm_value):
        """Test that the interpreter can return the result of mid circuit measurements"""

        def f():
            if mcm_value:
                qml.X(0)
            return qml.measure(0)

        dev = qml.device(device_name, wires=1)
        jaxpr = jax.make_jaxpr(f)()
        output = dev.eval_jaxpr(jaxpr.jaxpr, jaxpr.consts)
        assert qml.math.allclose(output, mcm_value)

    def test_classical_transformation_mcm_value(self):
        """Test that mid circuit measurements can be used in classical manipulations."""

        def f():
            qml.X(0)
            m0 = qml.measure(0)  # 1
            qml.X(0)  # reset to 0
            qml.RX(2 * m0, wires=0)
            return qml.expval(qml.Z(0))

        dev = qml.device(device_name, wires=1)
        jaxpr = jax.make_jaxpr(f)()
        res = dev.eval_jaxpr(jaxpr.jaxpr, jaxpr.consts)

        expected = jax.numpy.cos(2.0)
        assert qml.math.allclose(res, expected)

    @pytest.mark.parametrize("mp_type", (qml.sample, qml.expval, qml.probs))
    def test_mcm_measurements_not_yet_implemented(self, mp_type):
        """Test that measurements of mcms are not yet implemented"""

        def f():
            m0 = qml.measure(0)
            if mp_type == qml.probs:
                return mp_type(op=m0)
            return mp_type(m0)

        dev = qml.device(device_name, wires=1, shots=2)
        jaxpr = jax.make_jaxpr(f)()

        with pytest.raises(jaxlib.xla_extension.XlaRuntimeError):
            dev.eval_jaxpr(jaxpr.jaxpr, jaxpr.consts)


class TestQuantumHOP:
    """Tests for the quantum higher order primitives: adjoint and ctrl."""

    def test_adjoint_transform(self):
        """Test that the adjoint_transform is not yet implemented."""

        def circuit(x):
            qml.adjoint(qml.RX)(x, 0)
            return 1

        dev = qml.device(device_name, wires=1)
        jaxpr = jax.make_jaxpr(circuit)(0.5)

        with pytest.raises(jaxlib.xla_extension.XlaRuntimeError):
            dev.eval_jaxpr(jaxpr.jaxpr, jaxpr.consts, 0.5)

    def test_ctrl_transform(self):
        """Test that the ctrl_transform is not yet implemented."""

        def circuit():
            qml.ctrl(qml.X, control=1)(0)
            return 2

        dev = qml.device(device_name, wires=2)
        jaxpr = jax.make_jaxpr(circuit)()

        with pytest.raises(jaxlib.xla_extension.XlaRuntimeError):
            dev.eval_jaxpr(jaxpr.jaxpr, jaxpr.consts)


class TestClassicalComponents:
    """Test execution of classical components."""

    def test_classical_operations_in_circuit(self):
        """Test that we can have classical operations in the circuit."""

        def f(x, y, w):
            qml.RX(2 * x + y, wires=w - 1)
            return qml.expval(qml.Z(0))

        dev = qml.device(device_name, wires=1)

        x = jax.numpy.array(0.5)
        y = jax.numpy.array(1.2)
        w = jax.numpy.array(1)

        jaxpr = jax.make_jaxpr(f)(x, y, w)
        output = dev.eval_jaxpr(jaxpr.jaxpr, jaxpr.consts, x, y, w)
        expected = jax.numpy.cos(2 * x + y)
        assert qml.math.allclose(output, expected)

    def test_for_loop(self):
        """Test that the for loop can be executed."""

        def f(y):
            @qml.for_loop(4)
            def g(i, x):
                qml.RX(x, i)
                return x + 0.1

            g(y)
            return [qml.expval(qml.Z(i)) for i in range(4)]

        x = 1.0
        jaxpr = jax.make_jaxpr(f)(x)
        dev = qml.device(device_name, wires=4)

        output = dev.eval_jaxpr(jaxpr.jaxpr, jaxpr.consts, x)
        assert len(output) == 4
        assert qml.math.allclose(output[0], jax.numpy.cos(1.0))
        assert qml.math.allclose(output[1], jax.numpy.cos(1.1))
        assert qml.math.allclose(output[2], jax.numpy.cos(1.2))
        assert qml.math.allclose(output[3], jax.numpy.cos(1.3))

    def test_for_loop_consts(self):
        """Test that the for_loop can be executed properly when it has closure variables."""

        def g(x):
            @qml.for_loop(2)
            def f(i):
                qml.RX(x, i)  # x is closure variable

            f()
            return qml.expval(qml.Z(0)), qml.expval(qml.Z(1))

        dev = qml.device(device_name, wires=2)
        x = jax.numpy.array(-0.654)
        jaxpr = jax.make_jaxpr(g)(x)

        res1, res2 = dev.eval_jaxpr(jaxpr.jaxpr, jaxpr.consts, x)
        expected = jax.numpy.cos(x)
        assert qml.math.allclose(res1, expected)
        assert qml.math.allclose(res2, expected)

    def test_while_loop(self):
        """Test that the while loop can be executed."""

        def f():
            def cond_fn(i):
                return i < 4

            @qml.while_loop(cond_fn)
            def g(i):
                qml.X(i)
                return i + 1

            g(0)
            return [qml.expval(qml.Z(i)) for i in range(4)]

        dev = qml.device(device_name, wires=4)
        jaxpr = jax.make_jaxpr(f)()
        output = dev.eval_jaxpr(jaxpr.jaxpr, jaxpr.consts)
        assert qml.math.allclose(output, [-1, -1, -1, -1])

    def test_while_loop_with_consts(self):
        """Test that both the cond_fn and body_fn can contain constants with the while loop."""

        def g(x, target):
            def cond_fn(i):
                return i < target

            @qml.while_loop(cond_fn)
            def f(i):
                qml.RX(x, 0)
                return i + 1

            f(0)
            return qml.expval(qml.Z(0))

        x, y = jax.numpy.array(1.2), jax.numpy.array(2)
        jaxpr = jax.make_jaxpr(g)(x, y)
        dev = qml.device(device_name, wires=2)

        output = dev.eval_jaxpr(jaxpr.jaxpr, jaxpr.consts, x, y)

        assert qml.math.allclose(output, jax.numpy.cos(y * x))

    def test_cond_boolean(self):
        """Test that cond can be used with normal classical values."""

        def true_fn(x):
            qml.RX(x, 0)
            return x + 1

        def false_fn(x):
            return 2 * x

        def f(x, val):
            out = qml.cond(val, true_fn, false_fn)(x)
            return qml.probs(wires=0), out

        x = 0.5
        jaxpr = jax.make_jaxpr(f)(x, True)
        dev = qml.device(device_name, wires=1)
        output_true = dev.eval_jaxpr(jaxpr.jaxpr, jaxpr.consts, x, True)

        expected0 = [jax.numpy.cos(0.5 / 2) ** 2, jax.numpy.sin(0.5 / 2) ** 2]
        assert qml.math.allclose(output_true[0], expected0)
        assert qml.math.allclose(output_true[1], 1.5)  # 0.5 + 1

        output_false = dev.eval_jaxpr(jaxpr.jaxpr, jaxpr.consts, x, False)
        assert qml.math.allclose(output_false[0], [1.0, 0.0])
        assert qml.math.allclose(output_false[1], 1.0)  # 2 * 0.5

    def test_cond_mcm(self):
        """Test that cond can be used with the output of mcms."""

        def true_fn(y):
            qml.RX(y, 0)

        # pylint: disable=unused-argument
        def false_fn(y):
            qml.X(0)

        def g(x):
            qml.X(0)
            m0 = qml.measure(0)
            qml.X(0)
            qml.cond(m0, true_fn, false_fn)(x)
            return qml.probs(wires=0)

        x = 0.5
        jaxpr = jax.make_jaxpr(g)(x)
        dev = qml.device(device_name, wires=1)

        output = dev.eval_jaxpr(jaxpr.jaxpr, jaxpr.consts, x)
        expected = [jax.numpy.cos(x / 2) ** 2, jax.numpy.sin(x / 2) ** 2]
        assert qml.math.allclose(output, expected)

    def test_cond_false_no_false_fn(self):
        """Test nothing is returned when the false_fn is not provided but the condition is false."""

        def true_fn(w):
            qml.X(w)

        def g(condition):
            qml.cond(condition, true_fn)(0)
            return qml.expval(qml.Z(0))

        dev = qml.device(device_name, wires=1)
        jaxpr = jax.make_jaxpr(g)(True)

        out = dev.eval_jaxpr(jaxpr.jaxpr, jaxpr.consts, False)
        assert qml.math.allclose(out, 1.0)

    def test_condition_with_consts(self):
        """Test that each branch in a condition can contain consts."""

        def circuit(x, y, z, condition0, condition1):
            def true_fn():
                qml.RX(x, 0)

            def false_fn():
                qml.RX(y, 0)

            def elif_fn():
                qml.RX(z, 0)

            qml.cond(condition0, true_fn, false_fn=false_fn, elifs=((condition1, elif_fn),))()

            return qml.expval(qml.Z(0))

        x = jax.numpy.array(0.3)
        y = jax.numpy.array(0.6)
        z = jax.numpy.array(1.2)

        jaxpr = jax.make_jaxpr(circuit)(x, y, z, True, True)
        dev = qml.device(device_name, wires=1)

        res0 = dev.eval_jaxpr(jaxpr.jaxpr, jaxpr.consts, x, y, z, True, False)
        assert qml.math.allclose(res0, jax.numpy.cos(x))

        res1 = dev.eval_jaxpr(jaxpr.jaxpr, jaxpr.consts, x, y, z, False, True)
        assert qml.math.allclose(res1, jax.numpy.cos(z))  # elif branch = z

        res2 = dev.eval_jaxpr(jaxpr.jaxpr, jaxpr.consts, x, y, z, False, False)
        assert qml.math.allclose(res2, jax.numpy.cos(y))  # false fn = y

    def test_nested_higher_order_primitives(self):
        """Test a conditional inside a for loop."""

        def true_fn(x):
            qml.RX(x, 0)

        def false_fn(x):
            qml.RX(0.1, 0)

        def f(x, n):
            @qml.for_loop(n)
            def loop(i):
                qml.cond(i % 2 == 0, true_fn, false_fn=false_fn)(i * x)

            loop()
            return qml.expval(qml.Z(0))

        x = jax.numpy.array(1.0)
        n = jax.numpy.array(3)
        jaxpr = jax.make_jaxpr(f)(x, n)
        dev = qml.device(device_name, wires=1)

        res = dev.eval_jaxpr(jaxpr.jaxpr, jaxpr.consts, x, n)
        expected = jax.numpy.cos(0 + 0.1 + 2 * x)
        assert qml.math.allclose(res, expected)


def test_vmap_integration():
    """Test that the lightning devices can execute circuits with vmap applied."""

    @qml.qnode(qml.device("lightning.qubit", wires=1))
    def circuit(x):
        qml.RX(x, 0)
        return qml.expval(qml.Z(0))

    x = jax.numpy.array([1.0, 2.0, 3.0])
    results = jax.vmap(circuit)(x)
    assert qml.math.allclose(results, jax.numpy.cos(x))<|MERGE_RESOLUTION|>--- conflicted
+++ resolved
@@ -47,22 +47,18 @@
         dev.eval_jaxpr(jaxpr.jaxpr, jaxpr.consts, 1.0)
 
 
-<<<<<<< HEAD
+def test_no_wire():
+    """Test that an error is raised if the number of wires is not specified."""
+
+    dev = qml.device(device_name, wires=None)
+    jaxpr = jax.make_jaxpr(lambda x: x + 1)(0.1)
+
+    with pytest.raises(NotImplementedError, match="Wires must be specified"):
+        dev.eval_jaxpr(jaxpr.jaxpr, jaxpr.consts, 1.0)
+
+
 @pytest.mark.parametrize("use_jit", (True, False))
 def test_simple_execution(use_jit):
-=======
-def test_no_wire():
-    """Test that an error is raised if the number of wires is not specified."""
-
-    dev = qml.device(device_name, wires=None)
-    jaxpr = jax.make_jaxpr(lambda x: x + 1)(0.1)
-
-    with pytest.raises(NotImplementedError, match="Wires must be specified"):
-        dev.eval_jaxpr(jaxpr.jaxpr, jaxpr.consts, 1.0)
-
-
-def test_simple_execution():
->>>>>>> 93fafb10
     """Test the execution, jitting, and gradient of a simple quantum circuit."""
 
     def f(x):
