--- conflicted
+++ resolved
@@ -20,20 +20,10 @@
 from conftest import LightningDevice as ld
 from conftest import device_name
 
-from pennylane_lightning.lightning_qubit import LightningQubit
-from pennylane_lightning.lightning_qubit2 import LightningQubit2
-
-<<<<<<< HEAD
-if not LightningQubit._CPP_BINARY_AVAILABLE:
-    pytest.skip("No binary module found. Skipping.", allow_module_level=True)
-
 if device_name not in ("lightning.qubit", "lightning.qubit2"):
-=======
-if LightningDevice != LightningQubit:
->>>>>>> a3071d35
     pytest.skip("Exclusive tests for lightning.qubit. Skipping.", allow_module_level=True)
 
-if not LightningDevice._CPP_BINARY_AVAILABLE:
+if not ld._CPP_BINARY_AVAILABLE:
     pytest.skip("No binary module found. Skipping.", allow_module_level=True)
 
 
