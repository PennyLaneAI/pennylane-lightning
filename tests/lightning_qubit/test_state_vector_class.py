--- conflicted
+++ resolved
@@ -28,7 +28,6 @@
     from pennylane_lightning.lightning_qubit._state_vector import LightningStateVector
 
 if device_name == "lightning.kokkos":
-<<<<<<< HEAD
     from pennylane_lightning.lightning_kokkos._state_vector import LightningStateVector
 
 if device_name != "lightning.qubit" and device_name != "lightning.kokkos":
@@ -36,13 +35,7 @@
         "Exclusive tests for lightning.qubit and lightning.kokkos. Skipping.",
         allow_module_level=True,
     )
-=======
-    pytest.skip("Kokkos new API in WIP.  Skipping.",allow_module_level=True)
-
-if device_name != "lightning.qubit":
-    pytest.skip("Exclusive tests for lightning.qubit. Skipping.", allow_module_level=True)
->>>>>>> 27c7ebc1
-
+    
 if not LightningDevice._CPP_BINARY_AVAILABLE:
     pytest.skip("No binary module found. Skipping.", allow_module_level=True)
 
