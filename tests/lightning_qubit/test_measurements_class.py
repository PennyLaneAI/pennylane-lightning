# Copyright 2018-2024 Xanadu Quantum Technologies Inc.

# Licensed under the Apache License, Version 2.0 (the "License");
# you may not use this file except in compliance with the License.
# You may obtain a copy of the License at

#     http://www.apache.org/licenses/LICENSE-2.0

# Unless required by applicable law or agreed to in writing, software
# distributed under the License is distributed on an "AS IS" BASIS,
# WITHOUT WARRANTIES OR CONDITIONS OF ANY KIND, either express or implied.
# See the License for the specific language governing permissions and
# limitations under the License.

import itertools
import math
from typing import Sequence

import numpy as np
import pennylane as qml
import pytest
from conftest import (  # tested device
    PHI,
    THETA,
    LightningDevice,
    LightningMeasurements,
    LightningStateVector,
    device_name,
)
from flaky import flaky
from pennylane.devices import DefaultQubit
from pennylane.measurements import VarianceMP
from scipy.sparse import csr_matrix, random_array

if not LightningDevice._new_API:
    pytest.skip(
        "Exclusive tests for new API devices. Skipping.",
        allow_module_level=True,
    )

<<<<<<< HEAD
if device_name == "lightning.tensor":
    pytest.skip("Skipping tests for the LightningTensor class.", allow_module_level=True)
=======
>>>>>>> c607b6c5

if not LightningDevice._CPP_BINARY_AVAILABLE:
    pytest.skip("No binary module found. Skipping.", allow_module_level=True)


def get_hermitian_matrix(n):
    H = np.random.rand(n, n) + 1.0j * np.random.rand(n, n)
    return H + np.conj(H).T


def get_sparse_hermitian_matrix(n):
    H = random_array((n, n), density=0.15)
    H = H + 1.0j * random_array((n, n), density=0.15)
    return csr_matrix(H + H.conj().T)


class CustomStateMeasurement(qml.measurements.StateMeasurement):
    def process_state(self, state, wire_order):
        return 1


# Observables not supported in lightning.tensor
def obs_not_supported_in_ltensor(obs):
    if device_name == "lightning.tensor":
        if isinstance(obs, qml.Projector) or isinstance(obs, qml.SparseHamiltonian):
            return True
        if isinstance(obs, qml.Hamiltonian):
            return any([obs_not_supported_in_ltensor(o) for o in obs])
        if isinstance(obs, qml.Hermitian) and len(obs.wires) > 1:
            return True
        if isinstance(obs, list) and all([isinstance(o, int) for o in obs]):  # out of order probs
            return obs != sorted(obs)
        return False
    else:
        return False


def get_final_state(statevector, tape):
    if device_name == "lightning.tensor":
        return statevector.set_tensor_network(tape)
    return statevector.get_final_state(tape)


def measure_final_state(m, tape):
    if device_name == "lightning.tensor":
        return m.measure_tensor_network(tape)
    return m.measure_final_state(tape)


def test_initialization(lightning_sv):
    """Tests for the initialization of the LightningMeasurements class."""
    statevector = lightning_sv(num_wires=5)
    m = LightningMeasurements(statevector)

    if device_name == "lightning.tensor":
        assert m.dtype == statevector.dtype
    else:
        assert m.qubit_state is statevector
        assert m.dtype == statevector.dtype


class TestGetMeasurementFunction:
    """Tests for the get_measurement_function method."""

    def test_only_support_state_measurements(self, lightning_sv):
        """Test than a NotImplementedError is raised if the measurement is not a state measurement."""

        statevector = lightning_sv(num_wires=5)
        m = LightningMeasurements(statevector)

        mp = qml.counts(wires=(0, 1))
        with pytest.raises(NotImplementedError):
            m.get_measurement_function(mp)

    @pytest.mark.parametrize(
        "mp",
        (
            qml.vn_entropy(wires=0),
            CustomStateMeasurement(),
            qml.expval(qml.Identity(0)),
            qml.expval(qml.Projector([1, 0], wires=(0, 1))),
            qml.var(qml.Identity(0)),
            qml.var(qml.Projector([1, 0], wires=(0, 1))),
        ),
    )
    def test_state_diagonalizing_gates_measurements(self, lightning_sv, mp):
        """Test that any non-expval measurement calls the state_diagonalizing_gates method"""
        if obs_not_supported_in_ltensor(mp.obs):
            pytest.skip("Observable not supported in lightning.tensor.")

        statevector = lightning_sv(num_wires=5)
        m = LightningMeasurements(statevector)

        assert m.get_measurement_function(mp) == m.state_diagonalizing_gates

    @pytest.mark.parametrize(
        "obs",
        (
            qml.PauliX(0),
            qml.PauliY(0),
            qml.PauliZ(0),
            qml.sum(qml.PauliX(0), qml.PauliY(0)),
            qml.prod(qml.PauliX(0), qml.PauliY(1)),
            qml.s_prod(2.0, qml.PauliX(0)),
            qml.Hamiltonian([1.0, 2.0], [qml.PauliX(0), qml.PauliY(0)]),
            qml.Hermitian(np.eye(2), wires=0),
            qml.SparseHamiltonian(qml.PauliX.compute_sparse_matrix(), wires=0),
        ),
    )
    def test_expval_selected(self, lightning_sv, obs):
        """Test that expval is chosen for a variety of different expectation values."""
        if obs_not_supported_in_ltensor(obs):
            pytest.skip("Observable not supported in lightning.tensor.")

        statevector = lightning_sv(num_wires=5)
        m = LightningMeasurements(statevector)
        mp = qml.expval(obs)
        assert m.get_measurement_function(mp) == m.expval


@pytest.mark.parametrize("method_name", ("state_diagonalizing_gates", "measurement"))
class TestStateDiagonalizingGates:
    """Tests for various measurements that go through state_diagonalizing_gates"""

    def expected_entropy_Ising_XX(self, param):
        """
        Return the analytical entropy for the IsingXX.
        """
        eig_1 = (1 + np.sqrt(1 - 4 * np.cos(param / 2) ** 2 * np.sin(param / 2) ** 2)) / 2
        eig_2 = (1 - np.sqrt(1 - 4 * np.cos(param / 2) ** 2 * np.sin(param / 2) ** 2)) / 2
        eigs = [eig_1, eig_2]
        eigs = [eig for eig in eigs if eig > 0]

        expected_entropy = eigs * np.log(eigs)

        expected_entropy = -np.sum(expected_entropy)
        return expected_entropy

    def test_vn_entropy(self, lightning_sv, method_name):
        """Test that state_diagonalizing_gates can handle an arbitrary measurement process."""
        phi = 0.5
        statevector = lightning_sv(num_wires=5)
        statevector.apply_operations([qml.IsingXX(phi, wires=(0, 1))])
        m = LightningMeasurements(statevector)
        measurement = qml.vn_entropy(wires=0)
        result = getattr(m, method_name)(measurement)
        assert qml.math.allclose(result, self.expected_entropy_Ising_XX(phi))

    def test_custom_measurement(self, lightning_sv, method_name):
        """Test that LightningMeasurements can handle a custom state based measurement."""
        statevector = lightning_sv(num_wires=5)
        m = LightningMeasurements(statevector)
        measurement = CustomStateMeasurement()
        result = getattr(m, method_name)(measurement)
        assert result == 1

    def test_measurement_with_diagonalizing_gates(self, lightning_sv, method_name):
        statevector = lightning_sv(num_wires=5)
        m = LightningMeasurements(statevector)
        measurement = qml.probs(op=qml.PauliX(0))
        result = getattr(m, method_name)(measurement)
        assert qml.math.allclose(result, [0.5, 0.5])

    def test_identity_expval(self, lightning_sv, method_name):
        """Test that the expectation value of an identity is always one."""
        statevector = lightning_sv(num_wires=5)
        statevector.apply_operations([qml.Rot(0.5, 4.2, 6.8, wires=4)])
        m = LightningMeasurements(statevector)
        result = getattr(m, method_name)(qml.expval(qml.I(4)))
        assert np.allclose(result, 1.0)

    @pytest.mark.skipif(
        device_name == "lightning.tensor",
        reason="lightning.tensor does not support a single-wire circuit.",
    )
    def test_basis_state_projector_expval(self, lightning_sv, method_name):
        """Test expectation value for a basis state projector."""
        phi = 0.8
        statevector = lightning_sv(num_wires=1)
        statevector.apply_operations([qml.RX(phi, 0)])
        m = LightningMeasurements(statevector)
        result = getattr(m, method_name)(qml.expval(qml.Projector([0], wires=0)))
        assert qml.math.allclose(result, np.cos(phi / 2) ** 2)

    @pytest.mark.skipif(
        device_name == "lightning.tensor",
        reason="lightning.tensor does not support a single-wire circuit.",
    )
    def test_state_vector_projector_expval(self, lightning_sv, method_name):
        """Test expectation value for a state vector projector."""
        phi = -0.6
        statevector = lightning_sv(num_wires=1)
        statevector.apply_operations([qml.RX(phi, 0)])
        m = LightningMeasurements(statevector)
        result = getattr(m, method_name)(qml.expval(qml.Projector([0, 1], wires=0)))
        assert qml.math.allclose(result, np.sin(phi / 2) ** 2)


@pytest.mark.parametrize("theta, phi", list(zip(THETA, PHI)))
class TestExpval:
    """Test expectation value calculations."""

    def test_identity(self, theta, phi, tol, lightning_sv):
        """Tests applying identities."""

        wires = 3
        ops = [
            qml.Identity(0),
            qml.Identity((0, 1)),
            qml.Identity((1, 2)),
            qml.RX(theta, 0),
            qml.RX(phi, 1),
        ]
        measurements = [qml.expval(qml.PauliZ(0))]
        tape = qml.tape.QuantumScript(ops, measurements)

        statevector = lightning_sv(wires)
        statevector = get_final_state(statevector, tape)
        m = LightningMeasurements(statevector)
        result = measure_final_state(m, tape)
        expected = np.cos(theta)

        assert np.allclose(result, expected, tol)

    def test_identity_expectation(self, theta, phi, tol, lightning_sv):
        """Tests identity expectations."""

        wires = 2
        tape = qml.tape.QuantumScript(
            [qml.RX(theta, wires=[0]), qml.RX(phi, wires=[1]), qml.CNOT(wires=[0, 1])],
            [qml.expval(qml.Identity(wires=[0])), qml.expval(qml.Identity(wires=[1]))],
        )
        statevector = lightning_sv(wires)
        statevector = get_final_state(statevector, tape)
        m = LightningMeasurements(statevector)
        result = measure_final_state(m, tape)
        expected = 1.0

        assert np.allclose(result, expected, tol)

    def test_multi_wire_identity_expectation(self, theta, phi, tol, lightning_sv):
        """Tests multi-wire identity."""
        wires = 2
        tape = qml.tape.QuantumScript(
            [qml.RX(theta, wires=[0]), qml.RX(phi, wires=[1]), qml.CNOT(wires=[0, 1])],
            [qml.expval(qml.Identity(wires=[0, 1]))],
        )
        statevector = lightning_sv(wires)
        statevector = get_final_state(statevector, tape)
        m = LightningMeasurements(statevector)
        result = measure_final_state(m, tape)
        expected = 1.0

        assert np.allclose(result, expected, tol)

    @pytest.mark.parametrize(
        "Obs, Op, expected_fn",
        [
            (
                [qml.PauliX(wires=[0]), qml.PauliX(wires=[1])],
                qml.RY,
                lambda theta, phi: np.array([np.sin(theta) * np.sin(phi), np.sin(phi)]),
            ),
            (
                [qml.PauliY(wires=[0]), qml.PauliY(wires=[1])],
                qml.RX,
                lambda theta, phi: np.array([0, -np.cos(theta) * np.sin(phi)]),
            ),
            (
                [qml.PauliZ(wires=[0]), qml.PauliZ(wires=[1])],
                qml.RX,
                lambda theta, phi: np.array([np.cos(theta), np.cos(theta) * np.cos(phi)]),
            ),
            (
                [qml.Hadamard(wires=[0]), qml.Hadamard(wires=[1])],
                qml.RY,
                lambda theta, phi: np.array(
                    [
                        np.sin(theta) * np.sin(phi) + np.cos(theta),
                        np.cos(theta) * np.cos(phi) + np.sin(phi),
                    ]
                )
                / np.sqrt(2),
            ),
        ],
    )
    def test_single_wire_observables_expectation(
        self, Obs, Op, expected_fn, theta, phi, tol, lightning_sv
    ):
        """Test that expectation values for single wire observables are correct"""
        wires = 3
        tape = qml.tape.QuantumScript(
            [Op(theta, wires=[0]), Op(phi, wires=[1]), qml.CNOT(wires=[0, 1])],
            [qml.expval(Obs[0]), qml.expval(Obs[1])],
        )
        statevector = lightning_sv(wires)
        statevector = get_final_state(statevector, tape)
        m = LightningMeasurements(statevector)
        result = measure_final_state(m, tape)
        expected = expected_fn(theta, phi)

        assert np.allclose(result, expected, tol)


@pytest.mark.parametrize("method_name", ("expval", "measurement"))
class TestExpvalHamiltonian:
    """Tests expval for Hamiltonians"""

    wires = 2

    @pytest.mark.parametrize(
        "obs, coeffs, expected",
        [
            ([qml.PauliX(0) @ qml.PauliZ(1)], [1.0], 0.0),
            ([qml.PauliZ(0) @ qml.PauliZ(1)], [1.0], math.cos(0.4) * math.cos(-0.2)),
            (
                [
                    qml.PauliX(0) @ qml.PauliZ(1),
                    qml.Hermitian(
                        [
                            [1.0, 0.0, 0.0, 0.0],
                            [0.0, 3.0, 0.0, 0.0],
                            [0.0, 0.0, -1.0, 1.0],
                            [0.0, 0.0, 1.0, -2.0],
                        ],
                        wires=[0, 1],
                    ),
                ],
                [0.3, 1.0],
                0.9319728930156066,
            ),
        ],
    )
    def test_expval_hamiltonian(self, obs, coeffs, expected, tol, lightning_sv, method_name):
        """Test expval with Hamiltonian"""

        if any(isinstance(o, qml.Hermitian) for o in obs) and device_name == "lightning.tensor":
            pytest.skip("Hermitian with 1+ wires target not supported in lightning.tensor.")

        ham = qml.Hamiltonian(coeffs, obs)

        statevector = lightning_sv(self.wires)
        statevector.apply_operations([qml.RX(0.4, wires=[0]), qml.RY(-0.2, wires=[1])])

        m = LightningMeasurements(statevector)
        result = getattr(m, method_name)(qml.expval(ham))

        assert np.allclose(result, expected, atol=tol, rtol=0)


@pytest.mark.skipif(
    device_name == "lightning.tensor", reason="lightning.tensor does not support sparseH."
)
class TestSparseExpval:
    """Tests for the expval function"""

    wires = 2

    @pytest.mark.parametrize(
        "ham_terms, expected",
        [
            [qml.PauliX(0) @ qml.Identity(1), 0.00000000000000000],
            [qml.Identity(0) @ qml.PauliX(1), -0.19866933079506122],
            [qml.PauliY(0) @ qml.Identity(1), -0.38941834230865050],
            [qml.Identity(0) @ qml.PauliY(1), 0.00000000000000000],
            [qml.PauliZ(0) @ qml.Identity(1), 0.92106099400288520],
            [qml.Identity(0) @ qml.PauliZ(1), 0.98006657784124170],
        ],
    )
    def test_sparse_Pauli_words(self, ham_terms, expected, tol, lightning_sv):
        """Test expval of some simple sparse Hamiltonian"""

        ops = [qml.RX(0.4, wires=[0]), qml.RY(-0.2, wires=[1])]
        measurements = [
            qml.expval(
                qml.SparseHamiltonian(
                    qml.Hamiltonian([1], [ham_terms]).sparse_matrix(), wires=[0, 1]
                )
            )
        ]
        tape = qml.tape.QuantumScript(ops, measurements)

        statevector = lightning_sv(self.wires)
        statevector = get_final_state(statevector, tape)
        m = LightningMeasurements(statevector)
        result = measure_final_state(m, tape)

        assert np.allclose(result, expected, tol)


class TestMeasurements:
    """Tests all measurements"""

    @staticmethod
    def calculate_reference(tape, lightning_sv):
        use_default = True
        new_meas = []
        for m in tape.measurements:
            # NotImplementedError in DefaultQubit
            # We therefore validate against `qml.Hermitian`
            if isinstance(m, VarianceMP) and isinstance(m.obs, (qml.SparseHamiltonian)):
                use_default = False
                new_meas.append(m.__class__(qml.Hermitian(qml.matrix(m.obs), wires=m.obs.wires)))
                continue
            new_meas.append(m)
        if use_default:
            dev = DefaultQubit(max_workers=1)
            program, _ = dev.preprocess()
            tapes, transf_fn = program([tape])
            results = dev.execute(tapes)
            return transf_fn(results)

        tape = qml.tape.QuantumScript(tape.operations, new_meas)
        statevector = lightning_sv(tape.num_wires)
        statevector = get_final_state(statevector, tape)
        m = LightningMeasurements(statevector)
        return measure_final_state(m, tape)

<<<<<<< HEAD
    @flaky(max_runs=15)
    @pytest.mark.parametrize("shots", [None, 200_000, [190_000, 190_000]])
=======
    @flaky(max_runs=5)
    @pytest.mark.parametrize("shots", [None, 500_000, [500_000, 500_000]])
>>>>>>> c607b6c5
    @pytest.mark.parametrize("measurement", [qml.expval, qml.probs, qml.var])
    @pytest.mark.parametrize(
        "observable",
        (
            [0],
            [1, 2],
            [1, 0],
            qml.PauliX(0),
            qml.PauliY(1),
            qml.PauliZ(2),
            qml.sum(qml.PauliX(0), qml.PauliY(0)),
            qml.prod(qml.PauliX(0), qml.PauliY(1)),
            qml.s_prod(2.0, qml.PauliX(0)),
            qml.Hermitian(get_hermitian_matrix(2**2), wires=[0, 1]),
            qml.Hermitian(get_hermitian_matrix(2**2), wires=[2, 3]),
            qml.Hamiltonian(
                [1.0, 2.0, 3.0], [qml.PauliX(0), qml.PauliY(1), qml.PauliZ(2) @ qml.PauliZ(3)]
            ),
            qml.SparseHamiltonian(get_sparse_hermitian_matrix(2**4), wires=range(4)),
        ),
    )
    def test_single_return_value(self, shots, measurement, observable, lightning_sv, tol):
<<<<<<< HEAD
=======
        if obs_not_supported_in_ltensor(observable):
            pytest.skip("Observable not supported in lightning.tensor.")

>>>>>>> c607b6c5
        if measurement is qml.probs and isinstance(
            observable,
            (
                qml.ops.Sum,
                qml.ops.SProd,
                qml.ops.Prod,
                qml.SparseHamiltonian,
            ),
        ):
            pytest.skip(
                f"Observable of type {type(observable).__name__} is not supported for rotating probabilities."
            )

        if measurement is not qml.probs and isinstance(observable, list):
            pytest.skip(
                f"Measurement of type {type(measurement).__name__} does not have a keyword argument 'wires'."
            )
<<<<<<< HEAD
        rtol = 1.0e-2  # 1% of expected value as tolerance
        if shots != None and measurement is qml.expval:
            # Increase the number of shots
            if isinstance(shots, int):
                shots *= 10
            else:
                shots = [i * 10 for i in shots]

            # Extra tolerance
            rtol = 5.0e-2  # 5% of expected value as tolerance
=======
        if shots != None and measurement is qml.expval:
            # Increase the number of shots
            if isinstance(shots, int):
                shots = 1_000_000
            else:
                shots = [1_000_000, 1_000_000]
>>>>>>> c607b6c5

        n_qubits = 4
        n_layers = 1
        np.random.seed(0)
        weights = np.random.rand(n_layers, n_qubits, 3)
        ops = [qml.Hadamard(i) for i in range(n_qubits)]
        if device_name != "lightning.tensor":
            ops += [qml.StronglyEntanglingLayers(weights, wires=range(n_qubits))]
        measurements = (
            [measurement(wires=observable)]
            if isinstance(observable, list)
            else [measurement(op=observable)]
        )
        tape = qml.tape.QuantumScript(ops, measurements, shots=shots)

        statevector = lightning_sv(n_qubits)
        statevector = get_final_state(statevector, tape)
        m = LightningMeasurements(statevector)

        skip_list = (
            qml.ops.Sum,
            qml.SparseHamiltonian,
        )
        do_skip = measurement is qml.var and isinstance(observable, skip_list)
        do_skip = do_skip or (
            measurement is qml.expval and isinstance(observable, qml.SparseHamiltonian)
        )
        do_skip = do_skip and shots is not None
        if do_skip:
            with pytest.raises(TypeError):
<<<<<<< HEAD
                _ = m.measure_final_state(tape)
            return
        else:
            result = m.measure_final_state(tape)
=======
                _ = measure_final_state(m, tape)
            return
        else:
            result = measure_final_state(m, tape)
>>>>>>> c607b6c5

        expected = self.calculate_reference(tape, lightning_sv)

        # a few tests may fail in single precision, and hence we increase the tolerance
        if shots is None:
            assert np.allclose(result, expected, max(tol, 1.0e-4))
        else:
<<<<<<< HEAD
            atol = max(tol, 1.0e-2) if statevector.dtype == np.complex64 else max(tol, 1.0e-3)
            rtol = max(tol, rtol)  # % of expected value as tolerance

            # allclose -> absolute(a - b) <= (atol + rtol * absolute(b))
            assert np.allclose(result, expected, rtol=rtol, atol=atol)

    @flaky(max_runs=10)
    @pytest.mark.parametrize("shots", [None, 100_000, (90_000, 90_000)])
=======
            # TODO Set better atol and rtol
            dtol = max(tol, 1.0e-2)
            # allclose -> absolute(a - b) <= (atol + rtol * absolute(b))
            assert np.allclose(result, expected, rtol=dtol, atol=dtol)

    @flaky(max_runs=5)
    @pytest.mark.parametrize("shots", [None, 400_000, (400_000, 400_000)])
>>>>>>> c607b6c5
    @pytest.mark.parametrize("measurement", [qml.expval, qml.probs, qml.var])
    @pytest.mark.parametrize(
        "obs0_",
        (
            qml.PauliX(0),
            qml.PauliY(1),
            qml.PauliZ(2),
            qml.sum(qml.PauliX(0), qml.PauliY(0)),
            qml.prod(qml.PauliX(0), qml.PauliY(1)),
            qml.s_prod(2.0, qml.PauliX(0)),
            qml.Hermitian(get_hermitian_matrix(2), wires=[0]),
            qml.Hermitian(get_hermitian_matrix(2**2), wires=[2, 3]),
            qml.Hamiltonian(
                [1.0, 2.0, 3.0], [qml.PauliX(0), qml.PauliY(1), qml.PauliZ(2) @ qml.PauliZ(3)]
            ),
            qml.SparseHamiltonian(get_sparse_hermitian_matrix(2**4), wires=range(4)),
        ),
    )
    @pytest.mark.parametrize(
        "obs1_",
        (
            qml.PauliX(0),
            qml.PauliY(1),
            qml.PauliZ(2),
            qml.sum(qml.PauliX(0), qml.PauliY(0)),
            qml.prod(qml.PauliX(0), qml.PauliY(1)),
            qml.s_prod(2.0, qml.PauliX(0)),
            qml.Hermitian(get_hermitian_matrix(2), wires=[0]),
            qml.Hermitian(get_hermitian_matrix(2**2), wires=[2, 3]),
            qml.Hamiltonian(
                [1.0, 2.0, 3.0], [qml.PauliX(0), qml.PauliY(1), qml.PauliZ(2) @ qml.PauliZ(3)]
            ),
            qml.SparseHamiltonian(get_sparse_hermitian_matrix(2**4), wires=range(4)),
        ),
    )
    def test_double_return_value(self, shots, measurement, obs0_, obs1_, lightning_sv, tol):
        if obs_not_supported_in_ltensor(obs0_) or obs_not_supported_in_ltensor(obs1_):
            pytest.skip("Observable not supported in lightning.tensor.")

        skip_list = (
            qml.ops.Sum,
            qml.ops.SProd,
            qml.ops.Prod,
            qml.Hamiltonian,
            qml.SparseHamiltonian,
        )
        if measurement is qml.probs and (
            isinstance(obs0_, skip_list) or isinstance(obs1_, skip_list)
        ):
            pytest.skip(
                f"Observable of type {type(obs0_).__name__} is not supported for rotating probabilities."
            )

<<<<<<< HEAD
        rtol = 1.0e-2  # 1% of expected value as tolerance
        if shots != None and measurement is qml.expval:
            # Increase the number of shots
            if isinstance(shots, int):
                shots *= 10
            else:
                shots = [i * 10 for i in shots]

            # Extra tolerance
            rtol = 5.0e-2  # 5% of expected value as tolerance
=======
        if shots != None and measurement is qml.expval:
            # Increase the number of shots
            if isinstance(shots, int):
                shots = 1_000_000
            else:
                shots = [1_000_000, 1_000_000]
>>>>>>> c607b6c5

        n_qubits = 4
        n_layers = 1
        np.random.seed(0)
        weights = np.random.rand(n_layers, n_qubits, 3)
        ops = [qml.Hadamard(i) for i in range(n_qubits)]
        if device_name != "lightning.tensor":
            ops += [qml.StronglyEntanglingLayers(weights, wires=range(n_qubits))]
        measurements = [measurement(op=obs0_), measurement(op=obs1_)]
        tape = qml.tape.QuantumScript(ops, measurements, shots=shots)

        statevector = lightning_sv(n_qubits)
        statevector = get_final_state(statevector, tape)
        m = LightningMeasurements(statevector)

        skip_list = (
            qml.ops.Sum,
            qml.Hamiltonian,
            qml.SparseHamiltonian,
        )
        do_skip = measurement is qml.var and (
            isinstance(obs0_, skip_list) or isinstance(obs1_, skip_list)
        )
        do_skip = do_skip or (
            measurement is qml.expval
            and (
                isinstance(obs0_, qml.SparseHamiltonian) or isinstance(obs1_, qml.SparseHamiltonian)
            )
        )
        do_skip = do_skip and shots is not None
        if do_skip:
            with pytest.raises(TypeError):
                _ = measure_final_state(m, tape)
            return
        else:
            result = measure_final_state(m, tape)

        expected = self.calculate_reference(tape, lightning_sv)
        if len(expected) == 1:
            expected = expected[0]

        assert isinstance(result, Sequence)
        assert len(result) == len(expected)
        # a few tests may fail in single precision, and hence we increase the tolerance
<<<<<<< HEAD
        atol = tol if shots is None else max(tol, 1.0e-2)
        rtol = max(tol, rtol)  # % of expected value as tolerance
=======
        dtol = tol if shots is None else max(tol, 1.0e-2)
        if device_name == "lightning.tensor" and statevector.dtype == np.complex64:
            dtol = max(dtol, 1.0e-4)
        # TODO Set better atol and rtol
>>>>>>> c607b6c5
        for r, e in zip(result, expected):
            if isinstance(shots, tuple) and isinstance(r[0], np.ndarray):
                r = np.concatenate(r)
                e = np.concatenate(e)
            # allclose -> absolute(r - e) <= (atol + rtol * absolute(e))
<<<<<<< HEAD
            assert np.allclose(r, e, atol=atol, rtol=rtol)
=======
            assert np.allclose(r, e, atol=dtol, rtol=dtol)
>>>>>>> c607b6c5

    @pytest.mark.skipif(
        device_name == "lightning.tensor",
        reason="lightning.tensor does not support out of order probs.",
    )
    @pytest.mark.parametrize(
        "cases",
        [
            [[0, 1], [1, 0]],
            [[1, 0], [0, 1]],
        ],
    )
    def test_probs_tape_unordered_wires(self, cases, tol):
        """Test probs with a circuit on wires=[0] fails for out-of-order wires passed to probs."""

        x, y, z = [0.5, 0.3, -0.7]
        dev = qml.device(device_name, wires=cases[1])

        def circuit():
            qml.RX(0.4, wires=[0])
            qml.Rot(x, y, z, wires=[0])
            qml.RY(-0.2, wires=[0])
            return qml.probs(wires=cases[0])

        expected = qml.QNode(circuit, qml.device("default.qubit", wires=cases[1]))()
        results = qml.QNode(circuit, dev)()
        assert np.allclose(expected, results, tol)


class TestControlledOps:
    """Tests for controlled operations"""

    @staticmethod
    def calculate_reference(tape):
        dev = DefaultQubit(max_workers=1)
        program, _ = dev.preprocess()
        tapes, transf_fn = program([tape])
        results = dev.execute(tapes)
        return transf_fn(results)

    @flaky(max_runs=5)
    @pytest.mark.parametrize(
        "operation",
        [
            qml.PauliX,
            qml.PauliY,
            qml.PauliZ,
            qml.Hadamard,
            qml.S,
            qml.T,
            qml.PhaseShift,
            qml.RX,
            qml.RY,
            qml.RZ,
            qml.Rot,
            qml.SWAP,
            qml.IsingXX,
            qml.IsingXY,
            qml.IsingYY,
            qml.IsingZZ,
            qml.SingleExcitation,
            qml.SingleExcitationMinus,
            qml.SingleExcitationPlus,
            qml.DoubleExcitation,
            qml.DoubleExcitationMinus,
            qml.DoubleExcitationPlus,
            qml.MultiRZ,
            qml.GlobalPhase,
        ],
    )
    @pytest.mark.parametrize("control_value", [False, True])
    @pytest.mark.parametrize("n_qubits", list(range(2, 5)))
    def test_controlled_qubit_gates(self, operation, n_qubits, control_value, tol, lightning_sv):
        """Test that multi-controlled gates are correctly applied to a state"""
        threshold = 250 if device_name != "lightning.tensor" else 5
        num_wires = max(operation.num_wires, 1)
        np.random.seed(0)

        for n_wires in range(num_wires + 1, num_wires + 4):
            wire_lists = list(itertools.permutations(range(0, n_qubits), n_wires))
            n_perms = len(wire_lists) * n_wires
            if n_perms > threshold:
                wire_lists = wire_lists[0 :: (n_perms // threshold)]
            for all_wires in wire_lists:
                target_wires = all_wires[0:num_wires]
                control_wires = all_wires[num_wires:]
                init_state = np.random.rand(2**n_qubits) + 1.0j * np.random.rand(2**n_qubits)
                init_state /= np.linalg.norm(init_state)

                ops = [
                    qml.StatePrep(init_state, wires=range(n_qubits)),
                ]

                if operation.num_params == 0:
                    ops += [
                        qml.ctrl(
                            operation(target_wires),
                            control_wires,
                            control_values=(
                                [control_value or bool(i % 2) for i, _ in enumerate(control_wires)]
                                if device_name != "lightning.tensor"
                                else [control_value for _ in control_wires]
                            ),
                        ),
                    ]
                else:
                    ops += [
                        qml.ctrl(
                            operation(*tuple([0.1234] * operation.num_params), target_wires),
                            control_wires,
                            control_values=(
                                [control_value or bool(i % 2) for i, _ in enumerate(control_wires)]
                                if device_name != "lightning.tensor"
                                else [control_value for _ in control_wires]
                            ),
                        ),
                    ]

                measurements = [qml.state()]
                tape = qml.tape.QuantumScript(ops, measurements)

                statevector = lightning_sv(n_qubits)
                statevector = get_final_state(statevector, tape)
                m = LightningMeasurements(statevector)
                result = measure_final_state(m, tape)
                expected = self.calculate_reference(tape)
                if device_name == "lightning.tensor":
                    assert np.allclose(result, expected, 1e-4)
                else:
                    assert np.allclose(result, expected, tol * 10)

    @pytest.mark.skipif(
        device_name not in ("lightning.qubit", "lightning.tensor"),
        reason="N-controlled operations only implemented in lightning.qubit.",
    )
    def test_controlled_qubit_unitary_from_op(self, tol, lightning_sv):
        n_qubits = 10
        par = 0.1234

        tape = qml.tape.QuantumScript(
            [
                qml.ControlledQubitUnitary(
                    qml.QubitUnitary(qml.RX.compute_matrix(par), wires=5), control_wires=range(5)
                )
            ],
            [qml.expval(qml.PauliX(0))],
        )

        statevector = lightning_sv(n_qubits)
        statevector = get_final_state(statevector, tape)
        m = LightningMeasurements(statevector)
        result = measure_final_state(m, tape)
        expected = self.calculate_reference(tape)

        assert np.allclose(result, expected, tol)

    @flaky(max_runs=5)
    @pytest.mark.parametrize("control_wires", range(4))
    @pytest.mark.parametrize("target_wires", range(4))
    def test_cnot_controlled_qubit_unitary(self, control_wires, target_wires, tol, lightning_sv):
        """Test that ControlledQubitUnitary is correctly applied to a state"""
        if control_wires == target_wires:
            return
        n_qubits = 4
        control_wires = [control_wires]
        target_wires = [target_wires]
        wires = control_wires + target_wires
        U = qml.matrix(qml.PauliX(target_wires))
        init_state = np.random.rand(2**n_qubits) + 1.0j * np.random.rand(2**n_qubits)
        init_state /= np.linalg.norm(init_state)

        tape = qml.tape.QuantumScript(
            [
                qml.StatePrep(init_state, wires=range(n_qubits)),
                qml.ControlledQubitUnitary(U, control_wires=control_wires, wires=target_wires),
            ],
            [qml.state()],
        )
        tape_cnot = qml.tape.QuantumScript(
            [qml.StatePrep(init_state, wires=range(n_qubits)), qml.CNOT(wires=wires)], [qml.state()]
        )

        statevector = lightning_sv(n_qubits)
        statevector = get_final_state(statevector, tape)
        m = LightningMeasurements(statevector)
        result = measure_final_state(m, tape)
        expected = self.calculate_reference(tape_cnot)

        if device_name == "lightning.tensor":
            assert np.allclose(result, expected, 1e-4)
        else:
            assert np.allclose(result, expected, tol)

    @pytest.mark.parametrize("control_value", [False, True])
    @pytest.mark.parametrize("n_qubits", list(range(2, 8)))
    def test_controlled_globalphase(self, n_qubits, control_value, tol, lightning_sv):
        """Test that multi-controlled gates are correctly applied to a state"""
        threshold = 250 if device_name != "lightning.tensor" else 5
        operation = qml.GlobalPhase
        num_wires = max(operation.num_wires, 1)
        for n_wires in range(num_wires + 1, num_wires + 4):
            wire_lists = list(itertools.permutations(range(0, n_qubits), n_wires))
            n_perms = len(wire_lists) * n_wires
            if n_perms > threshold:
                wire_lists = wire_lists[0 :: (n_perms // threshold)]
            for all_wires in wire_lists:
                target_wires = all_wires[0:num_wires]
                control_wires = all_wires[num_wires:]
                init_state = np.random.rand(2**n_qubits) + 1.0j * np.random.rand(2**n_qubits)
                init_state /= np.linalg.norm(init_state)

                tape = qml.tape.QuantumScript(
                    [
                        qml.StatePrep(init_state, wires=range(n_qubits)),
                        qml.ctrl(
                            operation(0.1234, target_wires),
                            control_wires,
                            control_values=(
                                [control_value or bool(i % 2) for i, _ in enumerate(control_wires)]
                                if device_name != "lightning.tensor"
                                else [control_value for _ in control_wires]
                            ),
                        ),
                    ],
                    [qml.state()],
                )
                statevector = lightning_sv(n_qubits)
                statevector = get_final_state(statevector, tape)
                m = LightningMeasurements(statevector)
                result = measure_final_state(m, tape)
                expected = self.calculate_reference(tape)
                if device_name == "lightning.tensor" and statevector.dtype == np.complex64:
                    assert np.allclose(result, expected, 1e-4)
                else:
                    assert np.allclose(result, expected, tol)


@pytest.mark.parametrize("phi", PHI)
class TestExpOperatorArithmetic:
    """Test integration with SProd, Prod, and Sum."""

    wires = 2

    def test_sprod(self, phi, lightning_sv, tol):
        """Test the `SProd` class."""
        tape = qml.tape.QuantumScript(
            [qml.RX(phi, wires=0)],
            [qml.expval(qml.s_prod(0.5, qml.PauliZ(0)))],
        )
        statevector = lightning_sv(self.wires)
        statevector = get_final_state(statevector, tape)
        m = LightningMeasurements(statevector)
        result = measure_final_state(m, tape)
        expected = 0.5 * np.cos(phi)

        assert np.allclose(result, expected, tol)

    def test_prod(self, phi, lightning_sv, tol):
        """Test the `Prod` class."""
        tape = qml.tape.QuantumScript(
            [qml.RX(phi, wires=0), qml.Hadamard(1), qml.PauliZ(1)],
            [qml.expval(qml.prod(qml.PauliZ(0), qml.PauliX(1)))],
        )
        statevector = lightning_sv(self.wires)
        statevector = get_final_state(statevector, tape)
        m = LightningMeasurements(statevector)
        result = measure_final_state(m, tape)
        expected = -np.cos(phi)

        assert np.allclose(result, expected, tol)

    @pytest.mark.parametrize("theta", THETA)
    def test_sum(self, phi, theta, lightning_sv, tol):
        """Test the `Sum` class."""
        tape = qml.tape.QuantumScript(
            [qml.RX(phi, wires=0), qml.RY(theta, wires=1)],
            [qml.expval(qml.sum(qml.PauliZ(0), qml.PauliX(1)))],
        )
        statevector = lightning_sv(self.wires)
        statevector = get_final_state(statevector, tape)
        m = LightningMeasurements(statevector)
        result = measure_final_state(m, tape)
        expected = np.cos(phi) + np.sin(theta)

        assert np.allclose(result, expected, tol)


@pytest.mark.parametrize(
    "op,par,wires,expected",
    [
        (qml.QubitStateVector, [0, 1], [1], [1, -1]),
        (qml.QubitStateVector, [0, 1], [0], [-1, 1]),
        (qml.QubitStateVector, [1.0 / np.sqrt(2), 1.0 / np.sqrt(2)], [1], [1, 0]),
        (qml.QubitStateVector, [1j / 2.0, np.sqrt(3) / 2.0], [1], [1, -0.5]),
        (qml.QubitStateVector, [(2 - 1j) / 3.0, 2j / 3.0], [0], [1 / 9.0, 1]),
    ],
)
def test_state_vector_2_qubit_subset(tol, op, par, wires, expected, lightning_sv):
    """Tests qubit state vector preparation and measure on subsets of 2 qubits"""

    tape = qml.tape.QuantumScript(
        [op(par, wires=wires)], [qml.expval(qml.PauliZ(0)), qml.expval(qml.PauliZ(1))]
    )

    statevector = lightning_sv(2)
    statevector = get_final_state(statevector, tape)

    m = LightningMeasurements(statevector)
    result = measure_final_state(m, tape)

    assert np.allclose(result, expected, tol)<|MERGE_RESOLUTION|>--- conflicted
+++ resolved
@@ -38,11 +38,6 @@
         allow_module_level=True,
     )
 
-<<<<<<< HEAD
-if device_name == "lightning.tensor":
-    pytest.skip("Skipping tests for the LightningTensor class.", allow_module_level=True)
-=======
->>>>>>> c607b6c5
 
 if not LightningDevice._CPP_BINARY_AVAILABLE:
     pytest.skip("No binary module found. Skipping.", allow_module_level=True)
@@ -461,13 +456,8 @@
         m = LightningMeasurements(statevector)
         return measure_final_state(m, tape)
 
-<<<<<<< HEAD
-    @flaky(max_runs=15)
-    @pytest.mark.parametrize("shots", [None, 200_000, [190_000, 190_000]])
-=======
     @flaky(max_runs=5)
     @pytest.mark.parametrize("shots", [None, 500_000, [500_000, 500_000]])
->>>>>>> c607b6c5
     @pytest.mark.parametrize("measurement", [qml.expval, qml.probs, qml.var])
     @pytest.mark.parametrize(
         "observable",
@@ -490,12 +480,9 @@
         ),
     )
     def test_single_return_value(self, shots, measurement, observable, lightning_sv, tol):
-<<<<<<< HEAD
-=======
         if obs_not_supported_in_ltensor(observable):
             pytest.skip("Observable not supported in lightning.tensor.")
 
->>>>>>> c607b6c5
         if measurement is qml.probs and isinstance(
             observable,
             (
@@ -513,25 +500,12 @@
             pytest.skip(
                 f"Measurement of type {type(measurement).__name__} does not have a keyword argument 'wires'."
             )
-<<<<<<< HEAD
-        rtol = 1.0e-2  # 1% of expected value as tolerance
-        if shots != None and measurement is qml.expval:
-            # Increase the number of shots
-            if isinstance(shots, int):
-                shots *= 10
-            else:
-                shots = [i * 10 for i in shots]
-
-            # Extra tolerance
-            rtol = 5.0e-2  # 5% of expected value as tolerance
-=======
         if shots != None and measurement is qml.expval:
             # Increase the number of shots
             if isinstance(shots, int):
                 shots = 1_000_000
             else:
                 shots = [1_000_000, 1_000_000]
->>>>>>> c607b6c5
 
         n_qubits = 4
         n_layers = 1
@@ -562,17 +536,10 @@
         do_skip = do_skip and shots is not None
         if do_skip:
             with pytest.raises(TypeError):
-<<<<<<< HEAD
-                _ = m.measure_final_state(tape)
-            return
-        else:
-            result = m.measure_final_state(tape)
-=======
                 _ = measure_final_state(m, tape)
             return
         else:
             result = measure_final_state(m, tape)
->>>>>>> c607b6c5
 
         expected = self.calculate_reference(tape, lightning_sv)
 
@@ -580,16 +547,6 @@
         if shots is None:
             assert np.allclose(result, expected, max(tol, 1.0e-4))
         else:
-<<<<<<< HEAD
-            atol = max(tol, 1.0e-2) if statevector.dtype == np.complex64 else max(tol, 1.0e-3)
-            rtol = max(tol, rtol)  # % of expected value as tolerance
-
-            # allclose -> absolute(a - b) <= (atol + rtol * absolute(b))
-            assert np.allclose(result, expected, rtol=rtol, atol=atol)
-
-    @flaky(max_runs=10)
-    @pytest.mark.parametrize("shots", [None, 100_000, (90_000, 90_000)])
-=======
             # TODO Set better atol and rtol
             dtol = max(tol, 1.0e-2)
             # allclose -> absolute(a - b) <= (atol + rtol * absolute(b))
@@ -597,7 +554,6 @@
 
     @flaky(max_runs=5)
     @pytest.mark.parametrize("shots", [None, 400_000, (400_000, 400_000)])
->>>>>>> c607b6c5
     @pytest.mark.parametrize("measurement", [qml.expval, qml.probs, qml.var])
     @pytest.mark.parametrize(
         "obs0_",
@@ -651,25 +607,12 @@
                 f"Observable of type {type(obs0_).__name__} is not supported for rotating probabilities."
             )
 
-<<<<<<< HEAD
-        rtol = 1.0e-2  # 1% of expected value as tolerance
-        if shots != None and measurement is qml.expval:
-            # Increase the number of shots
-            if isinstance(shots, int):
-                shots *= 10
-            else:
-                shots = [i * 10 for i in shots]
-
-            # Extra tolerance
-            rtol = 5.0e-2  # 5% of expected value as tolerance
-=======
         if shots != None and measurement is qml.expval:
             # Increase the number of shots
             if isinstance(shots, int):
                 shots = 1_000_000
             else:
                 shots = [1_000_000, 1_000_000]
->>>>>>> c607b6c5
 
         n_qubits = 4
         n_layers = 1
@@ -714,25 +657,16 @@
         assert isinstance(result, Sequence)
         assert len(result) == len(expected)
         # a few tests may fail in single precision, and hence we increase the tolerance
-<<<<<<< HEAD
-        atol = tol if shots is None else max(tol, 1.0e-2)
-        rtol = max(tol, rtol)  # % of expected value as tolerance
-=======
         dtol = tol if shots is None else max(tol, 1.0e-2)
         if device_name == "lightning.tensor" and statevector.dtype == np.complex64:
             dtol = max(dtol, 1.0e-4)
         # TODO Set better atol and rtol
->>>>>>> c607b6c5
         for r, e in zip(result, expected):
             if isinstance(shots, tuple) and isinstance(r[0], np.ndarray):
                 r = np.concatenate(r)
                 e = np.concatenate(e)
             # allclose -> absolute(r - e) <= (atol + rtol * absolute(e))
-<<<<<<< HEAD
-            assert np.allclose(r, e, atol=atol, rtol=rtol)
-=======
             assert np.allclose(r, e, atol=dtol, rtol=dtol)
->>>>>>> c607b6c5
 
     @pytest.mark.skipif(
         device_name == "lightning.tensor",
