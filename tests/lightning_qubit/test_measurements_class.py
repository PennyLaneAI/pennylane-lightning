# Copyright 2018-2024 Xanadu Quantum Technologies Inc.

# Licensed under the Apache License, Version 2.0 (the "License");
# you may not use this file except in compliance with the License.
# You may obtain a copy of the License at

#     http://www.apache.org/licenses/LICENSE-2.0

# Unless required by applicable law or agreed to in writing, software
# distributed under the License is distributed on an "AS IS" BASIS,
# WITHOUT WARRANTIES OR CONDITIONS OF ANY KIND, either express or implied.
# See the License for the specific language governing permissions and
# limitations under the License.

import itertools
import math
from typing import Sequence

import numpy as np
import pennylane as qml
import pytest
from conftest import LightningDevice, device_name  # tested device
<<<<<<< HEAD
=======
from flaky import flaky
>>>>>>> a3071d35
from pennylane.devices import DefaultQubit
from pennylane.measurements import VarianceMP
from scipy.sparse import csr_matrix, random_array

try:
    from pennylane_lightning.lightning_qubit_ops import (
        MeasurementsC64,
        MeasurementsC128,
    )
except ImportError:
    pass

<<<<<<< HEAD
from pennylane_lightning.lightning_qubit2 import LightningQubit2
from pennylane_lightning.lightning_qubit._measurements import LightningMeasurements
from pennylane_lightning.lightning_qubit._state_vector import LightningStateVector

if not LightningDevice._CPP_BINARY_AVAILABLE:
    pytest.skip("No binary module found. Skipping.", allow_module_level=True)

if LightningDevice != LightningQubit2:
    pytest.skip("Exclusive tests for lightning.qubit. Skipping.", allow_module_level=True)
=======
from pennylane_lightning.lightning_qubit._measurements import LightningMeasurements
from pennylane_lightning.lightning_qubit._state_vector import LightningStateVector

if not LightningDevice._new_API:
    pytest.skip("Exclusive tests for new API. Skipping.", allow_module_level=True)

if not LightningDevice._CPP_BINARY_AVAILABLE:
    pytest.skip("No binary module found. Skipping.", allow_module_level=True)
>>>>>>> a3071d35

THETA = np.linspace(0.11, 1, 3)
PHI = np.linspace(0.32, 1, 3)


# General LightningStateVector fixture, for any number of wires.
@pytest.fixture(
    scope="function",
    params=[np.complex64, np.complex128],
)
def lightning_sv(request):
    def _statevector(num_wires):
        return LightningStateVector(num_wires=num_wires, dtype=request.param)

    return _statevector


def get_hermitian_matrix(n):
    H = np.random.rand(n, n) + 1.0j * np.random.rand(n, n)
    return H + np.conj(H).T


def get_sparse_hermitian_matrix(n):
    H = random_array((n, n), density=0.15)
    H = H + 1.0j * random_array((n, n), density=0.15)
    return csr_matrix(H + H.conj().T)


class CustomStateMeasurement(qml.measurements.StateMeasurement):
    def process_state(self, state, wire_order):
        return 1


def test_initialization(lightning_sv):
    """Tests for the initialization of the LightningMeasurements class."""
    statevector = lightning_sv(num_wires=5)
    m = LightningMeasurements(statevector)

    assert m.qubit_state is statevector
    assert m.state is statevector.state_vector
    assert m.dtype == statevector.dtype


class TestGetMeasurementFunction:
    """Tests for the get_measurement_function method."""

    def test_only_support_state_measurements(self, lightning_sv):
        """Test than a NotImplementedError is raised if the measurement is not a state measurement."""

        statevector = lightning_sv(num_wires=5)
        m = LightningMeasurements(statevector)

        mp = qml.counts(wires=(0, 1))
        with pytest.raises(NotImplementedError):
            m.get_measurement_function(mp)

    @pytest.mark.parametrize(
        "mp",
        (
            qml.vn_entropy(wires=0),
            CustomStateMeasurement(),
            qml.expval(qml.Identity(0)),
            qml.expval(qml.Projector([1, 0], wires=(0, 1))),
            qml.var(qml.Identity(0)),
            qml.var(qml.Projector([1, 0], wires=(0, 1))),
        ),
    )
    def test_state_diagonalizing_gates_measurements(self, lightning_sv, mp):
        """Test that any non-expval measurement calls the state_diagonalizing_gates method"""
        statevector = lightning_sv(num_wires=5)
        m = LightningMeasurements(statevector)

        assert m.get_measurement_function(mp) == m.state_diagonalizing_gates

    @pytest.mark.parametrize(
        "obs",
        (
            qml.PauliX(0),
            qml.PauliY(0),
            qml.PauliZ(0),
            qml.sum(qml.PauliX(0), qml.PauliY(0)),
            qml.prod(qml.PauliX(0), qml.PauliY(1)),
            qml.s_prod(2.0, qml.PauliX(0)),
            qml.Hamiltonian([1.0, 2.0], [qml.PauliX(0), qml.PauliY(0)]),
            qml.Hermitian(np.eye(2), wires=0),
            qml.SparseHamiltonian(qml.PauliX.compute_sparse_matrix(), wires=0),
        ),
    )
    def test_expval_selected(self, lightning_sv, obs):
        """Test that expval is chosen for a variety of different expectation values."""
        statevector = lightning_sv(num_wires=5)
        m = LightningMeasurements(statevector)
        mp = qml.expval(obs)
        assert m.get_measurement_function(mp) == m.expval


@pytest.mark.parametrize("method_name", ("state_diagonalizing_gates", "measurement"))
class TestStateDiagonalizingGates:
    """Tests for various measurements that go through state_diagonalizing_gates"""

    def expected_entropy_Ising_XX(self, param):
        """
        Return the analytical entropy for the IsingXX.
        """
        eig_1 = (1 + np.sqrt(1 - 4 * np.cos(param / 2) ** 2 * np.sin(param / 2) ** 2)) / 2
        eig_2 = (1 - np.sqrt(1 - 4 * np.cos(param / 2) ** 2 * np.sin(param / 2) ** 2)) / 2
        eigs = [eig_1, eig_2]
        eigs = [eig for eig in eigs if eig > 0]

        expected_entropy = eigs * np.log(eigs)

        expected_entropy = -np.sum(expected_entropy)
        return expected_entropy

    def test_vn_entropy(self, lightning_sv, method_name):
        """Test that state_diagonalizing_gates can handle an arbitrary measurement process."""
        phi = 0.5
        statevector = lightning_sv(num_wires=5)
        statevector.apply_operations([qml.IsingXX(phi, wires=(0, 1))])
        m = LightningMeasurements(statevector)
        measurement = qml.vn_entropy(wires=0)
        result = getattr(m, method_name)(measurement)
        assert qml.math.allclose(result, self.expected_entropy_Ising_XX(phi))

    def test_custom_measurement(self, lightning_sv, method_name):
        """Test that LightningMeasurements can handle a custom state based measurement."""
        statevector = lightning_sv(num_wires=5)
        m = LightningMeasurements(statevector)
        measurement = CustomStateMeasurement()
        result = getattr(m, method_name)(measurement)
        assert result == 1

    def test_measurement_with_diagonalizing_gates(self, lightning_sv, method_name):
        statevector = lightning_sv(num_wires=5)
        m = LightningMeasurements(statevector)
        measurement = qml.probs(op=qml.PauliX(0))
        result = getattr(m, method_name)(measurement)
        assert qml.math.allclose(result, [0.5, 0.5])

    def test_identity_expval(self, lightning_sv, method_name):
        """Test that the expectation value of an identity is always one."""
        statevector = lightning_sv(num_wires=5)
        statevector.apply_operations([qml.Rot(0.5, 4.2, 6.8, wires=4)])
        m = LightningMeasurements(statevector)
        result = getattr(m, method_name)(qml.expval(qml.I(4)))
        assert np.allclose(result, 1.0)

    def test_basis_state_projector_expval(self, lightning_sv, method_name):
        """Test expectation value for a basis state projector."""
        phi = 0.8
        statevector = lightning_sv(num_wires=1)
        statevector.apply_operations([qml.RX(phi, 0)])
        m = LightningMeasurements(statevector)
        result = getattr(m, method_name)(qml.expval(qml.Projector([0], wires=0)))
        assert qml.math.allclose(result, np.cos(phi / 2) ** 2)

    def test_state_vector_projector_expval(self, lightning_sv, method_name):
        """Test expectation value for a state vector projector."""
        phi = -0.6
        statevector = lightning_sv(num_wires=1)
        statevector.apply_operations([qml.RX(phi, 0)])
        m = LightningMeasurements(statevector)
        result = getattr(m, method_name)(qml.expval(qml.Projector([0, 1], wires=0)))
        assert qml.math.allclose(result, np.sin(phi / 2) ** 2)


@pytest.mark.parametrize("theta, phi", list(zip(THETA, PHI)))
class TestExpval:
    """Test expectation value calculations."""

    def test_identity(self, theta, phi, tol, lightning_sv):
        """Tests applying identities."""

        wires = 3
        ops = [
            qml.Identity(0),
            qml.Identity((0, 1)),
            qml.Identity((1, 2)),
            qml.RX(theta, 0),
            qml.RX(phi, 1),
        ]
        measurements = [qml.expval(qml.PauliZ(0))]
        tape = qml.tape.QuantumScript(ops, measurements)

        statevector = lightning_sv(wires)
        statevector = statevector.get_final_state(tape)
        m = LightningMeasurements(statevector)
        result = m.measure_final_state(tape)
        expected = np.cos(theta)

        assert np.allclose(result, expected, tol)

    def test_identity_expectation(self, theta, phi, tol, lightning_sv):
        """Tests identity expectations."""

        wires = 2
        tape = qml.tape.QuantumScript(
            [qml.RX(theta, wires=[0]), qml.RX(phi, wires=[1]), qml.CNOT(wires=[0, 1])],
            [qml.expval(qml.Identity(wires=[0])), qml.expval(qml.Identity(wires=[1]))],
        )
        statevector = lightning_sv(wires)
        statevector = statevector.get_final_state(tape)
        m = LightningMeasurements(statevector)
        result = m.measure_final_state(tape)
        expected = 1.0

        assert np.allclose(result, expected, tol)

    def test_multi_wire_identity_expectation(self, theta, phi, tol, lightning_sv):
        """Tests multi-wire identity."""
        wires = 2
        tape = qml.tape.QuantumScript(
            [qml.RX(theta, wires=[0]), qml.RX(phi, wires=[1]), qml.CNOT(wires=[0, 1])],
            [qml.expval(qml.Identity(wires=[0, 1]))],
        )
        statevector = lightning_sv(wires)
        statevector = statevector.get_final_state(tape)
        m = LightningMeasurements(statevector)
        result = m.measure_final_state(tape)
        expected = 1.0

        assert np.allclose(result, expected, tol)

    @pytest.mark.parametrize(
        "Obs, Op, expected_fn",
        [
            (
                [qml.PauliX(wires=[0]), qml.PauliX(wires=[1])],
                qml.RY,
                lambda theta, phi: np.array([np.sin(theta) * np.sin(phi), np.sin(phi)]),
            ),
            (
                [qml.PauliY(wires=[0]), qml.PauliY(wires=[1])],
                qml.RX,
                lambda theta, phi: np.array([0, -np.cos(theta) * np.sin(phi)]),
            ),
            (
                [qml.PauliZ(wires=[0]), qml.PauliZ(wires=[1])],
                qml.RX,
                lambda theta, phi: np.array([np.cos(theta), np.cos(theta) * np.cos(phi)]),
            ),
            (
                [qml.Hadamard(wires=[0]), qml.Hadamard(wires=[1])],
                qml.RY,
                lambda theta, phi: np.array(
                    [
                        np.sin(theta) * np.sin(phi) + np.cos(theta),
                        np.cos(theta) * np.cos(phi) + np.sin(phi),
                    ]
                )
                / np.sqrt(2),
            ),
        ],
    )
    def test_single_wire_observables_expectation(
        self, Obs, Op, expected_fn, theta, phi, tol, lightning_sv
    ):
        """Test that expectation values for single wire observables are correct"""
        wires = 3
        tape = qml.tape.QuantumScript(
            [Op(theta, wires=[0]), Op(phi, wires=[1]), qml.CNOT(wires=[0, 1])],
            [qml.expval(Obs[0]), qml.expval(Obs[1])],
        )
        statevector = lightning_sv(wires)
        statevector = statevector.get_final_state(tape)
        m = LightningMeasurements(statevector)
        result = m.measure_final_state(tape)
        expected = expected_fn(theta, phi)

        assert np.allclose(result, expected, tol)


@pytest.mark.parametrize("method_name", ("expval", "measurement"))
class TestExpvalHamiltonian:
    """Tests expval for Hamiltonians"""

    wires = 2

    @pytest.mark.parametrize(
        "obs, coeffs, expected",
        [
            ([qml.PauliX(0) @ qml.PauliZ(1)], [1.0], 0.0),
            ([qml.PauliZ(0) @ qml.PauliZ(1)], [1.0], math.cos(0.4) * math.cos(-0.2)),
            (
                [
                    qml.PauliX(0) @ qml.PauliZ(1),
                    qml.Hermitian(
                        [
                            [1.0, 0.0, 0.0, 0.0],
                            [0.0, 3.0, 0.0, 0.0],
                            [0.0, 0.0, -1.0, 1.0],
                            [0.0, 0.0, 1.0, -2.0],
                        ],
                        wires=[0, 1],
                    ),
                ],
                [0.3, 1.0],
                0.9319728930156066,
            ),
        ],
    )
    def test_expval_hamiltonian(self, obs, coeffs, expected, tol, lightning_sv, method_name):
        """Test expval with Hamiltonian"""
        ham = qml.Hamiltonian(coeffs, obs)

        statevector = lightning_sv(self.wires)
        statevector.apply_operations([qml.RX(0.4, wires=[0]), qml.RY(-0.2, wires=[1])])

        m = LightningMeasurements(statevector)
        result = getattr(m, method_name)(qml.expval(ham))

        assert np.allclose(result, expected, atol=tol, rtol=0)


class TestSparseExpval:
    """Tests for the expval function"""

    wires = 2

    @pytest.mark.parametrize(
        "ham_terms, expected",
        [
            [qml.PauliX(0) @ qml.Identity(1), 0.00000000000000000],
            [qml.Identity(0) @ qml.PauliX(1), -0.19866933079506122],
            [qml.PauliY(0) @ qml.Identity(1), -0.38941834230865050],
            [qml.Identity(0) @ qml.PauliY(1), 0.00000000000000000],
            [qml.PauliZ(0) @ qml.Identity(1), 0.92106099400288520],
            [qml.Identity(0) @ qml.PauliZ(1), 0.98006657784124170],
        ],
    )
    def test_sparse_Pauli_words(self, ham_terms, expected, tol, lightning_sv):
        """Test expval of some simple sparse Hamiltonian"""

        ops = [qml.RX(0.4, wires=[0]), qml.RY(-0.2, wires=[1])]
        measurements = [
            qml.expval(
                qml.SparseHamiltonian(
                    qml.Hamiltonian([1], [ham_terms]).sparse_matrix(), wires=[0, 1]
                )
            )
        ]
        tape = qml.tape.QuantumScript(ops, measurements)

        statevector = lightning_sv(self.wires)
        statevector = statevector.get_final_state(tape)
        m = LightningMeasurements(statevector)
        result = m.measure_final_state(tape)

        assert np.allclose(result, expected, tol)


class TestMeasurements:
    """Tests all measurements"""

    @staticmethod
    def calculate_reference(tape, lightning_sv):
        use_default = True
        new_meas = []
        for m in tape.measurements:
            # NotImplementedError in DefaultQubit
            # We therefore validate against `qml.Hermitian`
            if isinstance(m, VarianceMP) and isinstance(
                m.obs, (qml.Hamiltonian, qml.SparseHamiltonian)
            ):
                use_default = False
                new_meas.append(m.__class__(qml.Hermitian(qml.matrix(m.obs), wires=m.obs.wires)))
                continue
            new_meas.append(m)
        if use_default:
            dev = DefaultQubit(max_workers=1)
            program, _ = dev.preprocess()
            tapes, transf_fn = program([tape])
            results = dev.execute(tapes)
            return transf_fn(results)

        tape = qml.tape.QuantumScript(tape.operations, new_meas)
        statevector = lightning_sv(tape.num_wires)
        statevector = statevector.get_final_state(tape)
        m = LightningMeasurements(statevector)
        return m.measure_final_state(tape)

    @pytest.mark.parametrize("measurement", [qml.expval, qml.probs, qml.var])
    @pytest.mark.parametrize(
        "observable",
        (
            [0],
            [1, 2],
            [1, 0],
            qml.PauliX(0),
            qml.PauliY(1),
            qml.PauliZ(2),
            qml.sum(qml.PauliX(0), qml.PauliY(0)),
            qml.prod(qml.PauliX(0), qml.PauliY(1)),
            qml.s_prod(2.0, qml.PauliX(0)),
            qml.Hermitian(get_hermitian_matrix(2**2), wires=[0, 1]),
            qml.Hermitian(get_hermitian_matrix(2**2), wires=[2, 3]),
            qml.Hamiltonian(
                [1.0, 2.0, 3.0], [qml.PauliX(0), qml.PauliY(1), qml.PauliZ(2) @ qml.PauliZ(3)]
            ),
            qml.SparseHamiltonian(get_sparse_hermitian_matrix(2**4), wires=range(4)),
        ),
    )
    def test_single_return_value(self, measurement, observable, lightning_sv, tol):
        if measurement is qml.probs and isinstance(
            observable,
            (qml.ops.Sum, qml.ops.SProd, qml.ops.Prod, qml.Hamiltonian, qml.SparseHamiltonian),
        ):
            pytest.skip(
                f"Observable of type {type(observable).__name__} is not supported for rotating probabilities."
            )

        if measurement is not qml.probs and isinstance(observable, list):
            pytest.skip(
                f"Measurement of type {type(measurement).__name__} does not have a keyword argument 'wires'."
            )

        n_qubits = 4
        n_layers = 1
        np.random.seed(0)
        weights = np.random.rand(n_layers, n_qubits, 3)
        ops = [qml.Hadamard(i) for i in range(n_qubits)]
        ops += [qml.StronglyEntanglingLayers(weights, wires=range(n_qubits))]
        measurements = (
            [measurement(wires=observable)]
            if isinstance(observable, list)
            else [measurement(op=observable)]
        )
        tape = qml.tape.QuantumScript(ops, measurements)

        expected = self.calculate_reference(tape, lightning_sv)
        statevector = lightning_sv(n_qubits)
        statevector = statevector.get_final_state(tape)
        m = LightningMeasurements(statevector)
        result = m.measure_final_state(tape)

        # a few tests may fail in single precision, and hence we increase the tolerance
        assert np.allclose(result, expected, max(tol, 1.0e-5))

    @flaky(max_runs=5)
    @pytest.mark.parametrize("measurement", [qml.expval, qml.probs, qml.var])
    @pytest.mark.parametrize(
        "obs0_",
        (
            qml.PauliX(0),
            qml.PauliY(1),
            qml.PauliZ(2),
            qml.sum(qml.PauliX(0), qml.PauliY(0)),
            qml.prod(qml.PauliX(0), qml.PauliY(1)),
            qml.s_prod(2.0, qml.PauliX(0)),
            qml.Hermitian(get_hermitian_matrix(2), wires=[0]),
            qml.Hermitian(get_hermitian_matrix(2**2), wires=[2, 3]),
            qml.Hamiltonian(
                [1.0, 2.0, 3.0], [qml.PauliX(0), qml.PauliY(1), qml.PauliZ(2) @ qml.PauliZ(3)]
            ),
            qml.SparseHamiltonian(get_sparse_hermitian_matrix(2**4), wires=range(4)),
        ),
    )
    @pytest.mark.parametrize(
        "obs1_",
        (
            qml.PauliX(0),
            qml.PauliY(1),
            qml.PauliZ(2),
            qml.sum(qml.PauliX(0), qml.PauliY(0)),
            qml.prod(qml.PauliX(0), qml.PauliY(1)),
            qml.s_prod(2.0, qml.PauliX(0)),
            qml.Hermitian(get_hermitian_matrix(2), wires=[0]),
            qml.Hermitian(get_hermitian_matrix(2**2), wires=[2, 3]),
            qml.Hamiltonian(
                [1.0, 2.0, 3.0], [qml.PauliX(0), qml.PauliY(1), qml.PauliZ(2) @ qml.PauliZ(3)]
            ),
            qml.SparseHamiltonian(get_sparse_hermitian_matrix(2**4), wires=range(4)),
        ),
    )
    def test_double_return_value(self, measurement, obs0_, obs1_, lightning_sv, tol):
        if measurement is qml.probs and isinstance(
            obs0_,
            (qml.ops.Sum, qml.ops.SProd, qml.ops.Prod, qml.Hamiltonian, qml.SparseHamiltonian),
        ):
            pytest.skip(
                f"Observable of type {type(obs0_).__name__} is not supported for rotating probabilities."
            )

        if measurement is qml.probs and isinstance(
            obs1_,
            (qml.ops.Sum, qml.ops.SProd, qml.ops.Prod, qml.Hamiltonian, qml.SparseHamiltonian),
        ):
            pytest.skip(
                f"Observable of type {type(obs1_).__name__} is not supported for rotating probabilities."
            )

        n_qubits = 4
        n_layers = 1
        np.random.seed(0)
        weights = np.random.rand(n_layers, n_qubits, 3)
        ops = [qml.Hadamard(i) for i in range(n_qubits)]
        ops += [qml.StronglyEntanglingLayers(weights, wires=range(n_qubits))]
        measurements = [measurement(op=obs0_), measurement(op=obs1_)]
        tape = qml.tape.QuantumScript(ops, measurements)

        expected = self.calculate_reference(tape, lightning_sv)
        if len(expected) == 1:
            expected = expected[0]
        statevector = lightning_sv(n_qubits)
        statevector = statevector.get_final_state(tape)
        m = LightningMeasurements(statevector)
        result = m.measure_final_state(tape)

        assert isinstance(result, Sequence)
        assert len(result) == len(expected)
        # a few tests may fail in single precision, and hence we increase the tolerance
        for r, e in zip(result, expected):
            assert np.allclose(r, e, max(tol, 1.0e-5))

    @pytest.mark.parametrize(
        "cases",
        [
            [[0, 1], [1, 0]],
            [[1, 0], [0, 1]],
        ],
    )
    def test_probs_tape_unordered_wires(self, cases, tol):
        """Test probs with a circuit on wires=[0] fails for out-of-order wires passed to probs."""

        x, y, z = [0.5, 0.3, -0.7]
        dev = qml.device(device_name, wires=cases[1])

        def circuit():
            qml.RX(0.4, wires=[0])
            qml.Rot(x, y, z, wires=[0])
            qml.RY(-0.2, wires=[0])
            return qml.probs(wires=cases[0])

        expected = qml.QNode(circuit, qml.device("default.qubit", wires=cases[1]))()
        results = qml.QNode(circuit, dev)()
        assert np.allclose(expected, results, tol)


class TestControlledOps:
    """Tests for controlled operations"""

    @staticmethod
    def calculate_reference(tape):
        dev = DefaultQubit(max_workers=1)
        program, _ = dev.preprocess()
        tapes, transf_fn = program([tape])
        results = dev.execute(tapes)
        return transf_fn(results)

    @pytest.mark.parametrize(
        "operation",
        [
            qml.PauliX,
            qml.PauliY,
            qml.PauliZ,
            qml.Hadamard,
            qml.S,
            qml.T,
            qml.PhaseShift,
            qml.RX,
            qml.RY,
            qml.RZ,
            qml.Rot,
            qml.SWAP,
            qml.IsingXX,
            qml.IsingXY,
            qml.IsingYY,
            qml.IsingZZ,
            qml.SingleExcitation,
            qml.SingleExcitationMinus,
            qml.SingleExcitationPlus,
            qml.DoubleExcitation,
            qml.DoubleExcitationMinus,
            qml.DoubleExcitationPlus,
            qml.MultiRZ,
            qml.GlobalPhase,
        ],
    )
    @pytest.mark.parametrize("control_value", [False, True])
    @pytest.mark.parametrize("n_qubits", list(range(2, 5)))
    def test_controlled_qubit_gates(self, operation, n_qubits, control_value, tol, lightning_sv):
        """Test that multi-controlled gates are correctly applied to a state"""
        threshold = 250
        num_wires = max(operation.num_wires, 1)

        for n_wires in range(num_wires + 1, num_wires + 4):
            wire_lists = list(itertools.permutations(range(0, n_qubits), n_wires))
            n_perms = len(wire_lists) * n_wires
            if n_perms > threshold:
                wire_lists = wire_lists[0 :: (n_perms // threshold)]
            for all_wires in wire_lists:
                target_wires = all_wires[0:num_wires]
                control_wires = all_wires[num_wires:]
                init_state = np.random.rand(2**n_qubits) + 1.0j * np.random.rand(2**n_qubits)
                init_state /= np.sqrt(np.dot(np.conj(init_state), init_state))

                ops = [
                    qml.StatePrep(init_state, wires=range(n_qubits)),
                ]

                if operation.num_params == 0:
                    ops += [
                        qml.ctrl(
                            operation(target_wires),
                            control_wires,
                            control_values=[
                                control_value or bool(i % 2) for i, _ in enumerate(control_wires)
                            ],
                        ),
                    ]
                else:
                    ops += [
                        qml.ctrl(
                            operation(*tuple([0.1234] * operation.num_params), target_wires),
                            control_wires,
                            control_values=[
                                control_value or bool(i % 2) for i, _ in enumerate(control_wires)
                            ],
                        ),
                    ]

                measurements = [qml.state()]
                tape = qml.tape.QuantumScript(ops, measurements)

                statevector = lightning_sv(n_qubits)
                statevector = statevector.get_final_state(tape)
                m = LightningMeasurements(statevector)
                result = m.measure_final_state(tape)
                expected = self.calculate_reference(tape)

                assert np.allclose(result, expected, tol * 10)

    def test_controlled_qubit_unitary_from_op(self, tol, lightning_sv):
        n_qubits = 10
        par = 0.1234

        tape = qml.tape.QuantumScript(
            [
                qml.ControlledQubitUnitary(
                    qml.QubitUnitary(qml.RX.compute_matrix(par), wires=5), control_wires=range(5)
                )
            ],
            [qml.expval(qml.PauliX(0))],
        )

        statevector = lightning_sv(n_qubits)
        statevector = statevector.get_final_state(tape)
        m = LightningMeasurements(statevector)
        result = m.measure_final_state(tape)
        expected = self.calculate_reference(tape)

        assert np.allclose(result, expected, tol)

    @pytest.mark.parametrize("control_wires", range(4))
    @pytest.mark.parametrize("target_wires", range(4))
    def test_cnot_controlled_qubit_unitary(self, control_wires, target_wires, tol, lightning_sv):
        """Test that ControlledQubitUnitary is correctly applied to a state"""
        if control_wires == target_wires:
            return
        n_qubits = 4
        control_wires = [control_wires]
        target_wires = [target_wires]
        wires = control_wires + target_wires
        U = qml.matrix(qml.PauliX(target_wires))
        init_state = np.random.rand(2**n_qubits) + 1.0j * np.random.rand(2**n_qubits)
        init_state /= np.sqrt(np.dot(np.conj(init_state), init_state))

        tape = qml.tape.QuantumScript(
            [
                qml.StatePrep(init_state, wires=range(n_qubits)),
                qml.ControlledQubitUnitary(U, control_wires=control_wires, wires=target_wires),
            ],
            [qml.state()],
        )
        tape_cnot = qml.tape.QuantumScript(
            [qml.StatePrep(init_state, wires=range(n_qubits)), qml.CNOT(wires=wires)], [qml.state()]
        )

        statevector = lightning_sv(n_qubits)
        statevector = statevector.get_final_state(tape)
        m = LightningMeasurements(statevector)
        result = m.measure_final_state(tape)
        expected = self.calculate_reference(tape_cnot)

        assert np.allclose(result, expected, tol)

    @pytest.mark.parametrize("control_value", [False, True])
    @pytest.mark.parametrize("n_qubits", list(range(2, 8)))
    def test_controlled_globalphase(self, n_qubits, control_value, tol, lightning_sv):
        """Test that multi-controlled gates are correctly applied to a state"""
        threshold = 250
        operation = qml.GlobalPhase
        num_wires = max(operation.num_wires, 1)
        for n_wires in range(num_wires + 1, num_wires + 4):
            wire_lists = list(itertools.permutations(range(0, n_qubits), n_wires))
            n_perms = len(wire_lists) * n_wires
            if n_perms > threshold:
                wire_lists = wire_lists[0 :: (n_perms // threshold)]
            for all_wires in wire_lists:
                target_wires = all_wires[0:num_wires]
                control_wires = all_wires[num_wires:]
                init_state = np.random.rand(2**n_qubits) + 1.0j * np.random.rand(2**n_qubits)
                init_state /= np.sqrt(np.dot(np.conj(init_state), init_state))

                tape = qml.tape.QuantumScript(
                    [
                        qml.StatePrep(init_state, wires=range(n_qubits)),
                        qml.ctrl(
                            operation(0.1234, target_wires),
                            control_wires,
                            control_values=[
                                control_value or bool(i % 2) for i, _ in enumerate(control_wires)
                            ],
                        ),
                    ],
                    [qml.state()],
                )
                statevector = lightning_sv(n_qubits)
                statevector = statevector.get_final_state(tape)
                m = LightningMeasurements(statevector)
                result = m.measure_final_state(tape)
                expected = self.calculate_reference(tape)

                assert np.allclose(result, expected, tol)


@pytest.mark.parametrize("phi", PHI)
class TestExpOperatorArithmetic:
    """Test integration with SProd, Prod, and Sum."""

    wires = 2

    def test_sprod(self, phi, lightning_sv, tol):
        """Test the `SProd` class."""
        tape = qml.tape.QuantumScript(
            [qml.RX(phi, wires=0)],
            [qml.expval(qml.s_prod(0.5, qml.PauliZ(0)))],
        )
        statevector = lightning_sv(self.wires)
        statevector = statevector.get_final_state(tape)
        m = LightningMeasurements(statevector)
        result = m.measure_final_state(tape)
        expected = 0.5 * np.cos(phi)

        assert np.allclose(result, expected, tol)

    def test_prod(self, phi, lightning_sv, tol):
        """Test the `Prod` class."""
        tape = qml.tape.QuantumScript(
            [qml.RX(phi, wires=0), qml.Hadamard(1), qml.PauliZ(1)],
            [qml.expval(qml.prod(qml.PauliZ(0), qml.PauliX(1)))],
        )
        statevector = lightning_sv(self.wires)
        statevector = statevector.get_final_state(tape)
        m = LightningMeasurements(statevector)
        result = m.measure_final_state(tape)
        expected = -np.cos(phi)

        assert np.allclose(result, expected, tol)

    @pytest.mark.parametrize("theta", THETA)
    def test_sum(self, phi, theta, lightning_sv, tol):
        """Test the `Sum` class."""
        tape = qml.tape.QuantumScript(
            [qml.RX(phi, wires=0), qml.RY(theta, wires=1)],
            [qml.expval(qml.sum(qml.PauliZ(0), qml.PauliX(1)))],
        )
        statevector = lightning_sv(self.wires)
        statevector = statevector.get_final_state(tape)
        m = LightningMeasurements(statevector)
        result = m.measure_final_state(tape)
        expected = np.cos(phi) + np.sin(theta)

        assert np.allclose(result, expected, tol)


@pytest.mark.parametrize(
    "op,par,wires,expected",
    [
        (qml.QubitStateVector, [0, 1], [1], [1, -1]),
        (qml.QubitStateVector, [0, 1], [0], [-1, 1]),
        (qml.QubitStateVector, [1.0 / np.sqrt(2), 1.0 / np.sqrt(2)], [1], [1, 0]),
        (qml.QubitStateVector, [1j / 2.0, np.sqrt(3) / 2.0], [1], [1, -0.5]),
        (qml.QubitStateVector, [(2 - 1j) / 3.0, 2j / 3.0], [0], [1 / 9.0, 1]),
    ],
)
def test_state_vector_2_qubit_subset(tol, op, par, wires, expected, lightning_sv):
    """Tests qubit state vector preparation and measure on subsets of 2 qubits"""

    tape = qml.tape.QuantumScript(
        [op(par, wires=wires)], [qml.expval(qml.PauliZ(0)), qml.expval(qml.PauliZ(1))]
    )

    statevector = lightning_sv(2)
    statevector = statevector.get_final_state(tape)

    m = LightningMeasurements(statevector)
    result = m.measure_final_state(tape)

    assert np.allclose(result, expected, tol)<|MERGE_RESOLUTION|>--- conflicted
+++ resolved
@@ -20,10 +20,7 @@
 import pennylane as qml
 import pytest
 from conftest import LightningDevice, device_name  # tested device
-<<<<<<< HEAD
-=======
 from flaky import flaky
->>>>>>> a3071d35
 from pennylane.devices import DefaultQubit
 from pennylane.measurements import VarianceMP
 from scipy.sparse import csr_matrix, random_array
@@ -36,26 +33,14 @@
 except ImportError:
     pass
 
-<<<<<<< HEAD
-from pennylane_lightning.lightning_qubit2 import LightningQubit2
 from pennylane_lightning.lightning_qubit._measurements import LightningMeasurements
 from pennylane_lightning.lightning_qubit._state_vector import LightningStateVector
 
+if not LightningDevice._new_API:
+    pytest.skip("Exclusive tests for new API. Skipping.", allow_module_level=True)
+
 if not LightningDevice._CPP_BINARY_AVAILABLE:
     pytest.skip("No binary module found. Skipping.", allow_module_level=True)
-
-if LightningDevice != LightningQubit2:
-    pytest.skip("Exclusive tests for lightning.qubit. Skipping.", allow_module_level=True)
-=======
-from pennylane_lightning.lightning_qubit._measurements import LightningMeasurements
-from pennylane_lightning.lightning_qubit._state_vector import LightningStateVector
-
-if not LightningDevice._new_API:
-    pytest.skip("Exclusive tests for new API. Skipping.", allow_module_level=True)
-
-if not LightningDevice._CPP_BINARY_AVAILABLE:
-    pytest.skip("No binary module found. Skipping.", allow_module_level=True)
->>>>>>> a3071d35
 
 THETA = np.linspace(0.11, 1, 3)
 PHI = np.linspace(0.32, 1, 3)
