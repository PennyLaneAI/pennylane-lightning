--- conflicted
+++ resolved
@@ -798,15 +798,6 @@
                 else:
                     assert np.allclose(result, expected, tol * 10)
 
-    @pytest.mark.skipif(
-<<<<<<< HEAD
-        device_name not in ("lightning.qubit", "lightning.tensor", "lightning.kokkos"),
-        reason="N-controlled operations only implemented in lightning.qubit, lightning.tensor, and lightning.kokkos.",
-=======
-        device_name in ("lightning.kokkos"),
-        reason="N-controlled operations are not implemented in lightning.kokkos.",
->>>>>>> 9230d732
-    )
     def test_controlled_qubit_unitary_from_op(self, tol, lightning_sv):
         n_qubits = 10
         par = 0.1234
