--- conflicted
+++ resolved
@@ -19,12 +19,8 @@
 import numpy as np
 import pennylane as qml
 import pytest
-<<<<<<< HEAD
 from conftest import LightningDevice, device_name  # tested device
-=======
-from conftest import LightningDevice  # tested device
 from flaky import flaky
->>>>>>> 6c758e48
 from pennylane.devices import DefaultQubit
 from pennylane.measurements import VarianceMP
 from scipy.sparse import csr_matrix, random_array
