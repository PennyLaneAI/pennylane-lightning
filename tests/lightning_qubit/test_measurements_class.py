# Copyright 2018-2024 Xanadu Quantum Technologies Inc.

# Licensed under the Apache License, Version 2.0 (the "License");
# you may not use this file except in compliance with the License.
# You may obtain a copy of the License at

#     http://www.apache.org/licenses/LICENSE-2.0

# Unless required by applicable law or agreed to in writing, software
# distributed under the License is distributed on an "AS IS" BASIS,
# WITHOUT WARRANTIES OR CONDITIONS OF ANY KIND, either express or implied.
# See the License for the specific language governing permissions and
# limitations under the License.

import itertools
import math
from typing import Sequence

import numpy as np
import pennylane as qml
import pytest
from conftest import (  # tested device
    PHI,
    THETA,
    LightningDevice,
    LightningMeasurements,
    LightningStateVector,
    device_name,
)
from flaky import flaky
from pennylane.devices import DefaultQubit
from pennylane.measurements import VarianceMP
from scipy.sparse import csr_matrix, random_array

if not LightningDevice._new_API:
    pytest.skip(
        "Exclusive tests for new API devices. Skipping.",
        allow_module_level=True,
    )


if not LightningDevice._CPP_BINARY_AVAILABLE:
    pytest.skip("No binary module found. Skipping.", allow_module_level=True)


def get_hermitian_matrix(n):
    H = np.random.rand(n, n) + 1.0j * np.random.rand(n, n)
    return H + np.conj(H).T


def get_sparse_hermitian_matrix(n):
    H = random_array((n, n), density=0.15)
    H = H + 1.0j * random_array((n, n), density=0.15)
    return csr_matrix(H + H.conj().T)


class CustomStateMeasurement(qml.measurements.StateMeasurement):
    def process_state(self, state, wire_order):
        return 1


# Observables not supported in lightning.tensor
def obs_not_supported_in_ltensor(obs):
    if device_name == "lightning.tensor":
        if isinstance(obs, qml.Projector) or isinstance(obs, qml.SparseHamiltonian):
            return True
        if isinstance(obs, qml.Hamiltonian):
            return any([obs_not_supported_in_ltensor(o) for o in obs])
        if isinstance(obs, qml.Hermitian) and len(obs.wires) > 1:
            return True
        if isinstance(obs, list) and all([isinstance(o, int) for o in obs]):  # out of order probs
            return obs != sorted(obs)
        return False
    else:
        return False


# Ops not supported in lightning.tensor
def ops_not_supported_in_ltensor(ops):
    if device_name == "lightning.tensor":
        unsupported_ops = [qml.MultiRZ, qml.GlobalPhase]
        if any([ops == op for op in unsupported_ops]):
            return True
        return False
    else:
        return False


# circuit not supported in lightning.tensor
def is_circuit_supported_in_ltensor(num_qubits):
    if device_name == "lightning.tensor":
        if num_qubits < 2:
            return False
    return True


def controlled_gate_not_supported_in_ltensor(ops):
    if device_name == "lightning.tensor":
        if ops.num_wires > 1:
            return True
    else:
        return False


def get_final_state(statevector, tape):
    if device_name == "lightning.tensor":
        return statevector.set_tensor_network(tape)
    return statevector.get_final_state(tape)


def measure_final_state(m, tape):
    if device_name == "lightning.tensor":
        return m.measure_tensor_network(tape)
    return m.measure_final_state(tape)


def test_initialization(lightning_sv):
    """Tests for the initialization of the LightningMeasurements class."""
    statevector = lightning_sv(num_wires=5)
    m = LightningMeasurements(statevector)

    if device_name == "lightning.tensor":
        assert m.dtype == statevector.dtype
    else:
        assert m.qubit_state is statevector
        assert m.dtype == statevector.dtype


class TestGetMeasurementFunction:
    """Tests for the get_measurement_function method."""

    def test_only_support_state_measurements(self, lightning_sv):
        """Test than a NotImplementedError is raised if the measurement is not a state measurement."""

        statevector = lightning_sv(num_wires=5)
        m = LightningMeasurements(statevector)

        mp = qml.counts(wires=(0, 1))
        with pytest.raises(NotImplementedError):
            m.get_measurement_function(mp)

    @pytest.mark.parametrize(
        "mp",
        (
            qml.vn_entropy(wires=0),
            CustomStateMeasurement(),
            qml.expval(qml.Identity(0)),
            qml.expval(qml.Projector([1, 0], wires=(0, 1))),
            qml.var(qml.Identity(0)),
            qml.var(qml.Projector([1, 0], wires=(0, 1))),
        ),
    )
    def test_state_diagonalizing_gates_measurements(self, lightning_sv, mp):
        """Test that any non-expval measurement calls the state_diagonalizing_gates method"""
        if obs_not_supported_in_ltensor(mp.obs):
            pytest.skip("Observable not supported in lightning.tensor.")

        statevector = lightning_sv(num_wires=5)
        m = LightningMeasurements(statevector)

        assert m.get_measurement_function(mp) == m.state_diagonalizing_gates

    @pytest.mark.parametrize(
        "obs",
        (
            qml.PauliX(0),
            qml.PauliY(0),
            qml.PauliZ(0),
            qml.sum(qml.PauliX(0), qml.PauliY(0)),
            qml.prod(qml.PauliX(0), qml.PauliY(1)),
            qml.s_prod(2.0, qml.PauliX(0)),
            qml.Hamiltonian([1.0, 2.0], [qml.PauliX(0), qml.PauliY(0)]),
            qml.Hermitian(np.eye(2), wires=0),
            qml.SparseHamiltonian(qml.PauliX.compute_sparse_matrix(), wires=0),
        ),
    )
    def test_expval_selected(self, lightning_sv, obs):
        """Test that expval is chosen for a variety of different expectation values."""
        if obs_not_supported_in_ltensor(obs):
            pytest.skip("Observable not supported in lightning.tensor.")

        statevector = lightning_sv(num_wires=5)
        m = LightningMeasurements(statevector)
        mp = qml.expval(obs)
        assert m.get_measurement_function(mp) == m.expval


@pytest.mark.parametrize("method_name", ("state_diagonalizing_gates", "measurement"))
class TestStateDiagonalizingGates:
    """Tests for various measurements that go through state_diagonalizing_gates"""

    def expected_entropy_Ising_XX(self, param):
        """
        Return the analytical entropy for the IsingXX.
        """
        eig_1 = (1 + np.sqrt(1 - 4 * np.cos(param / 2) ** 2 * np.sin(param / 2) ** 2)) / 2
        eig_2 = (1 - np.sqrt(1 - 4 * np.cos(param / 2) ** 2 * np.sin(param / 2) ** 2)) / 2
        eigs = [eig_1, eig_2]
        eigs = [eig for eig in eigs if eig > 0]

        expected_entropy = eigs * np.log(eigs)

        expected_entropy = -np.sum(expected_entropy)
        return expected_entropy

    def test_vn_entropy(self, lightning_sv, method_name):
        """Test that state_diagonalizing_gates can handle an arbitrary measurement process."""
        phi = 0.5
        statevector = lightning_sv(num_wires=5)
        statevector.apply_operations([qml.IsingXX(phi, wires=(0, 1))])
        m = LightningMeasurements(statevector)
        measurement = qml.vn_entropy(wires=0)
        result = getattr(m, method_name)(measurement)
        assert qml.math.allclose(result, self.expected_entropy_Ising_XX(phi))

    def test_custom_measurement(self, lightning_sv, method_name):
        """Test that LightningMeasurements can handle a custom state based measurement."""
        statevector = lightning_sv(num_wires=5)
        m = LightningMeasurements(statevector)
        measurement = CustomStateMeasurement()
        result = getattr(m, method_name)(measurement)
        assert result == 1

    def test_measurement_with_diagonalizing_gates(self, lightning_sv, method_name):
        statevector = lightning_sv(num_wires=5)
        m = LightningMeasurements(statevector)
        measurement = qml.probs(op=qml.PauliX(0))
        result = getattr(m, method_name)(measurement)
        assert qml.math.allclose(result, [0.5, 0.5])

    def test_identity_expval(self, lightning_sv, method_name):
        """Test that the expectation value of an identity is always one."""
        statevector = lightning_sv(num_wires=5)
        statevector.apply_operations([qml.Rot(0.5, 4.2, 6.8, wires=4)])
        m = LightningMeasurements(statevector)
        result = getattr(m, method_name)(qml.expval(qml.I(4)))
        assert np.allclose(result, 1.0)

    @pytest.mark.skipif(
        device_name == "lightning.tensor",
        reason="lightning.tensor does not support a single-wire circuit.",
    )
    def test_basis_state_projector_expval(self, lightning_sv, method_name):
        """Test expectation value for a basis state projector."""
        phi = 0.8
        statevector = lightning_sv(num_wires=1)
        statevector.apply_operations([qml.RX(phi, 0)])
        m = LightningMeasurements(statevector)
        result = getattr(m, method_name)(qml.expval(qml.Projector([0], wires=0)))
        assert qml.math.allclose(result, np.cos(phi / 2) ** 2)

    @pytest.mark.skipif(
        device_name == "lightning.tensor",
        reason="lightning.tensor does not support a single-wire circuit.",
    )
    def test_state_vector_projector_expval(self, lightning_sv, method_name):
        """Test expectation value for a state vector projector."""
        phi = -0.6
        statevector = lightning_sv(num_wires=1)
        statevector.apply_operations([qml.RX(phi, 0)])
        m = LightningMeasurements(statevector)
        result = getattr(m, method_name)(qml.expval(qml.Projector([0, 1], wires=0)))
        assert qml.math.allclose(result, np.sin(phi / 2) ** 2)


@pytest.mark.parametrize("theta, phi", list(zip(THETA, PHI)))
class TestExpval:
    """Test expectation value calculations."""

    def test_identity(self, theta, phi, tol, lightning_sv):
        """Tests applying identities."""

        wires = 3
        ops = [
            qml.Identity(0),
            qml.Identity((0, 1)),
            qml.Identity((1, 2)),
            qml.RX(theta, 0),
            qml.RX(phi, 1),
        ]
        measurements = [qml.expval(qml.PauliZ(0))]
        tape = qml.tape.QuantumScript(ops, measurements)

        statevector = lightning_sv(wires)
        statevector = get_final_state(statevector, tape)
        m = LightningMeasurements(statevector)
        result = measure_final_state(m, tape)
        expected = np.cos(theta)

        assert np.allclose(result, expected, tol)

    def test_identity_expectation(self, theta, phi, tol, lightning_sv):
        """Tests identity expectations."""

        wires = 2
        tape = qml.tape.QuantumScript(
            [qml.RX(theta, wires=[0]), qml.RX(phi, wires=[1]), qml.CNOT(wires=[0, 1])],
            [qml.expval(qml.Identity(wires=[0])), qml.expval(qml.Identity(wires=[1]))],
        )
        statevector = lightning_sv(wires)
        statevector = get_final_state(statevector, tape)
        m = LightningMeasurements(statevector)
        result = measure_final_state(m, tape)
        expected = 1.0

        assert np.allclose(result, expected, tol)

    def test_multi_wire_identity_expectation(self, theta, phi, tol, lightning_sv):
        """Tests multi-wire identity."""
        wires = 2
        tape = qml.tape.QuantumScript(
            [qml.RX(theta, wires=[0]), qml.RX(phi, wires=[1]), qml.CNOT(wires=[0, 1])],
            [qml.expval(qml.Identity(wires=[0, 1]))],
        )
        statevector = lightning_sv(wires)
        statevector = get_final_state(statevector, tape)
        m = LightningMeasurements(statevector)
        result = measure_final_state(m, tape)
        expected = 1.0

        assert np.allclose(result, expected, tol)

    @pytest.mark.parametrize(
        "Obs, Op, expected_fn",
        [
            (
                [qml.PauliX(wires=[0]), qml.PauliX(wires=[1])],
                qml.RY,
                lambda theta, phi: np.array([np.sin(theta) * np.sin(phi), np.sin(phi)]),
            ),
            (
                [qml.PauliY(wires=[0]), qml.PauliY(wires=[1])],
                qml.RX,
                lambda theta, phi: np.array([0, -np.cos(theta) * np.sin(phi)]),
            ),
            (
                [qml.PauliZ(wires=[0]), qml.PauliZ(wires=[1])],
                qml.RX,
                lambda theta, phi: np.array([np.cos(theta), np.cos(theta) * np.cos(phi)]),
            ),
            (
                [qml.Hadamard(wires=[0]), qml.Hadamard(wires=[1])],
                qml.RY,
                lambda theta, phi: np.array(
                    [
                        np.sin(theta) * np.sin(phi) + np.cos(theta),
                        np.cos(theta) * np.cos(phi) + np.sin(phi),
                    ]
                )
                / np.sqrt(2),
            ),
        ],
    )
    def test_single_wire_observables_expectation(
        self, Obs, Op, expected_fn, theta, phi, tol, lightning_sv
    ):
        """Test that expectation values for single wire observables are correct"""
        wires = 3
        tape = qml.tape.QuantumScript(
            [Op(theta, wires=[0]), Op(phi, wires=[1]), qml.CNOT(wires=[0, 1])],
            [qml.expval(Obs[0]), qml.expval(Obs[1])],
        )
        statevector = lightning_sv(wires)
        statevector = get_final_state(statevector, tape)
        m = LightningMeasurements(statevector)
        result = measure_final_state(m, tape)
        expected = expected_fn(theta, phi)

        assert np.allclose(result, expected, tol)


@pytest.mark.parametrize("method_name", ("expval", "measurement"))
class TestExpvalHamiltonian:
    """Tests expval for Hamiltonians"""

    wires = 2

    @pytest.mark.parametrize(
        "obs, coeffs, expected",
        [
            ([qml.PauliX(0) @ qml.PauliZ(1)], [1.0], 0.0),
            ([qml.PauliZ(0) @ qml.PauliZ(1)], [1.0], math.cos(0.4) * math.cos(-0.2)),
            (
                [
                    qml.PauliX(0) @ qml.PauliZ(1),
                    qml.Hermitian(
                        [
                            [1.0, 0.0, 0.0, 0.0],
                            [0.0, 3.0, 0.0, 0.0],
                            [0.0, 0.0, -1.0, 1.0],
                            [0.0, 0.0, 1.0, -2.0],
                        ],
                        wires=[0, 1],
                    ),
                ],
                [0.3, 1.0],
                0.9319728930156066,
            ),
        ],
    )
    def test_expval_hamiltonian(self, obs, coeffs, expected, tol, lightning_sv, method_name):
        """Test expval with Hamiltonian"""

        if any(isinstance(o, qml.Hermitian) for o in obs) and device_name == "lightning.tensor":
            pytest.skip("Hermitian with 1+ wires target not supported in lightning.tensor.")

        ham = qml.Hamiltonian(coeffs, obs)

        statevector = lightning_sv(self.wires)
        statevector.apply_operations([qml.RX(0.4, wires=[0]), qml.RY(-0.2, wires=[1])])

        m = LightningMeasurements(statevector)
        result = getattr(m, method_name)(qml.expval(ham))

        assert np.allclose(result, expected, atol=tol, rtol=0)


@pytest.mark.skipif(
    device_name == "lightning.tensor", reason="lightning.tensor does not support sparseH."
)
class TestSparseExpval:
    """Tests for the expval function"""

    wires = 2

    @pytest.mark.parametrize(
        "ham_terms, expected",
        [
            [qml.PauliX(0) @ qml.Identity(1), 0.00000000000000000],
            [qml.Identity(0) @ qml.PauliX(1), -0.19866933079506122],
            [qml.PauliY(0) @ qml.Identity(1), -0.38941834230865050],
            [qml.Identity(0) @ qml.PauliY(1), 0.00000000000000000],
            [qml.PauliZ(0) @ qml.Identity(1), 0.92106099400288520],
            [qml.Identity(0) @ qml.PauliZ(1), 0.98006657784124170],
        ],
    )
    def test_sparse_Pauli_words(self, ham_terms, expected, tol, lightning_sv):
        """Test expval of some simple sparse Hamiltonian"""

        ops = [qml.RX(0.4, wires=[0]), qml.RY(-0.2, wires=[1])]
        measurements = [
            qml.expval(
                qml.SparseHamiltonian(
                    qml.Hamiltonian([1], [ham_terms]).sparse_matrix(), wires=[0, 1]
                )
            )
        ]
        tape = qml.tape.QuantumScript(ops, measurements)

        statevector = lightning_sv(self.wires)
        statevector = get_final_state(statevector, tape)
        m = LightningMeasurements(statevector)
        result = measure_final_state(m, tape)

        assert np.allclose(result, expected, tol)


class TestMeasurements:
    """Tests all measurements"""

    @staticmethod
    def calculate_reference(tape, lightning_sv):
        use_default = True
        new_meas = []
        for m in tape.measurements:
            # NotImplementedError in DefaultQubit
            # We therefore validate against `qml.Hermitian`
            if isinstance(m, VarianceMP) and isinstance(m.obs, (qml.SparseHamiltonian)):
                use_default = False
                new_meas.append(m.__class__(qml.Hermitian(qml.matrix(m.obs), wires=m.obs.wires)))
                continue
            new_meas.append(m)
        if use_default:
            dev = DefaultQubit(max_workers=1)
            program, _ = dev.preprocess()
            tapes, transf_fn = program([tape])
            results = dev.execute(tapes)
            return transf_fn(results)

        tape = qml.tape.QuantumScript(tape.operations, new_meas)
        statevector = lightning_sv(tape.num_wires)
        statevector = get_final_state(statevector, tape)
        m = LightningMeasurements(statevector)
        return measure_final_state(m, tape)

    @flaky(max_runs=5)
    @pytest.mark.parametrize("shots", [None, 500_000, [500_000, 500_000]])
    @pytest.mark.parametrize("measurement", [qml.expval, qml.probs, qml.var])
    @pytest.mark.parametrize(
        "observable",
        (
            [0],
            [1, 2],
            [1, 0],
            qml.PauliX(0),
            qml.PauliY(1),
            qml.PauliZ(2),
            qml.sum(qml.PauliX(0), qml.PauliY(0)),
            qml.prod(qml.PauliX(0), qml.PauliY(1)),
            qml.s_prod(2.0, qml.PauliX(0)),
            qml.Hermitian(get_hermitian_matrix(2**2), wires=[0, 1]),
            qml.Hermitian(get_hermitian_matrix(2**2), wires=[2, 3]),
            qml.Hamiltonian(
                [1.0, 2.0, 3.0], [qml.PauliX(0), qml.PauliY(1), qml.PauliZ(2) @ qml.PauliZ(3)]
            ),
            qml.SparseHamiltonian(get_sparse_hermitian_matrix(2**4), wires=range(4)),
        ),
    )
    def test_single_return_value(self, shots, measurement, observable, lightning_sv, tol):
        if obs_not_supported_in_ltensor(observable):
            pytest.skip("Observable not supported in lightning.tensor.")

        if measurement is qml.probs and isinstance(
            observable,
            (
                qml.ops.Sum,
                qml.ops.SProd,
                qml.ops.Prod,
                qml.SparseHamiltonian,
            ),
        ):
            pytest.skip(
                f"Observable of type {type(observable).__name__} is not supported for rotating probabilities."
            )

        if measurement is not qml.probs and isinstance(observable, list):
            pytest.skip(
                f"Measurement of type {type(measurement).__name__} does not have a keyword argument 'wires'."
            )
        if shots != None and measurement is qml.expval:
            # Increase the number of shots
            if isinstance(shots, int):
                shots = 1_000_000
            else:
                shots = [1_000_000, 1_000_000]

        n_qubits = 4
        n_layers = 1
        np.random.seed(0)
        weights = np.random.rand(n_layers, n_qubits, 3)
        ops = [qml.Hadamard(i) for i in range(n_qubits)]
        if device_name != "lightning.tensor":
            ops += [qml.StronglyEntanglingLayers(weights, wires=range(n_qubits))]
        measurements = (
            [measurement(wires=observable)]
            if isinstance(observable, list)
            else [measurement(op=observable)]
        )
        tape = qml.tape.QuantumScript(ops, measurements, shots=shots)

        statevector = lightning_sv(n_qubits)
        statevector = get_final_state(statevector, tape)
        m = LightningMeasurements(statevector)

        skip_list = (
            qml.ops.Sum,
            qml.SparseHamiltonian,
        )
        do_skip = measurement is qml.var and isinstance(observable, skip_list)
        do_skip = do_skip or (
            measurement is qml.expval and isinstance(observable, qml.SparseHamiltonian)
        )
        do_skip = do_skip and shots is not None
        if do_skip:
            with pytest.raises(TypeError):
                _ = measure_final_state(m, tape)
            return
        else:
            result = measure_final_state(m, tape)

        expected = self.calculate_reference(tape, lightning_sv)

        # a few tests may fail in single precision, and hence we increase the tolerance
        if shots is None:
            assert np.allclose(result, expected, max(tol, 1.0e-4))
        else:
            # TODO Set better atol and rtol
            dtol = max(tol, 1.0e-2)
            # allclose -> absolute(a - b) <= (atol + rtol * absolute(b))
            assert np.allclose(result, expected, rtol=dtol, atol=dtol)

    @flaky(max_runs=20)
<<<<<<< HEAD
    @pytest.mark.parametrize("shots", [None, 100_000, (90_000, 90_000)])
=======
    @pytest.mark.parametrize("shots", [None, 400_000, (400_000, 400_000)])
>>>>>>> caefc15d
    @pytest.mark.parametrize("measurement", [qml.expval, qml.probs, qml.var])
    @pytest.mark.parametrize(
        "obs0_",
        (
            qml.PauliX(0),
            qml.PauliY(1),
            qml.PauliZ(2),
            qml.sum(qml.PauliX(0), qml.PauliY(0)),
            qml.prod(qml.PauliX(0), qml.PauliY(1)),
            qml.s_prod(2.0, qml.PauliX(0)),
            qml.Hermitian(get_hermitian_matrix(2), wires=[0]),
            qml.Hermitian(get_hermitian_matrix(2**2), wires=[2, 3]),
            qml.Hamiltonian(
                [1.0, 2.0, 3.0], [qml.PauliX(0), qml.PauliY(1), qml.PauliZ(2) @ qml.PauliZ(3)]
            ),
            qml.SparseHamiltonian(get_sparse_hermitian_matrix(2**4), wires=range(4)),
        ),
    )
    @pytest.mark.parametrize(
        "obs1_",
        (
            qml.PauliX(0),
            qml.PauliY(1),
            qml.PauliZ(2),
            qml.sum(qml.PauliX(0), qml.PauliY(0)),
            qml.prod(qml.PauliX(0), qml.PauliY(1)),
            qml.s_prod(2.0, qml.PauliX(0)),
            qml.Hermitian(get_hermitian_matrix(2), wires=[0]),
            qml.Hermitian(get_hermitian_matrix(2**2), wires=[2, 3]),
            qml.Hamiltonian(
                [1.0, 2.0, 3.0], [qml.PauliX(0), qml.PauliY(1), qml.PauliZ(2) @ qml.PauliZ(3)]
            ),
            qml.SparseHamiltonian(get_sparse_hermitian_matrix(2**4), wires=range(4)),
        ),
    )
    def test_double_return_value(self, shots, measurement, obs0_, obs1_, lightning_sv, tol):
        if obs_not_supported_in_ltensor(obs0_) or obs_not_supported_in_ltensor(obs1_):
            pytest.skip("Observable not supported in lightning.tensor.")

        skip_list = (
            qml.ops.Sum,
            qml.ops.SProd,
            qml.ops.Prod,
            qml.Hamiltonian,
            qml.SparseHamiltonian,
        )
        if measurement is qml.probs and (
            isinstance(obs0_, skip_list) or isinstance(obs1_, skip_list)
        ):
            pytest.skip(
                f"Observable of type {type(obs0_).__name__} is not supported for rotating probabilities."
            )

        if shots != None and measurement is qml.expval:
            # Increase the number of shots
            if isinstance(shots, int):
                shots = 1_000_000
            else:
                shots = [1_000_000, 1_000_000]

        n_qubits = 4
        n_layers = 1
        np.random.seed(0)
        weights = np.random.rand(n_layers, n_qubits, 3)
        ops = [qml.Hadamard(i) for i in range(n_qubits)]
        if device_name != "lightning.tensor":
            ops += [qml.StronglyEntanglingLayers(weights, wires=range(n_qubits))]
        measurements = [measurement(op=obs0_), measurement(op=obs1_)]
        tape = qml.tape.QuantumScript(ops, measurements, shots=shots)

        statevector = lightning_sv(n_qubits)
        statevector = get_final_state(statevector, tape)
        m = LightningMeasurements(statevector)

        skip_list = (
            qml.ops.Sum,
            qml.Hamiltonian,
            qml.SparseHamiltonian,
        )
        do_skip = measurement is qml.var and (
            isinstance(obs0_, skip_list) or isinstance(obs1_, skip_list)
        )
        do_skip = do_skip or (
            measurement is qml.expval
            and (
                isinstance(obs0_, qml.SparseHamiltonian) or isinstance(obs1_, qml.SparseHamiltonian)
            )
        )
        do_skip = do_skip and shots is not None
        if do_skip:
            with pytest.raises(TypeError):
                _ = measure_final_state(m, tape)
            return
        else:
            result = measure_final_state(m, tape)

        expected = self.calculate_reference(tape, lightning_sv)
        if len(expected) == 1:
            expected = expected[0]

        assert isinstance(result, Sequence)
        assert len(result) == len(expected)
        # a few tests may fail in single precision, and hence we increase the tolerance
        dtol = tol if shots is None else max(tol, 1.0e-2)
        # TODO Set better atol and rtol
        for r, e in zip(result, expected):
            if isinstance(shots, tuple) and isinstance(r[0], np.ndarray):
                r = np.concatenate(r)
                e = np.concatenate(e)
            # allclose -> absolute(r - e) <= (atol + rtol * absolute(e))
            assert np.allclose(r, e, atol=dtol, rtol=dtol)

    @pytest.mark.skipif(
        device_name == "lightning.tensor",
        reason="lightning.tensor does not support out of order probs.",
    )
    @pytest.mark.parametrize(
        "cases",
        [
            [[0, 1], [1, 0]],
            [[1, 0], [0, 1]],
        ],
    )
    def test_probs_tape_unordered_wires(self, cases, tol):
        """Test probs with a circuit on wires=[0] fails for out-of-order wires passed to probs."""

        x, y, z = [0.5, 0.3, -0.7]
        dev = qml.device(device_name, wires=cases[1])

        def circuit():
            qml.RX(0.4, wires=[0])
            qml.Rot(x, y, z, wires=[0])
            qml.RY(-0.2, wires=[0])
            return qml.probs(wires=cases[0])

        expected = qml.QNode(circuit, qml.device("default.qubit", wires=cases[1]))()
        results = qml.QNode(circuit, dev)()
        assert np.allclose(expected, results, tol)


class TestControlledOps:
    """Tests for controlled operations"""

    @staticmethod
    def calculate_reference(tape):
        dev = DefaultQubit(max_workers=1)
        program, _ = dev.preprocess()
        tapes, transf_fn = program([tape])
        results = dev.execute(tapes)
        return transf_fn(results)

    @flaky(max_runs=15)
    @pytest.mark.parametrize(
        "operation",
        [
            qml.PauliX,
            qml.PauliY,
            qml.PauliZ,
            qml.Hadamard,
            qml.S,
            qml.T,
            qml.PhaseShift,
            qml.RX,
            qml.RY,
            qml.RZ,
            qml.Rot,
            qml.SWAP,
            qml.IsingXX,
            qml.IsingXY,
            qml.IsingYY,
            qml.IsingZZ,
            qml.SingleExcitation,
            qml.SingleExcitationMinus,
            qml.SingleExcitationPlus,
            qml.DoubleExcitation,
            qml.DoubleExcitationMinus,
            qml.DoubleExcitationPlus,
            qml.MultiRZ,
            qml.GlobalPhase,
        ],
    )
    @pytest.mark.parametrize("control_value", [False, True])
    @pytest.mark.parametrize("n_qubits", list(range(2, 5)))
    def test_controlled_qubit_gates(self, operation, n_qubits, control_value, tol, lightning_sv):
        """Test that multi-controlled gates are correctly applied to a state"""
        threshold = 250 if device_name != "lightning.tensor" else 5
        num_wires = max(operation.num_wires, 1)
        np.random.seed(0)

<<<<<<< HEAD
=======
        if ops_not_supported_in_ltensor(operation):
            pytest.skip("Controlled operation not supported in lightning.tensor.")
        if controlled_gate_not_supported_in_ltensor(
            operation
        ): 
            pytest.skip("Controlled operation not supported in lightning.tensor.")

>>>>>>> caefc15d
        for n_wires in range(num_wires + 1, num_wires + 4):
            wire_lists = list(itertools.permutations(range(0, n_qubits), n_wires))
            n_perms = len(wire_lists) * n_wires
            if n_perms > threshold:
                wire_lists = wire_lists[0 :: (n_perms // threshold)]
            for all_wires in wire_lists:
                target_wires = all_wires[0:num_wires]
                control_wires = all_wires[num_wires:]
                init_state = np.random.rand(2**n_qubits) + 1.0j * np.random.rand(2**n_qubits)
                init_state /= np.linalg.norm(init_state)

                ops = [
                    qml.StatePrep(init_state, wires=range(n_qubits)),
                ]

                if operation.num_params == 0:
                    ops += [
                        qml.ctrl(
                            operation(target_wires),
                            control_wires,
                            control_values=(
                                [control_value or bool(i % 2) for i, _ in enumerate(control_wires)]
                                if device_name != "lightning.tensor"
                                else [control_value for _ in control_wires]
                            ),
                        ),
                    ]
                else:
                    ops += [
                        qml.ctrl(
                            operation(*tuple([0.1234] * operation.num_params), target_wires),
                            control_wires,
                            control_values=(
                                [control_value or bool(i % 2) for i, _ in enumerate(control_wires)]
                                if device_name != "lightning.tensor"
                                else [control_value for _ in control_wires]
                            ),
                        ),
                    ]

                measurements = [qml.state()]
                tape = qml.tape.QuantumScript(ops, measurements)

                statevector = lightning_sv(n_qubits)
                statevector = get_final_state(statevector, tape)
                m = LightningMeasurements(statevector)
                result = measure_final_state(m, tape)
                expected = self.calculate_reference(tape)
                if device_name == "lightning.tensor":
                    assert np.allclose(result, expected, 1e-4)
                else:
                    assert np.allclose(result, expected, tol * 10)

    @pytest.mark.skipif(
        device_name != "lightning.qubit",
        reason="N-controlled operations only implemented in lightning.qubit.",
    )
    def test_controlled_qubit_unitary_from_op(self, tol, lightning_sv):
        n_qubits = 10
        par = 0.1234

        tape = qml.tape.QuantumScript(
            [
                qml.ControlledQubitUnitary(
                    qml.QubitUnitary(qml.RX.compute_matrix(par), wires=5), control_wires=range(5)
                )
            ],
            [qml.expval(qml.PauliX(0))],
        )

        statevector = lightning_sv(n_qubits)
        statevector = get_final_state(statevector, tape)
        m = LightningMeasurements(statevector)
        result = measure_final_state(m, tape)
        expected = self.calculate_reference(tape)

        assert np.allclose(result, expected, tol)

    @flaky(max_runs=15)
    @pytest.mark.parametrize("control_wires", range(4))
    @pytest.mark.parametrize("target_wires", range(4))
    def test_cnot_controlled_qubit_unitary(self, control_wires, target_wires, tol, lightning_sv):
        """Test that ControlledQubitUnitary is correctly applied to a state"""
        if control_wires == target_wires:
            return
        n_qubits = 4
        control_wires = [control_wires]
        target_wires = [target_wires]
        wires = control_wires + target_wires
        U = qml.matrix(qml.PauliX(target_wires))
        init_state = np.random.rand(2**n_qubits) + 1.0j * np.random.rand(2**n_qubits)
        init_state /= np.linalg.norm(init_state)

        tape = qml.tape.QuantumScript(
            [
                qml.StatePrep(init_state, wires=range(n_qubits)),
                qml.ControlledQubitUnitary(U, control_wires=control_wires, wires=target_wires),
            ],
            [qml.state()],
        )
        tape_cnot = qml.tape.QuantumScript(
            [qml.StatePrep(init_state, wires=range(n_qubits)), qml.CNOT(wires=wires)], [qml.state()]
        )

        statevector = lightning_sv(n_qubits)
        statevector = get_final_state(statevector, tape)
        m = LightningMeasurements(statevector)
        result = measure_final_state(m, tape)
        expected = self.calculate_reference(tape_cnot)

        if device_name == "lightning.tensor":
            assert np.allclose(result, expected, 1e-4)
        else:
            assert np.allclose(result, expected, tol)

    @pytest.mark.parametrize("control_value", [False, True])
    @pytest.mark.parametrize("n_qubits", list(range(2, 8)))
    def test_controlled_globalphase(self, n_qubits, control_value, tol, lightning_sv):
        """Test that multi-controlled gates are correctly applied to a state"""
        threshold = 250 if device_name != "lightning.tensor" else 5
        operation = qml.GlobalPhase
        if ops_not_supported_in_ltensor(operation):
            pytest.skip("Operation not supported in lightning.tensor.")
        num_wires = max(operation.num_wires, 1)
        for n_wires in range(num_wires + 1, num_wires + 4):
            wire_lists = list(itertools.permutations(range(0, n_qubits), n_wires))
            n_perms = len(wire_lists) * n_wires
            if n_perms > threshold:
                wire_lists = wire_lists[0 :: (n_perms // threshold)]
            for all_wires in wire_lists:
                target_wires = all_wires[0:num_wires]
                control_wires = all_wires[num_wires:]
                init_state = np.random.rand(2**n_qubits) + 1.0j * np.random.rand(2**n_qubits)
                init_state /= np.linalg.norm(init_state)

                tape = qml.tape.QuantumScript(
                    [
                        qml.StatePrep(init_state, wires=range(n_qubits)),
                        qml.ctrl(
                            operation(0.1234, target_wires),
                            control_wires,
                            control_values=(
                                [control_value or bool(i % 2) for i, _ in enumerate(control_wires)]
                                if device_name != "lightning.tensor"
                                else [control_value for _ in control_wires]
                            ),
                        ),
                    ],
                    [qml.state()],
                )
                statevector = lightning_sv(n_qubits)
<<<<<<< HEAD
                statevector = (
                    statevector.get_final_state(tape)
                    if device_name != "lightning.tensor"
                    else statevector.set_tensor_network(tape)
                )
                m = LightningMeasurements(statevector)
                result = (
                    m.measure_final_state(tape)
                    if device_name != "lightning.tensor"
                    else m.measure_tensor_network(tape)
                )
=======
                statevector = get_final_state(statevector, tape)
                m = LightningMeasurements(statevector)
                result = measure_final_state(m, tape)
>>>>>>> caefc15d
                expected = self.calculate_reference(tape)
                if device_name == "lightning.tensor" and statevector.dtype == np.complex64:
                    assert np.allclose(result, expected, 1e-4)
                else:
                    assert np.allclose(result, expected, tol)


@pytest.mark.parametrize("phi", PHI)
class TestExpOperatorArithmetic:
    """Test integration with SProd, Prod, and Sum."""

    wires = 2

    def test_sprod(self, phi, lightning_sv, tol):
        """Test the `SProd` class."""
        tape = qml.tape.QuantumScript(
            [qml.RX(phi, wires=0)],
            [qml.expval(qml.s_prod(0.5, qml.PauliZ(0)))],
        )
        statevector = lightning_sv(self.wires)
        statevector = get_final_state(statevector, tape)
        m = LightningMeasurements(statevector)
        result = measure_final_state(m, tape)
        expected = 0.5 * np.cos(phi)

        assert np.allclose(result, expected, tol)

    def test_prod(self, phi, lightning_sv, tol):
        """Test the `Prod` class."""
        tape = qml.tape.QuantumScript(
            [qml.RX(phi, wires=0), qml.Hadamard(1), qml.PauliZ(1)],
            [qml.expval(qml.prod(qml.PauliZ(0), qml.PauliX(1)))],
        )
        statevector = lightning_sv(self.wires)
        statevector = get_final_state(statevector, tape)
        m = LightningMeasurements(statevector)
        result = measure_final_state(m, tape)
        expected = -np.cos(phi)

        assert np.allclose(result, expected, tol)

    @pytest.mark.parametrize("theta", THETA)
    def test_sum(self, phi, theta, lightning_sv, tol):
        """Test the `Sum` class."""
        tape = qml.tape.QuantumScript(
            [qml.RX(phi, wires=0), qml.RY(theta, wires=1)],
            [qml.expval(qml.sum(qml.PauliZ(0), qml.PauliX(1)))],
        )
        statevector = lightning_sv(self.wires)
        statevector = get_final_state(statevector, tape)
        m = LightningMeasurements(statevector)
        result = measure_final_state(m, tape)
        expected = np.cos(phi) + np.sin(theta)

        assert np.allclose(result, expected, tol)


@pytest.mark.parametrize(
    "op,par,wires,expected",
    [
        (qml.QubitStateVector, [0, 1], [1], [1, -1]),
        (qml.QubitStateVector, [0, 1], [0], [-1, 1]),
        (qml.QubitStateVector, [1.0 / np.sqrt(2), 1.0 / np.sqrt(2)], [1], [1, 0]),
        (qml.QubitStateVector, [1j / 2.0, np.sqrt(3) / 2.0], [1], [1, -0.5]),
        (qml.QubitStateVector, [(2 - 1j) / 3.0, 2j / 3.0], [0], [1 / 9.0, 1]),
    ],
)
def test_state_vector_2_qubit_subset(tol, op, par, wires, expected, lightning_sv):
    """Tests qubit state vector preparation and measure on subsets of 2 qubits"""

    tape = qml.tape.QuantumScript(
        [op(par, wires=wires)], [qml.expval(qml.PauliZ(0)), qml.expval(qml.PauliZ(1))]
    )

    statevector = lightning_sv(2)
    statevector = get_final_state(statevector, tape)

    m = LightningMeasurements(statevector)
    result = measure_final_state(m, tape)

    assert np.allclose(result, expected, tol)<|MERGE_RESOLUTION|>--- conflicted
+++ resolved
@@ -71,33 +71,6 @@
         if isinstance(obs, list) and all([isinstance(o, int) for o in obs]):  # out of order probs
             return obs != sorted(obs)
         return False
-    else:
-        return False
-
-
-# Ops not supported in lightning.tensor
-def ops_not_supported_in_ltensor(ops):
-    if device_name == "lightning.tensor":
-        unsupported_ops = [qml.MultiRZ, qml.GlobalPhase]
-        if any([ops == op for op in unsupported_ops]):
-            return True
-        return False
-    else:
-        return False
-
-
-# circuit not supported in lightning.tensor
-def is_circuit_supported_in_ltensor(num_qubits):
-    if device_name == "lightning.tensor":
-        if num_qubits < 2:
-            return False
-    return True
-
-
-def controlled_gate_not_supported_in_ltensor(ops):
-    if device_name == "lightning.tensor":
-        if ops.num_wires > 1:
-            return True
     else:
         return False
 
@@ -580,11 +553,7 @@
             assert np.allclose(result, expected, rtol=dtol, atol=dtol)
 
     @flaky(max_runs=20)
-<<<<<<< HEAD
-    @pytest.mark.parametrize("shots", [None, 100_000, (90_000, 90_000)])
-=======
     @pytest.mark.parametrize("shots", [None, 400_000, (400_000, 400_000)])
->>>>>>> caefc15d
     @pytest.mark.parametrize("measurement", [qml.expval, qml.probs, qml.var])
     @pytest.mark.parametrize(
         "obs0_",
@@ -774,16 +743,6 @@
         num_wires = max(operation.num_wires, 1)
         np.random.seed(0)
 
-<<<<<<< HEAD
-=======
-        if ops_not_supported_in_ltensor(operation):
-            pytest.skip("Controlled operation not supported in lightning.tensor.")
-        if controlled_gate_not_supported_in_ltensor(
-            operation
-        ): 
-            pytest.skip("Controlled operation not supported in lightning.tensor.")
-
->>>>>>> caefc15d
         for n_wires in range(num_wires + 1, num_wires + 4):
             wire_lists = list(itertools.permutations(range(0, n_qubits), n_wires))
             n_perms = len(wire_lists) * n_wires
@@ -905,8 +864,6 @@
         """Test that multi-controlled gates are correctly applied to a state"""
         threshold = 250 if device_name != "lightning.tensor" else 5
         operation = qml.GlobalPhase
-        if ops_not_supported_in_ltensor(operation):
-            pytest.skip("Operation not supported in lightning.tensor.")
         num_wires = max(operation.num_wires, 1)
         for n_wires in range(num_wires + 1, num_wires + 4):
             wire_lists = list(itertools.permutations(range(0, n_qubits), n_wires))
@@ -935,23 +892,9 @@
                     [qml.state()],
                 )
                 statevector = lightning_sv(n_qubits)
-<<<<<<< HEAD
-                statevector = (
-                    statevector.get_final_state(tape)
-                    if device_name != "lightning.tensor"
-                    else statevector.set_tensor_network(tape)
-                )
-                m = LightningMeasurements(statevector)
-                result = (
-                    m.measure_final_state(tape)
-                    if device_name != "lightning.tensor"
-                    else m.measure_tensor_network(tape)
-                )
-=======
                 statevector = get_final_state(statevector, tape)
                 m = LightningMeasurements(statevector)
                 result = measure_final_state(m, tape)
->>>>>>> caefc15d
                 expected = self.calculate_reference(tape)
                 if device_name == "lightning.tensor" and statevector.dtype == np.complex64:
                     assert np.allclose(result, expected, 1e-4)
