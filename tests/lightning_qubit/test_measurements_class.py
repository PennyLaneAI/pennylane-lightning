# Copyright 2018-2024 Xanadu Quantum Technologies Inc.

# Licensed under the Apache License, Version 2.0 (the "License");
# you may not use this file except in compliance with the License.
# You may obtain a copy of the License at

#     http://www.apache.org/licenses/LICENSE-2.0

# Unless required by applicable law or agreed to in writing, software
# distributed under the License is distributed on an "AS IS" BASIS,
# WITHOUT WARRANTIES OR CONDITIONS OF ANY KIND, either express or implied.
# See the License for the specific language governing permissions and
# limitations under the License.

import itertools
import math
from typing import Sequence

import numpy as np
import pennylane as qml
import pytest
from conftest import (  # tested device
    PHI,
    THETA,
    LightningDevice,
    LightningMeasurements,
    LightningStateVector,
    device_name,
)
from flaky import flaky
from pennylane.devices import DefaultQubit
from pennylane.measurements import VarianceMP
from scipy.sparse import csr_matrix, random_array

if not LightningDevice._new_API:
    pytest.skip(
        "Exclusive tests for new API devices. Skipping.",
        allow_module_level=True,
    )

if device_name == "lightning.tensor":
    pytest.skip("Skipping tests for the LightningTensor class.", allow_module_level=True)

if not LightningDevice._CPP_BINARY_AVAILABLE:
    pytest.skip("No binary module found. Skipping.", allow_module_level=True)


def get_hermitian_matrix(n):
    H = np.random.rand(n, n) + 1.0j * np.random.rand(n, n)
    return H + np.conj(H).T


def get_sparse_hermitian_matrix(n):
    H = random_array((n, n), density=0.15)
    H = H + 1.0j * random_array((n, n), density=0.15)
    return csr_matrix(H + H.conj().T)


class CustomStateMeasurement(qml.measurements.StateMeasurement):
    def process_state(self, state, wire_order):
        return 1


def test_initialization(lightning_sv):
    """Tests for the initialization of the LightningMeasurements class."""
    statevector = lightning_sv(num_wires=5)
    m = LightningMeasurements(statevector)

    assert m.qubit_state is statevector
    assert m.dtype == statevector.dtype


class TestGetMeasurementFunction:
    """Tests for the get_measurement_function method."""

    def test_only_support_state_measurements(self, lightning_sv):
        """Test than a NotImplementedError is raised if the measurement is not a state measurement."""

        statevector = lightning_sv(num_wires=5)
        m = LightningMeasurements(statevector)

        mp = qml.counts(wires=(0, 1))
        with pytest.raises(NotImplementedError):
            m.get_measurement_function(mp)

    @pytest.mark.parametrize(
        "mp",
        (
            qml.vn_entropy(wires=0),
            CustomStateMeasurement(),
            qml.expval(qml.Identity(0)),
            qml.expval(qml.Projector([1, 0], wires=(0, 1))),
            qml.var(qml.Identity(0)),
            qml.var(qml.Projector([1, 0], wires=(0, 1))),
        ),
    )
    def test_state_diagonalizing_gates_measurements(self, lightning_sv, mp):
        """Test that any non-expval measurement calls the state_diagonalizing_gates method"""
        statevector = lightning_sv(num_wires=5)
        m = LightningMeasurements(statevector)

        assert m.get_measurement_function(mp) == m.state_diagonalizing_gates

    @pytest.mark.parametrize(
        "obs",
        (
            qml.PauliX(0),
            qml.PauliY(0),
            qml.PauliZ(0),
            qml.sum(qml.PauliX(0), qml.PauliY(0)),
            qml.prod(qml.PauliX(0), qml.PauliY(1)),
            qml.s_prod(2.0, qml.PauliX(0)),
            qml.Hamiltonian([1.0, 2.0], [qml.PauliX(0), qml.PauliY(0)]),
            qml.Hermitian(np.eye(2), wires=0),
            qml.SparseHamiltonian(qml.PauliX.compute_sparse_matrix(), wires=0),
        ),
    )
    def test_expval_selected(self, lightning_sv, obs):
        """Test that expval is chosen for a variety of different expectation values."""
        statevector = lightning_sv(num_wires=5)
        m = LightningMeasurements(statevector)
        mp = qml.expval(obs)
        assert m.get_measurement_function(mp) == m.expval


@pytest.mark.parametrize("method_name", ("state_diagonalizing_gates", "measurement"))
class TestStateDiagonalizingGates:
    """Tests for various measurements that go through state_diagonalizing_gates"""

    def expected_entropy_Ising_XX(self, param):
        """
        Return the analytical entropy for the IsingXX.
        """
        eig_1 = (1 + np.sqrt(1 - 4 * np.cos(param / 2) ** 2 * np.sin(param / 2) ** 2)) / 2
        eig_2 = (1 - np.sqrt(1 - 4 * np.cos(param / 2) ** 2 * np.sin(param / 2) ** 2)) / 2
        eigs = [eig_1, eig_2]
        eigs = [eig for eig in eigs if eig > 0]

        expected_entropy = eigs * np.log(eigs)

        expected_entropy = -np.sum(expected_entropy)
        return expected_entropy

    def test_vn_entropy(self, lightning_sv, method_name):
        """Test that state_diagonalizing_gates can handle an arbitrary measurement process."""
        phi = 0.5
        statevector = lightning_sv(num_wires=5)
        statevector.apply_operations([qml.IsingXX(phi, wires=(0, 1))])
        m = LightningMeasurements(statevector)
        measurement = qml.vn_entropy(wires=0)
        result = getattr(m, method_name)(measurement)
        assert qml.math.allclose(result, self.expected_entropy_Ising_XX(phi))

    def test_custom_measurement(self, lightning_sv, method_name):
        """Test that LightningMeasurements can handle a custom state based measurement."""
        statevector = lightning_sv(num_wires=5)
        m = LightningMeasurements(statevector)
        measurement = CustomStateMeasurement()
        result = getattr(m, method_name)(measurement)
        assert result == 1

    def test_measurement_with_diagonalizing_gates(self, lightning_sv, method_name):
        statevector = lightning_sv(num_wires=5)
        m = LightningMeasurements(statevector)
        measurement = qml.probs(op=qml.PauliX(0))
        result = getattr(m, method_name)(measurement)
        assert qml.math.allclose(result, [0.5, 0.5])

    def test_identity_expval(self, lightning_sv, method_name):
        """Test that the expectation value of an identity is always one."""
        statevector = lightning_sv(num_wires=5)
        statevector.apply_operations([qml.Rot(0.5, 4.2, 6.8, wires=4)])
        m = LightningMeasurements(statevector)
        result = getattr(m, method_name)(qml.expval(qml.I(4)))
        assert np.allclose(result, 1.0)

    def test_basis_state_projector_expval(self, lightning_sv, method_name):
        """Test expectation value for a basis state projector."""
        phi = 0.8
        statevector = lightning_sv(num_wires=1)
        statevector.apply_operations([qml.RX(phi, 0)])
        m = LightningMeasurements(statevector)
        result = getattr(m, method_name)(qml.expval(qml.Projector([0], wires=0)))
        assert qml.math.allclose(result, np.cos(phi / 2) ** 2)

    def test_state_vector_projector_expval(self, lightning_sv, method_name):
        """Test expectation value for a state vector projector."""
        phi = -0.6
        statevector = lightning_sv(num_wires=1)
        statevector.apply_operations([qml.RX(phi, 0)])
        m = LightningMeasurements(statevector)
        result = getattr(m, method_name)(qml.expval(qml.Projector([0, 1], wires=0)))
        assert qml.math.allclose(result, np.sin(phi / 2) ** 2)


@pytest.mark.parametrize("theta, phi", list(zip(THETA, PHI)))
class TestExpval:
    """Test expectation value calculations."""

    def test_identity(self, theta, phi, tol, lightning_sv):
        """Tests applying identities."""

        wires = 3
        ops = [
            qml.Identity(0),
            qml.Identity((0, 1)),
            qml.Identity((1, 2)),
            qml.RX(theta, 0),
            qml.RX(phi, 1),
        ]
        measurements = [qml.expval(qml.PauliZ(0))]
        tape = qml.tape.QuantumScript(ops, measurements)

        statevector = lightning_sv(wires)
        statevector = statevector.get_final_state(tape)
        m = LightningMeasurements(statevector)
        result = m.measure_final_state(tape)
        expected = np.cos(theta)

        assert np.allclose(result, expected, tol)

    def test_identity_expectation(self, theta, phi, tol, lightning_sv):
        """Tests identity expectations."""

        wires = 2
        tape = qml.tape.QuantumScript(
            [qml.RX(theta, wires=[0]), qml.RX(phi, wires=[1]), qml.CNOT(wires=[0, 1])],
            [qml.expval(qml.Identity(wires=[0])), qml.expval(qml.Identity(wires=[1]))],
        )
        statevector = lightning_sv(wires)
        statevector = statevector.get_final_state(tape)
        m = LightningMeasurements(statevector)
        result = m.measure_final_state(tape)
        expected = 1.0

        assert np.allclose(result, expected, tol)

    def test_multi_wire_identity_expectation(self, theta, phi, tol, lightning_sv):
        """Tests multi-wire identity."""
        wires = 2
        tape = qml.tape.QuantumScript(
            [qml.RX(theta, wires=[0]), qml.RX(phi, wires=[1]), qml.CNOT(wires=[0, 1])],
            [qml.expval(qml.Identity(wires=[0, 1]))],
        )
        statevector = lightning_sv(wires)
        statevector = statevector.get_final_state(tape)
        m = LightningMeasurements(statevector)
        result = m.measure_final_state(tape)
        expected = 1.0

        assert np.allclose(result, expected, tol)

    @pytest.mark.parametrize(
        "Obs, Op, expected_fn",
        [
            (
                [qml.PauliX(wires=[0]), qml.PauliX(wires=[1])],
                qml.RY,
                lambda theta, phi: np.array([np.sin(theta) * np.sin(phi), np.sin(phi)]),
            ),
            (
                [qml.PauliY(wires=[0]), qml.PauliY(wires=[1])],
                qml.RX,
                lambda theta, phi: np.array([0, -np.cos(theta) * np.sin(phi)]),
            ),
            (
                [qml.PauliZ(wires=[0]), qml.PauliZ(wires=[1])],
                qml.RX,
                lambda theta, phi: np.array([np.cos(theta), np.cos(theta) * np.cos(phi)]),
            ),
            (
                [qml.Hadamard(wires=[0]), qml.Hadamard(wires=[1])],
                qml.RY,
                lambda theta, phi: np.array(
                    [
                        np.sin(theta) * np.sin(phi) + np.cos(theta),
                        np.cos(theta) * np.cos(phi) + np.sin(phi),
                    ]
                )
                / np.sqrt(2),
            ),
        ],
    )
    def test_single_wire_observables_expectation(
        self, Obs, Op, expected_fn, theta, phi, tol, lightning_sv
    ):
        """Test that expectation values for single wire observables are correct"""
        wires = 3
        tape = qml.tape.QuantumScript(
            [Op(theta, wires=[0]), Op(phi, wires=[1]), qml.CNOT(wires=[0, 1])],
            [qml.expval(Obs[0]), qml.expval(Obs[1])],
        )
        statevector = lightning_sv(wires)
        statevector = statevector.get_final_state(tape)
        m = LightningMeasurements(statevector)
        result = m.measure_final_state(tape)
        expected = expected_fn(theta, phi)

        assert np.allclose(result, expected, tol)


@pytest.mark.parametrize("method_name", ("expval", "measurement"))
class TestExpvalHamiltonian:
    """Tests expval for Hamiltonians"""

    wires = 2

    @pytest.mark.parametrize(
        "obs, coeffs, expected",
        [
            ([qml.PauliX(0) @ qml.PauliZ(1)], [1.0], 0.0),
            ([qml.PauliZ(0) @ qml.PauliZ(1)], [1.0], math.cos(0.4) * math.cos(-0.2)),
            (
                [
                    qml.PauliX(0) @ qml.PauliZ(1),
                    qml.Hermitian(
                        [
                            [1.0, 0.0, 0.0, 0.0],
                            [0.0, 3.0, 0.0, 0.0],
                            [0.0, 0.0, -1.0, 1.0],
                            [0.0, 0.0, 1.0, -2.0],
                        ],
                        wires=[0, 1],
                    ),
                ],
                [0.3, 1.0],
                0.9319728930156066,
            ),
        ],
    )
    def test_expval_hamiltonian(self, obs, coeffs, expected, tol, lightning_sv, method_name):
        """Test expval with Hamiltonian"""
        ham = qml.Hamiltonian(coeffs, obs)

        statevector = lightning_sv(self.wires)
        statevector.apply_operations([qml.RX(0.4, wires=[0]), qml.RY(-0.2, wires=[1])])

        m = LightningMeasurements(statevector)
        result = getattr(m, method_name)(qml.expval(ham))

        assert np.allclose(result, expected, atol=tol, rtol=0)


class TestSparseExpval:
    """Tests for the expval function"""

    wires = 2

    @pytest.mark.parametrize(
        "ham_terms, expected",
        [
            [qml.PauliX(0) @ qml.Identity(1), 0.00000000000000000],
            [qml.Identity(0) @ qml.PauliX(1), -0.19866933079506122],
            [qml.PauliY(0) @ qml.Identity(1), -0.38941834230865050],
            [qml.Identity(0) @ qml.PauliY(1), 0.00000000000000000],
            [qml.PauliZ(0) @ qml.Identity(1), 0.92106099400288520],
            [qml.Identity(0) @ qml.PauliZ(1), 0.98006657784124170],
        ],
    )
    def test_sparse_Pauli_words(self, ham_terms, expected, tol, lightning_sv):
        """Test expval of some simple sparse Hamiltonian"""

        ops = [qml.RX(0.4, wires=[0]), qml.RY(-0.2, wires=[1])]
        measurements = [
            qml.expval(
                qml.SparseHamiltonian(
                    qml.Hamiltonian([1], [ham_terms]).sparse_matrix(), wires=[0, 1]
                )
            )
        ]
        tape = qml.tape.QuantumScript(ops, measurements)

        statevector = lightning_sv(self.wires)
        statevector = statevector.get_final_state(tape)
        m = LightningMeasurements(statevector)
        result = m.measure_final_state(tape)

        assert np.allclose(result, expected, tol)


class TestMeasurements:
    """Tests all measurements"""

    @staticmethod
    def calculate_reference(tape, lightning_sv):
        use_default = True
        new_meas = []
        for m in tape.measurements:
            # NotImplementedError in DefaultQubit
            # We therefore validate against `qml.Hermitian`
            if isinstance(m, VarianceMP) and isinstance(
                m.obs, (qml.Hamiltonian, qml.SparseHamiltonian)
            ):
                use_default = False
                new_meas.append(m.__class__(qml.Hermitian(qml.matrix(m.obs), wires=m.obs.wires)))
                continue
            new_meas.append(m)
        if use_default:
            dev = DefaultQubit(max_workers=1)
            program, _ = dev.preprocess()
            tapes, transf_fn = program([tape])
            results = dev.execute(tapes)
            return transf_fn(results)

        tape = qml.tape.QuantumScript(tape.operations, new_meas)
        statevector = lightning_sv(tape.num_wires)
        statevector = statevector.get_final_state(tape)
        m = LightningMeasurements(statevector)
        return m.measure_final_state(tape)

    @flaky(max_runs=15)
<<<<<<< HEAD
    @pytest.mark.parametrize("shots", [None, 100_000, [190_000, 190_000]])
=======
    @pytest.mark.parametrize("shots", [None, 200_000, [190_000, 190_000]])
>>>>>>> 55612773
    @pytest.mark.parametrize("measurement", [qml.expval, qml.probs, qml.var])
    @pytest.mark.parametrize(
        "observable",
        (
            [0],
            [1, 2],
            [1, 0],
            qml.PauliX(0),
            qml.PauliY(1),
            qml.PauliZ(2),
            qml.sum(qml.PauliX(0), qml.PauliY(0)),
            qml.prod(qml.PauliX(0), qml.PauliY(1)),
            qml.s_prod(2.0, qml.PauliX(0)),
            qml.Hermitian(get_hermitian_matrix(2**2), wires=[0, 1]),
            qml.Hermitian(get_hermitian_matrix(2**2), wires=[2, 3]),
            qml.Hamiltonian(
                [1.0, 2.0, 3.0], [qml.PauliX(0), qml.PauliY(1), qml.PauliZ(2) @ qml.PauliZ(3)]
            ),
            qml.SparseHamiltonian(get_sparse_hermitian_matrix(2**4), wires=range(4)),
        ),
    )
    def test_single_return_value(self, shots, measurement, observable, lightning_sv, tol):
        if measurement is qml.probs and isinstance(
            observable,
            (
                qml.ops.Sum,
                qml.ops.SProd,
                qml.ops.Prod,
                qml.SparseHamiltonian,
            ),
        ):
            pytest.skip(
                f"Observable of type {type(observable).__name__} is not supported for rotating probabilities."
            )

        if measurement is not qml.probs and isinstance(observable, list):
            pytest.skip(
                f"Measurement of type {type(measurement).__name__} does not have a keyword argument 'wires'."
            )
        rtol = 1.0e-2  # 1% of expected value as tolerance
        if shots != None and measurement is qml.expval:
            # Increase the number of shots
            if isinstance(shots, int):
                shots *= 10
            else:
                shots = [i * 10 for i in shots]

            # Extra tolerance
            rtol = 5.0e-2  # 5% of expected value as tolerance

        n_qubits = 4
        n_layers = 1
        np.random.seed(0)
        weights = np.random.rand(n_layers, n_qubits, 3)
        ops = [qml.Hadamard(i) for i in range(n_qubits)]
        ops += [qml.StronglyEntanglingLayers(weights, wires=range(n_qubits))]
        measurements = (
            [measurement(wires=observable)]
            if isinstance(observable, list)
            else [measurement(op=observable)]
        )
        tape = qml.tape.QuantumScript(ops, measurements, shots=shots)

        statevector = lightning_sv(n_qubits)
        statevector = statevector.get_final_state(tape)
        m = LightningMeasurements(statevector)

        skip_list = (
            qml.ops.Sum,
            qml.SparseHamiltonian,
        )
        do_skip = measurement is qml.var and isinstance(observable, skip_list)
        do_skip = do_skip or (
            measurement is qml.expval and isinstance(observable, qml.SparseHamiltonian)
        )
        do_skip = do_skip and shots is not None
        if do_skip:
            with pytest.raises(TypeError):
                _ = m.measure_final_state(tape)
            return
        else:
            result = m.measure_final_state(tape)

        expected = self.calculate_reference(tape, lightning_sv)

        # a few tests may fail in single precision, and hence we increase the tolerance
        if shots is None:
            assert np.allclose(result, expected, max(tol, 1.0e-4))
        else:
            atol = max(tol, 1.0e-2) if statevector.dtype == np.complex64 else max(tol, 1.0e-3)
            rtol = max(tol, rtol)  # % of expected value as tolerance

            # allclose -> absolute(a - b) <= (atol + rtol * absolute(b))
            assert np.allclose(result, expected, rtol=rtol, atol=atol)

    @flaky(max_runs=10)
    @pytest.mark.parametrize("shots", [None, 100_000, (90_000, 90_000)])
    @pytest.mark.parametrize("measurement", [qml.expval, qml.probs, qml.var])
    @pytest.mark.parametrize(
        "obs0_",
        (
            qml.PauliX(0),
            qml.PauliY(1),
            qml.PauliZ(2),
            qml.sum(qml.PauliX(0), qml.PauliY(0)),
            qml.prod(qml.PauliX(0), qml.PauliY(1)),
            qml.s_prod(2.0, qml.PauliX(0)),
            qml.Hermitian(get_hermitian_matrix(2), wires=[0]),
            qml.Hermitian(get_hermitian_matrix(2**2), wires=[2, 3]),
            qml.Hamiltonian(
                [1.0, 2.0, 3.0], [qml.PauliX(0), qml.PauliY(1), qml.PauliZ(2) @ qml.PauliZ(3)]
            ),
            qml.SparseHamiltonian(get_sparse_hermitian_matrix(2**4), wires=range(4)),
        ),
    )
    @pytest.mark.parametrize(
        "obs1_",
        (
            qml.PauliX(0),
            qml.PauliY(1),
            qml.PauliZ(2),
            qml.sum(qml.PauliX(0), qml.PauliY(0)),
            qml.prod(qml.PauliX(0), qml.PauliY(1)),
            qml.s_prod(2.0, qml.PauliX(0)),
            qml.Hermitian(get_hermitian_matrix(2), wires=[0]),
            qml.Hermitian(get_hermitian_matrix(2**2), wires=[2, 3]),
            qml.Hamiltonian(
                [1.0, 2.0, 3.0], [qml.PauliX(0), qml.PauliY(1), qml.PauliZ(2) @ qml.PauliZ(3)]
            ),
            qml.SparseHamiltonian(get_sparse_hermitian_matrix(2**4), wires=range(4)),
        ),
    )
    def test_double_return_value(self, shots, measurement, obs0_, obs1_, lightning_sv, tol):
        skip_list = (
            qml.ops.Sum,
            qml.ops.SProd,
            qml.ops.Prod,
            qml.Hamiltonian,
            qml.SparseHamiltonian,
        )
        if measurement is qml.probs and (
            isinstance(obs0_, skip_list) or isinstance(obs1_, skip_list)
        ):
            pytest.skip(
                f"Observable of type {type(obs0_).__name__} is not supported for rotating probabilities."
            )

        rtol = 1.0e-2  # 1% of expected value as tolerance
        if shots != None and measurement is qml.expval:
            # Increase the number of shots
            if isinstance(shots, int):
                shots *= 10
            else:
                shots = [i * 10 for i in shots]

            # Extra tolerance
            rtol = 5.0e-2  # 5% of expected value as tolerance

        n_qubits = 4
        n_layers = 1
        np.random.seed(0)
        weights = np.random.rand(n_layers, n_qubits, 3)
        ops = [qml.Hadamard(i) for i in range(n_qubits)]
        ops += [qml.StronglyEntanglingLayers(weights, wires=range(n_qubits))]
        measurements = [measurement(op=obs0_), measurement(op=obs1_)]
        tape = qml.tape.QuantumScript(ops, measurements, shots=shots)

        statevector = lightning_sv(n_qubits)
        statevector = statevector.get_final_state(tape)
        m = LightningMeasurements(statevector)

        skip_list = (
            qml.ops.Sum,
            qml.Hamiltonian,
            qml.SparseHamiltonian,
        )
        do_skip = measurement is qml.var and (
            isinstance(obs0_, skip_list) or isinstance(obs1_, skip_list)
        )
        do_skip = do_skip or (
            measurement is qml.expval
            and (
                isinstance(obs0_, qml.SparseHamiltonian) or isinstance(obs1_, qml.SparseHamiltonian)
            )
        )
        do_skip = do_skip and shots is not None
        if do_skip:
            with pytest.raises(TypeError):
                _ = m.measure_final_state(tape)
            return
        else:
            result = m.measure_final_state(tape)

        expected = self.calculate_reference(tape, lightning_sv)
        if len(expected) == 1:
            expected = expected[0]

        assert isinstance(result, Sequence)
        assert len(result) == len(expected)
        # a few tests may fail in single precision, and hence we increase the tolerance
        atol = tol if shots is None else max(tol, 1.0e-2)
        rtol = max(tol, rtol)  # % of expected value as tolerance
        for r, e in zip(result, expected):
            if isinstance(shots, tuple) and isinstance(r[0], np.ndarray):
                r = np.concatenate(r)
                e = np.concatenate(e)
            # allclose -> absolute(r - e) <= (atol + rtol * absolute(e))
            assert np.allclose(r, e, atol=atol, rtol=rtol)

    @pytest.mark.parametrize(
        "cases",
        [
            [[0, 1], [1, 0]],
            [[1, 0], [0, 1]],
        ],
    )
    def test_probs_tape_unordered_wires(self, cases, tol):
        """Test probs with a circuit on wires=[0] fails for out-of-order wires passed to probs."""

        x, y, z = [0.5, 0.3, -0.7]
        dev = qml.device(device_name, wires=cases[1])

        def circuit():
            qml.RX(0.4, wires=[0])
            qml.Rot(x, y, z, wires=[0])
            qml.RY(-0.2, wires=[0])
            return qml.probs(wires=cases[0])

        expected = qml.QNode(circuit, qml.device("default.qubit", wires=cases[1]))()
        results = qml.QNode(circuit, dev)()
        assert np.allclose(expected, results, tol)


class TestControlledOps:
    """Tests for controlled operations"""

    @staticmethod
    def calculate_reference(tape):
        dev = DefaultQubit(max_workers=1)
        program, _ = dev.preprocess()
        tapes, transf_fn = program([tape])
        results = dev.execute(tapes)
        return transf_fn(results)

    @pytest.mark.parametrize(
        "operation",
        [
            qml.PauliX,
            qml.PauliY,
            qml.PauliZ,
            qml.Hadamard,
            qml.S,
            qml.T,
            qml.PhaseShift,
            qml.RX,
            qml.RY,
            qml.RZ,
            qml.Rot,
            qml.SWAP,
            qml.IsingXX,
            qml.IsingXY,
            qml.IsingYY,
            qml.IsingZZ,
            qml.SingleExcitation,
            qml.SingleExcitationMinus,
            qml.SingleExcitationPlus,
            qml.DoubleExcitation,
            qml.DoubleExcitationMinus,
            qml.DoubleExcitationPlus,
            qml.MultiRZ,
            qml.GlobalPhase,
        ],
    )
    @pytest.mark.parametrize("control_value", [False, True])
    @pytest.mark.parametrize("n_qubits", list(range(2, 5)))
    def test_controlled_qubit_gates(self, operation, n_qubits, control_value, tol, lightning_sv):
        """Test that multi-controlled gates are correctly applied to a state"""
        threshold = 250
        num_wires = max(operation.num_wires, 1)
        np.random.seed(0)

        for n_wires in range(num_wires + 1, num_wires + 4):
            wire_lists = list(itertools.permutations(range(0, n_qubits), n_wires))
            n_perms = len(wire_lists) * n_wires
            if n_perms > threshold:
                wire_lists = wire_lists[0 :: (n_perms // threshold)]
            for all_wires in wire_lists:
                target_wires = all_wires[0:num_wires]
                control_wires = all_wires[num_wires:]
                init_state = np.random.rand(2**n_qubits) + 1.0j * np.random.rand(2**n_qubits)
                init_state /= np.linalg.norm(init_state)

                ops = [
                    qml.StatePrep(init_state, wires=range(n_qubits)),
                ]

                if operation.num_params == 0:
                    ops += [
                        qml.ctrl(
                            operation(target_wires),
                            control_wires,
                            control_values=[
                                control_value or bool(i % 2) for i, _ in enumerate(control_wires)
                            ],
                        ),
                    ]
                else:
                    ops += [
                        qml.ctrl(
                            operation(*tuple([0.1234] * operation.num_params), target_wires),
                            control_wires,
                            control_values=[
                                control_value or bool(i % 2) for i, _ in enumerate(control_wires)
                            ],
                        ),
                    ]

                measurements = [qml.state()]
                tape = qml.tape.QuantumScript(ops, measurements)

                statevector = lightning_sv(n_qubits)
                statevector = statevector.get_final_state(tape)
                m = LightningMeasurements(statevector)
                result = m.measure_final_state(tape)
                expected = self.calculate_reference(tape)

                assert np.allclose(result, expected, tol * 10)

    def test_controlled_qubit_unitary_from_op(self, tol, lightning_sv):
        n_qubits = 10
        par = 0.1234

        tape = qml.tape.QuantumScript(
            [
                qml.ControlledQubitUnitary(
                    qml.QubitUnitary(qml.RX.compute_matrix(par), wires=5), control_wires=range(5)
                )
            ],
            [qml.expval(qml.PauliX(0))],
        )

        statevector = lightning_sv(n_qubits)
        statevector = statevector.get_final_state(tape)
        m = LightningMeasurements(statevector)
        result = m.measure_final_state(tape)
        expected = self.calculate_reference(tape)

        assert np.allclose(result, expected, tol)

    @pytest.mark.parametrize("control_wires", range(4))
    @pytest.mark.parametrize("target_wires", range(4))
    def test_cnot_controlled_qubit_unitary(self, control_wires, target_wires, tol, lightning_sv):
        """Test that ControlledQubitUnitary is correctly applied to a state"""
        if control_wires == target_wires:
            return
        n_qubits = 4
        control_wires = [control_wires]
        target_wires = [target_wires]
        wires = control_wires + target_wires
        U = qml.matrix(qml.PauliX(target_wires))
        init_state = np.random.rand(2**n_qubits) + 1.0j * np.random.rand(2**n_qubits)
        init_state /= np.linalg.norm(init_state)

        tape = qml.tape.QuantumScript(
            [
                qml.StatePrep(init_state, wires=range(n_qubits)),
                qml.ControlledQubitUnitary(U, control_wires=control_wires, wires=target_wires),
            ],
            [qml.state()],
        )
        tape_cnot = qml.tape.QuantumScript(
            [qml.StatePrep(init_state, wires=range(n_qubits)), qml.CNOT(wires=wires)], [qml.state()]
        )

        statevector = lightning_sv(n_qubits)
        statevector = statevector.get_final_state(tape)
        m = LightningMeasurements(statevector)
        result = m.measure_final_state(tape)
        expected = self.calculate_reference(tape_cnot)

        assert np.allclose(result, expected, tol)

    @pytest.mark.parametrize("control_value", [False, True])
    @pytest.mark.parametrize("n_qubits", list(range(2, 8)))
    def test_controlled_globalphase(self, n_qubits, control_value, tol, lightning_sv):
        """Test that multi-controlled gates are correctly applied to a state"""
        threshold = 250
        operation = qml.GlobalPhase
        num_wires = max(operation.num_wires, 1)
        for n_wires in range(num_wires + 1, num_wires + 4):
            wire_lists = list(itertools.permutations(range(0, n_qubits), n_wires))
            n_perms = len(wire_lists) * n_wires
            if n_perms > threshold:
                wire_lists = wire_lists[0 :: (n_perms // threshold)]
            for all_wires in wire_lists:
                target_wires = all_wires[0:num_wires]
                control_wires = all_wires[num_wires:]
                init_state = np.random.rand(2**n_qubits) + 1.0j * np.random.rand(2**n_qubits)
                init_state /= np.linalg.norm(init_state)

                tape = qml.tape.QuantumScript(
                    [
                        qml.StatePrep(init_state, wires=range(n_qubits)),
                        qml.ctrl(
                            operation(0.1234, target_wires),
                            control_wires,
                            control_values=[
                                control_value or bool(i % 2) for i, _ in enumerate(control_wires)
                            ],
                        ),
                    ],
                    [qml.state()],
                )
                statevector = lightning_sv(n_qubits)
                statevector = statevector.get_final_state(tape)
                m = LightningMeasurements(statevector)
                result = m.measure_final_state(tape)
                expected = self.calculate_reference(tape)

                assert np.allclose(result, expected, tol)


@pytest.mark.parametrize("phi", PHI)
class TestExpOperatorArithmetic:
    """Test integration with SProd, Prod, and Sum."""

    wires = 2

    def test_sprod(self, phi, lightning_sv, tol):
        """Test the `SProd` class."""
        tape = qml.tape.QuantumScript(
            [qml.RX(phi, wires=0)],
            [qml.expval(qml.s_prod(0.5, qml.PauliZ(0)))],
        )
        statevector = lightning_sv(self.wires)
        statevector = statevector.get_final_state(tape)
        m = LightningMeasurements(statevector)
        result = m.measure_final_state(tape)
        expected = 0.5 * np.cos(phi)

        assert np.allclose(result, expected, tol)

    def test_prod(self, phi, lightning_sv, tol):
        """Test the `Prod` class."""
        tape = qml.tape.QuantumScript(
            [qml.RX(phi, wires=0), qml.Hadamard(1), qml.PauliZ(1)],
            [qml.expval(qml.prod(qml.PauliZ(0), qml.PauliX(1)))],
        )
        statevector = lightning_sv(self.wires)
        statevector = statevector.get_final_state(tape)
        m = LightningMeasurements(statevector)
        result = m.measure_final_state(tape)
        expected = -np.cos(phi)

        assert np.allclose(result, expected, tol)

    @pytest.mark.parametrize("theta", THETA)
    def test_sum(self, phi, theta, lightning_sv, tol):
        """Test the `Sum` class."""
        tape = qml.tape.QuantumScript(
            [qml.RX(phi, wires=0), qml.RY(theta, wires=1)],
            [qml.expval(qml.sum(qml.PauliZ(0), qml.PauliX(1)))],
        )
        statevector = lightning_sv(self.wires)
        statevector = statevector.get_final_state(tape)
        m = LightningMeasurements(statevector)
        result = m.measure_final_state(tape)
        expected = np.cos(phi) + np.sin(theta)

        assert np.allclose(result, expected, tol)


@pytest.mark.parametrize(
    "op,par,wires,expected",
    [
        (qml.QubitStateVector, [0, 1], [1], [1, -1]),
        (qml.QubitStateVector, [0, 1], [0], [-1, 1]),
        (qml.QubitStateVector, [1.0 / np.sqrt(2), 1.0 / np.sqrt(2)], [1], [1, 0]),
        (qml.QubitStateVector, [1j / 2.0, np.sqrt(3) / 2.0], [1], [1, -0.5]),
        (qml.QubitStateVector, [(2 - 1j) / 3.0, 2j / 3.0], [0], [1 / 9.0, 1]),
    ],
)
def test_state_vector_2_qubit_subset(tol, op, par, wires, expected, lightning_sv):
    """Tests qubit state vector preparation and measure on subsets of 2 qubits"""

    tape = qml.tape.QuantumScript(
        [op(par, wires=wires)], [qml.expval(qml.PauliZ(0)), qml.expval(qml.PauliZ(1))]
    )

    statevector = lightning_sv(2)
    statevector = statevector.get_final_state(tape)

    m = LightningMeasurements(statevector)
    result = m.measure_final_state(tape)

    assert np.allclose(result, expected, tol)<|MERGE_RESOLUTION|>--- conflicted
+++ resolved
@@ -409,11 +409,7 @@
         return m.measure_final_state(tape)
 
     @flaky(max_runs=15)
-<<<<<<< HEAD
-    @pytest.mark.parametrize("shots", [None, 100_000, [190_000, 190_000]])
-=======
     @pytest.mark.parametrize("shots", [None, 200_000, [190_000, 190_000]])
->>>>>>> 55612773
     @pytest.mark.parametrize("measurement", [qml.expval, qml.probs, qml.var])
     @pytest.mark.parametrize(
         "observable",
