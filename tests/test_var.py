# Copyright 2020 Xanadu Quantum Technologies Inc.

# Licensed under the Apache License, Version 2.0 (the "License");
# you may not use this file except in compliance with the License.
# You may obtain a copy of the License at

#     http://www.apache.org/licenses/LICENSE-2.0

# Unless required by applicable law or agreed to in writing, software
# distributed under the License is distributed on an "AS IS" BASIS,
# WITHOUT WARRANTIES OR CONDITIONS OF ANY KIND, either express or implied.
# See the License for the specific language governing permissions and
# limitations under the License.
"""
Unit tests for the var method of the :mod:`pennylane_lightning.LightningQubit` device.
"""
import numpy as np
import pennylane as qml
import pytest
<<<<<<< HEAD
from conftest import PHI, THETA, VARPHI
from conftest import LightningDevice as ld
=======
from conftest import PHI, THETA, VARPHI, LightningDevice

if LightningDevice._new_API and not LightningDevice._CPP_BINARY_AVAILABLE:
    pytest.skip("No binary module found. Skipping.", allow_module_level=True)
>>>>>>> a3071d35

np.random.seed(42)


@pytest.mark.parametrize("theta, phi", list(zip(THETA, PHI)))
class TestVar:
    """Tests for the variance"""

    @pytest.mark.skipif(LightningDevice._new_API, reason="Old API required")
    def test_var(self, theta, phi, qubit_device, tol):
        """Tests for variance calculation"""
        dev = qubit_device(wires=3)

        # test correct variance for <Z> of a rotated state
        obs = qml.PauliZ(wires=[0])
        ops = [
            qml.RX(phi, wires=[0]),
            qml.RY(theta, wires=[0]),
        ]
        if ld._new_API:
            tape = qml.tape.QuantumScript(ops, [qml.var(op=obs)])
            var = dev.execute(tape)
        else:
            dev.apply(
                ops,
                rotations=[*obs.diagonalizing_gates()],
            )
            var = dev.var(obs)
        expected = 0.25 * (3 - np.cos(2 * theta) - 2 * np.cos(theta) ** 2 * np.cos(2 * phi))

        assert np.allclose(var, expected, tol)

    def test_projector_var(self, theta, phi, qubit_device, tol):
        """Test that Projector variance value is correct"""
        n_qubits = 2
        dev_def = qml.device("default.qubit", wires=n_qubits)
        dev = qubit_device(wires=n_qubits)

        if "Projector" not in dev.observables:
            pytest.skip("Device does not support the Projector observable.")

        init_state = np.random.rand(2**n_qubits) + 1j * np.random.rand(2**n_qubits)
        init_state /= np.sqrt(np.dot(np.conj(init_state), init_state))
        obs = qml.Projector(np.array([0, 1, 0, 0]) / np.sqrt(2), wires=[0, 1])

        def circuit():
            qml.StatePrep(init_state, wires=range(n_qubits))
            qml.RY(theta, wires=[0])
            qml.RY(phi, wires=[1])
            qml.CNOT(wires=[0, 1])
            return qml.expval(obs)

        circ = qml.QNode(circuit, dev)
        circ_def = qml.QNode(circuit, dev_def)
        assert np.allclose(circ(), circ_def(), tol)


@pytest.mark.skipif(LightningDevice._new_API, reason="Old API required")
@pytest.mark.parametrize("theta, phi, varphi", list(zip(THETA, PHI, VARPHI)))
class TestTensorVar:
    """Tests for variance of tensor observables"""

    def test_paulix_pauliy(self, theta, phi, varphi, qubit_device, tol):
        """Test that a tensor product involving PauliX and PauliY works correctly"""
        dev = qubit_device(wires=3)
        obs = qml.PauliX(0) @ qml.PauliY(2)
        ops = [
            qml.RX(theta, wires=[0]),
            qml.RX(phi, wires=[1]),
            qml.RX(varphi, wires=[2]),
            qml.CNOT(wires=[0, 1]),
            qml.CNOT(wires=[1, 2]),
        ]
        if ld._new_API:
            tape = qml.tape.QuantumScript(ops, [qml.var(op=obs)])
            res = dev.execute(tape)
        else:
            dev.apply(
                ops,
                rotations=obs.diagonalizing_gates(),
            )
            res = dev.var(obs)

        expected = (
            8 * np.sin(theta) ** 2 * np.cos(2 * varphi) * np.sin(phi) ** 2
            - np.cos(2 * (theta - phi))
            - np.cos(2 * (theta + phi))
            + 2 * np.cos(2 * theta)
            + 2 * np.cos(2 * phi)
            + 14
        ) / 16

        assert np.allclose(res, expected, tol)

    def test_pauliz_hadamard_pauliy(self, theta, phi, varphi, qubit_device, tol):
        """Test that a tensor product involving PauliZ and PauliY and hadamard works correctly"""
        dev = qubit_device(wires=3)
        obs = qml.PauliZ(0) @ qml.Hadamard(1) @ qml.PauliY(2)
        ops = [
            qml.RX(theta, wires=[0]),
            qml.RX(phi, wires=[1]),
            qml.RX(varphi, wires=[2]),
            qml.CNOT(wires=[0, 1]),
            qml.CNOT(wires=[1, 2]),
        ]
        if ld._new_API:
            tape = qml.tape.QuantumScript(ops, [qml.var(op=obs)])
            res = dev.execute(tape)
        else:
            dev.apply(
                ops,
                rotations=obs.diagonalizing_gates(),
            )
            res = dev.var(obs)

        expected = (
            3
            + np.cos(2 * phi) * np.cos(varphi) ** 2
            - np.cos(2 * theta) * np.sin(varphi) ** 2
            - 2 * np.cos(theta) * np.sin(phi) * np.sin(2 * varphi)
        ) / 4

        assert np.allclose(res, expected, tol)<|MERGE_RESOLUTION|>--- conflicted
+++ resolved
@@ -17,15 +17,11 @@
 import numpy as np
 import pennylane as qml
 import pytest
-<<<<<<< HEAD
 from conftest import PHI, THETA, VARPHI
 from conftest import LightningDevice as ld
-=======
-from conftest import PHI, THETA, VARPHI, LightningDevice
 
-if LightningDevice._new_API and not LightningDevice._CPP_BINARY_AVAILABLE:
+if ld._new_API and not ld._CPP_BINARY_AVAILABLE:
     pytest.skip("No binary module found. Skipping.", allow_module_level=True)
->>>>>>> a3071d35
 
 np.random.seed(42)
 
@@ -34,7 +30,7 @@
 class TestVar:
     """Tests for the variance"""
 
-    @pytest.mark.skipif(LightningDevice._new_API, reason="Old API required")
+    @pytest.mark.skipif(ld._new_API, reason="Old API required")
     def test_var(self, theta, phi, qubit_device, tol):
         """Tests for variance calculation"""
         dev = qubit_device(wires=3)
@@ -83,7 +79,7 @@
         assert np.allclose(circ(), circ_def(), tol)
 
 
-@pytest.mark.skipif(LightningDevice._new_API, reason="Old API required")
+@pytest.mark.skipif(ld._new_API, reason="Old API required")
 @pytest.mark.parametrize("theta, phi, varphi", list(zip(THETA, PHI, VARPHI)))
 class TestTensorVar:
     """Tests for variance of tensor observables"""
