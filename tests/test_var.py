# Copyright 2020 Xanadu Quantum Technologies Inc.

# Licensed under the Apache License, Version 2.0 (the "License");
# you may not use this file except in compliance with the License.
# You may obtain a copy of the License at

#     http://www.apache.org/licenses/LICENSE-2.0

# Unless required by applicable law or agreed to in writing, software
# distributed under the License is distributed on an "AS IS" BASIS,
# WITHOUT WARRANTIES OR CONDITIONS OF ANY KIND, either express or implied.
# See the License for the specific language governing permissions and
# limitations under the License.
"""
Unit tests for the var method of the :mod:`pennylane_lightning.LightningQubit` device.
"""
import numpy as np
import pennylane as qml
import pytest
from conftest import PHI, THETA, VARPHI
from conftest import LightningDevice as ld
from conftest import device_name

if not ld._CPP_BINARY_AVAILABLE:
    pytest.skip("No binary module found. Skipping.", allow_module_level=True)


np.random.seed(42)


@pytest.mark.parametrize("theta, phi", list(zip(THETA, PHI)))
class TestVar:
    """Tests for the variance"""

    def test_var(self, theta, phi, qubit_device, tol):
        """Tests for variance calculation"""
        dev = qubit_device(wires=3)

        # test correct variance for <Z> of a rotated state
        obs = qml.PauliZ(wires=[0])
        ops = [
            qml.RX(phi, wires=[0]),
            qml.RY(theta, wires=[0]),
        ]

        tape = qml.tape.QuantumScript(ops, [qml.var(op=obs)])
        var = dev.execute(tape)

        expected = 0.25 * (3 - np.cos(2 * theta) - 2 * np.cos(theta) ** 2 * np.cos(2 * phi))

        assert np.allclose(var, expected, tol)

<<<<<<< HEAD
=======
    @pytest.mark.skipif(
        device_name == "lightning.tensor", reason="lightning.tensor doesn't support projector."
    )
>>>>>>> caefc15d
    def test_projector_var(self, theta, phi, qubit_device, tol):
        """Test that Projector variance value is correct"""
        n_qubits = 2
        dev_def = qml.device("default.qubit", wires=n_qubits)
        dev = qubit_device(wires=n_qubits)

        init_state = np.random.rand(2**n_qubits) + 1j * np.random.rand(2**n_qubits)
        init_state /= np.linalg.norm(init_state)
        obs = qml.Projector(np.array([0, 1, 0, 0]) / np.sqrt(2), wires=[0, 1])

        def circuit():
            qml.StatePrep(init_state, wires=range(n_qubits))
            qml.RY(theta, wires=[0])
            qml.RY(phi, wires=[1])
            qml.CNOT(wires=[0, 1])
            return qml.expval(obs)

        circ = qml.QNode(circuit, dev)
        circ_def = qml.QNode(circuit, dev_def)
        assert np.allclose(circ(), circ_def(), tol)


@pytest.mark.parametrize("theta, phi, varphi", list(zip(THETA, PHI, VARPHI)))
class TestTensorVar:
    """Tests for variance of tensor observables"""

    def test_paulix_pauliy(self, theta, phi, varphi, qubit_device, tol):
        """Test that a tensor product involving PauliX and PauliY works correctly"""
        dev = qubit_device(wires=3)
        obs = qml.PauliX(0) @ qml.PauliY(2)
        ops = [
            qml.RX(theta, wires=[0]),
            qml.RX(phi, wires=[1]),
            qml.RX(varphi, wires=[2]),
            qml.CNOT(wires=[0, 1]),
            qml.CNOT(wires=[1, 2]),
        ]
        tape = qml.tape.QuantumScript(ops, [qml.var(op=obs)])
        res = dev.execute(tape)

        expected = (
            8 * np.sin(theta) ** 2 * np.cos(2 * varphi) * np.sin(phi) ** 2
            - np.cos(2 * (theta - phi))
            - np.cos(2 * (theta + phi))
            + 2 * np.cos(2 * theta)
            + 2 * np.cos(2 * phi)
            + 14
        ) / 16

        assert np.allclose(res, expected, tol)

    def test_pauliz_hadamard_pauliy(self, theta, phi, varphi, qubit_device, tol):
        """Test that a tensor product involving PauliZ and PauliY and hadamard works correctly"""
        dev = qubit_device(wires=3)
        obs = qml.PauliZ(0) @ qml.Hadamard(1) @ qml.PauliY(2)
        ops = [
            qml.RX(theta, wires=[0]),
            qml.RX(phi, wires=[1]),
            qml.RX(varphi, wires=[2]),
            qml.CNOT(wires=[0, 1]),
            qml.CNOT(wires=[1, 2]),
        ]
        tape = qml.tape.QuantumScript(ops, [qml.var(op=obs)])
        res = dev.execute(tape)

        expected = (
            3
            + np.cos(2 * phi) * np.cos(varphi) ** 2
            - np.cos(2 * theta) * np.sin(varphi) ** 2
            - 2 * np.cos(theta) * np.sin(phi) * np.sin(2 * varphi)
        ) / 4

        assert np.allclose(res, expected, tol)<|MERGE_RESOLUTION|>--- conflicted
+++ resolved
@@ -50,12 +50,6 @@
 
         assert np.allclose(var, expected, tol)
 
-<<<<<<< HEAD
-=======
-    @pytest.mark.skipif(
-        device_name == "lightning.tensor", reason="lightning.tensor doesn't support projector."
-    )
->>>>>>> caefc15d
     def test_projector_var(self, theta, phi, qubit_device, tol):
         """Test that Projector variance value is correct"""
         n_qubits = 2
