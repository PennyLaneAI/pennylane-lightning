--- conflicted
+++ resolved
@@ -880,12 +880,6 @@
     )
     @pytest.mark.parametrize("dtype", [np.complex64, np.complex128])
     @pytest.mark.parametrize("shots", [10, [10, 10]])
-<<<<<<< HEAD
-    @pytest.mark.parametrize("measurement", [qml.expval, qml.probs, qml.var])
-    @pytest.mark.parametrize(
-        "observable",
-        (
-=======
     @pytest.mark.parametrize(
         "measurement", [qml.expval, qml.probs, qml.var, qml.sample, qml.counts]
     )
@@ -896,7 +890,6 @@
             [0, 1],
             [0, 1, 2],
             [0, 1, 2, 3],
->>>>>>> eaf73caa
             qml.PauliX(0),
             qml.PauliY(1),
             qml.PauliZ(2),
@@ -912,11 +905,7 @@
         ),
     )
     def test_seeded_shots_measurement(self, dtype, shots, measurement, observable, tol):
-<<<<<<< HEAD
-        """Test that seeded measurements with shots return same results with same seed and different results for different seeds."""
-=======
         """Test that seeded measurements with shots return same results with same seed."""
->>>>>>> eaf73caa
         if measurement is qml.probs and isinstance(
             observable,
             (
@@ -928,13 +917,9 @@
             pytest.skip(
                 f"Observable of type {type(observable).__name__} is not supported for rotating probabilities."
             )
-
-<<<<<<< HEAD
-=======
+            
         if measurement in (qml.expval, qml.var) and isinstance(observable, Sequence):
             pytest.skip("qml.expval, qml.var do not take wire arguments.")
-
->>>>>>> eaf73caa
         n_qubits = 4
         n_layers = 1
         np.random.seed(0)
@@ -953,31 +938,10 @@
         if not do_skip:
             rng_1 = np.random.default_rng(123)
             rng_2 = np.random.default_rng(123)
-<<<<<<< HEAD
-            rng_3 = np.random.default_rng(321)
-=======
->>>>>>> eaf73caa
             statevector1 = LightningStateVector(n_qubits, dtype, rng=rng_1)
             statevector1 = get_final_state(statevector1, tape)
             statevector2 = LightningStateVector(n_qubits, dtype, rng=rng_2)
             statevector2 = get_final_state(statevector2, tape)
-<<<<<<< HEAD
-            statevector3 = LightningStateVector(n_qubits, dtype, rng=rng_3)
-            statevector3 = get_final_state(statevector3, tape)
-            result_1 = []
-            result_2 = []
-            result_3 = []
-            for i in range(20):
-                m_1 = LightningMeasurements(statevector1)
-                m_2 = LightningMeasurements(statevector2)
-                m_3 = LightningMeasurements(statevector3)
-                result_1.append(measure_final_state(m_1, tape))
-                result_2.append(measure_final_state(m_2, tape))
-                result_3.append(measure_final_state(m_3, tape))
-
-            assert np.allclose(result_1, result_2)
-            assert not np.allclose(result_1, result_3)
-=======
             m_1 = LightningMeasurements(statevector1)
             m_2 = LightningMeasurements(statevector2)
             result_1 = measure_final_state(m_1, tape)
@@ -989,7 +953,6 @@
                 validate_counts(shots, result_1, result_2, rtol=0.0, atol=0.0)
             else:
                 validate_others(shots, result_1, result_2, rtol=0.0, atol=0.0)
->>>>>>> eaf73caa
 
 
 class TestControlledOps:
