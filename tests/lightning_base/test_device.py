--- conflicted
+++ resolved
@@ -31,16 +31,8 @@
     LightningStateVector,
     device_name,
 )
-<<<<<<< HEAD
-from pennylane.devices import (
-    DefaultExecutionConfig,
-    DefaultQubit,
-    ExecutionConfig,
-    MCMConfig,
-)
-=======
+
 from pennylane.devices import DefaultQubit, ExecutionConfig, MCMConfig
->>>>>>> 2bdaa9a2
 from pennylane.devices.default_qubit import adjoint_ops
 from pennylane.exceptions import DeviceError, QuantumFunctionError
 from pennylane.measurements import ProbabilityMP
@@ -1055,11 +1047,7 @@
 
     @staticmethod
     def process_and_execute(
-<<<<<<< HEAD
-        device, tape, execute_and_derivatives=False, obs_batch=False
-=======
         device, tape, execute_and_derivatives=False, obs_batch=False, use_default_config=False
->>>>>>> 2bdaa9a2
     ):
         program, config = device.preprocess(
             ExecutionConfig(
@@ -1158,10 +1146,7 @@
             qs,
             execute_and_derivatives=execute_and_derivatives,
             obs_batch=batch_obs,
-<<<<<<< HEAD
-=======
             use_default_config=use_default_config,
->>>>>>> 2bdaa9a2
         )
         if isinstance(obs, qml.Hamiltonian):
             qs = QuantumScript(
@@ -1497,11 +1482,7 @@
 
     @staticmethod
     def process_and_execute(
-<<<<<<< HEAD
-        device, tape, dy, execute_and_derivatives=False, obs_batch=False
-=======
         device, tape, dy, execute_and_derivatives=False, obs_batch=False, use_default_config=False
->>>>>>> 2bdaa9a2
     ):
         program, config = device.preprocess(
             ExecutionConfig(
@@ -1584,14 +1565,8 @@
         ],
     )
     @pytest.mark.parametrize("execute_and_derivatives", [True, False])
-<<<<<<< HEAD
-    def test_vjp_single_expval(
-        self, theta, phi, dev, obs, execute_and_derivatives, batch_obs
-=======
-    @pytest.mark.parametrize("use_default_config", [True, False])
     def test_vjp_single_expval(
         self, theta, phi, dev, obs, execute_and_derivatives, batch_obs, use_default_config
->>>>>>> 2bdaa9a2
     ):
         """Test that the VJP is correct when a tape has a single expectation value"""
 
@@ -1608,10 +1583,7 @@
             dy,
             execute_and_derivatives=execute_and_derivatives,
             obs_batch=batch_obs,
-<<<<<<< HEAD
-=======
             use_default_config=use_default_config,
->>>>>>> 2bdaa9a2
         )
         if isinstance(obs, qml.Hamiltonian):
             qs = QuantumScript(
