--- conflicted
+++ resolved
@@ -455,13 +455,6 @@
     dev = qml.device(device_name, wires=n_qubits)
     threshold = 5 if device_name == "lightning.tensor" else 250
     num_wires = max(operation.num_wires, 1)
-<<<<<<< HEAD
-    if operation == qml.GlobalPhase and device_name == "lightning.tensor":
-        pytest.skip("GlobalPhase not implemented in lightning.tensor.")
-    if num_wires != 1 and device_name == "lightning.tensor":
-        pytest.skip("Multi-target wire controlled gates not implemented in lightning.tensor.")
-=======
->>>>>>> c607b6c5
 
     for n_wires in range(num_wires + 1, num_wires + 4):
         wire_lists = list(itertools.permutations(range(0, n_qubits), n_wires))
