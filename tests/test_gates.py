# Copyright 2018-2023 Xanadu Quantum Technologies Inc.

# Licensed under the Apache License, Version 2.0 (the "License");
# you may not use this file except in compliance with the License.
# You may obtain a copy of the License at

#     http://www.apache.org/licenses/LICENSE-2.0

# Unless required by applicable law or agreed to in writing, software
# distributed under the License is distributed on an "AS IS" BASIS,
# WITHOUT WARRANTIES OR CONDITIONS OF ANY KIND, either express or implied.
# See the License for the specific language governing permissions and
# limitations under the License.
"""
Unit tests for the correct application of gates with a Lightning device.
"""
import copy
import itertools

import numpy as np
import pennylane as qml
import pytest
from conftest import PHI, THETA
from conftest import LightningDevice as ld
from conftest import device_name

if not ld._CPP_BINARY_AVAILABLE:
    pytest.skip("No binary module found. Skipping.", allow_module_level=True)


@pytest.fixture
def op(op_name):
    ops_list = {
        "RX": [qml.RX, [], {"phi": 0.123, "wires": [0]}],
        "RY": [qml.RY, [], {"phi": 1.434, "wires": [0]}],
        "RZ": [qml.RZ, [], {"phi": 2.774, "wires": [0]}],
        "S": [qml.S, [], {"wires": [0]}],
        "SX": [qml.SX, [], {"wires": [0]}],
        "T": [qml.T, [], {"wires": [0]}],
        "CNOT": [qml.CNOT, [], {"wires": [0, 1]}],
        "CZ": [qml.CZ, [], {"wires": [0, 1]}],
        "CY": [qml.CY, [], {"wires": [0, 1]}],
        "SWAP": [qml.SWAP, [], {"wires": [0, 1]}],
        "ISWAP": [qml.ISWAP, [], {"wires": [0, 1]}],
        "SISWAP": [qml.SISWAP, [], {"wires": [0, 1]}],
        "SQISW": [qml.SQISW, [], {"wires": [0, 1]}],
        "CSWAP": [qml.CSWAP, [], {"wires": [0, 1, 2]}],
        "PauliRot": [qml.PauliRot, [0.123], {"pauli_word": "Y", "wires": [0]}],
        "IsingXX": [qml.IsingXX, [], {"phi": 0.123, "wires": [0, 1]}],
        "IsingXY": [qml.IsingXY, [], {"phi": 0.123, "wires": [0, 1]}],
        "IsingYY": [qml.IsingYY, [], {"phi": 0.123, "wires": [0, 1]}],
        "IsingZZ": [qml.IsingZZ, [], {"phi": 0.123, "wires": [0, 1]}],
        "Identity": [qml.Identity, [], {"wires": [0]}],
        "Rot": [qml.Rot, [], {"phi": 0.123, "theta": 0.456, "omega": 0.789, "wires": [0]}],
        "Toffoli": [qml.Toffoli, [], {"wires": [0, 1, 2]}],
        "PhaseShift": [qml.PhaseShift, [], {"phi": 2.133, "wires": [0]}],
        "ControlledPhaseShift": [qml.ControlledPhaseShift, [], {"phi": 1.777, "wires": [0, 1]}],
        "CPhase": [qml.CPhase, [], {"phi": 1.777, "wires": [0, 1]}],
        "MultiRZ": [qml.MultiRZ, [], {"theta": 0.112, "wires": [0, 1, 2]}],
        "GlobalPhase": [qml.GlobalPhase, [], {"phi": 0.112, "wires": [0, 1, 2]}],
        "CRX": [qml.CRX, [], {"phi": 0.123, "wires": [0, 1]}],
        "CRY": [qml.CRY, [], {"phi": 0.123, "wires": [0, 1]}],
        "CRZ": [qml.CRZ, [], {"phi": 0.123, "wires": [0, 1]}],
        "Hadamard": [qml.Hadamard, [], {"wires": [0]}],
        "PauliX": [qml.PauliX, [], {"wires": [0]}],
        "PauliY": [qml.PauliY, [], {"wires": [0]}],
        "PauliZ": [qml.PauliZ, [], {"wires": [0]}],
        "CRot": [qml.CRot, [], {"phi": 0.123, "theta": 0.456, "omega": 0.789, "wires": [0, 1]}],
        "DiagonalQubitUnitary": [qml.DiagonalQubitUnitary, [np.array([1.0, 1.0j])], {"wires": [0]}],
        "MultiControlledX": [
            qml.MultiControlledX,
            [],
            {"wires": [0, 1, 2], "control_values": "01"},
        ],
        "SingleExcitation": [qml.SingleExcitation, [0.123], {"wires": [0, 1]}],
        "SingleExcitationPlus": [qml.SingleExcitationPlus, [0.123], {"wires": [0, 1]}],
        "SingleExcitationMinus": [qml.SingleExcitationMinus, [0.123], {"wires": [0, 1]}],
        "DoubleExcitation": [qml.DoubleExcitation, [0.123], {"wires": [0, 1, 2, 3]}],
        "DoubleExcitationPlus": [qml.DoubleExcitationPlus, [0.123], {"wires": [0, 1, 2, 3]}],
        "DoubleExcitationMinus": [qml.DoubleExcitationMinus, [0.123], {"wires": [0, 1, 2, 3]}],
        "QFT": [qml.QFT, [], {"wires": [0]}],
        "QubitSum": [qml.QubitSum, [], {"wires": [0, 1, 2]}],
        "QubitCarry": [qml.QubitCarry, [], {"wires": [0, 1, 2, 3]}],
        "QubitUnitary": [qml.QubitUnitary, [], {"U": np.eye(16) * 1j, "wires": [0, 1, 2, 3]}],
        "BlockEncode": [qml.BlockEncode, [[[0.2, 0, 0.2], [-0.2, 0.2, 0]]], {"wires": [0, 1, 2]}],
    }
    return ops_list.get(op_name)


@pytest.mark.parametrize("op_name", ld.operations)
def test_gate_unitary_correct(op, op_name):
    """Test if lightning device correctly applies gates by reconstructing the unitary matrix and
    comparing to the expected version"""

    if op_name in ("BasisState", "QubitStateVector", "StatePrep"):
        pytest.skip("Skipping operation because it is a state preparation")
    if op == None:
        pytest.skip("Skipping operation.")

    wires = len(op[2]["wires"])

    if wires == 1 and device_name == "lightning.tensor":
        pytest.skip("Skipping single wire device on lightning.tensor.")

    if op_name == "QubitUnitary" and device_name == "lightning.tensor":
        pytest.skip(
            "Skipping QubitUnitary on lightning.tensor. as `lightning.tensor` cannot be cleaned up like other state-vector devices because the data is attached to the graph. It is recommended to use one device per circuit for `lightning.tensor`."
        )

    dev = qml.device(device_name, wires=wires)

    @qml.qnode(dev)
    def output(input):
        qml.BasisState(input, wires=range(wires))
        op[0](*op[1], **op[2])
        return qml.state()

    unitary = np.zeros((2**wires, 2**wires), dtype=np.complex128)

    for i, input in enumerate(itertools.product([0, 1], repeat=wires)):
        out = output(np.array(input))
        unitary[:, i] = out

    unitary_expected = qml.matrix(op[0](*op[1], **op[2]))

    assert np.allclose(unitary, unitary_expected)

    op1 = copy.deepcopy(op[1])
    if len(op1) > 0:
        op1 = (-np.array(op1)).tolist()
    op2 = copy.deepcopy(op[2])
    if "phi" in op2.keys():
        op2["phi"] *= np.sqrt(2)
    if "theta" in op2.keys():
        op2["theta"] *= np.sqrt(3)
    if "U" in op2.keys():
        op2["U"] *= np.sqrt(3)

    @qml.qnode(dev)
    def output(input):
        qml.BasisState(input, wires=range(wires))
        op[0](*op[1], **op[2])
        op[0](*op1, **op2)
        return qml.state()

    unitary = np.zeros((2**wires, 2**wires), dtype=np.complex128)

    for i, input in enumerate(itertools.product([0, 1], repeat=wires)):
        out = output(np.array(input))
        unitary[:, i] = out

    unitary_expected = qml.matrix(op[0](*op1, **op2)) @ qml.matrix(op[0](*op[1], **op[2]))
    assert np.allclose(unitary, unitary_expected)


@pytest.mark.parametrize("op_name", ld.operations)
def test_gate_unitary_correct_lt(op, op_name):
    """Test if lightning device correctly applies gates by reconstructing the unitary matrix and
    comparing to the expected version"""

    if op_name in ("BasisState", "QubitStateVector", "StatePrep"):
        pytest.skip("Skipping operation because it is a state preparation")
    if op == None:
        pytest.skip("Skipping operation.")

    wires = len(op[2]["wires"])

    if wires == 1 and device_name == "lightning.tensor":
        pytest.skip("Skipping single wire device on lightning.tensor.")

    unitary = np.zeros((2**wires, 2**wires), dtype=np.complex128)

    for i, input in enumerate(itertools.product([0, 1], repeat=wires)):
        dev = qml.device(device_name, wires=wires)

        @qml.qnode(dev)
        def output(input):
            qml.BasisState(input, wires=range(wires))
            op[0](*op[1], **op[2])
            return qml.state()

        out = output(np.array(input))
        unitary[:, i] = out

    unitary_expected = qml.matrix(op[0](*op[1], **op[2]))

    assert np.allclose(unitary, unitary_expected)


@pytest.mark.parametrize("op_name", ld.operations)
def test_inverse_unitary_correct(op, op_name):
    """Test if lightning device correctly applies inverse gates by reconstructing the unitary matrix
    and comparing to the expected version"""

    if op_name in ("BasisState", "QubitStateVector", "StatePrep"):
        pytest.skip("Skipping operation because it is a state preparation")
    if op == None:
        pytest.skip("Skipping operation.")

    wires = len(op[2]["wires"])

    if wires == 1 and device_name == "lightning.tensor":
        pytest.skip("Skipping single wire device on lightning.tensor.")

    dev = qml.device(device_name, wires=wires)

    @qml.qnode(dev)
    def output(input):
        qml.BasisState(input, wires=range(wires))
        qml.adjoint(op[0](*op[1], **op[2]))
        return qml.state()

    unitary = np.zeros((2**wires, 2**wires), dtype=np.complex128)

    for i, input in enumerate(itertools.product([0, 1], repeat=wires)):
        out = output(np.array(input))
        unitary[:, i] = out

    unitary_expected = qml.matrix(qml.adjoint(op[0](*op[1], **op[2])))

    assert np.allclose(unitary, unitary_expected)


random_unitary = np.array(
    [
        [
            -0.48401572 - 0.11012304j,
            -0.44806504 + 0.46775911j,
            -0.36968281 + 0.19235993j,
            -0.37561358 + 0.13887962j,
        ],
        [
            -0.12838047 + 0.13992187j,
            0.14531831 + 0.45319438j,
            0.28902175 - 0.71158765j,
            -0.24333677 - 0.29721109j,
        ],
        [
            0.26400811 - 0.72519269j,
            0.13965687 + 0.35092711j,
            0.09141515 - 0.14367072j,
            0.14894673 + 0.45886629j,
        ],
        [
            -0.04067799 + 0.34681783j,
            -0.45852968 - 0.03214391j,
            -0.10528164 - 0.4431247j,
            0.50251451 + 0.45476965j,
        ],
    ]
)


def test_arbitrary_unitary_correct():
    """Test if lightning device correctly applies an arbitrary unitary by reconstructing its
    matrix"""
    wires = 2
    dev = qml.device(device_name, wires=wires)

    @qml.qnode(dev)
    def output(input):
        qml.BasisState(input, wires=range(wires))
        qml.QubitUnitary(random_unitary, wires=range(2))
        return qml.state()

    unitary = np.zeros((2**wires, 2**wires), dtype=np.complex128)

    for i, input in enumerate(itertools.product([0, 1], repeat=wires)):
        out = output(np.array(input))
        unitary[:, i] = out

    assert np.allclose(unitary, random_unitary)


def test_arbitrary_inv_unitary_correct():
    """Test if lightning device correctly applies the inverse of an arbitrary unitary by
    reconstructing its matrix"""
    wires = 2
    dev = qml.device(device_name, wires=wires)

    @qml.qnode(dev)
    def output(input):
        qml.BasisState(input, wires=range(wires))
        qml.adjoint(qml.QubitUnitary(random_unitary, wires=range(2)))
        return qml.state()

    unitary = np.zeros((2**wires, 2**wires), dtype=np.complex128)

    for i, input in enumerate(itertools.product([0, 1], repeat=wires)):
        out = output(np.array(input))
        unitary[:, i] = out

    random_unitary_inv = random_unitary.conj().T
    assert np.allclose(unitary, random_unitary_inv)


@pytest.mark.skipif(ld._new_API, reason="Old API required")
@pytest.mark.parametrize(
    "obs,has_rotation",
    [
        (qml.Hamiltonian([1], [qml.PauliY(0)]), False),
        (qml.sum(qml.PauliZ(0), qml.PauliX(1)), False),
        (qml.PauliX(0), True),
        (qml.sum(qml.PauliZ(0), qml.Hermitian(qml.PauliX(1).matrix(), 1)), True),
    ],
)
def test_get_diagonalizing_gates(obs, has_rotation):
    """Tests that _get_diagonalizing_gates filters measurements as expected."""
    dev = qml.device(device_name, wires=2)
    qs = qml.tape.QuantumScript(measurements=[qml.expval(obs)])
    actual = dev._get_diagonalizing_gates(qs)
    if has_rotation:
        expected = obs.diagonalizing_gates()
        assert len(actual) == len(expected)
        for rot_actual, rot_expected in zip(actual, expected):
            assert qml.equal(rot_actual, rot_expected)
    else:
        assert len(actual) == 0


@pytest.mark.parametrize("theta,phi", list(zip(THETA, PHI)))
def test_qubit_RY(theta, phi, tol):
    """Test that Hadamard expectation value is correct"""
    n_qubits = 4
    dev_def = qml.device("default.qubit", wires=n_qubits)
    dev = qml.device(device_name, wires=n_qubits)
    init_state = np.random.rand(2**n_qubits) + 1j * np.random.rand(2**n_qubits)
    init_state /= np.linalg.norm(init_state)

    def circuit():
        qml.StatePrep(init_state, wires=range(n_qubits))
        qml.RY(theta, wires=[0])
        qml.RY(phi, wires=[1])
        qml.RY(theta, wires=[2])
        qml.RY(phi, wires=[3])
        return qml.state()

    circ = qml.QNode(circuit, dev)
    circ_def = qml.QNode(circuit, dev_def)
    assert np.allclose(circ(), circ_def(), tol)


@pytest.mark.parametrize("theta,phi", list(zip(THETA, PHI)))
@pytest.mark.parametrize("n_wires", range(1, 7))
def test_qubit_unitary(n_wires, theta, phi, tol):
    """Test that Hadamard expectation value is correct"""
    n_qubits = 10
    dev_def = qml.device("default.qubit", wires=n_qubits)
    dev = qml.device(device_name, wires=n_qubits)
    m = 2**n_wires
    U = np.random.rand(m, m) + 1j * np.random.rand(m, m)
    U, _ = np.linalg.qr(U)
    init_state = np.random.rand(2**n_qubits) + 1j * np.random.rand(2**n_qubits)
    init_state /= np.linalg.norm(init_state)
    wires = list(range((n_qubits - n_wires), (n_qubits - n_wires) + n_wires))
    perms = list(itertools.permutations(wires))
    if n_wires > 4:
        perms = perms[0::30]
    for perm in perms:

        def circuit():
            qml.StatePrep(init_state, wires=range(n_qubits))
            qml.RY(theta, wires=[0])
            qml.RY(phi, wires=[1])
            qml.RY(theta, wires=[2])
            qml.RY(phi, wires=[3])
            qml.RY(theta, wires=[4])
            qml.RY(phi, wires=[5])
            qml.RY(theta, wires=[6])
            qml.RY(phi, wires=[7])
            qml.RY(phi, wires=[8])
            qml.RY(phi, wires=[9])
            qml.CNOT(wires=[0, 1])
            qml.QubitUnitary(U, wires=perm)
            return qml.state()

        circ = qml.QNode(circuit, dev)
        circ_def = qml.QNode(circuit, dev_def)
        assert np.allclose(circ(), circ_def(), tol)


@pytest.mark.skipif(
    device_name not in ("lightning.qubit", "lightning.kokkos"),
    reason="PennyLane-like StatePrep only implemented in lightning.qubit and lightning.kokkos.",
)
@pytest.mark.parametrize("n_targets", list(range(2, 8)))
def test_state_prep(n_targets, tol):
    """Test that StatePrep is correctly applied to a state."""
    n_wires = 7
    dq = qml.device("default.qubit", wires=n_wires)
    dev = qml.device(device_name, wires=n_wires)
    init_state = np.random.rand(2**n_targets) + 1.0j * np.random.rand(2**n_targets)
    init_state /= np.linalg.norm(init_state)
    for i in range(10):
        if i == 0:
            wires = np.arange(n_targets, dtype=int)
        else:
            wires = np.random.permutation(n_wires)[0:n_targets]
        tape = qml.tape.QuantumTape(
            [qml.StatePrep(init_state, wires=wires)] + [qml.X(i) for i in range(n_wires)],
            [qml.state()],
        )
        ref = dq.execute([tape])[0]
        res = dev.execute([tape])[0]
        assert np.allclose(res.ravel(), ref.ravel(), tol)


@pytest.mark.skipif(
    device_name in ("lightning.kokkos"),
    reason="N-controlled operations only implemented in lightning.qubit and lightning.gpu.",
)
@pytest.mark.parametrize("control_value", [False, True])
@pytest.mark.parametrize("n_qubits", list(range(2, 8)))
def test_controlled_qubit_unitary(n_qubits, control_value, tol):
    """Test that ControlledQubitUnitary is correctly applied to a state"""
    dev_def = qml.device("default.qubit", wires=n_qubits)
    dev = qml.device(device_name, wires=n_qubits)
    threshold = 500
    for n_wires in range(1, 5):
        wire_lists = list(itertools.permutations(range(0, n_qubits), n_wires))
        n_perms = len(wire_lists) * (n_wires) ** 2
        if n_perms > threshold:
            wire_lists = wire_lists[0 :: (n_perms // threshold)]
        for all_wires in wire_lists:
            for i in range(1, len(all_wires)):
                control_wires = all_wires[0:i]
                target_wires = all_wires[i:]
                m = 2 ** len(target_wires)
                U = np.random.rand(m, m) + 1.0j * np.random.rand(m, m)
                U, _ = np.linalg.qr(U)
                init_state = np.random.rand(2**n_qubits) + 1.0j * np.random.rand(2**n_qubits)
                init_state /= np.linalg.norm(init_state)

                def circuit():
                    qml.StatePrep(init_state, wires=range(n_qubits))
                    qml.ControlledQubitUnitary(
                        U,
                        control_wires=control_wires,
                        wires=target_wires,
<<<<<<< HEAD
                        control_values=[
                            control_value or bool(i % 2) for i, _ in enumerate(control_wires)
                        ],
=======
                        control_values=(
                            [control_value or bool(i % 2) for i, _ in enumerate(control_wires)]
                            if device_name != "lightning.tensor"
                            else [control_value for _ in control_wires]
                        ),
>>>>>>> d59df2fa
                    )
                    return qml.state()

                circ = qml.QNode(circuit, dev)
                circ_def = qml.QNode(circuit, dev_def)
                assert np.allclose(circ(), circ_def(), tol)


<<<<<<< HEAD
@pytest.mark.skipif(
    device_name not in ("lightning.qubit", "lightning.tensor", "lightning.kokkos"),
    reason="N-controlled operations only implemented in lightning.qubit, lightning.tensor, and lightning.kokkos.",
)
=======
>>>>>>> d59df2fa
@pytest.mark.parametrize(
    "operation",
    [
        qml.PauliX,
        qml.PauliY,
        qml.PauliZ,
        qml.Hadamard,
        qml.S,
        qml.T,
        qml.PhaseShift,
        qml.RX,
        qml.RY,
        qml.RZ,
        qml.Rot,
        qml.SWAP,
        qml.IsingXX,
        qml.IsingXY,
        qml.IsingYY,
        qml.IsingZZ,
        qml.SingleExcitation,
        qml.SingleExcitationMinus,
        qml.SingleExcitationPlus,
        qml.DoubleExcitation,
        qml.DoubleExcitationMinus,
        qml.DoubleExcitationPlus,
        qml.MultiRZ,
        qml.GlobalPhase,
    ],
)
@pytest.mark.parametrize("control_value", [False, True])
@pytest.mark.parametrize("n_qubits", list(range(2, 8)))
def test_controlled_qubit_gates(operation, n_qubits, control_value, tol):
    """Test that multi-controlled gates are correctly applied to a state"""
    dev_def = qml.device("default.qubit", wires=n_qubits)
    dev = qml.device(device_name, wires=n_qubits)
    threshold = 5 if device_name == "lightning.tensor" else 250
    num_wires = max(operation.num_wires, 1)
    if device_name == "lightning.kokkos" and isinstance(operation, qml.MultiRZ):
        pytest.skip("lightning.kokkos does not support controlled-multiRZ")

    for n_wires in range(num_wires + 1, num_wires + 4):
        wire_lists = list(itertools.permutations(range(0, n_qubits), n_wires))
        n_perms = len(wire_lists) * n_wires
        if n_perms > threshold:
            wire_lists = wire_lists[0 :: (n_perms // threshold)]
        for all_wires in wire_lists:
            target_wires = all_wires[0:num_wires]
            control_wires = all_wires[num_wires:]
            init_state = np.random.rand(2**n_qubits) + 1.0j * np.random.rand(2**n_qubits)
            init_state /= np.linalg.norm(init_state)

            def circuit():
                qml.StatePrep(init_state, wires=range(n_qubits))
                if operation.num_params == 0:
                    qml.ctrl(
                        operation(target_wires),
                        control_wires,
                        control_values=(
                            [control_value or bool(i % 2) for i, _ in enumerate(control_wires)]
                            if device_name != "lightning.tensor"
                            else [control_value for _ in control_wires]
                        ),
                    )
                else:
                    qml.ctrl(
                        operation(*tuple([0.1234] * operation.num_params), target_wires),
                        control_wires,
                        control_values=(
                            [control_value or bool(i % 2) for i, _ in enumerate(control_wires)]
                            if device_name != "lightning.tensor"
                            else [control_value for _ in control_wires]
                        ),
                    )
                return qml.state()

            circ = qml.QNode(circuit, dev)
            circ_def = qml.QNode(circuit, dev_def)
            assert np.allclose(circ(), circ_def(), tol)


@pytest.mark.skipif(
    device_name in ("lightning.kokkos"),
    reason="N-controlled operations only implemented in lightning.qubit and lightning.gpu.",
)
def test_controlled_qubit_unitary_from_op(tol):
    n_qubits = 10
    dev_def = qml.device("default.qubit", wires=n_qubits)
    dev = qml.device(device_name, wires=n_qubits)

    def circuit(x):
        qml.ControlledQubitUnitary(
            qml.QubitUnitary(qml.RX.compute_matrix(x), wires=5), control_wires=range(5)
        )
        return qml.expval(qml.PauliX(0))

    circ = qml.QNode(circuit, dev)
    circ_def = qml.QNode(circuit, dev_def)
    par = 0.1234
    assert np.allclose(circ(par), circ_def(par), tol)


@pytest.mark.skipif(
    device_name not in ("lightning.qubit", "lightning.kokkos"),
    reason="PauliRot operations only implemented in lightning.qubit and lightning.kokkos.",
)
@pytest.mark.parametrize("n_wires", [1, 2, 3, 4, 5, 10, 15])
@pytest.mark.parametrize("n_targets", [1, 2, 3, 4, 5, 10, 15])
def test_paulirot(n_wires, n_targets, tol):
    """Test that PauliRot is correctly applied to a state."""
    pws = dict((k, v) for k, v in enumerate(("X", "Y", "Z")))

    if n_wires < n_targets:
        pytest.skip("The number of targets cannot exceed the number of wires.")
    dev = qml.device(device_name, wires=n_wires)

    init_state = np.random.rand(2**n_wires) + 1.0j * np.random.rand(2**n_wires)
    init_state /= np.linalg.norm(init_state)
    theta = 0.3

    for i in range(10):
        word = (
            "Z" * n_targets
            if i == 0
            else "".join(pws[w] for w in np.random.randint(0, 3, n_targets))
        )
        wires = np.random.permutation(n_wires)[0:n_targets]
        stateprep = qml.StatePrep(init_state, wires=range(n_wires))
        op = qml.PauliRot(theta, word, wires=wires)

        tape0 = qml.tape.QuantumScript(
            [stateprep, op],
            [qml.state()],
        )

        tape1 = qml.tape.QuantumScript(
            [stateprep] + op.decomposition(),
            [qml.state()],
        )
        assert np.allclose(dev.execute(tape1), dev.execute(tape0), tol)


@pytest.mark.skipif(
    device_name in ("lightning.kokkos"),
    reason="N-controlled operations are not implemented in lightning.kokkos.",
)
@pytest.mark.parametrize("control_wires", range(4))
@pytest.mark.parametrize("target_wires", range(4))
def test_cnot_controlled_qubit_unitary(control_wires, target_wires, tol):
    """Test that ControlledQubitUnitary is correctly applied to a state"""
    if control_wires == target_wires:
        return
    n_qubits = 4
    control_wires = [control_wires]
    target_wires = [target_wires]
    dev = qml.device(device_name, wires=n_qubits)
    wires = control_wires + target_wires
    U = qml.matrix(qml.PauliX(target_wires))
    init_state = np.random.rand(2**n_qubits) + 1.0j * np.random.rand(2**n_qubits)
    init_state /= np.linalg.norm(init_state)

    def circuit():
        qml.StatePrep(init_state, wires=range(n_qubits))
        qml.ControlledQubitUnitary(U, control_wires=control_wires, wires=target_wires)
        return qml.state()

    def cnot_circuit():
        qml.StatePrep(init_state, wires=range(n_qubits))
        qml.CNOT(wires=wires)
        return qml.state()

    circ = qml.QNode(circuit, dev)
    circ_def = qml.QNode(cnot_circuit, dev)
    assert np.allclose(circ(), circ_def(), atol=1e-4)


@pytest.mark.parametrize("control_value", [False, True])
@pytest.mark.parametrize("n_qubits", list(range(2, 8)))
def test_controlled_globalphase(n_qubits, control_value, tol):
    """Test that multi-controlled gates are correctly applied to a state"""
    dev_def = qml.device("default.qubit", wires=n_qubits)
    dev = qml.device(device_name, wires=n_qubits)
    threshold = 250
    operation = qml.GlobalPhase
    num_wires = max(operation.num_wires, 1)
    for n_wires in range(num_wires + 1, num_wires + 4):
        wire_lists = list(itertools.permutations(range(0, n_qubits), n_wires))
        n_perms = len(wire_lists) * n_wires
        if n_perms > threshold:
            wire_lists = wire_lists[0 :: (n_perms // threshold)]
        for all_wires in wire_lists:
            target_wires = all_wires[0:num_wires]
            control_wires = all_wires[num_wires:]
            init_state = np.random.rand(2**n_qubits) + 1.0j * np.random.rand(2**n_qubits)
            init_state /= np.linalg.norm(init_state)

            def circuit():
                qml.StatePrep(init_state, wires=range(n_qubits))
                qml.ctrl(
                    operation(0.1234, target_wires),
                    control_wires,
                    control_values=(
                        [control_value or bool(i % 2) for i, _ in enumerate(control_wires)]
                        if device_name != "lightning.tensor"
                        else [control_value for _ in control_wires]
                    ),
                )
                return qml.state()

            circ = qml.QNode(circuit, dev)
            circ_def = qml.QNode(circuit, dev_def)
            assert np.allclose(circ(), circ_def(), tol)<|MERGE_RESOLUTION|>--- conflicted
+++ resolved
@@ -437,17 +437,11 @@
                         U,
                         control_wires=control_wires,
                         wires=target_wires,
-<<<<<<< HEAD
-                        control_values=[
-                            control_value or bool(i % 2) for i, _ in enumerate(control_wires)
-                        ],
-=======
                         control_values=(
                             [control_value or bool(i % 2) for i, _ in enumerate(control_wires)]
                             if device_name != "lightning.tensor"
                             else [control_value for _ in control_wires]
                         ),
->>>>>>> d59df2fa
                     )
                     return qml.state()
 
@@ -456,13 +450,6 @@
                 assert np.allclose(circ(), circ_def(), tol)
 
 
-<<<<<<< HEAD
-@pytest.mark.skipif(
-    device_name not in ("lightning.qubit", "lightning.tensor", "lightning.kokkos"),
-    reason="N-controlled operations only implemented in lightning.qubit, lightning.tensor, and lightning.kokkos.",
-)
-=======
->>>>>>> d59df2fa
 @pytest.mark.parametrize(
     "operation",
     [
