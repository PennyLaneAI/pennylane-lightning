# Copyright 2018-2023 Xanadu Quantum Technologies Inc.

# Licensed under the Apache License, Version 2.0 (the "License");
# you may not use this file except in compliance with the License.
# You may obtain a copy of the License at

#     http://www.apache.org/licenses/LICENSE-2.0

# Unless required by applicable law or agreed to in writing, software
# distributed under the License is distributed on an "AS IS" BASIS,
# WITHOUT WARRANTIES OR CONDITIONS OF ANY KIND, either express or implied.
# See the License for the specific language governing permissions and
# limitations under the License.
"""
Unit tests for the correct application of gates with a Lightning device.
"""
import copy
import itertools

import numpy as np
import pennylane as qml
import pytest
from conftest import PHI, THETA
from conftest import LightningDevice as ld
from conftest import device_name

if not ld._CPP_BINARY_AVAILABLE:
    pytest.skip("No binary module found. Skipping.", allow_module_level=True)


@pytest.fixture
def op(op_name):
    ops_list = {
        "RX": [qml.RX, [], {"phi": 0.123, "wires": [0]}],
        "RY": [qml.RY, [], {"phi": 1.434, "wires": [0]}],
        "RZ": [qml.RZ, [], {"phi": 2.774, "wires": [0]}],
        "S": [qml.S, [], {"wires": [0]}],
        "SX": [qml.SX, [], {"wires": [0]}],
        "T": [qml.T, [], {"wires": [0]}],
        "CNOT": [qml.CNOT, [], {"wires": [0, 1]}],
        "CZ": [qml.CZ, [], {"wires": [0, 1]}],
        "CY": [qml.CY, [], {"wires": [0, 1]}],
        "SWAP": [qml.SWAP, [], {"wires": [0, 1]}],
        "ISWAP": [qml.ISWAP, [], {"wires": [0, 1]}],
        "SISWAP": [qml.SISWAP, [], {"wires": [0, 1]}],
        "SQISW": [qml.SQISW, [], {"wires": [0, 1]}],
        "CSWAP": [qml.CSWAP, [], {"wires": [0, 1, 2]}],
        "PauliRot": [qml.PauliRot, [0.123], {"pauli_word": "Y", "wires": [0]}],
        "IsingXX": [qml.IsingXX, [], {"phi": 0.123, "wires": [0, 1]}],
        "IsingXY": [qml.IsingXY, [], {"phi": 0.123, "wires": [0, 1]}],
        "IsingYY": [qml.IsingYY, [], {"phi": 0.123, "wires": [0, 1]}],
        "IsingZZ": [qml.IsingZZ, [], {"phi": 0.123, "wires": [0, 1]}],
        "Identity": [qml.Identity, [], {"wires": [0]}],
        "Rot": [qml.Rot, [], {"phi": 0.123, "theta": 0.456, "omega": 0.789, "wires": [0]}],
        "Toffoli": [qml.Toffoli, [], {"wires": [0, 1, 2]}],
        "PhaseShift": [qml.PhaseShift, [], {"phi": 2.133, "wires": [0]}],
        "ControlledPhaseShift": [qml.ControlledPhaseShift, [], {"phi": 1.777, "wires": [0, 1]}],
        "CPhase": [qml.CPhase, [], {"phi": 1.777, "wires": [0, 1]}],
        "MultiRZ": [qml.MultiRZ, [], {"theta": 0.112, "wires": [0, 1, 2]}],
        "GlobalPhase": [qml.GlobalPhase, [], {"phi": 0.112, "wires": [0, 1, 2]}],
        "CRX": [qml.CRX, [], {"phi": 0.123, "wires": [0, 1]}],
        "CRY": [qml.CRY, [], {"phi": 0.123, "wires": [0, 1]}],
        "CRZ": [qml.CRZ, [], {"phi": 0.123, "wires": [0, 1]}],
        "Hadamard": [qml.Hadamard, [], {"wires": [0]}],
        "PauliX": [qml.PauliX, [], {"wires": [0]}],
        "PauliY": [qml.PauliY, [], {"wires": [0]}],
        "PauliZ": [qml.PauliZ, [], {"wires": [0]}],
        "CRot": [qml.CRot, [], {"phi": 0.123, "theta": 0.456, "omega": 0.789, "wires": [0, 1]}],
        "DiagonalQubitUnitary": [qml.DiagonalQubitUnitary, [np.array([1.0, 1.0j])], {"wires": [0]}],
        "MultiControlledX": [
            qml.MultiControlledX,
            [],
            {"wires": [0, 1, 2], "control_values": "01"},
        ],
        "SingleExcitation": [qml.SingleExcitation, [0.123], {"wires": [0, 1]}],
        "SingleExcitationPlus": [qml.SingleExcitationPlus, [0.123], {"wires": [0, 1]}],
        "SingleExcitationMinus": [qml.SingleExcitationMinus, [0.123], {"wires": [0, 1]}],
        "DoubleExcitation": [qml.DoubleExcitation, [0.123], {"wires": [0, 1, 2, 3]}],
        "DoubleExcitationPlus": [qml.DoubleExcitationPlus, [0.123], {"wires": [0, 1, 2, 3]}],
        "DoubleExcitationMinus": [qml.DoubleExcitationMinus, [0.123], {"wires": [0, 1, 2, 3]}],
        "QFT": [qml.QFT, [], {"wires": [0]}],
        "QubitSum": [qml.QubitSum, [], {"wires": [0, 1, 2]}],
        "QubitCarry": [qml.QubitCarry, [], {"wires": [0, 1, 2, 3]}],
        "QubitUnitary": [qml.QubitUnitary, [], {"U": np.eye(16) * 1j, "wires": [0, 1, 2, 3]}],
        "BlockEncode": [qml.BlockEncode, [[[0.2, 0, 0.2], [-0.2, 0.2, 0]]], {"wires": [0, 1, 2]}],
    }
    return ops_list.get(op_name)


@pytest.mark.parametrize("op_name", ld.operations)
def test_gate_unitary_correct(op, op_name):
    """Test if lightning device correctly applies gates by reconstructing the unitary matrix and
    comparing to the expected version"""

    if op_name in ("BasisState", "QubitStateVector", "StatePrep"):
        pytest.skip("Skipping operation because it is a state preparation")
    if op == None:
        pytest.skip("Skipping operation.")

    wires = len(op[2]["wires"])

    if wires == 1 and device_name == "lightning.tensor":
        pytest.skip("Skipping single wire device on lightning.tensor.")

    if op_name == "QubitUnitary" and device_name == "lightning.tensor":
        pytest.skip(
            "Skipping QubitUnitary on lightning.tensor. as `lightning.tensor` cannot be cleaned up like other state-vector devices because the data is attached to the graph. It is recommended to use one device per circuit for `lightning.tensor`."
        )

    dev = qml.device(device_name, wires=wires)

    @qml.qnode(dev)
    def output(input):
        qml.BasisState(input, wires=range(wires))
        op[0](*op[1], **op[2])
        return qml.state()

    unitary = np.zeros((2**wires, 2**wires), dtype=np.complex128)

    for i, input in enumerate(itertools.product([0, 1], repeat=wires)):
        out = output(np.array(input))
        unitary[:, i] = out

    unitary_expected = qml.matrix(op[0](*op[1], **op[2]))

    assert np.allclose(unitary, unitary_expected)

    op1 = copy.deepcopy(op[1])
    if len(op1) > 0:
        op1 = (-np.array(op1)).tolist()
    op2 = copy.deepcopy(op[2])
    if "phi" in op2.keys():
        op2["phi"] *= np.sqrt(2)
    if "theta" in op2.keys():
        op2["theta"] *= np.sqrt(3)
    if "U" in op2.keys():
        op2["U"] *= np.sqrt(3)

    @qml.qnode(dev)
    def output(input):
        qml.BasisState(input, wires=range(wires))
        op[0](*op[1], **op[2])
        op[0](*op1, **op2)
        return qml.state()

    unitary = np.zeros((2**wires, 2**wires), dtype=np.complex128)

    for i, input in enumerate(itertools.product([0, 1], repeat=wires)):
        out = output(np.array(input))
        unitary[:, i] = out

    unitary_expected = qml.matrix(op[0](*op1, **op2)) @ qml.matrix(op[0](*op[1], **op[2]))
    assert np.allclose(unitary, unitary_expected)


@pytest.mark.parametrize("op_name", ld.operations)
def test_gate_unitary_correct_lt(op, op_name):
    """Test if lightning device correctly applies gates by reconstructing the unitary matrix and
    comparing to the expected version"""

    if op_name in ("BasisState", "QubitStateVector", "StatePrep"):
        pytest.skip("Skipping operation because it is a state preparation")
    if op == None:
        pytest.skip("Skipping operation.")

    wires = len(op[2]["wires"])

    if wires == 1 and device_name == "lightning.tensor":
        pytest.skip("Skipping single wire device on lightning.tensor.")

    unitary = np.zeros((2**wires, 2**wires), dtype=np.complex128)

    for i, input in enumerate(itertools.product([0, 1], repeat=wires)):
        dev = qml.device(device_name, wires=wires)

        @qml.qnode(dev)
        def output(input):
            qml.BasisState(input, wires=range(wires))
            op[0](*op[1], **op[2])
            return qml.state()

        out = output(np.array(input))
        unitary[:, i] = out

    unitary_expected = qml.matrix(op[0](*op[1], **op[2]))

    assert np.allclose(unitary, unitary_expected)


@pytest.mark.parametrize("op_name", ld.operations)
def test_inverse_unitary_correct(op, op_name):
    """Test if lightning device correctly applies inverse gates by reconstructing the unitary matrix
    and comparing to the expected version"""

    if op_name in ("BasisState", "QubitStateVector", "StatePrep"):
        pytest.skip("Skipping operation because it is a state preparation")
    if op == None:
        pytest.skip("Skipping operation.")

    wires = len(op[2]["wires"])

    if wires == 1 and device_name == "lightning.tensor":
        pytest.skip("Skipping single wire device on lightning.tensor.")

    dev = qml.device(device_name, wires=wires)

    @qml.qnode(dev)
    def output(input):
        qml.BasisState(input, wires=range(wires))
        qml.adjoint(op[0](*op[1], **op[2]))
        return qml.state()

    unitary = np.zeros((2**wires, 2**wires), dtype=np.complex128)

    for i, input in enumerate(itertools.product([0, 1], repeat=wires)):
        out = output(np.array(input))
        unitary[:, i] = out

    unitary_expected = qml.matrix(qml.adjoint(op[0](*op[1], **op[2])))

    assert np.allclose(unitary, unitary_expected)


random_unitary = np.array(
    [
        [
            -0.48401572 - 0.11012304j,
            -0.44806504 + 0.46775911j,
            -0.36968281 + 0.19235993j,
            -0.37561358 + 0.13887962j,
        ],
        [
            -0.12838047 + 0.13992187j,
            0.14531831 + 0.45319438j,
            0.28902175 - 0.71158765j,
            -0.24333677 - 0.29721109j,
        ],
        [
            0.26400811 - 0.72519269j,
            0.13965687 + 0.35092711j,
            0.09141515 - 0.14367072j,
            0.14894673 + 0.45886629j,
        ],
        [
            -0.04067799 + 0.34681783j,
            -0.45852968 - 0.03214391j,
            -0.10528164 - 0.4431247j,
            0.50251451 + 0.45476965j,
        ],
    ]
)


def test_arbitrary_unitary_correct():
    """Test if lightning device correctly applies an arbitrary unitary by reconstructing its
    matrix"""
    wires = 2
    dev = qml.device(device_name, wires=wires)

    @qml.qnode(dev)
    def output(input):
        qml.BasisState(input, wires=range(wires))
        qml.QubitUnitary(random_unitary, wires=range(2))
        return qml.state()

    unitary = np.zeros((2**wires, 2**wires), dtype=np.complex128)

    for i, input in enumerate(itertools.product([0, 1], repeat=wires)):
        out = output(np.array(input))
        unitary[:, i] = out

    assert np.allclose(unitary, random_unitary)


def test_arbitrary_inv_unitary_correct():
    """Test if lightning device correctly applies the inverse of an arbitrary unitary by
    reconstructing its matrix"""
    wires = 2
    dev = qml.device(device_name, wires=wires)

    @qml.qnode(dev)
    def output(input):
        qml.BasisState(input, wires=range(wires))
        qml.adjoint(qml.QubitUnitary(random_unitary, wires=range(2)))
        return qml.state()

    unitary = np.zeros((2**wires, 2**wires), dtype=np.complex128)

    for i, input in enumerate(itertools.product([0, 1], repeat=wires)):
        out = output(np.array(input))
        unitary[:, i] = out

    random_unitary_inv = random_unitary.conj().T
    assert np.allclose(unitary, random_unitary_inv)


@pytest.mark.skipif(ld._new_API, reason="Old API required")
@pytest.mark.parametrize(
    "obs,has_rotation",
    [
        (qml.Hamiltonian([1], [qml.PauliY(0)]), False),
        (qml.sum(qml.PauliZ(0), qml.PauliX(1)), False),
        (qml.PauliX(0), True),
        (qml.sum(qml.PauliZ(0), qml.Hermitian(qml.PauliX(1).matrix(), 1)), True),
    ],
)
def test_get_diagonalizing_gates(obs, has_rotation):
    """Tests that _get_diagonalizing_gates filters measurements as expected."""
    dev = qml.device(device_name, wires=2)
    qs = qml.tape.QuantumScript(measurements=[qml.expval(obs)])
    actual = dev._get_diagonalizing_gates(qs)
    if has_rotation:
        expected = obs.diagonalizing_gates()
        assert len(actual) == len(expected)
        for rot_actual, rot_expected in zip(actual, expected):
            assert qml.equal(rot_actual, rot_expected)
    else:
        assert len(actual) == 0


@pytest.mark.parametrize("theta,phi", list(zip(THETA, PHI)))
def test_qubit_RY(theta, phi, tol):
    """Test that Hadamard expectation value is correct"""
    n_qubits = 4
    dev_def = qml.device("default.qubit", wires=n_qubits)
    dev = qml.device(device_name, wires=n_qubits)
    init_state = np.random.rand(2**n_qubits) + 1j * np.random.rand(2**n_qubits)
    init_state /= np.linalg.norm(init_state)

    def circuit():
        qml.StatePrep(init_state, wires=range(n_qubits))
        qml.RY(theta, wires=[0])
        qml.RY(phi, wires=[1])
        qml.RY(theta, wires=[2])
        qml.RY(phi, wires=[3])
        return qml.state()

    circ = qml.QNode(circuit, dev)
    circ_def = qml.QNode(circuit, dev_def)
    assert np.allclose(circ(), circ_def(), tol)


@pytest.mark.parametrize("theta,phi", list(zip(THETA, PHI)))
@pytest.mark.parametrize("n_wires", range(1, 7))
def test_qubit_unitary(n_wires, theta, phi, tol):
    """Test that Hadamard expectation value is correct"""
    n_qubits = 10
    dev_def = qml.device("default.qubit", wires=n_qubits)
    dev = qml.device(device_name, wires=n_qubits)
    m = 2**n_wires
    U = np.random.rand(m, m) + 1j * np.random.rand(m, m)
    U, _ = np.linalg.qr(U)
    init_state = np.random.rand(2**n_qubits) + 1j * np.random.rand(2**n_qubits)
    init_state /= np.linalg.norm(init_state)
    wires = list(range((n_qubits - n_wires), (n_qubits - n_wires) + n_wires))
    perms = list(itertools.permutations(wires))
    if n_wires > 4:
        perms = perms[0::30]
    for perm in perms:

        def circuit():
            qml.StatePrep(init_state, wires=range(n_qubits))
            qml.RY(theta, wires=[0])
            qml.RY(phi, wires=[1])
            qml.RY(theta, wires=[2])
            qml.RY(phi, wires=[3])
            qml.RY(theta, wires=[4])
            qml.RY(phi, wires=[5])
            qml.RY(theta, wires=[6])
            qml.RY(phi, wires=[7])
            qml.RY(phi, wires=[8])
            qml.RY(phi, wires=[9])
            qml.CNOT(wires=[0, 1])
            qml.QubitUnitary(U, wires=perm)
            return qml.state()

        circ = qml.QNode(circuit, dev)
        circ_def = qml.QNode(circuit, dev_def)
        assert np.allclose(circ(), circ_def(), tol)


@pytest.mark.skipif(
    device_name not in ("lightning.qubit", "lightning.kokkos"),
    reason="PennyLane-like StatePrep only implemented in lightning.qubit and lightning.kokkos.",
)
@pytest.mark.parametrize("n_targets", list(range(2, 8)))
def test_state_prep(n_targets, tol):
    """Test that StatePrep is correctly applied to a state."""
    n_wires = 7
    dq = qml.device("default.qubit", wires=n_wires)
    dev = qml.device(device_name, wires=n_wires)
    init_state = np.random.rand(2**n_targets) + 1.0j * np.random.rand(2**n_targets)
    init_state /= np.linalg.norm(init_state)
    for i in range(10):
        if i == 0:
            wires = np.arange(n_targets, dtype=int)
        else:
            wires = np.random.permutation(n_wires)[0:n_targets]
        tape = qml.tape.QuantumTape(
            [qml.StatePrep(init_state, wires=wires)] + [qml.X(i) for i in range(n_wires)],
            [qml.state()],
        )
        ref = dq.execute([tape])[0]
        res = dev.execute([tape])[0]
        assert np.allclose(res.ravel(), ref.ravel(), tol)


@pytest.mark.skipif(
    device_name in ("lightning.kokkos"),
    reason="N-controlled operations only implemented in lightning.qubit and lightning.gpu.",
)
@pytest.mark.parametrize("control_value", [False, True])
@pytest.mark.parametrize("n_qubits", list(range(2, 8)))
def test_controlled_qubit_unitary(n_qubits, control_value, tol):
    """Test that ControlledQubitUnitary is correctly applied to a state"""
    dev_def = qml.device("default.qubit", wires=n_qubits)
    dev = qml.device(device_name, wires=n_qubits)
    threshold = 500
    for n_wires in range(1, 5):
        wire_lists = list(itertools.permutations(range(0, n_qubits), n_wires))
        n_perms = len(wire_lists) * (n_wires) ** 2
        if n_perms > threshold:
            wire_lists = wire_lists[0 :: (n_perms // threshold)]
        for all_wires in wire_lists:
            for i in range(1, len(all_wires)):
                control_wires = all_wires[0:i]
                target_wires = all_wires[i:]
                m = 2 ** len(target_wires)
                U = np.random.rand(m, m) + 1.0j * np.random.rand(m, m)
                U, _ = np.linalg.qr(U)
                init_state = np.random.rand(2**n_qubits) + 1.0j * np.random.rand(2**n_qubits)
                init_state /= np.linalg.norm(init_state)

                def circuit():
                    qml.StatePrep(init_state, wires=range(n_qubits))
                    qml.ControlledQubitUnitary(
                        U,
                        control_wires=control_wires,
                        wires=target_wires,
<<<<<<< HEAD
                        control_values=[
                            control_value or bool(i % 2) for i, _ in enumerate(control_wires)
                        ],
                    )
                    return qml.state()

                circ = qml.QNode(circuit, dev)
                circ_def = qml.QNode(circuit, dev_def)
                assert np.allclose(circ(), circ_def(), tol)


@pytest.mark.skipif(
    device_name != "lightning.kokkos",
    reason="Controlled 1/2/3/4 Qubit gate supported by Lightning Kokkos",
)
@pytest.mark.parametrize(
    "operation",
    [
        qml.PauliX,
        qml.PauliY,
        qml.PauliZ,
        qml.Hadamard,
        qml.S,
        qml.T,
        qml.PhaseShift,
        qml.RX,
        qml.RY,
        qml.RZ,
        qml.Rot,
        qml.SWAP,
        qml.IsingXX,
        qml.IsingXY,
        qml.IsingYY,
        qml.IsingZZ,
        qml.SingleExcitation,
        qml.SingleExcitationMinus,
        qml.SingleExcitationPlus,
        qml.DoubleExcitation,
        qml.DoubleExcitationMinus,
        qml.DoubleExcitationPlus,
        qml.GlobalPhase,
    ],
)
@pytest.mark.parametrize("control_value", [False, True])
@pytest.mark.parametrize("n_qubits", list(range(2, 8)))
def test_controlled_qubit_gates_kokkos(operation, n_qubits, control_value, tol):
    """Test that multi-controlled gates are correctly applied to a state"""
    dev_def = qml.device("default.qubit", wires=n_qubits)
    dev = qml.device(device_name, wires=n_qubits)
    threshold = 5 if device_name == "lightning.tensor" else 250
    num_wires = max(operation.num_wires, 1)

    for n_wires in range(num_wires + 1, num_wires + 4):
        wire_lists = list(itertools.permutations(range(0, n_qubits), n_wires))
        n_perms = len(wire_lists) * n_wires
        if n_perms > threshold:
            wire_lists = wire_lists[0 :: (n_perms // threshold)]
        for all_wires in wire_lists:
            target_wires = all_wires[0:num_wires]
            control_wires = all_wires[num_wires:]
            init_state = np.random.rand(2**n_qubits) + 1.0j * np.random.rand(2**n_qubits)
            init_state /= np.linalg.norm(init_state)

            def circuit():
                qml.StatePrep(init_state, wires=range(n_qubits))
                if operation.num_params == 0:
                    qml.ctrl(
                        operation(target_wires),
                        control_wires,
=======
>>>>>>> a69a4b58
                        control_values=(
                            [control_value or bool(i % 2) for i, _ in enumerate(control_wires)]
                            if device_name != "lightning.tensor"
                            else [control_value for _ in control_wires]
                        ),
                    )
                    return qml.state()

                circ = qml.QNode(circuit, dev)
                circ_def = qml.QNode(circuit, dev_def)
                assert np.allclose(circ(), circ_def(), tol)


@pytest.mark.parametrize(
    "operation",
    [
        qml.PauliX,
        qml.PauliY,
        qml.PauliZ,
        qml.Hadamard,
        qml.S,
        qml.T,
        qml.PhaseShift,
        qml.RX,
        qml.RY,
        qml.RZ,
        qml.Rot,
        qml.SWAP,
        qml.IsingXX,
        qml.IsingXY,
        qml.IsingYY,
        qml.IsingZZ,
        qml.SingleExcitation,
        qml.SingleExcitationMinus,
        qml.SingleExcitationPlus,
        qml.DoubleExcitation,
        qml.DoubleExcitationMinus,
        qml.DoubleExcitationPlus,
        qml.MultiRZ,
        qml.GlobalPhase,
    ],
)
@pytest.mark.parametrize("control_value", [False, True])
@pytest.mark.parametrize("n_qubits", list(range(2, 8)))
def test_controlled_qubit_gates(operation, n_qubits, control_value, tol):
    """Test that multi-controlled gates are correctly applied to a state"""
    dev_def = qml.device("default.qubit", wires=n_qubits)
    dev = qml.device(device_name, wires=n_qubits)
    threshold = 5 if device_name == "lightning.tensor" else 250
    num_wires = max(operation.num_wires, 1)
    if device_name == "lightning.kokkos" and num_wires > 1:
        pytest.skip("lightning.kokkos only supports single qubit controlled gates.")

    for n_wires in range(num_wires + 1, num_wires + 4):
        wire_lists = list(itertools.permutations(range(0, n_qubits), n_wires))
        n_perms = len(wire_lists) * n_wires
        if n_perms > threshold:
            wire_lists = wire_lists[0 :: (n_perms // threshold)]
        for all_wires in wire_lists:
            target_wires = all_wires[0:num_wires]
            control_wires = all_wires[num_wires:]
            init_state = np.random.rand(2**n_qubits) + 1.0j * np.random.rand(2**n_qubits)
            init_state /= np.linalg.norm(init_state)

            def circuit():
                qml.StatePrep(init_state, wires=range(n_qubits))
                if operation.num_params == 0:
                    qml.ctrl(
                        operation(target_wires),
                        control_wires,
                        control_values=(
                            [control_value or bool(i % 2) for i, _ in enumerate(control_wires)]
                            if device_name != "lightning.tensor"
                            else [control_value for _ in control_wires]
                        ),
                    )
                else:
                    qml.ctrl(
                        operation(*tuple([0.1234] * operation.num_params), target_wires),
                        control_wires,
                        control_values=(
                            [control_value or bool(i % 2) for i, _ in enumerate(control_wires)]
                            if device_name != "lightning.tensor"
                            else [control_value for _ in control_wires]
                        ),
                    )
                return qml.state()

            circ = qml.QNode(circuit, dev)
            circ_def = qml.QNode(circuit, dev_def)
            assert np.allclose(circ(), circ_def(), tol)


@pytest.mark.skipif(
    device_name in ("lightning.kokkos"),
    reason="N-controlled operations only implemented in lightning.qubit and lightning.gpu.",
)
def test_controlled_qubit_unitary_from_op(tol):
    n_qubits = 10
    dev_def = qml.device("default.qubit", wires=n_qubits)
    dev = qml.device(device_name, wires=n_qubits)

    def circuit(x):
        qml.ControlledQubitUnitary(
            qml.QubitUnitary(qml.RX.compute_matrix(x), wires=5), control_wires=range(5)
        )
        return qml.expval(qml.PauliX(0))

    circ = qml.QNode(circuit, dev)
    circ_def = qml.QNode(circuit, dev_def)
    par = 0.1234
    assert np.allclose(circ(par), circ_def(par), tol)


@pytest.mark.skipif(
    device_name not in ("lightning.qubit", "lightning.kokkos"),
    reason="PauliRot operations only implemented in lightning.qubit and lightning.kokkos.",
)
@pytest.mark.parametrize("n_wires", [1, 2, 3, 4, 5, 10, 15])
@pytest.mark.parametrize("n_targets", [1, 2, 3, 4, 5, 10, 15])
def test_paulirot(n_wires, n_targets, tol):
    """Test that PauliRot is correctly applied to a state."""
    pws = dict((k, v) for k, v in enumerate(("X", "Y", "Z")))

    if n_wires < n_targets:
        pytest.skip("The number of targets cannot exceed the number of wires.")
    dev = qml.device(device_name, wires=n_wires)

    init_state = np.random.rand(2**n_wires) + 1.0j * np.random.rand(2**n_wires)
    init_state /= np.linalg.norm(init_state)
    theta = 0.3

    for i in range(10):
        word = (
            "Z" * n_targets
            if i == 0
            else "".join(pws[w] for w in np.random.randint(0, 3, n_targets))
        )
        wires = np.random.permutation(n_wires)[0:n_targets]
        stateprep = qml.StatePrep(init_state, wires=range(n_wires))
        op = qml.PauliRot(theta, word, wires=wires)

        tape0 = qml.tape.QuantumScript(
            [stateprep, op],
            [qml.state()],
        )

        tape1 = qml.tape.QuantumScript(
            [stateprep] + op.decomposition(),
            [qml.state()],
        )
        assert np.allclose(dev.execute(tape1), dev.execute(tape0), tol)


@pytest.mark.skipif(
    device_name in ("lightning.kokkos"),
    reason="N-controlled operations are not implemented in lightning.kokkos.",
)
@pytest.mark.parametrize("control_wires", range(4))
@pytest.mark.parametrize("target_wires", range(4))
def test_cnot_controlled_qubit_unitary(control_wires, target_wires, tol):
    """Test that ControlledQubitUnitary is correctly applied to a state"""
    if control_wires == target_wires:
        return
    n_qubits = 4
    control_wires = [control_wires]
    target_wires = [target_wires]
    dev = qml.device(device_name, wires=n_qubits)
    wires = control_wires + target_wires
    U = qml.matrix(qml.PauliX(target_wires))
    init_state = np.random.rand(2**n_qubits) + 1.0j * np.random.rand(2**n_qubits)
    init_state /= np.linalg.norm(init_state)

    def circuit():
        qml.StatePrep(init_state, wires=range(n_qubits))
        qml.ControlledQubitUnitary(U, control_wires=control_wires, wires=target_wires)
        return qml.state()

    def cnot_circuit():
        qml.StatePrep(init_state, wires=range(n_qubits))
        qml.CNOT(wires=wires)
        return qml.state()

    circ = qml.QNode(circuit, dev)
    circ_def = qml.QNode(cnot_circuit, dev)
    assert np.allclose(circ(), circ_def(), atol=1e-4)


@pytest.mark.parametrize("control_value", [False, True])
@pytest.mark.parametrize("n_qubits", list(range(2, 8)))
def test_controlled_globalphase(n_qubits, control_value, tol):
    """Test that multi-controlled gates are correctly applied to a state"""
    dev_def = qml.device("default.qubit", wires=n_qubits)
    dev = qml.device(device_name, wires=n_qubits)
    threshold = 250
    operation = qml.GlobalPhase
    num_wires = max(operation.num_wires, 1)
    for n_wires in range(num_wires + 1, num_wires + 4):
        wire_lists = list(itertools.permutations(range(0, n_qubits), n_wires))
        n_perms = len(wire_lists) * n_wires
        if n_perms > threshold:
            wire_lists = wire_lists[0 :: (n_perms // threshold)]
        for all_wires in wire_lists:
            target_wires = all_wires[0:num_wires]
            control_wires = all_wires[num_wires:]
            init_state = np.random.rand(2**n_qubits) + 1.0j * np.random.rand(2**n_qubits)
            init_state /= np.linalg.norm(init_state)

            def circuit():
                qml.StatePrep(init_state, wires=range(n_qubits))
                qml.ctrl(
                    operation(0.1234, target_wires),
                    control_wires,
                    control_values=(
                        [control_value or bool(i % 2) for i, _ in enumerate(control_wires)]
                        if device_name != "lightning.tensor"
                        else [control_value for _ in control_wires]
                    ),
                )
                return qml.state()

            circ = qml.QNode(circuit, dev)
            circ_def = qml.QNode(circuit, dev_def)
            assert np.allclose(circ(), circ_def(), tol)<|MERGE_RESOLUTION|>--- conflicted
+++ resolved
@@ -437,78 +437,6 @@
                         U,
                         control_wires=control_wires,
                         wires=target_wires,
-<<<<<<< HEAD
-                        control_values=[
-                            control_value or bool(i % 2) for i, _ in enumerate(control_wires)
-                        ],
-                    )
-                    return qml.state()
-
-                circ = qml.QNode(circuit, dev)
-                circ_def = qml.QNode(circuit, dev_def)
-                assert np.allclose(circ(), circ_def(), tol)
-
-
-@pytest.mark.skipif(
-    device_name != "lightning.kokkos",
-    reason="Controlled 1/2/3/4 Qubit gate supported by Lightning Kokkos",
-)
-@pytest.mark.parametrize(
-    "operation",
-    [
-        qml.PauliX,
-        qml.PauliY,
-        qml.PauliZ,
-        qml.Hadamard,
-        qml.S,
-        qml.T,
-        qml.PhaseShift,
-        qml.RX,
-        qml.RY,
-        qml.RZ,
-        qml.Rot,
-        qml.SWAP,
-        qml.IsingXX,
-        qml.IsingXY,
-        qml.IsingYY,
-        qml.IsingZZ,
-        qml.SingleExcitation,
-        qml.SingleExcitationMinus,
-        qml.SingleExcitationPlus,
-        qml.DoubleExcitation,
-        qml.DoubleExcitationMinus,
-        qml.DoubleExcitationPlus,
-        qml.GlobalPhase,
-    ],
-)
-@pytest.mark.parametrize("control_value", [False, True])
-@pytest.mark.parametrize("n_qubits", list(range(2, 8)))
-def test_controlled_qubit_gates_kokkos(operation, n_qubits, control_value, tol):
-    """Test that multi-controlled gates are correctly applied to a state"""
-    dev_def = qml.device("default.qubit", wires=n_qubits)
-    dev = qml.device(device_name, wires=n_qubits)
-    threshold = 5 if device_name == "lightning.tensor" else 250
-    num_wires = max(operation.num_wires, 1)
-
-    for n_wires in range(num_wires + 1, num_wires + 4):
-        wire_lists = list(itertools.permutations(range(0, n_qubits), n_wires))
-        n_perms = len(wire_lists) * n_wires
-        if n_perms > threshold:
-            wire_lists = wire_lists[0 :: (n_perms // threshold)]
-        for all_wires in wire_lists:
-            target_wires = all_wires[0:num_wires]
-            control_wires = all_wires[num_wires:]
-            init_state = np.random.rand(2**n_qubits) + 1.0j * np.random.rand(2**n_qubits)
-            init_state /= np.linalg.norm(init_state)
-
-            def circuit():
-                qml.StatePrep(init_state, wires=range(n_qubits))
-                if operation.num_params == 0:
-                    qml.ctrl(
-                        operation(target_wires),
-                        control_wires,
-=======
->>>>>>> a69a4b58
                         control_values=(
                             [control_value or bool(i % 2) for i, _ in enumerate(control_wires)]
                             if device_name != "lightning.tensor"
@@ -559,8 +487,8 @@
     dev = qml.device(device_name, wires=n_qubits)
     threshold = 5 if device_name == "lightning.tensor" else 250
     num_wires = max(operation.num_wires, 1)
-    if device_name == "lightning.kokkos" and num_wires > 1:
-        pytest.skip("lightning.kokkos only supports single qubit controlled gates.")
+    if device_name == "lightning.kokkos" and operation == qml.MultiRZ:
+        pytest.skip("lightning.kokkos does not support controlled-multiRZ")
 
     for n_wires in range(num_wires + 1, num_wires + 4):
         wire_lists = list(itertools.permutations(range(0, n_qubits), n_wires))
