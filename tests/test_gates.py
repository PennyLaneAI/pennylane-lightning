# Copyright 2018-2023 Xanadu Quantum Technologies Inc.

# Licensed under the Apache License, Version 2.0 (the "License");
# you may not use this file except in compliance with the License.
# You may obtain a copy of the License at

#     http://www.apache.org/licenses/LICENSE-2.0

# Unless required by applicable law or agreed to in writing, software
# distributed under the License is distributed on an "AS IS" BASIS,
# WITHOUT WARRANTIES OR CONDITIONS OF ANY KIND, either express or implied.
# See the License for the specific language governing permissions and
# limitations under the License.
"""
Unit tests for the correct application of gates with a Lightning device.
"""
import copy
import itertools

import numpy as np
import pennylane as qml
import pytest
from conftest import PHI, THETA
from conftest import LightningDevice as ld
from conftest import device_name

if not ld._CPP_BINARY_AVAILABLE:
    pytest.skip("No binary module found. Skipping.", allow_module_level=True)


@pytest.fixture
def op(op_name):
    ops_list = {
        "RX": [qml.RX, [], {"phi": 0.123, "wires": [0]}],
        "RY": [qml.RY, [], {"phi": 1.434, "wires": [0]}],
        "RZ": [qml.RZ, [], {"phi": 2.774, "wires": [0]}],
        "S": [qml.S, [], {"wires": [0]}],
        "SX": [qml.SX, [], {"wires": [0]}],
        "T": [qml.T, [], {"wires": [0]}],
        "CNOT": [qml.CNOT, [], {"wires": [0, 1]}],
        "CZ": [qml.CZ, [], {"wires": [0, 1]}],
        "CY": [qml.CY, [], {"wires": [0, 1]}],
        "SWAP": [qml.SWAP, [], {"wires": [0, 1]}],
        "ISWAP": [qml.ISWAP, [], {"wires": [0, 1]}],
        "SISWAP": [qml.SISWAP, [], {"wires": [0, 1]}],
        "SQISW": [qml.SQISW, [], {"wires": [0, 1]}],
        "CSWAP": [qml.CSWAP, [], {"wires": [0, 1, 2]}],
        "PauliRot": [qml.PauliRot, [0.123], {"pauli_word": "Y", "wires": [0]}],
        "IsingXX": [qml.IsingXX, [], {"phi": 0.123, "wires": [0, 1]}],
        "IsingXY": [qml.IsingXY, [], {"phi": 0.123, "wires": [0, 1]}],
        "IsingYY": [qml.IsingYY, [], {"phi": 0.123, "wires": [0, 1]}],
        "IsingZZ": [qml.IsingZZ, [], {"phi": 0.123, "wires": [0, 1]}],
        "Identity": [qml.Identity, [], {"wires": [0]}],
        "Rot": [qml.Rot, [], {"phi": 0.123, "theta": 0.456, "omega": 0.789, "wires": [0]}],
        "Toffoli": [qml.Toffoli, [], {"wires": [0, 1, 2]}],
        "PhaseShift": [qml.PhaseShift, [], {"phi": 2.133, "wires": [0]}],
        "ControlledPhaseShift": [qml.ControlledPhaseShift, [], {"phi": 1.777, "wires": [0, 1]}],
        "CPhase": [qml.CPhase, [], {"phi": 1.777, "wires": [0, 1]}],
        "MultiRZ": [qml.MultiRZ, [], {"theta": 0.112, "wires": [0, 1, 2]}],
        "GlobalPhase": [qml.GlobalPhase, [], {"phi": 0.112, "wires": [0, 1, 2]}],
        "CRX": [qml.CRX, [], {"phi": 0.123, "wires": [0, 1]}],
        "CRY": [qml.CRY, [], {"phi": 0.123, "wires": [0, 1]}],
        "CRZ": [qml.CRZ, [], {"phi": 0.123, "wires": [0, 1]}],
        "Hadamard": [qml.Hadamard, [], {"wires": [0]}],
        "PauliX": [qml.PauliX, [], {"wires": [0]}],
        "PauliY": [qml.PauliY, [], {"wires": [0]}],
        "PauliZ": [qml.PauliZ, [], {"wires": [0]}],
        "CRot": [qml.CRot, [], {"phi": 0.123, "theta": 0.456, "omega": 0.789, "wires": [0, 1]}],
        "DiagonalQubitUnitary": [qml.DiagonalQubitUnitary, [np.array([1.0, 1.0j])], {"wires": [0]}],
        "MultiControlledX": [
            qml.MultiControlledX,
            [],
            {"wires": [0, 1, 2], "control_values": "01"},
        ],
        "SingleExcitation": [qml.SingleExcitation, [0.123], {"wires": [0, 1]}],
        "SingleExcitationPlus": [qml.SingleExcitationPlus, [0.123], {"wires": [0, 1]}],
        "SingleExcitationMinus": [qml.SingleExcitationMinus, [0.123], {"wires": [0, 1]}],
        "DoubleExcitation": [qml.DoubleExcitation, [0.123], {"wires": [0, 1, 2, 3]}],
        "DoubleExcitationPlus": [qml.DoubleExcitationPlus, [0.123], {"wires": [0, 1, 2, 3]}],
        "DoubleExcitationMinus": [qml.DoubleExcitationMinus, [0.123], {"wires": [0, 1, 2, 3]}],
        "QFT": [qml.QFT, [], {"wires": [0]}],
        "QubitSum": [qml.QubitSum, [], {"wires": [0, 1, 2]}],
        "QubitCarry": [qml.QubitCarry, [], {"wires": [0, 1, 2, 3]}],
        "QubitUnitary": [qml.QubitUnitary, [], {"U": np.eye(16) * 1j, "wires": [0, 1, 2, 3]}],
        "BlockEncode": [qml.BlockEncode, [[[0.2, 0, 0.2], [-0.2, 0.2, 0]]], {"wires": [0, 1, 2]}],
    }
    return ops_list.get(op_name)


@pytest.mark.parametrize("op_name", ld.operations)
def test_gate_unitary_correct(op, op_name):
    """Test if lightning device correctly applies gates by reconstructing the unitary matrix and
    comparing to the expected version"""

    if op_name in ("BasisState", "QubitStateVector", "StatePrep"):
        pytest.skip("Skipping operation because it is a state preparation")
    if op == None:
        pytest.skip("Skipping operation.")

    wires = len(op[2]["wires"])

    if wires == 1 and device_name == "lightning.tensor":
        pytest.skip("Skipping single wire device on lightning.tensor.")

    if op_name == "QubitUnitary" and device_name == "lightning.tensor":
        pytest.skip(
            "Skipping QubitUnitary on lightning.tensor. as `lightning.tensor` cannot be cleaned up like other state-vector devices because the data is attached to the graph. It is recommended to use one device per circuit for `lightning.tensor`."
        )

    dev = qml.device(device_name, wires=wires)

    @qml.qnode(dev)
    def output(input):
        qml.BasisState(input, wires=range(wires))
        op[0](*op[1], **op[2])
        return qml.state()

    unitary = np.zeros((2**wires, 2**wires), dtype=np.complex128)

    for i, input in enumerate(itertools.product([0, 1], repeat=wires)):
        out = output(np.array(input))
        unitary[:, i] = out

    unitary_expected = qml.matrix(op[0](*op[1], **op[2]))

    assert np.allclose(unitary, unitary_expected)

    op1 = copy.deepcopy(op[1])
    if len(op1) > 0:
        op1 = (-np.array(op1)).tolist()
    op2 = copy.deepcopy(op[2])
    if "phi" in op2.keys():
        op2["phi"] *= np.sqrt(2)
    if "theta" in op2.keys():
        op2["theta"] *= np.sqrt(3)
    if "U" in op2.keys():
        op2["U"] *= np.sqrt(3)

    @qml.qnode(dev)
    def output(input):
        qml.BasisState(input, wires=range(wires))
        op[0](*op[1], **op[2])
        op[0](*op1, **op2)
        return qml.state()

    unitary = np.zeros((2**wires, 2**wires), dtype=np.complex128)

    for i, input in enumerate(itertools.product([0, 1], repeat=wires)):
        out = output(np.array(input))
        unitary[:, i] = out

    unitary_expected = qml.matrix(op[0](*op1, **op2)) @ qml.matrix(op[0](*op[1], **op[2]))
    assert np.allclose(unitary, unitary_expected)


@pytest.mark.parametrize("op_name", ld.operations)
def test_gate_unitary_correct_lt(op, op_name):
    """Test if lightning device correctly applies gates by reconstructing the unitary matrix and
    comparing to the expected version"""

    if op_name in ("BasisState", "QubitStateVector", "StatePrep"):
        pytest.skip("Skipping operation because it is a state preparation")
    if op == None:
        pytest.skip("Skipping operation.")

    wires = len(op[2]["wires"])

    if wires == 1 and device_name == "lightning.tensor":
        pytest.skip("Skipping single wire device on lightning.tensor.")

    unitary = np.zeros((2**wires, 2**wires), dtype=np.complex128)

    for i, input in enumerate(itertools.product([0, 1], repeat=wires)):
        dev = qml.device(device_name, wires=wires)

        @qml.qnode(dev)
        def output(input):
            qml.BasisState(input, wires=range(wires))
            op[0](*op[1], **op[2])
            return qml.state()

        out = output(np.array(input))
        unitary[:, i] = out

    unitary_expected = qml.matrix(op[0](*op[1], **op[2]))

    assert np.allclose(unitary, unitary_expected)


@pytest.mark.parametrize("op_name", ld.operations)
def test_inverse_unitary_correct(op, op_name):
    """Test if lightning device correctly applies inverse gates by reconstructing the unitary matrix
    and comparing to the expected version"""

    if op_name in ("BasisState", "QubitStateVector", "StatePrep"):
        pytest.skip("Skipping operation because it is a state preparation")
    if op == None:
        pytest.skip("Skipping operation.")

    wires = len(op[2]["wires"])

    if wires == 1 and device_name == "lightning.tensor":
        pytest.skip("Skipping single wire device on lightning.tensor.")

    dev = qml.device(device_name, wires=wires)

    @qml.qnode(dev)
    def output(input):
        qml.BasisState(input, wires=range(wires))
        qml.adjoint(op[0](*op[1], **op[2]))
        return qml.state()

    unitary = np.zeros((2**wires, 2**wires), dtype=np.complex128)

    for i, input in enumerate(itertools.product([0, 1], repeat=wires)):
        out = output(np.array(input))
        unitary[:, i] = out

    unitary_expected = qml.matrix(qml.adjoint(op[0](*op[1], **op[2])))

    assert np.allclose(unitary, unitary_expected)


random_unitary = np.array(
    [
        [
            -0.48401572 - 0.11012304j,
            -0.44806504 + 0.46775911j,
            -0.36968281 + 0.19235993j,
            -0.37561358 + 0.13887962j,
        ],
        [
            -0.12838047 + 0.13992187j,
            0.14531831 + 0.45319438j,
            0.28902175 - 0.71158765j,
            -0.24333677 - 0.29721109j,
        ],
        [
            0.26400811 - 0.72519269j,
            0.13965687 + 0.35092711j,
            0.09141515 - 0.14367072j,
            0.14894673 + 0.45886629j,
        ],
        [
            -0.04067799 + 0.34681783j,
            -0.45852968 - 0.03214391j,
            -0.10528164 - 0.4431247j,
            0.50251451 + 0.45476965j,
        ],
    ]
)


def test_arbitrary_unitary_correct():
    """Test if lightning device correctly applies an arbitrary unitary by reconstructing its
    matrix"""
    wires = 2
    dev = qml.device(device_name, wires=wires)

    @qml.qnode(dev)
    def output(input):
        qml.BasisState(input, wires=range(wires))
        qml.QubitUnitary(random_unitary, wires=range(2))
        return qml.state()

    unitary = np.zeros((2**wires, 2**wires), dtype=np.complex128)

    for i, input in enumerate(itertools.product([0, 1], repeat=wires)):
        out = output(np.array(input))
        unitary[:, i] = out

    assert np.allclose(unitary, random_unitary)


def test_arbitrary_inv_unitary_correct():
    """Test if lightning device correctly applies the inverse of an arbitrary unitary by
    reconstructing its matrix"""
    wires = 2
    dev = qml.device(device_name, wires=wires)

    @qml.qnode(dev)
    def output(input):
        qml.BasisState(input, wires=range(wires))
        qml.adjoint(qml.QubitUnitary(random_unitary, wires=range(2)))
        return qml.state()

    unitary = np.zeros((2**wires, 2**wires), dtype=np.complex128)

    for i, input in enumerate(itertools.product([0, 1], repeat=wires)):
        out = output(np.array(input))
        unitary[:, i] = out

    random_unitary_inv = random_unitary.conj().T
    assert np.allclose(unitary, random_unitary_inv)


@pytest.mark.skipif(ld._new_API, reason="Old API required")
@pytest.mark.parametrize(
    "obs,has_rotation",
    [
        (qml.Hamiltonian([1], [qml.PauliY(0)]), False),
        (qml.sum(qml.PauliZ(0), qml.PauliX(1)), False),
        (qml.PauliX(0), True),
        (qml.sum(qml.PauliZ(0), qml.Hermitian(qml.PauliX(1).matrix(), 1)), True),
    ],
)
def test_get_diagonalizing_gates(obs, has_rotation):
    """Tests that _get_diagonalizing_gates filters measurements as expected."""
    dev = qml.device(device_name, wires=2)
    qs = qml.tape.QuantumScript(measurements=[qml.expval(obs)])
    actual = dev._get_diagonalizing_gates(qs)
    if has_rotation:
        expected = obs.diagonalizing_gates()
        assert len(actual) == len(expected)
        for rot_actual, rot_expected in zip(actual, expected):
            assert qml.equal(rot_actual, rot_expected)
    else:
        assert len(actual) == 0


@pytest.mark.parametrize("theta,phi", list(zip(THETA, PHI)))
def test_qubit_RY(theta, phi, tol):
    """Test that Hadamard expectation value is correct"""
    n_qubits = 4
    dev_def = qml.device("default.qubit", wires=n_qubits)
    dev = qml.device(device_name, wires=n_qubits)
    init_state = np.random.rand(2**n_qubits) + 1j * np.random.rand(2**n_qubits)
    init_state /= np.linalg.norm(init_state)

    def circuit():
        qml.StatePrep(init_state, wires=range(n_qubits))
        qml.RY(theta, wires=[0])
        qml.RY(phi, wires=[1])
        qml.RY(theta, wires=[2])
        qml.RY(phi, wires=[3])
        return qml.state()

    circ = qml.QNode(circuit, dev)
    circ_def = qml.QNode(circuit, dev_def)
    assert np.allclose(circ(), circ_def(), tol)


@pytest.mark.parametrize("theta,phi", list(zip(THETA, PHI)))
@pytest.mark.parametrize("n_wires", range(1, 7))
def test_qubit_unitary(n_wires, theta, phi, tol):
    """Test that Hadamard expectation value is correct"""
    n_qubits = 10
    dev_def = qml.device("default.qubit", wires=n_qubits)
    dev = qml.device(device_name, wires=n_qubits)
    m = 2**n_wires
    U = np.random.rand(m, m) + 1j * np.random.rand(m, m)
    U, _ = np.linalg.qr(U)
    init_state = np.random.rand(2**n_qubits) + 1j * np.random.rand(2**n_qubits)
    init_state /= np.linalg.norm(init_state)
    wires = list(range((n_qubits - n_wires), (n_qubits - n_wires) + n_wires))
    perms = list(itertools.permutations(wires))
    if n_wires > 4:
        perms = perms[0::30]
    for perm in perms:

        def circuit():
            qml.StatePrep(init_state, wires=range(n_qubits))
            qml.RY(theta, wires=[0])
            qml.RY(phi, wires=[1])
            qml.RY(theta, wires=[2])
            qml.RY(phi, wires=[3])
            qml.RY(theta, wires=[4])
            qml.RY(phi, wires=[5])
            qml.RY(theta, wires=[6])
            qml.RY(phi, wires=[7])
            qml.RY(phi, wires=[8])
            qml.RY(phi, wires=[9])
            qml.CNOT(wires=[0, 1])
            qml.QubitUnitary(U, wires=perm)
            return qml.state()

        circ = qml.QNode(circuit, dev)
        circ_def = qml.QNode(circuit, dev_def)
        assert np.allclose(circ(), circ_def(), tol)


@pytest.mark.skipif(
    device_name not in ("lightning.qubit", "lightning.kokkos"),
    reason="PennyLane-like StatePrep only implemented in lightning.qubit and lightning.kokkos.",
)
@pytest.mark.parametrize("n_targets", list(range(2, 8)))
def test_state_prep(n_targets, tol):
    """Test that StatePrep is correctly applied to a state."""
    n_wires = 7
    dq = qml.device("default.qubit", wires=n_wires)
    dev = qml.device(device_name, wires=n_wires)
    init_state = np.random.rand(2**n_targets) + 1.0j * np.random.rand(2**n_targets)
    init_state /= np.linalg.norm(init_state)
    for i in range(10):
        if i == 0:
            wires = np.arange(n_targets, dtype=int)
        else:
            wires = np.random.permutation(n_wires)[0:n_targets]
        tape = qml.tape.QuantumTape(
            [qml.StatePrep(init_state, wires=wires)] + [qml.X(i) for i in range(n_wires)],
            [qml.state()],
        )
        ref = dq.execute([tape])[0]
        res = dev.execute([tape])[0]
        assert np.allclose(res.ravel(), ref.ravel(), tol)


@pytest.mark.skipif(
<<<<<<< HEAD
    device_name not in ("lightning.qubit", "lightning.kokkos"),
    reason="N-controlled operations only implemented in lightning.qubit and lightning.kokkos.",
=======
    device_name in ("lightning.kokkos"),
    reason="N-controlled operations only implemented in lightning.qubit and lightning.gpu.",
>>>>>>> 9230d732
)
@pytest.mark.parametrize("control_value", [False, True])
@pytest.mark.parametrize("n_qubits", list(range(2, 8)))
def test_controlled_qubit_unitary(n_qubits, control_value, tol):
    """Test that ControlledQubitUnitary is correctly applied to a state"""
    dev_def = qml.device("default.qubit", wires=n_qubits)
    dev = qml.device(device_name, wires=n_qubits)
    threshold = 500
    for n_wires in range(1, 5):
        wire_lists = list(itertools.permutations(range(0, n_qubits), n_wires))
        n_perms = len(wire_lists) * (n_wires) ** 2
        if n_perms > threshold:
            wire_lists = wire_lists[0 :: (n_perms // threshold)]
        for all_wires in wire_lists:
            for i in range(1, len(all_wires)):
                control_wires = all_wires[0:i]
                target_wires = all_wires[i:]
                m = 2 ** len(target_wires)
                U = np.random.rand(m, m) + 1.0j * np.random.rand(m, m)
                U, _ = np.linalg.qr(U)
                init_state = np.random.rand(2**n_qubits) + 1.0j * np.random.rand(2**n_qubits)
                init_state /= np.linalg.norm(init_state)

                def circuit():
                    qml.StatePrep(init_state, wires=range(n_qubits))
                    qml.ControlledQubitUnitary(
                        U,
                        control_wires=control_wires,
                        wires=target_wires,
                        control_values=(
                            [control_value or bool(i % 2) for i, _ in enumerate(control_wires)]
                            if device_name != "lightning.tensor"
                            else [control_value for _ in control_wires]
                        ),
                    )
                    return qml.state()

                circ = qml.QNode(circuit, dev)
                circ_def = qml.QNode(circuit, dev_def)
                assert np.allclose(circ(), circ_def(), tol)


@pytest.mark.parametrize(
    "operation",
    [
        qml.PauliX,
        qml.PauliY,
        qml.PauliZ,
        qml.Hadamard,
        qml.S,
        qml.T,
        qml.PhaseShift,
        qml.RX,
        qml.RY,
        qml.RZ,
        qml.Rot,
        qml.SWAP,
        qml.IsingXX,
        qml.IsingXY,
        qml.IsingYY,
        qml.IsingZZ,
        qml.SingleExcitation,
        qml.SingleExcitationMinus,
        qml.SingleExcitationPlus,
        qml.DoubleExcitation,
        qml.DoubleExcitationMinus,
        qml.DoubleExcitationPlus,
        qml.MultiRZ,
        qml.GlobalPhase,
    ],
)
@pytest.mark.parametrize("control_value", [False, True])
@pytest.mark.parametrize("n_qubits", list(range(2, 8)))
def test_controlled_qubit_gates(operation, n_qubits, control_value, tol):
    """Test that multi-controlled gates are correctly applied to a state"""
    dev_def = qml.device("default.qubit", wires=n_qubits)
    dev = qml.device(device_name, wires=n_qubits)
    threshold = 5 if device_name == "lightning.tensor" else 250
    num_wires = max(operation.num_wires, 1)

    for n_wires in range(num_wires + 1, num_wires + 4):
        wire_lists = list(itertools.permutations(range(0, n_qubits), n_wires))
        n_perms = len(wire_lists) * n_wires
        if n_perms > threshold:
            wire_lists = wire_lists[0 :: (n_perms // threshold)]
        for all_wires in wire_lists:
            target_wires = all_wires[0:num_wires]
            control_wires = all_wires[num_wires:]
            init_state = np.random.rand(2**n_qubits) + 1.0j * np.random.rand(2**n_qubits)
            init_state /= np.linalg.norm(init_state)

            def circuit():
                qml.StatePrep(init_state, wires=range(n_qubits))
                if operation.num_params == 0:
                    qml.ctrl(
                        operation(target_wires),
                        control_wires,
                        control_values=(
                            [control_value or bool(i % 2) for i, _ in enumerate(control_wires)]
                            if device_name != "lightning.tensor"
                            else [control_value for _ in control_wires]
                        ),
                    )
                else:
                    qml.ctrl(
                        operation(*tuple([0.1234] * operation.num_params), target_wires),
                        control_wires,
                        control_values=(
                            [control_value or bool(i % 2) for i, _ in enumerate(control_wires)]
                            if device_name != "lightning.tensor"
                            else [control_value for _ in control_wires]
                        ),
                    )
                return qml.state()

            circ = qml.QNode(circuit, dev)
            circ_def = qml.QNode(circuit, dev_def)
            assert np.allclose(circ(), circ_def(), tol)


@pytest.mark.skipif(
<<<<<<< HEAD
    device_name not in ("lightning.qubit", "lightning.kokkos"),
    reason="N-controlled operations only implemented in lightning.qubit and lightning.kokkos.",
=======
    device_name in ("lightning.kokkos"),
    reason="N-controlled operations only implemented in lightning.qubit and lightning.gpu.",
>>>>>>> 9230d732
)
def test_controlled_qubit_unitary_from_op(tol):
    n_qubits = 10
    dev_def = qml.device("default.qubit", wires=n_qubits)
    dev = qml.device(device_name, wires=n_qubits)

    def circuit(x):
        qml.ControlledQubitUnitary(
            qml.QubitUnitary(qml.RX.compute_matrix(x), wires=5), control_wires=range(5)
        )
        return qml.expval(qml.PauliX(0))

    circ = qml.QNode(circuit, dev)
    circ_def = qml.QNode(circuit, dev_def)
    par = 0.1234
    assert np.allclose(circ(par), circ_def(par), tol)


@pytest.mark.skipif(
    device_name not in ("lightning.qubit", "lightning.kokkos"),
    reason="PauliRot operations only implemented in lightning.qubit and lightning.kokkos.",
)
@pytest.mark.parametrize("n_wires", [1, 2, 3, 4, 5, 10, 15])
@pytest.mark.parametrize("n_targets", [1, 2, 3, 4, 5, 10, 15])
def test_paulirot(n_wires, n_targets, tol):
    """Test that PauliRot is correctly applied to a state."""
    pws = dict((k, v) for k, v in enumerate(("X", "Y", "Z")))

    if n_wires < n_targets:
        pytest.skip("The number of targets cannot exceed the number of wires.")
    dev = qml.device(device_name, wires=n_wires)

    init_state = np.random.rand(2**n_wires) + 1.0j * np.random.rand(2**n_wires)
    init_state /= np.linalg.norm(init_state)
    theta = 0.3

    for i in range(10):
        word = (
            "Z" * n_targets
            if i == 0
            else "".join(pws[w] for w in np.random.randint(0, 3, n_targets))
        )
        wires = np.random.permutation(n_wires)[0:n_targets]
        stateprep = qml.StatePrep(init_state, wires=range(n_wires))
        op = qml.PauliRot(theta, word, wires=wires)

        tape0 = qml.tape.QuantumScript(
            [stateprep, op],
            [qml.state()],
        )

        tape1 = qml.tape.QuantumScript(
            [stateprep] + op.decomposition(),
            [qml.state()],
        )
        assert np.allclose(dev.execute(tape1), dev.execute(tape0), tol)


@pytest.mark.skipif(
<<<<<<< HEAD
    device_name not in ("lightning.qubit", "lightning.tensor", "lightning.kokkos"),
    reason="N-controlled operations only implemented in lightning.qubit, lightning.tensor, and lightning.kokkos.",
=======
    device_name in ("lightning.kokkos"),
    reason="N-controlled operations are not implemented in lightning.kokkos.",
>>>>>>> 9230d732
)
@pytest.mark.parametrize("control_wires", range(4))
@pytest.mark.parametrize("target_wires", range(4))
def test_cnot_controlled_qubit_unitary(control_wires, target_wires, tol):
    """Test that ControlledQubitUnitary is correctly applied to a state"""
    if control_wires == target_wires:
        return
    n_qubits = 4
    control_wires = [control_wires]
    target_wires = [target_wires]
    dev = qml.device(device_name, wires=n_qubits)
    wires = control_wires + target_wires
    U = qml.matrix(qml.PauliX(target_wires))
    init_state = np.random.rand(2**n_qubits) + 1.0j * np.random.rand(2**n_qubits)
    init_state /= np.linalg.norm(init_state)

    def circuit():
        qml.StatePrep(init_state, wires=range(n_qubits))
        qml.ControlledQubitUnitary(U, control_wires=control_wires, wires=target_wires)
        return qml.state()

    def cnot_circuit():
        qml.StatePrep(init_state, wires=range(n_qubits))
        qml.CNOT(wires=wires)
        return qml.state()

    circ = qml.QNode(circuit, dev)
    circ_def = qml.QNode(cnot_circuit, dev)
    assert np.allclose(circ(), circ_def(), atol=1e-4)


@pytest.mark.parametrize("control_value", [False, True])
@pytest.mark.parametrize("n_qubits", list(range(2, 8)))
def test_controlled_globalphase(n_qubits, control_value, tol):
    """Test that multi-controlled gates are correctly applied to a state"""
    dev_def = qml.device("default.qubit", wires=n_qubits)
    dev = qml.device(device_name, wires=n_qubits)
    threshold = 250
    operation = qml.GlobalPhase
    num_wires = max(operation.num_wires, 1)
    for n_wires in range(num_wires + 1, num_wires + 4):
        wire_lists = list(itertools.permutations(range(0, n_qubits), n_wires))
        n_perms = len(wire_lists) * n_wires
        if n_perms > threshold:
            wire_lists = wire_lists[0 :: (n_perms // threshold)]
        for all_wires in wire_lists:
            target_wires = all_wires[0:num_wires]
            control_wires = all_wires[num_wires:]
            init_state = np.random.rand(2**n_qubits) + 1.0j * np.random.rand(2**n_qubits)
            init_state /= np.linalg.norm(init_state)

            def circuit():
                qml.StatePrep(init_state, wires=range(n_qubits))
                qml.ctrl(
                    operation(0.1234, target_wires),
                    control_wires,
                    control_values=(
                        [control_value or bool(i % 2) for i, _ in enumerate(control_wires)]
                        if device_name != "lightning.tensor"
                        else [control_value for _ in control_wires]
                    ),
                )
                return qml.state()

            circ = qml.QNode(circuit, dev)
            circ_def = qml.QNode(circuit, dev_def)
            assert np.allclose(circ(), circ_def(), tol)<|MERGE_RESOLUTION|>--- conflicted
+++ resolved
@@ -405,15 +405,6 @@
         assert np.allclose(res.ravel(), ref.ravel(), tol)
 
 
-@pytest.mark.skipif(
-<<<<<<< HEAD
-    device_name not in ("lightning.qubit", "lightning.kokkos"),
-    reason="N-controlled operations only implemented in lightning.qubit and lightning.kokkos.",
-=======
-    device_name in ("lightning.kokkos"),
-    reason="N-controlled operations only implemented in lightning.qubit and lightning.gpu.",
->>>>>>> 9230d732
-)
 @pytest.mark.parametrize("control_value", [False, True])
 @pytest.mark.parametrize("n_qubits", list(range(2, 8)))
 def test_controlled_qubit_unitary(n_qubits, control_value, tol):
@@ -533,15 +524,6 @@
             assert np.allclose(circ(), circ_def(), tol)
 
 
-@pytest.mark.skipif(
-<<<<<<< HEAD
-    device_name not in ("lightning.qubit", "lightning.kokkos"),
-    reason="N-controlled operations only implemented in lightning.qubit and lightning.kokkos.",
-=======
-    device_name in ("lightning.kokkos"),
-    reason="N-controlled operations only implemented in lightning.qubit and lightning.gpu.",
->>>>>>> 9230d732
-)
 def test_controlled_qubit_unitary_from_op(tol):
     n_qubits = 10
     dev_def = qml.device("default.qubit", wires=n_qubits)
@@ -598,16 +580,6 @@
         )
         assert np.allclose(dev.execute(tape1), dev.execute(tape0), tol)
 
-
-@pytest.mark.skipif(
-<<<<<<< HEAD
-    device_name not in ("lightning.qubit", "lightning.tensor", "lightning.kokkos"),
-    reason="N-controlled operations only implemented in lightning.qubit, lightning.tensor, and lightning.kokkos.",
-=======
-    device_name in ("lightning.kokkos"),
-    reason="N-controlled operations are not implemented in lightning.kokkos.",
->>>>>>> 9230d732
-)
 @pytest.mark.parametrize("control_wires", range(4))
 @pytest.mark.parametrize("target_wires", range(4))
 def test_cnot_controlled_qubit_unitary(control_wires, target_wires, tol):
