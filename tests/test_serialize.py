--- conflicted
+++ resolved
@@ -146,14 +146,9 @@
 
         named_obs = NamedObsC64 if use_csingle else NamedObsC128
         tensor_prod_obs = TensorProdObsC64 if use_csingle else TensorProdObsC128
-<<<<<<< HEAD
-        first_s = tensor_prod_obs([named_obs("PauliZ", [0]), named_obs("PauliX", [1])])
-=======
-        first_s = tensor_prod_obs([named_obs("PauliX", [1]), named_obs("PauliZ", [0])])
->>>>>>> 6d374fd9
 
         s_expected = [
-            first_s,
+            tensor_prod_obs([named_obs("PauliX", [1]), named_obs("PauliZ", [0])]),
             named_obs("Hadamard", [1]),
         ]
 
@@ -287,11 +282,7 @@
                         named_obs("PauliY", [2]),
                     ]
                 ),
-<<<<<<< HEAD
                 tensor_prod_obs([named_obs("PauliX", [0]), named_obs("PauliY", [2])]),
-=======
-                tensor_prod_obs([named_obs("PauliY", [2]), named_obs("PauliX", [0])]),
->>>>>>> 6d374fd9
                 hermitian_obs(np.ones(64, dtype=c_dtype), [0, 1, 2]),
             ],
         )
@@ -325,23 +316,12 @@
             tape, wires_map
         )
 
-<<<<<<< HEAD
         # Expression (ham @ obs) is converted internally by Pennylane
         # where obs is appended to each term of the ham
-=======
-        first_term = tensor_prod_obs(
-            [
-                hermitian_obs(np.eye(4, dtype=c_dtype).ravel(), [0, 1]),
-                named_obs("PauliY", [2]),
-                named_obs("PauliZ", [3]),
-            ]
-        )
->>>>>>> 6d374fd9
 
         s_expected = hamiltonian_obs(
             np.array([0.3, 0.5, 0.4], dtype=r_dtype),
             [
-<<<<<<< HEAD
                 tensor_prod_obs(
                     [
                         hermitian_obs(np.eye(4, dtype=c_dtype).ravel(), [0, 1]),
@@ -353,13 +333,6 @@
                     [
                         named_obs("PauliX", [0]),
                         named_obs("PauliY", [2]),
-=======
-                first_term,
-                tensor_prod_obs(
-                    [
-                        named_obs("PauliY", [2]),
-                        named_obs("PauliX", [0]),
->>>>>>> 6d374fd9
                         named_obs("PauliZ", [3]),
                     ]
                 ),
@@ -415,11 +388,7 @@
                         named_obs("PauliY", [2]),
                     ]
                 ),
-<<<<<<< HEAD
                 tensor_prod_obs([named_obs("PauliX", [0]), named_obs("PauliY", [2])]),
-=======
-                tensor_prod_obs([named_obs("PauliY", [2]), named_obs("PauliX", [0])]),
->>>>>>> 6d374fd9
                 hermitian_obs(np.ones(64, dtype=c_dtype), [0, 1, 2]),
             ],
         )
@@ -432,11 +401,7 @@
                         hermitian_obs(np.eye(4, dtype=c_dtype).ravel(), [1, 2]),
                     ]
                 ),
-<<<<<<< HEAD
                 tensor_prod_obs([named_obs("PauliY", [0]), named_obs("PauliX", [2])]),
-=======
-                tensor_prod_obs([named_obs("PauliX", [2]), named_obs("PauliY", [0])]),
->>>>>>> 6d374fd9
             ],
         )
 
@@ -476,11 +441,7 @@
         s, _ = QuantumScriptSerializer(device_name, use_csingle).serialize_observables(
             tape, wires_map
         )
-<<<<<<< HEAD
         s_expected = tensor_prod_obs([named_obs("PauliX", [0]), named_obs("PauliZ", [1])])
-=======
-        s_expected = tensor_prod_obs([named_obs("PauliZ", [1]), named_obs("PauliX", [0])])
->>>>>>> 6d374fd9
         assert s[0] == s_expected
 
     @pytest.mark.parametrize("use_csingle", [True, False])
@@ -521,15 +482,7 @@
         assert isinstance(res[0], tensor_obs)
 
         s_expected = tensor_obs(
-<<<<<<< HEAD
             [named_obs("PauliZ", [0]), named_obs("PauliX", [1]), named_obs("Hadamard", [2])]
-=======
-            [
-                named_obs("PauliZ", [0]),
-                named_obs("PauliX", [1]),
-                named_obs("Hadamard", [2]),
-            ]
->>>>>>> 6d374fd9
         )
         assert res[0] == s_expected
 
@@ -565,11 +518,7 @@
             coeffs,
             [
                 tensor_obs(
-<<<<<<< HEAD
                     [named_obs("PauliX", [0]), named_obs("PauliZ", [1]), named_obs("PauliX", [2])]
-=======
-                    [named_obs("PauliZ", [1]), named_obs("PauliX", [0]), named_obs("PauliX", [2])]
->>>>>>> 6d374fd9
                 ),
                 tensor_obs(
                     [named_obs("PauliZ", [0]), named_obs("PauliY", [1]), named_obs("Hadamard", [2])]
