--- conflicted
+++ resolved
@@ -492,14 +492,7 @@
         tape = qml.tape.QuantumScript(ops, [qml.sample(wires=wires)], shots=shots)
         tape_exact = qml.tape.QuantumScript(ops, [qml.probs(wires=wires)])
 
-<<<<<<< HEAD
-        dev = qubit_device(wires=n_qubits, shots=shots)
-=======
-        def reshape_samples(samples):
-            return np.atleast_3d(samples) if len(wires) == 1 else np.atleast_2d(samples)
-
         dev = qubit_device(wires=n_qubits)
->>>>>>> 483c4d65
         samples = dev.execute(tape)
         probs = qml.measurements.ProbabilityMP(wires=wires).process_samples(
             np.atleast_2d(samples), wire_order=wires
