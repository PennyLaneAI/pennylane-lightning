# Copyright 2018-2023 Xanadu Quantum Technologies Inc.

# Licensed under the Apache License, Version 2.0 (the "License");
# you may not use this file except in compliance with the License.
# You may obtain a copy of the License at

#     http://www.apache.org/licenses/LICENSE-2.0

# Unless required by applicable law or agreed to in writing, software
# distributed under the License is distributed on an "AS IS" BASIS,
# WITHOUT WARRANTIES OR CONDITIONS OF ANY KIND, either express or implied.
# See the License for the specific language governing permissions and
# limitations under the License.
"""
Unit tests for Measurements in Lightning devices.
"""
import math
from typing import Sequence

import numpy as np
import pennylane as qml
import pytest
from conftest import LightningDevice as ld
from conftest import device_name, lightning_ops, validate_measurements
from flaky import flaky
from pennylane.measurements import Expectation, Shots, Variance

if not ld._CPP_BINARY_AVAILABLE:
    pytest.skip("No binary module found. Skipping.", allow_module_level=True)


@pytest.mark.skipif(ld._new_API, reason="Old API required")
def test_measurements():
    dev = qml.device(device_name, wires=2)
    m = dev.measurements
    assert isinstance(m, (lightning_ops.MeasurementsC64, lightning_ops.MeasurementsC128))


def test_no_measure():
    """Test that failing to specify a measurement
    raises an exception"""
    dev = qml.device(device_name, wires=2)

    @qml.qnode(dev)
    def circuit(x):
        qml.RX(x, wires=0)
        return qml.PauliY(0)

    with pytest.raises(qml.QuantumFunctionError, match="must return either a single measurement"):
        circuit(0.65)


class TestProbs:
    """Test Probs in Lightning devices"""

    @pytest.fixture(params=[np.complex64, np.complex128])
    def dev(self, request):
        return qml.device(device_name, wires=2, c_dtype=request.param)

    @pytest.mark.skipif(ld._new_API, reason="Old API required")
    def test_probs_dtype64(self, dev):
        """Test if probs changes the state dtype"""
        _state = dev._asarray(
            np.array([1 / math.sqrt(2), 1 / math.sqrt(2), 0, 0]).astype(dev.C_DTYPE)
        )
        dev._apply_state_vector(_state, dev.wires)
        p = dev.probability(wires=[0, 1])

        assert dev.state.dtype == dev.C_DTYPE
        assert np.allclose(p, [0.5, 0.5, 0, 0])

    def test_probs_H(self, tol, dev):
        """Test probs with Hadamard"""

        @qml.qnode(dev)
        def circuit():
            qml.Hadamard(wires=1)
            return qml.probs(wires=[0, 1])

        assert np.allclose(circuit(), [0.5, 0.5, 0.0, 0.0], atol=tol, rtol=0)

    @pytest.mark.parametrize(
        "cases",
        [
            [None, [0.9165164490394898, 0.0, 0.08348355096051052, 0.0]],
            [[], [0.9165164490394898, 0.0, 0.08348355096051052, 0.0]],
        ],
    )
    @pytest.mark.xfail
    def test_probs_tape_nowires(self, cases, tol, dev):
        """Test probs with a circuit on wires=[0]"""

        x, y, z = [0.5, 0.3, -0.7]

        @qml.qnode(dev)
        def circuit():
            qml.RX(0.4, wires=[0])
            qml.Rot(x, y, z, wires=[0])
            qml.RY(-0.2, wires=[0])
            return qml.probs(wires=cases[0])

        assert np.allclose(circuit(), cases[1], atol=tol, rtol=0)

    @pytest.mark.parametrize(
        "cases",
        [
            [[0, 1], [0.9165164490394898, 0.0, 0.08348355096051052, 0.0]],
            [0, [0.9165164490394898, 0.08348355096051052]],
            [[0], [0.9165164490394898, 0.08348355096051052]],
        ],
    )
    def test_probs_tape_wire0(self, cases, tol, dev):
        """Test probs with a circuit on wires=[0]"""

        x, y, z = [0.5, 0.3, -0.7]

        @qml.qnode(dev)
        def circuit():
            qml.RX(0.4, wires=[0])
            qml.Rot(x, y, z, wires=[0])
            qml.RY(-0.2, wires=[0])
            return qml.probs(wires=cases[0])

        assert np.allclose(circuit(), cases[1], atol=tol, rtol=0)

    @pytest.mark.skipif(ld._new_API, reason="Old API required")
    @pytest.mark.parametrize(
        "cases",
        [
            [[0, 1], [1, 0]],
            [[1, 0], [0, 1]],
        ],
    )
    def test_fail_probs_tape_unordered_wires(self, cases):
        """Test probs with a circuit on wires=[0] fails for out-of-order wires passed to probs."""

        x, y, z = [0.5, 0.3, -0.7]
        dev = qml.device(device_name, wires=cases[1])

        @qml.qnode(dev)
        def circuit():
            qml.RX(0.4, wires=[0])
            qml.Rot(x, y, z, wires=[0])
            qml.RY(-0.2, wires=[0])
            return qml.probs(wires=cases[0])

        with pytest.raises(
            RuntimeError,
            match="Lightning does not currently support out-of-order indices for probabilities",
        ):
            _ = circuit()

    @pytest.mark.skipif(
<<<<<<< HEAD
        device_name == "lightning.gpu" or device_name == "lightning.tensor",
=======
        device_name in ("lightning.gpu", "lightning.tensor"),
>>>>>>> c607b6c5
        reason="lightning.gpu/lightning.tensor does not support out of order prob.",
    )
    @pytest.mark.parametrize(
        "cases",
        [
            [[1, 0], [1, 0], [0.9165164490394898, 0.08348355096051052, 0.0, 0.0]],
            [[2, 0], [2, 0, 1], [0.9165164490394898, 0.08348355096051052, 0.0, 0.0]],
        ],
    )
    def test_probs_matching_device_wire_order(self, cases, tol):
        """Test probs with a circuit on wires=[0] passes if wires are sorted wrt device wires."""

        x, y, z = [0.5, 0.3, -0.7]
        dev = qml.device(device_name, wires=cases[1])

        @qml.qnode(dev)
        def circuit():
            qml.RX(0.4, wires=[0])
            qml.Rot(x, y, z, wires=[0])
            qml.RY(-0.2, wires=[0])
            return qml.probs(wires=cases[0])

        assert np.allclose(circuit(), cases[2], atol=tol, rtol=0)

    @pytest.mark.parametrize(
        "cases",
        [
            [
                [0, 1],
                [
                    0.9178264236525453,
                    0.02096485729264079,
                    0.059841820910257436,
                    0.0013668981445561978,
                ],
            ],
            [0, [0.938791280945186, 0.061208719054813635]],
            [[0], [0.938791280945186, 0.061208719054813635]],
        ],
    )
    def test_probs_tape_wire01(self, cases, tol, dev):
        """Test probs with a circuit on wires=[0,1]"""

        @qml.qnode(dev)
        def circuit():
            qml.RX(0.5, wires=[0])
            qml.RY(0.3, wires=[1])
            return qml.probs(wires=cases[0])

        assert np.allclose(circuit(), cases[1], atol=tol, rtol=0)

    @pytest.mark.skipif(ld._new_API, reason="Old API required")
    @pytest.mark.parametrize(
        "cases",
        [
            [
                [1, 0],
                [
                    0.9178264236525453,
                    0.059841820910257436,
                    0.02096485729264079,
                    0.0013668981445561978,
                ],
            ],
        ],
    )
    def test_fail_probs_tape_wire01(self, cases, tol, dev):
        """Test probs with a circuit on wires=[0,1]"""

        @qml.qnode(dev)
        def circuit():
            qml.RX(0.5, wires=[0])
            qml.RY(0.3, wires=[1])
            return qml.probs(wires=cases[0])

        with pytest.raises(
            RuntimeError,
            match="Lightning does not currently support out-of-order indices for probabilities",
        ):
            assert np.allclose(circuit(), cases[1], atol=tol, rtol=0)

    @pytest.mark.skipif(ld._new_API, reason="Old API required")
    @pytest.mark.parametrize("n_qubits", range(4, 25, 4))
    @pytest.mark.parametrize("n_targets", list(range(1, 9)) + list(range(9, 25, 4)))
    def test_probs_many_wires(self, n_qubits, n_targets, tol):
        """Test probs measuring many wires of a random quantum state."""
        if n_targets >= n_qubits:
            pytest.skip("Number of targets cannot exceed the number of wires.")

        dev = qml.device(device_name, wires=n_qubits)
        dq = qml.device("default.qubit", wires=n_qubits)

        init_state = np.random.rand(2**n_qubits) + 1.0j * np.random.rand(2**n_qubits)
        init_state /= np.linalg.norm(init_state)

        def circuit():
            qml.StatePrep(init_state, wires=range(n_qubits))
            return qml.probs(wires=range(0, n_targets))

        res = qml.QNode(circuit, dev)()
        ref = qml.QNode(circuit, dq)()

        assert np.allclose(res, ref, atol=tol, rtol=0)


class TestExpval:
    """Tests for the expval function"""

    @pytest.fixture(params=[np.complex64, np.complex128])
    def dev(self, request):
        return qml.device(device_name, wires=2, c_dtype=request.param)

    @pytest.mark.skipif(ld._new_API, reason="Old API required")
    def test_expval_dtype64(self, dev):
        """Test if expval changes the state dtype"""
        _state = np.array([1, 0, 0, 0]).astype(dev.C_DTYPE)
        dev._apply_state_vector(_state, dev.wires)
        e = dev.expval(qml.PauliX(0))

        assert dev.state.dtype == dev.C_DTYPE
        assert np.allclose(e, 0.0)

    @pytest.mark.parametrize(
        "cases",
        [
            [qml.PauliX(0), -0.041892271271228736],
            [qml.PauliX(1), 0.0],
            [qml.PauliY(0), -0.5516350865364075],
            [qml.PauliY(1), 0.0],
            [qml.PauliZ(0), 0.8330328980789793],
            [qml.PauliZ(1), 1.0],
        ],
    )
    def test_expval_qml_tape_wire0(self, cases, tol, dev):
        """Test expval with a circuit on wires=[0]"""

        x, y, z = [0.5, 0.3, -0.7]

        @qml.qnode(dev)
        def circuit():
            qml.RX(0.4, wires=[0])
            qml.Rot(x, y, z, wires=[0])
            qml.RY(-0.2, wires=[0])
            return qml.expval(cases[0])

        assert np.allclose(circuit(), cases[1], atol=tol, rtol=0)

    @pytest.mark.parametrize(
        "cases",
        [
            [qml.PauliX(0), 0.0],
            [qml.PauliX(1), -0.19866933079506122],
            [qml.PauliY(0), -0.3894183423086505],
            [qml.PauliY(1), 0.0],
            [qml.PauliZ(0), 0.9210609940028852],
            [qml.PauliZ(1), 0.9800665778412417],
        ],
    )
    def test_expval_wire01(self, cases, tol, dev):
        """Test expval with a circuit on wires=[0,1]"""

        @qml.qnode(dev)
        def circuit():
            qml.RX(0.4, wires=[0])
            qml.RY(-0.2, wires=[1])
            return qml.expval(cases[0])

        assert np.allclose(circuit(), cases[1], atol=tol, rtol=0)

    @pytest.mark.usefixtures("use_legacy_and_new_opmath")
    @pytest.mark.parametrize(
        "obs, coeffs, res",
        [
            ([qml.PauliX(0) @ qml.PauliZ(1)], [1.0], 0.0),
            ([qml.PauliZ(0) @ qml.PauliZ(1)], [1.0], math.cos(0.4) * math.cos(-0.2)),
            (
                [
                    qml.PauliX(0) @ qml.PauliZ(1),
                    (
                        qml.Hermitian(
                            [
                                [1.0, 0.0, 0.0, 0.0],
                                [0.0, 3.0, 0.0, 0.0],
                                [0.0, 0.0, -1.0, 1.0],
                                [0.0, 0.0, 1.0, -2.0],
                            ],
                            wires=[0, 1],
                        )
                        if device_name != "lightning.tensor"
                        else qml.Hermitian([[1.0, 0.0], [0.0, 1.0]], wires=[0])
                    ),
                ],
                [0.3, 1.0],
                0.9319728930156066 if device_name != "lightning.tensor" else 1.0,
            ),
        ],
    )
    def test_expval_hamiltonian(self, obs, coeffs, res, tol, dev):
        """Test expval with Hamiltonian"""
        if not qml.operation.active_new_opmath():
            obs = [
                qml.operation.convert_to_legacy_H(o).ops[0] if isinstance(o, qml.ops.Prod) else o
                for o in obs
            ]
        ham = qml.Hamiltonian(coeffs, obs)

        @qml.qnode(dev)
        def circuit():
            qml.RX(0.4, wires=[0])
            qml.RY(-0.2, wires=[1])
            return qml.expval(ham)

        assert np.allclose(circuit(), res, atol=tol, rtol=0)

    def test_value(self, dev, tol):
        """Test that the expval interface works"""

        @qml.qnode(dev)
        def circuit(x):
            qml.RX(x, wires=0)
            return qml.expval(qml.PauliY(0))

        x = 0.54
        res = circuit(x)
        expected = -np.sin(x)

        assert np.allclose(res, expected, atol=tol, rtol=0)

    def test_not_an_observable(self, dev):
        """Test that a qml.QuantumFunctionError is raised if the provided
        argument is not an observable"""

        @qml.qnode(dev)
        def circuit():
            qml.RX(0.52, wires=0)
            return qml.expval(qml.RX(0.742, wires=[0]))

        with pytest.raises(qml.DeviceError, match="Observable RX.*not supported"):
            circuit()

    def test_observable_return_type_is_expectation(self, dev):
        """Test that the return type of the observable is :attr:`ObservableReturnTypes.Expectation`"""

        @qml.qnode(dev)
        def circuit():
            res = qml.expval(qml.PauliZ(0))
            assert res.return_type is Expectation
            return res

        circuit()


class TestVar:
    """Tests for the var function"""

    @pytest.fixture(params=[np.complex64, np.complex128])
    def dev(self, request):
        return qml.device(device_name, wires=2, c_dtype=request.param)

    @pytest.mark.skipif(ld._new_API, reason="Old API required")
    def test_var_dtype64(self, dev):
        """Test if var changes the state dtype"""
        _state = np.array([1, 0, 0, 0]).astype(np.complex64)
        dev._apply_state_vector(_state, dev.wires)
        v = dev.var(qml.PauliX(0))

        assert np.allclose(v, 1.0)

    @pytest.mark.parametrize(
        "cases",
        [
            [qml.PauliX(0), 0.9982450376077382],
            [qml.PauliX(1), 1.0],
            [qml.PauliY(0), 0.6956987716741251],
            [qml.PauliY(1), 1.0],
            [qml.PauliZ(0), 0.3060561907181374],
            [qml.PauliZ(1), -4.440892098500626e-16],
        ],
    )
    def test_var_qml_tape_wire0(self, cases, tol, dev):
        """Test var with a circuit on wires=[0]"""

        x, y, z = [0.5, 0.3, -0.7]

        @qml.qnode(dev)
        def circuit():
            qml.RX(0.4, wires=[0])
            qml.Rot(x, y, z, wires=[0])
            qml.RY(-0.2, wires=[0])
            return qml.var(cases[0])

        assert np.allclose(circuit(), cases[1], atol=tol, rtol=0)

    @pytest.mark.parametrize(
        "cases",
        [
            [qml.PauliX(0), 1.0],
            [qml.PauliX(1), 0.9605304970014426],
            [qml.PauliY(0), 0.8483533546735826],
            [qml.PauliY(1), 1.0],
            [qml.PauliZ(0), 0.15164664532641725],
            [qml.PauliZ(1), 0.03946950299855745],
        ],
    )
    def test_var_qml_tape_wire01(self, cases, tol, dev):
        """Test var with a circuit on wires=[0,1]"""

        @qml.qnode(dev)
        def circuit():
            qml.RX(0.4, wires=[0])
            qml.RY(-0.2, wires=[1])
            return qml.var(cases[0])

        assert np.allclose(circuit(), cases[1], atol=tol, rtol=0)

    def test_value(self, dev, tol):
        """Test that the var function works"""

        @qml.qnode(dev)
        def circuit(x):
            qml.RX(x, wires=0)
            return qml.var(qml.PauliZ(0))

        x = 0.54
        res = circuit(x)
        expected = np.sin(x) ** 2

        assert np.allclose(res, expected, atol=tol, rtol=0)

    def test_not_an_observable(self, dev):
        """Test that a qml.QuantumFunctionError is raised if the provided
        argument is not an observable"""

        @qml.qnode(dev)
        def circuit():
            qml.RX(0.52, wires=0)
            return qml.var(qml.RX(0.742, wires=[0]))

        with pytest.raises(qml.DeviceError, match="Observable RX.*not supported"):
            circuit()

    def test_observable_return_type_is_variance(self, dev):
        """Test that the return type of the observable is :attr:`ObservableReturnTypes.Variance`"""

        @qml.qnode(dev)
        def circuit():
            res = qml.var(qml.PauliZ(0))
            assert res.return_type is Variance
            return res

        circuit()


@pytest.mark.parametrize("stat_func", [qml.expval, qml.var])
class TestBetaStatisticsError:
    """Tests for errors arising for the beta statistics functions"""

    def test_not_an_observable(self, stat_func):
        """Test that a qml.QuantumFunctionError is raised if the provided
        argument is not an observable"""
        dev = qml.device(device_name, wires=2)

        @qml.qnode(dev)
        def circuit():
            qml.RX(0.52, wires=0)
            return qml.var(qml.RX(0.742, wires=[0]))

        with pytest.raises(qml.DeviceError, match="Observable RX.*not supported"):
            circuit()


class TestWiresInExpval:
    """Test different Wires settings in Lightning's expval."""

    @pytest.mark.skipif(ld._new_API, reason="Old API required")
    @pytest.mark.parametrize(
        "wires1, wires2",
        [
            ([2, 3, 0], [2, 3, 0]),
            ([0, 1], [0, 1]),
            ([0, 2, 3], [2, 0, 3]),
            (["a", "c", "d"], [2, 3, 0]),
            ([-1, -2, -3], ["q1", "ancilla", 2]),
            (["a", "c"], [3, 0]),
            ([-1, -2], ["ancilla", 2]),
            (["a"], ["nothing"]),
        ],
    )
    @pytest.mark.parametrize("C", [np.complex64, np.complex128])
    def test_wires_expval(self, wires1, wires2, C, tol):
        """Test that the expectation of a circuit is independent from the wire labels used."""
        dev1 = qml.device(device_name, wires=wires1, c_dtype=C)
        _state = dev1._asarray(dev1.state, C)
        dev1._apply_state_vector(_state, dev1.wires)

        dev2 = qml.device(device_name, wires=wires2)
        _state = dev2._asarray(dev2.state, C)
        dev2._apply_state_vector(_state, dev2.wires)

        n_wires = len(wires1)

        @qml.qnode(dev1)
        def circuit1():
            qml.RX(0.5, wires=wires1[0 % n_wires])
            qml.RY(2.0, wires=wires1[1 % n_wires])
            if n_wires > 1:
                qml.CNOT(wires=[wires1[0], wires1[1]])
            return [qml.expval(qml.PauliZ(wires=w)) for w in wires1]

        @qml.qnode(dev2)
        def circuit2():
            qml.RX(0.5, wires=wires2[0 % n_wires])
            qml.RY(2.0, wires=wires2[1 % n_wires])
            if n_wires > 1:
                qml.CNOT(wires=[wires2[0], wires2[1]])
            return [qml.expval(qml.PauliZ(wires=w)) for w in wires2]

        assert np.allclose(circuit1(), circuit2(), atol=tol)

    @pytest.mark.skipif(ld._new_API, reason="Old API required")
    @pytest.mark.parametrize(
        "wires1, wires2",
        [
            ([2, 3, 0], [2, 3, 0]),
            ([0, 1], [0, 1]),
            ([0, 2, 3], [2, 0, 3]),
            (["a", "c", "d"], [2, 3, 0]),
            ([-1, -2, -3], ["q1", "ancilla", 2]),
            (["a", "c"], [3, 0]),
            ([-1, -2], ["ancilla", 2]),
        ],
    )
    @pytest.mark.parametrize("C", [np.complex64, np.complex128])
    def test_wires_expval_hermitian(self, wires1, wires2, C, tol):
        """Test that the expectation of a circuit is independent from the wire labels used."""
        dev1 = qml.device(device_name, wires=wires1, c_dtype=C)
        _state = dev1._asarray(dev1.state, C)
        dev1._apply_state_vector(_state, dev1.wires)

        dev2 = qml.device(device_name, wires=wires2)
        _state = dev2._asarray(dev2.state, C)
        dev2._apply_state_vector(_state, dev2.wires)

        ob_mat = [
            [1.0, 2.0, 0.0, 1.0],
            [2.0, -1.0, 0.0, 0.0],
            [0.0, 0.0, 2.0, 0.0],
            [1.0, 0.0, 0.0, -1.0],
        ]

        n_wires = len(wires1)
        ob1 = qml.Hermitian(ob_mat, wires=[wires1[0 % n_wires], wires1[1 % n_wires]])
        ob2 = qml.Hermitian(ob_mat, wires=[wires2[0 % n_wires], wires2[1 % n_wires]])

        @qml.qnode(dev1)
        def circuit1():
            qml.RX(0.5, wires=wires1[0 % n_wires])
            qml.RY(2.0, wires=wires1[1 % n_wires])
            if n_wires > 1:
                qml.CNOT(wires=[wires1[0], wires1[1]])
            return [qml.expval(ob1)]

        @qml.qnode(dev2)
        def circuit2():
            qml.RX(0.5, wires=wires2[0 % n_wires])
            qml.RY(2.0, wires=wires2[1 % n_wires])
            if n_wires > 1:
                qml.CNOT(wires=[wires2[0], wires2[1]])
            return [qml.expval(ob2)]

        assert np.allclose(circuit1(), circuit2(), atol=tol)


class TestSample:
    """Tests that samples are properly calculated."""

    @pytest.mark.parametrize(
        "shots, wires",
        [
            [10, [0]],
            [12, [1]],
            [17, [0, 1]],
        ],
    )
    def test_sample_dimensions(self, qubit_device, shots, wires):
        """Tests if the samples returned by the sample function have
        the correct dimensions
        """
        dev = qubit_device(wires=2, shots=shots)
        ops = [qml.RX(1.5708, wires=[0]), qml.RX(1.5708, wires=[1])]
        obs = qml.PauliZ(wires=[0])
        tape = qml.tape.QuantumScript(ops, [qml.sample(op=obs)], shots=shots)
        s1 = dev.execute(tape)
        assert np.array_equal(s1.shape, (shots,))

    def test_sample_values(self, qubit_device, tol):
        """Tests if the samples returned by sample have
        the correct values
        """
        shots = 1000
        dev = qubit_device(wires=2, shots=shots)
        ops = [qml.RX(1.5708, wires=[0])]
        obs = qml.PauliZ(0)
        tape = qml.tape.QuantumScript(ops, [qml.sample(op=obs)], shots=shots)
        s1 = dev.execute(tape)

        # s1 should only contain 1 and -1, which is guaranteed if
        # they square to 1
        assert np.allclose(s1**2, 1, atol=tol, rtol=0)

    @pytest.mark.parametrize("seed", range(0, 10))
    @pytest.mark.parametrize("nwires", range(1, 11))
    def test_sample_variations(self, qubit_device, nwires, seed):
        """Tests if `sample(wires)` returns correct statistics."""
        shots = 20000
        n_qubits = max(5, nwires + 1)
        np.random.seed(seed)
        wires = qml.wires.Wires(np.random.permutation(nwires))
        state = np.random.rand(2**n_qubits) + 1j * np.random.rand(2**n_qubits)
        state[np.random.randint(0, 2**n_qubits, 1)] += state.size / 10
        state /= np.linalg.norm(state)
        ops = [qml.StatePrep(state, wires=range(n_qubits))]
        tape = qml.tape.QuantumScript(ops, [qml.sample(wires=wires)], shots=shots)

        def reshape_samples(samples):
            return np.atleast_3d(samples) if len(wires) == 1 else np.atleast_2d(samples)

        dev = qubit_device(wires=n_qubits, shots=shots)
        samples = dev.execute(tape)
        probs = qml.measurements.ProbabilityMP(wires=wires).process_samples(
            reshape_samples(samples), wire_order=wires
        )

        dev = qml.device("default.qubit", wires=n_qubits, shots=shots)
        samples = dev.execute(tape)
        ref = qml.measurements.ProbabilityMP(wires=wires).process_samples(
            reshape_samples(samples), wire_order=wires
        )

        assert np.allclose(probs, ref, atol=2.0e-2, rtol=1.0e-4)


class TestWiresInVar:
    """Test different Wires settings in Lightning's var."""

    @pytest.mark.skipif(ld._new_API, reason="Old API required")
    @pytest.mark.parametrize(
        "wires1, wires2",
        [
            (["a", "c", "d"], [2, 3, 0]),
            ([-1, -2, -3], ["q1", "ancilla", 2]),
            (["a", "c"], [3, 0]),
            ([-1, -2], ["ancilla", 2]),
            (["a"], ["nothing"]),
        ],
    )
    @pytest.mark.parametrize("C", [np.complex64, np.complex128])
    def test_wires_var(self, wires1, wires2, C, tol):
        """Test that the expectation of a circuit is independent from the wire labels used."""
        dev1 = qml.device(device_name, wires=wires1)
        _state = dev1._asarray(dev1.state, C)
        dev1._apply_state_vector(_state, dev1.wires)

        dev2 = qml.device(device_name, wires=wires2)
        _state = dev2._asarray(dev2.state, C)
        dev2._apply_state_vector(_state, dev2.wires)

        n_wires = len(wires1)

        @qml.qnode(dev1)
        def circuit1():
            qml.RX(0.5, wires=wires1[0 % n_wires])
            qml.RY(2.0, wires=wires1[1 % n_wires])
            if n_wires > 1:
                qml.CNOT(wires=[wires1[0], wires1[1]])
            return [qml.var(qml.PauliZ(wires=w)) for w in wires1]

        @qml.qnode(dev2)
        def circuit2():
            qml.RX(0.5, wires=wires2[0 % n_wires])
            qml.RY(2.0, wires=wires2[1 % n_wires])
            if n_wires > 1:
                qml.CNOT(wires=[wires2[0], wires2[1]])
            return [qml.var(qml.PauliZ(wires=w)) for w in wires2]

        assert np.allclose(circuit1(), circuit2(), atol=tol)


@flaky(max_runs=5)
@pytest.mark.parametrize("shots", [None, 10000, [10000, 11111]])
@pytest.mark.parametrize("measure_f", [qml.counts, qml.expval, qml.probs, qml.sample, qml.var])
@pytest.mark.parametrize(
    "obs",
    [
        [0],
        [0, 1],
        qml.PauliZ(0),
        qml.PauliY(1),
        qml.PauliZ(0) @ qml.PauliY(1),
        qml.PauliZ(1) @ qml.PauliY(2),
    ],
)
@pytest.mark.parametrize("mcmc", [False, True])
@pytest.mark.parametrize("kernel_name", ["Local", "NonZeroRandom"])
def test_shots_single_measure_obs(shots, measure_f, obs, mcmc, kernel_name):
    """Tests that Lightning handles shots in a circuit where a single measurement of a common observable is performed at the end."""
    n_qubits = 3

    if (
        shots is None or device_name in ("lightning.gpu", "lightning.kokkos", "lightning.tensor")
    ) and (mcmc or kernel_name != "Local"):
        pytest.skip(f"Device {device_name} does not have an mcmc option.")

    if measure_f in (qml.expval, qml.var) and isinstance(obs, Sequence):
        pytest.skip("qml.expval, qml.var do not take wire arguments.")

    if measure_f in (qml.counts, qml.sample) and shots is None:
        pytest.skip("qml.counts, qml.sample do not work with shots = None.")

    if device_name in ("lightning.gpu", "lightning.kokkos", "lightning.tensor"):
        dev = qml.device(device_name, wires=n_qubits, shots=shots)
    else:
        dev = qml.device(
            device_name, wires=n_qubits, shots=shots, mcmc=mcmc, kernel_name=kernel_name
        )
    dq = qml.device("default.qubit", wires=n_qubits, shots=shots)
    params = [np.pi / 4, -np.pi / 4]

    def func(x, y):
        qml.RX(x, 0)
        qml.RX(y, 0)
        qml.RX(y, 1)
        qml.RX(x, 2)
        return measure_f(wires=obs) if isinstance(obs, Sequence) else measure_f(op=obs)

    func1 = qml.QNode(func, dev)
    results1 = func1(*params)

    func2 = qml.QNode(func, dq)
    results2 = func2(*params)

    validate_measurements(measure_f, shots, results1, results2)


# TODO: Add LT after extending the support for shots_vector
@pytest.mark.skipif(
    device_name == "lightning.tensor",
    reason="lightning.tensor does not support single-wire devices.",
)
@pytest.mark.parametrize("shots", ((1, 10), (1, 10, 100), (1, 10, 10, 100, 100, 100)))
def test_shots_bins(shots, qubit_device):
    """Tests that Lightning handles multiple shots."""

    dev = qubit_device(wires=1, shots=shots)

    @qml.qnode(dev)
    def circuit():
        return qml.expval(qml.PauliZ(wires=0))

    if dev.name == "lightning.qubit":
        assert np.sum(shots) == circuit.device.shots.total_shots

    assert np.allclose(circuit(), 1.0)<|MERGE_RESOLUTION|>--- conflicted
+++ resolved
@@ -151,11 +151,7 @@
             _ = circuit()
 
     @pytest.mark.skipif(
-<<<<<<< HEAD
-        device_name == "lightning.gpu" or device_name == "lightning.tensor",
-=======
         device_name in ("lightning.gpu", "lightning.tensor"),
->>>>>>> c607b6c5
         reason="lightning.gpu/lightning.tensor does not support out of order prob.",
     )
     @pytest.mark.parametrize(
