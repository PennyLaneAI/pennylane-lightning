--- conflicted
+++ resolved
@@ -690,10 +690,6 @@
 
 
 @flaky(max_runs=5)
-<<<<<<< HEAD
-=======
-@pytest.mark.skipif(ld._new_API, reason="Old API required")
->>>>>>> a3071d35
 @pytest.mark.parametrize("shots", [10000, [10000, 11111]])
 @pytest.mark.parametrize("measure_f", [qml.counts, qml.expval, qml.probs, qml.sample, qml.var])
 @pytest.mark.parametrize(
@@ -722,14 +718,8 @@
 
     def func(x, y):
         qml.RX(x, 0)
-<<<<<<< HEAD
-        qml.RX(x, 1)
-        qml.RZ(y, 0)
-        qml.RZ(y, 1)
-=======
         qml.RX(y, 0)
         qml.RX(y, 1)
->>>>>>> a3071d35
         return measure_f(wires=obs) if isinstance(obs, Sequence) else measure_f(op=obs)
 
     func1 = qml.QNode(func, dev)
