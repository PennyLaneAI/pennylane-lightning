[build-system]
requires = ["cmake~=3.24.0", "ninja; platform_system!='Windows'", "setuptools>=42", "tomli"]
build-backend = "setuptools.build_meta"

[project]
name = "PennyLane_Lightning"
description = "PennyLane-Lightning plugin"
readme = "README.rst"
<<<<<<< HEAD
requires-python = ">=3.9"
classifiers = [ "Development Status :: 4 - Beta", "Environment :: Console", "Intended Audience :: Science/Research", "License :: OSI Approved :: Apache Software License", "Natural Language :: English", "Operating System :: MacOS :: MacOS X", "Operating System :: Microsoft :: Windows", "Operating System :: POSIX", "Operating System :: POSIX :: Linux", "Programming Language :: Python", "Programming Language :: Python :: 3", "Programming Language :: Python :: 3 :: Only", "Programming Language :: Python :: 3.9", "Programming Language :: Python :: 3.10", "Programming Language :: Python :: 3.11", "Programming Language :: Python :: 3.12", "Topic :: Scientific/Engineering :: Physics",]
dependencies = ["pennylane>=0.37"]
=======
requires-python = ">=3.10"
classifiers = [ "Development Status :: 4 - Beta", "Environment :: Console", "Intended Audience :: Science/Research", "License :: OSI Approved :: Apache Software License", "Natural Language :: English", "Operating System :: MacOS :: MacOS X", "Operating System :: Microsoft :: Windows", "Operating System :: POSIX", "Operating System :: POSIX :: Linux", "Programming Language :: Python", "Programming Language :: Python :: 3", "Programming Language :: Python :: 3 :: Only", "Programming Language :: Python :: 3.10", "Programming Language :: Python :: 3.11", "Programming Language :: Python :: 3.12", "Topic :: Scientific/Engineering :: Physics",]
dependencies = [ "pennylane>=0.37",]
>>>>>>> db98cbc4
dynamic = [ "version",]
[[project.maintainers]]
name = "Xanadu Quantum Technologies Inc."
email = "software@xanadu.ai"

[project.license]
text = "Apache License 2.0"

[project.optional-dependencies]
gpu = [ "pennylane-lightning-gpu",]
kokkos = [ "pennylane-lightning-kokkos",]

[project.urls]
Homepage = "https://github.com/PennyLaneAI/pennylane-lightning"

[project.entry-points."pennylane.plugins"]
"lightning.qubit" = "pennylane_lightning.lightning_qubit:LightningQubit"<|MERGE_RESOLUTION|>--- conflicted
+++ resolved
@@ -6,15 +6,9 @@
 name = "PennyLane_Lightning"
 description = "PennyLane-Lightning plugin"
 readme = "README.rst"
-<<<<<<< HEAD
-requires-python = ">=3.9"
-classifiers = [ "Development Status :: 4 - Beta", "Environment :: Console", "Intended Audience :: Science/Research", "License :: OSI Approved :: Apache Software License", "Natural Language :: English", "Operating System :: MacOS :: MacOS X", "Operating System :: Microsoft :: Windows", "Operating System :: POSIX", "Operating System :: POSIX :: Linux", "Programming Language :: Python", "Programming Language :: Python :: 3", "Programming Language :: Python :: 3 :: Only", "Programming Language :: Python :: 3.9", "Programming Language :: Python :: 3.10", "Programming Language :: Python :: 3.11", "Programming Language :: Python :: 3.12", "Topic :: Scientific/Engineering :: Physics",]
-dependencies = ["pennylane>=0.37"]
-=======
 requires-python = ">=3.10"
 classifiers = [ "Development Status :: 4 - Beta", "Environment :: Console", "Intended Audience :: Science/Research", "License :: OSI Approved :: Apache Software License", "Natural Language :: English", "Operating System :: MacOS :: MacOS X", "Operating System :: Microsoft :: Windows", "Operating System :: POSIX", "Operating System :: POSIX :: Linux", "Programming Language :: Python", "Programming Language :: Python :: 3", "Programming Language :: Python :: 3 :: Only", "Programming Language :: Python :: 3.10", "Programming Language :: Python :: 3.11", "Programming Language :: Python :: 3.12", "Topic :: Scientific/Engineering :: Physics",]
-dependencies = [ "pennylane>=0.37",]
->>>>>>> db98cbc4
+dependencies = ["pennylane>=0.37"]
 dynamic = [ "version",]
 [[project.maintainers]]
 name = "Xanadu Quantum Technologies Inc."
