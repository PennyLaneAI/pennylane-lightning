[build-system]
requires = ["cmake~=3.27.0", "ninja; platform_system!='Windows'", "setuptools>=42", "tomli"]
build-backend = "setuptools.build_meta"

[project]
name = "PennyLane_Lightning"
description = "PennyLane-Lightning plugin"
readme = "README.rst"
requires-python = ">=3.10"
<<<<<<< HEAD
classifiers = [ "Development Status :: 4 - Beta", "Environment :: Console", "Intended Audience :: Science/Research", "License :: OSI Approved :: Apache Software License", "Natural Language :: English", "Operating System :: MacOS :: MacOS X", "Operating System :: Microsoft :: Windows", "Operating System :: POSIX", "Operating System :: POSIX :: Linux", "Programming Language :: Python", "Programming Language :: Python :: 3", "Programming Language :: Python :: 3 :: Only", "Programming Language :: Python :: 3.10", "Programming Language :: Python :: 3.11", "Programming Language :: Python :: 3.12", "Topic :: Scientific/Engineering :: Physics",]
dependencies = ["pennylane>=0.40", "scipy-openblas32>=0.3.26"]
=======
classifiers = [ 
    "Development Status :: 4 - Beta", 
    "Environment :: Console", 
    "Intended Audience :: Science/Research", 
    "License :: OSI Approved :: Apache Software License", 
    "Natural Language :: English", 
    "Operating System :: MacOS :: MacOS X", 
    "Operating System :: Microsoft :: Windows", 
    "Operating System :: POSIX", 
    "Operating System :: POSIX :: Linux", 
    "Programming Language :: Python", 
    "Programming Language :: Python :: 3", 
    "Programming Language :: Python :: 3 :: Only", 
    "Programming Language :: Python :: 3.10", 
    "Programming Language :: Python :: 3.11", 
    "Programming Language :: Python :: 3.12", 
    "Programming Language :: Python :: 3.13", 
    "Topic :: Scientific/Engineering :: Physics",
]
dependencies = ["pennylane>=0.40", "scipy-openblas32>0.3.26"]
>>>>>>> a312bb5d
dynamic = [ "version",]
[[project.maintainers]]
name = "Xanadu Quantum Technologies Inc."
email = "software@xanadu.ai"

[project.license]
text = "Apache License 2.0"

[project.optional-dependencies]
gpu = [ "pennylane-lightning-gpu",]
kokkos = [ "pennylane-lightning-kokkos",]
tensor = [ "pennylane-lightning-tensor",]

[project.urls]
Homepage = "https://github.com/PennyLaneAI/pennylane-lightning"

[project.entry-points."pennylane.plugins"]
"lightning.qubit" = "pennylane_lightning.lightning_qubit:LightningQubit"

[tool.bandit]
targets = "pennylane_lightning"
exclude_dirs = ["tests"]
skips = [
    "B101", # We are okay with using asserts in source code as we do not compile optimized bytecode of pennylane
]<|MERGE_RESOLUTION|>--- conflicted
+++ resolved
@@ -7,10 +7,6 @@
 description = "PennyLane-Lightning plugin"
 readme = "README.rst"
 requires-python = ">=3.10"
-<<<<<<< HEAD
-classifiers = [ "Development Status :: 4 - Beta", "Environment :: Console", "Intended Audience :: Science/Research", "License :: OSI Approved :: Apache Software License", "Natural Language :: English", "Operating System :: MacOS :: MacOS X", "Operating System :: Microsoft :: Windows", "Operating System :: POSIX", "Operating System :: POSIX :: Linux", "Programming Language :: Python", "Programming Language :: Python :: 3", "Programming Language :: Python :: 3 :: Only", "Programming Language :: Python :: 3.10", "Programming Language :: Python :: 3.11", "Programming Language :: Python :: 3.12", "Topic :: Scientific/Engineering :: Physics",]
-dependencies = ["pennylane>=0.40", "scipy-openblas32>=0.3.26"]
-=======
 classifiers = [ 
     "Development Status :: 4 - Beta", 
     "Environment :: Console", 
@@ -30,8 +26,7 @@
     "Programming Language :: Python :: 3.13", 
     "Topic :: Scientific/Engineering :: Physics",
 ]
-dependencies = ["pennylane>=0.40", "scipy-openblas32>0.3.26"]
->>>>>>> a312bb5d
+dependencies = ["pennylane>=0.40", "scipy-openblas32>=0.3.26"]
 dynamic = [ "version",]
 [[project.maintainers]]
 name = "Xanadu Quantum Technologies Inc."
