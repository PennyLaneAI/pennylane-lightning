--- conflicted
+++ resolved
@@ -1,9 +1,5 @@
 [build-system]
-<<<<<<< HEAD
-requires = [ "cmake~=3.24.0", "ninja; platform_system!='Windows'", "setuptools>=42", "pybind11", "toml",]
-=======
 requires = ["cmake~=3.27.0", "ninja; platform_system!='Windows'", "setuptools>=42", "tomli"]
->>>>>>> c607b6c5
 build-backend = "setuptools.build_meta"
 
 [project]
@@ -12,11 +8,7 @@
 readme = "README.rst"
 requires-python = ">=3.10"
 classifiers = [ "Development Status :: 4 - Beta", "Environment :: Console", "Intended Audience :: Science/Research", "License :: OSI Approved :: Apache Software License", "Natural Language :: English", "Operating System :: MacOS :: MacOS X", "Operating System :: Microsoft :: Windows", "Operating System :: POSIX", "Operating System :: POSIX :: Linux", "Programming Language :: Python", "Programming Language :: Python :: 3", "Programming Language :: Python :: 3 :: Only", "Programming Language :: Python :: 3.10", "Programming Language :: Python :: 3.11", "Programming Language :: Python :: 3.12", "Topic :: Scientific/Engineering :: Physics",]
-<<<<<<< HEAD
-dependencies = [ "pennylane>=0.37",]
-=======
 dependencies = ["pennylane>=0.37"]
->>>>>>> c607b6c5
 dynamic = [ "version",]
 [[project.maintainers]]
 name = "Xanadu Quantum Technologies Inc."
