###############################################################################################
# This file provides macros to process CUDA, CUDAToolkit, cuQuantum and MPI external libraries.
###############################################################################################

# Include this only once
include_guard()

<<<<<<< HEAD

=======
>>>>>>> 5be027bb
# Macro to aid in finding CUDA lib
macro(findCUDA external_libs)
    find_package(CUDA REQUIRED)
    find_package(CUDAToolkit REQUIRED)
    if(CUDA_FOUND)
        target_link_libraries(${external_libs} INTERFACE CUDA::cudart)
    endif()
endmacro()

# Macro to aid in finding MPI lib
macro(findMPI external_libs)
    if(ENABLE_MPI)
        find_package(MPI REQUIRED)
        if(MPI_FOUND)
            message(STATUS "MPI found.")
        else()
            message(FATAL_ERROR "MPI is NOT found.")
        endif()

        find_library(GTL
        NAMES libmpi_gtl_cuda.so libmpi_gtl_cuda.so.0 libmpi_gtl_cuda.so.0.0.0
        HINTS ENV CRAY_LD_LIBRARY_PATH
        ENV LD_LIBRARY_PATH
        )

        string(FIND "${CMAKE_SYSTEM}" "cray" subStrIdx)
        if(NOT subStrIdx EQUAL -1)
            if(DEFINED ENV{CRAY_MPICH_VERSION} AND NOT "$ENV{CRAY_MPICH_VERSION}" STREQUAL "none")
                if(NOT GTL)
                    message(FATAL_ERROR "\nUnable to find GTL (GPU Transport Layer) library.")
                else()
                    message(STATUS "GPU Transport Layer library found.")
                    target_link_libraries(${external_libs} INTERFACE ${GTL})
                endif()
            endif()
        endif()

        target_link_libraries(${external_libs} INTERFACE MPI::MPI_CXX)
    endif()
endmacro()

# Macro to aid in finding cuStateVec lib
macro(findCustatevec external_libs)
    find_library(CUSTATEVEC_LIB
        NAMES   libcustatevec.so.1 custatevec.so.1
        HINTS   /usr/lib
            /usr/local/cuda
            /usr/local/lib
            /opt
            /opt/cuda
            lib
            lib64
            ${CUQUANTUM_SDK}/lib
            ${CUQUANTUM_SDK}/lib64
            ${CUDAToolkit_LIBRARY_DIR}
            ${CUDA_TOOLKIT_ROOT_DIR}/lib
            ${CUDA_TOOLKIT_ROOT_DIR}/lib64
            ${Python_SITELIB}/cuquantum/lib
            ENV LD_LIBRARY_PATH
    )

    find_file( CUSTATEVEC_INC
        NAMES   custatevec.h
        HINTS   /usr/include
            /usr/local/cuda
            /usr/local/include
            /opt
            /opt/cuda
            include
            ${CUQUANTUM_SDK}/include
            ${CUDAToolkit_INCLUDE_DIRS}
            ${CUDA_TOOLKIT_ROOT_DIR}/include
            ${Python_SITELIB}/cuquantum/include
            ENV CPATH
    )

    if(NOT CUSTATEVEC_LIB OR NOT CUSTATEVEC_INC)
        message(FATAL_ERROR "\nUnable to find cuQuantum SDK installation. Please ensure it is correctly installed and available on path.")
    else()
        add_library( custatevec SHARED IMPORTED GLOBAL)

        get_filename_component(CUSTATEVEC_INC_DIR ${CUSTATEVEC_INC} DIRECTORY)
        target_include_directories(custatevec INTERFACE ${CUSTATEVEC_INC_DIR})
        set_target_properties( custatevec PROPERTIES IMPORTED_LOCATION ${CUSTATEVEC_LIB})

        target_link_libraries(${external_libs} INTERFACE custatevec)
    endif()
endmacro()<|MERGE_RESOLUTION|>--- conflicted
+++ resolved
@@ -5,10 +5,6 @@
 # Include this only once
 include_guard()
 
-<<<<<<< HEAD
-
-=======
->>>>>>> 5be027bb
 # Macro to aid in finding CUDA lib
 macro(findCUDA external_libs)
     find_package(CUDA REQUIRED)
