# Copyright 2018-2023 Xanadu Quantum Technologies Inc.

# Licensed under the Apache License, Version 2.0 (the "License");
# you may not use this file except in compliance with the License.
# You may obtain a copy of the License at

#     http://www.apache.org/licenses/LICENSE-2.0

# Unless required by applicable law or agreed to in writing, software
# distributed under the License is distributed on an "AS IS" BASIS,
# WITHOUT WARRANTIES OR CONDITIONS OF ANY KIND, either express or implied.
# See the License for the specific language governing permissions and
# limitations under the License.
"""
Unit tests for the :mod:`pennylane_lightning_gpu.LightningGPU` device (MPI).
"""
# pylint: disable=protected-access,cell-var-from-loop,c-extension-no-member
import itertools

import numpy as np
import pennylane as qml
import pytest
from conftest import TOL_STOCHASTIC, device_name, fixture_params
from mpi4py import MPI

numQubits = 8

# Tuple passed to distributed device ctor
# np.complex for data type and True or False
# for enabling batched_obs.
fixture_params = itertools.product(
    [np.complex64, np.complex128],
    [True, False],
)


def create_random_init_state(numWires, C_DTYPE, seed_value=48):
    """Returns a random initial state of a certain type."""
    np.random.seed(seed_value)

    R_DTYPE = np.float64 if C_DTYPE == np.complex128 else np.float32

    num_elements = 1 << numWires
    init_state = np.random.rand(num_elements).astype(R_DTYPE) + 1j * np.random.rand(
        num_elements
    ).astype(R_DTYPE)
    scale_sum = np.sqrt(np.sum(np.abs(init_state) ** 2)).astype(R_DTYPE)
    init_state = init_state / scale_sum
    return init_state


def apply_operation_gates_qnode_param(tol, dev_mpi, operation, par, Wires):
    """Wrapper applying a parametric gate with QNode function."""
    num_wires = numQubits
    comm = MPI.COMM_WORLD
    commSize = comm.Get_size()
    num_global_wires = commSize.bit_length() - 1
    num_local_wires = num_wires - num_global_wires

    c_dtype = dev_mpi.c_dtype

    expected_output_cpu = np.zeros(1 << num_wires).astype(c_dtype)
    local_state_vector = np.zeros(1 << num_local_wires).astype(c_dtype)
    local_expected_output_cpu = np.zeros(1 << num_local_wires).astype(c_dtype)

    state_vector = create_random_init_state(num_wires, dev_mpi.c_dtype)
    comm.Bcast(state_vector, root=0)

    comm.Scatter(state_vector, local_state_vector, root=0)
    dev_cpu = qml.device("lightning.qubit", wires=num_wires, c_dtype=c_dtype)

    def circuit(*params):
        qml.StatePrep(state_vector, wires=range(num_wires))
        operation(*params, wires=Wires)
        return qml.state()

    cpu_qnode = qml.QNode(circuit, dev_cpu)
    expected_output_cpu = cpu_qnode(*par).astype(c_dtype)
    comm.Scatter(expected_output_cpu, local_expected_output_cpu, root=0)

    mpi_qnode = qml.QNode(circuit, dev_mpi)
    local_state_vector = mpi_qnode(*par)

    assert np.allclose(local_state_vector, local_expected_output_cpu, atol=tol, rtol=0)


def apply_operation_gates_qnode_nonparam(tol, dev_mpi, operation, Wires):
    """Wrapper applying a non-parametric gate with QNode function."""
    num_wires = numQubits
    comm = MPI.COMM_WORLD
    commSize = comm.Get_size()
    num_global_wires = commSize.bit_length() - 1
    num_local_wires = num_wires - num_global_wires

    c_dtype = dev_mpi.c_dtype

    expected_output_cpu = np.zeros(1 << num_wires).astype(c_dtype)
    local_state_vector = np.zeros(1 << num_local_wires).astype(c_dtype)
    local_expected_output_cpu = np.zeros(1 << num_local_wires).astype(c_dtype)

    state_vector = create_random_init_state(num_wires, dev_mpi.c_dtype)
    comm.Bcast(state_vector, root=0)

    comm.Scatter(state_vector, local_state_vector, root=0)
    dev_cpu = qml.device("lightning.qubit", wires=num_wires, c_dtype=c_dtype)

    def circuit():
        qml.StatePrep(state_vector, wires=range(num_wires))
        operation(wires=Wires)
        return qml.state()

    cpu_qnode = qml.QNode(circuit, dev_cpu)
    expected_output_cpu = cpu_qnode().astype(c_dtype)
    comm.Scatter(expected_output_cpu, local_expected_output_cpu, root=0)

    mpi_qnode = qml.QNode(circuit, dev_mpi)
    local_state_vector = mpi_qnode()

    assert np.allclose(local_state_vector, local_expected_output_cpu, atol=tol, rtol=0)


class TestApply:  # pylint: disable=missing-function-docstring,too-many-arguments
    """Tests whether the device can apply supported quantum gates."""

    @pytest.fixture(params=fixture_params)
    def dev_mpi(self, request):
        return qml.device(
            device_name,
            wires=numQubits,
            mpi=True,
            c_dtype=request.param[0],
            batch_obs=request.param[1],
        )

    # Parameterized test case for single wire nonparam gates
    @pytest.mark.parametrize(
        "operation", [qml.PauliX, qml.PauliY, qml.PauliZ, qml.Hadamard, qml.S, qml.T]
    )
    @pytest.mark.parametrize("Wires", [0, 1, numQubits - 2, numQubits - 1])
    def test_apply_operation_single_wire_nonparam(self, tol, operation, Wires, dev_mpi):
        apply_operation_gates_qnode_nonparam(tol, dev_mpi, operation, Wires)

    @pytest.mark.parametrize("operation", [qml.CNOT, qml.SWAP, qml.CY, qml.CZ])
    @pytest.mark.parametrize("Wires", [[0, 1], [numQubits - 2, numQubits - 1], [0, numQubits - 1]])
    def test_apply_operation_two_wire_nonparam(self, tol, operation, Wires, dev_mpi):
        apply_operation_gates_qnode_nonparam(tol, dev_mpi, operation, Wires)

    @pytest.mark.parametrize("operation", [qml.CSWAP, qml.Toffoli])
    @pytest.mark.parametrize(
        "Wires",
        [
            [0, 1, 2],
            [numQubits - 3, numQubits - 2, numQubits - 1],
            [0, 1, numQubits - 1],
            [0, numQubits - 2, numQubits - 1],
        ],
    )
    def test_apply_operation_three_wire_nonparam(self, tol, operation, Wires, dev_mpi):
        apply_operation_gates_qnode_nonparam(tol, dev_mpi, operation, Wires)

    @pytest.mark.parametrize("operation", [qml.CSWAP, qml.Toffoli])
    @pytest.mark.parametrize(
        "Wires",
        [
            [0, 1, 2],
            [numQubits - 3, numQubits - 2, numQubits - 1],
            [0, 1, numQubits - 1],
            [0, numQubits - 2, numQubits - 1],
        ],
    )
    def test_apply_operation_three_wire_qnode_nonparam(self, tol, operation, Wires, dev_mpi):
        apply_operation_gates_qnode_nonparam(tol, dev_mpi, operation, Wires)

    @pytest.mark.parametrize("operation", [qml.PhaseShift, qml.RX, qml.RY, qml.RZ])
    @pytest.mark.parametrize("par", [[0.1], [0.2], [0.3]])
    @pytest.mark.parametrize("Wires", [0, numQubits - 1])
    def test_apply_operation_1gatequbit_1param_gate_qnode_param(
        self, tol, operation, par, Wires, dev_mpi
    ):
        apply_operation_gates_qnode_param(tol, dev_mpi, operation, par, Wires)

    @pytest.mark.parametrize("operation", [qml.Rot])
    @pytest.mark.parametrize("par", [[0.1, 0.2, 0.3], [0.2, 0.3, 0.4]])
    @pytest.mark.parametrize("Wires", [0, numQubits - 1])
    def test_apply_operation_1gatequbit_3param_gate_qnode_param(
        self, tol, operation, par, Wires, dev_mpi
    ):
        apply_operation_gates_qnode_param(tol, dev_mpi, operation, par, Wires)

    @pytest.mark.parametrize("operation", [qml.CRot])
    @pytest.mark.parametrize("par", [[0.1, 0.2, 0.3], [0.2, 0.3, 0.4]])
    @pytest.mark.parametrize("Wires", [[0, numQubits - 1], [0, 1], [numQubits - 2, numQubits - 1]])
    def test_apply_operation_1gatequbit_3param_cgate_qnode_param(
        self, tol, operation, par, Wires, dev_mpi
    ):
        apply_operation_gates_qnode_param(tol, dev_mpi, operation, par, Wires)

    @pytest.mark.parametrize(
        "operation",
        [
            qml.CRX,
            qml.CRY,
            qml.CRZ,
            qml.ControlledPhaseShift,
            qml.SingleExcitation,
            qml.SingleExcitationMinus,
            qml.SingleExcitationPlus,
            qml.IsingXX,
            qml.IsingYY,
            qml.IsingZZ,
        ],
    )
    @pytest.mark.parametrize("par", [[0.1], [0.2], [0.3]])
    @pytest.mark.parametrize("Wires", [[0, numQubits - 1], [0, 1], [numQubits - 2, numQubits - 1]])
    def test_apply_operation_2gatequbit_1param_gate_qnode_param(
        self, tol, operation, par, Wires, dev_mpi
    ):
        apply_operation_gates_qnode_param(tol, dev_mpi, operation, par, Wires)

    @pytest.mark.parametrize(
        "operation",
        [qml.DoubleExcitation, qml.DoubleExcitationMinus, qml.DoubleExcitationPlus],
    )
    @pytest.mark.parametrize("par", [[0.13], [0.2], [0.3]])
    @pytest.mark.parametrize(
        "Wires",
        [
            [0, 1, numQubits - 2, numQubits - 1],
            [0, 1, 2, 3],
            [numQubits - 4, numQubits - 3, numQubits - 2, numQubits - 1],
        ],
    )
    def test_apply_operation_4gatequbit_1param_gate_qnode_param(
        self, tol, operation, par, Wires, dev_mpi
    ):
        apply_operation_gates_qnode_param(tol, dev_mpi, operation, par, Wires)

    # BasisState test
    @pytest.mark.parametrize("operation", [qml.BasisState])
    @pytest.mark.parametrize("index", range(numQubits))
    def test_state_prep(self, tol, operation, index, dev_mpi):
        par = np.zeros(numQubits, dtype=int)
        par[index] = 1
        num_wires = numQubits
        comm = MPI.COMM_WORLD
        commSize = comm.Get_size()
        num_global_wires = commSize.bit_length() - 1
        num_local_wires = num_wires - num_global_wires

        if dev_mpi.c_dtype == np.float32:
            c_dtype = np.complex64
        else:
            c_dtype = np.complex128

        state_vector = np.zeros(1 << num_wires).astype(c_dtype)
        expected_output_cpu = np.zeros(1 << num_wires).astype(c_dtype)
        local_state_vector = np.zeros(1 << num_local_wires).astype(c_dtype)
        local_expected_output_cpu = np.zeros(1 << num_local_wires).astype(c_dtype)

        state_vector = create_random_init_state(num_wires, dev_mpi.c_dtype)

        comm.Scatter(state_vector, local_state_vector, root=0)
        dev_cpu = qml.device("lightning.qubit", wires=num_wires, c_dtype=c_dtype)

        def circuit():
            operation(par, wires=range(numQubits))
            return qml.state()

        cpu_qnode = qml.QNode(circuit, dev_cpu)
        mpi_qnode = qml.QNode(circuit, dev_mpi)

        expected_output_cpu = cpu_qnode().astype(c_dtype)
        comm.Scatter(expected_output_cpu, local_expected_output_cpu, root=0)

        local_state_vector = mpi_qnode()

        assert np.allclose(local_state_vector, local_expected_output_cpu, atol=tol, rtol=0)

    @pytest.mark.parametrize(
        "par, Wires",
        [
            (np.array([1 / np.sqrt(2), 1 / np.sqrt(2)]), [0]),
            (np.array([1 / np.sqrt(2), 1 / np.sqrt(2)]), [1]),
            (np.array([1 / np.sqrt(2), 1 / np.sqrt(2)]), [2]),
            (np.array([1 / np.sqrt(2), 1 / np.sqrt(2)]), [3]),
            (np.array([1 / np.sqrt(2), 1 / np.sqrt(2)]), [4]),
            (np.array([1 / np.sqrt(2), 1 / np.sqrt(2)]), [5]),
            (np.array([0, 1 / np.sqrt(2), 0, 1 / np.sqrt(2)]), [1, 0]),
            (np.array([0, 1 / np.sqrt(2), 0, 1 / np.sqrt(2)]), [0, 1]),
            (np.array([0, 1 / np.sqrt(2), 0, 1 / np.sqrt(2)]), [0, 2]),
            (
                np.array([0, 1 / np.sqrt(2), 0, 1 / np.sqrt(2)]),
                [numQubits - 2, numQubits - 1],
            ),
            (
                np.array([0, 1 / np.sqrt(2), 0, 1 / np.sqrt(2)]),
                [0, numQubits - 1],
            ),
            (
                np.array([0, 1 / np.sqrt(2), 0, 1 / np.sqrt(2)]),
                [0, numQubits - 2],
            ),
        ],
    )
    def test_qubit_state_prep(self, tol, par, Wires, dev_mpi):
        num_wires = numQubits
        comm = MPI.COMM_WORLD
        commSize = comm.Get_size()
        num_global_wires = commSize.bit_length() - 1
        num_local_wires = num_wires - num_global_wires

        if dev_mpi.c_dtype == np.float32:
            c_dtype = np.complex64
        else:
            c_dtype = np.complex128

        state_vector = np.zeros(1 << num_wires).astype(c_dtype)
        expected_output_cpu = np.zeros(1 << num_wires).astype(c_dtype)
        local_state_vector = np.zeros(1 << num_local_wires).astype(c_dtype)
        local_expected_output_cpu = np.zeros(1 << num_local_wires).astype(c_dtype)

        state_vector = create_random_init_state(num_wires, dev_mpi.c_dtype)

        comm.Scatter(state_vector, local_state_vector, root=0)
        dev_cpu = qml.device("lightning.qubit", wires=num_wires, c_dtype=c_dtype)

        def circuit():
            qml.StatePrep(par, wires=Wires)
            return qml.state()

        cpu_qnode = qml.QNode(circuit, dev_cpu)
        mpi_qnode = qml.QNode(circuit, dev_mpi)

        expected_output_cpu = cpu_qnode().astype(c_dtype)
        comm.Scatter(expected_output_cpu, local_expected_output_cpu, root=0)

        local_state_vector = mpi_qnode()

        assert np.allclose(local_state_vector, local_expected_output_cpu, atol=tol, rtol=0)

    def test_dev_reset(self, tol, dev_mpi):
        num_wires = numQubits
        comm = MPI.COMM_WORLD
        commSize = comm.Get_size()
        num_global_wires = commSize.bit_length() - 1
        num_local_wires = num_wires - num_global_wires

        if dev_mpi.c_dtype == np.float32:
            c_dtype = np.complex64
        else:
            c_dtype = np.complex128

        state_vector = np.zeros(1 << num_wires).astype(c_dtype)
        expected_output_cpu = np.zeros(1 << num_wires).astype(c_dtype)
        local_state_vector = np.zeros(1 << num_local_wires).astype(c_dtype)
        local_expected_output_cpu = np.zeros(1 << num_local_wires).astype(c_dtype)

        state_vector = create_random_init_state(num_wires, dev_mpi.c_dtype)

        comm.Scatter(state_vector, local_state_vector, root=0)
        dev_cpu = qml.device("lightning.qubit", wires=num_wires, c_dtype=c_dtype)

        dev_cpu._statevector.reset_state()

        def circuit():
            qml.PauliX(wires=[0])
            qml.PauliX(wires=[0])
            return qml.state()

        cpu_qnode = qml.QNode(circuit, dev_cpu)

        expected_output_cpu = cpu_qnode().astype(c_dtype)
        comm.Scatter(expected_output_cpu, local_expected_output_cpu, root=0)

        dev_mpi._statevector.reset_state(False)

        gpumpi_qnode = qml.QNode(circuit, dev_mpi)
        dev_mpi._statevector.reset_state(False)

        local_state_vector = gpumpi_qnode()
        assert np.allclose(local_state_vector, local_expected_output_cpu, atol=tol, rtol=0)

<<<<<<< HEAD
=======

@pytest.mark.skipif(
    device_name == "lightning.gpu",
    reason="LGPU new API in WIP.  Skipping.",
)
>>>>>>> b658ef7a
class TestSparseHamExpval:  # pylint: disable=too-few-public-methods,missing-function-docstring
    """Tests sparse hamiltonian expectation values."""

    @pytest.mark.parametrize("C_DTYPE", [np.complex128])
    def test_sparse_hamiltonian_expectation(self, C_DTYPE):
        comm = MPI.COMM_WORLD
        commSize = comm.Get_size()
        num_global_wires = commSize.bit_length() - 1
        num_local_wires = 3 - num_global_wires

        obs = qml.Identity(0) @ qml.PauliX(1) @ qml.PauliY(2)
        obs1 = qml.Identity(1)
        Hmat = qml.Hamiltonian([1.0, 1.0], [obs1, obs]).sparse_matrix()

        state_vector = np.array(
            [
                0.0 + 0.0j,
                0.0 + 0.1j,
                0.1 + 0.1j,
                0.1 + 0.2j,
                0.2 + 0.2j,
                0.2 + 0.3j,
                0.3 + 0.3j,
                0.3 + 0.5j,
            ],
            dtype=C_DTYPE,
        )

        state_vector /= np.linalg.norm(state_vector)

        local_state_vector = np.zeros(1 << num_local_wires).astype(C_DTYPE)
        comm.Scatter(state_vector, local_state_vector, root=0)

        H_sparse = qml.SparseHamiltonian(Hmat, wires=range(3))

        def circuit():
            qml.StatePrep(state_vector, wires=range(3))
            return qml.expval(H_sparse)

        dev_gpu = qml.device("lightning.gpu", wires=3, mpi=False, c_dtype=C_DTYPE)
        gpu_qnode = qml.QNode(circuit, dev_gpu)
        expected_output_gpu = gpu_qnode()
        comm.Bcast(np.array(expected_output_gpu), root=0)

        dev_mpi = qml.device("lightning.gpu", wires=3, mpi=True, c_dtype=C_DTYPE)
        mpi_qnode = qml.QNode(circuit, dev_mpi)
        expected_output_mpi = mpi_qnode()

        assert np.allclose(expected_output_mpi, expected_output_gpu)


@pytest.mark.skipif(
    device_name == "lightning.gpu",
    reason="LGPU new API in WIP.  Skipping.",
)
class TestExpval:
    """Tests that expectation values are properly calculated or that the proper errors are raised."""

    @pytest.mark.parametrize("C_DTYPE", [np.complex128, np.complex64])
    @pytest.mark.parametrize(
        "operation",
        [
            qml.PauliX,
            qml.PauliY,
            qml.PauliZ,
            qml.Hadamard,
            # qml.Identity,
        ],
    )
    @pytest.mark.parametrize("wires", [0, 1, 2, numQubits - 3, numQubits - 2, numQubits - 1])
    def test_expval_single_wire_no_parameters(self, tol, operation, wires, C_DTYPE):
        """Tests that expectation values are properly calculated for single-wire observables without parameters."""
        num_wires = numQubits
        comm = MPI.COMM_WORLD
        commSize = comm.Get_size()
        num_global_wires = commSize.bit_length() - 1
        num_local_wires = num_wires - num_global_wires

        dev_mpi = qml.device("lightning.gpu", wires=numQubits, mpi=True, c_dtype=C_DTYPE)

        state_vector = create_random_init_state(num_wires, dev_mpi.c_dtype)
        comm.Bcast(state_vector, root=0)

        local_state_vector = np.zeros(1 << num_local_wires).astype(C_DTYPE)
        comm.Scatter(state_vector, local_state_vector, root=0)
        dev_cpu = qml.device("lightning.qubit", wires=num_wires, c_dtype=C_DTYPE)

        def circuit():
            qml.StatePrep(state_vector, wires=range(num_wires))
            return qml.expval(operation(wires))

        cpu_qnode = qml.QNode(circuit, dev_cpu)
        expected_output_cpu = cpu_qnode()
        comm.Bcast(np.array(expected_output_cpu), root=0)

        mpi_qnode = qml.QNode(circuit, dev_mpi)
        expected_output_mpi = mpi_qnode()

        assert np.allclose(expected_output_mpi, expected_output_cpu, atol=tol, rtol=0)

    @pytest.mark.parametrize("C_DTYPE", [np.complex128, np.complex64])
    @pytest.mark.parametrize(
        "obs",
        [
            qml.PauliX(0) @ qml.PauliZ(1),
            qml.PauliX(0) @ qml.PauliZ(numQubits - 1),
            qml.PauliX(numQubits - 2) @ qml.PauliZ(numQubits - 1),
            qml.PauliZ(0) @ qml.PauliZ(1),
            qml.PauliZ(0) @ qml.PauliZ(numQubits - 1),
            qml.PauliZ(numQubits - 2) @ qml.PauliZ(numQubits - 1),
        ],
    )
    def test_expval_multiple_obs(self, obs, tol, C_DTYPE):
        """Test expval with Hamiltonian"""
        num_wires = numQubits

        dev_cpu = qml.device("lightning.qubit", wires=num_wires, c_dtype=C_DTYPE)
        dev_mpi = qml.device("lightning.gpu", wires=num_wires, mpi=True, c_dtype=C_DTYPE)

        def circuit():
            qml.RX(0.4, wires=[0])
            qml.RY(-0.2, wires=[num_wires - 1])
            return qml.expval(obs)

        cpu_qnode = qml.QNode(circuit, dev_cpu)
        mpi_qnode = qml.QNode(circuit, dev_mpi)

        assert np.allclose(cpu_qnode(), mpi_qnode(), atol=tol, rtol=0)

    @pytest.mark.parametrize("C_DTYPE", [np.complex128, np.complex64])
    @pytest.mark.parametrize(
        "obs, coeffs",
        [
            ([qml.PauliX(0) @ qml.PauliZ(1)], [0.314]),
            ([qml.PauliX(0) @ qml.PauliZ(numQubits - 1)], [0.314]),
            ([qml.PauliZ(0) @ qml.PauliZ(1)], [0.314]),
            ([qml.PauliZ(0) @ qml.PauliZ(numQubits - 1)], [0.314]),
            (
                [qml.PauliX(0) @ qml.PauliZ(1), qml.PauliZ(0) @ qml.PauliZ(1)],
                [0.314, 0.2],
            ),
            (
                [
                    qml.PauliX(0) @ qml.PauliZ(numQubits - 1),
                    qml.PauliZ(0) @ qml.PauliZ(1),
                ],
                [0.314, 0.2],
            ),
            (
                [
                    qml.PauliX(numQubits - 2) @ qml.PauliZ(numQubits - 1),
                    qml.PauliZ(0) @ qml.PauliZ(1),
                ],
                [0.314, 0.2],
            ),
        ],
    )
    def test_expval_hamiltonian(self, obs, coeffs, tol, C_DTYPE):
        """Test expval with Hamiltonian"""
        num_wires = numQubits

        ham = qml.Hamiltonian(coeffs, obs)

        dev_cpu = qml.device("lightning.qubit", wires=num_wires, c_dtype=C_DTYPE)
        dev_mpi = qml.device("lightning.gpu", wires=num_wires, mpi=True, c_dtype=C_DTYPE)

        def circuit():
            qml.RX(0.4, wires=[0])
            qml.RY(-0.2, wires=[numQubits - 1])
            return qml.expval(ham)

        cpu_qnode = qml.QNode(circuit, dev_cpu)
        mpi_qnode = qml.QNode(circuit, dev_mpi)

        assert np.allclose(cpu_qnode(), mpi_qnode(), atol=tol, rtol=0)

    def test_expval_non_pauli_word_hamiltionian(self, tol):
        """Tests expectation values of non-Pauli word Hamiltonians."""
        dev_mpi = qml.device("lightning.gpu", wires=3, mpi=True)
        dev_cpu = qml.device("lightning.qubit", wires=3)

        theta = 0.432
        phi = 0.123
        varphi = -0.543

        def circuit():
            qml.RX(theta, wires=[0])
            qml.RX(phi, wires=[1])
            qml.RX(varphi, wires=[2])
            qml.CNOT(wires=[0, 1])
            qml.CNOT(wires=[1, 2])
            return qml.expval(0.5 * qml.Hadamard(2))

        cpu_qnode = qml.QNode(circuit, dev_cpu)
        mpi_qnode = qml.QNode(circuit, dev_mpi)

        assert np.allclose(cpu_qnode(), mpi_qnode(), atol=tol, rtol=0)


class TestGenerateSample:
    """Tests that samples are properly calculated."""

    @pytest.mark.parametrize("C_DTYPE", [np.complex128, np.complex64])
    def test_sample_dimensions(self, C_DTYPE):
        """Tests if the samples returned by sample have
        the correct dimensions
        """
        num_wires = numQubits

        dev = qml.device("lightning.gpu", wires=num_wires, mpi=True, c_dtype=C_DTYPE)

        ops = [qml.RX(1.5708, wires=[0]), qml.RX(1.5708, wires=[1])]

        shots = 10
        obs = qml.PauliZ(wires=[0])
        tape = qml.tape.QuantumScript(ops, [qml.sample(op=obs)], shots=shots)
        s1 = dev.execute(tape)

        assert np.array_equal(s1.shape, (shots,))

        shots = 12
        obs = qml.PauliZ(wires=[1])
        tape = qml.tape.QuantumScript(ops, [qml.sample(op=obs)], shots=shots)
        s2 = dev.execute(tape)

        assert np.array_equal(s2.shape, (shots,))

        shots = 17
        obs = qml.PauliX(0) @ qml.PauliZ(1)
        tape = qml.tape.QuantumScript(ops, [qml.sample(op=obs)], shots=shots)
        s3 = dev.execute(tape)

        assert np.array_equal(s3.shape, (shots,))

    @pytest.mark.parametrize("C_DTYPE", [np.complex128, np.complex64])
    def test_sample_values(self, tol, C_DTYPE):
        """Tests if the samples returned by sample have
        the correct values
        """
        num_wires = numQubits

        dev = qml.device("lightning.gpu", wires=num_wires, mpi=True, c_dtype=C_DTYPE)

        shots = qml.measurements.Shots(1000)
        ops = [qml.RX(1.5708, wires=[0])]
        obs = qml.PauliZ(0)
        tape = qml.tape.QuantumScript(ops, [qml.sample(op=obs)], shots=shots)
        s1 = dev.execute(tape)

        # s1 should only contain 1 and -1, which is guaranteed if
        # they square to 1
        assert np.allclose(s1**2, 1, atol=tol, rtol=0)

    @pytest.mark.parametrize("C_DTYPE", [np.complex128, np.complex64])
    def test_sample_values_qnode(self, tol, C_DTYPE):
        """Tests if the samples returned by sample have
        the correct values
        """
        num_wires = numQubits

        dev_mpi = qml.device(
            "lightning.gpu", wires=num_wires, mpi=True, shots=1000, c_dtype=C_DTYPE
        )
        dev_mpi._statevector.reset_state(False)

        @qml.qnode(dev_mpi)
        def circuit():
            qml.RX(1.5708, wires=0)
            return qml.sample(qml.PauliZ(0))

        # s1 should only contain 1 and -1, which is guaranteed if
        # they square to 1
        assert np.allclose(circuit() ** 2, 1, atol=tol, rtol=0)

    @pytest.mark.parametrize("C_DTYPE", [np.complex128, np.complex64])
    def test_multi_samples_return_correlated_results(self, C_DTYPE):
        """Tests if the samples returned by the sample function have
        the correct dimensions
        """
        num_wires = 3

        dev_gpumpi = qml.device(
            "lightning.gpu", wires=num_wires, mpi=True, shots=1000, c_dtype=C_DTYPE
        )

        @qml.qnode(dev_gpumpi)
        def circuit():
            qml.Hadamard(0)
            qml.CNOT(wires=[0, 1])
            return qml.sample(qml.PauliZ(0)), qml.sample(qml.PauliZ(1))

        outcomes = circuit()

        assert np.array_equal(outcomes[0], outcomes[1])

    @pytest.mark.parametrize("C_DTYPE", [np.complex128, np.complex64])
    def test_paulix_pauliy(self, C_DTYPE, tol=TOL_STOCHASTIC):
        """Test that a tensor product involving PauliX and PauliY works correctly"""
        num_wires = 3

        dev_gpumpi = qml.device(
            "lightning.gpu", wires=num_wires, mpi=True, shots=1000, c_dtype=C_DTYPE
        )

        theta = 0.432
        phi = 0.123
        varphi = -0.543

        @qml.qnode(dev_gpumpi)
        def circuit():
            qml.RX(theta, wires=[0])
            qml.RX(phi, wires=[1])
            qml.RX(varphi, wires=[2])
            qml.CNOT(wires=[0, 1])
            qml.CNOT(wires=[1, 2])
            return qml.sample(qml.PauliX(wires=[0]) @ qml.PauliY(wires=[2]))

        res = circuit()

        # res should only contain 1 and -1
        assert np.allclose(res**2, 1, atol=tol)

        mean = np.mean(res)
        expected = np.sin(theta) * np.sin(phi) * np.sin(varphi)
        assert np.allclose(mean, expected, atol=tol)

        var = np.var(res)
        expected = (
            8 * np.sin(theta) ** 2 * np.cos(2 * varphi) * np.sin(phi) ** 2
            - np.cos(2 * (theta - phi))
            - np.cos(2 * (theta + phi))
            + 2 * np.cos(2 * theta)
            + 2 * np.cos(2 * phi)
            + 14
        ) / 16
        assert np.allclose(var, expected, atol=tol)

    @pytest.mark.parametrize("C_DTYPE", [np.complex128, np.complex64])
    def test_pauliz_hadamard(self, C_DTYPE, tol=TOL_STOCHASTIC):
        """Test that a tensor product involving PauliZ and PauliY and hadamard works correctly"""
        num_wires = 3

        dev_gpumpi = qml.device(
            "lightning.gpu", wires=num_wires, mpi=True, shots=1000, c_dtype=C_DTYPE
        )

        theta = 0.432
        phi = 0.123
        varphi = -0.543

        @qml.qnode(dev_gpumpi)
        def circuit():
            qml.RX(theta, wires=[0])
            qml.RX(phi, wires=[1])
            qml.RX(varphi, wires=[2])
            qml.CNOT(wires=[0, 1])
            qml.CNOT(wires=[1, 2])
            return qml.sample(
                qml.PauliZ(wires=[0]) @ qml.Hadamard(wires=[1]) @ qml.PauliY(wires=[2])
            )

        res = circuit()

        # s1 should only contain 1 and -1
        assert np.allclose(res**2, 1, atol=tol)

        mean = np.mean(res)
        expected = -(np.cos(varphi) * np.sin(phi) + np.sin(varphi) * np.cos(theta)) / np.sqrt(2)
        assert np.allclose(mean, expected, atol=tol)

        var = np.var(res)
        expected = (
            3
            + np.cos(2 * phi) * np.cos(varphi) ** 2
            - np.cos(2 * theta) * np.sin(varphi) ** 2
            - 2 * np.cos(theta) * np.sin(phi) * np.sin(2 * varphi)
        ) / 4
        assert np.allclose(var, expected, atol=tol)


class TestTensorVar:
    """Test tensor variance measurements."""

    @pytest.mark.parametrize("C_DTYPE", [np.complex128, np.complex64])
    def test_paulix_pauliy(self, C_DTYPE, tol=TOL_STOCHASTIC):
        """Test that a tensor product involving PauliX and PauliY works correctly"""
        num_wires = 3

        dev_gpumpi = qml.device(
            "lightning.gpu", wires=num_wires, mpi=True, shots=1000, c_dtype=C_DTYPE
        )

        theta = 0.432
        phi = 0.123
        varphi = -0.543

        @qml.qnode(dev_gpumpi)
        def circuit():
            qml.RX(theta, wires=[0])
            qml.RX(phi, wires=[1])
            qml.RX(varphi, wires=[2])
            qml.CNOT(wires=[0, 1])
            qml.CNOT(wires=[1, 2])
            return qml.var(qml.PauliX(wires=[0]) @ qml.PauliY(wires=[2]))

        res = circuit()

        expected = (
            8 * np.sin(theta) ** 2 * np.cos(2 * varphi) * np.sin(phi) ** 2
            - np.cos(2 * (theta - phi))
            - np.cos(2 * (theta + phi))
            + 2 * np.cos(2 * theta)
            + 2 * np.cos(2 * phi)
            + 14
        ) / 16
        assert np.allclose(res, expected, atol=tol)

    @pytest.mark.parametrize("C_DTYPE", [np.complex128, np.complex64])
    def test_pauliz_hadamard(self, C_DTYPE, tol=TOL_STOCHASTIC):
        """Test that a tensor product involving PauliZ and PauliY and hadamard works correctly"""
        num_wires = 3
        dev_gpumpi = qml.device(
            "lightning.gpu", wires=num_wires, mpi=True, shots=1000, c_dtype=C_DTYPE
        )

        theta = 0.432
        phi = 0.123
        varphi = -0.543

        @qml.qnode(dev_gpumpi)
        def circuit():
            qml.RX(theta, wires=[0])
            qml.RX(phi, wires=[1])
            qml.RX(varphi, wires=[2])
            qml.CNOT(wires=[0, 1])
            qml.CNOT(wires=[1, 2])
            return qml.var(qml.PauliZ(wires=[0]) @ qml.Hadamard(wires=[1]) @ qml.PauliY(wires=[2]))

        res = circuit()

        expected = (
            3
            + np.cos(2 * phi) * np.cos(varphi) ** 2
            - np.cos(2 * theta) * np.sin(varphi) ** 2
            - 2 * np.cos(theta) * np.sin(phi) * np.sin(2 * varphi)
        ) / 4
        assert np.allclose(res, expected, atol=tol)


def circuit_ansatz(params, wires):
    """Circuit ansatz containing all the parametrized gates"""
    # pylint: disable=undefined-variable
    qml.StatePrep(
        unitary_group.rvs(2**numQubits, random_state=0)[0],
        wires=wires,
    )
    qml.RX(params[0], wires=wires[0])
    qml.RY(params[1], wires=wires[1])
    qml.adjoint(qml.RX(params[2], wires=wires[2]))
    qml.RZ(params[0], wires=wires[3])
    qml.CRX(params[3], wires=[wires[3], wires[0]])
    qml.PhaseShift(params[4], wires=wires[2])
    qml.CRY(params[5], wires=[wires[2], wires[1]])
    qml.adjoint(qml.CRZ(params[5], wires=[wires[0], wires[3]]))
    qml.adjoint(qml.PhaseShift(params[6], wires=wires[0]))
    qml.Rot(params[6], params[7], params[8], wires=wires[0])
    qml.adjoint(qml.Rot(params[8], params[8], params[9], wires=wires[1]))
    qml.MultiRZ(params[11], wires=[wires[0], wires[1]])
    qml.CPhase(params[12], wires=[wires[3], wires[2]])
    qml.IsingXX(params[13], wires=[wires[1], wires[0]])
    qml.IsingYY(params[14], wires=[wires[3], wires[2]])
    qml.IsingZZ(params[15], wires=[wires[2], wires[1]])
    qml.SingleExcitation(params[24], wires=[wires[2], wires[0]])
    qml.DoubleExcitation(params[25], wires=[wires[2], wires[0], wires[1], wires[3]])


@pytest.mark.parametrize(
    "returns",
    [
        (qml.PauliX(0),),
        (qml.PauliY(0),),
        (qml.PauliZ(0),),
        (qml.PauliX(1),),
        (qml.PauliY(1),),
        (qml.PauliZ(1),),
        (qml.PauliX(2),),
        (qml.PauliY(2),),
        (qml.PauliZ(2),),
        (qml.PauliX(3),),
        (qml.PauliY(3),),
        (qml.PauliZ(3),),
        (qml.PauliX(0), qml.PauliY(1)),
        (
            qml.PauliZ(0),
            qml.PauliX(1),
            qml.PauliY(2),
        ),
        (
            qml.PauliY(0),
            qml.PauliZ(1),
            qml.PauliY(3),
        ),
        (qml.PauliZ(0) @ qml.PauliY(3),),
        (qml.Hadamard(2),),
        (qml.Hadamard(3) @ qml.PauliZ(2),),
        (qml.PauliX(0) @ qml.PauliY(3),),
        (qml.PauliY(0) @ qml.PauliY(2) @ qml.PauliY(3),),
        (qml.PauliZ(0) @ qml.PauliZ(1) @ qml.PauliZ(2),),
        (0.5 * qml.PauliZ(0) @ qml.PauliZ(2),),
    ],
)
def test_integration(returns):
    """Integration tests that compare to default.qubit for a large circuit containing parametrized
    operations"""
    num_wires = numQubits
    dev_default = qml.device("lightning.qubit", wires=range(num_wires))
    dev_gpu = qml.device("lightning.gpu", wires=num_wires, mpi=True, c_dtype=np.complex128)

    def circuit(params):
        circuit_ansatz(params, wires=range(num_wires))
        return qml.math.hstack([qml.expval(r) for r in returns])

    n_params = 30
    np.random.seed(1337)
    params = np.random.rand(n_params)

    qnode_gpu = qml.QNode(circuit, dev_gpu, diff_method="parameter-shift")
    qnode_default = qml.QNode(circuit, dev_default, diff_method="parameter-shift")

    def convert_to_array_gpu(params):
        return np.array(qnode_gpu(params))

    def convert_to_array_default(params):
        return np.array(qnode_default(params))

    j_gpu = qml.jacobian(convert_to_array_gpu)(params)
    j_default = qml.jacobian(convert_to_array_default)(params)

    assert np.allclose(j_gpu, j_default, atol=1e-7)


custom_wires = ["alice", 3.14, -1, 0, "bob", "l", "m", "n"]


@pytest.mark.parametrize(
    "returns",
    [
        qml.PauliZ(custom_wires[0]),
        qml.PauliX(custom_wires[2]),
        qml.PauliZ(custom_wires[0]) @ qml.PauliY(custom_wires[3]),
        qml.Hadamard(custom_wires[2]),
        qml.Hadamard(custom_wires[3]) @ qml.PauliZ(custom_wires[2]),
        qml.PauliX(custom_wires[0]) @ qml.PauliY(custom_wires[3]),
        qml.PauliY(custom_wires[0]) @ qml.PauliY(custom_wires[2]) @ qml.PauliY(custom_wires[3]),
    ],
)
def test_integration_custom_wires(returns):
    """Integration tests that compare to default.qubit for a large circuit containing parametrized
    operations and when using custom wire labels"""
    dev_lightning = qml.device("lightning.qubit", wires=custom_wires)
    dev_gpu = qml.device("lightning.gpu", wires=custom_wires, mpi=True, c_dtype=np.complex128)

    def circuit(params):
        circuit_ansatz(params, wires=custom_wires)
        return qml.expval(returns), qml.expval(qml.PauliY(custom_wires[1]))

    n_params = 30
    np.random.seed(1337)
    params = np.random.rand(n_params)

    qnode_gpu = qml.QNode(circuit, dev_gpu, diff_method="parameter-shift")
    qnode_lightning = qml.QNode(circuit, dev_lightning, diff_method="parameter-shift")

    def convert_to_array_gpu(params):
        return np.array(qnode_gpu(params))

    def convert_to_array_lightning(params):
        return np.array(qnode_lightning(params))

    j_gpu = qml.jacobian(convert_to_array_gpu)(params)
    j_lightning = qml.jacobian(convert_to_array_lightning)(params)

    assert np.allclose(j_gpu, j_lightning, atol=1e-7)<|MERGE_RESOLUTION|>--- conflicted
+++ resolved
@@ -380,14 +380,6 @@
         local_state_vector = gpumpi_qnode()
         assert np.allclose(local_state_vector, local_expected_output_cpu, atol=tol, rtol=0)
 
-<<<<<<< HEAD
-=======
-
-@pytest.mark.skipif(
-    device_name == "lightning.gpu",
-    reason="LGPU new API in WIP.  Skipping.",
-)
->>>>>>> b658ef7a
 class TestSparseHamExpval:  # pylint: disable=too-few-public-methods,missing-function-docstring
     """Tests sparse hamiltonian expectation values."""
 
