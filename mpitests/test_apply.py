# Copyright 2018-2023 Xanadu Quantum Technologies Inc.

# Licensed under the Apache License, Version 2.0 (the "License");
# you may not use this file except in compliance with the License.
# You may obtain a copy of the License at

#     http://www.apache.org/licenses/LICENSE-2.0

# Unless required by applicable law or agreed to in writing, software
# distributed under the License is distributed on an "AS IS" BASIS,
# WITHOUT WARRANTIES OR CONDITIONS OF ANY KIND, either express or implied.
# See the License for the specific language governing permissions and
# limitations under the License.
"""
Unit tests for apply on :mod:`pennylane_lightning` MPI-enabled devices.
"""
# pylint: disable=protected-access,cell-var-from-loop,c-extension-no-member
import itertools
from functools import partial

import numpy as np
import pennylane as qml
import pytest
from conftest import TOL_STOCHASTIC, device_name, fixture_params
from mpi4py import MPI

numQubits = 8

# Tuple passed to distributed device ctor
# np.complex for data type and True or False
# for enabling batched_obs.
fixture_params = itertools.product(
    [np.complex64, np.complex128],
    [True, False],
)


def create_random_init_state(numWires, c_dtype, seed_value=48):
    """Returns a random initial state of a certain type."""
    np.random.seed(seed_value)

    r_dtype = np.float64 if c_dtype == np.complex128 else np.float32

    num_elements = 2**numWires
    init_state = np.random.rand(num_elements).astype(r_dtype) + 1j * np.random.rand(
        num_elements
    ).astype(r_dtype)
    scale_sum = np.sqrt(np.sum(np.abs(init_state) ** 2)).astype(r_dtype)
    init_state = init_state / scale_sum
    return init_state


def apply_operation_gates_qnode_param(tol, dev_mpi, operation, par, Wires):
    """Wrapper applying a parametric gate with QNode function."""
    num_wires = numQubits
    comm = MPI.COMM_WORLD
    commSize = comm.Get_size()
    num_global_wires = commSize.bit_length() - 1
    num_local_wires = num_wires - num_global_wires

    c_dtype = dev_mpi.c_dtype

    expected_output_cpu = np.zeros(2**num_wires).astype(c_dtype)
    local_state_vector = np.zeros(2**num_local_wires).astype(c_dtype)
    local_expected_output_cpu = np.zeros(2**num_local_wires).astype(c_dtype)

    state_vector = create_random_init_state(num_wires, dev_mpi.c_dtype)
    comm.Bcast(state_vector, root=0)

    comm.Scatter(state_vector, local_state_vector, root=0)
    dev_cpu = qml.device("lightning.qubit", wires=num_wires, c_dtype=c_dtype)

    def circuit(*params):
        qml.StatePrep(state_vector, wires=range(num_wires))
        operation(*params, wires=Wires)
        return qml.state()

    cpu_qnode = qml.QNode(circuit, dev_cpu)
    expected_output_cpu = cpu_qnode(*par).astype(c_dtype)
    comm.Scatter(expected_output_cpu, local_expected_output_cpu, root=0)

    mpi_qnode = qml.QNode(circuit, dev_mpi)
    local_state_vector = mpi_qnode(*par)

    assert np.allclose(local_state_vector, local_expected_output_cpu, atol=tol, rtol=0)


def apply_operation_gates_qnode_nonparam(tol, dev_mpi, operation, Wires):
    """Wrapper applying a non-parametric gate with QNode function."""
    num_wires = numQubits
    comm = MPI.COMM_WORLD
    commSize = comm.Get_size()
    num_global_wires = commSize.bit_length() - 1
    num_local_wires = num_wires - num_global_wires

    c_dtype = dev_mpi.c_dtype

    expected_output_cpu = np.zeros(2**num_wires).astype(c_dtype)
    local_state_vector = np.zeros(2**num_local_wires).astype(c_dtype)
    local_expected_output_cpu = np.zeros(2**num_local_wires).astype(c_dtype)

    state_vector = create_random_init_state(num_wires, dev_mpi.c_dtype)
    comm.Bcast(state_vector, root=0)

    comm.Scatter(state_vector, local_state_vector, root=0)
    dev_cpu = qml.device("lightning.qubit", wires=num_wires, c_dtype=c_dtype)

    def circuit():
        qml.StatePrep(state_vector, wires=range(num_wires))
        operation(wires=Wires)
        return qml.state()

    cpu_qnode = qml.QNode(circuit, dev_cpu)
    expected_output_cpu = cpu_qnode().astype(c_dtype)
    comm.Scatter(expected_output_cpu, local_expected_output_cpu, root=0)

    mpi_qnode = qml.QNode(circuit, dev_mpi)
    local_state_vector = mpi_qnode()

    assert np.allclose(local_state_vector, local_expected_output_cpu, atol=tol, rtol=0)


class TestApply:  # pylint: disable=missing-function-docstring,too-many-arguments,too-many-positional-arguments
    """Tests whether the device can apply supported quantum gates."""

    @pytest.fixture(params=fixture_params)
    def dev_mpi(self, request):
        return qml.device(
            device_name,
            wires=numQubits,
            mpi=True,
            c_dtype=request.param[0],
            batch_obs=request.param[1],
        )

    # Parameterized test case for single wire nonparam gates
    @pytest.mark.parametrize(
        "operation", [qml.PauliX, qml.PauliY, qml.PauliZ, qml.Hadamard, qml.S, qml.T]
    )
    @pytest.mark.parametrize("Wires", [0, 1, numQubits - 2, numQubits - 1])
    def test_apply_operation_single_wire_nonparam(self, tol, operation, Wires, dev_mpi):
        apply_operation_gates_qnode_nonparam(tol, dev_mpi, operation, Wires)

    @pytest.mark.parametrize("operation", [qml.CNOT, qml.SWAP, qml.CY, qml.CZ])
    @pytest.mark.parametrize("Wires", [[0, 1], [numQubits - 2, numQubits - 1], [0, numQubits - 1]])
    def test_apply_operation_two_wire_nonparam(self, tol, operation, Wires, dev_mpi):
        apply_operation_gates_qnode_nonparam(tol, dev_mpi, operation, Wires)

    @pytest.mark.parametrize("operation", [qml.CSWAP, qml.Toffoli])
    @pytest.mark.parametrize(
        "Wires",
        [
            [0, 1, 2],
            [numQubits - 3, numQubits - 2, numQubits - 1],
            [0, 1, numQubits - 1],
            [0, numQubits - 2, numQubits - 1],
        ],
    )
    def test_apply_operation_three_wire_nonparam(self, tol, operation, Wires, dev_mpi):
        apply_operation_gates_qnode_nonparam(tol, dev_mpi, operation, Wires)

    @pytest.mark.parametrize("operation", [qml.CSWAP, qml.Toffoli])
    @pytest.mark.parametrize(
        "Wires",
        [
            [0, 1, 2],
            [numQubits - 3, numQubits - 2, numQubits - 1],
            [0, 1, numQubits - 1],
            [0, numQubits - 2, numQubits - 1],
        ],
    )
    def test_apply_operation_three_wire_qnode_nonparam(self, tol, operation, Wires, dev_mpi):
        apply_operation_gates_qnode_nonparam(tol, dev_mpi, operation, Wires)

    @pytest.mark.parametrize("operation", [qml.PhaseShift, qml.RX, qml.RY, qml.RZ])
    @pytest.mark.parametrize("par", [[0.1], [0.2], [0.3]])
    @pytest.mark.parametrize("Wires", [0, numQubits - 1])
    def test_apply_operation_1gatequbit_1param_gate_qnode_param(
        self, tol, operation, par, Wires, dev_mpi
    ):
        apply_operation_gates_qnode_param(tol, dev_mpi, operation, par, Wires)

    @pytest.mark.parametrize("operation", [qml.Rot])
    @pytest.mark.parametrize("par", [[0.1, 0.2, 0.3], [0.2, 0.3, 0.4]])
    @pytest.mark.parametrize("Wires", [0, numQubits - 1])
    def test_apply_operation_1gatequbit_3param_gate_qnode_param(
        self, tol, operation, par, Wires, dev_mpi
    ):
        apply_operation_gates_qnode_param(tol, dev_mpi, operation, par, Wires)

    @pytest.mark.parametrize("operation", [qml.CRot])
    @pytest.mark.parametrize("par", [[0.1, 0.2, 0.3], [0.2, 0.3, 0.4]])
    @pytest.mark.parametrize("Wires", [[0, numQubits - 1], [0, 1], [numQubits - 2, numQubits - 1]])
    def test_apply_operation_1gatequbit_3param_cgate_qnode_param(
        self, tol, operation, par, Wires, dev_mpi
    ):
        apply_operation_gates_qnode_param(tol, dev_mpi, operation, par, Wires)

    @pytest.mark.parametrize(
        "operation",
        [
            qml.CRX,
            qml.CRY,
            qml.CRZ,
            qml.ControlledPhaseShift,
            qml.SingleExcitation,
            qml.SingleExcitationMinus,
            qml.SingleExcitationPlus,
            qml.IsingXX,
            qml.IsingYY,
            qml.IsingZZ,
            qml.PSWAP,
        ],
    )
    @pytest.mark.parametrize("par", [[0.1], [0.2], [0.3]])
    @pytest.mark.parametrize("Wires", [[0, numQubits - 1], [0, 1], [numQubits - 2, numQubits - 1]])
    def test_apply_operation_2gatequbit_1param_gate_qnode_param(
        self, tol, operation, par, Wires, dev_mpi
    ):
        apply_operation_gates_qnode_param(tol, dev_mpi, operation, par, Wires)

    @pytest.mark.parametrize(
        "operation",
        [qml.DoubleExcitation, qml.DoubleExcitationMinus, qml.DoubleExcitationPlus],
    )
    @pytest.mark.parametrize("par", [[0.13], [0.2], [0.3]])
    @pytest.mark.parametrize(
        "Wires",
        [
            [0, 1, numQubits - 2, numQubits - 1],
            [0, 1, 2, 3],
            [numQubits - 4, numQubits - 3, numQubits - 2, numQubits - 1],
        ],
    )
    def test_apply_operation_4gatequbit_1param_gate_qnode_param(
        self, tol, operation, par, Wires, dev_mpi
    ):
        apply_operation_gates_qnode_param(tol, dev_mpi, operation, par, Wires)

    @pytest.mark.parametrize(
        "operation",
        [qml.GlobalPhase],
    )
    @pytest.mark.parametrize("par", [[0.13], [0.2], [0.3]])
    def test_apply_global_phase(self, tol, operation, par, dev_mpi):
        """Test applying the GlobalPhase operation."""
        Wires = range(numQubits)

        apply_operation_gates_qnode_param(tol, dev_mpi, operation, par, Wires)

    # BasisState test
    @pytest.mark.parametrize("operation", [qml.BasisState])
    @pytest.mark.parametrize("index", range(numQubits))
    def test_state_prep(self, tol, operation, index, dev_mpi):
        par = np.zeros(numQubits, dtype=int)
        par[index] = 1
        num_wires = numQubits
        comm = MPI.COMM_WORLD
        commSize = comm.Get_size()
        num_global_wires = commSize.bit_length() - 1
        num_local_wires = num_wires - num_global_wires

        if dev_mpi.c_dtype == np.float32:
            c_dtype = np.complex64
        else:
            c_dtype = np.complex128

        state_vector = np.zeros(2**num_wires).astype(c_dtype)
        expected_output_cpu = np.zeros(2**num_wires).astype(c_dtype)
        local_state_vector = np.zeros(2**num_local_wires).astype(c_dtype)
        local_expected_output_cpu = np.zeros(2**num_local_wires).astype(c_dtype)

        state_vector = create_random_init_state(num_wires, dev_mpi.c_dtype)

        comm.Scatter(state_vector, local_state_vector, root=0)
        dev_cpu = qml.device("lightning.qubit", wires=num_wires, c_dtype=c_dtype)

        def circuit():
            operation(par, wires=range(numQubits))
            return qml.state()

        cpu_qnode = qml.QNode(circuit, dev_cpu)
        mpi_qnode = qml.QNode(circuit, dev_mpi)

        expected_output_cpu = cpu_qnode().astype(c_dtype)
        comm.Scatter(expected_output_cpu, local_expected_output_cpu, root=0)

        local_state_vector = mpi_qnode()

        assert np.allclose(local_state_vector, local_expected_output_cpu, atol=tol, rtol=0)

    @pytest.mark.parametrize(
        "par, Wires",
        [
            (np.array([1 / np.sqrt(2), 1 / np.sqrt(2)]), [0]),
            (np.array([1 / np.sqrt(2), 1 / np.sqrt(2)]), [1]),
            (np.array([1 / np.sqrt(2), 1 / np.sqrt(2)]), [2]),
            (np.array([1 / np.sqrt(2), 1 / np.sqrt(2)]), [3]),
            (np.array([1 / np.sqrt(2), 1 / np.sqrt(2)]), [4]),
            (np.array([1 / np.sqrt(2), 1 / np.sqrt(2)]), [5]),
            (np.array([0, 1 / np.sqrt(2), 0, 1 / np.sqrt(2)]), [1, 0]),
            (np.array([0, 1 / np.sqrt(2), 0, 1 / np.sqrt(2)]), [0, 1]),
            (np.array([0, 1 / np.sqrt(2), 0, 1 / np.sqrt(2)]), [0, 2]),
            (
                np.array([0, 1 / np.sqrt(2), 0, 1 / np.sqrt(2)]),
                [numQubits - 2, numQubits - 1],
            ),
            (
                np.array([0, 1 / np.sqrt(2), 0, 1 / np.sqrt(2)]),
                [0, numQubits - 1],
            ),
            (
                np.array([0, 1 / np.sqrt(2), 0, 1 / np.sqrt(2)]),
                [0, numQubits - 2],
            ),
        ],
    )
    def test_qubit_state_prep(self, tol, par, Wires, dev_mpi):
        num_wires = numQubits
        comm = MPI.COMM_WORLD
        commSize = comm.Get_size()
        num_global_wires = commSize.bit_length() - 1
        num_local_wires = num_wires - num_global_wires

        if dev_mpi.c_dtype == np.float32:
            c_dtype = np.complex64
        else:
            c_dtype = np.complex128

        state_vector = np.zeros(2**num_wires).astype(c_dtype)
        expected_output_cpu = np.zeros(2**num_wires).astype(c_dtype)
        local_state_vector = np.zeros(2**num_local_wires).astype(c_dtype)
        local_expected_output_cpu = np.zeros(2**num_local_wires).astype(c_dtype)

        state_vector = create_random_init_state(num_wires, dev_mpi.c_dtype)

        comm.Scatter(state_vector, local_state_vector, root=0)
        dev_cpu = qml.device("lightning.qubit", wires=num_wires, c_dtype=c_dtype)

        def circuit():
            qml.StatePrep(par, wires=Wires)
            return qml.state()

        cpu_qnode = qml.QNode(circuit, dev_cpu)
        mpi_qnode = qml.QNode(circuit, dev_mpi)

        expected_output_cpu = cpu_qnode().astype(c_dtype)
        comm.Scatter(expected_output_cpu, local_expected_output_cpu, root=0)

        local_state_vector = mpi_qnode()

        assert np.allclose(local_state_vector, local_expected_output_cpu, atol=tol, rtol=0)

    def test_dev_reset(self, tol, dev_mpi):
        num_wires = numQubits
        comm = MPI.COMM_WORLD
        commSize = comm.Get_size()
        num_global_wires = commSize.bit_length() - 1
        num_local_wires = num_wires - num_global_wires

        if dev_mpi.c_dtype == np.float32:
            c_dtype = np.complex64
        else:
            c_dtype = np.complex128

        state_vector = np.zeros(2**num_wires).astype(c_dtype)
        expected_output_cpu = np.zeros(2**num_wires).astype(c_dtype)
        local_state_vector = np.zeros(2**num_local_wires).astype(c_dtype)
        local_expected_output_cpu = np.zeros(2**num_local_wires).astype(c_dtype)

        state_vector = create_random_init_state(num_wires, dev_mpi.c_dtype)

        comm.Scatter(state_vector, local_state_vector, root=0)
        dev_cpu = qml.device("lightning.qubit", wires=num_wires, c_dtype=c_dtype)

        def circuit():
            qml.PauliX(wires=[0])
            qml.PauliX(wires=[0])
            return qml.state()

        cpu_qnode = qml.QNode(circuit, dev_cpu)

        expected_output_cpu = cpu_qnode().astype(c_dtype)
        comm.Scatter(expected_output_cpu, local_expected_output_cpu, root=0)

        dev_mpi._statevector.reset_state()

        mpi_qnode = qml.QNode(circuit, dev_mpi)
        dev_mpi._statevector.reset_state()

        local_state_vector = mpi_qnode()
        assert np.allclose(local_state_vector, local_expected_output_cpu, atol=tol, rtol=0)


@pytest.mark.skipif(
    device_name == "lightning.kokkos", reason="Sparse Hamiltonian not supported on Kokkos MPI"
)
class TestSparseHamExpval:  # pylint: disable=too-few-public-methods,missing-function-docstring
    """Tests sparse hamiltonian expectation values."""

    @pytest.mark.parametrize("c_dtype", [np.complex128, np.complex64])
    def test_sparse_hamiltonian_expectation(self, c_dtype):
        comm = MPI.COMM_WORLD
        commSize = comm.Get_size()
        num_global_wires = commSize.bit_length() - 1
        num_local_wires = 3 - num_global_wires

        obs = qml.Identity(0) @ qml.PauliX(1) @ qml.PauliY(2)
        obs1 = qml.Identity(1)
        Hmat = qml.Hamiltonian([1.0, 1.0], [obs1, obs]).sparse_matrix()

        state_vector = np.array(
            [
                0.0 + 0.0j,
                0.0 + 0.1j,
                0.1 + 0.1j,
                0.1 + 0.2j,
                0.2 + 0.2j,
                0.2 + 0.3j,
                0.3 + 0.3j,
                0.3 + 0.5j,
            ],
            dtype=c_dtype,
        )

        state_vector /= np.linalg.norm(state_vector)

        local_state_vector = np.zeros(2**num_local_wires).astype(c_dtype)
        comm.Scatter(state_vector, local_state_vector, root=0)

        H_sparse = qml.SparseHamiltonian(Hmat, wires=range(3))

        def circuit():
            qml.StatePrep(state_vector, wires=range(3))
            return qml.expval(H_sparse)

        dev_mpi = qml.device(device_name, wires=3, mpi=False, c_dtype=c_dtype)
        mpi_qnode = qml.QNode(circuit, dev_mpi)
        expected_output_mpi = mpi_qnode()
        comm.Bcast(np.array(expected_output_mpi), root=0)

        dev_mpi = qml.device(device_name, wires=3, mpi=True, c_dtype=c_dtype)
        mpi_qnode = qml.QNode(circuit, dev_mpi)
        expected_output_mpi = mpi_qnode()

        comm.Barrier()

        assert np.allclose(expected_output_mpi, expected_output_mpi)


class TestExpval:
    """Tests that expectation values are properly calculated or that the proper errors are raised."""

    @pytest.mark.parametrize("c_dtype", [np.complex128, np.complex64])
    @pytest.mark.parametrize(
        "operation",
        [
            qml.PauliX,
            qml.PauliY,
            qml.PauliZ,
            qml.Hadamard,
            qml.Identity,
        ],
    )
    @pytest.mark.parametrize("wires", [0, 1, 2, numQubits - 3, numQubits - 2, numQubits - 1])
    def test_expval_single_wire_no_parameters(self, tol, operation, wires, c_dtype):
        """Tests that expectation values are properly calculated for single-wire observables without parameters."""
        num_wires = numQubits
        comm = MPI.COMM_WORLD
        commSize = comm.Get_size()
        num_global_wires = commSize.bit_length() - 1
        num_local_wires = num_wires - num_global_wires

        dev_mpi = qml.device(device_name, wires=numQubits, mpi=True, c_dtype=c_dtype)

        state_vector = create_random_init_state(num_wires, dev_mpi.c_dtype)
        comm.Bcast(state_vector, root=0)

        local_state_vector = np.zeros(2**num_local_wires).astype(c_dtype)
        comm.Scatter(state_vector, local_state_vector, root=0)
        dev_cpu = qml.device("lightning.qubit", wires=num_wires, c_dtype=c_dtype)

        def circuit():
            qml.StatePrep(state_vector, wires=range(num_wires))
            return qml.expval(operation(wires))

        cpu_qnode = qml.QNode(circuit, dev_cpu)
        expected_output_cpu = cpu_qnode()
        comm.Bcast(np.array(expected_output_cpu), root=0)

        mpi_qnode = qml.QNode(circuit, dev_mpi)
        expected_output_mpi = mpi_qnode()

        assert np.allclose(expected_output_mpi, expected_output_cpu, atol=tol, rtol=0)

    @pytest.mark.parametrize("c_dtype", [np.complex128, np.complex64])
    @pytest.mark.parametrize(
        "obs",
        [
            qml.PauliX(0) @ qml.PauliZ(1),
            qml.PauliX(0) @ qml.PauliZ(numQubits - 1),
            qml.PauliX(numQubits - 2) @ qml.PauliZ(numQubits - 1),
            qml.PauliZ(0) @ qml.PauliZ(1),
            qml.PauliZ(0) @ qml.PauliZ(numQubits - 1),
            qml.PauliZ(numQubits - 2) @ qml.PauliZ(numQubits - 1),
        ],
    )
    def test_expval_multiple_obs(self, obs, tol, c_dtype):
        """Test expval with Hamiltonian"""
        num_wires = numQubits

        dev_cpu = qml.device("lightning.qubit", wires=num_wires, c_dtype=c_dtype)
        dev_mpi = qml.device(device_name, wires=num_wires, mpi=True, c_dtype=c_dtype)

        def circuit():
            qml.RX(0.4, wires=[0])
            qml.RY(-0.2, wires=[num_wires - 1])
            return qml.expval(obs)

        cpu_qnode = qml.QNode(circuit, dev_cpu)
        mpi_qnode = qml.QNode(circuit, dev_mpi)

        assert np.allclose(cpu_qnode(), mpi_qnode(), atol=tol, rtol=0)

    @pytest.mark.parametrize("c_dtype", [np.complex128, np.complex64])
    @pytest.mark.parametrize(
        "obs, coeffs",
        [
            ([qml.PauliX(0) @ qml.PauliZ(1)], [0.314]),
            ([qml.PauliX(0) @ qml.PauliZ(numQubits - 1)], [0.314]),
            ([qml.PauliZ(0) @ qml.PauliZ(1)], [0.314]),
            ([qml.PauliZ(0) @ qml.PauliZ(numQubits - 1)], [0.314]),
            (
                [qml.PauliX(0) @ qml.PauliZ(1), qml.PauliZ(0) @ qml.PauliZ(1)],
                [0.314, 0.2],
            ),
            (
                [
                    qml.PauliX(0) @ qml.PauliZ(numQubits - 1),
                    qml.PauliZ(0) @ qml.PauliZ(1),
                ],
                [0.314, 0.2],
            ),
            (
                [
                    qml.PauliX(numQubits - 2) @ qml.PauliZ(numQubits - 1),
                    qml.PauliZ(0) @ qml.PauliZ(1),
                ],
                [0.314, 0.2],
            ),
        ],
    )
    def test_expval_hamiltonian(self, obs, coeffs, tol, c_dtype):
        """Test expval with Hamiltonian"""
        num_wires = numQubits

        ham = qml.Hamiltonian(coeffs, obs)

        dev_cpu = qml.device("lightning.qubit", wires=num_wires, c_dtype=c_dtype)
        dev_mpi = qml.device(device_name, wires=num_wires, mpi=True, c_dtype=c_dtype)

        def circuit():
            qml.RX(0.4, wires=[0])
            qml.RY(-0.2, wires=[numQubits - 1])
            return qml.expval(ham)

        cpu_qnode = qml.QNode(circuit, dev_cpu)
        mpi_qnode = qml.QNode(circuit, dev_mpi)

        assert np.allclose(cpu_qnode(), mpi_qnode(), atol=tol, rtol=0)

    def test_expval_non_pauli_word_hamiltionian(self, tol):
        """Tests expectation values of non-Pauli word Hamiltonians."""
        dev_mpi = qml.device(device_name, wires=3, mpi=True)
        dev_cpu = qml.device("lightning.qubit", wires=3)

        theta = 0.432
        phi = 0.123
        varphi = -0.543

        def circuit():
            qml.RX(theta, wires=[0])
            qml.RX(phi, wires=[1])
            qml.RX(varphi, wires=[2])
            qml.CNOT(wires=[0, 1])
            qml.CNOT(wires=[1, 2])
            return qml.expval(0.5 * qml.Hadamard(2))

        cpu_qnode = qml.QNode(circuit, dev_cpu)
        mpi_qnode = qml.QNode(circuit, dev_mpi)

        assert np.allclose(cpu_qnode(), mpi_qnode(), atol=tol, rtol=0)


class TestGenerateSample:
    """Tests that samples are properly calculated."""

    @pytest.mark.parametrize("c_dtype", [np.complex128, np.complex64])
    def test_sample_dimensions(self, c_dtype):
        """Tests if the samples returned by sample have
        the correct dimensions
        """
        num_wires = numQubits

        dev = qml.device(device_name, wires=num_wires, mpi=True, c_dtype=c_dtype)

        ops = [qml.RX(1.5708, wires=[0]), qml.RX(1.5708, wires=[1])]

        shots = 10
        obs = qml.PauliZ(wires=[0])
        tape = qml.tape.QuantumScript(ops, [qml.sample(op=obs)], shots=shots)
        s1 = dev.execute(tape)

        assert np.array_equal(s1.shape, (shots,))

        shots = 12
        obs = qml.PauliZ(wires=[1])
        tape = qml.tape.QuantumScript(ops, [qml.sample(op=obs)], shots=shots)
        s2 = dev.execute(tape)

        assert np.array_equal(s2.shape, (shots,))

        shots = 17
        obs = qml.PauliX(0) @ qml.PauliZ(1)
        tape = qml.tape.QuantumScript(ops, [qml.sample(op=obs)], shots=shots)
        s3 = dev.execute(tape)

        assert np.array_equal(s3.shape, (shots,))

    @pytest.mark.parametrize("c_dtype", [np.complex128, np.complex64])
    def test_sample_values(self, tol, c_dtype):
        """Tests if the samples returned by sample have
        the correct values
        """
        num_wires = numQubits

        dev = qml.device(device_name, wires=num_wires, mpi=True, c_dtype=c_dtype)

        shots = qml.measurements.Shots(1000)
        ops = [qml.RX(1.5708, wires=[0])]
        obs = qml.PauliZ(0)
        tape = qml.tape.QuantumScript(ops, [qml.sample(op=obs)], shots=shots)
        s1 = dev.execute(tape)

        # s1 should only contain 1 and -1, which is guaranteed if
        # they square to 1
        assert np.allclose(s1**2, 1, atol=tol, rtol=0)

    @pytest.mark.parametrize("c_dtype", [np.complex128, np.complex64])
    def test_sample_values_qnode(self, tol, c_dtype):
        """Tests if the samples returned by sample have
        the correct values
        """
        num_wires = numQubits

<<<<<<< HEAD
        dev_mpi = qml.device(device_name, wires=num_wires, mpi=True, c_dtype=c_dtype)
=======
        dev_mpi = qml.device(device_name, wires=num_wires, mpi=True, shots=2000, c_dtype=c_dtype)
>>>>>>> 75b0ea4a
        dev_mpi._statevector.reset_state()

        @partial(qml.set_shots, shots=1000)
        @qml.qnode(dev_mpi)
        def circuit():
            qml.RX(1.5708, wires=0)
            return qml.sample(qml.PauliZ(0))

        # s1 should only contain 1 and -1, which is guaranteed if
        # they square to 1
        assert np.allclose(circuit() ** 2, 1, atol=tol, rtol=0)

    @pytest.mark.parametrize("c_dtype", [np.complex128, np.complex64])
    def test_multi_samples_return_correlated_results(self, c_dtype):
        """Tests if the samples returned by the sample function have
        the correct dimensions
        """
        num_wires = 3

<<<<<<< HEAD
        dev_mpi = qml.device(device_name, wires=num_wires, mpi=True, c_dtype=c_dtype)
=======
        dev_mpi = qml.device(device_name, wires=num_wires, mpi=True, shots=2000, c_dtype=c_dtype)
>>>>>>> 75b0ea4a

        @partial(qml.set_shots, shots=1000)
        @qml.qnode(dev_mpi)
        def circuit():
            qml.Hadamard(0)
            qml.CNOT(wires=[0, 1])
            return qml.sample(qml.PauliZ(0)), qml.sample(qml.PauliZ(1))

        outcomes = circuit()

        assert np.array_equal(outcomes[0], outcomes[1])

    @pytest.mark.parametrize("c_dtype", [np.complex128, np.complex64])
    def test_paulix_pauliy(self, c_dtype, tol=TOL_STOCHASTIC):
        """Test that a tensor product involving PauliX and PauliY works correctly"""
        num_wires = 3

<<<<<<< HEAD
        dev_mpi = qml.device(device_name, wires=num_wires, mpi=True, c_dtype=c_dtype)
=======
        dev_mpi = qml.device(
            device_name, wires=num_wires, mpi=True, shots=2000, c_dtype=c_dtype, seed=42
        )
>>>>>>> 75b0ea4a

        theta = 0.432
        phi = 0.123
        varphi = -0.543

        @partial(qml.set_shots, shots=1000)
        @qml.qnode(dev_mpi)
        def circuit():
            qml.RX(theta, wires=[0])
            qml.RX(phi, wires=[1])
            qml.RX(varphi, wires=[2])
            qml.CNOT(wires=[0, 1])
            qml.CNOT(wires=[1, 2])
            return qml.sample(qml.PauliX(wires=[0]) @ qml.PauliY(wires=[2]))

        res = circuit()

        # res should only contain 1 and -1
        assert np.allclose(res**2, 1, atol=tol)

        mean = np.mean(res)
        expected = np.sin(theta) * np.sin(phi) * np.sin(varphi)
        assert np.allclose(mean, expected, atol=tol)

        var = np.var(res)
        expected = (
            8 * np.sin(theta) ** 2 * np.cos(2 * varphi) * np.sin(phi) ** 2
            - np.cos(2 * (theta - phi))
            - np.cos(2 * (theta + phi))
            + 2 * np.cos(2 * theta)
            + 2 * np.cos(2 * phi)
            + 14
        ) / 16
        assert np.allclose(var, expected, atol=tol)

    @pytest.mark.parametrize("c_dtype", [np.complex128, np.complex64])
    def test_pauliz_hadamard(self, c_dtype, tol=TOL_STOCHASTIC):
        """Test that a tensor product involving PauliZ and PauliY and hadamard works correctly"""
        num_wires = 3

<<<<<<< HEAD
        dev_mpi = qml.device(device_name, wires=num_wires, mpi=True, c_dtype=c_dtype)
=======
        dev_mpi = qml.device(
            device_name, wires=num_wires, mpi=True, shots=2000, c_dtype=c_dtype, seed=42
        )
>>>>>>> 75b0ea4a

        theta = 0.432
        phi = 0.123
        varphi = -0.543

        @partial(qml.set_shots, shots=1000)
        @qml.qnode(dev_mpi)
        def circuit():
            qml.RX(theta, wires=[0])
            qml.RX(phi, wires=[1])
            qml.RX(varphi, wires=[2])
            qml.CNOT(wires=[0, 1])
            qml.CNOT(wires=[1, 2])
            return qml.sample(
                qml.PauliZ(wires=[0]) @ qml.Hadamard(wires=[1]) @ qml.PauliY(wires=[2])
            )

        res = circuit()

        # s1 should only contain 1 and -1
        assert np.allclose(res**2, 1, atol=tol)

        mean = np.mean(res)
        expected = -(np.cos(varphi) * np.sin(phi) + np.sin(varphi) * np.cos(theta)) / np.sqrt(2)
        assert np.allclose(mean, expected, atol=tol)

        var = np.var(res)
        expected = (
            3
            + np.cos(2 * phi) * np.cos(varphi) ** 2
            - np.cos(2 * theta) * np.sin(varphi) ** 2
            - 2 * np.cos(theta) * np.sin(phi) * np.sin(2 * varphi)
        ) / 4
        assert np.allclose(var, expected, atol=tol)


class TestTensorVar:
    """Test tensor variance measurements."""

    @pytest.mark.parametrize("c_dtype", [np.complex128, np.complex64])
    def test_paulix_pauliy(self, c_dtype, tol=TOL_STOCHASTIC):
        """Test that a tensor product involving PauliX and PauliY works correctly"""
        num_wires = 3

<<<<<<< HEAD
        dev_mpi = qml.device(device_name, wires=num_wires, mpi=True, c_dtype=c_dtype)
=======
        dev_mpi = qml.device(
            device_name, wires=num_wires, mpi=True, shots=2000, c_dtype=c_dtype, seed=42
        )
>>>>>>> 75b0ea4a

        theta = 0.432
        phi = 0.123
        varphi = -0.543

        @partial(qml.set_shots, shots=1000)
        @qml.qnode(dev_mpi)
        def circuit():
            qml.RX(theta, wires=[0])
            qml.RX(phi, wires=[1])
            qml.RX(varphi, wires=[2])
            qml.CNOT(wires=[0, 1])
            qml.CNOT(wires=[1, 2])
            return qml.var(qml.PauliX(wires=[0]) @ qml.PauliY(wires=[2]))

        res = circuit()

        expected = (
            8 * np.sin(theta) ** 2 * np.cos(2 * varphi) * np.sin(phi) ** 2
            - np.cos(2 * (theta - phi))
            - np.cos(2 * (theta + phi))
            + 2 * np.cos(2 * theta)
            + 2 * np.cos(2 * phi)
            + 14
        ) / 16
        assert np.allclose(res, expected, atol=tol)

    @pytest.mark.parametrize("c_dtype", [np.complex128, np.complex64])
    def test_pauliz_hadamard(self, c_dtype, tol=TOL_STOCHASTIC):
        """Test that a tensor product involving PauliZ and PauliY and hadamard works correctly"""
        num_wires = 3
<<<<<<< HEAD
        dev_mpi = qml.device(device_name, wires=num_wires, mpi=True, c_dtype=c_dtype)
=======
        dev_mpi = qml.device(
            device_name, wires=num_wires, mpi=True, shots=2000, c_dtype=c_dtype, seed=42
        )
>>>>>>> 75b0ea4a

        theta = 0.432
        phi = 0.123
        varphi = -0.543

        @partial(qml.set_shots, shots=1000)
        @qml.qnode(dev_mpi)
        def circuit():
            qml.RX(theta, wires=[0])
            qml.RX(phi, wires=[1])
            qml.RX(varphi, wires=[2])
            qml.CNOT(wires=[0, 1])
            qml.CNOT(wires=[1, 2])
            return qml.var(qml.PauliZ(wires=[0]) @ qml.Hadamard(wires=[1]) @ qml.PauliY(wires=[2]))

        res = circuit()

        expected = (
            3
            + np.cos(2 * phi) * np.cos(varphi) ** 2
            - np.cos(2 * theta) * np.sin(varphi) ** 2
            - 2 * np.cos(theta) * np.sin(phi) * np.sin(2 * varphi)
        ) / 4
        assert np.allclose(res, expected, atol=tol)


def circuit_ansatz(params, wires):
    """Circuit ansatz containing all the parametrized gates"""
    # pylint: disable=undefined-variable
    qml.StatePrep(
        unitary_group.rvs(2**numQubits, random_state=0)[0],
        wires=wires,
    )
    qml.RX(params[0], wires=wires[0])
    qml.RY(params[1], wires=wires[1])
    qml.adjoint(qml.RX(params[2], wires=wires[2]))
    qml.RZ(params[0], wires=wires[3])
    qml.CRX(params[3], wires=[wires[3], wires[0]])
    qml.PhaseShift(params[4], wires=wires[2])
    qml.CRY(params[5], wires=[wires[2], wires[1]])
    qml.adjoint(qml.CRZ(params[5], wires=[wires[0], wires[3]]))
    qml.adjoint(qml.PhaseShift(params[6], wires=wires[0]))
    qml.Rot(params[6], params[7], params[8], wires=wires[0])
    qml.adjoint(qml.Rot(params[8], params[8], params[9], wires=wires[1]))
    qml.MultiRZ(params[11], wires=[wires[0], wires[1]])
    qml.CPhase(params[12], wires=[wires[3], wires[2]])
    qml.IsingXX(params[13], wires=[wires[1], wires[0]])
    qml.IsingYY(params[14], wires=[wires[3], wires[2]])
    qml.IsingZZ(params[15], wires=[wires[2], wires[1]])
    qml.PSAWP(params[16], wires=[wires[3], wires[0]])
    qml.SingleExcitation(params[24], wires=[wires[2], wires[0]])
    qml.DoubleExcitation(params[25], wires=[wires[2], wires[0], wires[1], wires[3]])


@pytest.mark.parametrize(
    "returns",
    [
        (qml.PauliX(0),),
        (qml.PauliY(0),),
        (qml.PauliZ(0),),
        (qml.PauliX(1),),
        (qml.PauliY(1),),
        (qml.PauliZ(1),),
        (qml.PauliX(2),),
        (qml.PauliY(2),),
        (qml.PauliZ(2),),
        (qml.PauliX(3),),
        (qml.PauliY(3),),
        (qml.PauliZ(3),),
        (qml.PauliX(0), qml.PauliY(1)),
        (
            qml.PauliZ(0),
            qml.PauliX(1),
            qml.PauliY(2),
        ),
        (
            qml.PauliY(0),
            qml.PauliZ(1),
            qml.PauliY(3),
        ),
        (qml.PauliZ(0) @ qml.PauliY(3),),
        (qml.Hadamard(2),),
        (qml.Hadamard(3) @ qml.PauliZ(2),),
        (qml.PauliX(0) @ qml.PauliY(3),),
        (qml.PauliY(0) @ qml.PauliY(2) @ qml.PauliY(3),),
        (qml.PauliZ(0) @ qml.PauliZ(1) @ qml.PauliZ(2),),
        (0.5 * qml.PauliZ(0) @ qml.PauliZ(2),),
    ],
)
def test_integration(returns):
    """Integration tests that compare to default.qubit for a large circuit containing parametrized
    operations"""
    num_wires = numQubits
    dev_default = qml.device("lightning.qubit", wires=range(num_wires))
    dev_mpi = qml.device(device_name, wires=num_wires, mpi=True, c_dtype=np.complex128)

    def circuit(params):
        circuit_ansatz(params, wires=range(num_wires))
        return qml.math.hstack([qml.expval(r) for r in returns])

    n_params = 30
    np.random.seed(1337)
    params = np.random.rand(n_params)

    qnode_mpi = qml.QNode(circuit, dev_mpi, diff_method="parameter-shift")
    qnode_default = qml.QNode(circuit, dev_default, diff_method="parameter-shift")

    def convert_to_array_mpi(params):
        return np.array(qnode_mpi(params))

    def convert_to_array_default(params):
        return np.array(qnode_default(params))

    j_mpi = qml.jacobian(convert_to_array_mpi)(params)
    j_default = qml.jacobian(convert_to_array_default)(params)

    assert np.allclose(j_mpi, j_default, atol=1e-7)


custom_wires = ["alice", 3.14, -1, 0, "bob", "l", "m", "n"]


@pytest.mark.parametrize(
    "returns",
    [
        qml.PauliZ(custom_wires[0]),
        qml.PauliX(custom_wires[2]),
        qml.PauliZ(custom_wires[0]) @ qml.PauliY(custom_wires[3]),
        qml.Hadamard(custom_wires[2]),
        qml.Hadamard(custom_wires[3]) @ qml.PauliZ(custom_wires[2]),
        qml.PauliX(custom_wires[0]) @ qml.PauliY(custom_wires[3]),
        qml.PauliY(custom_wires[0]) @ qml.PauliY(custom_wires[2]) @ qml.PauliY(custom_wires[3]),
    ],
)
def test_integration_custom_wires(returns):
    """Integration tests that compare to default.qubit for a large circuit containing parametrized
    operations and when using custom wire labels"""
    dev_lightning = qml.device("lightning.qubit", wires=custom_wires)
    dev_mpi = qml.device(device_name, wires=custom_wires, mpi=True, c_dtype=np.complex128)

    def circuit(params):
        circuit_ansatz(params, wires=custom_wires)
        return qml.expval(returns), qml.expval(qml.PauliY(custom_wires[1]))

    n_params = 30
    np.random.seed(1337)
    params = np.random.rand(n_params)

    qnode_mpi = qml.QNode(circuit, dev_mpi, diff_method="parameter-shift")
    qnode_lightning = qml.QNode(circuit, dev_lightning, diff_method="parameter-shift")

    def convert_to_array_mpi(params):
        return np.array(qnode_mpi(params))

    def convert_to_array_lightning(params):
        return np.array(qnode_lightning(params))

    j_mpi = qml.jacobian(convert_to_array_mpi)(params)
    j_lightning = qml.jacobian(convert_to_array_lightning)(params)

    assert np.allclose(j_mpi, j_lightning, atol=1e-7)<|MERGE_RESOLUTION|>--- conflicted
+++ resolved
@@ -653,14 +653,10 @@
         """
         num_wires = numQubits
 
-<<<<<<< HEAD
         dev_mpi = qml.device(device_name, wires=num_wires, mpi=True, c_dtype=c_dtype)
-=======
-        dev_mpi = qml.device(device_name, wires=num_wires, mpi=True, shots=2000, c_dtype=c_dtype)
->>>>>>> 75b0ea4a
         dev_mpi._statevector.reset_state()
 
-        @partial(qml.set_shots, shots=1000)
+        @partial(qml.set_shots, shots=2000)
         @qml.qnode(dev_mpi)
         def circuit():
             qml.RX(1.5708, wires=0)
@@ -677,13 +673,9 @@
         """
         num_wires = 3
 
-<<<<<<< HEAD
         dev_mpi = qml.device(device_name, wires=num_wires, mpi=True, c_dtype=c_dtype)
-=======
-        dev_mpi = qml.device(device_name, wires=num_wires, mpi=True, shots=2000, c_dtype=c_dtype)
->>>>>>> 75b0ea4a
-
-        @partial(qml.set_shots, shots=1000)
+
+        @partial(qml.set_shots, shots=2000)
         @qml.qnode(dev_mpi)
         def circuit():
             qml.Hadamard(0)
@@ -699,19 +691,13 @@
         """Test that a tensor product involving PauliX and PauliY works correctly"""
         num_wires = 3
 
-<<<<<<< HEAD
         dev_mpi = qml.device(device_name, wires=num_wires, mpi=True, c_dtype=c_dtype)
-=======
-        dev_mpi = qml.device(
-            device_name, wires=num_wires, mpi=True, shots=2000, c_dtype=c_dtype, seed=42
-        )
->>>>>>> 75b0ea4a
 
         theta = 0.432
         phi = 0.123
         varphi = -0.543
 
-        @partial(qml.set_shots, shots=1000)
+        @partial(qml.set_shots, shots=2000)
         @qml.qnode(dev_mpi)
         def circuit():
             qml.RX(theta, wires=[0])
@@ -746,19 +732,13 @@
         """Test that a tensor product involving PauliZ and PauliY and hadamard works correctly"""
         num_wires = 3
 
-<<<<<<< HEAD
         dev_mpi = qml.device(device_name, wires=num_wires, mpi=True, c_dtype=c_dtype)
-=======
-        dev_mpi = qml.device(
-            device_name, wires=num_wires, mpi=True, shots=2000, c_dtype=c_dtype, seed=42
-        )
->>>>>>> 75b0ea4a
 
         theta = 0.432
         phi = 0.123
         varphi = -0.543
 
-        @partial(qml.set_shots, shots=1000)
+        @partial(qml.set_shots, shots=2000)
         @qml.qnode(dev_mpi)
         def circuit():
             qml.RX(theta, wires=[0])
@@ -797,19 +777,13 @@
         """Test that a tensor product involving PauliX and PauliY works correctly"""
         num_wires = 3
 
-<<<<<<< HEAD
         dev_mpi = qml.device(device_name, wires=num_wires, mpi=True, c_dtype=c_dtype)
-=======
-        dev_mpi = qml.device(
-            device_name, wires=num_wires, mpi=True, shots=2000, c_dtype=c_dtype, seed=42
-        )
->>>>>>> 75b0ea4a
 
         theta = 0.432
         phi = 0.123
         varphi = -0.543
 
-        @partial(qml.set_shots, shots=1000)
+        @partial(qml.set_shots, shots=2000)
         @qml.qnode(dev_mpi)
         def circuit():
             qml.RX(theta, wires=[0])
@@ -835,19 +809,13 @@
     def test_pauliz_hadamard(self, c_dtype, tol=TOL_STOCHASTIC):
         """Test that a tensor product involving PauliZ and PauliY and hadamard works correctly"""
         num_wires = 3
-<<<<<<< HEAD
         dev_mpi = qml.device(device_name, wires=num_wires, mpi=True, c_dtype=c_dtype)
-=======
-        dev_mpi = qml.device(
-            device_name, wires=num_wires, mpi=True, shots=2000, c_dtype=c_dtype, seed=42
-        )
->>>>>>> 75b0ea4a
 
         theta = 0.432
         phi = 0.123
         varphi = -0.543
 
-        @partial(qml.set_shots, shots=1000)
+        @partial(qml.set_shots, shots=2000)
         @qml.qnode(dev_mpi)
         def circuit():
             qml.RX(theta, wires=[0])
