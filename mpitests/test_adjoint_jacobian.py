--- conflicted
+++ resolved
@@ -941,11 +941,7 @@
     np.random.seed(1337)
     params = np.random.rand(n_params)
 
-<<<<<<< HEAD
-    qnode_gpu = qml.QNode(circuit, dev_mpi, diff_method="adjoint")
-=======
     qnode_mpi = qml.QNode(circuit, dev_mpi, diff_method="adjoint")
->>>>>>> 0cacecf8
     qnode_def = qml.QNode(circuit, dev_def)
 
     def convert_to_array_gpu(params):
@@ -1008,13 +1004,8 @@
     params = np.random.rand(n_params)
 
     qnode_cpu = qml.QNode(circuit, dev_cpu, diff_method="parameter-shift")
-<<<<<<< HEAD
-    qnode_gpu = qml.QNode(circuit, dev_mpi, diff_method="adjoint")
-    qnode_gpu_default = qml.QNode(circuit, dev_mpi_default, diff_method="adjoint")
-=======
     qnode_mpi = qml.QNode(circuit, dev_mpi, diff_method="adjoint")
     qnode_mpi_default = qml.QNode(circuit, dev_mpi_default, diff_method="adjoint")
->>>>>>> 0cacecf8
 
     j_cpu = qml.jacobian(qnode_cpu)(params)
     j_gpu = qml.jacobian(qnode_mpi)(params)
@@ -1165,11 +1156,7 @@
 
     params = comm.bcast(params, root=0)
 
-<<<<<<< HEAD
-    qnode_gpu = qml.QNode(circuit, dev_mpi, diff_method="adjoint")
-=======
     qnode_mpi = qml.QNode(circuit, dev_mpi, diff_method="adjoint")
->>>>>>> 0cacecf8
     qnode_cpu = qml.QNode(circuit, dev_cpu, diff_method="parameter-shift")
 
     j_gpu = qml.jacobian(qnode_mpi)(params)
@@ -1262,11 +1249,7 @@
 
     params = comm.bcast(params, root=0)
 
-<<<<<<< HEAD
-    qnode_gpu = qml.QNode(circuit, dev_mpi, diff_method="adjoint")
-=======
     qnode_mpi = qml.QNode(circuit, dev_mpi, diff_method="adjoint")
->>>>>>> 0cacecf8
     qnode_cpu = qml.QNode(circuit, dev_cpu, diff_method="parameter-shift")
 
     j_gpu = qml.jacobian(qnode_mpi)(params)
