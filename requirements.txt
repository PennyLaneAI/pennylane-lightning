--- conflicted
+++ resolved
@@ -1,11 +1,7 @@
 ninja
 flaky
 numpy
-<<<<<<< HEAD
-pennylane~=0.25
-=======
 pennylane~=0.26
->>>>>>> f868e3c5
 pybind11
 pytest
 pytest-cov
