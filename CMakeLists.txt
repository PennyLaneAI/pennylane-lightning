--- conflicted
+++ resolved
@@ -84,12 +84,6 @@
 include("${CMAKE_CURRENT_SOURCE_DIR}/cmake/process_options.cmake")
 
 set(CMAKE_POLICY_DEFAULT_CMP0127 NEW) # To suppress pybind11 CMP0127 warning
-<<<<<<< HEAD
-# Add pybind11
-include(FetchContent)
-
-=======
->>>>>>> 6f299523
 
 if(ENABLE_PYTHON)
     # Add pybind11
@@ -102,21 +96,13 @@
 
     message(STATUS "Enabling Nanobind Python bindings")
     
-<<<<<<< HEAD
-    include(FetchContent)
-=======
->>>>>>> 6f299523
     FetchContent_Declare(nanobind
                     GIT_REPOSITORY https://github.com/wjakob/nanobind.git
                     GIT_TAG        v2.7.0
     )
     FetchContent_MakeAvailable(nanobind)
     
-<<<<<<< HEAD
-    # Print nanobind include directory for debugging
-=======
     # Print nanobind include directory
->>>>>>> 6f299523
     message(STATUS "Nanobind include directory: ${nanobind_SOURCE_DIR}/include")
 
 
