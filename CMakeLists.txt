cmake_minimum_required(VERSION 3.20)

set(LOGO [=[
░█░░░▀█▀░█▀▀░█░█░▀█▀░█▀█░▀█▀░█▀█░█▀▀░
░█░░░░█░░█░█░█▀█░░█░░█░█░░█░░█░█░█░█░
░▀▀▀░▀▀▀░▀▀▀░▀░▀░░▀░░▀░▀░▀▀▀░▀░▀░▀▀▀░
]=])
message(${LOGO})

set(CMAKE_OSX_DEPLOYMENT_TARGET "11" CACHE STRING "Minimum OS X deployment version")

set(CMAKE_CXX_STANDARD 20) # At least C++20 is required

project(pennylane_lightning
    DESCRIPTION "C++ suite of state-vector and tensor network simulators bindings for PennyLane. "
    LANGUAGES CXX
)

include(FetchContent)

# Read and set pennylane_lightning version
function(set_pennylane_lightning_version VERSION_FILE_PATH)
    file(STRINGS ${VERSION_FILE_PATH} VERSION_FILE_STR)
    foreach (LINE IN LISTS VERSION_FILE_STR)
    if("${LINE}" MATCHES "version.*")
        set(VERSION_LINE_STR "${LINE}")
    endif()
    endforeach()

    string(REGEX REPLACE "version = \"(.*)\"" "\\1" VERSION_STRING ${VERSION_LINE_STR})
    set(VERSION_STRING ${VERSION_STRING} PARENT_SCOPE)
endfunction()

set_pennylane_lightning_version(${PROJECT_SOURCE_DIR}/pyproject.toml)

message(STATUS "pennylane_lightning version ${VERSION_STRING}")
set(PROJECT_VERSION ${VERSION_STRING})

if(NOT CMAKE_BUILD_TYPE)
    set(CMAKE_BUILD_TYPE RelWithDebInfo)
endif()

# Clang-tidy
option(ENABLE_CLANG_TIDY "Enable clang-tidy build checks" OFF)

# Compile options
option(ENABLE_COVERAGE "Enable code coverage" OFF)
option(ENABLE_WARNINGS "Enable warnings" ON)
option(ENABLE_NATIVE "Enable native CPU build tuning" OFF)
option(ENABLE_PYTHON "Enable compilation of the Python module" ON)

# OpenMP
find_package(OpenMP)
if (OpenMP_CXX_FOUND)
    option(ENABLE_OPENMP "Enable OpenMP" ON)
else()
    option(ENABLE_OPENMP "Enable OpenMP" OFF)
endif()

# Other build options
option(BUILD_TESTS "Build cpp tests" OFF)
option(BUILD_BENCHMARKS "Enable cpp benchmarks" OFF)

# Backend
set(PL_BACKEND "lightning_qubit" CACHE STRING "PennyLane Lightning backend")

# Python bindings are not supported while building multiple backend devices
list(LENGTH PL_BACKEND PL_BACKEND_LEN)
if ((${PL_BACKEND_LEN} GREATER 1) AND ENABLE_PYTHON)
    message(FATAL_ERROR "Lightning does not provide Python support for building multiple backends. Requested backends: ${PL_BACKEND}")
endif()

# Print PL_BACKEND
foreach(BACKEND ${PL_BACKEND})
    message(STATUS "PL_BACKEND: ${BACKEND}")
    if("${BACKEND}" STREQUAL "lightning_tensor")
        set(PL_TENSOR_BACKEND "cutensornet" CACHE STRING "PennyLane LightningTensor backed by cutensornet")
        set(PL_TENSOR "${PL_BACKEND}_${PL_TENSOR_BACKEND}")
    endif()
endforeach()

# Process compile options
list(APPEND CMAKE_MODULE_PATH "${CMAKE_CURRENT_SOURCE_DIR}/cmake")
include("${CMAKE_CURRENT_SOURCE_DIR}/cmake/process_options.cmake")

<<<<<<< HEAD
set(CMAKE_POLICY_DEFAULT_CMP0127 NEW) # To suppress pybind11 CMP0127 warning

if(ENABLE_PYTHON)
    # Add pybind11
    find_package(Python COMPONENTS Interpreter Development)

    FetchContent_Declare(pybind11
                        GIT_REPOSITORY https://github.com/pybind/pybind11.git
                        GIT_TAG        v2.13.5
    )
    FetchContent_MakeAvailable(pybind11)

    message(STATUS "Enabling Nanobind Python bindings")
    
    # Ensure we have a valid Python executable
    if(NOT Python_EXECUTABLE)
        if(DEFINED PYTHON_EXECUTABLE)
            set(Python_EXECUTABLE ${PYTHON_EXECUTABLE})
        else()
            # Try to find Python executable directly
            find_program(Python_EXECUTABLE NAMES python3 python)
        endif()
    endif()
    
    message(STATUS "Using Python executable: ${Python_EXECUTABLE}")
    
    # Get Python include directory explicitly
    execute_process(
        COMMAND ${Python_EXECUTABLE} -c "import sysconfig; print(sysconfig.get_path('include'))"
        OUTPUT_VARIABLE PYTHON_INCLUDE_DIR
        OUTPUT_STRIP_TRAILING_WHITESPACE
        RESULT_VARIABLE PY_INCLUDE_RESULT
    )
    
    if(PY_INCLUDE_RESULT EQUAL 0 AND PYTHON_INCLUDE_DIR)
        message(STATUS "Setting Python include directory: ${PYTHON_INCLUDE_DIR}")
        set(Python_INCLUDE_DIRS ${PYTHON_INCLUDE_DIR})
        set(_Python_INCLUDE_DIR ${PYTHON_INCLUDE_DIR})
        include_directories(${PYTHON_INCLUDE_DIR})
    else()
        message(WARNING "Failed to get Python include directory")
    endif()
    
    # Ensure nanobind can find Python extension suffix - try multiple methods
    execute_process(
        COMMAND ${Python_EXECUTABLE} -c "import sysconfig; print(sysconfig.get_config_var('EXT_SUFFIX') or '.so')"
        OUTPUT_VARIABLE NANOBIND_EXT_SUFFIX
        OUTPUT_STRIP_TRAILING_WHITESPACE
        RESULT_VARIABLE PY_RESULT
    )
    
    if(NOT PY_RESULT EQUAL 0 OR NOT NANOBIND_EXT_SUFFIX)
        message(WARNING "Failed to get Python extension suffix. Falling back to default '.so'")
        # Fallback method
        execute_process(
            COMMAND ${Python_EXECUTABLE} -c "import importlib.machinery; print(importlib.machinery.EXTENSION_SUFFIXES[0] if importlib.machinery.EXTENSION_SUFFIXES else '.so')"
            OUTPUT_VARIABLE NANOBIND_EXT_SUFFIX
            OUTPUT_STRIP_TRAILING_WHITESPACE
            RESULT_VARIABLE PY_RESULT2
        )
        if(NOT PY_RESULT2 EQUAL 0 OR NOT NANOBIND_EXT_SUFFIX)
            message(FATAL_ERROR "Failed to get Python extension suffix")
        endif()

    endif()
    
    message(STATUS "Setting NANOBIND_EXT_SUFFIX to: ${NANOBIND_EXT_SUFFIX}")
    set(ENV{NANOBIND_EXT_SUFFIX} ${NANOBIND_EXT_SUFFIX})
    
    # Also set it as a CMake variable that nanobind can access
    set(NANOBIND_EXT_SUFFIX ${NANOBIND_EXT_SUFFIX} CACHE STRING "Python extension suffix")
    
    # Print nanobind include directory
    message(STATUS "Nanobind include directory: ${nanobind_SOURCE_DIR}/include")

    FetchContent_Declare(nanobind
                GIT_REPOSITORY https://github.com/wjakob/nanobind.git
                GIT_TAG        v2.7.0
    )
=======
if(ENABLE_PYTHON)
    # Add nanobind
    find_package(Python COMPONENTS Interpreter Development)
    message(STATUS "Enabling Nanobind Python bindings")
    
    # Ensure we have a valid Python executable
    if(NOT Python_EXECUTABLE)
        if(DEFINED PYTHON_EXECUTABLE)
            set(Python_EXECUTABLE ${PYTHON_EXECUTABLE})
        else()
            # Try to find Python executable directly
            find_program(Python_EXECUTABLE NAMES python3 python)
        endif()
    endif()
    
    message(STATUS "Using Python executable: ${Python_EXECUTABLE}")
    
    # Get Python include directory explicitly
    execute_process(
        COMMAND ${Python_EXECUTABLE} -c "import sysconfig; print(sysconfig.get_path('include'))"
        OUTPUT_VARIABLE PYTHON_INCLUDE_DIR
        OUTPUT_STRIP_TRAILING_WHITESPACE
        RESULT_VARIABLE PY_INCLUDE_RESULT
    )
    
    if(PY_INCLUDE_RESULT EQUAL 0 AND PYTHON_INCLUDE_DIR)
        message(STATUS "Setting Python include directory: ${PYTHON_INCLUDE_DIR}")
        set(Python_INCLUDE_DIRS ${PYTHON_INCLUDE_DIR})
        set(_Python_INCLUDE_DIR ${PYTHON_INCLUDE_DIR})
        include_directories(${PYTHON_INCLUDE_DIR})
    else()
        message(WARNING "Failed to get Python include directory")
    endif()
    
    # Ensure nanobind can find Python extension suffix - try multiple methods
    execute_process(
        COMMAND ${Python_EXECUTABLE} -c "import sysconfig; print(sysconfig.get_config_var('EXT_SUFFIX') or '.so')"
        OUTPUT_VARIABLE NANOBIND_EXT_SUFFIX
        OUTPUT_STRIP_TRAILING_WHITESPACE
        RESULT_VARIABLE PY_RESULT
    )
    
    if(NOT PY_RESULT EQUAL 0 OR NOT NANOBIND_EXT_SUFFIX)
        message(WARNING "Failed to get Python extension suffix. Falling back to default '.so'")
        # Fallback method
        execute_process(
            COMMAND ${Python_EXECUTABLE} -c "import importlib.machinery; print(importlib.machinery.EXTENSION_SUFFIXES[0] if importlib.machinery.EXTENSION_SUFFIXES else '.so')"
            OUTPUT_VARIABLE NANOBIND_EXT_SUFFIX
            OUTPUT_STRIP_TRAILING_WHITESPACE
            RESULT_VARIABLE PY_RESULT2
        )
        if(NOT PY_RESULT2 EQUAL 0 OR NOT NANOBIND_EXT_SUFFIX)
            message(FATAL_ERROR "Failed to get Python extension suffix")
        endif()

    endif()
    
    message(STATUS "Setting NANOBIND_EXT_SUFFIX to: ${NANOBIND_EXT_SUFFIX}")
    set(ENV{NANOBIND_EXT_SUFFIX} ${NANOBIND_EXT_SUFFIX})
    
    # Also set it as a CMake variable that nanobind can access
    set(NANOBIND_EXT_SUFFIX ${NANOBIND_EXT_SUFFIX} CACHE STRING "Python extension suffix")
    
    # Print nanobind include directory
    message(STATUS "Nanobind include directory: ${nanobind_SOURCE_DIR}/include")

    FetchContent_Declare(nanobind
                GIT_REPOSITORY https://github.com/wjakob/nanobind.git
                GIT_TAG        v2.8.0
    )
>>>>>>> 28e1531a
    FetchContent_MakeAvailable(nanobind)


endif()

# Print Python site-packages directory for reference
message("Python site-packages directory: ${Python_SITELIB}")

if(DEFINED PY_INSTALL)
    # Note the following setting is only for pyenv and not for conda
    # TODO: Add support for conda
    if(APPLE)
        set(SCIPY_OPENBLAS32_RUNTIME_LIB_PATH "@loader_path/../scipy_openblas32/lib")
    else()
        set(SCIPY_OPENBLAS32_RUNTIME_LIB_PATH "$ORIGIN/../scipy_openblas32/lib")
    endif()
else()
    include("${CMAKE_CURRENT_SOURCE_DIR}/cmake/FindSCIPY_OPENBLAS32.cmake")
    if(NOT DEFINED SCIPY_OPENBLAS32_LIB_PATH AND NOT EXISTS ${SCIPY_OPENBLAS32_LIB_PATH})
        set(SCIPY_OPENBLAS32_LIB_PATH "")
        find_path_to_openblas(SCIPY_OPENBLAS32_LIB_PATH)
        add_compile_definitions(SCIPY_OPENBLAS32_LIB="${SCIPY_OPENBLAS32_LIB_PATH}")
        message(STATUS "SCIPY_OPENBLAS32_LIB_PATH: ${SCIPY_OPENBLAS32_LIB_PATH}")
    else()
        add_compile_definitions(SCIPY_OPENBLAS32_LIB="${SCIPY_OPENBLAS32_LIB_PATH}")
    endif()
    set(SCIPY_OPENBLAS32_RUNTIME_LIB_PATH "${SCIPY_OPENBLAS32_LIB_PATH}")
endif()

set (CMAKE_RUNTIME_OUTPUT_DIRECTORY ${CMAKE_BINARY_DIR})

# All CMakeLists.txt in subdirectories use pennylane_lightning_compile_options and pennylane_lightning_external_libs
add_subdirectory(pennylane_lightning/core)

#####################################################
# Maintain for dependent external package development
#####################################################
add_library(pennylane_lightning INTERFACE)

target_link_libraries(pennylane_lightning INTERFACE lightning_observables
                                                    lightning_utils
                                                    lightning_algorithms
                                                    )

foreach(BACKEND ${PL_BACKEND})
    target_link_libraries(pennylane_lightning INTERFACE "${BACKEND}" #simulator
                                                        "${BACKEND}_algorithms"
                                                        "${BACKEND}_observables"
                                                        "${BACKEND}_bindings"
                                                        "${BACKEND}_measurements"
                                                        )
endforeach()

target_include_directories(pennylane_lightning  INTERFACE "$<INSTALL_INTERFACE:${PROJECT_SOURCE_DIR}/pennylane_lightning/core;include>")

#####################################################
if(ENABLE_PYTHON)
    message(STATUS "ENABLE_PYTHON is ON.")
<<<<<<< HEAD
    # Existing PyBind11 module
    pybind11_add_module("${PL_BACKEND}_ops" "pennylane_lightning/core/bindings/Bindings.cpp")
    nanobind_add_module("${PL_BACKEND}_nb" "pennylane_lightning/core/bindings/Bindings_nb.cpp")

    # Remove nanobind's problematic flags that are incompatible with NVCC
    target_compile_options("${PL_BACKEND}_nb" PRIVATE
        -fno-function-sections
        -fno-data-sections
        -O2  # Override nanobind's -Os with -O2
    )

    # Set properties for both modules
=======
    # Build Nanobind module
    nanobind_add_module("${PL_BACKEND}_ops" "pennylane_lightning/core/bindings/Bindings.cpp")

    # Remove nanobind's problematic flags that are incompatible with NVCC
    target_compile_options("${PL_BACKEND}_ops" PRIVATE
        -fno-function-sections
        -fno-data-sections
        -O2  # Override nanobind's -Os with -O2
    )

    # Set properties for nanobind module
>>>>>>> 28e1531a
    set(CMAKE_BUILD_RPATH_USE_ORIGIN ON)
    if("${PL_BACKEND}" STREQUAL "lightning_gpu" OR "${PL_BACKEND}" STREQUAL "lightning_tensor")
        # Allow pip installation of cuQuantum & CUDA 12 libs to be accessible without setting LD_LIBRARY_PATH for lightning_gpu
        # BUILD_RPATH only works for the last call
        set_target_properties("${PL_BACKEND}_ops" PROPERTIES BUILD_RPATH "$ORIGIN/../cuquantum/lib:$ORIGIN/../nvidia/cuda_runtime/lib:$ORIGIN/../nvidia/nvjitlink/lib:$ORIGIN/../nvidia/cublas/lib:$ORIGIN/../nvidia/cusparse/lib:${SCIPY_OPENBLAS32_RUNTIME_LIB_PATH}:$ORIGIN")
        set_target_properties("${PL_BACKEND}_nb" PROPERTIES BUILD_RPATH "$ORIGIN/../cuquantum/lib:$ORIGIN/../nvidia/cuda_runtime/lib:$ORIGIN/../nvidia/nvjitlink/lib:$ORIGIN/../nvidia/cublas/lib:$ORIGIN/../nvidia/cusparse/lib:${SCIPY_OPENBLAS32_RUNTIME_LIB_PATH}:$ORIGIN")
    else()
        set_target_properties("${PL_BACKEND}_ops" PROPERTIES BUILD_RPATH "${SCIPY_OPENBLAS32_RUNTIME_LIB_PATH}")
        set_target_properties("${PL_BACKEND}_nb" PROPERTIES BUILD_RPATH "${SCIPY_OPENBLAS32_RUNTIME_LIB_PATH}")
    endif()
    
<<<<<<< HEAD
    # Link libraries for both modules
=======
    # Link library
>>>>>>> 28e1531a
    target_link_libraries("${PL_BACKEND}_ops" PRIVATE lightning_compile_options
                                                    lightning_external_libs
                                                    lightning_observables
                                                    lightning_utils
                                                    lightning_algorithms
                                                    ${PL_BACKEND}
                                                    "${PL_BACKEND}_observables"
                                                    "${PL_BACKEND}_bindings"
                                                    "${PL_BACKEND}_measurements"
<<<<<<< HEAD
                                                    )
                                                    
    target_link_libraries("${PL_BACKEND}_nb" PRIVATE lightning_compile_options
                                                    lightning_external_libs
                                                    lightning_observables
                                                    lightning_utils
                                                    lightning_algorithms
                                                    ${PL_BACKEND}
                                                    "${PL_BACKEND}_observables"
                                                    "${PL_BACKEND}_bindings"
                                                    "${PL_BACKEND}_measurements"
=======
>>>>>>> 28e1531a
                                                   )
    
    if(NOT DEFINED PL_TENSOR)
        target_link_libraries("${PL_BACKEND}_ops" PRIVATE "${PL_BACKEND}_algorithms")
        target_link_libraries("${PL_BACKEND}_nb" PRIVATE "${PL_BACKEND}_algorithms")
    endif()
    
    set_target_properties("${PL_BACKEND}_ops" PROPERTIES CXX_VISIBILITY_PRESET hidden)
    set_target_properties("${PL_BACKEND}_nb" PROPERTIES CXX_VISIBILITY_PRESET hidden)
    target_compile_definitions("${PL_BACKEND}_ops" PRIVATE VERSION_INFO=${VERSION_STRING})
    target_compile_definitions("${PL_BACKEND}_nb" PRIVATE VERSION_INFO=${VERSION_STRING})
endif()

install(TARGETS pennylane_lightning
        RUNTIME DESTINATION bin
        LIBRARY DESTINATION lib
        ARCHIVE DESTINATION lib
        INCLUDES DESTINATION include
        PUBLIC_HEADER DESTINATION include
)

install(DIRECTORY
    ${PROJECT_SOURCE_DIR}/pennylane_lightning/core
    DESTINATION include/pennylane_lightning/core/
)

if (BUILD_TESTS)
    enable_testing()
endif()<|MERGE_RESOLUTION|>--- conflicted
+++ resolved
@@ -83,19 +83,9 @@
 list(APPEND CMAKE_MODULE_PATH "${CMAKE_CURRENT_SOURCE_DIR}/cmake")
 include("${CMAKE_CURRENT_SOURCE_DIR}/cmake/process_options.cmake")
 
-<<<<<<< HEAD
-set(CMAKE_POLICY_DEFAULT_CMP0127 NEW) # To suppress pybind11 CMP0127 warning
-
 if(ENABLE_PYTHON)
-    # Add pybind11
+    # Add nanobind
     find_package(Python COMPONENTS Interpreter Development)
-
-    FetchContent_Declare(pybind11
-                        GIT_REPOSITORY https://github.com/pybind/pybind11.git
-                        GIT_TAG        v2.13.5
-    )
-    FetchContent_MakeAvailable(pybind11)
-
     message(STATUS "Enabling Nanobind Python bindings")
     
     # Ensure we have a valid Python executable
@@ -161,80 +151,8 @@
 
     FetchContent_Declare(nanobind
                 GIT_REPOSITORY https://github.com/wjakob/nanobind.git
-                GIT_TAG        v2.7.0
-    )
-=======
-if(ENABLE_PYTHON)
-    # Add nanobind
-    find_package(Python COMPONENTS Interpreter Development)
-    message(STATUS "Enabling Nanobind Python bindings")
-    
-    # Ensure we have a valid Python executable
-    if(NOT Python_EXECUTABLE)
-        if(DEFINED PYTHON_EXECUTABLE)
-            set(Python_EXECUTABLE ${PYTHON_EXECUTABLE})
-        else()
-            # Try to find Python executable directly
-            find_program(Python_EXECUTABLE NAMES python3 python)
-        endif()
-    endif()
-    
-    message(STATUS "Using Python executable: ${Python_EXECUTABLE}")
-    
-    # Get Python include directory explicitly
-    execute_process(
-        COMMAND ${Python_EXECUTABLE} -c "import sysconfig; print(sysconfig.get_path('include'))"
-        OUTPUT_VARIABLE PYTHON_INCLUDE_DIR
-        OUTPUT_STRIP_TRAILING_WHITESPACE
-        RESULT_VARIABLE PY_INCLUDE_RESULT
-    )
-    
-    if(PY_INCLUDE_RESULT EQUAL 0 AND PYTHON_INCLUDE_DIR)
-        message(STATUS "Setting Python include directory: ${PYTHON_INCLUDE_DIR}")
-        set(Python_INCLUDE_DIRS ${PYTHON_INCLUDE_DIR})
-        set(_Python_INCLUDE_DIR ${PYTHON_INCLUDE_DIR})
-        include_directories(${PYTHON_INCLUDE_DIR})
-    else()
-        message(WARNING "Failed to get Python include directory")
-    endif()
-    
-    # Ensure nanobind can find Python extension suffix - try multiple methods
-    execute_process(
-        COMMAND ${Python_EXECUTABLE} -c "import sysconfig; print(sysconfig.get_config_var('EXT_SUFFIX') or '.so')"
-        OUTPUT_VARIABLE NANOBIND_EXT_SUFFIX
-        OUTPUT_STRIP_TRAILING_WHITESPACE
-        RESULT_VARIABLE PY_RESULT
-    )
-    
-    if(NOT PY_RESULT EQUAL 0 OR NOT NANOBIND_EXT_SUFFIX)
-        message(WARNING "Failed to get Python extension suffix. Falling back to default '.so'")
-        # Fallback method
-        execute_process(
-            COMMAND ${Python_EXECUTABLE} -c "import importlib.machinery; print(importlib.machinery.EXTENSION_SUFFIXES[0] if importlib.machinery.EXTENSION_SUFFIXES else '.so')"
-            OUTPUT_VARIABLE NANOBIND_EXT_SUFFIX
-            OUTPUT_STRIP_TRAILING_WHITESPACE
-            RESULT_VARIABLE PY_RESULT2
-        )
-        if(NOT PY_RESULT2 EQUAL 0 OR NOT NANOBIND_EXT_SUFFIX)
-            message(FATAL_ERROR "Failed to get Python extension suffix")
-        endif()
-
-    endif()
-    
-    message(STATUS "Setting NANOBIND_EXT_SUFFIX to: ${NANOBIND_EXT_SUFFIX}")
-    set(ENV{NANOBIND_EXT_SUFFIX} ${NANOBIND_EXT_SUFFIX})
-    
-    # Also set it as a CMake variable that nanobind can access
-    set(NANOBIND_EXT_SUFFIX ${NANOBIND_EXT_SUFFIX} CACHE STRING "Python extension suffix")
-    
-    # Print nanobind include directory
-    message(STATUS "Nanobind include directory: ${nanobind_SOURCE_DIR}/include")
-
-    FetchContent_Declare(nanobind
-                GIT_REPOSITORY https://github.com/wjakob/nanobind.git
                 GIT_TAG        v2.8.0
     )
->>>>>>> 28e1531a
     FetchContent_MakeAvailable(nanobind)
 
 
@@ -293,20 +211,6 @@
 #####################################################
 if(ENABLE_PYTHON)
     message(STATUS "ENABLE_PYTHON is ON.")
-<<<<<<< HEAD
-    # Existing PyBind11 module
-    pybind11_add_module("${PL_BACKEND}_ops" "pennylane_lightning/core/bindings/Bindings.cpp")
-    nanobind_add_module("${PL_BACKEND}_nb" "pennylane_lightning/core/bindings/Bindings_nb.cpp")
-
-    # Remove nanobind's problematic flags that are incompatible with NVCC
-    target_compile_options("${PL_BACKEND}_nb" PRIVATE
-        -fno-function-sections
-        -fno-data-sections
-        -O2  # Override nanobind's -Os with -O2
-    )
-
-    # Set properties for both modules
-=======
     # Build Nanobind module
     nanobind_add_module("${PL_BACKEND}_ops" "pennylane_lightning/core/bindings/Bindings.cpp")
 
@@ -318,23 +222,16 @@
     )
 
     # Set properties for nanobind module
->>>>>>> 28e1531a
     set(CMAKE_BUILD_RPATH_USE_ORIGIN ON)
     if("${PL_BACKEND}" STREQUAL "lightning_gpu" OR "${PL_BACKEND}" STREQUAL "lightning_tensor")
         # Allow pip installation of cuQuantum & CUDA 12 libs to be accessible without setting LD_LIBRARY_PATH for lightning_gpu
         # BUILD_RPATH only works for the last call
         set_target_properties("${PL_BACKEND}_ops" PROPERTIES BUILD_RPATH "$ORIGIN/../cuquantum/lib:$ORIGIN/../nvidia/cuda_runtime/lib:$ORIGIN/../nvidia/nvjitlink/lib:$ORIGIN/../nvidia/cublas/lib:$ORIGIN/../nvidia/cusparse/lib:${SCIPY_OPENBLAS32_RUNTIME_LIB_PATH}:$ORIGIN")
-        set_target_properties("${PL_BACKEND}_nb" PROPERTIES BUILD_RPATH "$ORIGIN/../cuquantum/lib:$ORIGIN/../nvidia/cuda_runtime/lib:$ORIGIN/../nvidia/nvjitlink/lib:$ORIGIN/../nvidia/cublas/lib:$ORIGIN/../nvidia/cusparse/lib:${SCIPY_OPENBLAS32_RUNTIME_LIB_PATH}:$ORIGIN")
     else()
         set_target_properties("${PL_BACKEND}_ops" PROPERTIES BUILD_RPATH "${SCIPY_OPENBLAS32_RUNTIME_LIB_PATH}")
-        set_target_properties("${PL_BACKEND}_nb" PROPERTIES BUILD_RPATH "${SCIPY_OPENBLAS32_RUNTIME_LIB_PATH}")
-    endif()
-    
-<<<<<<< HEAD
-    # Link libraries for both modules
-=======
+    endif()
+    
     # Link library
->>>>>>> 28e1531a
     target_link_libraries("${PL_BACKEND}_ops" PRIVATE lightning_compile_options
                                                     lightning_external_libs
                                                     lightning_observables
@@ -344,31 +241,14 @@
                                                     "${PL_BACKEND}_observables"
                                                     "${PL_BACKEND}_bindings"
                                                     "${PL_BACKEND}_measurements"
-<<<<<<< HEAD
-                                                    )
-                                                    
-    target_link_libraries("${PL_BACKEND}_nb" PRIVATE lightning_compile_options
-                                                    lightning_external_libs
-                                                    lightning_observables
-                                                    lightning_utils
-                                                    lightning_algorithms
-                                                    ${PL_BACKEND}
-                                                    "${PL_BACKEND}_observables"
-                                                    "${PL_BACKEND}_bindings"
-                                                    "${PL_BACKEND}_measurements"
-=======
->>>>>>> 28e1531a
                                                    )
     
     if(NOT DEFINED PL_TENSOR)
         target_link_libraries("${PL_BACKEND}_ops" PRIVATE "${PL_BACKEND}_algorithms")
-        target_link_libraries("${PL_BACKEND}_nb" PRIVATE "${PL_BACKEND}_algorithms")
     endif()
     
     set_target_properties("${PL_BACKEND}_ops" PROPERTIES CXX_VISIBILITY_PRESET hidden)
-    set_target_properties("${PL_BACKEND}_nb" PROPERTIES CXX_VISIBILITY_PRESET hidden)
     target_compile_definitions("${PL_BACKEND}_ops" PRIVATE VERSION_INFO=${VERSION_STRING})
-    target_compile_definitions("${PL_BACKEND}_nb" PRIVATE VERSION_INFO=${VERSION_STRING})
 endif()
 
 install(TARGETS pennylane_lightning
