--- conflicted
+++ resolved
@@ -47,11 +47,6 @@
 option(ENABLE_NATIVE "Enable native CPU build tuning" OFF)
 option(ENABLE_PYTHON "Enable compilation of the Python module" ON)
 
-<<<<<<< HEAD
-=======
-option(ENABLE_LAPACK "Enable compilation with scipy/LAPACK" OFF)
-
->>>>>>> 8e85fce9
 # OpenMP
 find_package(OpenMP)
 if (OpenMP_CXX_FOUND)
