cmake_minimum_required(VERSION 3.20)

set(LOGO [=[
░█░░░▀█▀░█▀▀░█░█░▀█▀░█▀█░▀█▀░█▀█░█▀▀░
░█░░░░█░░█░█░█▀█░░█░░█░█░░█░░█░█░█░█░
░▀▀▀░▀▀▀░▀▀▀░▀░▀░░▀░░▀░▀░▀▀▀░▀░▀░▀▀▀░
]=])
message(${LOGO})

set(CMAKE_OSX_DEPLOYMENT_TARGET "11" CACHE STRING "Minimum OS X deployment version")

set(CMAKE_CXX_STANDARD 20) # At least C++20 is required

project(pennylane_lightning
    DESCRIPTION "C++ suite of state-vector simulators bindings for PennyLane. "
    LANGUAGES CXX
)

# Read and set pennylane_lightning version
function(set_pennylane_lightning_version VERSION_FILE_PATH)
    file(STRINGS ${VERSION_FILE_PATH} VERSION_FILE_STR)
    foreach (LINE IN LISTS VERSION_FILE_STR)
    if("${LINE}" MATCHES "__version__.*")
        set(VERSION_LINE_STR "${LINE}")
    endif()
    endforeach()

    string(REGEX REPLACE "__version__ = \"(.*)\"" "\\1" VERSION_STRING ${VERSION_LINE_STR})
    set(VERSION_STRING ${VERSION_STRING} PARENT_SCOPE)
endfunction()

set_pennylane_lightning_version(${PROJECT_SOURCE_DIR}/pennylane_lightning/core/_version.py)

message(STATUS "pennylane_lightning version ${VERSION_STRING}")
set(PROJECT_VERSION ${VERSION_STRING})

if(NOT CMAKE_BUILD_TYPE)
    set(CMAKE_BUILD_TYPE RelWithDebInfo)
endif()

# Clang-tidy
option(ENABLE_CLANG_TIDY "Enable clang-tidy build checks" OFF)

# Compile options
option(ENABLE_COVERAGE "Enable code coverage" OFF)
option(ENABLE_WARNINGS "Enable warnings" ON)
option(ENABLE_NATIVE "Enable native CPU build tuning" OFF)
option(ENABLE_PYTHON "Enable compilation of the Python module" ON)

# OpenMP
find_package(OpenMP)
if (OpenMP_CXX_FOUND)
    option(ENABLE_OPENMP "Enable OpenMP" ON)
else()
    option(ENABLE_OPENMP "Enable OpenMP" OFF)
endif()

# Other build options
option(BUILD_TESTS "Build cpp tests" OFF)
option(BUILD_BENCHMARKS "Enable cpp benchmarks" OFF)

# Backend
set(PL_BACKEND "lightning_qubit" CACHE STRING "PennyLane Lightning backend")

# Python bindings are not supported while building multiple backend devices
list(LENGTH PL_BACKEND PL_BACKEND_LEN)
if ((${PL_BACKEND_LEN} GREATER 1) AND ENABLE_PYTHON)
    message(FATAL_ERROR "Lightning does not provide Python support for building multiple backends. Requested backends: ${PL_BACKEND}")
endif()

# Print PL_BACKEND
foreach(BACKEND ${PL_BACKEND})
    message(STATUS "PL_BACKEND: ${BACKEND}")
    if("${BACKEND}" STREQUAL "lightning_tensor")
        set(PL_TENSOR_METHOD "mps" CACHE STRING "PennyLane LightningTensor MPS simulator.")
        set(PL_TENSOR_BACKEND "cutensornet" CACHE STRING "PennyLane LightningTensor backed by cutensornet")
        set(PL_TENSOR "${PL_BACKEND}_${PL_TENSOR_METHOD}_${PL_TENSOR_BACKEND}")
    endif()
endforeach()

# Process compile options
list(APPEND CMAKE_MODULE_PATH "${CMAKE_CURRENT_SOURCE_DIR}/cmake")
include("${CMAKE_CURRENT_SOURCE_DIR}/cmake/process_options.cmake")

set(CMAKE_POLICY_DEFAULT_CMP0127 NEW) # To suppress pybind11 CMP0127 warning

<<<<<<< HEAD
include(FetchContent)
=======
    add_compile_definitions(SCIPY_LIBS_PATH="${SCIPYLIBS}")
>>>>>>> be07bbee

find_package(pybind11 CONFIG)
if (pybind11_FOUND)
    message(STATUS, "FOUND pybind11")
else()
    message(STATUS "Could not find existing pybind11-dev package. Building from source.")

    find_package(Python COMPONENTS Interpreter Development)

    FetchContent_Declare(pybind11
    GIT_REPOSITORY https://github.com/pybind/pybind11.git
    GIT_TAG        v2.10.1
    )

    FetchContent_MakeAvailable(pybind11)
endif()

set (CMAKE_RUNTIME_OUTPUT_DIRECTORY ${CMAKE_BINARY_DIR})

# All CMakeLists.txt in subdirectories use pennylane_lightning_compile_options and pennylane_lightning_external_libs
add_subdirectory(pennylane_lightning/core/src)

#####################################################
# Maintain for dependent external package development
#####################################################
add_library(pennylane_lightning INTERFACE)

target_link_libraries(pennylane_lightning INTERFACE lightning_observables
                                                    lightning_utils
                                                    lightning_algorithms
                                                    )

foreach(BACKEND ${PL_BACKEND})
    target_link_libraries(pennylane_lightning INTERFACE "${BACKEND}" #simulator
                                                        "${BACKEND}_algorithms"
                                                        "${BACKEND}_observables"
                                                        "${BACKEND}_bindings"
                                                        "${BACKEND}_measurements"
                                                        )
endforeach()
                                                
target_include_directories(pennylane_lightning  INTERFACE "$<INSTALL_INTERFACE:${PROJECT_SOURCE_DIR}/pennylane_lightning/core/src;include>")

#####################################################
if(ENABLE_PYTHON)
    message(STATUS "ENABLE_PYTHON is ON.")
    pybind11_add_module("${PL_BACKEND}_ops" "pennylane_lightning/core/src/bindings/Bindings.cpp")

    # Allow pip installation of cuQuantum & CUDA 12 libs to be accessible without setting LD_LIBRARY_PATH for lightning_gpu
    if("${PL_BACKEND}" STREQUAL "lightning_gpu" OR "${PL_BACKEND}" STREQUAL "lightning_tensor")
        set(CMAKE_BUILD_RPATH_USE_ORIGIN ON)
        set_target_properties("${PL_BACKEND}_ops" PROPERTIES BUILD_RPATH "$ORIGIN/../cuquantum/lib:$ORIGIN/../nvidia/cuda_runtime/lib:$ORIGIN/../nvidia/cublas/lib:$ORIGIN/../nvidia/cusparse/lib:$ORIGIN")
    endif()

    target_link_libraries("${PL_BACKEND}_ops" PRIVATE   lightning_compile_options
                                                        lightning_external_libs
                                                        )

    target_link_libraries("${PL_BACKEND}_ops" PRIVATE   lightning_observables
                                                        lightning_utils
                                                        lightning_algorithms
                                                        )

    target_link_libraries("${PL_BACKEND}_ops" PRIVATE   ${PL_BACKEND} #simulator
                                                        "${PL_BACKEND}_observables"
                                                        "${PL_BACKEND}_bindings"
                                                        "${PL_BACKEND}_measurements"
                                                        )

    if(NOT DEFINED PL_TENSOR)
        target_link_libraries("${PL_BACKEND}_ops" PRIVATE "${PL_BACKEND}_algorithms")
    endif()

    set_target_properties("${PL_BACKEND}_ops" PROPERTIES CXX_VISIBILITY_PRESET hidden)
    target_compile_definitions("${PL_BACKEND}_ops" PRIVATE VERSION_INFO=${VERSION_STRING})
endif()

install(TARGETS pennylane_lightning
        RUNTIME DESTINATION bin
        LIBRARY DESTINATION lib
        ARCHIVE DESTINATION lib
        INCLUDES DESTINATION include
        PUBLIC_HEADER DESTINATION include
)

install(DIRECTORY
    ${PROJECT_SOURCE_DIR}/pennylane_lightning/core/src
    DESTINATION include/pennylane_lightning/core/
)

if (BUILD_TESTS)
    enable_testing()
endif()<|MERGE_RESOLUTION|>--- conflicted
+++ resolved
@@ -84,11 +84,7 @@
 
 set(CMAKE_POLICY_DEFAULT_CMP0127 NEW) # To suppress pybind11 CMP0127 warning
 
-<<<<<<< HEAD
 include(FetchContent)
-=======
-    add_compile_definitions(SCIPY_LIBS_PATH="${SCIPYLIBS}")
->>>>>>> be07bbee
 
 find_package(pybind11 CONFIG)
 if (pybind11_FOUND)
@@ -100,7 +96,7 @@
 
     FetchContent_Declare(pybind11
     GIT_REPOSITORY https://github.com/pybind/pybind11.git
-    GIT_TAG        v2.10.1
+    GIT_TAG        v2.11.1
     )
 
     FetchContent_MakeAvailable(pybind11)
