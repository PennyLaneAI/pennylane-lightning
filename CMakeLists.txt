--- conflicted
+++ resolved
@@ -211,13 +211,8 @@
 #####################################################
 if(ENABLE_PYTHON)
     message(STATUS "ENABLE_PYTHON is ON.")
-<<<<<<< HEAD
-    # Only build Nanobind module
+    # Build Nanobind module
     nanobind_add_module("${PL_BACKEND}_ops" "pennylane_lightning/core/bindings/Bindings.cpp")
-=======
-    # Build Nanobind module
-    nanobind_add_module("${PL_BACKEND}_nb" "pennylane_lightning/core/bindings/Bindings_nb.cpp")
->>>>>>> 6b1be5c7
 
     # Remove nanobind's problematic flags that are incompatible with NVCC
     target_compile_options("${PL_BACKEND}_ops" PRIVATE
