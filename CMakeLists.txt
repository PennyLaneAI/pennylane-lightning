cmake_minimum_required(VERSION 3.16)

set(LOGO [=[
░█░░░▀█▀░█▀▀░█░█░▀█▀░█▀█░▀█▀░█▀█░█▀▀░░░░▄▀▄░█░█░█▀▄░▀█▀░▀█▀
░█░░░░█░░█░█░█▀█░░█░░█░█░░█░░█░█░█░█░░░░█\█░█░█░█▀▄░░█░░░█░
░▀▀▀░▀▀▀░▀▀▀░▀░▀░░▀░░▀░▀░▀▀▀░▀░▀░▀▀▀░▀░░░▀\░▀▀▀░▀▀░░▀▀▀░░▀░
]=])
message(${LOGO})

set(CMAKE_OSX_DEPLOYMENT_TARGET "10.15" CACHE STRING "Minimum OS X deployment version")

set(CMAKE_CXX_STANDARD 20) # At least C++20 is required

project(pennylane_lightning
    DESCRIPTION "C++ state-vector simulator bindings for PennyLane. "
    LANGUAGES CXX
)

# Read and set pennylane_lightning version
function(set_pennylane_lightning_version VERSION_FILE_PATH)
    file(STRINGS ${VERSION_FILE_PATH} VERSION_FILE_STR)
    foreach (LINE IN LISTS VERSION_FILE_STR)
    if("${LINE}" MATCHES "__version__.*")
        set(VERSION_LINE_STR "${LINE}")
    endif()
    endforeach()

    string(REGEX REPLACE "__version__ = \"(.*)\"" "\\1" VERSION_STRING ${VERSION_LINE_STR})
    set(VERSION_STRING ${VERSION_STRING} PARENT_SCOPE)
endfunction()

set_pennylane_lightning_version(${PROJECT_SOURCE_DIR}/pennylane_lightning/_version.py)

message(STATUS "pennylane_lightning version ${VERSION_STRING}")
set(PROJECT_VERSION ${VERSION_STRING})

if(NOT CMAKE_BUILD_TYPE)
    set(CMAKE_BUILD_TYPE RelWithDebInfo)
endif()

# Clang-tidy
option(ENABLE_CLANG_TIDY "Enable clang-tidy build checks" OFF)

# Compile options
option(ENABLE_COVERAGE "Enable code coverage" OFF)
option(ENABLE_WARNINGS "Enable warnings" ON)
option(ENABLE_NATIVE "Enable native CPU build tuning" OFF)
option(ENABLE_OPENMP "Enable OpenMP" ON)
option(ENABLE_KOKKOS "Enable Kokkos" ON)
option(ENABLE_BLAS "Enable BLAS" OFF)
option(ENABLE_PYTHON "Enable compilation of the Python module" ON)
option(ENABLE_GATE_DISPATCHER "Enable gate kernel dispatching on AVX/AVX2/AVX512" ON)

# Other build options
option(BUILD_TESTS "Build cpp tests" OFF)
option(BUILD_BENCHMARKS "Enable cpp benchmarks" OFF)

# Process compile options
include("${CMAKE_CURRENT_SOURCE_DIR}/cmake/process_options.cmake")

set(CMAKE_POLICY_DEFAULT_CMP0127 NEW) # To suppress pybind11 CMP0127 warning
# Add pybind11
include(FetchContent)
<<<<<<< HEAD
if(ENABLE_PYTHON)
    find_package(Python COMPONENTS Interpreter Development)
    FetchContent_Declare(pybind11
                        GIT_REPOSITORY https://github.com/pybind/pybind11.git
                        GIT_TAG        v2.6.2
    )
    FetchContent_MakeAvailable(pybind11)
endif()
=======
FetchContent_Declare(pybind11
                     GIT_REPOSITORY https://github.com/pybind/pybind11.git
                     GIT_TAG        v2.10.1
)
FetchContent_MakeAvailable(pybind11)
>>>>>>> c4604e53

set (CMAKE_RUNTIME_OUTPUT_DIRECTORY ${CMAKE_BINARY_DIR})

# All CMakeLists.txt in subdirectories use pennylane_lightning_compile_options and pennylane_lightning_external_libs
add_subdirectory(pennylane_lightning/src)

#####################################################
# Maintain for dependent external package development
#####################################################
add_library(pennylane_lightning INTERFACE)

target_link_libraries(pennylane_lightning INTERFACE     lightning_utils
                                                        lightning_simulator
                                                        lightning_algorithms
                                                        lightning_gates
)
target_include_directories(pennylane_lightning INTERFACE "pennylane_lightning/src")

#####################################################
if(ENABLE_PYTHON)
pybind11_add_module(lightning_qubit_ops "pennylane_lightning/src/bindings/Bindings.cpp")
target_link_libraries(lightning_qubit_ops PRIVATE lightning_algorithms
                                                  lightning_gates
                                                  lightning_simulator
                                                  lightning_utils)

target_link_libraries(lightning_qubit_ops PRIVATE lightning_compile_options
                                                  lightning_external_libs)
set_target_properties(lightning_qubit_ops PROPERTIES CXX_VISIBILITY_PRESET hidden)

target_compile_definitions(lightning_qubit_ops PRIVATE VERSION_INFO=${VERSION_STRING})
endif()

install(TARGETS pennylane_lightning
        RUNTIME DESTINATION bin
        LIBRARY DESTINATION lib
        ARCHIVE DESTINATION lib
        INCLUDES DESTINATION include
)

if (BUILD_TESTS)
    enable_testing()
endif()<|MERGE_RESOLUTION|>--- conflicted
+++ resolved
@@ -61,22 +61,15 @@
 set(CMAKE_POLICY_DEFAULT_CMP0127 NEW) # To suppress pybind11 CMP0127 warning
 # Add pybind11
 include(FetchContent)
-<<<<<<< HEAD
+
 if(ENABLE_PYTHON)
     find_package(Python COMPONENTS Interpreter Development)
     FetchContent_Declare(pybind11
                         GIT_REPOSITORY https://github.com/pybind/pybind11.git
-                        GIT_TAG        v2.6.2
+                        GIT_TAG        v2.10.1
     )
     FetchContent_MakeAvailable(pybind11)
 endif()
-=======
-FetchContent_Declare(pybind11
-                     GIT_REPOSITORY https://github.com/pybind/pybind11.git
-                     GIT_TAG        v2.10.1
-)
-FetchContent_MakeAvailable(pybind11)
->>>>>>> c4604e53
 
 set (CMAKE_RUNTIME_OUTPUT_DIRECTORY ${CMAKE_BINARY_DIR})
 
