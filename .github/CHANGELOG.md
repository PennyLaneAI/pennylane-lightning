--- conflicted
+++ resolved
@@ -29,8 +29,7 @@
 
 This release contains contributions from (in alphabetical order):
 
-<<<<<<< HEAD
-Amintor Dusko, Vincent Michaud-Rioux
+Ali Asadi, Amintor Dusko, Vincent Michaud-Rioux
 
 ---
 
@@ -54,9 +53,6 @@
 This release contains contributions from (in alphabetical order):
 
 Vincent Michaud-Rioux
-=======
-Ali Asadi, Vincent Michaud-Rioux
->>>>>>> 2c69c59f
 
 ---
 
