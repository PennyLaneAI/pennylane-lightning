--- conflicted
+++ resolved
@@ -15,17 +15,13 @@
 
 ### Improvements
 
-<<<<<<< HEAD
 * Refactor CUDA utils Python bindings to a separate module.
   [(#801)](https://github.com/PennyLaneAI/pennylane-lightning/pull/801)
 
-* Implement probs(wires) using a bit-shift implementation akin to the gate kernels in Lightning-Qubit.
-=======
 * Parallelize Lightning-Qubit `probs` with OpenMP when using the `-DLQ_ENABLE_KERNEL_OMP=1` CMake argument.
   [(#800)](https://github.com/PennyLaneAI/pennylane-lightning/pull/800)
 
 * Implement `probs(wires)` using a bit-shift implementation akin to the gate kernels in Lightning-Qubit.
->>>>>>> 4ec49b87
   [(#795)](https://github.com/PennyLaneAI/pennylane-lightning/pull/795)
 
 * Enable setting the PennyLane version when invoking, for example, `make docker-build version=master pl_version=master`.
