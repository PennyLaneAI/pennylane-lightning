--- conflicted
+++ resolved
@@ -1,8 +1,43 @@
-<<<<<<< HEAD
+# Release 0.27.0-dev
+
+### New features since last release
+
+### Breaking changes
+
+### Improvements
+
+* Update clang-tools version in Github workflows.
+[(#351)](https://github.com/PennyLaneAI/pennylane-lightning/pull/351)
+
+* Improve tests and checks CI/CD pipelines.
+[(#353)](https://github.com/PennyLaneAI/pennylane-lightning/pull/353)
+
+* Implement 3 Qubits gates (CSWAP & Toffoli) & 4 Qubits gates (DoubleExcitation, DoubleExcitationMinus, DoubleExcitationPlus) in LM manner.
+[(#362)](https://github.com/PennyLaneAI/pennylane-lightning/pull/362)
+
+* Upgrade Kokkos and Kokkos Kernels to 3.7.00, and improve sparse matrix-vector multiplication performance and memory usage.
+[(#361)](https://github.com/PennyLaneAI/pennylane-lightning/pull/361)
+
+* Update Linux (ubuntu-latest) architecture x86_64 wheel-builder from GCC 10.x to GCC 11.x.
+[(#373)](https://github.com/PennyLaneAI/pennylane-lightning/pull/373)
+
+* Update gcc and g++ 10.x to 11.x in CI tests. This update brings improved support for newer C++ features.
+[(#370)](https://github.com/PennyLaneAI/pennylane-lightning/pull/370)
+
+
+### Documentation
+
+### Bug fixes
+
+### Contributors
+
+This release contains contributions from (in alphabetical order):
+
+Amintor Dusko, Chae-Yeun Park, Monit Sharma, Shuli Shu
+
+---
+
 # Release 0.26.1
-=======
-# Release 0.27.0-dev
->>>>>>> 43c70b43
 
 ### Bug fixes
 
@@ -14,41 +49,6 @@
 Amintor Dusko
 
 ---
-# Release 0.26.0
-
-### Improvements
-
-* Update clang-tools version in Github workflows.
-[(#351)](https://github.com/PennyLaneAI/pennylane-lightning/pull/351)
-
-* Improve tests and checks CI/CD pipelines.
-[(#353)](https://github.com/PennyLaneAI/pennylane-lightning/pull/353)
-
-* Implement 3 Qubits gates (CSWAP & Toffoli) & 4 Qubits gates (DoubleExcitation, DoubleExcitationMinus, DoubleExcitationPlus) in LM manner.
-[(#362)](https://github.com/PennyLaneAI/pennylane-lightning/pull/362)
-
-* Upgrade Kokkos and Kokkos Kernels to 3.7.00, and improve sparse matrix-vector multiplication performance and memory usage.
-[(#361)](https://github.com/PennyLaneAI/pennylane-lightning/pull/361)
-
-* Update Linux (ubuntu-latest) architecture x86_64 wheel-builder from GCC 10.x to GCC 11.x.
-[(#373)](https://github.com/PennyLaneAI/pennylane-lightning/pull/373)
-
-* Update gcc and g++ 10.x to 11.x in CI tests. This update brings improved support for newer C++ features.
-[(#370)](https://github.com/PennyLaneAI/pennylane-lightning/pull/370)
-
-
-### Documentation
-
-### Bug fixes
-
-### Contributors
-
-This release contains contributions from (in alphabetical order):
-
-Amintor Dusko, Chae-Yeun Park, Monit Sharma, Shuli Shu
-
----
-
 # Release 0.26.0
 
 ### Improvements
@@ -73,6 +73,8 @@
     return qml.expval(obs)
 ```
 
+### Documentation
+
 ### Bug fixes
 
 * Test updates to reflect new measurement error messages.
@@ -88,7 +90,7 @@
 
 This release contains contributions from (in alphabetical order):
 
-Amintor Dusko, Christina Lee, Lee J. O'Riordan, Chae-Yeun Park
+Amintor Dusko, Christina Lee, Chae-Yeun Park
 
 ---
 
