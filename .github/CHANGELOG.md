# Release 0.41.0-dev

### New features since last release

### Breaking changes

### Improvements

<<<<<<< HEAD
* Removed redundant `reset_state` calls for circuit execution when state vector is freshly initialized.
  [(#1076)](https://github.com/PennyLaneAI/pennylane-lightning/pull/1076)
=======
* Added support for sparse `qml.QubitUnitary` gates for `lightning.qubit`, `lightning.gpu`, and `lightning.kokkos` backends.
  [#1068](https://github.com/PennyLaneAI/pennylane-lightning/pull/1068).

* Introduce a generalized sparse gate selection system via the `_observable_is_sparse` method in the base measurement class, enabling future expansion for any number of sparse observables.
  [#1068](https://github.com/PennyLaneAI/pennylane-lightning/pull/1068).
>>>>>>> 79328b13

* Optimize the copy of a input state-vector into the LGPU #1071 
  [(#1071)](https://github.com/PennyLaneAI/pennylane-lightning/pull/1071)

* Fix wheel naming in Docker builds for `setuptools v75.8.1` compatibility.
  [(#1075)](https://github.com/PennyLaneAI/pennylane-lightning/pull/1075)

* Use native C++ kernels for controlled-adjoint and adjoint-controlled of supported operations.
  [(#1063)](https://github.com/PennyLaneAI/pennylane-lightning/pull/1063)

* In Lightning-Tensor, allow `qml.MPSPrep` to accept an MPS with `len(MPS) = n_wires-1`.
  [(#1064)](https://github.com/PennyLaneAI/pennylane-lightning/pull/1064)

* Capture execution via `dev.eval_jaxpr` can now be used with `jax.jit` and `jax.vmap`.
  [(#1055)](https://github.com/PennyLaneAI/pennylane-lightning/pull/1055)

* Adds an `execution_config` keyword argument to `LightningBase.eval_jaxpr` to accomodate a
  Device API change.
  [(#1067)](https://github.com/PennyLaneAI/pennylane-lightning/pull/1067/)

* Lightning devices support dynamically allocated wires (e.g. `qml.device("lightning.qubit")`)
  [(#1043)](https://github.com/PennyLaneAI/pennylane-lightning/pull/1043)

* Remove the old device API references in the Lightning repo and test suite.
  [(#1057)](https://github.com/PennyLaneAI/pennylane-lightning/pull/1057)

* Update `qml.ControlledQubitUnitary` tests following the latest updates in PennyLane.
  [(#1047)](https://github.com/PennyLaneAI/pennylane-lightning/pull/1047)

* Remove unnecessary adjoint pytest skip for Lightning-Kokkos.
  [(#1048)](https://github.com/PennyLaneAI/pennylane-lightning/pull/1048)

* Update source code to use black formatter 25.1.0.
  [(#1059)](https://github.com/PennyLaneAI/pennylane-lightning/pull/1059)

* Replace the type checking using the property `return_type` of `MeasurementProcess` with direct `isinstance` checks.
  [(#1044)](https://github.com/PennyLaneAI/pennylane-lightning/pull/1044)

* Update Lightning integration tests following the `gradient_kwargs` deprecation
  in Pennylane.
  [(#1045)](https://github.com/PennyLaneAI/pennylane-lightning/pull/1045)

* Update `qml.MultiControlledX` tests following the latest updates in PennyLane.
  [(#1040)](https://github.com/PennyLaneAI/pennylane-lightning/pull/1040)

* Update the minimum required version of PennyLane to `v0.40.0`.
  [(#1033)](https://github.com/PennyLaneAI/pennylane-lightning/pull/1033)

* Merge the `v0.40.0-rc` branch to the master and bump version.
  [(#1038)](https://github.com/PennyLaneAI/pennylane-lightning/pull/1038)

* Reduce the number of shots in the PennyLane Python tests on CIs, from 20k to 10k.
  [(#1046)](https://github.com/PennyLaneAI/pennylane-lightning/pull/1046)

* `SX` and `C(SX)` gates are natively supported for all lightning devices.
  [(#731)](https://github.com/PennyLaneAI/pennylane-lightning/pull/731)

* Programs transformed by `qml.defer_measurements` can be executed on `lightning.qubit`.
  [(#1069)](https://github.com/PennyLaneAI/pennylane-lightning/pull/1069)

* `lightning.qubit` supports `ctrl` and `adjoint` with program capture.
  [(#1069)](https://github.com/PennyLaneAI/pennylane-lightning/pull/1069)

### Documentation

### Bug fixes

* Fix Github CI for aarch64 cuda to clean up after runs.
  [(#1074)](https://github.com/PennyLaneAI/pennylane-lightning/pull/1074)

* Increase maximum time for aarch64-CUDA Github CI action .
  [(#1070)](https://github.com/PennyLaneAI/pennylane-lightning/pull/1070)

* Fix `SyntaxWarning` from `is` with a literal in Python tests.
  [(#1070)](https://github.com/PennyLaneAI/pennylane-lightning/pull/1070)

* Fix CI to collect Python code coverage for Lightning-Qubit and Lightning-Kokkos CPU.
  [(#1053)](https://github.com/PennyLaneAI/pennylane-lightning/pull/1053)

* Upgrade the version of QEMU image to fix AARCH64 wheel action.
  [(#1056)](https://github.com/PennyLaneAI/pennylane-lightning/pull/1056)

* Patch `MultiControlledX` tests to fix stable/latest failures after the v0.40.0 release.
  [(#1046)](https://github.com/PennyLaneAI/pennylane-lightning/pull/1046)

* Update Github CI to use Ubuntu 24 and remove `libopenblas-base` package.
  [(#1041)](https://github.com/PennyLaneAI/pennylane-lightning/pull/1041)

* Updates the `eval_jaxpr` method to handle the new signatures for the `cond`, `while`, and
  `for` primitives.
  [(#1051)](https://github.com/PennyLaneAI/pennylane-lightning/pull/1051)

### Contributors

This release contains contributions from (in alphabetical order):

Astral Cai,
Yushao Chen,
Amintor Dusko,
Christina Lee,
Joseph Lee,
Luis Alfredo Nuñez Meneses,
Andrija Paurevic,
Alex Preciado,
Shuli Shu

---

# Release 0.40.0

### New features since last release

* Add Exact Tensor Network (TN) C++ backend to Lightning-Tensor.
  [(#977)](https://github.com/PennyLaneAI/pennylane-lightning/pull/977)

* Add native N-controlled generators and adjoint support to `lightning.gpu`'s single-GPU backend.
  [(#970)](https://github.com/PennyLaneAI/pennylane-lightning/pull/970)

* Add a Catalyst-specific wrapping class for Lightning-Qubit.
  [(#960)](https://github.com/PennyLaneAI/pennylane-lightning/pull/960)
  [(#999)](https://github.com/PennyLaneAI/pennylane-lightning/pull/999)

* Add native N-controlled gate/matrix operations and adjoint support to `lightning.kokkos`.
  [(#950)](https://github.com/PennyLaneAI/pennylane-lightning/pull/950)

* Add native N-controlled gates support to `lightning.gpu`'s single-GPU backend.
  [(#938)](https://github.com/PennyLaneAI/pennylane-lightning/pull/938)

### Breaking changes

* Remove all instances of the legacy operator arithmetic (the `Hamiltonian` and `Tensor` deprecated classes in PennyLane).
  [(#994)](https://github.com/PennyLaneAI/pennylane-lightning/pull/994)
  [(#997)](https://github.com/PennyLaneAI/pennylane-lightning/pull/997)

* Remove all instances of `qml.QubitStateVector` as deprecated in PennyLane.
  [(#985)](https://github.com/PennyLaneAI/pennylane-lightning/pull/985)

### Improvements

* Add CI wheels checks for `aarch64` wheels of Lightning-GPU and Lightning-Tensor.
  [(#1031)](https://github.com/PennyLaneAI/pennylane-lightning/pull/1031)

* Replace the `dummy_tensor_update` method with the `cutensornetStateCaptureMPS` API to ensure that applying gates is allowed after the `cutensornetStateCompute` call.
  [(#1028)](https://github.com/PennyLaneAI/pennylane-lightning/pull/1028)

* Add unit tests for measurement with shots for Lightning-Tensor (`method="tn"`).
  [(#1027)](https://github.com/PennyLaneAI/pennylane-lightning/pull/1027)

* Add CUDA dependencies to Lightning-GPU and Lightning-Tensor Python wheels.
  [(#1025)](https://github.com/PennyLaneAI/pennylane-lightning/pull/1025)

* Update the python layer UI of Lightning-Tensor.
  [(#1022)](https://github.com/PennyLaneAI/pennylane-lightning/pull/1022)

* Catalyst device interfaces support dynamic shots, and no longer parses the device init op's attribute dictionary for a static shots literal.
  [(#1017)](https://github.com/PennyLaneAI/pennylane-lightning/pull/1017)

* Update the logic for enabling `grad_on_execution` during device execution.
  [(#1016)](https://github.com/PennyLaneAI/pennylane-lightning/pull/1016)

* Reduce flaky test and increase test shots count.
  [(#1015)](https://github.com/PennyLaneAI/pennylane-lightning/pull/1015)

* Add Python bindings for Lightning-Tensor (Exact Tensor Network).
  [(#1014)](https://github.com/PennyLaneAI/pennylane-lightning/pull/1014)

* Reverse Lightning-Qubit generators vector insertion order.
  [(#1009)](https://github.com/PennyLaneAI/pennylane-lightning/pull/1009)

* Update Kokkos version support to 4.5.
  [(#1007)](https://github.com/PennyLaneAI/pennylane-lightning/pull/1007)

* Enable N-controlled gate and matrix support to `lightning.gpu` simulator for Catalyst.
  [(#1005)](https://github.com/PennyLaneAI/pennylane-lightning/pull/1005)

* Generalize seeding mechanism for all measurements.
  [(#1003)](https://github.com/PennyLaneAI/pennylane-lightning/pull/1003)

* `lightning.qubit`, `lightning.gpu`, and `lightning.kokkos` now define
  the `eval_jaxpr` method for integration with the experimental
  capture project.
  [(#1002)](https://github.com/PennyLaneAI/pennylane-lightning/pull/1002)

* Update Kokkos version support to 4.4.1 and enable Lightning-Kokkos[CUDA] C++ tests on CI.
  [(#1000)](https://github.com/PennyLaneAI/pennylane-lightning/pull/1000)

* Add C++ unit tests for Lightning-Tensor (Exact Tensor Network).
  [(#998)](https://github.com/PennyLaneAI/pennylane-lightning/pull/998)

* Add native BLAS support to the C++ layer via dynamic `scipy-openblas32` loading.
  [(#995)](https://github.com/PennyLaneAI/pennylane-lightning/pull/995)

* Update installation instruction for Lightning-GPU-MPI to explicitly ask users to add `path/to/libmpi.so` to the `LD_LIBRARY_PATH`. Update the runtime error message to ensure users know how to fix.
  [(#993)](https://github.com/PennyLaneAI/pennylane-lightning/pull/993)

* Update the Lightning TOML files for the devices to use the new schema for declaring device capabilities.
  [(#988)](https://github.com/PennyLaneAI/pennylane-lightning/pull/988)

* Optimize lightning.tensor by adding direct MPS sites data set with `qml.MPSPrep`.
  [(#983)](https://github.com/PennyLaneAI/pennylane-lightning/pull/983)

* Unify excitation gates memory layout to row-major for both Lightning-GPU and Lightning-Tensor.
  [(#959)](https://github.com/PennyLaneAI/pennylane-lightning/pull/959)

* Update the Lightning-Kokkos CUDA backend for compatibility with Catalyst.
  [(#942)](https://github.com/PennyLaneAI/pennylane-lightning/pull/942)

### Documentation

* Update and improve `README.rst` and documentations.
  [(#1035)](https://github.com/PennyLaneAI/pennylane-lightning/pull/1035)

* Add the exact tensor network to the `README.rst` and update link to `HIP`.
  [(#1034)](https://github.com/PennyLaneAI/pennylane-lightning/pull/1034)

* Add the exact tensor network to the Lightning-Tensor docs.
  [(#1021)](https://github.com/PennyLaneAI/pennylane-lightning/pull/1021)

* Update Lightning-Tensor installation docs and usage suggestions.
  [(#979)](https://github.com/PennyLaneAI/pennylane-lightning/pull/979)

### Bug fixes

* Fix Python CUDA dependencies by adding path to `nvidia/nvjitlink/lib` to RPATH.
  [(#1031)](https://github.com/PennyLaneAI/pennylane-lightning/pull/1031)

* Add `RTLD_NODELETE` flag to `dlopen` in order to mitigate the segfault issues for arm64-macos Catalyst support.
  [(#1030)](https://github.com/PennyLaneAI/pennylane-lightning/pull/1030)

* Set RPATH with `@loader_path` instead of `$ORIGIN` for macOS.
  [(#1029)](https://github.com/PennyLaneAI/pennylane-lightning/pull/1029)

* Update CUDA version to 12.4 for GPU tests on CI.
  [(#1023)](https://github.com/PennyLaneAI/pennylane-lightning/pull/1023)

* Pin `jax[cpu]==0.4.28` for compatibility with PennyLane and Catalyst.
  [(#1019)](https://github.com/PennyLaneAI/pennylane-lightning/pull/1019)

* Fix Lightning-Kokkos `[[maybe_unused]]` and `exp2` errors with hipcc.
  [(#1018)](https://github.com/PennyLaneAI/pennylane-lightning/pull/1018)

* Fix Lightning-Kokkos editable mode path.
  [(#1010)](https://github.com/PennyLaneAI/pennylane-lightning/pull/1010)

* Fix the missing `ninja` in Linux AARCH64 wheels recipe.
  [(#1007)](https://github.com/PennyLaneAI/pennylane-lightning/pull/1007)

* Fix version switch condition the GPU workflow tests for LGPU and LKokkos.
  [(#1006)](https://github.com/PennyLaneAI/pennylane-lightning/pull/1006)

* Fix issue with `lightning.gpu` Rot operation with adjoint.
  [(#1004)](https://github.com/PennyLaneAI/pennylane-lightning/pull/1004)

* Fix the Lightning-Kokkos[CUDA] C++ API `cudaFree` segfaults in `applyMatrix`.
  [(#1000)](https://github.com/PennyLaneAI/pennylane-lightning/pull/1000)

* Fix issue with adjoint-jacobian of adjoint ops.
  [(#996)](https://github.com/PennyLaneAI/pennylane-lightning/pull/996)

* Fix the `upload-pypi` token issues for Linux and MacOS (x86_64 & AARCH64) wheels.
  [(#989)](https://github.com/PennyLaneAI/pennylane-lightning/pull/989)

* Fix Pennylane dependency branch (`v0.39_rc0` to `master`).
  [(#984)](https://github.com/PennyLaneAI/pennylane-lightning/pull/984)

* Fix PTM stable latest. Removing FIXME patch for v0.39.
  [(#982)](https://github.com/PennyLaneAI/pennylane-lightning/pull/982)

### Contributors

This release contains contributions from (in alphabetical order):

Ali Asadi,
Astral Cai,
Amintor Dusko,
Christina Lee,
Joseph Lee,
Anton Naim Ibrahim,
Luis Alfredo Nuñez Meneses,
Andrija Paurevic,
Shuli Shu,
Raul Torres,
Haochen Paul Wang

---

# Release 0.39.0

### New features since last release

* Add support for out-of-order `qml.probs` in `lightning.gpu`.
  [(#941)](https://github.com/PennyLaneAI/pennylane-lightning/pull/941)

* Add mid-circuit measurements support to `lightning.gpu`'s single-GPU backend.
  [(#931)](https://github.com/PennyLaneAI/pennylane-lightning/pull/931)

* Integrate Lightning-GPU with Catalyst so that hybrid programs can be seamlessly QJIT-compiled and executed on this device following `pip install pennylane-lightning-gpu`.
  [(#928)](https://github.com/PennyLaneAI/pennylane-lightning/pull/928)

* Add `qml.Projector` observable support via diagonalization to Lightning-GPU.
  [(#894)](https://github.com/PennyLaneAI/pennylane-lightning/pull/894)

* Add 1-target wire controlled gate support to `lightning.tensor`. Note that `cutensornet` only supports 1-target wire controlled gate as of `v24.08`. A controlled gate with more than 1 target wire should be converted to dense matrix.
  [(#880)](https://github.com/PennyLaneAI/pennylane-lightning/pull/880)

* Build and upload Lightning-Tensor wheels (x86_64, AARCH64) to PyPI.
  [(#862)](https://github.com/PennyLaneAI/pennylane-lightning/pull/862)
  [(#905)](https://github.com/PennyLaneAI/pennylane-lightning/pull/905)

* Add Matrix Product Operator (MPO) for all gates support to `lightning.tensor`. Note current C++ implementation only works for MPO sites data provided by users.
  [(#859)](https://github.com/PennyLaneAI/pennylane-lightning/pull/859)

* Add shots measurement support to `lightning.tensor`.
  [(#852)](https://github.com/PennyLaneAI/pennylane-lightning/pull/852)

* Lightning-GPU and Lightning-Kokkos migrated to the new device API.
  [(#853)](https://github.com/PennyLaneAI/pennylane-lightning/pull/853)
  [(#810)](https://github.com/PennyLaneAI/pennylane-lightning/pull/810)

### Breaking changes

* Update MacOS wheel build to 13.0 for X86_64 and ARM due to the deprecation of MacOS-12 CI runners.
  [(#969)](https://github.com/PennyLaneAI/pennylane-lightning/pull/969)

* Deprecate `initSV()` and add `resetStateVector()` from the C++ API Lightning-GPU. This is to remove the `reset_state` additional call in the Python layer.
  [(#933)](https://github.com/PennyLaneAI/pennylane-lightning/pull/933)

* Deprecate PI gates implementation in Lightning-Qubit. The PI gates were the first implementation of gate kernels in `lightning.qubit` using pre-computed indices, prior to the development of LM (less memory) and AVX kernels. This deprecation is in favour of reducing compilation time and ensuring that Lightning-Qubit only relies on LM kernels in the dynamic dispatcher across all platforms.
  [(#925)](https://github.com/PennyLaneAI/pennylane-lightning/pull/925)

* Remove PowerPC wheel build recipe for Lightning-Qubit.
  [(#902)](https://github.com/PennyLaneAI/pennylane-lightning/pull/902)

* Update MacOS wheel builds to require Monterey (12.0) or greater for x86_64 and ARM. This was required to update Pybind11 to the latest release (2.13.5) for enabling Numpy 2.0 support in Lightning.
  [(#901)](https://github.com/PennyLaneAI/pennylane-lightning/pull/901)

* Remove support for Python 3.9 for all Lightning simulators.
  [(#891)](https://github.com/PennyLaneAI/pennylane-lightning/pull/891)

### Improvements

* Update the `lightning.tensor` Python layer unit tests, as `lightning.tensor` cannot be cleaned up like other state-vector devices because the data is attached to the graph. It is recommended to use one device per circuit for `lightning.tensor`.
  [(#971)](https://github.com/PennyLaneAI/pennylane-lightning/pull/971)

* Add joint check for the N-controlled wires support in `lightning.qubit`.
  [(#949)](https://github.com/PennyLaneAI/pennylane-lightning/pull/949)

* Optimize `GlobalPhase` and `C(GlobalPhase)` gate implementation in `lightning.gpu`.
  [(#946)](https://github.com/PennyLaneAI/pennylane-lightning/pull/946)

* Add missing `liblightning_kokkos_catalyst.so` when building Lightning-Kokkos in editable installation.
  [(#945)](https://github.com/PennyLaneAI/pennylane-lightning/pull/945)

* Optimize the cartesian product to reduce the amount of memory necessary to set the `StatePrep` in Lightning-Tensor.
  [(#943)](https://github.com/PennyLaneAI/pennylane-lightning/pull/943)

* Update the `qml.probs` data-return in Lightning-GPU C++ API to align with other state-vector devices.
  [(#941)](https://github.com/PennyLaneAI/pennylane-lightning/pull/941)

* Add zero-state initialization to both `StateVectorCudaManaged` and `StateVectorCudaMPI` constructors to remove the `reset_state` in the Python layer ctor and refactor `setBasisState(state, wires)` in the C++ API.
  [(#933)](https://github.com/PennyLaneAI/pennylane-lightning/pull/933)

* Add `setStateVector(state, wire)` support to the Lightning-GPU C++ API.
  [(#930)](https://github.com/PennyLaneAI/pennylane-lightning/pull/930)

* The `generate_samples` methods of `lightning.qubit` and `lightning.kokkos` can now take in a seed number to make the generated samples deterministic. This can be useful when, among other things, fixing flaky tests in CI.
  [(#927)](https://github.com/PennyLaneAI/pennylane-lightning/pull/927)

* Remove dynamic decomposition rules for all Lightning devices.
  [(#926)](https://github.com/PennyLaneAI/pennylane-lightning/pull/926)

* Always decompose `qml.QFT` in all Lightning devices.
  [(#924)](https://github.com/PennyLaneAI/pennylane-lightning/pull/924)

* Uniform Python format to adhere PennyLane style.
  [(#924)](https://github.com/PennyLaneAI/pennylane-lightning/pull/924)

* Add the `ci:use-gpu-runner` GitHub label to `lightning.kokkos` GPU Testing CIs.
  [(#916)](https://github.com/PennyLaneAI/pennylane-lightning/pull/916)

* Update the test suite to remove deprecated code.
  [(#912)](https://github.com/PennyLaneAI/pennylane-lightning/pull/912)

* Merge `lightning.gpu` and `lightning.tensor` GPU tests in single Python and C++ CIs controlled by the `ci:use-gpu-runner` label.
  [(#911)](https://github.com/PennyLaneAI/pennylane-lightning/pull/911)

* Skip the compilation of Lightning simulators and development requirements to boost the build of public docs up to 5x.
  [(#904)](https://github.com/PennyLaneAI/pennylane-lightning/pull/904)

* Build Lightning wheels in `Release` mode to reduce the binary sizes.
  [(#903)](https://github.com/PennyLaneAI/pennylane-lightning/pull/903)

* Update Pybind11 to 2.13.5.
  [(#901)](https://github.com/PennyLaneAI/pennylane-lightning/pull/901)

* Migrate wheels artifacts to v4.
  [(#893)](https://github.com/PennyLaneAI/pennylane-lightning/pull/893)

* Update GitHub actions in response to a high-severity vulnerability.
  [(#887)](https://github.com/PennyLaneAI/pennylane-lightning/pull/887)

* Optimize and simplify controlled kernels in Lightning-Qubit.
  [(#882)](https://github.com/PennyLaneAI/pennylane-lightning/pull/882)

* Optimize gate cache recording for Lightning-Tensor C++ API.
  [(#879)](https://github.com/PennyLaneAI/pennylane-lightning/pull/879)

* Unify Lightning-Kokkos and Lightning-Qubit devices under a Lightning-Base abstracted class.
  [(#876)](https://github.com/PennyLaneAI/pennylane-lightning/pull/876)

* Smarter defaults for the `split_obs` argument in the serializer. The serializer splits linear combinations into chunks instead of all their terms.
  [(#873)](https://github.com/PennyLaneAI/pennylane-lightning/pull/873/)

* Prefer `tomlkit` over `toml` for building Lightning wheels, and choose `tomli` and `tomllib` over `toml` when installing the package.
  [(#857)](https://github.com/PennyLaneAI/pennylane-lightning/pull/857)

* Lightning-Kokkos gains native support for the `PauliRot` gate.
  [(#855)](https://github.com/PennyLaneAI/pennylane-lightning/pull/855)

### Documentation

* Update Lightning-Tensor installation docs and usage suggestions.
  [(#971)](https://github.com/PennyLaneAI/pennylane-lightning/pull/971)
  [(#972)](https://github.com/PennyLaneAI/pennylane-lightning/pull/971)

* Update `README.rst` installation instructions for `lightning.gpu` and `lightning.tensor`.
  [(#957)](https://github.com/PennyLaneAI/pennylane-lightning/pull/957)

* Update `lightning.tensor` documentation to include all the new features added since pull request #756. The new features are: 1. Finite-shot measurements; 2. Expval-base quantities; 3. Support for `qml.state()` and `qml.stateprep()`; 4. Support for all gates support via Matrix Product Operator (MPO).
  [(#909)](https://github.com/PennyLaneAI/pennylane-lightning/pull/909)

### Bug fixes

*  Fix Lightning Kokkos test_device for `kokkos_args` fail for MacOS due to `np.complex256`
  [(#974)](https://github.com/PennyLaneAI/pennylane-lightning/pull/974)

*  Fix PTM stable-latest related to `default.qubit.legacy` and the `latest` flag usage.
  [(#961)](https://github.com/PennyLaneAI/pennylane-lightning/pull/961)
  [(#966)](https://github.com/PennyLaneAI/pennylane-lightning/pull/966)

* Fix build failure for Lightning-Kokkos editable installation on MacOS due to `liblightning_kokkos_catalyst.so` copy and `liblightning_kokkos_catalyst.so` not copied to correct build path for editable installation.
  [(#947)](https://github.com/PennyLaneAI/pennylane-lightning/pull/947)
  [(#968)](https://github.com/PennyLaneAI/pennylane-lightning/pull/968)

* Add concept restriction to ensure `ConstMult` inline function only hit with arithmetic-values times complex values. Fixes build failures with the test suite when enabling OpenMP, and disabling BLAS and Python under clang.
  [(#936)](https://github.com/PennyLaneAI/pennylane-lightning/pull/936)

* Bug fix for `applyMatrix` in Lightning-Tensor. Matrix operator data is not stored in the `cuGateCache` object to support `TensorProd` obs with multiple `Hermitian` obs.
  [(#932)](https://github.com/PennyLaneAI/pennylane-lightning/pull/932)

* Bug fix for `_pauli_word` of `QuantumScriptSerializer`. `_pauli_word` can process `PauliWord` object: `I`.
  [(#919)](https://github.com/PennyLaneAI/pennylane-lightning/pull/919)

* Bug fix for analytic `qml.probs` in the Lightning-Tensor C++ API.
  [(#906)](https://github.com/PennyLaneAI/pennylane-lightning/pull/906)

### Contributors

This release contains contributions from (in alphabetical order):

Ali Asadi, Amintor Dusko, Diego Guala, Joseph Lee, Luis Alfredo Nuñez Meneses, Vincent Michaud-Rioux, Lee J. O'Riordan, Mudit Pandey, Shuli Shu, Haochen Paul Wang

---

# Release 0.38.0

### New features since last release

* Add `qml.StatePrep()` and `qml.QubitStateVector()` support to `lightning.tensor`.
  [(#849)](https://github.com/PennyLaneAI/pennylane-lightning/pull/849)

* Add analytic `qml.probs()` measurement support to `lightning.tensor`.
  [(#830)](https://github.com/PennyLaneAI/pennylane-lightning/pull/830)

* Add `qml.state()` measurement support to `lightning.tensor`.
  [(#827)](https://github.com/PennyLaneAI/pennylane-lightning/pull/827)

* Add Lightning-GPU Linux (AArch64 + GraceHopper) wheels to PyPI.
  [(#815)](https://github.com/PennyLaneAI/pennylane-lightning/pull/815)

* Add `var` support to `lightning.tensor`. Note that `var` support is added via `obs**2` and this implementation scales as `O(num_obs**2)`.
  [(#804)](https://github.com/PennyLaneAI/pennylane-lightning/pull/804)

### Breaking changes

* Update python packaging to follow PEP 517/518/621/660 standards.
  [(#832)](https://github.com/PennyLaneAI/pennylane-lightning/pull/832)

* Add `getData()` in the `lightning.tensor` C++ backend. Users are responsible for ensuring sufficient host memory is allocated for the full state vector.
  [(#827)](https://github.com/PennyLaneAI/pennylane-lightning/pull/827)

* Remove `NDpermuter.hpp` which is no longer required.
  [(#795)](https://github.com/PennyLaneAI/pennylane-lightning/pull/795)

* Remove temporary steps from the CI, such as downgrading Scipy to <1.14 and installing Kokkos v4.2 for `lightning-version == 'stable'`.
  [(#792)](https://github.com/PennyLaneAI/pennylane-lightning/pull/792)

* Do not run GPU tests and Docker workflows on release.
  [(#788)](https://github.com/PennyLaneAI/pennylane-lightning/pull/788)

* Update python packaging to follow PEP 517/518/621/660 standards.
  [(#832)](https://github.com/PennyLaneAI/pennylane-lightning/pull/832)

### Improvements

* Updated calls of ``size_t`` to ``std::size_t`` everywhere.
  [(#816)](https://github.com/PennyLaneAI/pennylane-lightning/pull/816)

* Update Lightning tests to support the generalization of basis state preparation.
  [(#864)](https://github.com/PennyLaneAI/pennylane-lightning/pull/864)

* Add `SetState` and `SetBasisState` to `Lightning-KokkosSimulator`.
  [(#861)](https://github.com/PennyLaneAI/pennylane-lightning/pull/861)

* Remove use of the deprecated `Operator.expand` in favour of `Operator.decomposition`.
  [(#846)](https://github.com/PennyLaneAI/pennylane-lightning/pull/846)

* The `setBasisState` and `setStateVector` methods of `StateVectorLQubit` and `StateVectorKokkos` are overloaded to support PennyLane-like parameters.
  [(#843)](https://github.com/PennyLaneAI/pennylane-lightning/pull/843)

* Move `setBasisState`, `setStateVector` and `resetStateVector` from `StateVectorLQubitManaged` to `StateVectorLQubit`.
  [(#841)](https://github.com/PennyLaneAI/pennylane-lightning/pull/841)

* Update `generate_samples` in Lightning-Kokkos and Lightning-GPU to support `qml.measurements.Shots` type instances.
  [(#839)](https://github.com/PennyLaneAI/pennylane-lightning/pull/839)

* Add a Catalyst-specific wrapping class for Lightning Kokkos.
  [(#837)](https://github.com/PennyLaneAI/pennylane-lightning/pull/837)
  [(#770)](https://github.com/PennyLaneAI/pennylane-lightning/pull/770)

* Lightning-Qubit natively supports the `PauliRot` gate.
  [(#834)](https://github.com/PennyLaneAI/pennylane-lightning/pull/834)

* Multiple calls to the `append_mps_final_state()` API is allowed in `lightning.tensor`.
  [(#830)](https://github.com/PennyLaneAI/pennylane-lightning/pull/830)

* Add `initial_state_prep` option to Catalyst TOML file.
  [(#826)](https://github.com/PennyLaneAI/pennylane-lightning/pull/826)

* `ENABLE_LAPACK` is `OFF` by default for all Lightning backends.
  [(#825)](https://github.com/PennyLaneAI/pennylane-lightning/pull/825)

* Update `ctrl_decomp_zyz` tests with `len(control_wires) > 1`.
  [(#821)](https://github.com/PennyLaneAI/pennylane-lightning/pull/821)

* Update the Catalyst-specific wrapping class for Lightning Kokkos to track Catalyst's new support for MCM seeding.
  [(#819)](https://github.com/PennyLaneAI/pennylane-lightning/pull/819)

* Replace ``size_t`` by ``std::size_t`` everywhere.
  [(#816)](https://github.com/PennyLaneAI/pennylane-lightning/pull/816/)

* Shot batching is made more efficient by executing all the shots in one go on Lightning-Qubit.
  [(#814)](https://github.com/PennyLaneAI/pennylane-lightning/pull/814)

* Lightning-Qubit calls `generate_samples(wires)` on a minimal subset of wires when executing in finite-shot mode.
  [(#813)](https://github.com/PennyLaneAI/pennylane-lightning/pull/813)

* Update `LightingQubit.preprocess` to work with changes to preprocessing for mid-circuit measurements.
  [(#812)](https://github.com/PennyLaneAI/pennylane-lightning/pull/812)

* Avoid unnecessary memory reset in Lightning-Qubit's state vector class constructor.
  [(#811)](https://github.com/PennyLaneAI/pennylane-lightning/pull/811)

* Add `generate_samples(wires)` support in Lightning-Qubit, which samples faster for a subset of wires.
  [(#809)](https://github.com/PennyLaneAI/pennylane-lightning/pull/809)

* Optimize the OpenMP parallelization of Lightning-Qubit's `probs` for all number of targets.
  [(#807)](https://github.com/PennyLaneAI/pennylane-lightning/pull/807)

* Optimize `probs(wires)` of Lightning-Kokkos using various kernels. Which kernel is to be used depends on the device, number of qubits and number of target wires.
  [(#802)](https://github.com/PennyLaneAI/pennylane-lightning/pull/802)

* Add GPU device compute capability check for Lightning-Tensor.
  [(#803)](https://github.com/PennyLaneAI/pennylane-lightning/pull/803)

* Refactor CUDA utils Python bindings to a separate module.
  [(#801)](https://github.com/PennyLaneAI/pennylane-lightning/pull/801)

* Parallelize Lightning-Qubit `probs` with OpenMP when using the `-DLQ_ENABLE_KERNEL_OMP=1` CMake argument.
  [(#800)](https://github.com/PennyLaneAI/pennylane-lightning/pull/800)

* Implement `probs(wires)` using a bit-shift implementation akin to the gate kernels in Lightning-Qubit.
  [(#795)](https://github.com/PennyLaneAI/pennylane-lightning/pull/795)

* Enable setting the PennyLane version when invoking, for example, `make docker-build version=master pl_version=master`.
  [(#791)](https://github.com/PennyLaneAI/pennylane-lightning/pull/791)

### Documentation

* The installation instructions for all lightning plugins have been improved.
  [(#858)](https://github.com/PennyLaneAI/pennylane-lightning/pull/858)
  [(#851)](https://github.com/PennyLaneAI/pennylane-lightning/pull/851)

* Updated the README and added citation format for Lightning arXiv preprint.
  [(#818)](https://github.com/PennyLaneAI/pennylane-lightning/pull/818)

### Bug fixes

* Point to the right Lightning root folder independently from the invocation location, when configuring the project.
  [(#874)](https://github.com/PennyLaneAI/pennylane-lightning/pull/874)

* Update dependencies and `build` command options following changes in the build system.
  [(#863)](https://github.com/PennyLaneAI/pennylane-lightning/pull/863)

* Replace structured bindings by variables in `GateImplementationsLM.hpp`.
  [(#856)](https://github.com/PennyLaneAI/pennylane-lightning/pull/856)

* Remove wrong `-m` when calling `setup.py`.
  [(#854)](https://github.com/PennyLaneAI/pennylane-lightning/pull/854)

* Fix plugin-test-matrix CI/CD workflows.
  [(#850)](https://github.com/PennyLaneAI/pennylane-lightning/pull/850)

* Set the `immutable` parameter value as `false` for the `cutensornetStateApplyTensorOperator` to allow the following `cutensornetStateUpdateTensorOperator` call.
  [(#845)](https://github.com/PennyLaneAI/pennylane-lightning/pull/845)

* Fix cuQuantum SDK path pass-though in CMake.
  [(#831)](https://github.com/PennyLaneAI/pennylane-lightning/pull/831)

* Fix CUDA sync issues on AArch64 + GraceHopper.
  [(#823)](https://github.com/PennyLaneAI/pennylane-lightning/pull/823)

* Check for the number of wires for Hermitian observables in Lightning-Tensor. Only 1-wire Hermitian observables are supported as of `cuTensorNet-v24.03.0`.
  [(#806)](https://github.com/PennyLaneAI/pennylane-lightning/pull/806)

* Set `PL_BACKEND` for the entire `build-wheel-lightning-gpu` Docker-build stage to properly build the Lightning-GPU wheel.
  [(#791)](https://github.com/PennyLaneAI/pennylane-lightning/pull/791)

* Fix conditions for skipping build & push steps in the Docker build workflows.
  [(#790)](https://github.com/PennyLaneAI/pennylane-lightning/pull/790)

* Downgrade Scipy on Lightning stable version tests.
  [(#783)](https://github.com/PennyLaneAI/pennylane-lightning/pull/783)

* Fix checkout command in test workflows for rc branches.
  [(#777)](https://github.com/PennyLaneAI/pennylane-lightning/pull/777)

* Point to the right Lightning root folder independently from the invocation location, when configuring the project.
  [(#874)](https://github.com/PennyLaneAI/pennylane-lightning/pull/874)

### Contributors

This release contains contributions from (in alphabetical order):

Ali Asadi, Astral Cai, Ahmed Darwish, Amintor Dusko, Vincent Michaud-Rioux, Luis Alfredo Nuñez Meneses, Erick Ochoa Lopez, Lee J. O'Riordan, Mudit Pandey, Shuli Shu, Raul Torres, Paul Haochen Wang

---

# Release 0.37.0

### New features since last release

* Implement Python interface to the `lightning.tensor` device.
  [(#748)](https://github.com/PennyLaneAI/pennylane-lightning/pull/748)

* Add `inverse` support for gate operations in `lightning.tensor` in the C++ layer.
  [(#753)](https://github.com/PennyLaneAI/pennylane-lightning/pull/753)

* Add `observable` and `expval` support to the `cutensornet`-backed `lightning.tensor` C++ layer.
  [(#728)](https://github.com/PennyLaneAI/pennylane-lightning/pull/728)

* Add gate support to `cutensornet`-backed `lightning.tensor` C++ layer.
  [(#718)](https://github.com/PennyLaneAI/pennylane-lightning/pull/718)

* Add `cutensornet`-backed `MPS` C++ layer to `lightning.tensor`.
  [(#704)](https://github.com/PennyLaneAI/pennylane-lightning/pull/704)

* Add support for `C(BlockEncode)` to Lightning devices.
  [(#743)](https://github.com/PennyLaneAI/pennylane-lightning/pull/743)

### Breaking changes

* Removed the `QuimbMPS` class and the corresponding backend from `lightning.tensor`.
  [(#737)](https://github.com/PennyLaneAI/pennylane-lightning/pull/737)

* Changed the name of `default.tensor` to `lightning.tensor` with the `quimb` backend.
  [(#730)](https://github.com/PennyLaneAI/pennylane-lightning/pull/730)

* `dynamic_one_shot` uses shot-vectors in the auxiliary tape to tell the device how many times to repeat the tape. Lightning-Qubit is updated accordingly.
  [(#724)](https://github.com/PennyLaneAI/pennylane-lightning/pull/724)

* `dynamic_one_shot` deals with post-selection during the post-processing phase, so Lightning-Qubit does not return `None`-valued measurements for mismatching samples anymore.
  [(#720)](https://github.com/PennyLaneAI/pennylane-lightning/pull/720)

### Improvements

* Release candidate branches automatically use the new large GitHub runner pool.
  [(#769)](https://github.com/PennyLaneAI/pennylane-lightning/pull/769)

* Lightning-Kokkos dev wheels for MacOS (x86_64, ARM64) and Linux (AArch64) are uploaded to TestPyPI upon merging a pull request.
  [(#765)](https://github.com/PennyLaneAI/pennylane-lightning/pull/765)

* Lightning-Kokkos Linux (x86_64) dev wheels are pushed to [Test PyPI](https://test.pypi.org/project/PennyLane-Lightning-Kokkos/) upon merging a pull request.
  [(#763)](https://github.com/PennyLaneAI/pennylane-lightning/pull/763)

* Change the type of tensor network objects passed to `ObservablesTNCuda` and `MeasurementsTNCuda` classes from `StateTensorT` to `TensorNetT`.
  [(#759)](https://github.com/PennyLaneAI/pennylane-lightning/pull/759)

* Silence `NDPermuter` linting warnings.
  [(#750)](https://github.com/PennyLaneAI/pennylane-lightning/pull/750)

* Rationalize MCM tests, removing most end-to-end tests from the native MCM test file, but keeping one that validates multiple mid-circuit measurements with any allowed return.
  [(#754)](https://github.com/PennyLaneAI/pennylane/pull/754)

* Rename `lightning.tensor` C++ libraries.
  [(#755)](https://github.com/PennyLaneAI/pennylane-lightning/pull/755)

* Set `state_tensor` as `const` for the `MeasurementTNCuda` class.
  [(#753)](https://github.com/PennyLaneAI/pennylane-lightning/pull/753)

* Updated Kokkos version and support to 4.3.01.
  [(#725)](https://github.com/PennyLaneAI/pennylane-lightning/pull/725)

* Lightning-Kokkos' functors are rewritten as functions wrapping around generic gate and generator functors templated over a coefficient interaction function. This reduces boilerplate while clarifying how the various kernels differ from one another.
  [(#640)](https://github.com/PennyLaneAI/pennylane-lightning/pull/640)

* Update C++ and Python GitHub actions names to include the matrix info.
  [(#717)](https://github.com/PennyLaneAI/pennylane-lightning/pull/717)

* Remove `CPhase` in favour of `CPhaseShift` in Lightning devices.
  [(#717)](https://github.com/PennyLaneAI/pennylane-lightning/pull/717)

* The various OpenMP configurations of Lightning-Qubit are tested in parallel on different Github Actions runners.
  [(#712)](https://github.com/PennyLaneAI/pennylane-lightning/pull/712)

* Update Linux wheels to use `manylinux_2_28` images.
  [(#667)](https://github.com/PennyLaneAI/pennylane-lightning/pull/667)

* Add support for `qml.expval` and `qml.var` in the `lightning.tensor` device for the `quimb` interface and the MPS method.
  [(#686)](https://github.com/PennyLaneAI/pennylane-lightning/pull/686)

* Changed the name of `lightning.tensor` to `default.tensor` with the `quimb` backend.
  [(#719)](https://github.com/PennyLaneAI/pennylane-lightning/pull/719)

* `lightning.qubit` and `lightning.kokkos` adhere to user-specified mid-circuit measurement configuration options.
  [(#736)](https://github.com/PennyLaneAI/pennylane-lightning/pull/736)

* Patch the C++ `Measurements.probs(wires)` method in Lightning-Qubit and Lightning-Kokkos to `Measurements.probs()` when called with all wires.
  This will trigger a more optimized implementation for calculating the probabilities of the entire system.
  [(#744)](https://github.com/PennyLaneAI/pennylane-lightning/pull/744)

* Remove the daily schedule from the "Compat Check w/PL - release/release" GitHub action.
  [(#746)](https://github.com/PennyLaneAI/pennylane-lightning/pull/746)

* Remove the required `scipy` config file for Lightning-Qubit. The support is now maintained by passing `SCIPY_LIBS_PATH` to the compiler.
  [(#775)](https://github.com/PennyLaneAI/pennylane-lightning/pull/775)

### Documentation

* Add installation instructions and documentation for `lightning.tensor`.
  [(#756)](https://github.com/PennyLaneAI/pennylane-lightning/pull/756)

### Bug fixes

* Don't route `probs(wires=[])` to `probs(all_wires)` in Lightning-Kokkos.
  [(#762)](https://github.com/PennyLaneAI/pennylane-lightning/pull/762)

* `ControlledQubitUnitary` is present in the Python device but not the TOML files. It is added to the decomposition gates since it can be implemented in its alternate form of `C(QubitUnitary)`.
  [(#767)](https://github.com/PennyLaneAI/pennylane-lightning/pull/767)

* Update the Lightning TOML files to indicate that non-commuting observables are supported.
  [(#764)](https://github.com/PennyLaneAI/pennylane-lightning/pull/764)

* Fix regex matching issue with auto on-boarding of release candidate branch to using the large runner queue.
  [(#774)](https://github.com/PennyLaneAI/pennylane-lightning/pull/774)

* Fix random CI failures for `lightning.tensor` Python unit tests and ignore `lightning_tensor` paths.
  [(#761)](https://github.com/PennyLaneAI/pennylane-lightning/pull/761)

* `lightning.qubit` and `lightning.kokkos` use `qml.ops.Conditional.base` instead of `qml.ops.Conditional.then_op`.
  [(#752)](https://github.com/PennyLaneAI/pennylane-lightning/pull/752)

* The preprocessing step in `lightning.qubit` now uses interface information to properly support the hardware-like postselection for mid-circuit measurements.
  [(#760)](https://github.com/PennyLaneAI/pennylane-lightning/pull/760)

* Fix AVX streaming operation support with newer GCC.
  [(#729)](https://github.com/PennyLaneAI/pennylane-lightning/pull/729)

* Revert changes calling the templated `IMAG`, `ONE`, `ZERO` functions in Kokkos kernels since they are incompatible with device execution.
  [(#733)](https://github.com/PennyLaneAI/pennylane-lightning/pull/733)

* The `tests_lkcpu_python.yml` workflow properly checks out the release or stable version of Lightning-Qubit during the test job.
  [(#723)](https://github.com/PennyLaneAI/pennylane-lightning/pull/723)

* Fix PennyLane Lightning-Kokkos and Lightning-Qubit tests for stable/stable configuration.
  [(#734)](https://github.com/PennyLaneAI/pennylane-lightning/pull/734)

* Remove the Autoray dependency from requirement files.
  [(#736)](https://github.com/PennyLaneAI/pennylane-lightning/pull/736)

* Fix the `cuda-runtime-12-0` dependency issue on RHEL8.
  [(#739)](https://github.com/PennyLaneAI/pennylane-lightning/pull/739)

* Fix the memory segmentation fault when initializing zero-wire Lightning-Kokkos.
  [(#757)](https://github.com/PennyLaneAI/pennylane-lightning/pull/757)

* Remove `pennylane.ops.op_math.controlled_decompositions.ctrl_decomp_zyz` tests with `len(control_wires) > 1`.
  [(#757)](https://github.com/PennyLaneAI/pennylane-lightning/pull/757)

* Add support for Scipy v1.14.
  [(#776)](https://github.com/PennyLaneAI/pennylane-lightning/pull/776)

* Add pickle support for the `DevPool` object in `lightning.gpu`.
  [(#772)](https://github.com/PennyLaneAI/pennylane-lightning/pull/772)

### Contributors

This release contains contributions from (in alphabetical order):

Ali Asadi, Amintor Dusko, Lillian Frederiksen, Pietropaolo Frisoni, David Ittah, Vincent Michaud-Rioux, Lee James O'Riordan, Mudit Pandey, Shuli Shu, Jay Soni

---

# Release 0.36.0

### New features since last release

* Add `cutensornet`-backed `MPS` C++ layer to `lightning.tensor`.
  [(#704)](https://github.com/PennyLaneAI/pennylane-lightning/pull/704)

* Add Python class for the `lightning.tensor` device which uses the new device API and the interface for `quimb` based on the MPS method.
  [(#671)](https://github.com/PennyLaneAI/pennylane-lightning/pull/671)

* Add compile-time support for AVX2/512 streaming operations in `lightning.qubit`.
  [(#664)](https://github.com/PennyLaneAI/pennylane-lightning/pull/664)

* `lightning.kokkos` supports mid-circuit measurements.
  [(#672)](https://github.com/PennyLaneAI/pennylane-lightning/pull/672)

* Add dynamic linking to LAPACK/OpenBlas shared objects in `scipy.libs` for both C++ and Python layer.
  [(#653)](https://github.com/PennyLaneAI/pennylane-lightning/pull/653)

* `lightning.qubit` supports mid-circuit measurements.
  [(#650)](https://github.com/PennyLaneAI/pennylane-lightning/pull/650)

* Add finite shots support in `lightning.qubit2`.
  [(#630)](https://github.com/PennyLaneAI/pennylane-lightning/pull/630)

* Add `collapse` and `normalize` methods to the `StateVectorLQubit` classes, enabling "branching" of the wavefunction. Add methods to create and seed an RNG in the `Measurements` modules.
  [(#645)](https://github.com/PennyLaneAI/pennylane-lightning/pull/645)

* Add two new Python classes (LightningStateVector and LightningMeasurements) to support `lightning.qubit2`.
  [(#613)](https://github.com/PennyLaneAI/pennylane-lightning/pull/613)

* Add analytic-mode `qml.probs` and `qml.var` support in `lightning.qubit2`.
  [(#627)](https://github.com/PennyLaneAI/pennylane-lightning/pull/627)

* Add `LightningAdjointJacobian` to support `lightning.qubit2`.
  [(#631)](https://github.com/PennyLaneAI/pennylane-lightning/pull/631)

* Add `lightning.qubit2` device which uses the new device API.
  [(#607)](https://github.com/PennyLaneAI/pennylane-lightning/pull/607)
  [(#628)](https://github.com/PennyLaneAI/pennylane-lightning/pull/628)

* Add Vector-Jacobian Product calculation support to `lightning.qubit`.
  [(#644)](https://github.com/PennyLaneAI/pennylane-lightning/pull/644)

* Add support for using new operator arithmetic as the default.
  [(#649)](https://github.com/PennyLaneAI/pennylane-lightning/pull/649)

### Breaking changes

* Split Lightning-Qubit and Lightning-Kokkos CPU Python tests with `pytest-split`. Remove `SERIAL` from Kokkos' `exec_model` matrix. Remove `all` from Lightning-Kokkos' `pl_backend` matrix. Move `clang-tidy` checks to `tidy.yml`. Avoid editable `pip` installations.
  [(#696)](https://github.com/PennyLaneAI/pennylane-lightning/pull/696)
* Update `lightning.gpu` and `lightning.kokkos` to raise an error instead of falling back to `default.qubit`.
  [(#689)](https://github.com/PennyLaneAI/pennylane-lightning/pull/689)

* Add `paths` directives to test workflows to avoid running tests that cannot be impacted by changes.
  [(#699)](https://github.com/PennyLaneAI/pennylane-lightning/pull/699)
  [(#695)](https://github.com/PennyLaneAI/pennylane-lightning/pull/695)

* Move common components of `/src/simulator/lightning_gpu/utils/` to `/src/utils/cuda_utils/`.
  [(#676)](https://github.com/PennyLaneAI/pennylane-lightning/pull/676)

* Deprecate static LAPACK linking support.
  [(#653)](https://github.com/PennyLaneAI/pennylane-lightning/pull/653)

* Migrate `lightning.qubit` to the new device API.
  [(#646)](https://github.com/PennyLaneAI/pennylane-lightning/pull/646)

* Introduce `ci:build_wheels` label, which controls wheel building on `pull_request` and other triggers.
  [(#648)](https://github.com/PennyLaneAI/pennylane-lightning/pull/648)

* Remove building wheels for Lightning Kokkos on Windows.
  [(#693)](https://github.com/PennyLaneAI/pennylane-lightning/pull/693)

### Improvements

* Add tests for Windows Wheels, fix ill-defined caching, and set the proper backend for `lightning.kokkos` wheels.
  [(#693)](https://github.com/PennyLaneAI/pennylane-lightning/pull/693)

* Replace string comparisons by `isinstance` checks where possible.
  [(#691)](https://github.com/PennyLaneAI/pennylane-lightning/pull/691)

* Refactor `cuda_utils` to remove its dependency on `custatevec.h`.
  [(#681)](https://github.com/PennyLaneAI/pennylane-lightning/pull/681)

* Add `test_templates.py` module where Grover and QSVT are tested.
  [(#684)](https://github.com/PennyLaneAI/pennylane-lightning/pull/684)

* Create `cuda_utils` for common usage of CUDA related backends.
  [(#676)](https://github.com/PennyLaneAI/pennylane-lightning/pull/676)

* Refactor `lightning_gpu_utils` unit tests to remove the dependency on statevector class.
  [(#675)](https://github.com/PennyLaneAI/pennylane-lightning/pull/675)

* Upgrade GitHub actions versions from v3 to v4.
  [(#669)](https://github.com/PennyLaneAI/pennylane-lightning/pull/669)

* Initialize the private attributes `gates_indices_` and `generators_indices_` of `StateVectorKokkos` using the definitions of the `Pennylane::Gates::Constant` namespace.
  [(#641)](https://github.com/PennyLaneAI/pennylane-lightning/pull/641)

* Add `isort` to `requirements-dev.txt` and run before `black` upon `make format` to sort Python imports.
  [(#623)](https://github.com/PennyLaneAI/pennylane-lightning/pull/623)

* Improve support for new operator arithmetic with `QuantumScriptSerializer.serialize_observables`.
  [(#670)](https://github.com/PennyLaneAI/pennylane-lightning/pull/670)

* Add `workflow_dispatch` to wheels recipes; allowing developers to build wheels manually on a branch instead of temporarily changing the headers.
  [(#679)](https://github.com/PennyLaneAI/pennylane-lightning/pull/679)

* Add the `ENABLE_LAPACK` compilation flag to toggle dynamic linking to LAPACK library.
  [(#678)](https://github.com/PennyLaneAI/pennylane-lightning/pull/678)

### Documentation

### Bug fixes

* Fix wire order permutations when using `qml.probs` with out-of-order wires in Lightning-Qubit.
  [(#707)](https://github.com/PennyLaneAI/pennylane-lightning/pull/707)

* Lightning-Qubit once again respects the wire order specified on device instantiation.
  [(#705)](https://github.com/PennyLaneAI/pennylane-lightning/pull/705)

* `dynamic_one_shot` was refactored to use `SampleMP` measurements as a way to return the mid-circuit measurement samples. `LightningQubit's `simulate` is modified accordingly.
  [(#694)](https://github.com/PennyLaneAI/pennylane-lightning/pull/694)

* Lightning-Qubit correctly decomposes state prep operations when used in the middle of a circuit.
  [(#687)](https://github.com/PennyLaneAI/pennylane-lightning/pull/687)

* Lightning-Qubit correctly decomposes `qml.QFT` and `qml.GroverOperator` if `len(wires)` is greater than 9 and 12 respectively.
  [(#687)](https://github.com/PennyLaneAI/pennylane-lightning/pull/687)

* Specify `isort` `--py` (Python version) and `-l` (max line length) to stabilize `isort` across Python versions and environments.
  [(#647)](https://github.com/PennyLaneAI/pennylane-lightning/pull/647)

* Fix random `coverage xml` CI issues.
  [(#635)](https://github.com/PennyLaneAI/pennylane-lightning/pull/635)

* `lightning.qubit` correctly decomposed state preparation operations with adjoint differentiation.
  [(#661)](https://github.com/PennyLaneAI/pennylane-lightning/pull/661)

* Fix the failed observable serialization unit tests.
  [(#683)](https://github.com/PennyLaneAI/pennylane-lightning/pull/683)

* Update the Lightning-Qubit new device API to work with Catalyst.
  [(#665)](https://github.com/PennyLaneAI/pennylane-lightning/pull/665)

* Update the version of `codecov-action` to v4 and fix the CodeCov issue with the PL-Lightning check-compatibility actions.
  [(#682)](https://github.com/PennyLaneAI/pennylane-lightning/pull/682)

* Refactor of dev prerelease auto-update-version workflow.
  [(#685)](https://github.com/PennyLaneAI/pennylane-lightning/pull/685)

* Remove gates unsupported by catalyst from TOML file.
  [(#698)](https://github.com/PennyLaneAI/pennylane-lightning/pull/698)

* Increase tolerance for a flaky test.
  [(#703)](https://github.com/PennyLaneAI/pennylane-lightning/pull/703)

* Remove `ControlledQubitUnitary` in favour of `C(QubitUnitary)` from the list of supported operations and the device TOML file. The `stopping_condition` method guarantees the consistency of decompositions.
  [(#758)](https://github.com/PennyLaneAI/pennylane-lightning/pull/758)

* Raise a clear error message with initialization of `lightning.kokkos` with zero-qubit on Windows.
  [(#758)](https://github.com/PennyLaneAI/pennylane-lightning/pull/758)


### Contributors

This release contains contributions from (in alphabetical order):

Ali Asadi, Amintor Dusko, Pietropaolo Frisoni, Thomas Germain, Christina Lee, Erick Ochoa Lopez, Vincent Michaud-Rioux, Rashid N H M, Lee James O'Riordan, Mudit Pandey, Shuli Shu

---

# Release 0.35.1

### Improvements

* Use the `adjoint` gate parameter to apply `qml.Adjoint` operations instead of matrix methods in `lightning.qubit`.
  [(#632)](https://github.com/PennyLaneAI/pennylane-lightning/pull/632)

### Bug fixes

* Fix `qml.Adjoint` support in `lightning.gpu` and `lightning.kokkos`.
  [(#632)](https://github.com/PennyLaneAI/pennylane-lightning/pull/632)

* Fix finite shots support in `lightning.qubit`, `lightning.gpu` and `lightning.kokkos`. The bug would impact calculations with measurements on observables with non-trivial diagonalizing gates and calculations with shot vectors.
  [(#632)](https://github.com/PennyLaneAI/pennylane-lightning/pull/632)

### Contributors

This release contains contributions from (in alphabetical order):

Vincent Michaud-Rioux

---

# Release 0.35.0

### New features since last release

* All backends now support `GlobalPhase` and `C(GlobalPhase)` in forward pass.
  [(#579)](https://github.com/PennyLaneAI/pennylane-lightning/pull/579)

* Add Hermitian observable support for shot-noise measurement and Lapack support.
  [(#569)](https://github.com/PennyLaneAI/pennylane-lightning/pull/569)

### Breaking changes

* Migrate `lightning.gpu` to CUDA 12.
  [(#606)](https://github.com/PennyLaneAI/pennylane-lightning/pull/606)

### Improvements

* Expand error values and strings returned from CUDA libraries.
  [(#617)](https://github.com/PennyLaneAI/pennylane-lightning/pull/617)

* `C(MultiRZ)` and `C(Rot)` gates are natively supported (with `LM` kernels).
  [(#614)](https://github.com/PennyLaneAI/pennylane-lightning/pull/614)

* Add adjoint support for `GlobalPhase` in Lightning-GPU and Lightning-Kokkos.
  [(#615)](https://github.com/PennyLaneAI/pennylane-lightning/pull/615)

* Lower the overheads of Windows CI tests.
  [(#610)](https://github.com/PennyLaneAI/pennylane-lightning/pull/610)

* Decouple LightningQubit memory ownership from numpy and migrate it to Lightning-Qubit managed state-vector class.
  [(#601)](https://github.com/PennyLaneAI/pennylane-lightning/pull/601)

* Expand support for Projector observables on Lightning-Kokkos.
  [(#601)](https://github.com/PennyLaneAI/pennylane-lightning/pull/601)

* Split Docker build cron job into two jobs: master and latest. This is mainly for reporting in the `plugin-test-matrix` repo.
  [(#600)](https://github.com/PennyLaneAI/pennylane-lightning/pull/600)

* The `BlockEncode` operation from PennyLane is now supported on all Lightning devices.
  [(#599)](https://github.com/PennyLaneAI/pennylane-lightning/pull/599)

* OpenMP acceleration can now be enabled at compile time for all `lightning.qubit` gate kernels using the `-DLQ_ENABLE_KERNEL_OMP=1` CMake argument.
  [(#510)](https://github.com/PennyLaneAI/pennylane-lightning/pull/510)

* Enable building Docker images for any branch or tag. Set the Docker build cron job to build images for the latest release and `master`.
  [(#598)](https://github.com/PennyLaneAI/pennylane-lightning/pull/598)

* Enable choosing the PennyLane-Lightning version and disabling push to Docker Hub in the Docker build workflow. Add a cron job calling the Docker build workflow.
  [(#597)](https://github.com/PennyLaneAI/pennylane-lightning/pull/597)

* Pull Kokkos v4.2.00 from the official Kokkos repository to test Lightning-Kokkos with the CUDA backend.
  [(#596)](https://github.com/PennyLaneAI/pennylane-lightning/pull/596)

* Remove deprecated MeasurementProcess.name.
  [(#605)](https://github.com/PennyLaneAI/pennylane-lightning/pull/605)

### Documentation

* Update requirements to build the documentation.
  [(#594)](https://github.com/PennyLaneAI/pennylane-lightning/pull/594)

### Bug fixes

* Downgrade auditwheel due to changes with library exclusion list.
  [(#620)](https://github.com/PennyLaneAI/pennylane-lightning/pull/620)

* List `GlobalPhase` gate in each device's TOML file.
  [(#615)](https://github.com/PennyLaneAI/pennylane-lightning/pull/615)

* Lightning-GPU's gate cache failed to distinguish between certain gates.
  For example, `MultiControlledX([0, 1, 2], "111")` and `MultiControlledX([0, 2], "00")` were applied as the same operation.
  This could happen with (at least) the following gates: `QubitUnitary`,`ControlledQubitUnitary`,`MultiControlledX`,`DiagonalQubitUnitary`,`PSWAP`,`OrbitalRotation`.
  [(#579)](https://github.com/PennyLaneAI/pennylane-lightning/pull/579)

* Ensure the stopping condition decompositions are respected for larger templated QFT and Grover operators.
  [(#609)](https://github.com/PennyLaneAI/pennylane-lightning/pull/609)

* Move concurrency group specifications from reusable Docker build workflow to the root workflows.
  [(#604)](https://github.com/PennyLaneAI/pennylane-lightning/pull/604)

* Fix `lightning-kokkos-cuda` Docker build and add CI workflow to build images and push to Docker Hub.
  [(#593)](https://github.com/PennyLaneAI/pennylane-lightning/pull/593)

* Update jax.config imports.
  [(#619)](https://github.com/PennyLaneAI/pennylane-lightning/pull/619)

* Fix apply state vector when using a Lightning handle.
  [(#622)](https://github.com/PennyLaneAI/pennylane-lightning/pull/622)

* Pinning Pytest to a version compatible with Flaky.
  [(#624)](https://github.com/PennyLaneAI/pennylane-lightning/pull/624)

### Contributors

This release contains contributions from (in alphabetical order):

Amintor Dusko, David Ittah, Vincent Michaud-Rioux, Lee J. O'Riordan, Shuli Shu, Matthew Silverman

---

# Release 0.34.0

### New features since last release

* Support added for Python 3.12 wheel builds.
  [(#541)](https://github.com/PennyLaneAI/pennylane-lightning/pull/541)

* Lightning-Qubit support arbitrary controlled gates (any wires and any control values). The kernels are implemented in the `LM` module.
  [(#576)](https://github.com/PennyLaneAI/pennylane-lightning/pull/576)

* Shot-noise related methods now accommodate observable objects with arbitrary eigenvalues. Add a Kronecker product method for two diagonal matrices.
  [(#570)](https://github.com/PennyLaneAI/pennylane-lightning/pull/570)

* Add shot-noise support for probs in the C++ layer. Probabilities are calculated from generated samples. All Lightning backends support this feature. Please note that target wires should be sorted in ascending manner.
  [(#568)](https://github.com/PennyLaneAI/pennylane-lightning/pull/568)

* Add `LM` kernels to apply arbitrary controlled operations efficiently.
  [(#516)](https://github.com/PennyLaneAI/pennylane-lightning/pull/516)

* Add shots support for variance value, probs, sample, counts calculation for given observables (`NamedObs`, `TensorProd` and `Hamiltonian`) based on Pauli words, `Identity` and `Hadamard` in the C++ layer. All Lightning backends support this support feature.
  [(#561)](https://github.com/PennyLaneAI/pennylane-lightning/pull/561)

* Add shots support for expectation value calculation for given observables (`NamedObs`, `TensorProd` and `Hamiltonian`) based on Pauli words, `Identity` and `Hadamard` in the C++ layer by adding `measure_with_samples` to the measurement interface. All Lightning backends support this support feature.
  [(#556)](https://github.com/PennyLaneAI/pennylane-lightning/pull/556)

* `qml.QubitUnitary` operators can be included in a circuit differentiated with the adjoint method. Lightning handles circuits with arbitrary non-differentiable `qml.QubitUnitary` operators. 1,2-qubit `qml.QubitUnitary` operators with differentiable parameters can be differentiated using decomposition.
  [(#540)] (https://github.com/PennyLaneAI/pennylane-lightning/pull/540)

### Breaking changes

* Set the default version of Kokkos to 4.2.00 throughout the project (CMake, CI, etc.)
  [(#578)] (https://github.com/PennyLaneAI/pennylane-lightning/pull/578)

* Overload `applyOperation` with a fifth `matrix` argument to all state vector classes to support arbitrary operations in `AdjointJacobianBase`.
  [(#540)] (https://github.com/PennyLaneAI/pennylane-lightning/pull/540)

### Improvements

* Ensure aligned memory used for numpy arrays with state-vector without reallocations.
  [(#572)](https://github.com/PennyLaneAI/pennylane-lightning/pull/572)

* Unify error messages of shot measurement related unsupported observables to better Catalyst.
  [(#577)](https://github.com/PennyLaneAI/pennylane-lightning/pull/577)

* Add configuration files to improve compatibility with Catalyst.
  [(#566)](https://github.com/PennyLaneAI/pennylane-lightning/pull/566)

* Refactor shot-noise related methods of MeasurementsBase class in the C++ layer and eigenvalues are not limited to `1` and `-1`. Add `getObs()` method to Observables class. Refactor `applyInPlaceShots` to allow users to get eigenvalues of Observables object. Deprecated `_preprocess_state` method in `MeasurementsBase` class for safer use of the `LightningQubitRaw` backend.
[(#570)](https://github.com/PennyLaneAI/pennylane-lightning/pull/570)

* Modify `setup.py` to use backend-specific build directory (`f"build_{backend}"`) to accelerate rebuilding backends in alternance.
  [(#540)] (https://github.com/PennyLaneAI/pennylane-lightning/pull/540)

* Update Dockerfile and rewrite the `build-wheel-lightning-gpu` stage to build Lightning-GPU from the `pennylane-lightning` monorepo.
  [(#539)] (https://github.com/PennyLaneAI/pennylane-lightning/pull/539)

* Add the MPI test CI workflows of Lightning-GPU in compatibility cron jobs.
  [(#536)] (https://github.com/PennyLaneAI/pennylane-lightning/pull/536)

* Add MPI synchronization in places to safely handle communicated data.
  [(#538)](https://github.com/PennyLaneAI/pennylane-lightning/pull/538)

* Add release option in compatibility cron jobs to test the release candidates of PennyLane and the Lightning plugins against one another.
  [(#531)] (https://github.com/PennyLaneAI/pennylane-lightning/pull/531)

* Add GPU workflows in compatibility cron jobs to test Lightning-GPU and Lightning-Kokkos with the Kokkos CUDA backend.
  [(#528)] (https://github.com/PennyLaneAI/pennylane-lightning/pull/528)

### Documentation

* Fixed a small typo in the documentation page for the PennyLane-Lightning GPU device.
  [(#563)](https://github.com/PennyLaneAI/pennylane-lightning/pull/563)

* Add OpenGraph social preview for Lightning docs.
  [(#574)](https://github.com/PennyLaneAI/pennylane-lightning/pull/574)

### Bug fixes

* Fix CodeCov file contention issue when uploading data from many workloads.
  [(#584)](https://github.com/PennyLaneAI/pennylane-lightning/pull/584)

* Ensure the `lightning.gpu` intermediate wheel builds are uploaded to TestPyPI.
  [(#575)](https://github.com/PennyLaneAI/pennylane-lightning/pull/575)

* Allow support for newer clang-tidy versions on non-x86_64 platforms.
  [(#567)](https://github.com/PennyLaneAI/pennylane-lightning/pull/567)

* Do not run C++ tests when testing for compatibility with PennyLane, hence fixing plugin-matrix failures. Fix Lightning-GPU workflow trigger.
  [(#571)](https://github.com/PennyLaneAI/pennylane-lightning/pull/571)

* Revert single-node multi-GPU batching behaviour to match https://github.com/PennyLaneAI/pennylane-lightning-gpu/pull/27.
  [(#564)](https://github.com/PennyLaneAI/pennylane-lightning/pull/564)

* Move deprecated `stateprep` `QuantumScript` argument into the operation list in `mpitests/test_adjoint_jacobian.py`.
  [(#540)] (https://github.com/PennyLaneAI/pennylane-lightning/pull/540)

* Fix MPI Python unit tests for the adjoint method.
  [(#538)](https://github.com/PennyLaneAI/pennylane-lightning/pull/538)

* Fix the issue with assigning kernels to ops before registering kernels on macOS
  [(#582)](https://github.com/PennyLaneAI/pennylane-lightning/pull/582)

* Update `MANIFEST.in` to include device config files and `CHANGELOG.md`
  [(#585)](https://github.com/PennyLaneAI/pennylane-lightning/pull/585)

### Contributors

This release contains contributions from (in alphabetical order):

Ali Asadi, Isaac De Vlugt, Amintor Dusko, Vincent Michaud-Rioux, Erick Ochoa Lopez, Lee James O'Riordan, Shuli Shu

---

# Release 0.33.1

* pip-installed CUDA runtime libraries can now be accessed from a virtualenv.
  [(#543)](https://github.com/PennyLaneAI/pennylane-lightning/pull/543)

### Bug fixes

* The pybind11 compiled module RPATH linkage has been restored to pre-0.33 behaviour.
  [(#543)](https://github.com/PennyLaneAI/pennylane-lightning/pull/543)

### Contributors

This release contains contributions from (in alphabetical order):

Lee J. O'Riordan

---

# Release 0.33.0

### New features since last release

* Add documentation updates for the `lightning.gpu` backend.
  [(#525)] (https://github.com/PennyLaneAI/pennylane-lightning/pull/525)

* Add `SparseHamiltonian` support for Lightning-Qubit and Lightning-GPU.
  [(#526)] (https://github.com/PennyLaneAI/pennylane-lightning/pull/526)

* Add `SparseHamiltonian` support for Lightning-Kokkos.
  [(#527)] (https://github.com/PennyLaneAI/pennylane-lightning/pull/527)

* Integrate python/pybind layer of distributed Lightning-GPU into the Lightning monorepo with Python unit tests.
  [(#518)] (https://github.com/PennyLaneAI/pennylane-lightning/pull/518)

* Integrate the distributed C++ backend of Lightning-GPU into the Lightning monorepo.
  [(#514)] (https://github.com/PennyLaneAI/pennylane-lightning/pull/514)

* Integrate Lightning-GPU into the Lightning monorepo. The new backend is named `lightning.gpu` and includes all single-GPU features.
  [(#499)] (https://github.com/PennyLaneAI/pennylane-lightning/pull/499)

* Build Linux wheels for Lightning-GPU (CUDA-11).
  [(#517)](https://github.com/PennyLaneAI/pennylane-lightning/pull/517)

* Add `Dockerfile` in `docker` and `make docker` workflow in `Makefile`. The Docker images and documentation are available on [DockerHub](https://hub.docker.com/repository/docker/pennylaneai/pennylane).
  [(#496)](https://github.com/PennyLaneAI/pennylane-lightning/pull/496)

* Add mid-circuit state preparation operation tests.
  [(#495)](https://github.com/PennyLaneAI/pennylane-lightning/pull/495)

### Breaking changes

* Add `tests_gpu.yml` workflow to test the Lightning-Kokkos backend with CUDA-12.
  [(#494)](https://github.com/PennyLaneAI/pennylane-lightning/pull/494)

* Implement `LM::GeneratorDoubleExcitation`, `LM::GeneratorDoubleExcitationMinus`, `LM::GeneratorDoubleExcitationPlus` kernels. Lightning-Qubit default kernels are now strictly from the `LM` implementation, which requires less memory and is faster for large state vectors.
  [(#512)](https://github.com/PennyLaneAI/pennylane-lightning/pull/512)

* Add workflows validating compatibility between PennyLane and Lightning's most recent stable releases and development (latest) versions.
  [(#507)](https://github.com/PennyLaneAI/pennylane-lightning/pull/507)
  [(#498)](https://github.com/PennyLaneAI/pennylane-lightning/pull/498)

* Introduce `timeout-minutes` in various workflows, mainly to avoid Windows builds hanging for several hours.
  [(#503)](https://github.com/PennyLaneAI/pennylane-lightning/pull/503)

* Cast integral-valued arrays to the device's complex type on entry in `_preprocess_state_vector` to ensure the state is correctly represented with floating-point numbers.
  [(#501)](https://github.com/PennyLaneAI/pennylane-lightning/pull/501)

* Update `DefaultQubit` to `DefaultQubitLegacy` on Lightning fallback.
  [(#500)](https://github.com/PennyLaneAI/pennylane-lightning/pull/500)

* Enums defined in `GateOperation.hpp` start at `1` (previously `0`). `::BEGIN` is introduced in a few places where it was assumed `0` accordingly.
  [(#485)](https://github.com/PennyLaneAI/pennylane-lightning/pull/485)

* Enable pre-commit hooks to format all Python files and linting of all Python source files.
  [(#485)](https://github.com/PennyLaneAI/pennylane-lightning/pull/485)

### Improvements

* Improve Python testing for Lightning-GPU (+MPI) by adding jobs in Actions files and adding Python tests to increase code coverage.
  [(#522)](https://github.com/PennyLaneAI/pennylane-lightning/pull/522)

* Add support for `pip install pennylane-lightning[kokkos]` for the OpenMP backend.
  [(#515)](https://github.com/PennyLaneAI/pennylane-lightning/pull/515)

* Update `setup.py` to allow for multi-package co-existence. The `PennyLane_Lightning` package now is the responsible for the core functionality, and will be depended upon by all other extensions.
  [(#504)] (https://github.com/PennyLaneAI/pennylane-lightning/pull/504)

* Redesign Lightning-Kokkos `StateVectorKokkos` class to use Kokkos `RangePolicy` together with special functors in `applyMultiQubitOp` to apply 1- to 4-wire generic unitary gates. For more than 4 wires, the general implementation using Kokkos `TeamPolicy` is employed to yield the best all-around performance.
  [(#490)] (https://github.com/PennyLaneAI/pennylane-lightning/pull/490)

* Redesign Lightning-Kokkos `Measurements` class to use Kokkos `RangePolicy` together with special functors to obtain the expectation value of 1- to 4-wire generic unitary gates. For more than 4 wires, the general implementation using Kokkos `TeamPolicy` is employed to yield the best all-around performance.
  [(#489)] (https://github.com/PennyLaneAI/pennylane-lightning/pull/489)

* Add tests to increase Lightning-Kokkos coverage.
  [(#485)](https://github.com/PennyLaneAI/pennylane-lightning/pull/485)

* Add memory locality tag reporting and adjoint diff dispatch for `lightning.qubit` statevector classes.
  [(#492)](https://github.com/PennyLaneAI/pennylane-lightning/pull/492)

* Add support for dependent external packages to C++ core.
  [(#482)](https://github.com/PennyLaneAI/pennylane-lightning/pull/482)

* Add support for building multiple backend simulators.
  [(#497)](https://github.com/PennyLaneAI/pennylane-lightning/pull/497)

### Documentation

### Bug fixes

* Fix CI issues running python-cov with MPI.
  [(#535)](https://github.com/PennyLaneAI/pennylane-lightning/pull/535)

* Re-add support for `pip install pennylane-lightning[gpu]`.
  [(#515)](https://github.com/PennyLaneAI/pennylane-lightning/pull/515)

* Switch most Lightning-Qubit default kernels to `LM`. Add `LM::multiQubitOp` tests, failing when targeting out-of-order wires clustered close to `num_qubits-1`. Fix the `LM::multiQubitOp` kernel implementation by introducing a generic `revWireParity` routine and replacing the `bitswap`-based implementation. Mimic the changes fixing the corresponding `multiQubitOp` and `expval` functors in Lightning-Kokkos.
  [(#511)](https://github.com/PennyLaneAI/pennylane-lightning/pull/511)

* Fix RTD builds by removing unsupported `system_packages` configuration option.
  [(#491)](https://github.com/PennyLaneAI/pennylane-lightning/pull/491)

### Contributors

This release contains contributions from (in alphabetical order):

Ali Asadi, Amintor Dusko, Vincent Michaud-Rioux, Lee J. O'Riordan, Shuli Shu

---

# Release 0.32.0

### New features since last release

* The `lightning.kokkos` backend supports Nvidia GPU execution (with Kokkos v4 and CUDA v12).
  [(#477)](https://github.com/PennyLaneAI/pennylane-lightning/pull/477)

* Complete overhaul of repository structure to facilitates integration of multiple backends. Refactoring efforts we directed to improve development performance, code reuse and decrease overall overhead to propagate changes through backends. New C++ modular build strategy allows for faster test builds restricted to a module. Update CI/CD actions concurrency strategy. Change minimal Python version to 3.9.
  [(#472)] (https://github.com/PennyLaneAI/pennylane-lightning/pull/472)

* Wheels are built with native support for sparse Hamiltonians.
  [(#470)] (https://github.com/PennyLaneAI/pennylane-lightning/pull/470)

* Add native support to sparse Hamiltonians in the absence of Kokkos & Kokkos-kernels.
  [(#465)] (https://github.com/PennyLaneAI/pennylane-lightning/pull/465)

### Breaking changes

* Rename `QubitStateVector` to `StatePrep` in the Lightning-Qubit and `Lightning-Kokkos` classes.
  [(#486)](https://github.com/PennyLaneAI/pennylane-lightning/pull/486)

* Modify `adjointJacobian` methods to accept a (maybe unused) reference `StateVectorT`, allowing device-backed simulators to directly access state vector data for adjoint differentiation instead of copying it back-and-forth into `JacobianData` (host memory).
  [(#477)](https://github.com/PennyLaneAI/pennylane-lightning/pull/477)

### Improvements

* Refactor LKokkos `Measurements` class to use (fast) specialized functors whenever possible.
  [(#481)] (https://github.com/PennyLaneAI/pennylane-lightning/pull/481)

* Merge Lightning Qubit and Lightning Kokkos backends in the new repository.
  [(#472)] (https://github.com/PennyLaneAI/pennylane-lightning/pull/472)

* Integrated new unified docs for Lightning Kokkos and Lightning Qubit packages.
  [(#473)] (https://github.com/PennyLaneAI/pennylane-lightning/pull/473)

### Documentation

### Bug fixes

* Ensure PennyLane has an `active_return` attribute before calling it.
 [(#483)] (https://github.com/PennyLaneAI/pennylane-lightning/pull/483)

* Do no import `sqrt2_v` from `<numbers>` in `Util.hpp` to resolve issue with Lightning-GPU builds.
  [(#479)](https://github.com/PennyLaneAI/pennylane-lightning/pull/479)

* Update the CMake internal references to enable sub-project compilation with affecting the parent package.
  [(#478)](https://github.com/PennyLaneAI/pennylane-lightning/pull/478)

* `apply` no longer mutates the inputted list of operations.
  [(#474)](https://github.com/PennyLaneAI/pennylane-lightning/pull/474)

### Contributors

This release contains contributions from (in alphabetical order):

Amintor Dusko, Christina Lee, Vincent Michaud-Rioux, Lee J. O'Riordan

---

# Release 0.31.0

### New features since last release

* Update Kokkos support to 4.0.01.
  [(#439)] (https://github.com/PennyLaneAI/pennylane-lightning/pull/439)

### Breaking changes

* Update tests to be compliant with PennyLane v0.31.0 development changes and deprecations.
  [(#448)](https://github.com/PennyLaneAI/pennylane-lightning/pull/448)

### Improvements

* Remove logic from `setup.py` and transfer paths and env variable definitions into workflow files.
  [(#450)](https://github.com/PennyLaneAI/pennylane-lightning/pull/450)

* Detect MKL or CBLAS if `ENABLE_BLAS=ON` making sure that BLAS is linked as expected.
  [(#449)](https://github.com/PennyLaneAI/pennylane-lightning/pull/449)

### Documentation

* Fix LightningQubit class parameter documentation.
  [(#456)](https://github.com/PennyLaneAI/pennylane-lightning/pull/456)

### Bug fixes

* Ensure cross-platform wheels continue to build with updates in git safety checks.
  [(#452)](https://github.com/PennyLaneAI/pennylane-lightning/pull/452)

* Fixing Python version bug introduce in [(#450)](https://github.com/PennyLaneAI/pennylane-lightning/pull/450)
  when `Python_EXECUTABLE` was removed from `setup.py`.
  [(#461)](https://github.com/PennyLaneAI/pennylane-lightning/pull/461)

* Ensure aligned allocator definition works with C++20 compilers.
  [(#438)](https://github.com/PennyLaneAI/pennylane-lightning/pull/438)

* Prevent multiple threads from calling `Kokkos::initialize` or `Kokkos::finalize`.
  [(#439)](https://github.com/PennyLaneAI/pennylane-lightning/pull/439)

### Contributors

This release contains contributions from (in alphabetical order):

Vincent Michaud-Rioux, Lee J. O'Riordan, Chae-Yeun Park

---

# Release 0.30.0

### New features since last release

* Add MCMC sampler.
  [(#384)] (https://github.com/PennyLaneAI/pennylane-lightning/pull/384)

* Serialize PennyLane's arithmetic operators when they are used as observables
  that are expressed in the Pauli basis.
  [(#424)](https://github.com/PennyLaneAI/pennylane-lightning/pull/424)

### Breaking changes

* Lightning now works with the new return types specification that is now default in PennyLane.
  See [the PennyLane `qml.enable_return`](https://docs.pennylane.ai/en/stable/code/api/pennylane.enable_return.html?highlight=enable_return) documentation for more information on this change.
  [(#427)](https://github.com/PennyLaneAI/pennylane-lightning/pull/427)

Instead of creating potentially ragged numpy array, devices and `QNode`'s now return an object of the same type as that
returned by the quantum function.

```
>>> dev = qml.device('lightning.qubit', wires=1)
>>> @qml.qnode(dev, diff_method="adjoint")
... def circuit(x):
...     qml.RX(x, wires=0)
...     return qml.expval(qml.PauliY(0)), qml.expval(qml.PauliZ(0))
>>> x = qml.numpy.array(0.5)
>>> circuit(qml.numpy.array(0.5))
(array(-0.47942554), array(0.87758256))
```

Interfaces like Jax or Torch handle tuple outputs without issues:

```
>>> jax.jacobian(circuit)(jax.numpy.array(0.5))
(Array(-0.87758255, dtype=float32, weak_type=True),
Array(-0.47942555, dtype=float32, weak_type=True))
```

Autograd cannot differentiate an output tuple, so results must be converted to an array before
use with `qml.jacobian`:

```
>>> qml.jacobian(lambda y: qml.numpy.array(circuit(y)))(x)
array([-0.87758256, -0.47942554])
```

Alternatively, the quantum function itself can return a numpy array of measurements:

```
>>> dev = qml.device('lightning.qubit', wires=1)
>>> @qml.qnode(dev, diff_method="adjoint")
>>> def circuit2(x):
...     qml.RX(x, wires=0)
...     return np.array([qml.expval(qml.PauliY(0)), qml.expval(qml.PauliZ(0))])
>>> qml.jacobian(circuit2)(np.array(0.5))
array([-0.87758256, -0.47942554])
```

### Improvements

* Remove deprecated `set-output` commands from workflow files.
  [(#437)](https://github.com/PennyLaneAI/pennylane-lightning/pull/437)

* Lightning wheels are now checked with `twine check` post-creation for PyPI compatibility.
  [(#430)](https://github.com/PennyLaneAI/pennylane-lightning/pull/430)

* Lightning has been made compatible with the change in return types specification.
  [(#427)](https://github.com/PennyLaneAI/pennylane-lightning/pull/427)

* Lightning is compatible with clang-tidy version 16.
  [(#429)](https://github.com/PennyLaneAI/pennylane-lightning/pull/429)

### Contributors

This release contains contributions from (in alphabetical order):

Christina Lee, Vincent Michaud-Rioux, Lee James O'Riordan, Chae-Yeun Park, Matthew Silverman

---

# Release 0.29.0

### Improvements

* Remove runtime dependency on ninja build system.
  [(#414)](https://github.com/PennyLaneAI/pennylane-lightning/pull/414)

* Allow better integration and installation support with CMake targeted binary builds.
  [(#403)](https://github.com/PennyLaneAI/pennylane-lightning/pull/403)

* Remove explicit Numpy and Scipy requirements.
  [(#412)](https://github.com/PennyLaneAI/pennylane-lightning/pull/412)

* Get `llvm` installation root from the environment variable `LLVM_ROOT_DIR` (or fallback to `brew`).
  [(#413)](https://github.com/PennyLaneAI/pennylane-lightning/pull/413)

* Update AVX2/512 kernel infrastructure for additional gate/generator operations.
  [(#404)](https://github.com/PennyLaneAI/pennylane-lightning/pull/404)

* Remove unnecessary lines for resolving CodeCov issue.
  [(#415)](https://github.com/PennyLaneAI/pennylane-lightning/pull/415)

* Add more AVX2/512 gate operations.
  [(#393)](https://github.com/PennyLaneAI/pennylane-lightning/pull/393)

### Documentation

### Bug fixes

* Ensure error raised when asking for out of order marginal probabilities. Prevents the return of incorrect results.
  [(#416)](https://github.com/PennyLaneAI/pennylane-lightning/pull/416)

* Fix Github shields in README.
  [(#402)](https://github.com/PennyLaneAI/pennylane-lightning/pull/402)

### Contributors

Amintor Dusko, Vincent Michaud-Rioux, Lee James O'Riordan, Chae-Yeun Park

---

# Release 0.28.2

### Bug fixes

* Fix Python module versioning for Linux wheels.
  [(#408)](https://github.com/PennyLaneAI/pennylane-lightning/pull/408)

### Contributors

This release contains contributions from (in alphabetical order):

Amintor Dusko, Shuli Shu, Trevor Vincent

---

# Release 0.28.1

### Bug fixes

* Fix Pybind11 module versioning and locations for Windows wheels.
  [(#400)](https://github.com/PennyLaneAI/pennylane-lightning/pull/400)

### Contributors

This release contains contributions from (in alphabetical order):

Lee J. O'Riordan

---

# Release 0.28.0

### Breaking changes

* Deprecate support for Python 3.7.
  [(#391)](https://github.com/PennyLaneAI/pennylane-lightning/pull/391)

### Improvements

* Improve Lightning package structure for external use as a C++ library.
  [(#369)](https://github.com/PennyLaneAI/pennylane-lightning/pull/369)

* Improve the stopping condition method.
  [(#386)](https://github.com/PennyLaneAI/pennylane-lightning/pull/386)

### Bug fixes

- Pin CMake to 3.24.x in wheel-builder to avoid Python not found error in CMake 3.25, when building wheels for PennyLane-Lightning-GPU.
  [(#387)](https://github.com/PennyLaneAI/pennylane-lightning/pull/387)

### Contributors

This release contains contributions from (in alphabetical order):

Amintor Dusko, Lee J. O'Riordan

---

# Release 0.27.0

### New features since last release

* Enable building of Python 3.11 wheels and upgrade Python on CI/CD workflows to 3.8.
  [(#381)](https://github.com/PennyLaneAI/pennylane-lightning/pull/381)

### Breaking changes

### Improvements

* Update clang-tools version in Github workflows.
  [(#351)](https://github.com/PennyLaneAI/pennylane-lightning/pull/351)

* Improve tests and checks CI/CD pipelines.
  [(#353)](https://github.com/PennyLaneAI/pennylane-lightning/pull/353)

* Implement 3 Qubits gates (CSWAP & Toffoli) & 4 Qubits gates (DoubleExcitation, DoubleExcitationMinus, DoubleExcitationPlus) in LM manner.
  [(#362)](https://github.com/PennyLaneAI/pennylane-lightning/pull/362)

* Upgrade Kokkos and Kokkos Kernels to 3.7.00, and improve sparse matrix-vector multiplication performance and memory usage.
  [(#361)](https://github.com/PennyLaneAI/pennylane-lightning/pull/361)

* Update Linux (ubuntu-latest) architecture x86_64 wheel-builder from GCC 10.x to GCC 11.x.
  [(#373)](https://github.com/PennyLaneAI/pennylane-lightning/pull/373)

* Update gcc and g++ 10.x to 11.x in CI tests. This update brings improved support for newer C++ features.
  [(#370)](https://github.com/PennyLaneAI/pennylane-lightning/pull/370)

* Change Lightning to inherit from QubitDevice instead of DefaultQubit.
  [(#365)](https://github.com/PennyLaneAI/pennylane-lightning/pull/365)

### Documentation

### Bug fixes

* Use mutex when accessing cache in KernelMap.
  [(#382)](https://github.com/PennyLaneAI/pennylane-lightning/pull/382)

### Contributors

This release contains contributions from (in alphabetical order):

Amintor Dusko, Chae-Yeun Park, Monit Sharma, Shuli Shu

---

# Release 0.26.1

### Bug fixes

* Fixes the transposition method used in the probability calculation.
  [(#377)](https://github.com/PennyLaneAI/pennylane-lightning/pull/377)

### Contributor

Amintor Dusko

---
# Release 0.26.0

### Improvements

* Introduces requirements-dev.txt and improves dockerfile.
  [(#330)](https://github.com/PennyLaneAI/pennylane-lightning/pull/330)

* Support `expval` for a Hamiltonian.
  [(#333)](https://github.com/PennyLaneAI/pennylane-lightning/pull/333)

* Implements caching for Kokkos installation.
  [(#316)](https://github.com/PennyLaneAI/pennylane-lightning/pull/316)

* Supports measurements of operator arithmetic classes such as `Sum`, `Prod`,
  and `SProd` by deferring handling of them to `DefaultQubit`.
  [(#349)](https://github.com/PennyLaneAI/pennylane-lightning/pull/349)

```
@qml.qnode(qml.device('lightning.qubit', wires=2))
def circuit():
    obs = qml.s_prod(2.1, qml.PauliZ(0)) + qml.op_sum(qml.PauliX(0), qml.PauliZ(1))
    return qml.expval(obs)
```

### Bug fixes

* Test updates to reflect new measurement error messages.
  [(#334)](https://github.com/PennyLaneAI/pennylane-lightning/pull/334)

* Updates to the release tagger to fix incompatibilities with RTD.
  [(#344)](https://github.com/PennyLaneAI/pennylane-lightning/pull/344)

* Update cancel-workflow-action and bot credentials.
  [(#345)](https://github.com/PennyLaneAI/pennylane-lightning/pull/345)

### Contributors

This release contains contributions from (in alphabetical order):

Amintor Dusko, Christina Lee, Lee J. O'Riordan, Chae-Yeun Park

---

# Release 0.25.0

### New features since last release

### Breaking changes

* We explicitly disable support for PennyLane's parameter broadcasting.
[#317](https://github.com/PennyLaneAI/pennylane-lightning/pull/317)

* We explicitly remove support for PennyLane's `Sum`, `SProd` and `Prod`
  as observables.
  [(#326)](https://github.com/PennyLaneAI/pennylane-lightning/pull/326)

### Improvements

* CI builders use a reduced set of resources and redundant tests for PRs.
  [(#319)](https://github.com/PennyLaneAI/pennylane-lightning/pull/319)

* Parallelize wheel-builds where applicable.
  [(#314)](https://github.com/PennyLaneAI/pennylane-lightning/pull/314)

* AVX2/512 kernels are now available on Linux/MacOS with x86-64 architecture.
  [(#313)](https://github.com/PennyLaneAI/pennylane-lightning/pull/313)

### Documentation

* Updated ReadTheDocs runner version from Ubuntu 20.04 to 22.04
  [(#327)](https://github.com/PennyLaneAI/pennylane-lightning/pull/327)

### Bug fixes

* Test updates to reflect new additions to PennyLane.
  [(#318)](https://github.com/PennyLaneAI/pennylane-lightning/pull/318)

### Contributors

This release contains contributions from (in alphabetical order):

Amintor Dusko, Christina Lee, Rashid N H M, Lee J. O'Riordan, Chae-Yeun Park

---

# Release 0.24.0

### New features since last release

* Add `SingleExcitation` and `DoubleExcitation` qchem gates and generators.
  [(#289)](https://github.com/PennyLaneAI/pennylane-lightning/pull/289)

* Add a new dispatch mechanism for future kernels.
  [(#291)](https://github.com/PennyLaneAI/pennylane-lightning/pull/291)

* Add `IsingXY` gate operation.
  [(#303)](https://github.com/PennyLaneAI/pennylane-lightning/pull/303)

* Support `qml.state()` in vjp and Hamiltonian in adjoint jacobian.
  [(#294)](https://github.com/PennyLaneAI/pennylane-lightning/pull/294)

### Breaking changes

* Codebase is now moving to C++20. The default compiler for Linux is now GCC10.
  [(#295)](https://github.com/PennyLaneAI/pennylane-lightning/pull/295)

* Minimum macOS version is changed to 10.15 (Catalina).
  [(#295)](https://github.com/PennyLaneAI/pennylane-lightning/pull/295)

### Improvements

* Split matrix operations, refactor dispatch mechanisms, and add a benchmark suits.
  [(#274)](https://github.com/PennyLaneAI/pennylane-lightning/pull/274)

* Add native support for the calculation of sparse Hamiltonians' expectation values.
Sparse operations are offloaded to [Kokkos](https://github.com/kokkos/kokkos) and
[Kokkos-Kernels](https://github.com/kokkos/kokkos-kernels).
  [(#283)](https://github.com/PennyLaneAI/pennylane-lightning/pull/283)

* Device `lightning.qubit` now accepts a datatype for a statevector.
  [(#290)](https://github.com/PennyLaneAI/pennylane-lightning/pull/290)

```python
dev1 = qml.device('lightning.qubit', wires=4, c_dtype=np.complex64) # for single precision
dev2 = qml.device('lightning.qubit', wires=4, c_dtype=np.complex128) # for double precision
```

### Documentation

* Use the centralized [Xanadu Sphinx Theme](https://github.com/XanaduAI/xanadu-sphinx-theme)
  to style the Sphinx documentation.
  [(#287)](https://github.com/PennyLaneAI/pennylane-lightning/pull/287)

### Bug fixes

* Fix the issue with using available `clang-format` version in format.
  [(#288)](https://github.com/PennyLaneAI/pennylane-lightning/pull/288)

* Fix a bug in the generator of `DoubleExcitationPlus`.
  [(#298)](https://github.com/PennyLaneAI/pennylane-lightning/pull/298)

### Contributors

This release contains contributions from (in alphabetical order):

Mikhail Andrenkov, Ali Asadi, Amintor Dusko, Lee James O'Riordan, Chae-Yeun Park, and Shuli Shu

---

# Release 0.23.0

### New features since last release

* Add `generate_samples()` to lightning.
  [(#247)](https://github.com/PennyLaneAI/pennylane-lightning/pull/247)

* Add Lightning GBenchmark Suite.
  [(#249)](https://github.com/PennyLaneAI/pennylane-lightning/pull/249)

* Support runtime and compile information.
  [(#253)](https://github.com/PennyLaneAI/pennylane-lightning/pull/253)

### Improvements

* Add `ENABLE_BLAS` build to CI checks.
  [(#249)](https://github.com/PennyLaneAI/pennylane-lightning/pull/249)

* Add more `clang-tidy` checks and kernel tests.
  [(#253)](https://github.com/PennyLaneAI/pennylane-lightning/pull/253)

* Add C++ code coverage to CI.
  [(#265)](https://github.com/PennyLaneAI/pennylane-lightning/pull/265)

* Skip over identity operations in `"lightning.qubit"`.
  [(#268)](https://github.com/PennyLaneAI/pennylane-lightning/pull/268)

### Bug fixes

* Update tests to remove `JacobianTape`.
  [(#260)](https://github.com/PennyLaneAI/pennylane-lightning/pull/260)

* Fix tests for MSVC.
  [(#264)](https://github.com/PennyLaneAI/pennylane-lightning/pull/264)

* Fix `#include <cpuid.h>` for PPC and AArch64 in Linux.
  [(#266)](https://github.com/PennyLaneAI/pennylane-lightning/pull/266)

* Remove deprecated tape execution methods.
  [(#270)](https://github.com/PennyLaneAI/pennylane-lightning/pull/270)

* Update `qml.probs` in `test_measures.py`.
  [(#280)](https://github.com/PennyLaneAI/pennylane-lightning/pull/280)

### Contributors

This release contains contributions from (in alphabetical order):

Ali Asadi, Chae-Yeun Park, Lee James O'Riordan, and Trevor Vincent

---

# Release 0.22.1

### Bug fixes

* Ensure `Identity ` kernel is registered to C++ dispatcher.
  [(#275)](https://github.com/PennyLaneAI/pennylane-lightning/pull/275)

---

# Release 0.22.0

### New features since last release

* Add Docker support.
  [(#234)](https://github.com/PennyLaneAI/pennylane-lightning/pull/234)

### Improvements

* Update quantum tapes serialization and Python tests.
  [(#239)](https://github.com/PennyLaneAI/pennylane-lightning/pull/239)

* Clang-tidy is now enabled for both tests and examples builds under Github Actions.
  [(#237)](https://github.com/PennyLaneAI/pennylane-lightning/pull/237)

* The return type of `StateVectorBase` data is now derived-class defined.
  [(#237)](https://github.com/PennyLaneAI/pennylane-lightning/pull/237)

* Update adjointJacobian and VJP methods.
  [(#222)](https://github.com/PennyLaneAI/pennylane-lightning/pull/222)

* Set GitHub workflow to upload wheels to Test PyPI.
  [(#220)](https://github.com/PennyLaneAI/pennylane-lightning/pull/220)

* Finalize the new kernel implementation.
  [(#212)](https://github.com/PennyLaneAI/pennylane-lightning/pull/212)

### Documentation

* Use of batching with OpenMP threads is documented.
  [(#221)](https://github.com/PennyLaneAI/pennylane-lightning/pull/221)

### Bug fixes

* Fix for OOM errors when using adjoint with large numbers of observables.
  [(#221)](https://github.com/PennyLaneAI/pennylane-lightning/pull/221)

* Add virtual destructor to C++ state-vector classes.
  [(#200)](https://github.com/PennyLaneAI/pennylane-lightning/pull/200)

* Fix a bug in Python tests with operations' `matrix` calls.
  [(#238)](https://github.com/PennyLaneAI/pennylane-lightning/pull/238)

* Refactor utility header and fix a bug in linear algebra function with CBLAS.
  [(#228)](https://github.com/PennyLaneAI/pennylane-lightning/pull/228)

### Contributors

This release contains contributions from (in alphabetical order):

Ali Asadi, Chae-Yeun Park, Lee James O'Riordan

---

# Release 0.21.0

### New features since last release

* Add C++ only benchmark for a given list of gates.
  [(#199)](https://github.com/PennyLaneAI/pennylane-lightning/pull/199)

* Wheel-build support for Python 3.10.
  [(#186)](https://github.com/PennyLaneAI/pennylane-lightning/pull/186)

* C++ support for probability, expectation value and variance calculations.
  [(#185)](https://github.com/PennyLaneAI/pennylane-lightning/pull/185)

* Add bindings to C++ expval, var, probs.
  [(#214)](https://github.com/PennyLaneAI/pennylane-lightning/pull/214)

### Improvements

* `setup.py` adds debug only when --debug is given
  [(#208)](https://github.com/PennyLaneAI/pennylane-lightning/pull/208)

* Add new highly-performant C++ kernels for quantum gates.
  [(#202)](https://github.com/PennyLaneAI/pennylane-lightning/pull/202)

The new kernels significantly improve the runtime performance of PennyLane-Lightning
for both differentiable and non-differentiable workflows. Here is an example workflow
using the adjoint differentiation method with a circuit of 5 strongly entangling layers:

```python
import pennylane as qml
from pennylane import numpy as np
from pennylane.templates.layers import StronglyEntanglingLayers
from numpy.random import random
np.random.seed(42)
n_layers = 5
n_wires = 6
dev = qml.device("lightning.qubit", wires=n_wires)

@qml.qnode(dev, diff_method="adjoint")
def circuit(weights):
    StronglyEntanglingLayers(weights, wires=list(range(n_wires)))
    return [qml.expval(qml.PauliZ(i)) for i in range(n_wires)]

init_weights = np.random.random(StronglyEntanglingLayers.shape(n_layers=n_layers, n_wires=n_wires))
params = np.array(init_weights,requires_grad=True)
jac = qml.jacobian(circuit)(params)
```
The latest release shows improved performance on both single and multi-threaded evaluations!

<img src="https://raw.githubusercontent.com/PennyLaneAI/pennylane-lightning/v0.21.0-rc0/doc/_static/lightning_v20_v21_bm.png" width=50%/>

* Ensure debug info is built into dynamic libraries.
  [(#201)](https://github.com/PennyLaneAI/pennylane-lightning/pull/201)

### Documentation

* New guidelines on adding and benchmarking C++ kernels.
  [(#202)](https://github.com/PennyLaneAI/pennylane-lightning/pull/202)

### Bug fixes

* Update clang-format version
  [(#219)](https://github.com/PennyLaneAI/pennylane-lightning/pull/219)

* Fix failed tests on Windows.
  [(#218)](https://github.com/PennyLaneAI/pennylane-lightning/pull/218)

* Update clang-format version
  [(#219)](https://github.com/PennyLaneAI/pennylane-lightning/pull/219)

* Add virtual destructor to C++ state-vector classes.
  [(#200)](https://github.com/PennyLaneAI/pennylane-lightning/pull/200)

* Fix failed tests for the non-binary wheel.
  [(#213)](https://github.com/PennyLaneAI/pennylane-lightning/pull/213)

* Add virtual destructor to C++ state-vector classes.
  [(#200)](https://github.com/PennyLaneAI/pennylane-lightning/pull/200)

### Contributors

This release contains contributions from (in alphabetical order):

Ali Asadi, Amintor Dusko, Chae-Yeun Park, Lee James O'Riordan

---

# Release 0.20.1

### Bug fixes

* Fix missing header-files causing build errors in algorithms module.
  [(#193)](https://github.com/PennyLaneAI/pennylane-lightning/pull/193)

* Fix failed tests for the non-binary wheel.
  [(#191)](https://github.com/PennyLaneAI/pennylane-lightning/pull/191)

---
# Release 0.20.2

### Bug fixes

* Introduce CY kernel to Lightning to avoid issues with decomposition.
  [(#203)](https://github.com/PennyLaneAI/pennylane-lightning/pull/203)

### Contributors

This release contains contributions from (in alphabetical order):

Lee J. O'Riordan

# Release 0.20.1

### Bug fixes

* Fix missing header-files causing build errors in algorithms module.
  [(#193)](https://github.com/PennyLaneAI/pennylane-lightning/pull/193)

* Fix failed tests for the non-binary wheel.
  [(#191)](https://github.com/PennyLaneAI/pennylane-lightning/pull/191)

# Release 0.20.0

### New features since last release

* Add wheel-builder support for Python 3.10.
  [(#186)](https://github.com/PennyLaneAI/pennylane-lightning/pull/186)

* Add VJP support to PL-Lightning.
  [(#181)](https://github.com/PennyLaneAI/pennylane-lightning/pull/181)

* Add complex64 support in PL-Lightning.
  [(#177)](https://github.com/PennyLaneAI/pennylane-lightning/pull/177)

* Added examples folder containing aggregate gate performance test.
  [(#165)](https://github.com/PennyLaneAI/pennylane-lightning/pull/165)

### Breaking changes

### Improvements

* Update PL-Lightning to support new features in PL.
  [(#179)](https://github.com/PennyLaneAI/pennylane-lightning/pull/179)

### Documentation

* Lightning setup.py build process uses CMake.
  [(#176)](https://github.com/PennyLaneAI/pennylane-lightning/pull/176)

### Contributors

This release contains contributions from (in alphabetical order):

Ali Asadi, Chae-Yeun Park, Isidor Schoch, Lee James O'Riordan

---

# Release 0.19.0

* Add Cache-Friendly DOTC, GEMV, GEMM along with BLAS Support.
  [(#155)](https://github.com/PennyLaneAI/pennylane-lightning/pull/155)

### Improvements

* The performance of parametric gates has been improved.
  [(#157)](https://github.com/PennyLaneAI/pennylane-lightning/pull/157)

* AVX support is enabled for Linux users on Intel/AMD platforms.
  [(#157)](https://github.com/PennyLaneAI/pennylane-lightning/pull/157)

* PennyLane-Lightning has been updated to conform with clang-tidy
  recommendations for modernization, offering performance improvements across
  all use-cases.
  [(#153)](https://github.com/PennyLaneAI/pennylane-lightning/pull/153)

### Breaking changes

* Linux users on `x86_64` must have a CPU supporting AVX.
  [(#157)](https://github.com/PennyLaneAI/pennylane-lightning/pull/157)

### Bug fixes

* OpenMP built with Intel MacOS CI runners causes failures on M1 Macs. OpenMP is currently
  disabled in the built wheels until this can be resolved with Github Actions runners.
  [(#166)](https://github.com/PennyLaneAI/pennylane-lightning/pull/166)

### Contributors

This release contains contributions from (in alphabetical order):

Ali Asadi, Lee James O'Riordan

---

# Release 0.18.0

### New features since last release

* PennyLane-Lightning now provides a high-performance
  [adjoint Jacobian](http://arxiv.org/abs/2009.02823) method for differentiating quantum circuits.
  [(#136)](https://github.com/PennyLaneAI/pennylane-lightning/pull/136)

  The adjoint method operates after a forward pass by iteratively applying inverse gates to scan
  backwards through the circuit. The method is already available in PennyLane's
  `default.qubit` device, but the version provided by `lightning.qubit` integrates with the C++
  backend and is more performant, as shown in the plot below:

  <img src="https://raw.githubusercontent.com/PennyLaneAI/pennylane-lightning/master/doc/_static/lightning_adjoint.png" width=70%/>

  The plot compares the average runtime of `lightning.qubit` and `default.qubit` for calculating the
  Jacobian of a circuit using the adjoint method for a range of qubit numbers. The circuit
  consists of ten `BasicEntanglerLayers` with a `PauliZ` expectation value calculated on each wire,
  repeated over ten runs. We see that `lightning.qubit` provides a speedup of around two to eight
  times, depending on the number of qubits.

  The adjoint method can be accessed using the standard interface. Consider the following circuit:

  ```python
  import pennylane as qml

  wires = 3
  layers = 2
  dev = qml.device("lightning.qubit", wires=wires)

  @qml.qnode(dev, diff_method="adjoint")
  def circuit(weights):
      qml.templates.StronglyEntanglingLayers(weights, wires=range(wires))
      return qml.expval(qml.PauliZ(0))

  weights = qml.init.strong_ent_layers_normal(layers, wires, seed=1967)
  ```

  The circuit can be executed and its gradient calculated using:

    ```pycon
  >>> print(f"Circuit evaluated: {circuit(weights)}")
  Circuit evaluated: 0.9801286266677633
  >>> print(f"Circuit gradient:\n{qml.grad(circuit)(weights)}")
  Circuit gradient:
  [[[-1.11022302e-16 -1.63051504e-01 -4.14810501e-04]
    [ 1.11022302e-16 -1.50136528e-04 -1.77922957e-04]
    [ 0.00000000e+00 -3.92874550e-02  8.14523075e-05]]

   [[-1.14472273e-04  3.85963953e-02  0.00000000e+00]
    [-5.76791765e-05 -9.78478343e-02  0.00000000e+00]
    [-5.55111512e-17  0.00000000e+00 -1.11022302e-16]]]
  ```

* PennyLane-Lightning now supports all of the operations and observables of `default.qubit`.
  [(#124)](https://github.com/PennyLaneAI/pennylane-lightning/pull/124)

### Improvements

* A new state-vector class `StateVectorManaged` was added, enabling memory use to be bound to
  statevector lifetime.
  [(#136)](https://github.com/PennyLaneAI/pennylane-lightning/pull/136)

* The repository now has a well-defined component hierarchy, allowing each indepedent unit to be
  compiled and linked separately.
  [(#136)](https://github.com/PennyLaneAI/pennylane-lightning/pull/136)

* PennyLane-Lightning can now be installed without compiling its C++ binaries and will fall back
  to using the `default.qubit` implementation. Skipping compilation is achieved by setting the
  `SKIP_COMPILATION` environment variable, e.g., Linux/MacOS: `export SKIP_COMPILATION=True`,
  Windows: `set SKIP_COMPILATION=True`. This feature is intended for building a pure-Python wheel of
  PennyLane-Lightning as a backup for platforms without a dedicated wheel.
  [(#129)](https://github.com/PennyLaneAI/pennylane-lightning/pull/129)

* The C++-backed Python bound methods can now be directly called with wires and supplied parameters.
  [(#125)](https://github.com/PennyLaneAI/pennylane-lightning/pull/125)

* Lightning supports arbitrary unitary and non-unitary gate-calls from Python to C++ layer.
  [(#121)](https://github.com/PennyLaneAI/pennylane-lightning/pull/121)

### Documentation

* Added preliminary architecture diagram for package.
  [(#131)](https://github.com/PennyLaneAI/pennylane-lightning/pull/131)

* C++ API built as part of docs generation.
  [(#131)](https://github.com/PennyLaneAI/pennylane-lightning/pull/131)

### Breaking changes

* Wheels for MacOS <= 10.13 will no longer be provided due to XCode SDK C++17 support requirements.
  [(#149)](https://github.com/PennyLaneAI/pennylane-lightning/pull/149)

### Bug fixes

* An indexing error in the CRY gate is fixed. [(#136)](https://github.com/PennyLaneAI/pennylane-lightning/pull/136)

* Column-major data in numpy is now correctly converted to row-major upon pass to the C++ layer.
  [(#126)](https://github.com/PennyLaneAI/pennylane-lightning/pull/126)

### Contributors

This release contains contributions from (in alphabetical order):

Thomas Bromley, Lee James O'Riordan

---

# Release 0.17.0

### New features

* C++ layer now supports float (32-bit) and double (64-bit) templated complex data.
  [(#113)](https://github.com/PennyLaneAI/pennylane-lightning/pull/113)

### Improvements

* The PennyLane device test suite is now included in coverage reports.
  [(#123)](https://github.com/PennyLaneAI/pennylane-lightning/pull/123)

* Static versions of jQuery and Bootstrap are no longer included in the CSS theme.
  [(#118)](https://github.com/PennyLaneAI/pennylane-lightning/pull/118)

* C++ tests have been ported to use Catch2 framework.
  [(#115)](https://github.com/PennyLaneAI/pennylane-lightning/pull/115)

* Testing now exists for both float and double precision methods in C++ layer.
  [(#113)](https://github.com/PennyLaneAI/pennylane-lightning/pull/113)
  [(#115)](https://github.com/PennyLaneAI/pennylane-lightning/pull/115)

* Compile-time utility methods with `constexpr` have been added.
  [(#113)](https://github.com/PennyLaneAI/pennylane-lightning/pull/113)

* Wheel-build support for ARM64 (Linux and MacOS) and PowerPC (Linux) added.
  [(#110)](https://github.com/PennyLaneAI/pennylane-lightning/pull/110)

* Add support for Controlled Phase Gate (`ControlledPhaseShift`).
  [(#114)](https://github.com/PennyLaneAI/pennylane-lightning/pull/114)

* Move changelog to `.github` and add a changelog reminder.
  [(#111)](https://github.com/PennyLaneAI/pennylane-lightning/pull/111)

* Adds CMake build system support.
  [(#104)](https://github.com/PennyLaneAI/pennylane-lightning/pull/104)


### Breaking changes

* Removes support for Python 3.6 and adds support for Python 3.9.
  [(#127)](https://github.com/PennyLaneAI/pennylane-lightning/pull/127)
  [(#128)](https://github.com/PennyLaneAI/pennylane-lightning/pull/128)

* Compilers with C++17 support are now required to build C++ module.
  [(#113)](https://github.com/PennyLaneAI/pennylane-lightning/pull/113)

* Gate classes have been removed with functionality added to StateVector class.
  [(#113)](https://github.com/PennyLaneAI/pennylane-lightning/pull/113)

* We are no longer building wheels for Python 3.6.
  [(#106)](https://github.com/PennyLaneAI/pennylane-lightning/pull/106)

### Bug fixes

* PowerPC wheel-builder now successfully compiles modules.
  [(#120)](https://github.com/PennyLaneAI/pennylane-lightning/pull/120)

### Documentation

* Added community guidelines.
  [(#109)](https://github.com/PennyLaneAI/pennylane-lightning/pull/109)

### Contributors

This release contains contributions from (in alphabetical order):

Ali Asadi, Christina Lee, Thomas Bromley, Lee James O'Riordan

---

# Release 0.15.1

### Bug fixes

* The PennyLane-Lightning binaries are now built with NumPy 1.19.5, to avoid ABI
  compatibility issues with the latest NumPy 1.20 release. See
  [the NumPy release notes](https://numpy.org/doc/stable/release/1.20.0-notes.html#size-of-np-ndarray-and-np-void-changed)
  for more details.
  [(#97)](https://github.com/PennyLaneAI/pennylane-lightning/pull/97)

### Contributors

This release contains contributions from (in alphabetical order):

Josh Izaac, Antal Száva

---

# Release 0.15.0

### Improvements

* For compatibility with PennyLane v0.15, the `analytic` keyword argument
  has been removed. Statistics can still be computed analytically by setting
  `shots=None`.
  [(#93)](https://github.com/PennyLaneAI/pennylane-lightning/pull/93)

* Inverse gates are now supported.
  [(#89)](https://github.com/PennyLaneAI/pennylane-lightning/pull/89)

* Add new lightweight backend with performance improvements.
  [(#57)](https://github.com/PennyLaneAI/pennylane-lightning/pull/57)

* Remove the previous Eigen-based backend.
  [(#67)](https://github.com/PennyLaneAI/pennylane-lightning/pull/67)

### Bug fixes

* Re-add dispatch table after fixing static initialisation order issue.
  [(#68)](https://github.com/PennyLaneAI/pennylane-lightning/pull/68)

### Contributors

This release contains contributions from (in alphabetical order):

Thomas Bromley, Theodor Isacsson, Christina Lee, Thomas Loke, Antal Száva.

---

# Release 0.14.1

### Bug fixes

* Fixes a bug where the `QNode` would swap Lightning-Qubit to
  `DefaultQubitAutograd` on device execution due to the inherited
  `passthru_devices` entry of the `capabilities` dictionary.
  [(#61)](https://github.com/PennyLaneAI/pennylane-lightning/pull/61)

### Contributors

This release contains contributions from (in alphabetical order):

Antal Száva

---

# Release 0.14.0

### Improvements

* Extends support from 16 qubits to 50 qubits.
  [(#52)](https://github.com/PennyLaneAI/pennylane-lightning/pull/52)

### Bug fixes

* Updates applying basis state preparations to correspond to the
  changes in `DefaultQubit`.
  [(#55)](https://github.com/PennyLaneAI/pennylane-lightning/pull/55)

### Contributors

This release contains contributions from (in alphabetical order):

Thomas Loke, Tom Bromley, Josh Izaac, Antal Száva

---

# Release 0.12.0

### Bug fixes

* Updates capabilities dictionary to be compatible with core PennyLane
  [(#45)](https://github.com/PennyLaneAI/pennylane-lightning/pull/45)

* Fix install of Eigen for CI wheel building
  [(#44)](https://github.com/PennyLaneAI/pennylane-lightning/pull/44)

### Contributors

This release contains contributions from (in alphabetical order):

Tom Bromley, Josh Izaac, Antal Száva

---

# Release 0.11.0

Initial release.

This release contains contributions from (in alphabetical order):

Tom Bromley, Josh Izaac, Nathan Killoran, Antal Száva<|MERGE_RESOLUTION|>--- conflicted
+++ resolved
@@ -6,16 +6,14 @@
 
 ### Improvements
 
-<<<<<<< HEAD
 * Removed redundant `reset_state` calls for circuit execution when state vector is freshly initialized.
   [(#1076)](https://github.com/PennyLaneAI/pennylane-lightning/pull/1076)
-=======
+
 * Added support for sparse `qml.QubitUnitary` gates for `lightning.qubit`, `lightning.gpu`, and `lightning.kokkos` backends.
   [#1068](https://github.com/PennyLaneAI/pennylane-lightning/pull/1068).
 
 * Introduce a generalized sparse gate selection system via the `_observable_is_sparse` method in the base measurement class, enabling future expansion for any number of sparse observables.
   [#1068](https://github.com/PennyLaneAI/pennylane-lightning/pull/1068).
->>>>>>> 79328b13
 
 * Optimize the copy of a input state-vector into the LGPU #1071 
   [(#1071)](https://github.com/PennyLaneAI/pennylane-lightning/pull/1071)
