--- conflicted
+++ resolved
@@ -5,6 +5,9 @@
 ### Breaking changes
 
 ### Improvements
+
+* Update C++ and Python GitHub actions names to include the matrix info.
+  [(#717)](https://github.com/PennyLaneAI/pennylane-lightning/pull/717)
 
 * Remove `CPhase` in favour of `CPhaseShift` in Lightning devices.
   [(#717)](https://github.com/PennyLaneAI/pennylane-lightning/pull/717)
@@ -12,7 +15,7 @@
 * The various OpenMP configurations of Lightning-Qubit are tested in parallel on different Github Actions runners.
   [(#712)](https://github.com/PennyLaneAI/pennylane-lightning/pull/712)
   
-* Update Linux wheels to use manylinux_2_28 images.
+* Update Linux wheels to use `manylinux_2_28` images.
   [(#667)](https://github.com/PennyLaneAI/pennylane-lightning/pull/667)
 
 * Add support for `qml.expval` and `qml.var` in the `lightning.tensor` device for the `quimb` interface and the MPS method.
@@ -20,20 +23,13 @@
 
 ### Documentation
 
-* Add the release notes to docs.
-  [(#717)](https://github.com/PennyLaneAI/pennylane-lightning/pull/717)
-
-### Bug fixes
-
-### Contributors
-
-This release contains contributions from (in alphabetical order):
-
-<<<<<<< HEAD
-Ali Asadi, Amintor Dusko, Vincent Michaud-Rioux
-=======
-Amintor Dusko, Pietropaolo Frisoni, Vincent Michaud-Rioux
->>>>>>> a2af361f
+### Bug fixes
+
+### Contributors
+
+This release contains contributions from (in alphabetical order):
+
+Ali Asadi, Amintor Dusko, Pietropaolo Frisoni, Vincent Michaud-Rioux
 
 ---
 
