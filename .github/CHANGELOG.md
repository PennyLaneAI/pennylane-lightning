# Release 0.35.0-dev

### New features since last release

### Breaking changes

### Improvements

### Documentation

### Bug fixes

### Contributors

This release contains contributions from (in alphabetical order):


---

# Release 0.34.0

### New features since last release

* Support added for Python 3.12 wheel builds.
  [(#541)](https://github.com/PennyLaneAI/pennylane-lightning/pull/541)

* Lightning-Qubit support arbitrary controlled gates (any wires and any control values). The kernels are implemented in the `LM` module.
  [(#576)](https://github.com/PennyLaneAI/pennylane-lightning/pull/576)

* Shot-noise related methods now accommodate observable objects with arbitrary eigenvalues. Add a Kronecker product method for two diagonal matrices.
  [(#570)](https://github.com/PennyLaneAI/pennylane-lightning/pull/570)

* Add shot-noise support for probs in the C++ layer. Probabilities are calculated from generated samples. All Lightning backends support this feature. Please note that target wires should be sorted in ascending manner.
  [(#568)](https://github.com/PennyLaneAI/pennylane-lightning/pull/568)

* Add `LM` kernels to apply arbitrary controlled operations efficiently.
  [(#516)](https://github.com/PennyLaneAI/pennylane-lightning/pull/516)

* Add shots support for variance value, probs, sample, counts calculation for given observables (`NamedObs`, `TensorProd` and `Hamiltonian`) based on Pauli words, `Identity` and `Hadamard` in the C++ layer. All Lightning backends support this support feature.
  [(#561)](https://github.com/PennyLaneAI/pennylane-lightning/pull/561)

* Add shots support for expectation value calculation for given observables (`NamedObs`, `TensorProd` and `Hamiltonian`) based on Pauli words, `Identity` and `Hadamard` in the C++ layer by adding `measure_with_samples` to the measurement interface. All Lightning backends support this support feature.
  [(#556)](https://github.com/PennyLaneAI/pennylane-lightning/pull/556)

* `qml.QubitUnitary` operators can be included in a circuit differentiated with the adjoint method. Lightning handles circuits with arbitrary non-differentiable `qml.QubitUnitary` operators. 1,2-qubit `qml.QubitUnitary` operators with differentiable parameters can be differentiated using decomposition.
  [(#540)] (https://github.com/PennyLaneAI/pennylane-lightning/pull/540)

### Breaking changes

* Set the default version of Kokkos to 4.2.00 throughout the project (CMake, CI, etc.)
  [(#578)] (https://github.com/PennyLaneAI/pennylane-lightning/pull/578)

* Overload `applyOperation` with a fifth `matrix` argument to all state vector classes to support arbitrary operations in `AdjointJacobianBase`.
  [(#540)] (https://github.com/PennyLaneAI/pennylane-lightning/pull/540)

### Improvements

<<<<<<< HEAD
* OpenMP acceleration can now be enabled at compile time for all `lightning.qubit` gate kernels.
  [(#510)](https://github.com/PennyLaneAI/pennylane-lightning/pull/510)
=======
* Ensure aligned memory used for numpy arrays with state-vector without reallocations.
  [(#572)](https://github.com/PennyLaneAI/pennylane-lightning/pull/572)
>>>>>>> df43949a

* Unify error messages of shot measurement related unsupported observables to better Catalyst.
  [(#577)](https://github.com/PennyLaneAI/pennylane-lightning/pull/577)

* Add configuration files to improve compatibility with Catalyst.
  [(#566)](https://github.com/PennyLaneAI/pennylane-lightning/pull/566)

* Refactor shot-noise related methods of MeasurementsBase class in the C++ layer and eigenvalues are not limited to `1` and `-1`. Add `getObs()` method to Observables class. Refactor `applyInPlaceShots` to allow users to get eigenvalues of Observables object. Deprecated `_preprocess_state` method in `MeasurementsBase` class for safer use of the `LightningQubitRaw` backend.
[(#570)](https://github.com/PennyLaneAI/pennylane-lightning/pull/570)

* Modify `setup.py` to use backend-specific build directory (`f"build_{backend}"`) to accelerate rebuilding backends in alternance.
  [(#540)] (https://github.com/PennyLaneAI/pennylane-lightning/pull/540)

* Update Dockerfile and rewrite the `build-wheel-lightning-gpu` stage to build Lightning-GPU from the `pennylane-lightning` monorepo.
  [(#539)] (https://github.com/PennyLaneAI/pennylane-lightning/pull/539)

* Add the MPI test CI workflows of Lightning-GPU in compatibility cron jobs.
  [(#536)] (https://github.com/PennyLaneAI/pennylane-lightning/pull/536)

* Add MPI synchronization in places to safely handle communicated data.
  [(#538)](https://github.com/PennyLaneAI/pennylane-lightning/pull/538)

* Add release option in compatibility cron jobs to test the release candidates of PennyLane and the Lightning plugins against one another.
  [(#531)] (https://github.com/PennyLaneAI/pennylane-lightning/pull/531)

* Add GPU workflows in compatibility cron jobs to test Lightning-GPU and Lightning-Kokkos with the Kokkos CUDA backend.
  [(#528)] (https://github.com/PennyLaneAI/pennylane-lightning/pull/528)

### Documentation

* Fixed a small typo in the documentation page for the PennyLane-Lightning GPU device.
  [(#563)](https://github.com/PennyLaneAI/pennylane-lightning/pull/563)

* Add OpenGraph social preview for Lightning docs.
  [(#574)](https://github.com/PennyLaneAI/pennylane-lightning/pull/574)

### Bug fixes

* Fix CodeCov file contention issue when uploading data from many workloads.
  [(#584)](https://github.com/PennyLaneAI/pennylane-lightning/pull/584)

* Ensure the `lightning.gpu` intermediate wheel builds are uploaded to TestPyPI.
  [(#575)](https://github.com/PennyLaneAI/pennylane-lightning/pull/575)

* Allow support for newer clang-tidy versions on non-x86_64 platforms.
  [(#567)](https://github.com/PennyLaneAI/pennylane-lightning/pull/567)

* Do not run C++ tests when testing for compatibility with PennyLane, hence fixing plugin-matrix failures. Fix Lightning-GPU workflow trigger.
  [(#571)](https://github.com/PennyLaneAI/pennylane-lightning/pull/571)

* Revert single-node multi-GPU batching behaviour to match https://github.com/PennyLaneAI/pennylane-lightning-gpu/pull/27.
  [(#564)](https://github.com/PennyLaneAI/pennylane-lightning/pull/564)

* Move deprecated `stateprep` `QuantumScript` argument into the operation list in `mpitests/test_adjoint_jacobian.py`.
  [(#540)] (https://github.com/PennyLaneAI/pennylane-lightning/pull/540)

* Fix MPI Python unit tests for the adjoint method.
  [(#538)](https://github.com/PennyLaneAI/pennylane-lightning/pull/538)

* Fix the issue with assigning kernels to ops before registering kernels on macOS
  [(#582)](https://github.com/PennyLaneAI/pennylane-lightning/pull/582)

* Update `MANIFEST.in` to include device config files and `CHANGELOG.md`
  [(#585)](https://github.com/PennyLaneAI/pennylane-lightning/pull/585)

### Contributors

This release contains contributions from (in alphabetical order):

Ali Asadi, Isaac De Vlugt, Amintor Dusko, Vincent Michaud-Rioux, Erick Ochoa Lopez, Lee James O'Riordan, Shuli Shu

---

# Release 0.33.1

* pip-installed CUDA runtime libraries can now be accessed from a virtualenv.
  [(#543)](https://github.com/PennyLaneAI/pennylane-lightning/pull/543)

### Bug fixes

* The pybind11 compiled module RPATH linkage has been restored to pre-0.33 behaviour.
  [(#543)](https://github.com/PennyLaneAI/pennylane-lightning/pull/543)

### Contributors

This release contains contributions from (in alphabetical order):

Lee J. O'Riordan

---

# Release 0.33.0

### New features since last release

* Add documentation updates for the `lightning.gpu` backend.
  [(#525)] (https://github.com/PennyLaneAI/pennylane-lightning/pull/525)

* Add `SparseHamiltonian` support for Lightning-Qubit and Lightning-GPU.
  [(#526)] (https://github.com/PennyLaneAI/pennylane-lightning/pull/526)

* Add `SparseHamiltonian` support for Lightning-Kokkos.
  [(#527)] (https://github.com/PennyLaneAI/pennylane-lightning/pull/527)

* Integrate python/pybind layer of distributed Lightning-GPU into the Lightning monorepo with python unit tests.
  [(#518)] (https://github.com/PennyLaneAI/pennylane-lightning/pull/518)

* Integrate the distributed C++ backend of Lightning-GPU into the Lightning monorepo.
  [(#514)] (https://github.com/PennyLaneAI/pennylane-lightning/pull/514)

* Integrate Lightning-GPU into the Lightning monorepo. The new backend is named `lightning.gpu` and includes all single-GPU features.
  [(#499)] (https://github.com/PennyLaneAI/pennylane-lightning/pull/499)

* Build Linux wheels for Lightning-GPU (CUDA-11).
  [(#517)](https://github.com/PennyLaneAI/pennylane-lightning/pull/517)

* Add `Dockerfile` in `docker` and `make docker` workflow in `Makefile`. The Docker images and documentation are available on [DockerHub](https://hub.docker.com/repository/docker/pennylaneai/pennylane).
  [(#496)](https://github.com/PennyLaneAI/pennylane-lightning/pull/496)

* Add mid-circuit state preparation operation tests.
  [(#495)](https://github.com/PennyLaneAI/pennylane-lightning/pull/495)

### Breaking changes

* Add `tests_gpu.yml` workflow to test the Lightning-Kokkos backend with CUDA-12.
  [(#494)](https://github.com/PennyLaneAI/pennylane-lightning/pull/494)

* Implement `LM::GeneratorDoubleExcitation`, `LM::GeneratorDoubleExcitationMinus`, `LM::GeneratorDoubleExcitationPlus` kernels. Lightning-Qubit default kernels are now strictly from the `LM` implementation, which requires less memory and is faster for large state vectors.
  [(#512)](https://github.com/PennyLaneAI/pennylane-lightning/pull/512)

* Add workflows validating compatibility between PennyLane and Lightning's most recent stable releases and development (latest) versions.
  [(#507)](https://github.com/PennyLaneAI/pennylane-lightning/pull/507)
  [(#498)](https://github.com/PennyLaneAI/pennylane-lightning/pull/498)

* Introduce `timeout-minutes` in various workflows, mainly to avoid Windows builds hanging for several hours.
  [(#503)](https://github.com/PennyLaneAI/pennylane-lightning/pull/503)

* Cast integral-valued arrays to the device's complex type on entry in `_preprocess_state_vector` to ensure the state is correctly represented with floating-point numbers.
  [(#501)](https://github.com/PennyLaneAI/pennylane-lightning/pull/501)

* Update `DefaultQubit` to `DefaultQubitLegacy` on Lightning fallback.
  [(#500)](https://github.com/PennyLaneAI/pennylane-lightning/pull/500)

* Enums defined in `GateOperation.hpp` start at `1` (previously `0`). `::BEGIN` is introduced in a few places where it was assumed `0` accordingly.
  [(#485)](https://github.com/PennyLaneAI/pennylane-lightning/pull/485)

* Enable pre-commit hooks to format all Python files and linting of all Python source files.
  [(#485)](https://github.com/PennyLaneAI/pennylane-lightning/pull/485)

### Improvements

* Improve Python testing for Lightning-GPU (+MPI) by adding jobs in Actions files and adding Python tests to increase code coverage.
  [(#522)](https://github.com/PennyLaneAI/pennylane-lightning/pull/522)

* Add support for `pip install pennylane-lightning[kokkos]` for the OpenMP backend.
  [(#515)](https://github.com/PennyLaneAI/pennylane-lightning/pull/515)

* Update `setup.py` to allow for multi-package co-existence. The `PennyLane_Lightning` package now is the responsible for the core functionality, and will be depended upon by all other extensions.
  [(#504)] (https://github.com/PennyLaneAI/pennylane-lightning/pull/504)

* Redesign Lightning-Kokkos `StateVectorKokkos` class to use Kokkos `RangePolicy` together with special functors in `applyMultiQubitOp` to apply 1- to 4-wire generic unitary gates. For more than 4 wires, the general implementation using Kokkos `TeamPolicy` is employed to yield the best all-around performance.
  [(#490)] (https://github.com/PennyLaneAI/pennylane-lightning/pull/490)

* Redesign Lightning-Kokkos `Measurements` class to use Kokkos `RangePolicy` together with special functors to obtain the expectation value of 1- to 4-wire generic unitary gates. For more than 4 wires, the general implementation using Kokkos `TeamPolicy` is employed to yield the best all-around performance.
  [(#489)] (https://github.com/PennyLaneAI/pennylane-lightning/pull/489)

* Add tests to increase Lightning-Kokkos coverage.
  [(#485)](https://github.com/PennyLaneAI/pennylane-lightning/pull/485)

* Add memory locality tag reporting and adjoint diff dispatch for `lightning.qubit` statevector classes.
  [(#492)](https://github.com/PennyLaneAI/pennylane-lightning/pull/492)

* Add support for dependent external packages to C++ core.
  [(#482)](https://github.com/PennyLaneAI/pennylane-lightning/pull/482)

* Add support for building multiple backend simulators.
  [(#497)](https://github.com/PennyLaneAI/pennylane-lightning/pull/497)

### Documentation

### Bug fixes

* Fix CI issues running python-cov with MPI.
  [(#535)](https://github.com/PennyLaneAI/pennylane-lightning/pull/535)

* Re-add support for `pip install pennylane-lightning[gpu]`.
  [(#515)](https://github.com/PennyLaneAI/pennylane-lightning/pull/515)

* Switch most Lightning-Qubit default kernels to `LM`. Add `LM::multiQubitOp` tests, failing when targeting out-of-order wires clustered close to `num_qubits-1`. Fix the `LM::multiQubitOp` kernel implementation by introducing a generic `revWireParity` routine and replacing the `bitswap`-based implementation. Mimic the changes fixing the corresponding `multiQubitOp` and `expval` functors in Lightning-Kokkos.
  [(#511)](https://github.com/PennyLaneAI/pennylane-lightning/pull/511)

* Fix RTD builds by removing unsupported `system_packages` configuration option.
  [(#491)](https://github.com/PennyLaneAI/pennylane-lightning/pull/491)

### Contributors

This release contains contributions from (in alphabetical order):

Ali Asadi, Amintor Dusko, Vincent Michaud-Rioux, Lee J. O'Riordan, Shuli Shu

---

# Release 0.32.0

### New features since last release

* The `lightning.kokkos` backend supports Nvidia GPU execution (with Kokkos v4 and CUDA v12).
  [(#477)](https://github.com/PennyLaneAI/pennylane-lightning/pull/477)

* Complete overhaul of repository structure to facilitates integration of multiple backends. Refactoring efforts we directed to improve development performance, code reuse and decrease overall overhead to propagate changes through backends. New C++ modular build strategy allows for faster test builds restricted to a module. Update CI/CD actions concurrency strategy. Change minimal Python version to 3.9.
  [(#472)] (https://github.com/PennyLaneAI/pennylane-lightning/pull/472)

* Wheels are built with native support for sparse Hamiltonians.
  [(#470)] (https://github.com/PennyLaneAI/pennylane-lightning/pull/470)

* Add native support to sparse Hamiltonians in the absence of Kokkos & Kokkos-kernels.
  [(#465)] (https://github.com/PennyLaneAI/pennylane-lightning/pull/465)

### Breaking changes

* Rename `QubitStateVector` to `StatePrep` in the `LightningQubit` and `LightningKokkos` classes.
  [(#486)](https://github.com/PennyLaneAI/pennylane-lightning/pull/486)

* Modify `adjointJacobian` methods to accept a (maybe unused) reference `StateVectorT`, allowing device-backed simulators to directly access state vector data for adjoint differentiation instead of copying it back-and-forth into `JacobianData` (host memory).
  [(#477)](https://github.com/PennyLaneAI/pennylane-lightning/pull/477)

### Improvements

* Refactor LKokkos `Measurements` class to use (fast) specialized functors whenever possible.
  [(#481)] (https://github.com/PennyLaneAI/pennylane-lightning/pull/481)

* Merge Lightning Qubit and Lightning Kokkos backends in the new repository.
  [(#472)] (https://github.com/PennyLaneAI/pennylane-lightning/pull/472)

* Integrated new unified docs for Lightning Kokkos and Lightning Qubit packages.
  [(#473)] (https://github.com/PennyLaneAI/pennylane-lightning/pull/473)

### Documentation

### Bug fixes

* Ensure PennyLane has an `active_return` attribute before calling it.
 [(#483)] (https://github.com/PennyLaneAI/pennylane-lightning/pull/483)

* Do no import `sqrt2_v` from `<numbers>` in `Util.hpp` to resolve issue with Lightning-GPU builds.
  [(#479)](https://github.com/PennyLaneAI/pennylane-lightning/pull/479)

* Update the CMake internal references to enable sub-project compilation with affecting the parent package.
  [(#478)](https://github.com/PennyLaneAI/pennylane-lightning/pull/478)

* `apply` no longer mutates the inputted list of operations.
  [(#474)](https://github.com/PennyLaneAI/pennylane-lightning/pull/474)

### Contributors

This release contains contributions from (in alphabetical order):

Amintor Dusko, Christina Lee, Vincent Michaud-Rioux, Lee J. O'Riordan

---

# Release 0.31.0

### New features since last release

* Update Kokkos support to 4.0.01.
  [(#439)] (https://github.com/PennyLaneAI/pennylane-lightning/pull/439)

### Breaking changes

* Update tests to be compliant with PennyLane v0.31.0 development changes and deprecations.
  [(#448)](https://github.com/PennyLaneAI/pennylane-lightning/pull/448)

### Improvements

* Remove logic from `setup.py` and transfer paths and env variable definitions into workflow files.
  [(#450)](https://github.com/PennyLaneAI/pennylane-lightning/pull/450)

* Detect MKL or CBLAS if `ENABLE_BLAS=ON` making sure that BLAS is linked as expected.
  [(#449)](https://github.com/PennyLaneAI/pennylane-lightning/pull/449)

### Documentation

* Fix LightningQubit class parameter documentation.
  [(#456)](https://github.com/PennyLaneAI/pennylane-lightning/pull/456)

### Bug fixes

* Ensure cross-platform wheels continue to build with updates in git safety checks.
  [(#452)](https://github.com/PennyLaneAI/pennylane-lightning/pull/452)

* Fixing Python version bug introduce in [(#450)](https://github.com/PennyLaneAI/pennylane-lightning/pull/450)
  when `Python_EXECUTABLE` was removed from `setup.py`.
  [(#461)](https://github.com/PennyLaneAI/pennylane-lightning/pull/461)

* Ensure aligned allocator definition works with C++20 compilers.
  [(#438)](https://github.com/PennyLaneAI/pennylane-lightning/pull/438)

* Prevent multiple threads from calling `Kokkos::initialize` or `Kokkos::finalize`.
  [(#439)](https://github.com/PennyLaneAI/pennylane-lightning/pull/439)

### Contributors

This release contains contributions from (in alphabetical order):

Vincent Michaud-Rioux, Lee J. O'Riordan, Chae-Yeun Park

---

# Release 0.30.0

### New features since last release

* Add MCMC sampler.
  [(#384)] (https://github.com/PennyLaneAI/pennylane-lightning/pull/384)

* Serialize PennyLane's arithmetic operators when they are used as observables
  that are expressed in the Pauli basis.
  [(#424)](https://github.com/PennyLaneAI/pennylane-lightning/pull/424)

### Breaking changes

* Lightning now works with the new return types specification that is now default in PennyLane.
  See [the PennyLane `qml.enable_return`](https://docs.pennylane.ai/en/stable/code/api/pennylane.enable_return.html?highlight=enable_return) documentation for more information on this change.
  [(#427)](https://github.com/PennyLaneAI/pennylane-lightning/pull/427)

Instead of creating potentially ragged numpy array, devices and `QNode`'s now return an object of the same type as that
returned by the quantum function.

```
>>> dev = qml.device('lightning.qubit', wires=1)
>>> @qml.qnode(dev, diff_method="adjoint")
... def circuit(x):
...     qml.RX(x, wires=0)
...     return qml.expval(qml.PauliY(0)), qml.expval(qml.PauliZ(0))
>>> x = qml.numpy.array(0.5)
>>> circuit(qml.numpy.array(0.5))
(array(-0.47942554), array(0.87758256))
```

Interfaces like Jax or Torch handle tuple outputs without issues:

```
>>> jax.jacobian(circuit)(jax.numpy.array(0.5))
(Array(-0.87758255, dtype=float32, weak_type=True),
Array(-0.47942555, dtype=float32, weak_type=True))
```

Autograd cannot differentiate an output tuple, so results must be converted to an array before
use with `qml.jacobian`:

```
>>> qml.jacobian(lambda y: qml.numpy.array(circuit(y)))(x)
array([-0.87758256, -0.47942554])
```

Alternatively, the quantum function itself can return a numpy array of measurements:

```
>>> dev = qml.device('lightning.qubit', wires=1)
>>> @qml.qnode(dev, diff_method="adjoint")
>>> def circuit2(x):
...     qml.RX(x, wires=0)
...     return np.array([qml.expval(qml.PauliY(0)), qml.expval(qml.PauliZ(0))])
>>> qml.jacobian(circuit2)(np.array(0.5))
array([-0.87758256, -0.47942554])
```

### Improvements

* Remove deprecated `set-output` commands from workflow files.
  [(#437)](https://github.com/PennyLaneAI/pennylane-lightning/pull/437)

* Lightning wheels are now checked with `twine check` post-creation for PyPI compatibility.
  [(#430)](https://github.com/PennyLaneAI/pennylane-lightning/pull/430)

* Lightning has been made compatible with the change in return types specification.
  [(#427)](https://github.com/PennyLaneAI/pennylane-lightning/pull/427)

* Lightning is compatible with clang-tidy version 16.
  [(#429)](https://github.com/PennyLaneAI/pennylane-lightning/pull/429)

### Contributors

This release contains contributions from (in alphabetical order):

Christina Lee, Vincent Michaud-Rioux, Lee James O'Riordan, Chae-Yeun Park, Matthew Silverman

---

# Release 0.29.0

### Improvements

* Remove runtime dependency on ninja build system.
  [(#414)](https://github.com/PennyLaneAI/pennylane-lightning/pull/414)

* Allow better integration and installation support with CMake targeted binary builds.
  [(#403)](https://github.com/PennyLaneAI/pennylane-lightning/pull/403)

* Remove explicit Numpy and Scipy requirements.
  [(#412)](https://github.com/PennyLaneAI/pennylane-lightning/pull/412)

* Get `llvm` installation root from the environment variable `LLVM_ROOT_DIR` (or fallback to `brew`).
  [(#413)](https://github.com/PennyLaneAI/pennylane-lightning/pull/413)

* Update AVX2/512 kernel infrastructure for additional gate/generator operations.
  [(#404)](https://github.com/PennyLaneAI/pennylane-lightning/pull/404)

* Remove unnecessary lines for resolving CodeCov issue.
  [(#415)](https://github.com/PennyLaneAI/pennylane-lightning/pull/415)

* Add more AVX2/512 gate operations.
  [(#393)](https://github.com/PennyLaneAI/pennylane-lightning/pull/393)

### Documentation

### Bug fixes

* Ensure error raised when asking for out of order marginal probabilities. Prevents the return of incorrect results.
  [(#416)](https://github.com/PennyLaneAI/pennylane-lightning/pull/416)

* Fix Github shields in README.
  [(#402)](https://github.com/PennyLaneAI/pennylane-lightning/pull/402)

### Contributors

Amintor Dusko, Vincent Michaud-Rioux, Lee James O'Riordan, Chae-Yeun Park

---

# Release 0.28.2

### Bug fixes

* Fix Python module versioning for Linux wheels.
  [(#408)](https://github.com/PennyLaneAI/pennylane-lightning/pull/408)

### Contributors

This release contains contributions from (in alphabetical order):

Amintor Dusko, Shuli Shu, Trevor Vincent

---

# Release 0.28.1

### Bug fixes

* Fix Pybind11 module versioning and locations for Windows wheels.
  [(#400)](https://github.com/PennyLaneAI/pennylane-lightning/pull/400)

### Contributors

This release contains contributions from (in alphabetical order):

Lee J. O'Riordan

---

# Release 0.28.0

### Breaking changes

* Deprecate support for Python 3.7.
  [(#391)](https://github.com/PennyLaneAI/pennylane-lightning/pull/391)

### Improvements

* Improve Lightning package structure for external use as a C++ library.
  [(#369)](https://github.com/PennyLaneAI/pennylane-lightning/pull/369)

* Improve the stopping condition method.
  [(#386)](https://github.com/PennyLaneAI/pennylane-lightning/pull/386)

### Bug fixes

- Pin CMake to 3.24.x in wheel-builder to avoid Python not found error in CMake 3.25, when building wheels for PennyLane-Lightning-GPU.
  [(#387)](https://github.com/PennyLaneAI/pennylane-lightning/pull/387)

### Contributors

This release contains contributions from (in alphabetical order):

Amintor Dusko, Lee J. O'Riordan

---

# Release 0.27.0

### New features since last release

* Enable building of python 3.11 wheels and upgrade python on CI/CD workflows to 3.8.
  [(#381)](https://github.com/PennyLaneAI/pennylane-lightning/pull/381)

### Breaking changes

### Improvements

* Update clang-tools version in Github workflows.
  [(#351)](https://github.com/PennyLaneAI/pennylane-lightning/pull/351)

* Improve tests and checks CI/CD pipelines.
  [(#353)](https://github.com/PennyLaneAI/pennylane-lightning/pull/353)

* Implement 3 Qubits gates (CSWAP & Toffoli) & 4 Qubits gates (DoubleExcitation, DoubleExcitationMinus, DoubleExcitationPlus) in LM manner.
  [(#362)](https://github.com/PennyLaneAI/pennylane-lightning/pull/362)

* Upgrade Kokkos and Kokkos Kernels to 3.7.00, and improve sparse matrix-vector multiplication performance and memory usage.
  [(#361)](https://github.com/PennyLaneAI/pennylane-lightning/pull/361)

* Update Linux (ubuntu-latest) architecture x86_64 wheel-builder from GCC 10.x to GCC 11.x.
  [(#373)](https://github.com/PennyLaneAI/pennylane-lightning/pull/373)

* Update gcc and g++ 10.x to 11.x in CI tests. This update brings improved support for newer C++ features.
  [(#370)](https://github.com/PennyLaneAI/pennylane-lightning/pull/370)

* Change Lightning to inherit from QubitDevice instead of DefaultQubit.
  [(#365)](https://github.com/PennyLaneAI/pennylane-lightning/pull/365)

### Documentation

### Bug fixes

* Use mutex when accessing cache in KernelMap.
  [(#382)](https://github.com/PennyLaneAI/pennylane-lightning/pull/382)

### Contributors

This release contains contributions from (in alphabetical order):

Amintor Dusko, Chae-Yeun Park, Monit Sharma, Shuli Shu

---

# Release 0.26.1

### Bug fixes

* Fixes the transposition method used in the probability calculation.
  [(#377)](https://github.com/PennyLaneAI/pennylane-lightning/pull/377)

### Contributor

Amintor Dusko

---
# Release 0.26.0

### Improvements

* Introduces requirements-dev.txt and improves dockerfile.
  [(#330)](https://github.com/PennyLaneAI/pennylane-lightning/pull/330)

* Support `expval` for a Hamiltonian.
  [(#333)](https://github.com/PennyLaneAI/pennylane-lightning/pull/333)

* Implements caching for Kokkos installation.
  [(#316)](https://github.com/PennyLaneAI/pennylane-lightning/pull/316)

* Supports measurements of operator arithmetic classes such as `Sum`, `Prod`,
  and `SProd` by deferring handling of them to `DefaultQubit`.
  [(#349)](https://github.com/PennyLaneAI/pennylane-lightning/pull/349)

```
@qml.qnode(qml.device('lightning.qubit', wires=2))
def circuit():
    obs = qml.s_prod(2.1, qml.PauliZ(0)) + qml.op_sum(qml.PauliX(0), qml.PauliZ(1))
    return qml.expval(obs)
```

### Bug fixes

* Test updates to reflect new measurement error messages.
  [(#334)](https://github.com/PennyLaneAI/pennylane-lightning/pull/334)

* Updates to the release tagger to fix incompatibilities with RTD.
  [(#344)](https://github.com/PennyLaneAI/pennylane-lightning/pull/344)

* Update cancel-workflow-action and bot credentials.
  [(#345)](https://github.com/PennyLaneAI/pennylane-lightning/pull/345)

### Contributors

This release contains contributions from (in alphabetical order):

Amintor Dusko, Christina Lee, Lee J. O'Riordan, Chae-Yeun Park

---

# Release 0.25.0

### New features since last release

### Breaking changes

* We explicitly disable support for PennyLane's parameter broadcasting.
[#317](https://github.com/PennyLaneAI/pennylane-lightning/pull/317)

* We explicitly remove support for PennyLane's `Sum`, `SProd` and `Prod`
  as observables.
  [(#326)](https://github.com/PennyLaneAI/pennylane-lightning/pull/326)

### Improvements

* CI builders use a reduced set of resources and redundant tests for PRs.
  [(#319)](https://github.com/PennyLaneAI/pennylane-lightning/pull/319)

* Parallelize wheel-builds where applicable.
  [(#314)](https://github.com/PennyLaneAI/pennylane-lightning/pull/314)

* AVX2/512 kernels are now available on Linux/MacOS with x86-64 architecture.
  [(#313)](https://github.com/PennyLaneAI/pennylane-lightning/pull/313)

### Documentation

* Updated ReadTheDocs runner version from Ubuntu 20.04 to 22.04
  [(#327)](https://github.com/PennyLaneAI/pennylane-lightning/pull/327)

### Bug fixes

* Test updates to reflect new additions to PennyLane.
  [(#318)](https://github.com/PennyLaneAI/pennylane-lightning/pull/318)

### Contributors

This release contains contributions from (in alphabetical order):

Amintor Dusko, Christina Lee, Rashid N H M, Lee J. O'Riordan, Chae-Yeun Park

---

# Release 0.24.0

### New features since last release

* Add `SingleExcitation` and `DoubleExcitation` qchem gates and generators.
  [(#289)](https://github.com/PennyLaneAI/pennylane-lightning/pull/289)

* Add a new dispatch mechanism for future kernels.
  [(#291)](https://github.com/PennyLaneAI/pennylane-lightning/pull/291)

* Add `IsingXY` gate operation.
  [(#303)](https://github.com/PennyLaneAI/pennylane-lightning/pull/303)

* Support `qml.state()` in vjp and Hamiltonian in adjoint jacobian.
  [(#294)](https://github.com/PennyLaneAI/pennylane-lightning/pull/294)

### Breaking changes

* Codebase is now moving to C++20. The default compiler for Linux is now GCC10.
  [(#295)](https://github.com/PennyLaneAI/pennylane-lightning/pull/295)

* Minimum macOS version is changed to 10.15 (Catalina).
  [(#295)](https://github.com/PennyLaneAI/pennylane-lightning/pull/295)

### Improvements

* Split matrix operations, refactor dispatch mechanisms, and add a benchmark suits.
  [(#274)](https://github.com/PennyLaneAI/pennylane-lightning/pull/274)

* Add native support for the calculation of sparse Hamiltonians' expectation values.
Sparse operations are offloaded to [Kokkos](https://github.com/kokkos/kokkos) and
[Kokkos-Kernels](https://github.com/kokkos/kokkos-kernels).
  [(#283)](https://github.com/PennyLaneAI/pennylane-lightning/pull/283)

* Device `lightning.qubit` now accepts a datatype for a statevector.
  [(#290)](https://github.com/PennyLaneAI/pennylane-lightning/pull/290)

```python
dev1 = qml.device('lightning.qubit', wires=4, c_dtype=np.complex64) # for single precision
dev2 = qml.device('lightning.qubit', wires=4, c_dtype=np.complex128) # for double precision
```

### Documentation

* Use the centralized [Xanadu Sphinx Theme](https://github.com/XanaduAI/xanadu-sphinx-theme)
  to style the Sphinx documentation.
  [(#287)](https://github.com/PennyLaneAI/pennylane-lightning/pull/287)

### Bug fixes

* Fix the issue with using available `clang-format` version in format.
  [(#288)](https://github.com/PennyLaneAI/pennylane-lightning/pull/288)

* Fix a bug in the generator of `DoubleExcitationPlus`.
  [(#298)](https://github.com/PennyLaneAI/pennylane-lightning/pull/298)

### Contributors

This release contains contributions from (in alphabetical order):

Mikhail Andrenkov, Ali Asadi, Amintor Dusko, Lee James O'Riordan, Chae-Yeun Park, and Shuli Shu

---

# Release 0.23.0

### New features since last release

* Add `generate_samples()` to lightning.
  [(#247)](https://github.com/PennyLaneAI/pennylane-lightning/pull/247)

* Add Lightning GBenchmark Suite.
  [(#249)](https://github.com/PennyLaneAI/pennylane-lightning/pull/249)

* Support runtime and compile information.
  [(#253)](https://github.com/PennyLaneAI/pennylane-lightning/pull/253)

### Improvements

* Add `ENABLE_BLAS` build to CI checks.
  [(#249)](https://github.com/PennyLaneAI/pennylane-lightning/pull/249)

* Add more `clang-tidy` checks and kernel tests.
  [(#253)](https://github.com/PennyLaneAI/pennylane-lightning/pull/253)

* Add C++ code coverage to CI.
  [(#265)](https://github.com/PennyLaneAI/pennylane-lightning/pull/265)

* Skip over identity operations in `"lightning.qubit"`.
  [(#268)](https://github.com/PennyLaneAI/pennylane-lightning/pull/268)

### Bug fixes

* Update tests to remove `JacobianTape`.
  [(#260)](https://github.com/PennyLaneAI/pennylane-lightning/pull/260)

* Fix tests for MSVC.
  [(#264)](https://github.com/PennyLaneAI/pennylane-lightning/pull/264)

* Fix `#include <cpuid.h>` for PPC and AArch64 in Linux.
  [(#266)](https://github.com/PennyLaneAI/pennylane-lightning/pull/266)

* Remove deprecated tape execution methods.
  [(#270)](https://github.com/PennyLaneAI/pennylane-lightning/pull/270)

* Update `qml.probs` in `test_measures.py`.
  [(#280)](https://github.com/PennyLaneAI/pennylane-lightning/pull/280)

### Contributors

This release contains contributions from (in alphabetical order):

Ali Asadi, Chae-Yeun Park, Lee James O'Riordan, and Trevor Vincent

---

# Release 0.22.1

### Bug fixes

* Ensure `Identity ` kernel is registered to C++ dispatcher.
  [(#275)](https://github.com/PennyLaneAI/pennylane-lightning/pull/275)

---

# Release 0.22.0

### New features since last release

* Add Docker support.
  [(#234)](https://github.com/PennyLaneAI/pennylane-lightning/pull/234)

### Improvements

* Update quantum tapes serialization and Python tests.
  [(#239)](https://github.com/PennyLaneAI/pennylane-lightning/pull/239)

* Clang-tidy is now enabled for both tests and examples builds under Github Actions.
  [(#237)](https://github.com/PennyLaneAI/pennylane-lightning/pull/237)

* The return type of `StateVectorBase` data is now derived-class defined.
  [(#237)](https://github.com/PennyLaneAI/pennylane-lightning/pull/237)

* Update adjointJacobian and VJP methods.
  [(#222)](https://github.com/PennyLaneAI/pennylane-lightning/pull/222)

* Set GitHub workflow to upload wheels to Test PyPI.
  [(#220)](https://github.com/PennyLaneAI/pennylane-lightning/pull/220)

* Finalize the new kernel implementation.
  [(#212)](https://github.com/PennyLaneAI/pennylane-lightning/pull/212)

### Documentation

* Use of batching with OpenMP threads is documented.
  [(#221)](https://github.com/PennyLaneAI/pennylane-lightning/pull/221)

### Bug fixes

* Fix for OOM errors when using adjoint with large numbers of observables.
  [(#221)](https://github.com/PennyLaneAI/pennylane-lightning/pull/221)

* Add virtual destructor to C++ state-vector classes.
  [(#200)](https://github.com/PennyLaneAI/pennylane-lightning/pull/200)

* Fix a bug in Python tests with operations' `matrix` calls.
  [(#238)](https://github.com/PennyLaneAI/pennylane-lightning/pull/238)

* Refactor utility header and fix a bug in linear algebra function with CBLAS.
  [(#228)](https://github.com/PennyLaneAI/pennylane-lightning/pull/228)

### Contributors

This release contains contributions from (in alphabetical order):

Ali Asadi, Chae-Yeun Park, Lee James O'Riordan

---

# Release 0.21.0

### New features since last release

* Add C++ only benchmark for a given list of gates.
  [(#199)](https://github.com/PennyLaneAI/pennylane-lightning/pull/199)

* Wheel-build support for Python 3.10.
  [(#186)](https://github.com/PennyLaneAI/pennylane-lightning/pull/186)

* C++ support for probability, expectation value and variance calculations.
  [(#185)](https://github.com/PennyLaneAI/pennylane-lightning/pull/185)

* Add bindings to C++ expval, var, probs.
  [(#214)](https://github.com/PennyLaneAI/pennylane-lightning/pull/214)

### Improvements

* `setup.py` adds debug only when --debug is given
  [(#208)](https://github.com/PennyLaneAI/pennylane-lightning/pull/208)

* Add new highly-performant C++ kernels for quantum gates.
  [(#202)](https://github.com/PennyLaneAI/pennylane-lightning/pull/202)

The new kernels significantly improve the runtime performance of PennyLane-Lightning
for both differentiable and non-differentiable workflows. Here is an example workflow
using the adjoint differentiation method with a circuit of 5 strongly entangling layers:

```python
import pennylane as qml
from pennylane import numpy as np
from pennylane.templates.layers import StronglyEntanglingLayers
from numpy.random import random
np.random.seed(42)
n_layers = 5
n_wires = 6
dev = qml.device("lightning.qubit", wires=n_wires)

@qml.qnode(dev, diff_method="adjoint")
def circuit(weights):
    StronglyEntanglingLayers(weights, wires=list(range(n_wires)))
    return [qml.expval(qml.PauliZ(i)) for i in range(n_wires)]

init_weights = np.random.random(StronglyEntanglingLayers.shape(n_layers=n_layers, n_wires=n_wires))
params = np.array(init_weights,requires_grad=True)
jac = qml.jacobian(circuit)(params)
```
The latest release shows improved performance on both single and multi-threaded evaluations!

<img src="https://raw.githubusercontent.com/PennyLaneAI/pennylane-lightning/v0.21.0-rc0/doc/_static/lightning_v20_v21_bm.png" width=50%/>

* Ensure debug info is built into dynamic libraries.
  [(#201)](https://github.com/PennyLaneAI/pennylane-lightning/pull/201)

### Documentation

* New guidelines on adding and benchmarking C++ kernels.
  [(#202)](https://github.com/PennyLaneAI/pennylane-lightning/pull/202)

### Bug fixes

* Update clang-format version
  [(#219)](https://github.com/PennyLaneAI/pennylane-lightning/pull/219)

* Fix failed tests on Windows.
  [(#218)](https://github.com/PennyLaneAI/pennylane-lightning/pull/218)

* Update clang-format version
  [(#219)](https://github.com/PennyLaneAI/pennylane-lightning/pull/219)

* Add virtual destructor to C++ state-vector classes.
  [(#200)](https://github.com/PennyLaneAI/pennylane-lightning/pull/200)

* Fix failed tests for the non-binary wheel.
  [(#213)](https://github.com/PennyLaneAI/pennylane-lightning/pull/213)

* Add virtual destructor to C++ state-vector classes.
  [(#200)](https://github.com/PennyLaneAI/pennylane-lightning/pull/200)

### Contributors

This release contains contributions from (in alphabetical order):

Ali Asadi, Amintor Dusko, Chae-Yeun Park, Lee James O'Riordan

---

# Release 0.20.1

### Bug fixes

* Fix missing header-files causing build errors in algorithms module.
  [(#193)](https://github.com/PennyLaneAI/pennylane-lightning/pull/193)

* Fix failed tests for the non-binary wheel.
  [(#191)](https://github.com/PennyLaneAI/pennylane-lightning/pull/191)

---
# Release 0.20.2

### Bug fixes

* Introduce CY kernel to Lightning to avoid issues with decomposition.
  [(#203)](https://github.com/PennyLaneAI/pennylane-lightning/pull/203)

### Contributors

This release contains contributions from (in alphabetical order):

Lee J. O'Riordan

# Release 0.20.1

### Bug fixes

* Fix missing header-files causing build errors in algorithms module.
  [(#193)](https://github.com/PennyLaneAI/pennylane-lightning/pull/193)

* Fix failed tests for the non-binary wheel.
  [(#191)](https://github.com/PennyLaneAI/pennylane-lightning/pull/191)

# Release 0.20.0

### New features since last release

* Add wheel-builder support for Python 3.10.
  [(#186)](https://github.com/PennyLaneAI/pennylane-lightning/pull/186)

* Add VJP support to PL-Lightning.
  [(#181)](https://github.com/PennyLaneAI/pennylane-lightning/pull/181)

* Add complex64 support in PL-Lightning.
  [(#177)](https://github.com/PennyLaneAI/pennylane-lightning/pull/177)

* Added examples folder containing aggregate gate performance test.
  [(#165)](https://github.com/PennyLaneAI/pennylane-lightning/pull/165)

### Breaking changes

### Improvements

* Update PL-Lightning to support new features in PL.
  [(#179)](https://github.com/PennyLaneAI/pennylane-lightning/pull/179)

### Documentation

* Lightning setup.py build process uses CMake.
  [(#176)](https://github.com/PennyLaneAI/pennylane-lightning/pull/176)

### Contributors

This release contains contributions from (in alphabetical order):

Ali Asadi, Chae-Yeun Park, Isidor Schoch, Lee James O'Riordan

---

# Release 0.19.0

* Add Cache-Friendly DOTC, GEMV, GEMM along with BLAS Support.
  [(#155)](https://github.com/PennyLaneAI/pennylane-lightning/pull/155)

### Improvements

* The performance of parametric gates has been improved.
  [(#157)](https://github.com/PennyLaneAI/pennylane-lightning/pull/157)

* AVX support is enabled for Linux users on Intel/AMD platforms.
  [(#157)](https://github.com/PennyLaneAI/pennylane-lightning/pull/157)

* PennyLane-Lightning has been updated to conform with clang-tidy
  recommendations for modernization, offering performance improvements across
  all use-cases.
  [(#153)](https://github.com/PennyLaneAI/pennylane-lightning/pull/153)

### Breaking changes

* Linux users on `x86_64` must have a CPU supporting AVX.
  [(#157)](https://github.com/PennyLaneAI/pennylane-lightning/pull/157)

### Bug fixes

* OpenMP built with Intel MacOS CI runners causes failures on M1 Macs. OpenMP is currently
  disabled in the built wheels until this can be resolved with Github Actions runners.
  [(#166)](https://github.com/PennyLaneAI/pennylane-lightning/pull/166)

### Contributors

This release contains contributions from (in alphabetical order):

Ali Asadi, Lee James O'Riordan

---

# Release 0.18.0

### New features since last release

* PennyLane-Lightning now provides a high-performance
  [adjoint Jacobian](http://arxiv.org/abs/2009.02823) method for differentiating quantum circuits.
  [(#136)](https://github.com/PennyLaneAI/pennylane-lightning/pull/136)

  The adjoint method operates after a forward pass by iteratively applying inverse gates to scan
  backwards through the circuit. The method is already available in PennyLane's
  `default.qubit` device, but the version provided by `lightning.qubit` integrates with the C++
  backend and is more performant, as shown in the plot below:

  <img src="https://raw.githubusercontent.com/PennyLaneAI/pennylane-lightning/master/doc/_static/lightning_adjoint.png" width=70%/>

  The plot compares the average runtime of `lightning.qubit` and `default.qubit` for calculating the
  Jacobian of a circuit using the adjoint method for a range of qubit numbers. The circuit
  consists of ten `BasicEntanglerLayers` with a `PauliZ` expectation value calculated on each wire,
  repeated over ten runs. We see that `lightning.qubit` provides a speedup of around two to eight
  times, depending on the number of qubits.

  The adjoint method can be accessed using the standard interface. Consider the following circuit:

  ```python
  import pennylane as qml

  wires = 3
  layers = 2
  dev = qml.device("lightning.qubit", wires=wires)

  @qml.qnode(dev, diff_method="adjoint")
  def circuit(weights):
      qml.templates.StronglyEntanglingLayers(weights, wires=range(wires))
      return qml.expval(qml.PauliZ(0))

  weights = qml.init.strong_ent_layers_normal(layers, wires, seed=1967)
  ```

  The circuit can be executed and its gradient calculated using:

    ```pycon
  >>> print(f"Circuit evaluated: {circuit(weights)}")
  Circuit evaluated: 0.9801286266677633
  >>> print(f"Circuit gradient:\n{qml.grad(circuit)(weights)}")
  Circuit gradient:
  [[[-1.11022302e-16 -1.63051504e-01 -4.14810501e-04]
    [ 1.11022302e-16 -1.50136528e-04 -1.77922957e-04]
    [ 0.00000000e+00 -3.92874550e-02  8.14523075e-05]]

   [[-1.14472273e-04  3.85963953e-02  0.00000000e+00]
    [-5.76791765e-05 -9.78478343e-02  0.00000000e+00]
    [-5.55111512e-17  0.00000000e+00 -1.11022302e-16]]]
  ```

* PennyLane-Lightning now supports all of the operations and observables of `default.qubit`.
  [(#124)](https://github.com/PennyLaneAI/pennylane-lightning/pull/124)

### Improvements

* A new state-vector class `StateVectorManaged` was added, enabling memory use to be bound to
  statevector lifetime.
  [(#136)](https://github.com/PennyLaneAI/pennylane-lightning/pull/136)

* The repository now has a well-defined component hierarchy, allowing each indepedent unit to be
  compiled and linked separately.
  [(#136)](https://github.com/PennyLaneAI/pennylane-lightning/pull/136)

* PennyLane-Lightning can now be installed without compiling its C++ binaries and will fall back
  to using the `default.qubit` implementation. Skipping compilation is achieved by setting the
  `SKIP_COMPILATION` environment variable, e.g., Linux/MacOS: `export SKIP_COMPILATION=True`,
  Windows: `set SKIP_COMPILATION=True`. This feature is intended for building a pure-Python wheel of
  PennyLane-Lightning as a backup for platforms without a dedicated wheel.
  [(#129)](https://github.com/PennyLaneAI/pennylane-lightning/pull/129)

* The C++-backed Python bound methods can now be directly called with wires and supplied parameters.
  [(#125)](https://github.com/PennyLaneAI/pennylane-lightning/pull/125)

* Lightning supports arbitrary unitary and non-unitary gate-calls from Python to C++ layer.
  [(#121)](https://github.com/PennyLaneAI/pennylane-lightning/pull/121)

### Documentation

* Added preliminary architecture diagram for package.
  [(#131)](https://github.com/PennyLaneAI/pennylane-lightning/pull/131)

* C++ API built as part of docs generation.
  [(#131)](https://github.com/PennyLaneAI/pennylane-lightning/pull/131)

### Breaking changes

* Wheels for MacOS <= 10.13 will no longer be provided due to XCode SDK C++17 support requirements.
  [(#149)](https://github.com/PennyLaneAI/pennylane-lightning/pull/149)

### Bug fixes

* An indexing error in the CRY gate is fixed. [(#136)](https://github.com/PennyLaneAI/pennylane-lightning/pull/136)

* Column-major data in numpy is now correctly converted to row-major upon pass to the C++ layer.
  [(#126)](https://github.com/PennyLaneAI/pennylane-lightning/pull/126)

### Contributors

This release contains contributions from (in alphabetical order):

Thomas Bromley, Lee James O'Riordan

---

# Release 0.17.0

### New features

* C++ layer now supports float (32-bit) and double (64-bit) templated complex data.
  [(#113)](https://github.com/PennyLaneAI/pennylane-lightning/pull/113)

### Improvements

* The PennyLane device test suite is now included in coverage reports.
  [(#123)](https://github.com/PennyLaneAI/pennylane-lightning/pull/123)

* Static versions of jQuery and Bootstrap are no longer included in the CSS theme.
  [(#118)](https://github.com/PennyLaneAI/pennylane-lightning/pull/118)

* C++ tests have been ported to use Catch2 framework.
  [(#115)](https://github.com/PennyLaneAI/pennylane-lightning/pull/115)

* Testing now exists for both float and double precision methods in C++ layer.
  [(#113)](https://github.com/PennyLaneAI/pennylane-lightning/pull/113)
  [(#115)](https://github.com/PennyLaneAI/pennylane-lightning/pull/115)

* Compile-time utility methods with `constexpr` have been added.
  [(#113)](https://github.com/PennyLaneAI/pennylane-lightning/pull/113)

* Wheel-build support for ARM64 (Linux and MacOS) and PowerPC (Linux) added.
  [(#110)](https://github.com/PennyLaneAI/pennylane-lightning/pull/110)

* Add support for Controlled Phase Gate (`ControlledPhaseShift`).
  [(#114)](https://github.com/PennyLaneAI/pennylane-lightning/pull/114)

* Move changelog to `.github` and add a changelog reminder.
  [(#111)](https://github.com/PennyLaneAI/pennylane-lightning/pull/111)

* Adds CMake build system support.
  [(#104)](https://github.com/PennyLaneAI/pennylane-lightning/pull/104)


### Breaking changes

* Removes support for Python 3.6 and adds support for Python 3.9.
  [(#127)](https://github.com/PennyLaneAI/pennylane-lightning/pull/127)
  [(#128)](https://github.com/PennyLaneAI/pennylane-lightning/pull/128)

* Compilers with C++17 support are now required to build C++ module.
  [(#113)](https://github.com/PennyLaneAI/pennylane-lightning/pull/113)

* Gate classes have been removed with functionality added to StateVector class.
  [(#113)](https://github.com/PennyLaneAI/pennylane-lightning/pull/113)

* We are no longer building wheels for Python 3.6.
  [(#106)](https://github.com/PennyLaneAI/pennylane-lightning/pull/106)

### Bug fixes

* PowerPC wheel-builder now successfully compiles modules.
  [(#120)](https://github.com/PennyLaneAI/pennylane-lightning/pull/120)

### Documentation

* Added community guidelines.
  [(#109)](https://github.com/PennyLaneAI/pennylane-lightning/pull/109)

### Contributors

This release contains contributions from (in alphabetical order):

Ali Asadi, Christina Lee, Thomas Bromley, Lee James O'Riordan

---

# Release 0.15.1

### Bug fixes

* The PennyLane-Lightning binaries are now built with NumPy 1.19.5, to avoid ABI
  compatibility issues with the latest NumPy 1.20 release. See
  [the NumPy release notes](https://numpy.org/doc/stable/release/1.20.0-notes.html#size-of-np-ndarray-and-np-void-changed)
  for more details.
  [(#97)](https://github.com/PennyLaneAI/pennylane-lightning/pull/97)

### Contributors

This release contains contributions from (in alphabetical order):

Josh Izaac, Antal Száva

---

# Release 0.15.0

### Improvements

* For compatibility with PennyLane v0.15, the `analytic` keyword argument
  has been removed. Statistics can still be computed analytically by setting
  `shots=None`.
  [(#93)](https://github.com/PennyLaneAI/pennylane-lightning/pull/93)

* Inverse gates are now supported.
  [(#89)](https://github.com/PennyLaneAI/pennylane-lightning/pull/89)

* Add new lightweight backend with performance improvements.
  [(#57)](https://github.com/PennyLaneAI/pennylane-lightning/pull/57)

* Remove the previous Eigen-based backend.
  [(#67)](https://github.com/PennyLaneAI/pennylane-lightning/pull/67)

### Bug fixes

* Re-add dispatch table after fixing static initialisation order issue.
  [(#68)](https://github.com/PennyLaneAI/pennylane-lightning/pull/68)

### Contributors

This release contains contributions from (in alphabetical order):

Thomas Bromley, Theodor Isacsson, Christina Lee, Thomas Loke, Antal Száva.

---

# Release 0.14.1

### Bug fixes

* Fixes a bug where the `QNode` would swap `LightningQubit` to
  `DefaultQubitAutograd` on device execution due to the inherited
  `passthru_devices` entry of the `capabilities` dictionary.
  [(#61)](https://github.com/PennyLaneAI/pennylane-lightning/pull/61)

### Contributors

This release contains contributions from (in alphabetical order):

Antal Száva

---

# Release 0.14.0

### Improvements

* Extends support from 16 qubits to 50 qubits.
  [(#52)](https://github.com/PennyLaneAI/pennylane-lightning/pull/52)

### Bug fixes

* Updates applying basis state preparations to correspond to the
  changes in `DefaultQubit`.
  [(#55)](https://github.com/PennyLaneAI/pennylane-lightning/pull/55)

### Contributors

This release contains contributions from (in alphabetical order):

Thomas Loke, Tom Bromley, Josh Izaac, Antal Száva

---

# Release 0.12.0

### Bug fixes

* Updates capabilities dictionary to be compatible with core PennyLane
  [(#45)](https://github.com/PennyLaneAI/pennylane-lightning/pull/45)

* Fix install of Eigen for CI wheel building
  [(#44)](https://github.com/PennyLaneAI/pennylane-lightning/pull/44)

### Contributors

This release contains contributions from (in alphabetical order):

Tom Bromley, Josh Izaac, Antal Száva

---

# Release 0.11.0

Initial release.

This release contains contributions from (in alphabetical order):

Tom Bromley, Josh Izaac, Nathan Killoran, Antal Száva<|MERGE_RESOLUTION|>--- conflicted
+++ resolved
@@ -5,6 +5,9 @@
 ### Breaking changes
 
 ### Improvements
+
+* OpenMP acceleration can now be enabled at compile time for all `lightning.qubit` gate kernels.
+  [(#510)](https://github.com/PennyLaneAI/pennylane-lightning/pull/510)
 
 ### Documentation
 
@@ -54,14 +57,9 @@
   [(#540)] (https://github.com/PennyLaneAI/pennylane-lightning/pull/540)
 
 ### Improvements
-
-<<<<<<< HEAD
-* OpenMP acceleration can now be enabled at compile time for all `lightning.qubit` gate kernels.
-  [(#510)](https://github.com/PennyLaneAI/pennylane-lightning/pull/510)
-=======
+ 
 * Ensure aligned memory used for numpy arrays with state-vector without reallocations.
   [(#572)](https://github.com/PennyLaneAI/pennylane-lightning/pull/572)
->>>>>>> df43949a
 
 * Unify error messages of shot measurement related unsupported observables to better Catalyst.
   [(#577)](https://github.com/PennyLaneAI/pennylane-lightning/pull/577)
