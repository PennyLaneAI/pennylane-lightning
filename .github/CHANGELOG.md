# Release 0.38.0-dev

### New features since last release

### Breaking changes

* Remove `NDpermuter.hpp` which is no longer required.
  [(#795)](https://github.com/PennyLaneAI/pennylane-lightning/pull/795)

* Remove temporary steps from the CI, such as downgrading Scipy to <1.14 and installing Kokkos v4.2 for `lightning-version == 'stable'`.
  [(#792)](https://github.com/PennyLaneAI/pennylane-lightning/pull/792)

* Do not run GPU tests and Docker workflows on release.
  [(#788)](https://github.com/PennyLaneAI/pennylane-lightning/pull/788)

### Improvements

* `ENABLE_LAPACK` is off by default for all Lightning backends.
  [(#825)](https://github.com/PennyLaneAI/pennylane-lightning/pull/825)

* Update `LightingQubit.preprocess` to work with changes to preprocessing for mid-circuit measurements.
  [(#812)](https://github.com/PennyLaneAI/pennylane-lightning/pull/812)

* Update the Catalyst-specific wrapping class for Lightning Kokkos to track Catalyst's new support for MCM seeding.
  [(#819)](https://github.com/PennyLaneAI/pennylane-lightning/pull/819)

* Shot batching is made more efficient by executing all the shots in one go on LightningQubit.
  [(#814)](https://github.com/PennyLaneAI/pennylane-lightning/pull/814)

* LightningQubit calls `generate_samples(wires)` on a minimal subset of wires when executing in finite-shot mode.
  [(#813)](https://github.com/PennyLaneAI/pennylane-lightning/pull/813)

* Avoid unnecessary memory reset in LightningQubit's state vector class constructor.
  [(#811)](https://github.com/PennyLaneAI/pennylane-lightning/pull/811)

* Add `generate_samples(wires)` support in LightningQubit.
  [(#809)](https://github.com/PennyLaneAI/pennylane-lightning/pull/809)

* Optimize the OpenMP parallelization of Lightning-Qubit's `probs` for all number of targets.
  [(#807)](https://github.com/PennyLaneAI/pennylane-lightning/pull/807)

* Optimize `probs(wires)` of Lightning-Kokkos using various kernels. Which kernel is to be used depends on the device, number of qubits and number of target wires.
  [(#802)](https://github.com/PennyLaneAI/pennylane-lightning/pull/802)

* Add GPU device compute capability check for Lightning-Tensor.
  [(#803)](https://github.com/PennyLaneAI/pennylane-lightning/pull/803)

* Refactor CUDA utils Python bindings to a separate module.
  [(#801)](https://github.com/PennyLaneAI/pennylane-lightning/pull/801)

* Parallelize Lightning-Qubit `probs` with OpenMP when using the `-DLQ_ENABLE_KERNEL_OMP=1` CMake argument.
  [(#800)](https://github.com/PennyLaneAI/pennylane-lightning/pull/800)

* Implement `probs(wires)` using a bit-shift implementation akin to the gate kernels in Lightning-Qubit.
  [(#795)](https://github.com/PennyLaneAI/pennylane-lightning/pull/795)

* Enable setting the PennyLane version when invoking, for example, `make docker-build version=master pl_version=master`.
  [(#791)](https://github.com/PennyLaneAI/pennylane-lightning/pull/791)

* Add a Catalyst-specific wrapping class for Lightning Kokkos.
  [(#770)](https://github.com/PennyLaneAI/pennylane-lightning/pull/770)

### Documentation

* Updated the README and added citation format for Lightning arxiv preprint.
  [#818](https://github.com/PennyLaneAI/pennylane-lightning/pull/818)

### Bug fixes

* Check for the number of wires for Hermitian observables in Lightning-Tensor. Only 1-wire Hermitian observables are supported as of `cuTensorNet-v24.03.0`.
  [(#806)](https://github.com/PennyLaneAI/pennylane-lightning/pull/806)

* Set `PL_BACKEND` for the entire `build-wheel-lightning-gpu` Docker-build stage to properly build the Lightning-GPU wheel.
  [(#791)](https://github.com/PennyLaneAI/pennylane-lightning/pull/791)

* Fix conditions for skipping build & push steps in the Docker build workflows.
  [(#790)](https://github.com/PennyLaneAI/pennylane-lightning/pull/790)

* Downgrade Scipy on Lightning stable version tests.
  [(#783)](https://github.com/PennyLaneAI/pennylane-lightning/pull/783)

* Fix checkout command in test workflows for rc branches.
  [(#777)](https://github.com/PennyLaneAI/pennylane-lightning/pull/777)

### Contributors

This release contains contributions from (in alphabetical order):

<<<<<<< HEAD
Ali Asadi, Amintor Dusko, Vincent Michaud-Rioux, Lee J. O'Riordan, Shuli Shu
=======
Ali Asadi, Amintor Dusko, Vincent Michaud-Rioux, Mudit Pandey, Shuli Shu, Paul Haochen Wang
>>>>>>> 522f3abd

---

# Release 0.37.0

### New features since last release

* Implement Python interface to the `lightning.tensor` device.
  [(#748)](https://github.com/PennyLaneAI/pennylane-lightning/pull/748)

* Add `inverse` support for gate operations in `lightning.tensor` in the C++ layer.
  [(#753)](https://github.com/PennyLaneAI/pennylane-lightning/pull/753)

* Add `observable` and `expval` support to the `cutensornet`-backed `lightning.tensor` C++ layer.
  [(#728)](https://github.com/PennyLaneAI/pennylane-lightning/pull/728)

* Add gate support to `cutensornet`-backed `lightning.tensor` C++ layer.
  [(#718)](https://github.com/PennyLaneAI/pennylane-lightning/pull/718)

* Add `cutensornet`-backed `MPS` C++ layer to `lightning.tensor`.
  [(#704)](https://github.com/PennyLaneAI/pennylane-lightning/pull/704)

* Add support for `C(BlockEncode)` to Lightning devices.
  [(#743)](https://github.com/PennyLaneAI/pennylane-lightning/pull/743)

### Breaking changes

* Removed the `QuimbMPS` class and the corresponding backend from `lightning.tensor`.
  [(#737)](https://github.com/PennyLaneAI/pennylane-lightning/pull/737)

* Changed the name of `default.tensor` to `lightning.tensor` with the `quimb` backend.
  [(#730)](https://github.com/PennyLaneAI/pennylane-lightning/pull/730)

* `dynamic_one_shot` uses shot-vectors in the auxiliary tape to tell the device how many times to repeat the tape. Lightning-Qubit is updated accordingly.
  [(#724)](https://github.com/PennyLaneAI/pennylane-lightning/pull/724)

* `dynamic_one_shot` deals with post-selection during the post-processing phase, so Lightning-Qubit does not return `None`-valued measurements for mismatching samples anymore.
  [(#720)](https://github.com/PennyLaneAI/pennylane-lightning/pull/720)

### Improvements

* Release candidate branches automatically use the new large GitHub runner pool.
  [(#769)](https://github.com/PennyLaneAI/pennylane-lightning/pull/769)

* Lightning-Kokkos dev wheels for MacOS (x86_64, ARM64) and Linux (aarch64) are uploaded to TestPyPI upon merging a pull request.
  [(#765)](https://github.com/PennyLaneAI/pennylane-lightning/pull/765)

* Lightning-Kokkos Linux (x86_64) dev wheels are pushed to [Test PyPI](https://test.pypi.org/project/PennyLane-Lightning-Kokkos/) upon merging a pull request.
  [(#763)](https://github.com/PennyLaneAI/pennylane-lightning/pull/763)

* Change the type of tensor network objects passed to `ObservablesTNCuda` and `MeasurementsTNCuda` classes from `StateTensorT` to `TensorNetT`.
  [(#759)](https://github.com/PennyLaneAI/pennylane-lightning/pull/759)

* Silence `NDPermuter` linting warnings.
  [(#750)](https://github.com/PennyLaneAI/pennylane-lightning/pull/750)

* Rationalize MCM tests, removing most end-to-end tests from the native MCM test file, but keeping one that validates multiple mid-circuit measurements with any allowed return.
  [(#754)](https://github.com/PennyLaneAI/pennylane/pull/754)

* Rename `lightning.tensor` C++ libraries.
  [(#755)](https://github.com/PennyLaneAI/pennylane-lightning/pull/755)

* Set `state_tensor` as `const` for the `MeasurementTNCuda` class.
  [(#753)](https://github.com/PennyLaneAI/pennylane-lightning/pull/753)

* Updated Kokkos version and support to 4.3.01.
  [(#725)](https://github.com/PennyLaneAI/pennylane-lightning/pull/725)

* Lightning-Kokkos' functors are rewritten as functions wrapping around generic gate and generator functors templated over a coefficient interaction function. This reduces boilerplate while clarifying how the various kernels differ from one another.
  [(#640)](https://github.com/PennyLaneAI/pennylane-lightning/pull/640)

* Update C++ and Python GitHub actions names to include the matrix info.
  [(#717)](https://github.com/PennyLaneAI/pennylane-lightning/pull/717)

* Remove `CPhase` in favour of `CPhaseShift` in Lightning devices.
  [(#717)](https://github.com/PennyLaneAI/pennylane-lightning/pull/717)

* The various OpenMP configurations of Lightning-Qubit are tested in parallel on different Github Actions runners.
  [(#712)](https://github.com/PennyLaneAI/pennylane-lightning/pull/712)

* Update Linux wheels to use `manylinux_2_28` images.
  [(#667)](https://github.com/PennyLaneAI/pennylane-lightning/pull/667)

* Add support for `qml.expval` and `qml.var` in the `lightning.tensor` device for the `quimb` interface and the MPS method.
  [(#686)](https://github.com/PennyLaneAI/pennylane-lightning/pull/686)

* Changed the name of `lightning.tensor` to `default.tensor` with the `quimb` backend.
  [(#719)](https://github.com/PennyLaneAI/pennylane-lightning/pull/719)

* `lightning.qubit` and `lightning.kokkos` adhere to user-specified mid-circuit measurement configuration options.
  [(#736)](https://github.com/PennyLaneAI/pennylane-lightning/pull/736)

* Patch the C++ `Measurements.probs(wires)` method in Lightning-Qubit and Lightning-Kokkos to `Measurements.probs()` when called with all wires.
  This will trigger a more optimized implementation for calculating the probabilities of the entire system.
  [(#744)](https://github.com/PennyLaneAI/pennylane-lightning/pull/744)

* Remove the daily schedule from the "Compat Check w/PL - release/release" GitHub action.
  [(#746)](https://github.com/PennyLaneAI/pennylane-lightning/pull/746)

* Remove the required `scipy` config file for LightningQubit. The support is now maintained by passing `SCIPY_LIBS_PATH` to the compiler.
  [(#775)](https://github.com/PennyLaneAI/pennylane-lightning/pull/775)

### Documentation

* Add installation instructions and documentation for `lightning.tensor`.
  [(#756)](https://github.com/PennyLaneAI/pennylane-lightning/pull/756)

### Bug fixes

* Don't route `probs(wires=[])` to `probs(all_wires)` in Lightning-Kokkos.
  [(#762)](https://github.com/PennyLaneAI/pennylane-lightning/pull/762)

* `ControlledQubitUnitary` is present in the Python device but not the TOML files. It is added to the decomposition gates since it can be implemented in its alternate form of `C(QubitUnitary)`.
  [(#767)](https://github.com/PennyLaneAI/pennylane-lightning/pull/767)

* Update the Lightning TOML files to indicate that non-commuting observables are supported.
  [(#764)](https://github.com/PennyLaneAI/pennylane-lightning/pull/764)

* Fix regex matching issue with auto on-boarding of release candidate branch to using the large runner queue.
  [(#774)](https://github.com/PennyLaneAI/pennylane-lightning/pull/774)

* Fix random CI failures for `lightning.tensor` Python unit tests and ignore `lightning_tensor` paths.
  [(#761)](https://github.com/PennyLaneAI/pennylane-lightning/pull/761)

* `lightning.qubit` and `lightning.kokkos` use `qml.ops.Conditional.base` instead of `qml.ops.Conditional.then_op`.
  [(#752)](https://github.com/PennyLaneAI/pennylane-lightning/pull/752)

* The preprocessing step in `lightning.qubit` now uses interface information to properly support the hardware-like postselection for mid-circuit measurements.
  [(#760)](https://github.com/PennyLaneAI/pennylane-lightning/pull/760)

* Fix AVX streaming operation support with newer GCC.
  [(#729)](https://github.com/PennyLaneAI/pennylane-lightning/pull/729)

* Revert changes calling the templated `IMAG`, `ONE`, `ZERO` functions in Kokkos kernels since they are incompatible with device execution.
  [(#733)](https://github.com/PennyLaneAI/pennylane-lightning/pull/733)

* The `tests_lkcpu_python.yml` workflow properly checks out the release or stable version of Lightning-Qubit during the test job.
  [(#723)](https://github.com/PennyLaneAI/pennylane-lightning/pull/723)

* Fix PennyLane Lightning-Kokkos and LightningQubit tests for stable/stable configuration.
  [(#734)](https://github.com/PennyLaneAI/pennylane-lightning/pull/734)

* Remove the Autoray dependency from requirement files.
  [(#736)](https://github.com/PennyLaneAI/pennylane-lightning/pull/736)

* Fix the `cuda-runtime-12-0` dependency issue on RHEL8.
  [(#739)](https://github.com/PennyLaneAI/pennylane-lightning/pull/739)

* Fix the memory segmentation fault when initializing zero-wire Lightning-Kokkos.
  [(#757)](https://github.com/PennyLaneAI/pennylane-lightning/pull/757)

* Remove `pennylane.ops.op_math.controlled_decompositions.ctrl_decomp_zyz` tests with `len(control_wires) > 1`.
  [(#757)](https://github.com/PennyLaneAI/pennylane-lightning/pull/757)

* Add support for Scipy v1.14.
  [(#776)](https://github.com/PennyLaneAI/pennylane-lightning/pull/776)

* Add pickle support for the `DevPool` object in `lightning.gpu`.
  [(#772)](https://github.com/PennyLaneAI/pennylane-lightning/pull/772)

### Contributors

This release contains contributions from (in alphabetical order):

Ali Asadi, Amintor Dusko, Lillian Frederiksen, Pietropaolo Frisoni, David Ittah, Vincent Michaud-Rioux, Lee James O'Riordan, Mudit Pandey, Shuli Shu, Jay Soni

---

# Release 0.36.0

### New features since last release

* Add `cutensornet`-backed `MPS` C++ layer to `lightning.tensor`.
  [(#704)](https://github.com/PennyLaneAI/pennylane-lightning/pull/704)

* Add Python class for the `lightning.tensor` device which uses the new device API and the interface for `quimb` based on the MPS method.
  [(#671)](https://github.com/PennyLaneAI/pennylane-lightning/pull/671)

* Add compile-time support for AVX2/512 streaming operations in `lightning.qubit`.
  [(#664)](https://github.com/PennyLaneAI/pennylane-lightning/pull/664)

* `lightning.kokkos` supports mid-circuit measurements.
  [(#672)](https://github.com/PennyLaneAI/pennylane-lightning/pull/672)

* Add dynamic linking to LAPACK/OpenBlas shared objects in `scipy.libs` for both C++ and Python layer.
  [(#653)](https://github.com/PennyLaneAI/pennylane-lightning/pull/653)

* `lightning.qubit` supports mid-circuit measurements.
  [(#650)](https://github.com/PennyLaneAI/pennylane-lightning/pull/650)

* Add finite shots support in `lightning.qubit2`.
  [(#630)](https://github.com/PennyLaneAI/pennylane-lightning/pull/630)

* Add `collapse` and `normalize` methods to the `StateVectorLQubit` classes, enabling "branching" of the wavefunction. Add methods to create and seed an RNG in the `Measurements` modules.
  [(#645)](https://github.com/PennyLaneAI/pennylane-lightning/pull/645)

* Add two new Python classes (LightningStateVector and LightningMeasurements) to support `lightning.qubit2`.
  [(#613)](https://github.com/PennyLaneAI/pennylane-lightning/pull/613)

* Add analytic-mode `qml.probs` and `qml.var` support in `lightning.qubit2`.
  [(#627)](https://github.com/PennyLaneAI/pennylane-lightning/pull/627)

* Add `LightningAdjointJacobian` to support `lightning.qubit2`.
  [(#631)](https://github.com/PennyLaneAI/pennylane-lightning/pull/631)

* Add `lightning.qubit2` device which uses the new device API.
  [(#607)](https://github.com/PennyLaneAI/pennylane-lightning/pull/607)
  [(#628)](https://github.com/PennyLaneAI/pennylane-lightning/pull/628)

* Add Vector-Jacobian Product calculation support to `lightning.qubit`.
  [(#644)](https://github.com/PennyLaneAI/pennylane-lightning/pull/644)

* Add support for using new operator arithmetic as the default.
  [(#649)](https://github.com/PennyLaneAI/pennylane-lightning/pull/649)

### Breaking changes

* Split Lightning-Qubit and Lightning-Kokkos CPU Python tests with `pytest-split`. Remove `SERIAL` from Kokkos' `exec_model` matrix. Remove `all` from Lightning-Kokkos' `pl_backend` matrix. Move `clang-tidy` checks to `tidy.yml`. Avoid editable `pip` installations.
  [(#696)](https://github.com/PennyLaneAI/pennylane-lightning/pull/696)
* Update `lightning.gpu` and `lightning.kokkos` to raise an error instead of falling back to `default.qubit`.
  [(#689)](https://github.com/PennyLaneAI/pennylane-lightning/pull/689)

* Add `paths` directives to test workflows to avoid running tests that cannot be impacted by changes.
  [(#699)](https://github.com/PennyLaneAI/pennylane-lightning/pull/699)
  [(#695)](https://github.com/PennyLaneAI/pennylane-lightning/pull/695)

* Move common components of `/src/simulator/lightning_gpu/utils/` to `/src/utils/cuda_utils/`.
  [(#676)](https://github.com/PennyLaneAI/pennylane-lightning/pull/676)

* Deprecate static LAPACK linking support.
  [(#653)](https://github.com/PennyLaneAI/pennylane-lightning/pull/653)

* Migrate `lightning.qubit` to the new device API.
  [(#646)](https://github.com/PennyLaneAI/pennylane-lightning/pull/646)

* Introduce `ci:build_wheels` label, which controls wheel building on `pull_request` and other triggers.
  [(#648)](https://github.com/PennyLaneAI/pennylane-lightning/pull/648)

* Remove building wheels for Lightning Kokkos on Windows.
  [(#693)](https://github.com/PennyLaneAI/pennylane-lightning/pull/693)

### Improvements

* Add tests for Windows Wheels, fix ill-defined caching, and set the proper backend for `lightning.kokkos` wheels.
  [(#693)](https://github.com/PennyLaneAI/pennylane-lightning/pull/693)

* Replace string comparisons by `isinstance` checks where possible.
  [(#691)](https://github.com/PennyLaneAI/pennylane-lightning/pull/691)

* Refactor `cuda_utils` to remove its dependency on `custatevec.h`.
  [(#681)](https://github.com/PennyLaneAI/pennylane-lightning/pull/681)

* Add `test_templates.py` module where Grover and QSVT are tested.
  [(#684)](https://github.com/PennyLaneAI/pennylane-lightning/pull/684)

* Create `cuda_utils` for common usage of CUDA related backends.
  [(#676)](https://github.com/PennyLaneAI/pennylane-lightning/pull/676)

* Refactor `lightning_gpu_utils` unit tests to remove the dependency on statevector class.
  [(#675)](https://github.com/PennyLaneAI/pennylane-lightning/pull/675)

* Upgrade GitHub actions versions from v3 to v4.
  [(#669)](https://github.com/PennyLaneAI/pennylane-lightning/pull/669)

* Initialize the private attributes `gates_indices_` and `generators_indices_` of `StateVectorKokkos` using the definitions of the `Pennylane::Gates::Constant` namespace.
  [(#641)](https://github.com/PennyLaneAI/pennylane-lightning/pull/641)

* Add `isort` to `requirements-dev.txt` and run before `black` upon `make format` to sort Python imports.
  [(#623)](https://github.com/PennyLaneAI/pennylane-lightning/pull/623)

* Improve support for new operator arithmetic with `QuantumScriptSerializer.serialize_observables`.
  [(#670)](https://github.com/PennyLaneAI/pennylane-lightning/pull/670)

* Add `workflow_dispatch` to wheels recipes; allowing developers to build wheels manually on a branch instead of temporarily changing the headers.
  [(#679)](https://github.com/PennyLaneAI/pennylane-lightning/pull/679)

* Add the `ENABLE_LAPACK` compilation flag to toggle dynamic linking to LAPACK library.
  [(#678)](https://github.com/PennyLaneAI/pennylane-lightning/pull/678)

### Documentation

### Bug fixes

* Fix wire order permutations when using `qml.probs` with out-of-order wires.
  [(#707)](https://github.com/PennyLaneAI/pennylane-lightning/pull/707)

* Lightning Qubit once again respects the wire order specified on device instantiation.
  [(#705)](https://github.com/PennyLaneAI/pennylane-lightning/pull/705)

* `dynamic_one_shot` was refactored to use `SampleMP` measurements as a way to return the mid-circuit measurement samples. `LightningQubit`'s `simulate` is modified accordingly.
  [(#694)](https://github.com/PennyLaneAI/pennylane-lightning/pull/694)

* `LightningQubit` correctly decomposes state prep operations when used in the middle of a circuit.
  [(#687)](https://github.com/PennyLaneAI/pennylane-lightning/pull/687)

* `LightningQubit` correctly decomposes `qml.QFT` and `qml.GroverOperator` if `len(wires)` is greater than 9 and 12 respectively.
  [(#687)](https://github.com/PennyLaneAI/pennylane-lightning/pull/687)

* Specify `isort` `--py` (Python version) and `-l` (max line length) to stabilize `isort` across Python versions and environments.
  [(#647)](https://github.com/PennyLaneAI/pennylane-lightning/pull/647)

* Fix random `coverage xml` CI issues.
  [(#635)](https://github.com/PennyLaneAI/pennylane-lightning/pull/635)

* `lightning.qubit` correctly decomposed state preparation operations with adjoint differentiation.
  [(#661)](https://github.com/PennyLaneAI/pennylane-lightning/pull/661)

* Fix the failed observable serialization unit tests.
  [(#683)](https://github.com/PennyLaneAI/pennylane-lightning/pull/683)

* Update the `LightningQubit` new device API to work with Catalyst.
  [(#665)](https://github.com/PennyLaneAI/pennylane-lightning/pull/665)

* Update the version of `codecov-action` to v4 and fix the CodeCov issue with the PL-Lightning check-compatibility actions.
  [(#682)](https://github.com/PennyLaneAI/pennylane-lightning/pull/682)

* Refactor of dev prerelease auto-update-version workflow.
  [(#685)](https://github.com/PennyLaneAI/pennylane-lightning/pull/685)

* Remove gates unsupported by catalyst from TOML file.
  [(#698)](https://github.com/PennyLaneAI/pennylane-lightning/pull/698)

* Increase tolerance for a flaky test.
  [(#703)](https://github.com/PennyLaneAI/pennylane-lightning/pull/703)

* Remove `ControlledQubitUnitary` in favour of `C(QubitUnitary)` from the list of supported operations and the device TOML file. The `stopping_condition` method guarantees the consistency of decompositions.
  [(#758)](https://github.com/PennyLaneAI/pennylane-lightning/pull/758)

* Raise a clear error message with initialization of `lightning.kokkos` with zero-qubit on Windows.
  [(#758)](https://github.com/PennyLaneAI/pennylane-lightning/pull/758)


### Contributors

This release contains contributions from (in alphabetical order):

Ali Asadi, Amintor Dusko, Pietropaolo Frisoni, Thomas Germain, Christina Lee, Erick Ochoa Lopez, Vincent Michaud-Rioux, Rashid N H M, Lee James O'Riordan, Mudit Pandey, Shuli Shu

---

# Release 0.35.1

### Improvements

* Use the `adjoint` gate parameter to apply `qml.Adjoint` operations instead of matrix methods in `lightning.qubit`.
  [(#632)](https://github.com/PennyLaneAI/pennylane-lightning/pull/632)

### Bug fixes

* Fix `qml.Adjoint` support in `lightning.gpu` and `lightning.kokkos`.
  [(#632)](https://github.com/PennyLaneAI/pennylane-lightning/pull/632)

* Fix finite shots support in `lightning.qubit`, `lightning.gpu` and `lightning.kokkos`. The bug would impact calculations with measurements on observables with non-trivial diagonalizing gates and calculations with shot vectors.
  [(#632)](https://github.com/PennyLaneAI/pennylane-lightning/pull/632)

### Contributors

This release contains contributions from (in alphabetical order):

Vincent Michaud-Rioux

---

# Release 0.35.0

### New features since last release

* All backends now support `GlobalPhase` and `C(GlobalPhase)` in forward pass.
  [(#579)](https://github.com/PennyLaneAI/pennylane-lightning/pull/579)

* Add Hermitian observable support for shot-noise measurement and Lapack support.
  [(#569)](https://github.com/PennyLaneAI/pennylane-lightning/pull/569)

### Breaking changes

* Migrate `lightning.gpu` to CUDA 12.
  [(#606)](https://github.com/PennyLaneAI/pennylane-lightning/pull/606)

### Improvements

* Expand error values and strings returned from CUDA libraries.
  [(#617)](https://github.com/PennyLaneAI/pennylane-lightning/pull/617)

* `C(MultiRZ)` and `C(Rot)` gates are natively supported (with `LM` kernels).
  [(#614)](https://github.com/PennyLaneAI/pennylane-lightning/pull/614)

* Add adjoint support for `GlobalPhase` in Lightning-GPU and Lightning-Kokkos.
  [(#615)](https://github.com/PennyLaneAI/pennylane-lightning/pull/615)

* Lower the overheads of Windows CI tests.
  [(#610)](https://github.com/PennyLaneAI/pennylane-lightning/pull/610)

* Decouple LightningQubit memory ownership from numpy and migrate it to Lightning-Qubit managed state-vector class.
  [(#601)](https://github.com/PennyLaneAI/pennylane-lightning/pull/601)

* Expand support for Projector observables on Lightning-Kokkos.
  [(#601)](https://github.com/PennyLaneAI/pennylane-lightning/pull/601)

* Split Docker build cron job into two jobs: master and latest. This is mainly for reporting in the `plugin-test-matrix` repo.
  [(#600)](https://github.com/PennyLaneAI/pennylane-lightning/pull/600)

* The `BlockEncode` operation from PennyLane is now supported on all Lightning devices.
  [(#599)](https://github.com/PennyLaneAI/pennylane-lightning/pull/599)

* OpenMP acceleration can now be enabled at compile time for all `lightning.qubit` gate kernels using the `-DLQ_ENABLE_KERNEL_OMP=1` CMake argument.
  [(#510)](https://github.com/PennyLaneAI/pennylane-lightning/pull/510)

* Enable building Docker images for any branch or tag. Set the Docker build cron job to build images for the latest release and `master`.
  [(#598)](https://github.com/PennyLaneAI/pennylane-lightning/pull/598)

* Enable choosing the PennyLane-Lightning version and disabling push to Docker Hub in the Docker build workflow. Add a cron job calling the Docker build workflow.
  [(#597)](https://github.com/PennyLaneAI/pennylane-lightning/pull/597)

* Pull Kokkos v4.2.00 from the official Kokkos repository to test Lightning-Kokkos with the CUDA backend.
  [(#596)](https://github.com/PennyLaneAI/pennylane-lightning/pull/596)

* Remove deprecated MeasurementProcess.name.
  [(#605)](https://github.com/PennyLaneAI/pennylane-lightning/pull/605)

### Documentation

* Update requirements to build the documentation.
  [(#594)](https://github.com/PennyLaneAI/pennylane-lightning/pull/594)

### Bug fixes

* Downgrade auditwheel due to changes with library exclusion list.
  [(#620)](https://github.com/PennyLaneAI/pennylane-lightning/pull/620)

* List `GlobalPhase` gate in each device's TOML file.
  [(#615)](https://github.com/PennyLaneAI/pennylane-lightning/pull/615)

* Lightning-GPU's gate cache failed to distinguish between certain gates.
  For example, `MultiControlledX([0, 1, 2], "111")` and `MultiControlledX([0, 2], "00")` were applied as the same operation.
  This could happen with (at least) the following gates: `QubitUnitary`,`ControlledQubitUnitary`,`MultiControlledX`,`DiagonalQubitUnitary`,`PSWAP`,`OrbitalRotation`.
  [(#579)](https://github.com/PennyLaneAI/pennylane-lightning/pull/579)

* Ensure the stopping condition decompositions are respected for larger templated QFT and Grover operators.
  [(#609)](https://github.com/PennyLaneAI/pennylane-lightning/pull/609)

* Move concurrency group specifications from reusable Docker build workflow to the root workflows.
  [(#604)](https://github.com/PennyLaneAI/pennylane-lightning/pull/604)

* Fix `lightning-kokkos-cuda` Docker build and add CI workflow to build images and push to Docker Hub.
  [(#593)](https://github.com/PennyLaneAI/pennylane-lightning/pull/593)

* Update jax.config imports.
  [(#619)](https://github.com/PennyLaneAI/pennylane-lightning/pull/619)

* Fix apply state vector when using a Lightning handle.
  [(#622)](https://github.com/PennyLaneAI/pennylane-lightning/pull/622)

* Pinning Pytest to a version compatible with Flaky.
  [(#624)](https://github.com/PennyLaneAI/pennylane-lightning/pull/624)

### Contributors

This release contains contributions from (in alphabetical order):

Amintor Dusko, David Ittah, Vincent Michaud-Rioux, Lee J. O'Riordan, Shuli Shu, Matthew Silverman

---

# Release 0.34.0

### New features since last release

* Support added for Python 3.12 wheel builds.
  [(#541)](https://github.com/PennyLaneAI/pennylane-lightning/pull/541)

* Lightning-Qubit support arbitrary controlled gates (any wires and any control values). The kernels are implemented in the `LM` module.
  [(#576)](https://github.com/PennyLaneAI/pennylane-lightning/pull/576)

* Shot-noise related methods now accommodate observable objects with arbitrary eigenvalues. Add a Kronecker product method for two diagonal matrices.
  [(#570)](https://github.com/PennyLaneAI/pennylane-lightning/pull/570)

* Add shot-noise support for probs in the C++ layer. Probabilities are calculated from generated samples. All Lightning backends support this feature. Please note that target wires should be sorted in ascending manner.
  [(#568)](https://github.com/PennyLaneAI/pennylane-lightning/pull/568)

* Add `LM` kernels to apply arbitrary controlled operations efficiently.
  [(#516)](https://github.com/PennyLaneAI/pennylane-lightning/pull/516)

* Add shots support for variance value, probs, sample, counts calculation for given observables (`NamedObs`, `TensorProd` and `Hamiltonian`) based on Pauli words, `Identity` and `Hadamard` in the C++ layer. All Lightning backends support this support feature.
  [(#561)](https://github.com/PennyLaneAI/pennylane-lightning/pull/561)

* Add shots support for expectation value calculation for given observables (`NamedObs`, `TensorProd` and `Hamiltonian`) based on Pauli words, `Identity` and `Hadamard` in the C++ layer by adding `measure_with_samples` to the measurement interface. All Lightning backends support this support feature.
  [(#556)](https://github.com/PennyLaneAI/pennylane-lightning/pull/556)

* `qml.QubitUnitary` operators can be included in a circuit differentiated with the adjoint method. Lightning handles circuits with arbitrary non-differentiable `qml.QubitUnitary` operators. 1,2-qubit `qml.QubitUnitary` operators with differentiable parameters can be differentiated using decomposition.
  [(#540)] (https://github.com/PennyLaneAI/pennylane-lightning/pull/540)

### Breaking changes

* Set the default version of Kokkos to 4.2.00 throughout the project (CMake, CI, etc.)
  [(#578)] (https://github.com/PennyLaneAI/pennylane-lightning/pull/578)

* Overload `applyOperation` with a fifth `matrix` argument to all state vector classes to support arbitrary operations in `AdjointJacobianBase`.
  [(#540)] (https://github.com/PennyLaneAI/pennylane-lightning/pull/540)

### Improvements

* Ensure aligned memory used for numpy arrays with state-vector without reallocations.
  [(#572)](https://github.com/PennyLaneAI/pennylane-lightning/pull/572)

* Unify error messages of shot measurement related unsupported observables to better Catalyst.
  [(#577)](https://github.com/PennyLaneAI/pennylane-lightning/pull/577)

* Add configuration files to improve compatibility with Catalyst.
  [(#566)](https://github.com/PennyLaneAI/pennylane-lightning/pull/566)

* Refactor shot-noise related methods of MeasurementsBase class in the C++ layer and eigenvalues are not limited to `1` and `-1`. Add `getObs()` method to Observables class. Refactor `applyInPlaceShots` to allow users to get eigenvalues of Observables object. Deprecated `_preprocess_state` method in `MeasurementsBase` class for safer use of the `LightningQubitRaw` backend.
[(#570)](https://github.com/PennyLaneAI/pennylane-lightning/pull/570)

* Modify `setup.py` to use backend-specific build directory (`f"build_{backend}"`) to accelerate rebuilding backends in alternance.
  [(#540)] (https://github.com/PennyLaneAI/pennylane-lightning/pull/540)

* Update Dockerfile and rewrite the `build-wheel-lightning-gpu` stage to build Lightning-GPU from the `pennylane-lightning` monorepo.
  [(#539)] (https://github.com/PennyLaneAI/pennylane-lightning/pull/539)

* Add the MPI test CI workflows of Lightning-GPU in compatibility cron jobs.
  [(#536)] (https://github.com/PennyLaneAI/pennylane-lightning/pull/536)

* Add MPI synchronization in places to safely handle communicated data.
  [(#538)](https://github.com/PennyLaneAI/pennylane-lightning/pull/538)

* Add release option in compatibility cron jobs to test the release candidates of PennyLane and the Lightning plugins against one another.
  [(#531)] (https://github.com/PennyLaneAI/pennylane-lightning/pull/531)

* Add GPU workflows in compatibility cron jobs to test Lightning-GPU and Lightning-Kokkos with the Kokkos CUDA backend.
  [(#528)] (https://github.com/PennyLaneAI/pennylane-lightning/pull/528)

### Documentation

* Fixed a small typo in the documentation page for the PennyLane-Lightning GPU device.
  [(#563)](https://github.com/PennyLaneAI/pennylane-lightning/pull/563)

* Add OpenGraph social preview for Lightning docs.
  [(#574)](https://github.com/PennyLaneAI/pennylane-lightning/pull/574)

### Bug fixes

* Fix CodeCov file contention issue when uploading data from many workloads.
  [(#584)](https://github.com/PennyLaneAI/pennylane-lightning/pull/584)

* Ensure the `lightning.gpu` intermediate wheel builds are uploaded to TestPyPI.
  [(#575)](https://github.com/PennyLaneAI/pennylane-lightning/pull/575)

* Allow support for newer clang-tidy versions on non-x86_64 platforms.
  [(#567)](https://github.com/PennyLaneAI/pennylane-lightning/pull/567)

* Do not run C++ tests when testing for compatibility with PennyLane, hence fixing plugin-matrix failures. Fix Lightning-GPU workflow trigger.
  [(#571)](https://github.com/PennyLaneAI/pennylane-lightning/pull/571)

* Revert single-node multi-GPU batching behaviour to match https://github.com/PennyLaneAI/pennylane-lightning-gpu/pull/27.
  [(#564)](https://github.com/PennyLaneAI/pennylane-lightning/pull/564)

* Move deprecated `stateprep` `QuantumScript` argument into the operation list in `mpitests/test_adjoint_jacobian.py`.
  [(#540)] (https://github.com/PennyLaneAI/pennylane-lightning/pull/540)

* Fix MPI Python unit tests for the adjoint method.
  [(#538)](https://github.com/PennyLaneAI/pennylane-lightning/pull/538)

* Fix the issue with assigning kernels to ops before registering kernels on macOS
  [(#582)](https://github.com/PennyLaneAI/pennylane-lightning/pull/582)

* Update `MANIFEST.in` to include device config files and `CHANGELOG.md`
  [(#585)](https://github.com/PennyLaneAI/pennylane-lightning/pull/585)

### Contributors

This release contains contributions from (in alphabetical order):

Ali Asadi, Isaac De Vlugt, Amintor Dusko, Vincent Michaud-Rioux, Erick Ochoa Lopez, Lee James O'Riordan, Shuli Shu

---

# Release 0.33.1

* pip-installed CUDA runtime libraries can now be accessed from a virtualenv.
  [(#543)](https://github.com/PennyLaneAI/pennylane-lightning/pull/543)

### Bug fixes

* The pybind11 compiled module RPATH linkage has been restored to pre-0.33 behaviour.
  [(#543)](https://github.com/PennyLaneAI/pennylane-lightning/pull/543)

### Contributors

This release contains contributions from (in alphabetical order):

Lee J. O'Riordan

---

# Release 0.33.0

### New features since last release

* Add documentation updates for the `lightning.gpu` backend.
  [(#525)] (https://github.com/PennyLaneAI/pennylane-lightning/pull/525)

* Add `SparseHamiltonian` support for Lightning-Qubit and Lightning-GPU.
  [(#526)] (https://github.com/PennyLaneAI/pennylane-lightning/pull/526)

* Add `SparseHamiltonian` support for Lightning-Kokkos.
  [(#527)] (https://github.com/PennyLaneAI/pennylane-lightning/pull/527)

* Integrate python/pybind layer of distributed Lightning-GPU into the Lightning monorepo with Python unit tests.
  [(#518)] (https://github.com/PennyLaneAI/pennylane-lightning/pull/518)

* Integrate the distributed C++ backend of Lightning-GPU into the Lightning monorepo.
  [(#514)] (https://github.com/PennyLaneAI/pennylane-lightning/pull/514)

* Integrate Lightning-GPU into the Lightning monorepo. The new backend is named `lightning.gpu` and includes all single-GPU features.
  [(#499)] (https://github.com/PennyLaneAI/pennylane-lightning/pull/499)

* Build Linux wheels for Lightning-GPU (CUDA-11).
  [(#517)](https://github.com/PennyLaneAI/pennylane-lightning/pull/517)

* Add `Dockerfile` in `docker` and `make docker` workflow in `Makefile`. The Docker images and documentation are available on [DockerHub](https://hub.docker.com/repository/docker/pennylaneai/pennylane).
  [(#496)](https://github.com/PennyLaneAI/pennylane-lightning/pull/496)

* Add mid-circuit state preparation operation tests.
  [(#495)](https://github.com/PennyLaneAI/pennylane-lightning/pull/495)

### Breaking changes

* Add `tests_gpu.yml` workflow to test the Lightning-Kokkos backend with CUDA-12.
  [(#494)](https://github.com/PennyLaneAI/pennylane-lightning/pull/494)

* Implement `LM::GeneratorDoubleExcitation`, `LM::GeneratorDoubleExcitationMinus`, `LM::GeneratorDoubleExcitationPlus` kernels. Lightning-Qubit default kernels are now strictly from the `LM` implementation, which requires less memory and is faster for large state vectors.
  [(#512)](https://github.com/PennyLaneAI/pennylane-lightning/pull/512)

* Add workflows validating compatibility between PennyLane and Lightning's most recent stable releases and development (latest) versions.
  [(#507)](https://github.com/PennyLaneAI/pennylane-lightning/pull/507)
  [(#498)](https://github.com/PennyLaneAI/pennylane-lightning/pull/498)

* Introduce `timeout-minutes` in various workflows, mainly to avoid Windows builds hanging for several hours.
  [(#503)](https://github.com/PennyLaneAI/pennylane-lightning/pull/503)

* Cast integral-valued arrays to the device's complex type on entry in `_preprocess_state_vector` to ensure the state is correctly represented with floating-point numbers.
  [(#501)](https://github.com/PennyLaneAI/pennylane-lightning/pull/501)

* Update `DefaultQubit` to `DefaultQubitLegacy` on Lightning fallback.
  [(#500)](https://github.com/PennyLaneAI/pennylane-lightning/pull/500)

* Enums defined in `GateOperation.hpp` start at `1` (previously `0`). `::BEGIN` is introduced in a few places where it was assumed `0` accordingly.
  [(#485)](https://github.com/PennyLaneAI/pennylane-lightning/pull/485)

* Enable pre-commit hooks to format all Python files and linting of all Python source files.
  [(#485)](https://github.com/PennyLaneAI/pennylane-lightning/pull/485)

### Improvements

* Improve Python testing for Lightning-GPU (+MPI) by adding jobs in Actions files and adding Python tests to increase code coverage.
  [(#522)](https://github.com/PennyLaneAI/pennylane-lightning/pull/522)

* Add support for `pip install pennylane-lightning[kokkos]` for the OpenMP backend.
  [(#515)](https://github.com/PennyLaneAI/pennylane-lightning/pull/515)

* Update `setup.py` to allow for multi-package co-existence. The `PennyLane_Lightning` package now is the responsible for the core functionality, and will be depended upon by all other extensions.
  [(#504)] (https://github.com/PennyLaneAI/pennylane-lightning/pull/504)

* Redesign Lightning-Kokkos `StateVectorKokkos` class to use Kokkos `RangePolicy` together with special functors in `applyMultiQubitOp` to apply 1- to 4-wire generic unitary gates. For more than 4 wires, the general implementation using Kokkos `TeamPolicy` is employed to yield the best all-around performance.
  [(#490)] (https://github.com/PennyLaneAI/pennylane-lightning/pull/490)

* Redesign Lightning-Kokkos `Measurements` class to use Kokkos `RangePolicy` together with special functors to obtain the expectation value of 1- to 4-wire generic unitary gates. For more than 4 wires, the general implementation using Kokkos `TeamPolicy` is employed to yield the best all-around performance.
  [(#489)] (https://github.com/PennyLaneAI/pennylane-lightning/pull/489)

* Add tests to increase Lightning-Kokkos coverage.
  [(#485)](https://github.com/PennyLaneAI/pennylane-lightning/pull/485)

* Add memory locality tag reporting and adjoint diff dispatch for `lightning.qubit` statevector classes.
  [(#492)](https://github.com/PennyLaneAI/pennylane-lightning/pull/492)

* Add support for dependent external packages to C++ core.
  [(#482)](https://github.com/PennyLaneAI/pennylane-lightning/pull/482)

* Add support for building multiple backend simulators.
  [(#497)](https://github.com/PennyLaneAI/pennylane-lightning/pull/497)

### Documentation

### Bug fixes

* Fix CI issues running python-cov with MPI.
  [(#535)](https://github.com/PennyLaneAI/pennylane-lightning/pull/535)

* Re-add support for `pip install pennylane-lightning[gpu]`.
  [(#515)](https://github.com/PennyLaneAI/pennylane-lightning/pull/515)

* Switch most Lightning-Qubit default kernels to `LM`. Add `LM::multiQubitOp` tests, failing when targeting out-of-order wires clustered close to `num_qubits-1`. Fix the `LM::multiQubitOp` kernel implementation by introducing a generic `revWireParity` routine and replacing the `bitswap`-based implementation. Mimic the changes fixing the corresponding `multiQubitOp` and `expval` functors in Lightning-Kokkos.
  [(#511)](https://github.com/PennyLaneAI/pennylane-lightning/pull/511)

* Fix RTD builds by removing unsupported `system_packages` configuration option.
  [(#491)](https://github.com/PennyLaneAI/pennylane-lightning/pull/491)

### Contributors

This release contains contributions from (in alphabetical order):

Ali Asadi, Amintor Dusko, Vincent Michaud-Rioux, Lee J. O'Riordan, Shuli Shu

---

# Release 0.32.0

### New features since last release

* The `lightning.kokkos` backend supports Nvidia GPU execution (with Kokkos v4 and CUDA v12).
  [(#477)](https://github.com/PennyLaneAI/pennylane-lightning/pull/477)

* Complete overhaul of repository structure to facilitates integration of multiple backends. Refactoring efforts we directed to improve development performance, code reuse and decrease overall overhead to propagate changes through backends. New C++ modular build strategy allows for faster test builds restricted to a module. Update CI/CD actions concurrency strategy. Change minimal Python version to 3.9.
  [(#472)] (https://github.com/PennyLaneAI/pennylane-lightning/pull/472)

* Wheels are built with native support for sparse Hamiltonians.
  [(#470)] (https://github.com/PennyLaneAI/pennylane-lightning/pull/470)

* Add native support to sparse Hamiltonians in the absence of Kokkos & Kokkos-kernels.
  [(#465)] (https://github.com/PennyLaneAI/pennylane-lightning/pull/465)

### Breaking changes

* Rename `QubitStateVector` to `StatePrep` in the `LightningQubit` and `LightningKokkos` classes.
  [(#486)](https://github.com/PennyLaneAI/pennylane-lightning/pull/486)

* Modify `adjointJacobian` methods to accept a (maybe unused) reference `StateVectorT`, allowing device-backed simulators to directly access state vector data for adjoint differentiation instead of copying it back-and-forth into `JacobianData` (host memory).
  [(#477)](https://github.com/PennyLaneAI/pennylane-lightning/pull/477)

### Improvements

* Refactor LKokkos `Measurements` class to use (fast) specialized functors whenever possible.
  [(#481)] (https://github.com/PennyLaneAI/pennylane-lightning/pull/481)

* Merge Lightning Qubit and Lightning Kokkos backends in the new repository.
  [(#472)] (https://github.com/PennyLaneAI/pennylane-lightning/pull/472)

* Integrated new unified docs for Lightning Kokkos and Lightning Qubit packages.
  [(#473)] (https://github.com/PennyLaneAI/pennylane-lightning/pull/473)

### Documentation

### Bug fixes

* Ensure PennyLane has an `active_return` attribute before calling it.
 [(#483)] (https://github.com/PennyLaneAI/pennylane-lightning/pull/483)

* Do no import `sqrt2_v` from `<numbers>` in `Util.hpp` to resolve issue with Lightning-GPU builds.
  [(#479)](https://github.com/PennyLaneAI/pennylane-lightning/pull/479)

* Update the CMake internal references to enable sub-project compilation with affecting the parent package.
  [(#478)](https://github.com/PennyLaneAI/pennylane-lightning/pull/478)

* `apply` no longer mutates the inputted list of operations.
  [(#474)](https://github.com/PennyLaneAI/pennylane-lightning/pull/474)

### Contributors

This release contains contributions from (in alphabetical order):

Amintor Dusko, Christina Lee, Vincent Michaud-Rioux, Lee J. O'Riordan

---

# Release 0.31.0

### New features since last release

* Update Kokkos support to 4.0.01.
  [(#439)] (https://github.com/PennyLaneAI/pennylane-lightning/pull/439)

### Breaking changes

* Update tests to be compliant with PennyLane v0.31.0 development changes and deprecations.
  [(#448)](https://github.com/PennyLaneAI/pennylane-lightning/pull/448)

### Improvements

* Remove logic from `setup.py` and transfer paths and env variable definitions into workflow files.
  [(#450)](https://github.com/PennyLaneAI/pennylane-lightning/pull/450)

* Detect MKL or CBLAS if `ENABLE_BLAS=ON` making sure that BLAS is linked as expected.
  [(#449)](https://github.com/PennyLaneAI/pennylane-lightning/pull/449)

### Documentation

* Fix LightningQubit class parameter documentation.
  [(#456)](https://github.com/PennyLaneAI/pennylane-lightning/pull/456)

### Bug fixes

* Ensure cross-platform wheels continue to build with updates in git safety checks.
  [(#452)](https://github.com/PennyLaneAI/pennylane-lightning/pull/452)

* Fixing Python version bug introduce in [(#450)](https://github.com/PennyLaneAI/pennylane-lightning/pull/450)
  when `Python_EXECUTABLE` was removed from `setup.py`.
  [(#461)](https://github.com/PennyLaneAI/pennylane-lightning/pull/461)

* Ensure aligned allocator definition works with C++20 compilers.
  [(#438)](https://github.com/PennyLaneAI/pennylane-lightning/pull/438)

* Prevent multiple threads from calling `Kokkos::initialize` or `Kokkos::finalize`.
  [(#439)](https://github.com/PennyLaneAI/pennylane-lightning/pull/439)

### Contributors

This release contains contributions from (in alphabetical order):

Vincent Michaud-Rioux, Lee J. O'Riordan, Chae-Yeun Park

---

# Release 0.30.0

### New features since last release

* Add MCMC sampler.
  [(#384)] (https://github.com/PennyLaneAI/pennylane-lightning/pull/384)

* Serialize PennyLane's arithmetic operators when they are used as observables
  that are expressed in the Pauli basis.
  [(#424)](https://github.com/PennyLaneAI/pennylane-lightning/pull/424)

### Breaking changes

* Lightning now works with the new return types specification that is now default in PennyLane.
  See [the PennyLane `qml.enable_return`](https://docs.pennylane.ai/en/stable/code/api/pennylane.enable_return.html?highlight=enable_return) documentation for more information on this change.
  [(#427)](https://github.com/PennyLaneAI/pennylane-lightning/pull/427)

Instead of creating potentially ragged numpy array, devices and `QNode`'s now return an object of the same type as that
returned by the quantum function.

```
>>> dev = qml.device('lightning.qubit', wires=1)
>>> @qml.qnode(dev, diff_method="adjoint")
... def circuit(x):
...     qml.RX(x, wires=0)
...     return qml.expval(qml.PauliY(0)), qml.expval(qml.PauliZ(0))
>>> x = qml.numpy.array(0.5)
>>> circuit(qml.numpy.array(0.5))
(array(-0.47942554), array(0.87758256))
```

Interfaces like Jax or Torch handle tuple outputs without issues:

```
>>> jax.jacobian(circuit)(jax.numpy.array(0.5))
(Array(-0.87758255, dtype=float32, weak_type=True),
Array(-0.47942555, dtype=float32, weak_type=True))
```

Autograd cannot differentiate an output tuple, so results must be converted to an array before
use with `qml.jacobian`:

```
>>> qml.jacobian(lambda y: qml.numpy.array(circuit(y)))(x)
array([-0.87758256, -0.47942554])
```

Alternatively, the quantum function itself can return a numpy array of measurements:

```
>>> dev = qml.device('lightning.qubit', wires=1)
>>> @qml.qnode(dev, diff_method="adjoint")
>>> def circuit2(x):
...     qml.RX(x, wires=0)
...     return np.array([qml.expval(qml.PauliY(0)), qml.expval(qml.PauliZ(0))])
>>> qml.jacobian(circuit2)(np.array(0.5))
array([-0.87758256, -0.47942554])
```

### Improvements

* Remove deprecated `set-output` commands from workflow files.
  [(#437)](https://github.com/PennyLaneAI/pennylane-lightning/pull/437)

* Lightning wheels are now checked with `twine check` post-creation for PyPI compatibility.
  [(#430)](https://github.com/PennyLaneAI/pennylane-lightning/pull/430)

* Lightning has been made compatible with the change in return types specification.
  [(#427)](https://github.com/PennyLaneAI/pennylane-lightning/pull/427)

* Lightning is compatible with clang-tidy version 16.
  [(#429)](https://github.com/PennyLaneAI/pennylane-lightning/pull/429)

### Contributors

This release contains contributions from (in alphabetical order):

Christina Lee, Vincent Michaud-Rioux, Lee James O'Riordan, Chae-Yeun Park, Matthew Silverman

---

# Release 0.29.0

### Improvements

* Remove runtime dependency on ninja build system.
  [(#414)](https://github.com/PennyLaneAI/pennylane-lightning/pull/414)

* Allow better integration and installation support with CMake targeted binary builds.
  [(#403)](https://github.com/PennyLaneAI/pennylane-lightning/pull/403)

* Remove explicit Numpy and Scipy requirements.
  [(#412)](https://github.com/PennyLaneAI/pennylane-lightning/pull/412)

* Get `llvm` installation root from the environment variable `LLVM_ROOT_DIR` (or fallback to `brew`).
  [(#413)](https://github.com/PennyLaneAI/pennylane-lightning/pull/413)

* Update AVX2/512 kernel infrastructure for additional gate/generator operations.
  [(#404)](https://github.com/PennyLaneAI/pennylane-lightning/pull/404)

* Remove unnecessary lines for resolving CodeCov issue.
  [(#415)](https://github.com/PennyLaneAI/pennylane-lightning/pull/415)

* Add more AVX2/512 gate operations.
  [(#393)](https://github.com/PennyLaneAI/pennylane-lightning/pull/393)

### Documentation

### Bug fixes

* Ensure error raised when asking for out of order marginal probabilities. Prevents the return of incorrect results.
  [(#416)](https://github.com/PennyLaneAI/pennylane-lightning/pull/416)

* Fix Github shields in README.
  [(#402)](https://github.com/PennyLaneAI/pennylane-lightning/pull/402)

### Contributors

Amintor Dusko, Vincent Michaud-Rioux, Lee James O'Riordan, Chae-Yeun Park

---

# Release 0.28.2

### Bug fixes

* Fix Python module versioning for Linux wheels.
  [(#408)](https://github.com/PennyLaneAI/pennylane-lightning/pull/408)

### Contributors

This release contains contributions from (in alphabetical order):

Amintor Dusko, Shuli Shu, Trevor Vincent

---

# Release 0.28.1

### Bug fixes

* Fix Pybind11 module versioning and locations for Windows wheels.
  [(#400)](https://github.com/PennyLaneAI/pennylane-lightning/pull/400)

### Contributors

This release contains contributions from (in alphabetical order):

Lee J. O'Riordan

---

# Release 0.28.0

### Breaking changes

* Deprecate support for Python 3.7.
  [(#391)](https://github.com/PennyLaneAI/pennylane-lightning/pull/391)

### Improvements

* Improve Lightning package structure for external use as a C++ library.
  [(#369)](https://github.com/PennyLaneAI/pennylane-lightning/pull/369)

* Improve the stopping condition method.
  [(#386)](https://github.com/PennyLaneAI/pennylane-lightning/pull/386)

### Bug fixes

- Pin CMake to 3.24.x in wheel-builder to avoid Python not found error in CMake 3.25, when building wheels for PennyLane-Lightning-GPU.
  [(#387)](https://github.com/PennyLaneAI/pennylane-lightning/pull/387)

### Contributors

This release contains contributions from (in alphabetical order):

Amintor Dusko, Lee J. O'Riordan

---

# Release 0.27.0

### New features since last release

* Enable building of Python 3.11 wheels and upgrade Python on CI/CD workflows to 3.8.
  [(#381)](https://github.com/PennyLaneAI/pennylane-lightning/pull/381)

### Breaking changes

### Improvements

* Update clang-tools version in Github workflows.
  [(#351)](https://github.com/PennyLaneAI/pennylane-lightning/pull/351)

* Improve tests and checks CI/CD pipelines.
  [(#353)](https://github.com/PennyLaneAI/pennylane-lightning/pull/353)

* Implement 3 Qubits gates (CSWAP & Toffoli) & 4 Qubits gates (DoubleExcitation, DoubleExcitationMinus, DoubleExcitationPlus) in LM manner.
  [(#362)](https://github.com/PennyLaneAI/pennylane-lightning/pull/362)

* Upgrade Kokkos and Kokkos Kernels to 3.7.00, and improve sparse matrix-vector multiplication performance and memory usage.
  [(#361)](https://github.com/PennyLaneAI/pennylane-lightning/pull/361)

* Update Linux (ubuntu-latest) architecture x86_64 wheel-builder from GCC 10.x to GCC 11.x.
  [(#373)](https://github.com/PennyLaneAI/pennylane-lightning/pull/373)

* Update gcc and g++ 10.x to 11.x in CI tests. This update brings improved support for newer C++ features.
  [(#370)](https://github.com/PennyLaneAI/pennylane-lightning/pull/370)

* Change Lightning to inherit from QubitDevice instead of DefaultQubit.
  [(#365)](https://github.com/PennyLaneAI/pennylane-lightning/pull/365)

### Documentation

### Bug fixes

* Use mutex when accessing cache in KernelMap.
  [(#382)](https://github.com/PennyLaneAI/pennylane-lightning/pull/382)

### Contributors

This release contains contributions from (in alphabetical order):

Amintor Dusko, Chae-Yeun Park, Monit Sharma, Shuli Shu

---

# Release 0.26.1

### Bug fixes

* Fixes the transposition method used in the probability calculation.
  [(#377)](https://github.com/PennyLaneAI/pennylane-lightning/pull/377)

### Contributor

Amintor Dusko

---
# Release 0.26.0

### Improvements

* Introduces requirements-dev.txt and improves dockerfile.
  [(#330)](https://github.com/PennyLaneAI/pennylane-lightning/pull/330)

* Support `expval` for a Hamiltonian.
  [(#333)](https://github.com/PennyLaneAI/pennylane-lightning/pull/333)

* Implements caching for Kokkos installation.
  [(#316)](https://github.com/PennyLaneAI/pennylane-lightning/pull/316)

* Supports measurements of operator arithmetic classes such as `Sum`, `Prod`,
  and `SProd` by deferring handling of them to `DefaultQubit`.
  [(#349)](https://github.com/PennyLaneAI/pennylane-lightning/pull/349)

```
@qml.qnode(qml.device('lightning.qubit', wires=2))
def circuit():
    obs = qml.s_prod(2.1, qml.PauliZ(0)) + qml.op_sum(qml.PauliX(0), qml.PauliZ(1))
    return qml.expval(obs)
```

### Bug fixes

* Test updates to reflect new measurement error messages.
  [(#334)](https://github.com/PennyLaneAI/pennylane-lightning/pull/334)

* Updates to the release tagger to fix incompatibilities with RTD.
  [(#344)](https://github.com/PennyLaneAI/pennylane-lightning/pull/344)

* Update cancel-workflow-action and bot credentials.
  [(#345)](https://github.com/PennyLaneAI/pennylane-lightning/pull/345)

### Contributors

This release contains contributions from (in alphabetical order):

Amintor Dusko, Christina Lee, Lee J. O'Riordan, Chae-Yeun Park

---

# Release 0.25.0

### New features since last release

### Breaking changes

* We explicitly disable support for PennyLane's parameter broadcasting.
[#317](https://github.com/PennyLaneAI/pennylane-lightning/pull/317)

* We explicitly remove support for PennyLane's `Sum`, `SProd` and `Prod`
  as observables.
  [(#326)](https://github.com/PennyLaneAI/pennylane-lightning/pull/326)

### Improvements

* CI builders use a reduced set of resources and redundant tests for PRs.
  [(#319)](https://github.com/PennyLaneAI/pennylane-lightning/pull/319)

* Parallelize wheel-builds where applicable.
  [(#314)](https://github.com/PennyLaneAI/pennylane-lightning/pull/314)

* AVX2/512 kernels are now available on Linux/MacOS with x86-64 architecture.
  [(#313)](https://github.com/PennyLaneAI/pennylane-lightning/pull/313)

### Documentation

* Updated ReadTheDocs runner version from Ubuntu 20.04 to 22.04
  [(#327)](https://github.com/PennyLaneAI/pennylane-lightning/pull/327)

### Bug fixes

* Test updates to reflect new additions to PennyLane.
  [(#318)](https://github.com/PennyLaneAI/pennylane-lightning/pull/318)

### Contributors

This release contains contributions from (in alphabetical order):

Amintor Dusko, Christina Lee, Rashid N H M, Lee J. O'Riordan, Chae-Yeun Park

---

# Release 0.24.0

### New features since last release

* Add `SingleExcitation` and `DoubleExcitation` qchem gates and generators.
  [(#289)](https://github.com/PennyLaneAI/pennylane-lightning/pull/289)

* Add a new dispatch mechanism for future kernels.
  [(#291)](https://github.com/PennyLaneAI/pennylane-lightning/pull/291)

* Add `IsingXY` gate operation.
  [(#303)](https://github.com/PennyLaneAI/pennylane-lightning/pull/303)

* Support `qml.state()` in vjp and Hamiltonian in adjoint jacobian.
  [(#294)](https://github.com/PennyLaneAI/pennylane-lightning/pull/294)

### Breaking changes

* Codebase is now moving to C++20. The default compiler for Linux is now GCC10.
  [(#295)](https://github.com/PennyLaneAI/pennylane-lightning/pull/295)

* Minimum macOS version is changed to 10.15 (Catalina).
  [(#295)](https://github.com/PennyLaneAI/pennylane-lightning/pull/295)

### Improvements

* Split matrix operations, refactor dispatch mechanisms, and add a benchmark suits.
  [(#274)](https://github.com/PennyLaneAI/pennylane-lightning/pull/274)

* Add native support for the calculation of sparse Hamiltonians' expectation values.
Sparse operations are offloaded to [Kokkos](https://github.com/kokkos/kokkos) and
[Kokkos-Kernels](https://github.com/kokkos/kokkos-kernels).
  [(#283)](https://github.com/PennyLaneAI/pennylane-lightning/pull/283)

* Device `lightning.qubit` now accepts a datatype for a statevector.
  [(#290)](https://github.com/PennyLaneAI/pennylane-lightning/pull/290)

```python
dev1 = qml.device('lightning.qubit', wires=4, c_dtype=np.complex64) # for single precision
dev2 = qml.device('lightning.qubit', wires=4, c_dtype=np.complex128) # for double precision
```

### Documentation

* Use the centralized [Xanadu Sphinx Theme](https://github.com/XanaduAI/xanadu-sphinx-theme)
  to style the Sphinx documentation.
  [(#287)](https://github.com/PennyLaneAI/pennylane-lightning/pull/287)

### Bug fixes

* Fix the issue with using available `clang-format` version in format.
  [(#288)](https://github.com/PennyLaneAI/pennylane-lightning/pull/288)

* Fix a bug in the generator of `DoubleExcitationPlus`.
  [(#298)](https://github.com/PennyLaneAI/pennylane-lightning/pull/298)

### Contributors

This release contains contributions from (in alphabetical order):

Mikhail Andrenkov, Ali Asadi, Amintor Dusko, Lee James O'Riordan, Chae-Yeun Park, and Shuli Shu

---

# Release 0.23.0

### New features since last release

* Add `generate_samples()` to lightning.
  [(#247)](https://github.com/PennyLaneAI/pennylane-lightning/pull/247)

* Add Lightning GBenchmark Suite.
  [(#249)](https://github.com/PennyLaneAI/pennylane-lightning/pull/249)

* Support runtime and compile information.
  [(#253)](https://github.com/PennyLaneAI/pennylane-lightning/pull/253)

### Improvements

* Add `ENABLE_BLAS` build to CI checks.
  [(#249)](https://github.com/PennyLaneAI/pennylane-lightning/pull/249)

* Add more `clang-tidy` checks and kernel tests.
  [(#253)](https://github.com/PennyLaneAI/pennylane-lightning/pull/253)

* Add C++ code coverage to CI.
  [(#265)](https://github.com/PennyLaneAI/pennylane-lightning/pull/265)

* Skip over identity operations in `"lightning.qubit"`.
  [(#268)](https://github.com/PennyLaneAI/pennylane-lightning/pull/268)

### Bug fixes

* Update tests to remove `JacobianTape`.
  [(#260)](https://github.com/PennyLaneAI/pennylane-lightning/pull/260)

* Fix tests for MSVC.
  [(#264)](https://github.com/PennyLaneAI/pennylane-lightning/pull/264)

* Fix `#include <cpuid.h>` for PPC and AArch64 in Linux.
  [(#266)](https://github.com/PennyLaneAI/pennylane-lightning/pull/266)

* Remove deprecated tape execution methods.
  [(#270)](https://github.com/PennyLaneAI/pennylane-lightning/pull/270)

* Update `qml.probs` in `test_measures.py`.
  [(#280)](https://github.com/PennyLaneAI/pennylane-lightning/pull/280)

### Contributors

This release contains contributions from (in alphabetical order):

Ali Asadi, Chae-Yeun Park, Lee James O'Riordan, and Trevor Vincent

---

# Release 0.22.1

### Bug fixes

* Ensure `Identity ` kernel is registered to C++ dispatcher.
  [(#275)](https://github.com/PennyLaneAI/pennylane-lightning/pull/275)

---

# Release 0.22.0

### New features since last release

* Add Docker support.
  [(#234)](https://github.com/PennyLaneAI/pennylane-lightning/pull/234)

### Improvements

* Update quantum tapes serialization and Python tests.
  [(#239)](https://github.com/PennyLaneAI/pennylane-lightning/pull/239)

* Clang-tidy is now enabled for both tests and examples builds under Github Actions.
  [(#237)](https://github.com/PennyLaneAI/pennylane-lightning/pull/237)

* The return type of `StateVectorBase` data is now derived-class defined.
  [(#237)](https://github.com/PennyLaneAI/pennylane-lightning/pull/237)

* Update adjointJacobian and VJP methods.
  [(#222)](https://github.com/PennyLaneAI/pennylane-lightning/pull/222)

* Set GitHub workflow to upload wheels to Test PyPI.
  [(#220)](https://github.com/PennyLaneAI/pennylane-lightning/pull/220)

* Finalize the new kernel implementation.
  [(#212)](https://github.com/PennyLaneAI/pennylane-lightning/pull/212)

### Documentation

* Use of batching with OpenMP threads is documented.
  [(#221)](https://github.com/PennyLaneAI/pennylane-lightning/pull/221)

### Bug fixes

* Fix for OOM errors when using adjoint with large numbers of observables.
  [(#221)](https://github.com/PennyLaneAI/pennylane-lightning/pull/221)

* Add virtual destructor to C++ state-vector classes.
  [(#200)](https://github.com/PennyLaneAI/pennylane-lightning/pull/200)

* Fix a bug in Python tests with operations' `matrix` calls.
  [(#238)](https://github.com/PennyLaneAI/pennylane-lightning/pull/238)

* Refactor utility header and fix a bug in linear algebra function with CBLAS.
  [(#228)](https://github.com/PennyLaneAI/pennylane-lightning/pull/228)

### Contributors

This release contains contributions from (in alphabetical order):

Ali Asadi, Chae-Yeun Park, Lee James O'Riordan

---

# Release 0.21.0

### New features since last release

* Add C++ only benchmark for a given list of gates.
  [(#199)](https://github.com/PennyLaneAI/pennylane-lightning/pull/199)

* Wheel-build support for Python 3.10.
  [(#186)](https://github.com/PennyLaneAI/pennylane-lightning/pull/186)

* C++ support for probability, expectation value and variance calculations.
  [(#185)](https://github.com/PennyLaneAI/pennylane-lightning/pull/185)

* Add bindings to C++ expval, var, probs.
  [(#214)](https://github.com/PennyLaneAI/pennylane-lightning/pull/214)

### Improvements

* `setup.py` adds debug only when --debug is given
  [(#208)](https://github.com/PennyLaneAI/pennylane-lightning/pull/208)

* Add new highly-performant C++ kernels for quantum gates.
  [(#202)](https://github.com/PennyLaneAI/pennylane-lightning/pull/202)

The new kernels significantly improve the runtime performance of PennyLane-Lightning
for both differentiable and non-differentiable workflows. Here is an example workflow
using the adjoint differentiation method with a circuit of 5 strongly entangling layers:

```python
import pennylane as qml
from pennylane import numpy as np
from pennylane.templates.layers import StronglyEntanglingLayers
from numpy.random import random
np.random.seed(42)
n_layers = 5
n_wires = 6
dev = qml.device("lightning.qubit", wires=n_wires)

@qml.qnode(dev, diff_method="adjoint")
def circuit(weights):
    StronglyEntanglingLayers(weights, wires=list(range(n_wires)))
    return [qml.expval(qml.PauliZ(i)) for i in range(n_wires)]

init_weights = np.random.random(StronglyEntanglingLayers.shape(n_layers=n_layers, n_wires=n_wires))
params = np.array(init_weights,requires_grad=True)
jac = qml.jacobian(circuit)(params)
```
The latest release shows improved performance on both single and multi-threaded evaluations!

<img src="https://raw.githubusercontent.com/PennyLaneAI/pennylane-lightning/v0.21.0-rc0/doc/_static/lightning_v20_v21_bm.png" width=50%/>

* Ensure debug info is built into dynamic libraries.
  [(#201)](https://github.com/PennyLaneAI/pennylane-lightning/pull/201)

### Documentation

* New guidelines on adding and benchmarking C++ kernels.
  [(#202)](https://github.com/PennyLaneAI/pennylane-lightning/pull/202)

### Bug fixes

* Update clang-format version
  [(#219)](https://github.com/PennyLaneAI/pennylane-lightning/pull/219)

* Fix failed tests on Windows.
  [(#218)](https://github.com/PennyLaneAI/pennylane-lightning/pull/218)

* Update clang-format version
  [(#219)](https://github.com/PennyLaneAI/pennylane-lightning/pull/219)

* Add virtual destructor to C++ state-vector classes.
  [(#200)](https://github.com/PennyLaneAI/pennylane-lightning/pull/200)

* Fix failed tests for the non-binary wheel.
  [(#213)](https://github.com/PennyLaneAI/pennylane-lightning/pull/213)

* Add virtual destructor to C++ state-vector classes.
  [(#200)](https://github.com/PennyLaneAI/pennylane-lightning/pull/200)

### Contributors

This release contains contributions from (in alphabetical order):

Ali Asadi, Amintor Dusko, Chae-Yeun Park, Lee James O'Riordan

---

# Release 0.20.1

### Bug fixes

* Fix missing header-files causing build errors in algorithms module.
  [(#193)](https://github.com/PennyLaneAI/pennylane-lightning/pull/193)

* Fix failed tests for the non-binary wheel.
  [(#191)](https://github.com/PennyLaneAI/pennylane-lightning/pull/191)

---
# Release 0.20.2

### Bug fixes

* Introduce CY kernel to Lightning to avoid issues with decomposition.
  [(#203)](https://github.com/PennyLaneAI/pennylane-lightning/pull/203)

### Contributors

This release contains contributions from (in alphabetical order):

Lee J. O'Riordan

# Release 0.20.1

### Bug fixes

* Fix missing header-files causing build errors in algorithms module.
  [(#193)](https://github.com/PennyLaneAI/pennylane-lightning/pull/193)

* Fix failed tests for the non-binary wheel.
  [(#191)](https://github.com/PennyLaneAI/pennylane-lightning/pull/191)

# Release 0.20.0

### New features since last release

* Add wheel-builder support for Python 3.10.
  [(#186)](https://github.com/PennyLaneAI/pennylane-lightning/pull/186)

* Add VJP support to PL-Lightning.
  [(#181)](https://github.com/PennyLaneAI/pennylane-lightning/pull/181)

* Add complex64 support in PL-Lightning.
  [(#177)](https://github.com/PennyLaneAI/pennylane-lightning/pull/177)

* Added examples folder containing aggregate gate performance test.
  [(#165)](https://github.com/PennyLaneAI/pennylane-lightning/pull/165)

### Breaking changes

### Improvements

* Update PL-Lightning to support new features in PL.
  [(#179)](https://github.com/PennyLaneAI/pennylane-lightning/pull/179)

### Documentation

* Lightning setup.py build process uses CMake.
  [(#176)](https://github.com/PennyLaneAI/pennylane-lightning/pull/176)

### Contributors

This release contains contributions from (in alphabetical order):

Ali Asadi, Chae-Yeun Park, Isidor Schoch, Lee James O'Riordan

---

# Release 0.19.0

* Add Cache-Friendly DOTC, GEMV, GEMM along with BLAS Support.
  [(#155)](https://github.com/PennyLaneAI/pennylane-lightning/pull/155)

### Improvements

* The performance of parametric gates has been improved.
  [(#157)](https://github.com/PennyLaneAI/pennylane-lightning/pull/157)

* AVX support is enabled for Linux users on Intel/AMD platforms.
  [(#157)](https://github.com/PennyLaneAI/pennylane-lightning/pull/157)

* PennyLane-Lightning has been updated to conform with clang-tidy
  recommendations for modernization, offering performance improvements across
  all use-cases.
  [(#153)](https://github.com/PennyLaneAI/pennylane-lightning/pull/153)

### Breaking changes

* Linux users on `x86_64` must have a CPU supporting AVX.
  [(#157)](https://github.com/PennyLaneAI/pennylane-lightning/pull/157)

### Bug fixes

* OpenMP built with Intel MacOS CI runners causes failures on M1 Macs. OpenMP is currently
  disabled in the built wheels until this can be resolved with Github Actions runners.
  [(#166)](https://github.com/PennyLaneAI/pennylane-lightning/pull/166)

### Contributors

This release contains contributions from (in alphabetical order):

Ali Asadi, Lee James O'Riordan

---

# Release 0.18.0

### New features since last release

* PennyLane-Lightning now provides a high-performance
  [adjoint Jacobian](http://arxiv.org/abs/2009.02823) method for differentiating quantum circuits.
  [(#136)](https://github.com/PennyLaneAI/pennylane-lightning/pull/136)

  The adjoint method operates after a forward pass by iteratively applying inverse gates to scan
  backwards through the circuit. The method is already available in PennyLane's
  `default.qubit` device, but the version provided by `lightning.qubit` integrates with the C++
  backend and is more performant, as shown in the plot below:

  <img src="https://raw.githubusercontent.com/PennyLaneAI/pennylane-lightning/master/doc/_static/lightning_adjoint.png" width=70%/>

  The plot compares the average runtime of `lightning.qubit` and `default.qubit` for calculating the
  Jacobian of a circuit using the adjoint method for a range of qubit numbers. The circuit
  consists of ten `BasicEntanglerLayers` with a `PauliZ` expectation value calculated on each wire,
  repeated over ten runs. We see that `lightning.qubit` provides a speedup of around two to eight
  times, depending on the number of qubits.

  The adjoint method can be accessed using the standard interface. Consider the following circuit:

  ```python
  import pennylane as qml

  wires = 3
  layers = 2
  dev = qml.device("lightning.qubit", wires=wires)

  @qml.qnode(dev, diff_method="adjoint")
  def circuit(weights):
      qml.templates.StronglyEntanglingLayers(weights, wires=range(wires))
      return qml.expval(qml.PauliZ(0))

  weights = qml.init.strong_ent_layers_normal(layers, wires, seed=1967)
  ```

  The circuit can be executed and its gradient calculated using:

    ```pycon
  >>> print(f"Circuit evaluated: {circuit(weights)}")
  Circuit evaluated: 0.9801286266677633
  >>> print(f"Circuit gradient:\n{qml.grad(circuit)(weights)}")
  Circuit gradient:
  [[[-1.11022302e-16 -1.63051504e-01 -4.14810501e-04]
    [ 1.11022302e-16 -1.50136528e-04 -1.77922957e-04]
    [ 0.00000000e+00 -3.92874550e-02  8.14523075e-05]]

   [[-1.14472273e-04  3.85963953e-02  0.00000000e+00]
    [-5.76791765e-05 -9.78478343e-02  0.00000000e+00]
    [-5.55111512e-17  0.00000000e+00 -1.11022302e-16]]]
  ```

* PennyLane-Lightning now supports all of the operations and observables of `default.qubit`.
  [(#124)](https://github.com/PennyLaneAI/pennylane-lightning/pull/124)

### Improvements

* A new state-vector class `StateVectorManaged` was added, enabling memory use to be bound to
  statevector lifetime.
  [(#136)](https://github.com/PennyLaneAI/pennylane-lightning/pull/136)

* The repository now has a well-defined component hierarchy, allowing each indepedent unit to be
  compiled and linked separately.
  [(#136)](https://github.com/PennyLaneAI/pennylane-lightning/pull/136)

* PennyLane-Lightning can now be installed without compiling its C++ binaries and will fall back
  to using the `default.qubit` implementation. Skipping compilation is achieved by setting the
  `SKIP_COMPILATION` environment variable, e.g., Linux/MacOS: `export SKIP_COMPILATION=True`,
  Windows: `set SKIP_COMPILATION=True`. This feature is intended for building a pure-Python wheel of
  PennyLane-Lightning as a backup for platforms without a dedicated wheel.
  [(#129)](https://github.com/PennyLaneAI/pennylane-lightning/pull/129)

* The C++-backed Python bound methods can now be directly called with wires and supplied parameters.
  [(#125)](https://github.com/PennyLaneAI/pennylane-lightning/pull/125)

* Lightning supports arbitrary unitary and non-unitary gate-calls from Python to C++ layer.
  [(#121)](https://github.com/PennyLaneAI/pennylane-lightning/pull/121)

### Documentation

* Added preliminary architecture diagram for package.
  [(#131)](https://github.com/PennyLaneAI/pennylane-lightning/pull/131)

* C++ API built as part of docs generation.
  [(#131)](https://github.com/PennyLaneAI/pennylane-lightning/pull/131)

### Breaking changes

* Wheels for MacOS <= 10.13 will no longer be provided due to XCode SDK C++17 support requirements.
  [(#149)](https://github.com/PennyLaneAI/pennylane-lightning/pull/149)

### Bug fixes

* An indexing error in the CRY gate is fixed. [(#136)](https://github.com/PennyLaneAI/pennylane-lightning/pull/136)

* Column-major data in numpy is now correctly converted to row-major upon pass to the C++ layer.
  [(#126)](https://github.com/PennyLaneAI/pennylane-lightning/pull/126)

### Contributors

This release contains contributions from (in alphabetical order):

Thomas Bromley, Lee James O'Riordan

---

# Release 0.17.0

### New features

* C++ layer now supports float (32-bit) and double (64-bit) templated complex data.
  [(#113)](https://github.com/PennyLaneAI/pennylane-lightning/pull/113)

### Improvements

* The PennyLane device test suite is now included in coverage reports.
  [(#123)](https://github.com/PennyLaneAI/pennylane-lightning/pull/123)

* Static versions of jQuery and Bootstrap are no longer included in the CSS theme.
  [(#118)](https://github.com/PennyLaneAI/pennylane-lightning/pull/118)

* C++ tests have been ported to use Catch2 framework.
  [(#115)](https://github.com/PennyLaneAI/pennylane-lightning/pull/115)

* Testing now exists for both float and double precision methods in C++ layer.
  [(#113)](https://github.com/PennyLaneAI/pennylane-lightning/pull/113)
  [(#115)](https://github.com/PennyLaneAI/pennylane-lightning/pull/115)

* Compile-time utility methods with `constexpr` have been added.
  [(#113)](https://github.com/PennyLaneAI/pennylane-lightning/pull/113)

* Wheel-build support for ARM64 (Linux and MacOS) and PowerPC (Linux) added.
  [(#110)](https://github.com/PennyLaneAI/pennylane-lightning/pull/110)

* Add support for Controlled Phase Gate (`ControlledPhaseShift`).
  [(#114)](https://github.com/PennyLaneAI/pennylane-lightning/pull/114)

* Move changelog to `.github` and add a changelog reminder.
  [(#111)](https://github.com/PennyLaneAI/pennylane-lightning/pull/111)

* Adds CMake build system support.
  [(#104)](https://github.com/PennyLaneAI/pennylane-lightning/pull/104)


### Breaking changes

* Removes support for Python 3.6 and adds support for Python 3.9.
  [(#127)](https://github.com/PennyLaneAI/pennylane-lightning/pull/127)
  [(#128)](https://github.com/PennyLaneAI/pennylane-lightning/pull/128)

* Compilers with C++17 support are now required to build C++ module.
  [(#113)](https://github.com/PennyLaneAI/pennylane-lightning/pull/113)

* Gate classes have been removed with functionality added to StateVector class.
  [(#113)](https://github.com/PennyLaneAI/pennylane-lightning/pull/113)

* We are no longer building wheels for Python 3.6.
  [(#106)](https://github.com/PennyLaneAI/pennylane-lightning/pull/106)

### Bug fixes

* PowerPC wheel-builder now successfully compiles modules.
  [(#120)](https://github.com/PennyLaneAI/pennylane-lightning/pull/120)

### Documentation

* Added community guidelines.
  [(#109)](https://github.com/PennyLaneAI/pennylane-lightning/pull/109)

### Contributors

This release contains contributions from (in alphabetical order):

Ali Asadi, Christina Lee, Thomas Bromley, Lee James O'Riordan

---

# Release 0.15.1

### Bug fixes

* The PennyLane-Lightning binaries are now built with NumPy 1.19.5, to avoid ABI
  compatibility issues with the latest NumPy 1.20 release. See
  [the NumPy release notes](https://numpy.org/doc/stable/release/1.20.0-notes.html#size-of-np-ndarray-and-np-void-changed)
  for more details.
  [(#97)](https://github.com/PennyLaneAI/pennylane-lightning/pull/97)

### Contributors

This release contains contributions from (in alphabetical order):

Josh Izaac, Antal Száva

---

# Release 0.15.0

### Improvements

* For compatibility with PennyLane v0.15, the `analytic` keyword argument
  has been removed. Statistics can still be computed analytically by setting
  `shots=None`.
  [(#93)](https://github.com/PennyLaneAI/pennylane-lightning/pull/93)

* Inverse gates are now supported.
  [(#89)](https://github.com/PennyLaneAI/pennylane-lightning/pull/89)

* Add new lightweight backend with performance improvements.
  [(#57)](https://github.com/PennyLaneAI/pennylane-lightning/pull/57)

* Remove the previous Eigen-based backend.
  [(#67)](https://github.com/PennyLaneAI/pennylane-lightning/pull/67)

### Bug fixes

* Re-add dispatch table after fixing static initialisation order issue.
  [(#68)](https://github.com/PennyLaneAI/pennylane-lightning/pull/68)

### Contributors

This release contains contributions from (in alphabetical order):

Thomas Bromley, Theodor Isacsson, Christina Lee, Thomas Loke, Antal Száva.

---

# Release 0.14.1

### Bug fixes

* Fixes a bug where the `QNode` would swap `LightningQubit` to
  `DefaultQubitAutograd` on device execution due to the inherited
  `passthru_devices` entry of the `capabilities` dictionary.
  [(#61)](https://github.com/PennyLaneAI/pennylane-lightning/pull/61)

### Contributors

This release contains contributions from (in alphabetical order):

Antal Száva

---

# Release 0.14.0

### Improvements

* Extends support from 16 qubits to 50 qubits.
  [(#52)](https://github.com/PennyLaneAI/pennylane-lightning/pull/52)

### Bug fixes

* Updates applying basis state preparations to correspond to the
  changes in `DefaultQubit`.
  [(#55)](https://github.com/PennyLaneAI/pennylane-lightning/pull/55)

### Contributors

This release contains contributions from (in alphabetical order):

Thomas Loke, Tom Bromley, Josh Izaac, Antal Száva

---

# Release 0.12.0

### Bug fixes

* Updates capabilities dictionary to be compatible with core PennyLane
  [(#45)](https://github.com/PennyLaneAI/pennylane-lightning/pull/45)

* Fix install of Eigen for CI wheel building
  [(#44)](https://github.com/PennyLaneAI/pennylane-lightning/pull/44)

### Contributors

This release contains contributions from (in alphabetical order):

Tom Bromley, Josh Izaac, Antal Száva

---

# Release 0.11.0

Initial release.

This release contains contributions from (in alphabetical order):

Tom Bromley, Josh Izaac, Nathan Killoran, Antal Száva<|MERGE_RESOLUTION|>--- conflicted
+++ resolved
@@ -86,11 +86,7 @@
 
 This release contains contributions from (in alphabetical order):
 
-<<<<<<< HEAD
-Ali Asadi, Amintor Dusko, Vincent Michaud-Rioux, Lee J. O'Riordan, Shuli Shu
-=======
-Ali Asadi, Amintor Dusko, Vincent Michaud-Rioux, Mudit Pandey, Shuli Shu, Paul Haochen Wang
->>>>>>> 522f3abd
+Ali Asadi, Amintor Dusko, Vincent Michaud-Rioux, Lee J. O'Riordan, Mudit Pandey, Shuli Shu, Paul Haochen Wang
 
 ---
 
