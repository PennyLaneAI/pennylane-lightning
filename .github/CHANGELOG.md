--- conflicted
+++ resolved
@@ -23,36 +23,7 @@
 
 This release contains contributions from (in alphabetical order):
 
-<<<<<<< HEAD
-Amintor Dusko, Shuli Shu
-
----
-
-# Release 0.36.0
-
-### New features since last release
-
-### Breaking changes
-
-### Improvements
-
-* The various OpenMP configurations of Lightning-Qubit are tested in parallel on different Github Actions runners.
-  [(#712)](https://github.com/PennyLaneAI/pennylane-lightning/pull/712)
-  
-* Update Linux wheels to use manylinux_2_28 images.
-  [(#667)](https://github.com/PennyLaneAI/pennylane-lightning/pull/667)
-
-### Documentation
-
-### Bug fixes
-
-### Contributors
-
-This release contains contributions from (in alphabetical order):
-
-=======
->>>>>>> e0a4dbe7
-Amintor Dusko, Vincent Michaud-Rioux
+Amintor Dusko, Vincent Michaud-Rioux, Shuli Shu
 
 ---
 
