<<<<<<< HEAD
# Release 0.35.1

### Improvements

* Use the `adjoint` gate parameter to apply `qml.Adjoint` operations instead of matrix methods in `lightning.qubit`.
  [(#632)](https://github.com/PennyLaneAI/pennylane-lightning/pull/632)

### Bug fixes

* Fix `qml.Adjoint` support in `lightning.gpu` and `lightning.kokkos`.
  [(#632)](https://github.com/PennyLaneAI/pennylane-lightning/pull/632)

* Fix finite shots support in `lightning.qubit`, `lightning.gpu` and `lightning.kokkos`. The bug would impact calculations with measurements on observables with non-trivial diagonalizing gates and calculations with shot vectors.
  [(#632)](https://github.com/PennyLaneAI/pennylane-lightning/pull/632)
=======
# Release 0.36.0-dev

### New features since last release

* Add two new python classes (LightningStateVector and LightningMeasurements) to support `lightning.qubit2`.
  [(#613)](https://github.com/PennyLaneAI/pennylane-lightning/pull/613)

* Add analytic-mode `qml.probs` and `qml.var` support in `lightning.qubit2`.
  [(#627)](https://github.com/PennyLaneAI/pennylane-lightning/pull/627)

* Add LightningAdjointJacobian to support `lightning.qubit2`.
  [(#631)](https://github.com/PennyLaneAI/pennylane-lightning/pull/631)

### Breaking changes

### Improvements

* Add `isort` to `requirements-dev.txt` and run before `black` upon `make format` to sort Python imports.
  [(#623)](https://github.com/PennyLaneAI/pennylane-lightning/pull/623)

### Documentation

### Bug fixes
>>>>>>> bb9b1443

### Contributors

This release contains contributions from (in alphabetical order):

Vincent Michaud-Rioux

---

# Release 0.35.0

### New features since last release

* All backends now support `GlobalPhase` and `C(GlobalPhase)` in forward pass.
  [(#579)](https://github.com/PennyLaneAI/pennylane-lightning/pull/579)

* Add Hermitian observable support for shot-noise measurement and Lapack support.
  [(#569)](https://github.com/PennyLaneAI/pennylane-lightning/pull/569)

### Breaking changes

* Migrate `lightning.gpu` to CUDA 12.
  [(#606)](https://github.com/PennyLaneAI/pennylane-lightning/pull/606)

### Improvements

* Expand error values and strings returned from CUDA libraries.
  [(#617)](https://github.com/PennyLaneAI/pennylane-lightning/pull/617)

* `C(MultiRZ)` and `C(Rot)` gates are natively supported (with `LM` kernels).
  [(#614)](https://github.com/PennyLaneAI/pennylane-lightning/pull/614)

* Add adjoint support for `GlobalPhase` in Lightning-GPU and Lightning-Kokkos.
  [(#615)](https://github.com/PennyLaneAI/pennylane-lightning/pull/615)

* Lower the overheads of Windows CI tests.
  [(#610)](https://github.com/PennyLaneAI/pennylane-lightning/pull/610)

* Decouple LightningQubit memory ownership from numpy and migrate it to Lightning-Qubit managed state-vector class.
  [(#601)](https://github.com/PennyLaneAI/pennylane-lightning/pull/601)

* Expand support for Projector observables on Lightning-Kokkos.
  [(#601)](https://github.com/PennyLaneAI/pennylane-lightning/pull/601)

* Split Docker build cron job into two jobs: master and latest. This is mainly for reporting in the `plugin-test-matrix` repo.
  [(#600)](https://github.com/PennyLaneAI/pennylane-lightning/pull/600)

* The `BlockEncode` operation from PennyLane is now supported on all Lightning devices.
  [(#599)](https://github.com/PennyLaneAI/pennylane-lightning/pull/599)

* OpenMP acceleration can now be enabled at compile time for all `lightning.qubit` gate kernels using the "-DLQ_ENABLE_KERNEL_OMP=1" CMake argument.
  [(#510)](https://github.com/PennyLaneAI/pennylane-lightning/pull/510)

* Enable building Docker images for any branch or tag. Set the Docker build cron job to build images for the latest release and `master`.
  [(#598)](https://github.com/PennyLaneAI/pennylane-lightning/pull/598)

* Enable choosing the PennyLane-Lightning version and disabling push to Docker Hub in the Docker build workflow. Add a cron job calling the Docker build workflow.
  [(#597)](https://github.com/PennyLaneAI/pennylane-lightning/pull/597)

* Pull Kokkos v4.2.00 from the official Kokkos repository to test Lightning-Kokkos with the CUDA backend.
  [(#596)](https://github.com/PennyLaneAI/pennylane-lightning/pull/596)

* Remove deprecated MeasurementProcess.name.
  [(#605)](https://github.com/PennyLaneAI/pennylane-lightning/pull/605)

### Documentation

* Update requirements to build the documentation.
  [(#594)](https://github.com/PennyLaneAI/pennylane-lightning/pull/594)

### Bug fixes

* Downgrade auditwheel due to changes with library exclusion list.
  [(#620)](https://github.com/PennyLaneAI/pennylane-lightning/pull/620)

* List `GlobalPhase` gate in each device's TOML file.
  [(#615)](https://github.com/PennyLaneAI/pennylane-lightning/pull/615)

* Lightning-GPU's gate cache failed to distinguish between certain gates.
  For example, `MultiControlledX([0, 1, 2], "111")` and `MultiControlledX([0, 2], "00")` were applied as the same operation.
  This could happen with (at least) the following gates: `QubitUnitary`,`ControlledQubitUnitary`,`MultiControlledX`,`DiagonalQubitUnitary`,`PSWAP`,`OrbitalRotation`.
  [(#579)](https://github.com/PennyLaneAI/pennylane-lightning/pull/579)

* Ensure the stopping condition decompositions are respected for larger templated QFT and Grover operators.
  [(#609)](https://github.com/PennyLaneAI/pennylane-lightning/pull/609)

* Move concurrency group specifications from reusable Docker build workflow to the root workflows.
  [(#604)](https://github.com/PennyLaneAI/pennylane-lightning/pull/604)

* Fix `lightning-kokkos-cuda` Docker build and add CI workflow to build images and push to Docker Hub.
  [(#593)](https://github.com/PennyLaneAI/pennylane-lightning/pull/593)

* Update jax.config imports.
  [(#619)](https://github.com/PennyLaneAI/pennylane-lightning/pull/619)

* Fix apply state vector when using a Lightning handle.
  [(#622)](https://github.com/PennyLaneAI/pennylane-lightning/pull/622)

* Pinning Pytest to a version compatible with Flaky.
  [(#624)](https://github.com/PennyLaneAI/pennylane-lightning/pull/624)

### Contributors

This release contains contributions from (in alphabetical order):

Amintor Dusko, David Ittah, Vincent Michaud-Rioux, Lee J. O'Riordan, Shuli Shu, Matthew Silverman

---

# Release 0.34.0

### New features since last release

* Support added for Python 3.12 wheel builds.
  [(#541)](https://github.com/PennyLaneAI/pennylane-lightning/pull/541)

* Lightning-Qubit support arbitrary controlled gates (any wires and any control values). The kernels are implemented in the `LM` module.
  [(#576)](https://github.com/PennyLaneAI/pennylane-lightning/pull/576)

* Shot-noise related methods now accommodate observable objects with arbitrary eigenvalues. Add a Kronecker product method for two diagonal matrices.
  [(#570)](https://github.com/PennyLaneAI/pennylane-lightning/pull/570)

* Add shot-noise support for probs in the C++ layer. Probabilities are calculated from generated samples. All Lightning backends support this feature. Please note that target wires should be sorted in ascending manner.
  [(#568)](https://github.com/PennyLaneAI/pennylane-lightning/pull/568)

* Add `LM` kernels to apply arbitrary controlled operations efficiently.
  [(#516)](https://github.com/PennyLaneAI/pennylane-lightning/pull/516)

* Add shots support for variance value, probs, sample, counts calculation for given observables (`NamedObs`, `TensorProd` and `Hamiltonian`) based on Pauli words, `Identity` and `Hadamard` in the C++ layer. All Lightning backends support this support feature.
  [(#561)](https://github.com/PennyLaneAI/pennylane-lightning/pull/561)

* Add shots support for expectation value calculation for given observables (`NamedObs`, `TensorProd` and `Hamiltonian`) based on Pauli words, `Identity` and `Hadamard` in the C++ layer by adding `measure_with_samples` to the measurement interface. All Lightning backends support this support feature.
  [(#556)](https://github.com/PennyLaneAI/pennylane-lightning/pull/556)

* `qml.QubitUnitary` operators can be included in a circuit differentiated with the adjoint method. Lightning handles circuits with arbitrary non-differentiable `qml.QubitUnitary` operators. 1,2-qubit `qml.QubitUnitary` operators with differentiable parameters can be differentiated using decomposition.
  [(#540)] (https://github.com/PennyLaneAI/pennylane-lightning/pull/540)

### Breaking changes

* Set the default version of Kokkos to 4.2.00 throughout the project (CMake, CI, etc.)
  [(#578)] (https://github.com/PennyLaneAI/pennylane-lightning/pull/578)

* Overload `applyOperation` with a fifth `matrix` argument to all state vector classes to support arbitrary operations in `AdjointJacobianBase`.
  [(#540)] (https://github.com/PennyLaneAI/pennylane-lightning/pull/540)

### Improvements

* Ensure aligned memory used for numpy arrays with state-vector without reallocations.
  [(#572)](https://github.com/PennyLaneAI/pennylane-lightning/pull/572)

* Unify error messages of shot measurement related unsupported observables to better Catalyst.
  [(#577)](https://github.com/PennyLaneAI/pennylane-lightning/pull/577)

* Add configuration files to improve compatibility with Catalyst.
  [(#566)](https://github.com/PennyLaneAI/pennylane-lightning/pull/566)

* Refactor shot-noise related methods of MeasurementsBase class in the C++ layer and eigenvalues are not limited to `1` and `-1`. Add `getObs()` method to Observables class. Refactor `applyInPlaceShots` to allow users to get eigenvalues of Observables object. Deprecated `_preprocess_state` method in `MeasurementsBase` class for safer use of the `LightningQubitRaw` backend.
[(#570)](https://github.com/PennyLaneAI/pennylane-lightning/pull/570)

* Modify `setup.py` to use backend-specific build directory (`f"build_{backend}"`) to accelerate rebuilding backends in alternance.
  [(#540)] (https://github.com/PennyLaneAI/pennylane-lightning/pull/540)

* Update Dockerfile and rewrite the `build-wheel-lightning-gpu` stage to build Lightning-GPU from the `pennylane-lightning` monorepo.
  [(#539)] (https://github.com/PennyLaneAI/pennylane-lightning/pull/539)

* Add the MPI test CI workflows of Lightning-GPU in compatibility cron jobs.
  [(#536)] (https://github.com/PennyLaneAI/pennylane-lightning/pull/536)

* Add MPI synchronization in places to safely handle communicated data.
  [(#538)](https://github.com/PennyLaneAI/pennylane-lightning/pull/538)

* Add release option in compatibility cron jobs to test the release candidates of PennyLane and the Lightning plugins against one another.
  [(#531)] (https://github.com/PennyLaneAI/pennylane-lightning/pull/531)

* Add GPU workflows in compatibility cron jobs to test Lightning-GPU and Lightning-Kokkos with the Kokkos CUDA backend.
  [(#528)] (https://github.com/PennyLaneAI/pennylane-lightning/pull/528)

### Documentation

* Fixed a small typo in the documentation page for the PennyLane-Lightning GPU device.
  [(#563)](https://github.com/PennyLaneAI/pennylane-lightning/pull/563)

* Add OpenGraph social preview for Lightning docs.
  [(#574)](https://github.com/PennyLaneAI/pennylane-lightning/pull/574)

### Bug fixes

* Fix CodeCov file contention issue when uploading data from many workloads.
  [(#584)](https://github.com/PennyLaneAI/pennylane-lightning/pull/584)

* Ensure the `lightning.gpu` intermediate wheel builds are uploaded to TestPyPI.
  [(#575)](https://github.com/PennyLaneAI/pennylane-lightning/pull/575)

* Allow support for newer clang-tidy versions on non-x86_64 platforms.
  [(#567)](https://github.com/PennyLaneAI/pennylane-lightning/pull/567)

* Do not run C++ tests when testing for compatibility with PennyLane, hence fixing plugin-matrix failures. Fix Lightning-GPU workflow trigger.
  [(#571)](https://github.com/PennyLaneAI/pennylane-lightning/pull/571)

* Revert single-node multi-GPU batching behaviour to match https://github.com/PennyLaneAI/pennylane-lightning-gpu/pull/27.
  [(#564)](https://github.com/PennyLaneAI/pennylane-lightning/pull/564)

* Move deprecated `stateprep` `QuantumScript` argument into the operation list in `mpitests/test_adjoint_jacobian.py`.
  [(#540)] (https://github.com/PennyLaneAI/pennylane-lightning/pull/540)

* Fix MPI Python unit tests for the adjoint method.
  [(#538)](https://github.com/PennyLaneAI/pennylane-lightning/pull/538)

* Fix the issue with assigning kernels to ops before registering kernels on macOS
  [(#582)](https://github.com/PennyLaneAI/pennylane-lightning/pull/582)

* Update `MANIFEST.in` to include device config files and `CHANGELOG.md`
  [(#585)](https://github.com/PennyLaneAI/pennylane-lightning/pull/585)

### Contributors

This release contains contributions from (in alphabetical order):

Ali Asadi, Isaac De Vlugt, Amintor Dusko, Vincent Michaud-Rioux, Erick Ochoa Lopez, Lee James O'Riordan, Shuli Shu

---

# Release 0.33.1

* pip-installed CUDA runtime libraries can now be accessed from a virtualenv.
  [(#543)](https://github.com/PennyLaneAI/pennylane-lightning/pull/543)

### Bug fixes

* The pybind11 compiled module RPATH linkage has been restored to pre-0.33 behaviour.
  [(#543)](https://github.com/PennyLaneAI/pennylane-lightning/pull/543)

### Contributors

This release contains contributions from (in alphabetical order):

Lee J. O'Riordan

---

# Release 0.33.0

### New features since last release

* Add documentation updates for the `lightning.gpu` backend.
  [(#525)] (https://github.com/PennyLaneAI/pennylane-lightning/pull/525)

* Add `SparseHamiltonian` support for Lightning-Qubit and Lightning-GPU.
  [(#526)] (https://github.com/PennyLaneAI/pennylane-lightning/pull/526)

* Add `SparseHamiltonian` support for Lightning-Kokkos.
  [(#527)] (https://github.com/PennyLaneAI/pennylane-lightning/pull/527)

* Integrate python/pybind layer of distributed Lightning-GPU into the Lightning monorepo with python unit tests.
  [(#518)] (https://github.com/PennyLaneAI/pennylane-lightning/pull/518)

* Integrate the distributed C++ backend of Lightning-GPU into the Lightning monorepo.
  [(#514)] (https://github.com/PennyLaneAI/pennylane-lightning/pull/514)

* Integrate Lightning-GPU into the Lightning monorepo. The new backend is named `lightning.gpu` and includes all single-GPU features.
  [(#499)] (https://github.com/PennyLaneAI/pennylane-lightning/pull/499)

* Build Linux wheels for Lightning-GPU (CUDA-11).
  [(#517)](https://github.com/PennyLaneAI/pennylane-lightning/pull/517)

* Add `Dockerfile` in `docker` and `make docker` workflow in `Makefile`. The Docker images and documentation are available on [DockerHub](https://hub.docker.com/repository/docker/pennylaneai/pennylane).
  [(#496)](https://github.com/PennyLaneAI/pennylane-lightning/pull/496)

* Add mid-circuit state preparation operation tests.
  [(#495)](https://github.com/PennyLaneAI/pennylane-lightning/pull/495)

### Breaking changes

* Add `tests_gpu.yml` workflow to test the Lightning-Kokkos backend with CUDA-12.
  [(#494)](https://github.com/PennyLaneAI/pennylane-lightning/pull/494)

* Implement `LM::GeneratorDoubleExcitation`, `LM::GeneratorDoubleExcitationMinus`, `LM::GeneratorDoubleExcitationPlus` kernels. Lightning-Qubit default kernels are now strictly from the `LM` implementation, which requires less memory and is faster for large state vectors.
  [(#512)](https://github.com/PennyLaneAI/pennylane-lightning/pull/512)

* Add workflows validating compatibility between PennyLane and Lightning's most recent stable releases and development (latest) versions.
  [(#507)](https://github.com/PennyLaneAI/pennylane-lightning/pull/507)
  [(#498)](https://github.com/PennyLaneAI/pennylane-lightning/pull/498)

* Introduce `timeout-minutes` in various workflows, mainly to avoid Windows builds hanging for several hours.
  [(#503)](https://github.com/PennyLaneAI/pennylane-lightning/pull/503)

* Cast integral-valued arrays to the device's complex type on entry in `_preprocess_state_vector` to ensure the state is correctly represented with floating-point numbers.
  [(#501)](https://github.com/PennyLaneAI/pennylane-lightning/pull/501)

* Update `DefaultQubit` to `DefaultQubitLegacy` on Lightning fallback.
  [(#500)](https://github.com/PennyLaneAI/pennylane-lightning/pull/500)

* Enums defined in `GateOperation.hpp` start at `1` (previously `0`). `::BEGIN` is introduced in a few places where it was assumed `0` accordingly.
  [(#485)](https://github.com/PennyLaneAI/pennylane-lightning/pull/485)

* Enable pre-commit hooks to format all Python files and linting of all Python source files.
  [(#485)](https://github.com/PennyLaneAI/pennylane-lightning/pull/485)

### Improvements

* Improve Python testing for Lightning-GPU (+MPI) by adding jobs in Actions files and adding Python tests to increase code coverage.
  [(#522)](https://github.com/PennyLaneAI/pennylane-lightning/pull/522)

* Add support for `pip install pennylane-lightning[kokkos]` for the OpenMP backend.
  [(#515)](https://github.com/PennyLaneAI/pennylane-lightning/pull/515)

* Update `setup.py` to allow for multi-package co-existence. The `PennyLane_Lightning` package now is the responsible for the core functionality, and will be depended upon by all other extensions.
  [(#504)] (https://github.com/PennyLaneAI/pennylane-lightning/pull/504)

* Redesign Lightning-Kokkos `StateVectorKokkos` class to use Kokkos `RangePolicy` together with special functors in `applyMultiQubitOp` to apply 1- to 4-wire generic unitary gates. For more than 4 wires, the general implementation using Kokkos `TeamPolicy` is employed to yield the best all-around performance.
  [(#490)] (https://github.com/PennyLaneAI/pennylane-lightning/pull/490)

* Redesign Lightning-Kokkos `Measurements` class to use Kokkos `RangePolicy` together with special functors to obtain the expectation value of 1- to 4-wire generic unitary gates. For more than 4 wires, the general implementation using Kokkos `TeamPolicy` is employed to yield the best all-around performance.
  [(#489)] (https://github.com/PennyLaneAI/pennylane-lightning/pull/489)

* Add tests to increase Lightning-Kokkos coverage.
  [(#485)](https://github.com/PennyLaneAI/pennylane-lightning/pull/485)

* Add memory locality tag reporting and adjoint diff dispatch for `lightning.qubit` statevector classes.
  [(#492)](https://github.com/PennyLaneAI/pennylane-lightning/pull/492)

* Add support for dependent external packages to C++ core.
  [(#482)](https://github.com/PennyLaneAI/pennylane-lightning/pull/482)

* Add support for building multiple backend simulators.
  [(#497)](https://github.com/PennyLaneAI/pennylane-lightning/pull/497)

### Documentation

### Bug fixes

* Fix CI issues running python-cov with MPI.
  [(#535)](https://github.com/PennyLaneAI/pennylane-lightning/pull/535)

* Re-add support for `pip install pennylane-lightning[gpu]`.
  [(#515)](https://github.com/PennyLaneAI/pennylane-lightning/pull/515)

* Switch most Lightning-Qubit default kernels to `LM`. Add `LM::multiQubitOp` tests, failing when targeting out-of-order wires clustered close to `num_qubits-1`. Fix the `LM::multiQubitOp` kernel implementation by introducing a generic `revWireParity` routine and replacing the `bitswap`-based implementation. Mimic the changes fixing the corresponding `multiQubitOp` and `expval` functors in Lightning-Kokkos.
  [(#511)](https://github.com/PennyLaneAI/pennylane-lightning/pull/511)

* Fix RTD builds by removing unsupported `system_packages` configuration option.
  [(#491)](https://github.com/PennyLaneAI/pennylane-lightning/pull/491)

### Contributors

This release contains contributions from (in alphabetical order):

Ali Asadi, Amintor Dusko, Vincent Michaud-Rioux, Lee J. O'Riordan, Shuli Shu

---

# Release 0.32.0

### New features since last release

* The `lightning.kokkos` backend supports Nvidia GPU execution (with Kokkos v4 and CUDA v12).
  [(#477)](https://github.com/PennyLaneAI/pennylane-lightning/pull/477)

* Complete overhaul of repository structure to facilitates integration of multiple backends. Refactoring efforts we directed to improve development performance, code reuse and decrease overall overhead to propagate changes through backends. New C++ modular build strategy allows for faster test builds restricted to a module. Update CI/CD actions concurrency strategy. Change minimal Python version to 3.9.
  [(#472)] (https://github.com/PennyLaneAI/pennylane-lightning/pull/472)

* Wheels are built with native support for sparse Hamiltonians.
  [(#470)] (https://github.com/PennyLaneAI/pennylane-lightning/pull/470)

* Add native support to sparse Hamiltonians in the absence of Kokkos & Kokkos-kernels.
  [(#465)] (https://github.com/PennyLaneAI/pennylane-lightning/pull/465)

### Breaking changes

* Rename `QubitStateVector` to `StatePrep` in the `LightningQubit` and `LightningKokkos` classes.
  [(#486)](https://github.com/PennyLaneAI/pennylane-lightning/pull/486)

* Modify `adjointJacobian` methods to accept a (maybe unused) reference `StateVectorT`, allowing device-backed simulators to directly access state vector data for adjoint differentiation instead of copying it back-and-forth into `JacobianData` (host memory).
  [(#477)](https://github.com/PennyLaneAI/pennylane-lightning/pull/477)

### Improvements

* Refactor LKokkos `Measurements` class to use (fast) specialized functors whenever possible.
  [(#481)] (https://github.com/PennyLaneAI/pennylane-lightning/pull/481)

* Merge Lightning Qubit and Lightning Kokkos backends in the new repository.
  [(#472)] (https://github.com/PennyLaneAI/pennylane-lightning/pull/472)

* Integrated new unified docs for Lightning Kokkos and Lightning Qubit packages.
  [(#473)] (https://github.com/PennyLaneAI/pennylane-lightning/pull/473)

### Documentation

### Bug fixes

* Ensure PennyLane has an `active_return` attribute before calling it.
 [(#483)] (https://github.com/PennyLaneAI/pennylane-lightning/pull/483)

* Do no import `sqrt2_v` from `<numbers>` in `Util.hpp` to resolve issue with Lightning-GPU builds.
  [(#479)](https://github.com/PennyLaneAI/pennylane-lightning/pull/479)

* Update the CMake internal references to enable sub-project compilation with affecting the parent package.
  [(#478)](https://github.com/PennyLaneAI/pennylane-lightning/pull/478)

* `apply` no longer mutates the inputted list of operations.
  [(#474)](https://github.com/PennyLaneAI/pennylane-lightning/pull/474)

### Contributors

This release contains contributions from (in alphabetical order):

Amintor Dusko, Christina Lee, Vincent Michaud-Rioux, Lee J. O'Riordan

---

# Release 0.31.0

### New features since last release

* Update Kokkos support to 4.0.01.
  [(#439)] (https://github.com/PennyLaneAI/pennylane-lightning/pull/439)

### Breaking changes

* Update tests to be compliant with PennyLane v0.31.0 development changes and deprecations.
  [(#448)](https://github.com/PennyLaneAI/pennylane-lightning/pull/448)

### Improvements

* Remove logic from `setup.py` and transfer paths and env variable definitions into workflow files.
  [(#450)](https://github.com/PennyLaneAI/pennylane-lightning/pull/450)

* Detect MKL or CBLAS if `ENABLE_BLAS=ON` making sure that BLAS is linked as expected.
  [(#449)](https://github.com/PennyLaneAI/pennylane-lightning/pull/449)

### Documentation

* Fix LightningQubit class parameter documentation.
  [(#456)](https://github.com/PennyLaneAI/pennylane-lightning/pull/456)

### Bug fixes

* Ensure cross-platform wheels continue to build with updates in git safety checks.
  [(#452)](https://github.com/PennyLaneAI/pennylane-lightning/pull/452)

* Fixing Python version bug introduce in [(#450)](https://github.com/PennyLaneAI/pennylane-lightning/pull/450)
  when `Python_EXECUTABLE` was removed from `setup.py`.
  [(#461)](https://github.com/PennyLaneAI/pennylane-lightning/pull/461)

* Ensure aligned allocator definition works with C++20 compilers.
  [(#438)](https://github.com/PennyLaneAI/pennylane-lightning/pull/438)

* Prevent multiple threads from calling `Kokkos::initialize` or `Kokkos::finalize`.
  [(#439)](https://github.com/PennyLaneAI/pennylane-lightning/pull/439)

### Contributors

This release contains contributions from (in alphabetical order):

Vincent Michaud-Rioux, Lee J. O'Riordan, Chae-Yeun Park

---

# Release 0.30.0

### New features since last release

* Add MCMC sampler.
  [(#384)] (https://github.com/PennyLaneAI/pennylane-lightning/pull/384)

* Serialize PennyLane's arithmetic operators when they are used as observables
  that are expressed in the Pauli basis.
  [(#424)](https://github.com/PennyLaneAI/pennylane-lightning/pull/424)

### Breaking changes

* Lightning now works with the new return types specification that is now default in PennyLane.
  See [the PennyLane `qml.enable_return`](https://docs.pennylane.ai/en/stable/code/api/pennylane.enable_return.html?highlight=enable_return) documentation for more information on this change.
  [(#427)](https://github.com/PennyLaneAI/pennylane-lightning/pull/427)

Instead of creating potentially ragged numpy array, devices and `QNode`'s now return an object of the same type as that
returned by the quantum function.

```
>>> dev = qml.device('lightning.qubit', wires=1)
>>> @qml.qnode(dev, diff_method="adjoint")
... def circuit(x):
...     qml.RX(x, wires=0)
...     return qml.expval(qml.PauliY(0)), qml.expval(qml.PauliZ(0))
>>> x = qml.numpy.array(0.5)
>>> circuit(qml.numpy.array(0.5))
(array(-0.47942554), array(0.87758256))
```

Interfaces like Jax or Torch handle tuple outputs without issues:

```
>>> jax.jacobian(circuit)(jax.numpy.array(0.5))
(Array(-0.87758255, dtype=float32, weak_type=True),
Array(-0.47942555, dtype=float32, weak_type=True))
```

Autograd cannot differentiate an output tuple, so results must be converted to an array before
use with `qml.jacobian`:

```
>>> qml.jacobian(lambda y: qml.numpy.array(circuit(y)))(x)
array([-0.87758256, -0.47942554])
```

Alternatively, the quantum function itself can return a numpy array of measurements:

```
>>> dev = qml.device('lightning.qubit', wires=1)
>>> @qml.qnode(dev, diff_method="adjoint")
>>> def circuit2(x):
...     qml.RX(x, wires=0)
...     return np.array([qml.expval(qml.PauliY(0)), qml.expval(qml.PauliZ(0))])
>>> qml.jacobian(circuit2)(np.array(0.5))
array([-0.87758256, -0.47942554])
```

### Improvements

* Remove deprecated `set-output` commands from workflow files.
  [(#437)](https://github.com/PennyLaneAI/pennylane-lightning/pull/437)

* Lightning wheels are now checked with `twine check` post-creation for PyPI compatibility.
  [(#430)](https://github.com/PennyLaneAI/pennylane-lightning/pull/430)

* Lightning has been made compatible with the change in return types specification.
  [(#427)](https://github.com/PennyLaneAI/pennylane-lightning/pull/427)

* Lightning is compatible with clang-tidy version 16.
  [(#429)](https://github.com/PennyLaneAI/pennylane-lightning/pull/429)

### Contributors

This release contains contributions from (in alphabetical order):

Christina Lee, Vincent Michaud-Rioux, Lee James O'Riordan, Chae-Yeun Park, Matthew Silverman

---

# Release 0.29.0

### Improvements

* Remove runtime dependency on ninja build system.
  [(#414)](https://github.com/PennyLaneAI/pennylane-lightning/pull/414)

* Allow better integration and installation support with CMake targeted binary builds.
  [(#403)](https://github.com/PennyLaneAI/pennylane-lightning/pull/403)

* Remove explicit Numpy and Scipy requirements.
  [(#412)](https://github.com/PennyLaneAI/pennylane-lightning/pull/412)

* Get `llvm` installation root from the environment variable `LLVM_ROOT_DIR` (or fallback to `brew`).
  [(#413)](https://github.com/PennyLaneAI/pennylane-lightning/pull/413)

* Update AVX2/512 kernel infrastructure for additional gate/generator operations.
  [(#404)](https://github.com/PennyLaneAI/pennylane-lightning/pull/404)

* Remove unnecessary lines for resolving CodeCov issue.
  [(#415)](https://github.com/PennyLaneAI/pennylane-lightning/pull/415)

* Add more AVX2/512 gate operations.
  [(#393)](https://github.com/PennyLaneAI/pennylane-lightning/pull/393)

### Documentation

### Bug fixes

* Ensure error raised when asking for out of order marginal probabilities. Prevents the return of incorrect results.
  [(#416)](https://github.com/PennyLaneAI/pennylane-lightning/pull/416)

* Fix Github shields in README.
  [(#402)](https://github.com/PennyLaneAI/pennylane-lightning/pull/402)

### Contributors

Amintor Dusko, Vincent Michaud-Rioux, Lee James O'Riordan, Chae-Yeun Park

---

# Release 0.28.2

### Bug fixes

* Fix Python module versioning for Linux wheels.
  [(#408)](https://github.com/PennyLaneAI/pennylane-lightning/pull/408)

### Contributors

This release contains contributions from (in alphabetical order):

Amintor Dusko, Shuli Shu, Trevor Vincent

---

# Release 0.28.1

### Bug fixes

* Fix Pybind11 module versioning and locations for Windows wheels.
  [(#400)](https://github.com/PennyLaneAI/pennylane-lightning/pull/400)

### Contributors

This release contains contributions from (in alphabetical order):

Lee J. O'Riordan

---

# Release 0.28.0

### Breaking changes

* Deprecate support for Python 3.7.
  [(#391)](https://github.com/PennyLaneAI/pennylane-lightning/pull/391)

### Improvements

* Improve Lightning package structure for external use as a C++ library.
  [(#369)](https://github.com/PennyLaneAI/pennylane-lightning/pull/369)

* Improve the stopping condition method.
  [(#386)](https://github.com/PennyLaneAI/pennylane-lightning/pull/386)

### Bug fixes

- Pin CMake to 3.24.x in wheel-builder to avoid Python not found error in CMake 3.25, when building wheels for PennyLane-Lightning-GPU.
  [(#387)](https://github.com/PennyLaneAI/pennylane-lightning/pull/387)

### Contributors

This release contains contributions from (in alphabetical order):

Amintor Dusko, Lee J. O'Riordan

---

# Release 0.27.0

### New features since last release

* Enable building of python 3.11 wheels and upgrade python on CI/CD workflows to 3.8.
  [(#381)](https://github.com/PennyLaneAI/pennylane-lightning/pull/381)

### Breaking changes

### Improvements

* Update clang-tools version in Github workflows.
  [(#351)](https://github.com/PennyLaneAI/pennylane-lightning/pull/351)

* Improve tests and checks CI/CD pipelines.
  [(#353)](https://github.com/PennyLaneAI/pennylane-lightning/pull/353)

* Implement 3 Qubits gates (CSWAP & Toffoli) & 4 Qubits gates (DoubleExcitation, DoubleExcitationMinus, DoubleExcitationPlus) in LM manner.
  [(#362)](https://github.com/PennyLaneAI/pennylane-lightning/pull/362)

* Upgrade Kokkos and Kokkos Kernels to 3.7.00, and improve sparse matrix-vector multiplication performance and memory usage.
  [(#361)](https://github.com/PennyLaneAI/pennylane-lightning/pull/361)

* Update Linux (ubuntu-latest) architecture x86_64 wheel-builder from GCC 10.x to GCC 11.x.
  [(#373)](https://github.com/PennyLaneAI/pennylane-lightning/pull/373)

* Update gcc and g++ 10.x to 11.x in CI tests. This update brings improved support for newer C++ features.
  [(#370)](https://github.com/PennyLaneAI/pennylane-lightning/pull/370)

* Change Lightning to inherit from QubitDevice instead of DefaultQubit.
  [(#365)](https://github.com/PennyLaneAI/pennylane-lightning/pull/365)

### Documentation

### Bug fixes

* Use mutex when accessing cache in KernelMap.
  [(#382)](https://github.com/PennyLaneAI/pennylane-lightning/pull/382)

### Contributors

This release contains contributions from (in alphabetical order):

Amintor Dusko, Chae-Yeun Park, Monit Sharma, Shuli Shu

---

# Release 0.26.1

### Bug fixes

* Fixes the transposition method used in the probability calculation.
  [(#377)](https://github.com/PennyLaneAI/pennylane-lightning/pull/377)

### Contributor

Amintor Dusko

---
# Release 0.26.0

### Improvements

* Introduces requirements-dev.txt and improves dockerfile.
  [(#330)](https://github.com/PennyLaneAI/pennylane-lightning/pull/330)

* Support `expval` for a Hamiltonian.
  [(#333)](https://github.com/PennyLaneAI/pennylane-lightning/pull/333)

* Implements caching for Kokkos installation.
  [(#316)](https://github.com/PennyLaneAI/pennylane-lightning/pull/316)

* Supports measurements of operator arithmetic classes such as `Sum`, `Prod`,
  and `SProd` by deferring handling of them to `DefaultQubit`.
  [(#349)](https://github.com/PennyLaneAI/pennylane-lightning/pull/349)

```
@qml.qnode(qml.device('lightning.qubit', wires=2))
def circuit():
    obs = qml.s_prod(2.1, qml.PauliZ(0)) + qml.op_sum(qml.PauliX(0), qml.PauliZ(1))
    return qml.expval(obs)
```

### Bug fixes

* Test updates to reflect new measurement error messages.
  [(#334)](https://github.com/PennyLaneAI/pennylane-lightning/pull/334)

* Updates to the release tagger to fix incompatibilities with RTD.
  [(#344)](https://github.com/PennyLaneAI/pennylane-lightning/pull/344)

* Update cancel-workflow-action and bot credentials.
  [(#345)](https://github.com/PennyLaneAI/pennylane-lightning/pull/345)

### Contributors

This release contains contributions from (in alphabetical order):

Amintor Dusko, Christina Lee, Lee J. O'Riordan, Chae-Yeun Park

---

# Release 0.25.0

### New features since last release

### Breaking changes

* We explicitly disable support for PennyLane's parameter broadcasting.
[#317](https://github.com/PennyLaneAI/pennylane-lightning/pull/317)

* We explicitly remove support for PennyLane's `Sum`, `SProd` and `Prod`
  as observables.
  [(#326)](https://github.com/PennyLaneAI/pennylane-lightning/pull/326)

### Improvements

* CI builders use a reduced set of resources and redundant tests for PRs.
  [(#319)](https://github.com/PennyLaneAI/pennylane-lightning/pull/319)

* Parallelize wheel-builds where applicable.
  [(#314)](https://github.com/PennyLaneAI/pennylane-lightning/pull/314)

* AVX2/512 kernels are now available on Linux/MacOS with x86-64 architecture.
  [(#313)](https://github.com/PennyLaneAI/pennylane-lightning/pull/313)

### Documentation

* Updated ReadTheDocs runner version from Ubuntu 20.04 to 22.04
  [(#327)](https://github.com/PennyLaneAI/pennylane-lightning/pull/327)

### Bug fixes

* Test updates to reflect new additions to PennyLane.
  [(#318)](https://github.com/PennyLaneAI/pennylane-lightning/pull/318)

### Contributors

This release contains contributions from (in alphabetical order):

Amintor Dusko, Christina Lee, Rashid N H M, Lee J. O'Riordan, Chae-Yeun Park

---

# Release 0.24.0

### New features since last release

* Add `SingleExcitation` and `DoubleExcitation` qchem gates and generators.
  [(#289)](https://github.com/PennyLaneAI/pennylane-lightning/pull/289)

* Add a new dispatch mechanism for future kernels.
  [(#291)](https://github.com/PennyLaneAI/pennylane-lightning/pull/291)

* Add `IsingXY` gate operation.
  [(#303)](https://github.com/PennyLaneAI/pennylane-lightning/pull/303)

* Support `qml.state()` in vjp and Hamiltonian in adjoint jacobian.
  [(#294)](https://github.com/PennyLaneAI/pennylane-lightning/pull/294)

### Breaking changes

* Codebase is now moving to C++20. The default compiler for Linux is now GCC10.
  [(#295)](https://github.com/PennyLaneAI/pennylane-lightning/pull/295)

* Minimum macOS version is changed to 10.15 (Catalina).
  [(#295)](https://github.com/PennyLaneAI/pennylane-lightning/pull/295)

### Improvements

* Split matrix operations, refactor dispatch mechanisms, and add a benchmark suits.
  [(#274)](https://github.com/PennyLaneAI/pennylane-lightning/pull/274)

* Add native support for the calculation of sparse Hamiltonians' expectation values.
Sparse operations are offloaded to [Kokkos](https://github.com/kokkos/kokkos) and
[Kokkos-Kernels](https://github.com/kokkos/kokkos-kernels).
  [(#283)](https://github.com/PennyLaneAI/pennylane-lightning/pull/283)

* Device `lightning.qubit` now accepts a datatype for a statevector.
  [(#290)](https://github.com/PennyLaneAI/pennylane-lightning/pull/290)

```python
dev1 = qml.device('lightning.qubit', wires=4, c_dtype=np.complex64) # for single precision
dev2 = qml.device('lightning.qubit', wires=4, c_dtype=np.complex128) # for double precision
```

### Documentation

* Use the centralized [Xanadu Sphinx Theme](https://github.com/XanaduAI/xanadu-sphinx-theme)
  to style the Sphinx documentation.
  [(#287)](https://github.com/PennyLaneAI/pennylane-lightning/pull/287)

### Bug fixes

* Fix the issue with using available `clang-format` version in format.
  [(#288)](https://github.com/PennyLaneAI/pennylane-lightning/pull/288)

* Fix a bug in the generator of `DoubleExcitationPlus`.
  [(#298)](https://github.com/PennyLaneAI/pennylane-lightning/pull/298)

### Contributors

This release contains contributions from (in alphabetical order):

Mikhail Andrenkov, Ali Asadi, Amintor Dusko, Lee James O'Riordan, Chae-Yeun Park, and Shuli Shu

---

# Release 0.23.0

### New features since last release

* Add `generate_samples()` to lightning.
  [(#247)](https://github.com/PennyLaneAI/pennylane-lightning/pull/247)

* Add Lightning GBenchmark Suite.
  [(#249)](https://github.com/PennyLaneAI/pennylane-lightning/pull/249)

* Support runtime and compile information.
  [(#253)](https://github.com/PennyLaneAI/pennylane-lightning/pull/253)

### Improvements

* Add `ENABLE_BLAS` build to CI checks.
  [(#249)](https://github.com/PennyLaneAI/pennylane-lightning/pull/249)

* Add more `clang-tidy` checks and kernel tests.
  [(#253)](https://github.com/PennyLaneAI/pennylane-lightning/pull/253)

* Add C++ code coverage to CI.
  [(#265)](https://github.com/PennyLaneAI/pennylane-lightning/pull/265)

* Skip over identity operations in `"lightning.qubit"`.
  [(#268)](https://github.com/PennyLaneAI/pennylane-lightning/pull/268)

### Bug fixes

* Update tests to remove `JacobianTape`.
  [(#260)](https://github.com/PennyLaneAI/pennylane-lightning/pull/260)

* Fix tests for MSVC.
  [(#264)](https://github.com/PennyLaneAI/pennylane-lightning/pull/264)

* Fix `#include <cpuid.h>` for PPC and AArch64 in Linux.
  [(#266)](https://github.com/PennyLaneAI/pennylane-lightning/pull/266)

* Remove deprecated tape execution methods.
  [(#270)](https://github.com/PennyLaneAI/pennylane-lightning/pull/270)

* Update `qml.probs` in `test_measures.py`.
  [(#280)](https://github.com/PennyLaneAI/pennylane-lightning/pull/280)

### Contributors

This release contains contributions from (in alphabetical order):

Ali Asadi, Chae-Yeun Park, Lee James O'Riordan, and Trevor Vincent

---

# Release 0.22.1

### Bug fixes

* Ensure `Identity ` kernel is registered to C++ dispatcher.
  [(#275)](https://github.com/PennyLaneAI/pennylane-lightning/pull/275)

---

# Release 0.22.0

### New features since last release

* Add Docker support.
  [(#234)](https://github.com/PennyLaneAI/pennylane-lightning/pull/234)

### Improvements

* Update quantum tapes serialization and Python tests.
  [(#239)](https://github.com/PennyLaneAI/pennylane-lightning/pull/239)

* Clang-tidy is now enabled for both tests and examples builds under Github Actions.
  [(#237)](https://github.com/PennyLaneAI/pennylane-lightning/pull/237)

* The return type of `StateVectorBase` data is now derived-class defined.
  [(#237)](https://github.com/PennyLaneAI/pennylane-lightning/pull/237)

* Update adjointJacobian and VJP methods.
  [(#222)](https://github.com/PennyLaneAI/pennylane-lightning/pull/222)

* Set GitHub workflow to upload wheels to Test PyPI.
  [(#220)](https://github.com/PennyLaneAI/pennylane-lightning/pull/220)

* Finalize the new kernel implementation.
  [(#212)](https://github.com/PennyLaneAI/pennylane-lightning/pull/212)

### Documentation

* Use of batching with OpenMP threads is documented.
  [(#221)](https://github.com/PennyLaneAI/pennylane-lightning/pull/221)

### Bug fixes

* Fix for OOM errors when using adjoint with large numbers of observables.
  [(#221)](https://github.com/PennyLaneAI/pennylane-lightning/pull/221)

* Add virtual destructor to C++ state-vector classes.
  [(#200)](https://github.com/PennyLaneAI/pennylane-lightning/pull/200)

* Fix a bug in Python tests with operations' `matrix` calls.
  [(#238)](https://github.com/PennyLaneAI/pennylane-lightning/pull/238)

* Refactor utility header and fix a bug in linear algebra function with CBLAS.
  [(#228)](https://github.com/PennyLaneAI/pennylane-lightning/pull/228)

### Contributors

This release contains contributions from (in alphabetical order):

Ali Asadi, Chae-Yeun Park, Lee James O'Riordan

---

# Release 0.21.0

### New features since last release

* Add C++ only benchmark for a given list of gates.
  [(#199)](https://github.com/PennyLaneAI/pennylane-lightning/pull/199)

* Wheel-build support for Python 3.10.
  [(#186)](https://github.com/PennyLaneAI/pennylane-lightning/pull/186)

* C++ support for probability, expectation value and variance calculations.
  [(#185)](https://github.com/PennyLaneAI/pennylane-lightning/pull/185)

* Add bindings to C++ expval, var, probs.
  [(#214)](https://github.com/PennyLaneAI/pennylane-lightning/pull/214)

### Improvements

* `setup.py` adds debug only when --debug is given
  [(#208)](https://github.com/PennyLaneAI/pennylane-lightning/pull/208)

* Add new highly-performant C++ kernels for quantum gates.
  [(#202)](https://github.com/PennyLaneAI/pennylane-lightning/pull/202)

The new kernels significantly improve the runtime performance of PennyLane-Lightning
for both differentiable and non-differentiable workflows. Here is an example workflow
using the adjoint differentiation method with a circuit of 5 strongly entangling layers:

```python
import pennylane as qml
from pennylane import numpy as np
from pennylane.templates.layers import StronglyEntanglingLayers
from numpy.random import random
np.random.seed(42)
n_layers = 5
n_wires = 6
dev = qml.device("lightning.qubit", wires=n_wires)

@qml.qnode(dev, diff_method="adjoint")
def circuit(weights):
    StronglyEntanglingLayers(weights, wires=list(range(n_wires)))
    return [qml.expval(qml.PauliZ(i)) for i in range(n_wires)]

init_weights = np.random.random(StronglyEntanglingLayers.shape(n_layers=n_layers, n_wires=n_wires))
params = np.array(init_weights,requires_grad=True)
jac = qml.jacobian(circuit)(params)
```
The latest release shows improved performance on both single and multi-threaded evaluations!

<img src="https://raw.githubusercontent.com/PennyLaneAI/pennylane-lightning/v0.21.0-rc0/doc/_static/lightning_v20_v21_bm.png" width=50%/>

* Ensure debug info is built into dynamic libraries.
  [(#201)](https://github.com/PennyLaneAI/pennylane-lightning/pull/201)

### Documentation

* New guidelines on adding and benchmarking C++ kernels.
  [(#202)](https://github.com/PennyLaneAI/pennylane-lightning/pull/202)

### Bug fixes

* Update clang-format version
  [(#219)](https://github.com/PennyLaneAI/pennylane-lightning/pull/219)

* Fix failed tests on Windows.
  [(#218)](https://github.com/PennyLaneAI/pennylane-lightning/pull/218)

* Update clang-format version
  [(#219)](https://github.com/PennyLaneAI/pennylane-lightning/pull/219)

* Add virtual destructor to C++ state-vector classes.
  [(#200)](https://github.com/PennyLaneAI/pennylane-lightning/pull/200)

* Fix failed tests for the non-binary wheel.
  [(#213)](https://github.com/PennyLaneAI/pennylane-lightning/pull/213)

* Add virtual destructor to C++ state-vector classes.
  [(#200)](https://github.com/PennyLaneAI/pennylane-lightning/pull/200)

### Contributors

This release contains contributions from (in alphabetical order):

Ali Asadi, Amintor Dusko, Chae-Yeun Park, Lee James O'Riordan

---

# Release 0.20.1

### Bug fixes

* Fix missing header-files causing build errors in algorithms module.
  [(#193)](https://github.com/PennyLaneAI/pennylane-lightning/pull/193)

* Fix failed tests for the non-binary wheel.
  [(#191)](https://github.com/PennyLaneAI/pennylane-lightning/pull/191)

---
# Release 0.20.2

### Bug fixes

* Introduce CY kernel to Lightning to avoid issues with decomposition.
  [(#203)](https://github.com/PennyLaneAI/pennylane-lightning/pull/203)

### Contributors

This release contains contributions from (in alphabetical order):

Lee J. O'Riordan

# Release 0.20.1

### Bug fixes

* Fix missing header-files causing build errors in algorithms module.
  [(#193)](https://github.com/PennyLaneAI/pennylane-lightning/pull/193)

* Fix failed tests for the non-binary wheel.
  [(#191)](https://github.com/PennyLaneAI/pennylane-lightning/pull/191)

# Release 0.20.0

### New features since last release

* Add wheel-builder support for Python 3.10.
  [(#186)](https://github.com/PennyLaneAI/pennylane-lightning/pull/186)

* Add VJP support to PL-Lightning.
  [(#181)](https://github.com/PennyLaneAI/pennylane-lightning/pull/181)

* Add complex64 support in PL-Lightning.
  [(#177)](https://github.com/PennyLaneAI/pennylane-lightning/pull/177)

* Added examples folder containing aggregate gate performance test.
  [(#165)](https://github.com/PennyLaneAI/pennylane-lightning/pull/165)

### Breaking changes

### Improvements

* Update PL-Lightning to support new features in PL.
  [(#179)](https://github.com/PennyLaneAI/pennylane-lightning/pull/179)

### Documentation

* Lightning setup.py build process uses CMake.
  [(#176)](https://github.com/PennyLaneAI/pennylane-lightning/pull/176)

### Contributors

This release contains contributions from (in alphabetical order):

Ali Asadi, Chae-Yeun Park, Isidor Schoch, Lee James O'Riordan

---

# Release 0.19.0

* Add Cache-Friendly DOTC, GEMV, GEMM along with BLAS Support.
  [(#155)](https://github.com/PennyLaneAI/pennylane-lightning/pull/155)

### Improvements

* The performance of parametric gates has been improved.
  [(#157)](https://github.com/PennyLaneAI/pennylane-lightning/pull/157)

* AVX support is enabled for Linux users on Intel/AMD platforms.
  [(#157)](https://github.com/PennyLaneAI/pennylane-lightning/pull/157)

* PennyLane-Lightning has been updated to conform with clang-tidy
  recommendations for modernization, offering performance improvements across
  all use-cases.
  [(#153)](https://github.com/PennyLaneAI/pennylane-lightning/pull/153)

### Breaking changes

* Linux users on `x86_64` must have a CPU supporting AVX.
  [(#157)](https://github.com/PennyLaneAI/pennylane-lightning/pull/157)

### Bug fixes

* OpenMP built with Intel MacOS CI runners causes failures on M1 Macs. OpenMP is currently
  disabled in the built wheels until this can be resolved with Github Actions runners.
  [(#166)](https://github.com/PennyLaneAI/pennylane-lightning/pull/166)

### Contributors

This release contains contributions from (in alphabetical order):

Ali Asadi, Lee James O'Riordan

---

# Release 0.18.0

### New features since last release

* PennyLane-Lightning now provides a high-performance
  [adjoint Jacobian](http://arxiv.org/abs/2009.02823) method for differentiating quantum circuits.
  [(#136)](https://github.com/PennyLaneAI/pennylane-lightning/pull/136)

  The adjoint method operates after a forward pass by iteratively applying inverse gates to scan
  backwards through the circuit. The method is already available in PennyLane's
  `default.qubit` device, but the version provided by `lightning.qubit` integrates with the C++
  backend and is more performant, as shown in the plot below:

  <img src="https://raw.githubusercontent.com/PennyLaneAI/pennylane-lightning/master/doc/_static/lightning_adjoint.png" width=70%/>

  The plot compares the average runtime of `lightning.qubit` and `default.qubit` for calculating the
  Jacobian of a circuit using the adjoint method for a range of qubit numbers. The circuit
  consists of ten `BasicEntanglerLayers` with a `PauliZ` expectation value calculated on each wire,
  repeated over ten runs. We see that `lightning.qubit` provides a speedup of around two to eight
  times, depending on the number of qubits.

  The adjoint method can be accessed using the standard interface. Consider the following circuit:

  ```python
  import pennylane as qml

  wires = 3
  layers = 2
  dev = qml.device("lightning.qubit", wires=wires)

  @qml.qnode(dev, diff_method="adjoint")
  def circuit(weights):
      qml.templates.StronglyEntanglingLayers(weights, wires=range(wires))
      return qml.expval(qml.PauliZ(0))

  weights = qml.init.strong_ent_layers_normal(layers, wires, seed=1967)
  ```

  The circuit can be executed and its gradient calculated using:

    ```pycon
  >>> print(f"Circuit evaluated: {circuit(weights)}")
  Circuit evaluated: 0.9801286266677633
  >>> print(f"Circuit gradient:\n{qml.grad(circuit)(weights)}")
  Circuit gradient:
  [[[-1.11022302e-16 -1.63051504e-01 -4.14810501e-04]
    [ 1.11022302e-16 -1.50136528e-04 -1.77922957e-04]
    [ 0.00000000e+00 -3.92874550e-02  8.14523075e-05]]

   [[-1.14472273e-04  3.85963953e-02  0.00000000e+00]
    [-5.76791765e-05 -9.78478343e-02  0.00000000e+00]
    [-5.55111512e-17  0.00000000e+00 -1.11022302e-16]]]
  ```

* PennyLane-Lightning now supports all of the operations and observables of `default.qubit`.
  [(#124)](https://github.com/PennyLaneAI/pennylane-lightning/pull/124)

### Improvements

* A new state-vector class `StateVectorManaged` was added, enabling memory use to be bound to
  statevector lifetime.
  [(#136)](https://github.com/PennyLaneAI/pennylane-lightning/pull/136)

* The repository now has a well-defined component hierarchy, allowing each indepedent unit to be
  compiled and linked separately.
  [(#136)](https://github.com/PennyLaneAI/pennylane-lightning/pull/136)

* PennyLane-Lightning can now be installed without compiling its C++ binaries and will fall back
  to using the `default.qubit` implementation. Skipping compilation is achieved by setting the
  `SKIP_COMPILATION` environment variable, e.g., Linux/MacOS: `export SKIP_COMPILATION=True`,
  Windows: `set SKIP_COMPILATION=True`. This feature is intended for building a pure-Python wheel of
  PennyLane-Lightning as a backup for platforms without a dedicated wheel.
  [(#129)](https://github.com/PennyLaneAI/pennylane-lightning/pull/129)

* The C++-backed Python bound methods can now be directly called with wires and supplied parameters.
  [(#125)](https://github.com/PennyLaneAI/pennylane-lightning/pull/125)

* Lightning supports arbitrary unitary and non-unitary gate-calls from Python to C++ layer.
  [(#121)](https://github.com/PennyLaneAI/pennylane-lightning/pull/121)

### Documentation

* Added preliminary architecture diagram for package.
  [(#131)](https://github.com/PennyLaneAI/pennylane-lightning/pull/131)

* C++ API built as part of docs generation.
  [(#131)](https://github.com/PennyLaneAI/pennylane-lightning/pull/131)

### Breaking changes

* Wheels for MacOS <= 10.13 will no longer be provided due to XCode SDK C++17 support requirements.
  [(#149)](https://github.com/PennyLaneAI/pennylane-lightning/pull/149)

### Bug fixes

* An indexing error in the CRY gate is fixed. [(#136)](https://github.com/PennyLaneAI/pennylane-lightning/pull/136)

* Column-major data in numpy is now correctly converted to row-major upon pass to the C++ layer.
  [(#126)](https://github.com/PennyLaneAI/pennylane-lightning/pull/126)

### Contributors

This release contains contributions from (in alphabetical order):

Thomas Bromley, Lee James O'Riordan

---

# Release 0.17.0

### New features

* C++ layer now supports float (32-bit) and double (64-bit) templated complex data.
  [(#113)](https://github.com/PennyLaneAI/pennylane-lightning/pull/113)

### Improvements

* The PennyLane device test suite is now included in coverage reports.
  [(#123)](https://github.com/PennyLaneAI/pennylane-lightning/pull/123)

* Static versions of jQuery and Bootstrap are no longer included in the CSS theme.
  [(#118)](https://github.com/PennyLaneAI/pennylane-lightning/pull/118)

* C++ tests have been ported to use Catch2 framework.
  [(#115)](https://github.com/PennyLaneAI/pennylane-lightning/pull/115)

* Testing now exists for both float and double precision methods in C++ layer.
  [(#113)](https://github.com/PennyLaneAI/pennylane-lightning/pull/113)
  [(#115)](https://github.com/PennyLaneAI/pennylane-lightning/pull/115)

* Compile-time utility methods with `constexpr` have been added.
  [(#113)](https://github.com/PennyLaneAI/pennylane-lightning/pull/113)

* Wheel-build support for ARM64 (Linux and MacOS) and PowerPC (Linux) added.
  [(#110)](https://github.com/PennyLaneAI/pennylane-lightning/pull/110)

* Add support for Controlled Phase Gate (`ControlledPhaseShift`).
  [(#114)](https://github.com/PennyLaneAI/pennylane-lightning/pull/114)

* Move changelog to `.github` and add a changelog reminder.
  [(#111)](https://github.com/PennyLaneAI/pennylane-lightning/pull/111)

* Adds CMake build system support.
  [(#104)](https://github.com/PennyLaneAI/pennylane-lightning/pull/104)


### Breaking changes

* Removes support for Python 3.6 and adds support for Python 3.9.
  [(#127)](https://github.com/PennyLaneAI/pennylane-lightning/pull/127)
  [(#128)](https://github.com/PennyLaneAI/pennylane-lightning/pull/128)

* Compilers with C++17 support are now required to build C++ module.
  [(#113)](https://github.com/PennyLaneAI/pennylane-lightning/pull/113)

* Gate classes have been removed with functionality added to StateVector class.
  [(#113)](https://github.com/PennyLaneAI/pennylane-lightning/pull/113)

* We are no longer building wheels for Python 3.6.
  [(#106)](https://github.com/PennyLaneAI/pennylane-lightning/pull/106)

### Bug fixes

* PowerPC wheel-builder now successfully compiles modules.
  [(#120)](https://github.com/PennyLaneAI/pennylane-lightning/pull/120)

### Documentation

* Added community guidelines.
  [(#109)](https://github.com/PennyLaneAI/pennylane-lightning/pull/109)

### Contributors

This release contains contributions from (in alphabetical order):

Ali Asadi, Christina Lee, Thomas Bromley, Lee James O'Riordan

---

# Release 0.15.1

### Bug fixes

* The PennyLane-Lightning binaries are now built with NumPy 1.19.5, to avoid ABI
  compatibility issues with the latest NumPy 1.20 release. See
  [the NumPy release notes](https://numpy.org/doc/stable/release/1.20.0-notes.html#size-of-np-ndarray-and-np-void-changed)
  for more details.
  [(#97)](https://github.com/PennyLaneAI/pennylane-lightning/pull/97)

### Contributors

This release contains contributions from (in alphabetical order):

Josh Izaac, Antal Száva

---

# Release 0.15.0

### Improvements

* For compatibility with PennyLane v0.15, the `analytic` keyword argument
  has been removed. Statistics can still be computed analytically by setting
  `shots=None`.
  [(#93)](https://github.com/PennyLaneAI/pennylane-lightning/pull/93)

* Inverse gates are now supported.
  [(#89)](https://github.com/PennyLaneAI/pennylane-lightning/pull/89)

* Add new lightweight backend with performance improvements.
  [(#57)](https://github.com/PennyLaneAI/pennylane-lightning/pull/57)

* Remove the previous Eigen-based backend.
  [(#67)](https://github.com/PennyLaneAI/pennylane-lightning/pull/67)

### Bug fixes

* Re-add dispatch table after fixing static initialisation order issue.
  [(#68)](https://github.com/PennyLaneAI/pennylane-lightning/pull/68)

### Contributors

This release contains contributions from (in alphabetical order):

Thomas Bromley, Theodor Isacsson, Christina Lee, Thomas Loke, Antal Száva.

---

# Release 0.14.1

### Bug fixes

* Fixes a bug where the `QNode` would swap `LightningQubit` to
  `DefaultQubitAutograd` on device execution due to the inherited
  `passthru_devices` entry of the `capabilities` dictionary.
  [(#61)](https://github.com/PennyLaneAI/pennylane-lightning/pull/61)

### Contributors

This release contains contributions from (in alphabetical order):

Antal Száva

---

# Release 0.14.0

### Improvements

* Extends support from 16 qubits to 50 qubits.
  [(#52)](https://github.com/PennyLaneAI/pennylane-lightning/pull/52)

### Bug fixes

* Updates applying basis state preparations to correspond to the
  changes in `DefaultQubit`.
  [(#55)](https://github.com/PennyLaneAI/pennylane-lightning/pull/55)

### Contributors

This release contains contributions from (in alphabetical order):

Thomas Loke, Tom Bromley, Josh Izaac, Antal Száva

---

# Release 0.12.0

### Bug fixes

* Updates capabilities dictionary to be compatible with core PennyLane
  [(#45)](https://github.com/PennyLaneAI/pennylane-lightning/pull/45)

* Fix install of Eigen for CI wheel building
  [(#44)](https://github.com/PennyLaneAI/pennylane-lightning/pull/44)

### Contributors

This release contains contributions from (in alphabetical order):

Tom Bromley, Josh Izaac, Antal Száva

---

# Release 0.11.0

Initial release.

This release contains contributions from (in alphabetical order):

Tom Bromley, Josh Izaac, Nathan Killoran, Antal Száva<|MERGE_RESOLUTION|>--- conflicted
+++ resolved
@@ -1,4 +1,35 @@
-<<<<<<< HEAD
+# Release 0.36.0-dev
+
+### New features since last release
+
+* Add two new python classes (LightningStateVector and LightningMeasurements) to support `lightning.qubit2`.
+  [(#613)](https://github.com/PennyLaneAI/pennylane-lightning/pull/613)
+
+* Add analytic-mode `qml.probs` and `qml.var` support in `lightning.qubit2`.
+  [(#627)](https://github.com/PennyLaneAI/pennylane-lightning/pull/627)
+
+* Add LightningAdjointJacobian to support `lightning.qubit2`.
+  [(#631)](https://github.com/PennyLaneAI/pennylane-lightning/pull/631)
+
+### Breaking changes
+
+### Improvements
+
+* Add `isort` to `requirements-dev.txt` and run before `black` upon `make format` to sort Python imports.
+  [(#623)](https://github.com/PennyLaneAI/pennylane-lightning/pull/623)
+
+### Documentation
+
+### Bug fixes
+
+### Contributors
+
+This release contains contributions from (in alphabetical order):
+
+Amintor Dusko, Vincent Michaud-Rioux
+
+---
+
 # Release 0.35.1
 
 ### Improvements
@@ -13,31 +44,6 @@
 
 * Fix finite shots support in `lightning.qubit`, `lightning.gpu` and `lightning.kokkos`. The bug would impact calculations with measurements on observables with non-trivial diagonalizing gates and calculations with shot vectors.
   [(#632)](https://github.com/PennyLaneAI/pennylane-lightning/pull/632)
-=======
-# Release 0.36.0-dev
-
-### New features since last release
-
-* Add two new python classes (LightningStateVector and LightningMeasurements) to support `lightning.qubit2`.
-  [(#613)](https://github.com/PennyLaneAI/pennylane-lightning/pull/613)
-
-* Add analytic-mode `qml.probs` and `qml.var` support in `lightning.qubit2`.
-  [(#627)](https://github.com/PennyLaneAI/pennylane-lightning/pull/627)
-
-* Add LightningAdjointJacobian to support `lightning.qubit2`.
-  [(#631)](https://github.com/PennyLaneAI/pennylane-lightning/pull/631)
-
-### Breaking changes
-
-### Improvements
-
-* Add `isort` to `requirements-dev.txt` and run before `black` upon `make format` to sort Python imports.
-  [(#623)](https://github.com/PennyLaneAI/pennylane-lightning/pull/623)
-
-### Documentation
-
-### Bug fixes
->>>>>>> bb9b1443
 
 ### Contributors
 
