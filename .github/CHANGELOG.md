# Release 0.41.0-dev

### New features since last release
* Implement new C++ kernels for efficient in-place multiplication of sparse matrices to state vectors, supporting both controlled and non-controlled gates, and add comprehensive tests for this new functionality.
  [#1085](https://github.com/PennyLaneAI/pennylane-lightning/pull/1085)

### Breaking changes

### Improvements

<<<<<<< HEAD
* Add `PSWAP` gate implementation to PennyLane-Lightning. 
  [(#1088)](https://github.com/PennyLaneAI/pennylane-lightning/pull/1088)
=======
* Modify expval of named operators in Lightning-Qubit for in-place computation of expectation value, to avoid creating an intermediate statevector
  [(#1079)] (https://github.com/PennyLaneAI/pennylane-lightning/pull/1079)
  [(#565)] (https://github.com/PennyLaneAI/pennylane-lightning/pull/565)
>>>>>>> 5f35ed48

* Device (`"lightning.qubit"`, `"lightning.gpu"`, `"lightning.kokkos"`) pre-processing is now included in the 
  execution pipeline when program capture is enabled.
  [(#1084)](https://github.com/PennyLaneAI/pennylane-lightning/pull/1084)

* Hide anonymous namespaces in Lightning docs.
  [(#1097)](https://github.com/PennyLaneAI/pennylane-lightning/pull/1097)

* Expand test structure to efficiently handle sparse data.
  [(#1085)](https://github.com/PennyLaneAI/pennylane-lightning/pull/1085)
  
* Removed redundant `reset_state` calls for circuit execution when state vector is freshly initialized.
  [(#1076)](https://github.com/PennyLaneAI/pennylane-lightning/pull/1076)

* Added support for sparse `qml.QubitUnitary` gates for `lightning.qubit`, `lightning.gpu`, and `lightning.kokkos` backends.
  [(#1068)](https://github.com/PennyLaneAI/pennylane-lightning/pull/1068).

* Introduce a generalized sparse gate selection system via the `_observable_is_sparse` method in the base measurement class, enabling future expansion for any number of sparse observables.
  [(#1068)](https://github.com/PennyLaneAI/pennylane-lightning/pull/1068).

* Optimize the copy of a input state-vector into the LGPU #1071 
  [(#1071)](https://github.com/PennyLaneAI/pennylane-lightning/pull/1071)

* Fix wheel naming in Docker builds for `setuptools v75.8.1` compatibility.
  [(#1075)](https://github.com/PennyLaneAI/pennylane-lightning/pull/1075)

* Use native C++ kernels for controlled-adjoint and adjoint-controlled of supported operations.
  [(#1063)](https://github.com/PennyLaneAI/pennylane-lightning/pull/1063)

* In Lightning-Tensor, allow `qml.MPSPrep` to accept an MPS with `len(MPS) = n_wires-1`.
  [(#1064)](https://github.com/PennyLaneAI/pennylane-lightning/pull/1064)

* Capture execution via `dev.eval_jaxpr` can now be used with `jax.jit` and `jax.vmap`.
  [(#1055)](https://github.com/PennyLaneAI/pennylane-lightning/pull/1055)

* Adds an `execution_config` keyword argument to `LightningBase.eval_jaxpr` to accomodate a
  Device API change.
  [(#1067)](https://github.com/PennyLaneAI/pennylane-lightning/pull/1067/)

* Lightning devices support dynamically allocated wires (e.g. `qml.device("lightning.qubit")`)
  [(#1043)](https://github.com/PennyLaneAI/pennylane-lightning/pull/1043)

* Remove the old device API references in the Lightning repo and test suite.
  [(#1057)](https://github.com/PennyLaneAI/pennylane-lightning/pull/1057)

* Update `qml.ControlledQubitUnitary` tests following the latest updates in PennyLane.
  [(#1047)](https://github.com/PennyLaneAI/pennylane-lightning/pull/1047)

* Remove unnecessary adjoint pytest skip for Lightning-Kokkos.
  [(#1048)](https://github.com/PennyLaneAI/pennylane-lightning/pull/1048)

* Update source code to use black formatter 25.1.0.
  [(#1059)](https://github.com/PennyLaneAI/pennylane-lightning/pull/1059)

* Replace the type checking using the property `return_type` of `MeasurementProcess` with direct `isinstance` checks.
  [(#1044)](https://github.com/PennyLaneAI/pennylane-lightning/pull/1044)

* Update Lightning integration tests following the `gradient_kwargs` deprecation
  in Pennylane.
  [(#1045)](https://github.com/PennyLaneAI/pennylane-lightning/pull/1045)

* Update `qml.MultiControlledX` tests following the latest updates in PennyLane.
  [(#1040)](https://github.com/PennyLaneAI/pennylane-lightning/pull/1040)

* Update the minimum required version of PennyLane to `v0.40.0`.
  [(#1033)](https://github.com/PennyLaneAI/pennylane-lightning/pull/1033)

* Merge the `v0.40.0-rc` branch to the master and bump version.
  [(#1038)](https://github.com/PennyLaneAI/pennylane-lightning/pull/1038)

* Reduce the number of shots in the PennyLane Python tests on CIs, from 20k to 10k.
  [(#1046)](https://github.com/PennyLaneAI/pennylane-lightning/pull/1046)

* `SX` and `C(SX)` gates are natively supported for all lightning devices.
  [(#731)](https://github.com/PennyLaneAI/pennylane-lightning/pull/731)

* Programs transformed by `qml.defer_measurements` can be executed on `lightning.qubit`.
  [(#1069)](https://github.com/PennyLaneAI/pennylane-lightning/pull/1069)

* `lightning.qubit` supports `ctrl` and `adjoint` with program capture.
  [(#1069)](https://github.com/PennyLaneAI/pennylane-lightning/pull/1069)

### Documentation

### Bug fixes

* Fix the `test_preprocess` test skip condition for `lightning.tensor`.
  [(#1092)](https://github.com/PennyLaneAI/pennylane-lightning/pull/1092)

* Fix measurements with empty wires and operators for statevectors with dynamically allocated wires.
  [(#1081)](https://github.com/PennyLaneAI/pennylane-lightning/pull/1081)

* Fix unit tests that were being skipped in `testApplyControlledPhaseShift`.
  [(#1083)](https://github.com/PennyLaneAI/pennylane-lightning/pull/1083)

* Fix Github CI for aarch64 cuda to clean up after runs.
  [(#1074)](https://github.com/PennyLaneAI/pennylane-lightning/pull/1074)

* Increase maximum time for aarch64-CUDA Github CI action .
  [(#1070)](https://github.com/PennyLaneAI/pennylane-lightning/pull/1070)

* Fix `SyntaxWarning` from `is` with a literal in Python tests.
  [(#1070)](https://github.com/PennyLaneAI/pennylane-lightning/pull/1070)

* Fix CI to collect Python code coverage for Lightning-Qubit and Lightning-Kokkos CPU.
  [(#1053)](https://github.com/PennyLaneAI/pennylane-lightning/pull/1053)

* Upgrade the version of QEMU image to fix AARCH64 wheel action.
  [(#1056)](https://github.com/PennyLaneAI/pennylane-lightning/pull/1056)

* Patch `MultiControlledX` tests to fix stable/latest failures after the v0.40.0 release.
  [(#1046)](https://github.com/PennyLaneAI/pennylane-lightning/pull/1046)

* Update Github CI to use Ubuntu 24 and remove `libopenblas-base` package.
  [(#1041)](https://github.com/PennyLaneAI/pennylane-lightning/pull/1041)

* Updates the `eval_jaxpr` method to handle the new signatures for the `cond`, `while`, and
  `for` primitives.
  [(#1051)](https://github.com/PennyLaneAI/pennylane-lightning/pull/1051)

### Contributors

This release contains contributions from (in alphabetical order):

Saeed Bohloul,
Astral Cai,
Yushao Chen,
Amintor Dusko,
Christina Lee,
Joseph Lee,
Luis Alfredo Nuñez Meneses,
Andrija Paurevic,
Alex Preciado,
Shuli Shu,
Jake Zaia

---

# Release 0.40.0

### New features since last release

* Add Exact Tensor Network (TN) C++ backend to Lightning-Tensor.
  [(#977)](https://github.com/PennyLaneAI/pennylane-lightning/pull/977)

* Add native N-controlled generators and adjoint support to `lightning.gpu`'s single-GPU backend.
  [(#970)](https://github.com/PennyLaneAI/pennylane-lightning/pull/970)

* Add a Catalyst-specific wrapping class for Lightning-Qubit.
  [(#960)](https://github.com/PennyLaneAI/pennylane-lightning/pull/960)
  [(#999)](https://github.com/PennyLaneAI/pennylane-lightning/pull/999)

* Add native N-controlled gate/matrix operations and adjoint support to `lightning.kokkos`.
  [(#950)](https://github.com/PennyLaneAI/pennylane-lightning/pull/950)

* Add native N-controlled gates support to `lightning.gpu`'s single-GPU backend.
  [(#938)](https://github.com/PennyLaneAI/pennylane-lightning/pull/938)

### Breaking changes

* Remove all instances of the legacy operator arithmetic (the `Hamiltonian` and `Tensor` deprecated classes in PennyLane).
  [(#994)](https://github.com/PennyLaneAI/pennylane-lightning/pull/994)
  [(#997)](https://github.com/PennyLaneAI/pennylane-lightning/pull/997)

* Remove all instances of `qml.QubitStateVector` as deprecated in PennyLane.
  [(#985)](https://github.com/PennyLaneAI/pennylane-lightning/pull/985)

### Improvements

* Add CI wheels checks for `aarch64` wheels of Lightning-GPU and Lightning-Tensor.
  [(#1031)](https://github.com/PennyLaneAI/pennylane-lightning/pull/1031)

* Replace the `dummy_tensor_update` method with the `cutensornetStateCaptureMPS` API to ensure that applying gates is allowed after the `cutensornetStateCompute` call.
  [(#1028)](https://github.com/PennyLaneAI/pennylane-lightning/pull/1028)

* Add unit tests for measurement with shots for Lightning-Tensor (`method="tn"`).
  [(#1027)](https://github.com/PennyLaneAI/pennylane-lightning/pull/1027)

* Add CUDA dependencies to Lightning-GPU and Lightning-Tensor Python wheels.
  [(#1025)](https://github.com/PennyLaneAI/pennylane-lightning/pull/1025)

* Update the python layer UI of Lightning-Tensor.
  [(#1022)](https://github.com/PennyLaneAI/pennylane-lightning/pull/1022)

* Catalyst device interfaces support dynamic shots, and no longer parses the device init op's attribute dictionary for a static shots literal.
  [(#1017)](https://github.com/PennyLaneAI/pennylane-lightning/pull/1017)

* Update the logic for enabling `grad_on_execution` during device execution.
  [(#1016)](https://github.com/PennyLaneAI/pennylane-lightning/pull/1016)

* Reduce flaky test and increase test shots count.
  [(#1015)](https://github.com/PennyLaneAI/pennylane-lightning/pull/1015)

* Add Python bindings for Lightning-Tensor (Exact Tensor Network).
  [(#1014)](https://github.com/PennyLaneAI/pennylane-lightning/pull/1014)

* Reverse Lightning-Qubit generators vector insertion order.
  [(#1009)](https://github.com/PennyLaneAI/pennylane-lightning/pull/1009)

* Update Kokkos version support to 4.5.
  [(#1007)](https://github.com/PennyLaneAI/pennylane-lightning/pull/1007)

* Enable N-controlled gate and matrix support to `lightning.gpu` simulator for Catalyst.
  [(#1005)](https://github.com/PennyLaneAI/pennylane-lightning/pull/1005)

* Generalize seeding mechanism for all measurements.
  [(#1003)](https://github.com/PennyLaneAI/pennylane-lightning/pull/1003)

* `lightning.qubit`, `lightning.gpu`, and `lightning.kokkos` now define
  the `eval_jaxpr` method for integration with the experimental
  capture project.
  [(#1002)](https://github.com/PennyLaneAI/pennylane-lightning/pull/1002)

* Update Kokkos version support to 4.4.1 and enable Lightning-Kokkos[CUDA] C++ tests on CI.
  [(#1000)](https://github.com/PennyLaneAI/pennylane-lightning/pull/1000)

* Add C++ unit tests for Lightning-Tensor (Exact Tensor Network).
  [(#998)](https://github.com/PennyLaneAI/pennylane-lightning/pull/998)

* Add native BLAS support to the C++ layer via dynamic `scipy-openblas32` loading.
  [(#995)](https://github.com/PennyLaneAI/pennylane-lightning/pull/995)

* Update installation instruction for Lightning-GPU-MPI to explicitly ask users to add `path/to/libmpi.so` to the `LD_LIBRARY_PATH`. Update the runtime error message to ensure users know how to fix.
  [(#993)](https://github.com/PennyLaneAI/pennylane-lightning/pull/993)

* Update the Lightning TOML files for the devices to use the new schema for declaring device capabilities.
  [(#988)](https://github.com/PennyLaneAI/pennylane-lightning/pull/988)

* Optimize lightning.tensor by adding direct MPS sites data set with `qml.MPSPrep`.
  [(#983)](https://github.com/PennyLaneAI/pennylane-lightning/pull/983)

* Unify excitation gates memory layout to row-major for both Lightning-GPU and Lightning-Tensor.
  [(#959)](https://github.com/PennyLaneAI/pennylane-lightning/pull/959)

* Update the Lightning-Kokkos CUDA backend for compatibility with Catalyst.
  [(#942)](https://github.com/PennyLaneAI/pennylane-lightning/pull/942)

### Documentation

* Update and improve `README.rst` and documentations.
  [(#1035)](https://github.com/PennyLaneAI/pennylane-lightning/pull/1035)

* Add the exact tensor network to the `README.rst` and update link to `HIP`.
  [(#1034)](https://github.com/PennyLaneAI/pennylane-lightning/pull/1034)

* Add the exact tensor network to the Lightning-Tensor docs.
  [(#1021)](https://github.com/PennyLaneAI/pennylane-lightning/pull/1021)

* Update Lightning-Tensor installation docs and usage suggestions.
  [(#979)](https://github.com/PennyLaneAI/pennylane-lightning/pull/979)

### Bug fixes

* Fix Python CUDA dependencies by adding path to `nvidia/nvjitlink/lib` to RPATH.
  [(#1031)](https://github.com/PennyLaneAI/pennylane-lightning/pull/1031)

* Add `RTLD_NODELETE` flag to `dlopen` in order to mitigate the segfault issues for arm64-macos Catalyst support.
  [(#1030)](https://github.com/PennyLaneAI/pennylane-lightning/pull/1030)

* Set RPATH with `@loader_path` instead of `$ORIGIN` for macOS.
  [(#1029)](https://github.com/PennyLaneAI/pennylane-lightning/pull/1029)

* Update CUDA version to 12.4 for GPU tests on CI.
  [(#1023)](https://github.com/PennyLaneAI/pennylane-lightning/pull/1023)

* Pin `jax[cpu]==0.4.28` for compatibility with PennyLane and Catalyst.
  [(#1019)](https://github.com/PennyLaneAI/pennylane-lightning/pull/1019)

* Fix Lightning-Kokkos `[[maybe_unused]]` and `exp2` errors with hipcc.
  [(#1018)](https://github.com/PennyLaneAI/pennylane-lightning/pull/1018)

* Fix Lightning-Kokkos editable mode path.
  [(#1010)](https://github.com/PennyLaneAI/pennylane-lightning/pull/1010)

* Fix the missing `ninja` in Linux AARCH64 wheels recipe.
  [(#1007)](https://github.com/PennyLaneAI/pennylane-lightning/pull/1007)

* Fix version switch condition the GPU workflow tests for LGPU and LKokkos.
  [(#1006)](https://github.com/PennyLaneAI/pennylane-lightning/pull/1006)

* Fix issue with `lightning.gpu` Rot operation with adjoint.
  [(#1004)](https://github.com/PennyLaneAI/pennylane-lightning/pull/1004)

* Fix the Lightning-Kokkos[CUDA] C++ API `cudaFree` segfaults in `applyMatrix`.
  [(#1000)](https://github.com/PennyLaneAI/pennylane-lightning/pull/1000)

* Fix issue with adjoint-jacobian of adjoint ops.
  [(#996)](https://github.com/PennyLaneAI/pennylane-lightning/pull/996)

* Fix the `upload-pypi` token issues for Linux and MacOS (x86_64 & AARCH64) wheels.
  [(#989)](https://github.com/PennyLaneAI/pennylane-lightning/pull/989)

* Fix Pennylane dependency branch (`v0.39_rc0` to `master`).
  [(#984)](https://github.com/PennyLaneAI/pennylane-lightning/pull/984)

* Fix PTM stable latest. Removing FIXME patch for v0.39.
  [(#982)](https://github.com/PennyLaneAI/pennylane-lightning/pull/982)

### Contributors

This release contains contributions from (in alphabetical order):

Ali Asadi,
Astral Cai,
Amintor Dusko,
Christina Lee,
Joseph Lee,
Anton Naim Ibrahim,
Luis Alfredo Nuñez Meneses,
Mudit Pandey,
Andrija Paurevic,
Shuli Shu,
Raul Torres,
Haochen Paul Wang

---

# Release 0.39.0

### New features since last release

* Add support for out-of-order `qml.probs` in `lightning.gpu`.
  [(#941)](https://github.com/PennyLaneAI/pennylane-lightning/pull/941)

* Add mid-circuit measurements support to `lightning.gpu`'s single-GPU backend.
  [(#931)](https://github.com/PennyLaneAI/pennylane-lightning/pull/931)

* Integrate Lightning-GPU with Catalyst so that hybrid programs can be seamlessly QJIT-compiled and executed on this device following `pip install pennylane-lightning-gpu`.
  [(#928)](https://github.com/PennyLaneAI/pennylane-lightning/pull/928)

* Add `qml.Projector` observable support via diagonalization to Lightning-GPU.
  [(#894)](https://github.com/PennyLaneAI/pennylane-lightning/pull/894)

* Add 1-target wire controlled gate support to `lightning.tensor`. Note that `cutensornet` only supports 1-target wire controlled gate as of `v24.08`. A controlled gate with more than 1 target wire should be converted to dense matrix.
  [(#880)](https://github.com/PennyLaneAI/pennylane-lightning/pull/880)

* Build and upload Lightning-Tensor wheels (x86_64, AARCH64) to PyPI.
  [(#862)](https://github.com/PennyLaneAI/pennylane-lightning/pull/862)
  [(#905)](https://github.com/PennyLaneAI/pennylane-lightning/pull/905)

* Add Matrix Product Operator (MPO) for all gates support to `lightning.tensor`. Note current C++ implementation only works for MPO sites data provided by users.
  [(#859)](https://github.com/PennyLaneAI/pennylane-lightning/pull/859)

* Add shots measurement support to `lightning.tensor`.
  [(#852)](https://github.com/PennyLaneAI/pennylane-lightning/pull/852)

* Lightning-GPU and Lightning-Kokkos migrated to the new device API.
  [(#853)](https://github.com/PennyLaneAI/pennylane-lightning/pull/853)
  [(#810)](https://github.com/PennyLaneAI/pennylane-lightning/pull/810)

### Breaking changes

* Update MacOS wheel build to 13.0 for X86_64 and ARM due to the deprecation of MacOS-12 CI runners.
  [(#969)](https://github.com/PennyLaneAI/pennylane-lightning/pull/969)

* Deprecate `initSV()` and add `resetStateVector()` from the C++ API Lightning-GPU. This is to remove the `reset_state` additional call in the Python layer.
  [(#933)](https://github.com/PennyLaneAI/pennylane-lightning/pull/933)

* Deprecate PI gates implementation in Lightning-Qubit. The PI gates were the first implementation of gate kernels in `lightning.qubit` using pre-computed indices, prior to the development of LM (less memory) and AVX kernels. This deprecation is in favour of reducing compilation time and ensuring that Lightning-Qubit only relies on LM kernels in the dynamic dispatcher across all platforms.
  [(#925)](https://github.com/PennyLaneAI/pennylane-lightning/pull/925)

* Remove PowerPC wheel build recipe for Lightning-Qubit.
  [(#902)](https://github.com/PennyLaneAI/pennylane-lightning/pull/902)

* Update MacOS wheel builds to require Monterey (12.0) or greater for x86_64 and ARM. This was required to update Pybind11 to the latest release (2.13.5) for enabling Numpy 2.0 support in Lightning.
  [(#901)](https://github.com/PennyLaneAI/pennylane-lightning/pull/901)

* Remove support for Python 3.9 for all Lightning simulators.
  [(#891)](https://github.com/PennyLaneAI/pennylane-lightning/pull/891)

### Improvements

* Update the `lightning.tensor` Python layer unit tests, as `lightning.tensor` cannot be cleaned up like other state-vector devices because the data is attached to the graph. It is recommended to use one device per circuit for `lightning.tensor`.
  [(#971)](https://github.com/PennyLaneAI/pennylane-lightning/pull/971)

* Add joint check for the N-controlled wires support in `lightning.qubit`.
  [(#949)](https://github.com/PennyLaneAI/pennylane-lightning/pull/949)

* Optimize `GlobalPhase` and `C(GlobalPhase)` gate implementation in `lightning.gpu`.
  [(#946)](https://github.com/PennyLaneAI/pennylane-lightning/pull/946)

* Add missing `liblightning_kokkos_catalyst.so` when building Lightning-Kokkos in editable installation.
  [(#945)](https://github.com/PennyLaneAI/pennylane-lightning/pull/945)

* Optimize the cartesian product to reduce the amount of memory necessary to set the `StatePrep` in Lightning-Tensor.
  [(#943)](https://github.com/PennyLaneAI/pennylane-lightning/pull/943)

* Update the `qml.probs` data-return in Lightning-GPU C++ API to align with other state-vector devices.
  [(#941)](https://github.com/PennyLaneAI/pennylane-lightning/pull/941)

* Add zero-state initialization to both `StateVectorCudaManaged` and `StateVectorCudaMPI` constructors to remove the `reset_state` in the Python layer ctor and refactor `setBasisState(state, wires)` in the C++ API.
  [(#933)](https://github.com/PennyLaneAI/pennylane-lightning/pull/933)

* Add `setStateVector(state, wire)` support to the Lightning-GPU C++ API.
  [(#930)](https://github.com/PennyLaneAI/pennylane-lightning/pull/930)

* The `generate_samples` methods of `lightning.qubit` and `lightning.kokkos` can now take in a seed number to make the generated samples deterministic. This can be useful when, among other things, fixing flaky tests in CI.
  [(#927)](https://github.com/PennyLaneAI/pennylane-lightning/pull/927)

* Remove dynamic decomposition rules for all Lightning devices.
  [(#926)](https://github.com/PennyLaneAI/pennylane-lightning/pull/926)

* Always decompose `qml.QFT` in all Lightning devices.
  [(#924)](https://github.com/PennyLaneAI/pennylane-lightning/pull/924)

* Uniform Python format to adhere PennyLane style.
  [(#924)](https://github.com/PennyLaneAI/pennylane-lightning/pull/924)

* Add the `ci:use-gpu-runner` GitHub label to `lightning.kokkos` GPU Testing CIs.
  [(#916)](https://github.com/PennyLaneAI/pennylane-lightning/pull/916)

* Update the test suite to remove deprecated code.
  [(#912)](https://github.com/PennyLaneAI/pennylane-lightning/pull/912)

* Merge `lightning.gpu` and `lightning.tensor` GPU tests in single Python and C++ CIs controlled by the `ci:use-gpu-runner` label.
  [(#911)](https://github.com/PennyLaneAI/pennylane-lightning/pull/911)

* Skip the compilation of Lightning simulators and development requirements to boost the build of public docs up to 5x.
  [(#904)](https://github.com/PennyLaneAI/pennylane-lightning/pull/904)

* Build Lightning wheels in `Release` mode to reduce the binary sizes.
  [(#903)](https://github.com/PennyLaneAI/pennylane-lightning/pull/903)

* Update Pybind11 to 2.13.5.
  [(#901)](https://github.com/PennyLaneAI/pennylane-lightning/pull/901)

* Migrate wheels artifacts to v4.
  [(#893)](https://github.com/PennyLaneAI/pennylane-lightning/pull/893)

* Update GitHub actions in response to a high-severity vulnerability.
  [(#887)](https://github.com/PennyLaneAI/pennylane-lightning/pull/887)

* Optimize and simplify controlled kernels in Lightning-Qubit.
  [(#882)](https://github.com/PennyLaneAI/pennylane-lightning/pull/882)

* Optimize gate cache recording for Lightning-Tensor C++ API.
  [(#879)](https://github.com/PennyLaneAI/pennylane-lightning/pull/879)

* Unify Lightning-Kokkos and Lightning-Qubit devices under a Lightning-Base abstracted class.
  [(#876)](https://github.com/PennyLaneAI/pennylane-lightning/pull/876)

* Smarter defaults for the `split_obs` argument in the serializer. The serializer splits linear combinations into chunks instead of all their terms.
  [(#873)](https://github.com/PennyLaneAI/pennylane-lightning/pull/873/)

* Prefer `tomlkit` over `toml` for building Lightning wheels, and choose `tomli` and `tomllib` over `toml` when installing the package.
  [(#857)](https://github.com/PennyLaneAI/pennylane-lightning/pull/857)

* Lightning-Kokkos gains native support for the `PauliRot` gate.
  [(#855)](https://github.com/PennyLaneAI/pennylane-lightning/pull/855)

### Documentation

* Update Lightning-Tensor installation docs and usage suggestions.
  [(#971)](https://github.com/PennyLaneAI/pennylane-lightning/pull/971)
  [(#972)](https://github.com/PennyLaneAI/pennylane-lightning/pull/971)

* Update `README.rst` installation instructions for `lightning.gpu` and `lightning.tensor`.
  [(#957)](https://github.com/PennyLaneAI/pennylane-lightning/pull/957)

* Update `lightning.tensor` documentation to include all the new features added since pull request #756. The new features are: 1. Finite-shot measurements; 2. Expval-base quantities; 3. Support for `qml.state()` and `qml.stateprep()`; 4. Support for all gates support via Matrix Product Operator (MPO).
  [(#909)](https://github.com/PennyLaneAI/pennylane-lightning/pull/909)

### Bug fixes

*  Fix Lightning Kokkos test_device for `kokkos_args` fail for MacOS due to `np.complex256`
  [(#974)](https://github.com/PennyLaneAI/pennylane-lightning/pull/974)

*  Fix PTM stable-latest related to `default.qubit.legacy` and the `latest` flag usage.
  [(#961)](https://github.com/PennyLaneAI/pennylane-lightning/pull/961)
  [(#966)](https://github.com/PennyLaneAI/pennylane-lightning/pull/966)

* Fix build failure for Lightning-Kokkos editable installation on MacOS due to `liblightning_kokkos_catalyst.so` copy and `liblightning_kokkos_catalyst.so` not copied to correct build path for editable installation.
  [(#947)](https://github.com/PennyLaneAI/pennylane-lightning/pull/947)
  [(#968)](https://github.com/PennyLaneAI/pennylane-lightning/pull/968)

* Add concept restriction to ensure `ConstMult` inline function only hit with arithmetic-values times complex values. Fixes build failures with the test suite when enabling OpenMP, and disabling BLAS and Python under clang.
  [(#936)](https://github.com/PennyLaneAI/pennylane-lightning/pull/936)

* Bug fix for `applyMatrix` in Lightning-Tensor. Matrix operator data is not stored in the `cuGateCache` object to support `TensorProd` obs with multiple `Hermitian` obs.
  [(#932)](https://github.com/PennyLaneAI/pennylane-lightning/pull/932)

* Bug fix for `_pauli_word` of `QuantumScriptSerializer`. `_pauli_word` can process `PauliWord` object: `I`.
  [(#919)](https://github.com/PennyLaneAI/pennylane-lightning/pull/919)

* Bug fix for analytic `qml.probs` in the Lightning-Tensor C++ API.
  [(#906)](https://github.com/PennyLaneAI/pennylane-lightning/pull/906)

### Contributors

This release contains contributions from (in alphabetical order):

Ali Asadi, Amintor Dusko, Diego Guala, Joseph Lee, Luis Alfredo Nuñez Meneses, Vincent Michaud-Rioux, Lee J. O'Riordan, Mudit Pandey, Shuli Shu, Haochen Paul Wang

---

# Release 0.38.0

### New features since last release

* Add `qml.StatePrep()` and `qml.QubitStateVector()` support to `lightning.tensor`.
  [(#849)](https://github.com/PennyLaneAI/pennylane-lightning/pull/849)

* Add analytic `qml.probs()` measurement support to `lightning.tensor`.
  [(#830)](https://github.com/PennyLaneAI/pennylane-lightning/pull/830)

* Add `qml.state()` measurement support to `lightning.tensor`.
  [(#827)](https://github.com/PennyLaneAI/pennylane-lightning/pull/827)

* Add Lightning-GPU Linux (AArch64 + GraceHopper) wheels to PyPI.
  [(#815)](https://github.com/PennyLaneAI/pennylane-lightning/pull/815)

* Add `var` support to `lightning.tensor`. Note that `var` support is added via `obs**2` and this implementation scales as `O(num_obs**2)`.
  [(#804)](https://github.com/PennyLaneAI/pennylane-lightning/pull/804)

### Breaking changes

* Update python packaging to follow PEP 517/518/621/660 standards.
  [(#832)](https://github.com/PennyLaneAI/pennylane-lightning/pull/832)

* Add `getData()` in the `lightning.tensor` C++ backend. Users are responsible for ensuring sufficient host memory is allocated for the full state vector.
  [(#827)](https://github.com/PennyLaneAI/pennylane-lightning/pull/827)

* Remove `NDpermuter.hpp` which is no longer required.
  [(#795)](https://github.com/PennyLaneAI/pennylane-lightning/pull/795)

* Remove temporary steps from the CI, such as downgrading Scipy to <1.14 and installing Kokkos v4.2 for `lightning-version == 'stable'`.
  [(#792)](https://github.com/PennyLaneAI/pennylane-lightning/pull/792)

* Do not run GPU tests and Docker workflows on release.
  [(#788)](https://github.com/PennyLaneAI/pennylane-lightning/pull/788)

* Update python packaging to follow PEP 517/518/621/660 standards.
  [(#832)](https://github.com/PennyLaneAI/pennylane-lightning/pull/832)

### Improvements

* Updated calls of ``size_t`` to ``std::size_t`` everywhere.
  [(#816)](https://github.com/PennyLaneAI/pennylane-lightning/pull/816)

* Update Lightning tests to support the generalization of basis state preparation.
  [(#864)](https://github.com/PennyLaneAI/pennylane-lightning/pull/864)

* Add `SetState` and `SetBasisState` to `Lightning-KokkosSimulator`.
  [(#861)](https://github.com/PennyLaneAI/pennylane-lightning/pull/861)

* Remove use of the deprecated `Operator.expand` in favour of `Operator.decomposition`.
  [(#846)](https://github.com/PennyLaneAI/pennylane-lightning/pull/846)

* The `setBasisState` and `setStateVector` methods of `StateVectorLQubit` and `StateVectorKokkos` are overloaded to support PennyLane-like parameters.
  [(#843)](https://github.com/PennyLaneAI/pennylane-lightning/pull/843)

* Move `setBasisState`, `setStateVector` and `resetStateVector` from `StateVectorLQubitManaged` to `StateVectorLQubit`.
  [(#841)](https://github.com/PennyLaneAI/pennylane-lightning/pull/841)

* Update `generate_samples` in Lightning-Kokkos and Lightning-GPU to support `qml.measurements.Shots` type instances.
  [(#839)](https://github.com/PennyLaneAI/pennylane-lightning/pull/839)

* Add a Catalyst-specific wrapping class for Lightning Kokkos.
  [(#837)](https://github.com/PennyLaneAI/pennylane-lightning/pull/837)
  [(#770)](https://github.com/PennyLaneAI/pennylane-lightning/pull/770)

* Lightning-Qubit natively supports the `PauliRot` gate.
  [(#834)](https://github.com/PennyLaneAI/pennylane-lightning/pull/834)

* Multiple calls to the `append_mps_final_state()` API is allowed in `lightning.tensor`.
  [(#830)](https://github.com/PennyLaneAI/pennylane-lightning/pull/830)

* Add `initial_state_prep` option to Catalyst TOML file.
  [(#826)](https://github.com/PennyLaneAI/pennylane-lightning/pull/826)

* `ENABLE_LAPACK` is `OFF` by default for all Lightning backends.
  [(#825)](https://github.com/PennyLaneAI/pennylane-lightning/pull/825)

* Update `ctrl_decomp_zyz` tests with `len(control_wires) > 1`.
  [(#821)](https://github.com/PennyLaneAI/pennylane-lightning/pull/821)

* Update the Catalyst-specific wrapping class for Lightning Kokkos to track Catalyst's new support for MCM seeding.
  [(#819)](https://github.com/PennyLaneAI/pennylane-lightning/pull/819)

* Replace ``size_t`` by ``std::size_t`` everywhere.
  [(#816)](https://github.com/PennyLaneAI/pennylane-lightning/pull/816/)

* Shot batching is made more efficient by executing all the shots in one go on Lightning-Qubit.
  [(#814)](https://github.com/PennyLaneAI/pennylane-lightning/pull/814)

* Lightning-Qubit calls `generate_samples(wires)` on a minimal subset of wires when executing in finite-shot mode.
  [(#813)](https://github.com/PennyLaneAI/pennylane-lightning/pull/813)

* Update `LightingQubit.preprocess` to work with changes to preprocessing for mid-circuit measurements.
  [(#812)](https://github.com/PennyLaneAI/pennylane-lightning/pull/812)

* Avoid unnecessary memory reset in Lightning-Qubit's state vector class constructor.
  [(#811)](https://github.com/PennyLaneAI/pennylane-lightning/pull/811)

* Add `generate_samples(wires)` support in Lightning-Qubit, which samples faster for a subset of wires.
  [(#809)](https://github.com/PennyLaneAI/pennylane-lightning/pull/809)

* Optimize the OpenMP parallelization of Lightning-Qubit's `probs` for all number of targets.
  [(#807)](https://github.com/PennyLaneAI/pennylane-lightning/pull/807)

* Optimize `probs(wires)` of Lightning-Kokkos using various kernels. Which kernel is to be used depends on the device, number of qubits and number of target wires.
  [(#802)](https://github.com/PennyLaneAI/pennylane-lightning/pull/802)

* Add GPU device compute capability check for Lightning-Tensor.
  [(#803)](https://github.com/PennyLaneAI/pennylane-lightning/pull/803)

* Refactor CUDA utils Python bindings to a separate module.
  [(#801)](https://github.com/PennyLaneAI/pennylane-lightning/pull/801)

* Parallelize Lightning-Qubit `probs` with OpenMP when using the `-DLQ_ENABLE_KERNEL_OMP=1` CMake argument.
  [(#800)](https://github.com/PennyLaneAI/pennylane-lightning/pull/800)

* Implement `probs(wires)` using a bit-shift implementation akin to the gate kernels in Lightning-Qubit.
  [(#795)](https://github.com/PennyLaneAI/pennylane-lightning/pull/795)

* Enable setting the PennyLane version when invoking, for example, `make docker-build version=master pl_version=master`.
  [(#791)](https://github.com/PennyLaneAI/pennylane-lightning/pull/791)

### Documentation

* The installation instructions for all lightning plugins have been improved.
  [(#858)](https://github.com/PennyLaneAI/pennylane-lightning/pull/858)
  [(#851)](https://github.com/PennyLaneAI/pennylane-lightning/pull/851)

* Updated the README and added citation format for Lightning arXiv preprint.
  [(#818)](https://github.com/PennyLaneAI/pennylane-lightning/pull/818)

### Bug fixes

* Point to the right Lightning root folder independently from the invocation location, when configuring the project.
  [(#874)](https://github.com/PennyLaneAI/pennylane-lightning/pull/874)

* Update dependencies and `build` command options following changes in the build system.
  [(#863)](https://github.com/PennyLaneAI/pennylane-lightning/pull/863)

* Replace structured bindings by variables in `GateImplementationsLM.hpp`.
  [(#856)](https://github.com/PennyLaneAI/pennylane-lightning/pull/856)

* Remove wrong `-m` when calling `setup.py`.
  [(#854)](https://github.com/PennyLaneAI/pennylane-lightning/pull/854)

* Fix plugin-test-matrix CI/CD workflows.
  [(#850)](https://github.com/PennyLaneAI/pennylane-lightning/pull/850)

* Set the `immutable` parameter value as `false` for the `cutensornetStateApplyTensorOperator` to allow the following `cutensornetStateUpdateTensorOperator` call.
  [(#845)](https://github.com/PennyLaneAI/pennylane-lightning/pull/845)

* Fix cuQuantum SDK path pass-though in CMake.
  [(#831)](https://github.com/PennyLaneAI/pennylane-lightning/pull/831)

* Fix CUDA sync issues on AArch64 + GraceHopper.
  [(#823)](https://github.com/PennyLaneAI/pennylane-lightning/pull/823)

* Check for the number of wires for Hermitian observables in Lightning-Tensor. Only 1-wire Hermitian observables are supported as of `cuTensorNet-v24.03.0`.
  [(#806)](https://github.com/PennyLaneAI/pennylane-lightning/pull/806)

* Set `PL_BACKEND` for the entire `build-wheel-lightning-gpu` Docker-build stage to properly build the Lightning-GPU wheel.
  [(#791)](https://github.com/PennyLaneAI/pennylane-lightning/pull/791)

* Fix conditions for skipping build & push steps in the Docker build workflows.
  [(#790)](https://github.com/PennyLaneAI/pennylane-lightning/pull/790)

* Downgrade Scipy on Lightning stable version tests.
  [(#783)](https://github.com/PennyLaneAI/pennylane-lightning/pull/783)

* Fix checkout command in test workflows for rc branches.
  [(#777)](https://github.com/PennyLaneAI/pennylane-lightning/pull/777)

* Point to the right Lightning root folder independently from the invocation location, when configuring the project.
  [(#874)](https://github.com/PennyLaneAI/pennylane-lightning/pull/874)

### Contributors

This release contains contributions from (in alphabetical order):

Ali Asadi, Astral Cai, Ahmed Darwish, Amintor Dusko, Vincent Michaud-Rioux, Luis Alfredo Nuñez Meneses, Erick Ochoa Lopez, Lee J. O'Riordan, Mudit Pandey, Shuli Shu, Raul Torres, Paul Haochen Wang

---

# Release 0.37.0

### New features since last release

* Implement Python interface to the `lightning.tensor` device.
  [(#748)](https://github.com/PennyLaneAI/pennylane-lightning/pull/748)

* Add `inverse` support for gate operations in `lightning.tensor` in the C++ layer.
  [(#753)](https://github.com/PennyLaneAI/pennylane-lightning/pull/753)

* Add `observable` and `expval` support to the `cutensornet`-backed `lightning.tensor` C++ layer.
  [(#728)](https://github.com/PennyLaneAI/pennylane-lightning/pull/728)

* Add gate support to `cutensornet`-backed `lightning.tensor` C++ layer.
  [(#718)](https://github.com/PennyLaneAI/pennylane-lightning/pull/718)

* Add `cutensornet`-backed `MPS` C++ layer to `lightning.tensor`.
  [(#704)](https://github.com/PennyLaneAI/pennylane-lightning/pull/704)

* Add support for `C(BlockEncode)` to Lightning devices.
  [(#743)](https://github.com/PennyLaneAI/pennylane-lightning/pull/743)

### Breaking changes

* Removed the `QuimbMPS` class and the corresponding backend from `lightning.tensor`.
  [(#737)](https://github.com/PennyLaneAI/pennylane-lightning/pull/737)

* Changed the name of `default.tensor` to `lightning.tensor` with the `quimb` backend.
  [(#730)](https://github.com/PennyLaneAI/pennylane-lightning/pull/730)

* `dynamic_one_shot` uses shot-vectors in the auxiliary tape to tell the device how many times to repeat the tape. Lightning-Qubit is updated accordingly.
  [(#724)](https://github.com/PennyLaneAI/pennylane-lightning/pull/724)

* `dynamic_one_shot` deals with post-selection during the post-processing phase, so Lightning-Qubit does not return `None`-valued measurements for mismatching samples anymore.
  [(#720)](https://github.com/PennyLaneAI/pennylane-lightning/pull/720)

### Improvements

* Release candidate branches automatically use the new large GitHub runner pool.
  [(#769)](https://github.com/PennyLaneAI/pennylane-lightning/pull/769)

* Lightning-Kokkos dev wheels for MacOS (x86_64, ARM64) and Linux (AArch64) are uploaded to TestPyPI upon merging a pull request.
  [(#765)](https://github.com/PennyLaneAI/pennylane-lightning/pull/765)

* Lightning-Kokkos Linux (x86_64) dev wheels are pushed to [Test PyPI](https://test.pypi.org/project/PennyLane-Lightning-Kokkos/) upon merging a pull request.
  [(#763)](https://github.com/PennyLaneAI/pennylane-lightning/pull/763)

* Change the type of tensor network objects passed to `ObservablesTNCuda` and `MeasurementsTNCuda` classes from `StateTensorT` to `TensorNetT`.
  [(#759)](https://github.com/PennyLaneAI/pennylane-lightning/pull/759)

* Silence `NDPermuter` linting warnings.
  [(#750)](https://github.com/PennyLaneAI/pennylane-lightning/pull/750)

* Rationalize MCM tests, removing most end-to-end tests from the native MCM test file, but keeping one that validates multiple mid-circuit measurements with any allowed return.
  [(#754)](https://github.com/PennyLaneAI/pennylane/pull/754)

* Rename `lightning.tensor` C++ libraries.
  [(#755)](https://github.com/PennyLaneAI/pennylane-lightning/pull/755)

* Set `state_tensor` as `const` for the `MeasurementTNCuda` class.
  [(#753)](https://github.com/PennyLaneAI/pennylane-lightning/pull/753)

* Updated Kokkos version and support to 4.3.01.
  [(#725)](https://github.com/PennyLaneAI/pennylane-lightning/pull/725)

* Lightning-Kokkos' functors are rewritten as functions wrapping around generic gate and generator functors templated over a coefficient interaction function. This reduces boilerplate while clarifying how the various kernels differ from one another.
  [(#640)](https://github.com/PennyLaneAI/pennylane-lightning/pull/640)

* Update C++ and Python GitHub actions names to include the matrix info.
  [(#717)](https://github.com/PennyLaneAI/pennylane-lightning/pull/717)

* Remove `CPhase` in favour of `CPhaseShift` in Lightning devices.
  [(#717)](https://github.com/PennyLaneAI/pennylane-lightning/pull/717)

* The various OpenMP configurations of Lightning-Qubit are tested in parallel on different Github Actions runners.
  [(#712)](https://github.com/PennyLaneAI/pennylane-lightning/pull/712)

* Update Linux wheels to use `manylinux_2_28` images.
  [(#667)](https://github.com/PennyLaneAI/pennylane-lightning/pull/667)

* Add support for `qml.expval` and `qml.var` in the `lightning.tensor` device for the `quimb` interface and the MPS method.
  [(#686)](https://github.com/PennyLaneAI/pennylane-lightning/pull/686)

* Changed the name of `lightning.tensor` to `default.tensor` with the `quimb` backend.
  [(#719)](https://github.com/PennyLaneAI/pennylane-lightning/pull/719)

* `lightning.qubit` and `lightning.kokkos` adhere to user-specified mid-circuit measurement configuration options.
  [(#736)](https://github.com/PennyLaneAI/pennylane-lightning/pull/736)

* Patch the C++ `Measurements.probs(wires)` method in Lightning-Qubit and Lightning-Kokkos to `Measurements.probs()` when called with all wires.
  This will trigger a more optimized implementation for calculating the probabilities of the entire system.
  [(#744)](https://github.com/PennyLaneAI/pennylane-lightning/pull/744)

* Remove the daily schedule from the "Compat Check w/PL - release/release" GitHub action.
  [(#746)](https://github.com/PennyLaneAI/pennylane-lightning/pull/746)

* Remove the required `scipy` config file for Lightning-Qubit. The support is now maintained by passing `SCIPY_LIBS_PATH` to the compiler.
  [(#775)](https://github.com/PennyLaneAI/pennylane-lightning/pull/775)

### Documentation

* Add installation instructions and documentation for `lightning.tensor`.
  [(#756)](https://github.com/PennyLaneAI/pennylane-lightning/pull/756)

### Bug fixes

* Don't route `probs(wires=[])` to `probs(all_wires)` in Lightning-Kokkos.
  [(#762)](https://github.com/PennyLaneAI/pennylane-lightning/pull/762)

* `ControlledQubitUnitary` is present in the Python device but not the TOML files. It is added to the decomposition gates since it can be implemented in its alternate form of `C(QubitUnitary)`.
  [(#767)](https://github.com/PennyLaneAI/pennylane-lightning/pull/767)

* Update the Lightning TOML files to indicate that non-commuting observables are supported.
  [(#764)](https://github.com/PennyLaneAI/pennylane-lightning/pull/764)

* Fix regex matching issue with auto on-boarding of release candidate branch to using the large runner queue.
  [(#774)](https://github.com/PennyLaneAI/pennylane-lightning/pull/774)

* Fix random CI failures for `lightning.tensor` Python unit tests and ignore `lightning_tensor` paths.
  [(#761)](https://github.com/PennyLaneAI/pennylane-lightning/pull/761)

* `lightning.qubit` and `lightning.kokkos` use `qml.ops.Conditional.base` instead of `qml.ops.Conditional.then_op`.
  [(#752)](https://github.com/PennyLaneAI/pennylane-lightning/pull/752)

* The preprocessing step in `lightning.qubit` now uses interface information to properly support the hardware-like postselection for mid-circuit measurements.
  [(#760)](https://github.com/PennyLaneAI/pennylane-lightning/pull/760)

* Fix AVX streaming operation support with newer GCC.
  [(#729)](https://github.com/PennyLaneAI/pennylane-lightning/pull/729)

* Revert changes calling the templated `IMAG`, `ONE`, `ZERO` functions in Kokkos kernels since they are incompatible with device execution.
  [(#733)](https://github.com/PennyLaneAI/pennylane-lightning/pull/733)

* The `tests_lkcpu_python.yml` workflow properly checks out the release or stable version of Lightning-Qubit during the test job.
  [(#723)](https://github.com/PennyLaneAI/pennylane-lightning/pull/723)

* Fix PennyLane Lightning-Kokkos and Lightning-Qubit tests for stable/stable configuration.
  [(#734)](https://github.com/PennyLaneAI/pennylane-lightning/pull/734)

* Remove the Autoray dependency from requirement files.
  [(#736)](https://github.com/PennyLaneAI/pennylane-lightning/pull/736)

* Fix the `cuda-runtime-12-0` dependency issue on RHEL8.
  [(#739)](https://github.com/PennyLaneAI/pennylane-lightning/pull/739)

* Fix the memory segmentation fault when initializing zero-wire Lightning-Kokkos.
  [(#757)](https://github.com/PennyLaneAI/pennylane-lightning/pull/757)

* Remove `pennylane.ops.op_math.controlled_decompositions.ctrl_decomp_zyz` tests with `len(control_wires) > 1`.
  [(#757)](https://github.com/PennyLaneAI/pennylane-lightning/pull/757)

* Add support for Scipy v1.14.
  [(#776)](https://github.com/PennyLaneAI/pennylane-lightning/pull/776)

* Add pickle support for the `DevPool` object in `lightning.gpu`.
  [(#772)](https://github.com/PennyLaneAI/pennylane-lightning/pull/772)

### Contributors

This release contains contributions from (in alphabetical order):

Ali Asadi, Amintor Dusko, Lillian Frederiksen, Pietropaolo Frisoni, David Ittah, Vincent Michaud-Rioux, Lee James O'Riordan, Mudit Pandey, Shuli Shu, Jay Soni

---

# Release 0.36.0

### New features since last release

* Add `cutensornet`-backed `MPS` C++ layer to `lightning.tensor`.
  [(#704)](https://github.com/PennyLaneAI/pennylane-lightning/pull/704)

* Add Python class for the `lightning.tensor` device which uses the new device API and the interface for `quimb` based on the MPS method.
  [(#671)](https://github.com/PennyLaneAI/pennylane-lightning/pull/671)

* Add compile-time support for AVX2/512 streaming operations in `lightning.qubit`.
  [(#664)](https://github.com/PennyLaneAI/pennylane-lightning/pull/664)

* `lightning.kokkos` supports mid-circuit measurements.
  [(#672)](https://github.com/PennyLaneAI/pennylane-lightning/pull/672)

* Add dynamic linking to LAPACK/OpenBlas shared objects in `scipy.libs` for both C++ and Python layer.
  [(#653)](https://github.com/PennyLaneAI/pennylane-lightning/pull/653)

* `lightning.qubit` supports mid-circuit measurements.
  [(#650)](https://github.com/PennyLaneAI/pennylane-lightning/pull/650)

* Add finite shots support in `lightning.qubit2`.
  [(#630)](https://github.com/PennyLaneAI/pennylane-lightning/pull/630)

* Add `collapse` and `normalize` methods to the `StateVectorLQubit` classes, enabling "branching" of the wavefunction. Add methods to create and seed an RNG in the `Measurements` modules.
  [(#645)](https://github.com/PennyLaneAI/pennylane-lightning/pull/645)

* Add two new Python classes (LightningStateVector and LightningMeasurements) to support `lightning.qubit2`.
  [(#613)](https://github.com/PennyLaneAI/pennylane-lightning/pull/613)

* Add analytic-mode `qml.probs` and `qml.var` support in `lightning.qubit2`.
  [(#627)](https://github.com/PennyLaneAI/pennylane-lightning/pull/627)

* Add `LightningAdjointJacobian` to support `lightning.qubit2`.
  [(#631)](https://github.com/PennyLaneAI/pennylane-lightning/pull/631)

* Add `lightning.qubit2` device which uses the new device API.
  [(#607)](https://github.com/PennyLaneAI/pennylane-lightning/pull/607)
  [(#628)](https://github.com/PennyLaneAI/pennylane-lightning/pull/628)

* Add Vector-Jacobian Product calculation support to `lightning.qubit`.
  [(#644)](https://github.com/PennyLaneAI/pennylane-lightning/pull/644)

* Add support for using new operator arithmetic as the default.
  [(#649)](https://github.com/PennyLaneAI/pennylane-lightning/pull/649)

### Breaking changes

* Split Lightning-Qubit and Lightning-Kokkos CPU Python tests with `pytest-split`. Remove `SERIAL` from Kokkos' `exec_model` matrix. Remove `all` from Lightning-Kokkos' `pl_backend` matrix. Move `clang-tidy` checks to `tidy.yml`. Avoid editable `pip` installations.
  [(#696)](https://github.com/PennyLaneAI/pennylane-lightning/pull/696)
* Update `lightning.gpu` and `lightning.kokkos` to raise an error instead of falling back to `default.qubit`.
  [(#689)](https://github.com/PennyLaneAI/pennylane-lightning/pull/689)

* Add `paths` directives to test workflows to avoid running tests that cannot be impacted by changes.
  [(#699)](https://github.com/PennyLaneAI/pennylane-lightning/pull/699)
  [(#695)](https://github.com/PennyLaneAI/pennylane-lightning/pull/695)

* Move common components of `/src/simulator/lightning_gpu/utils/` to `/src/utils/cuda_utils/`.
  [(#676)](https://github.com/PennyLaneAI/pennylane-lightning/pull/676)

* Deprecate static LAPACK linking support.
  [(#653)](https://github.com/PennyLaneAI/pennylane-lightning/pull/653)

* Migrate `lightning.qubit` to the new device API.
  [(#646)](https://github.com/PennyLaneAI/pennylane-lightning/pull/646)

* Introduce `ci:build_wheels` label, which controls wheel building on `pull_request` and other triggers.
  [(#648)](https://github.com/PennyLaneAI/pennylane-lightning/pull/648)

* Remove building wheels for Lightning Kokkos on Windows.
  [(#693)](https://github.com/PennyLaneAI/pennylane-lightning/pull/693)

### Improvements

* Add tests for Windows Wheels, fix ill-defined caching, and set the proper backend for `lightning.kokkos` wheels.
  [(#693)](https://github.com/PennyLaneAI/pennylane-lightning/pull/693)

* Replace string comparisons by `isinstance` checks where possible.
  [(#691)](https://github.com/PennyLaneAI/pennylane-lightning/pull/691)

* Refactor `cuda_utils` to remove its dependency on `custatevec.h`.
  [(#681)](https://github.com/PennyLaneAI/pennylane-lightning/pull/681)

* Add `test_templates.py` module where Grover and QSVT are tested.
  [(#684)](https://github.com/PennyLaneAI/pennylane-lightning/pull/684)

* Create `cuda_utils` for common usage of CUDA related backends.
  [(#676)](https://github.com/PennyLaneAI/pennylane-lightning/pull/676)

* Refactor `lightning_gpu_utils` unit tests to remove the dependency on statevector class.
  [(#675)](https://github.com/PennyLaneAI/pennylane-lightning/pull/675)

* Upgrade GitHub actions versions from v3 to v4.
  [(#669)](https://github.com/PennyLaneAI/pennylane-lightning/pull/669)

* Initialize the private attributes `gates_indices_` and `generators_indices_` of `StateVectorKokkos` using the definitions of the `Pennylane::Gates::Constant` namespace.
  [(#641)](https://github.com/PennyLaneAI/pennylane-lightning/pull/641)

* Add `isort` to `requirements-dev.txt` and run before `black` upon `make format` to sort Python imports.
  [(#623)](https://github.com/PennyLaneAI/pennylane-lightning/pull/623)

* Improve support for new operator arithmetic with `QuantumScriptSerializer.serialize_observables`.
  [(#670)](https://github.com/PennyLaneAI/pennylane-lightning/pull/670)

* Add `workflow_dispatch` to wheels recipes; allowing developers to build wheels manually on a branch instead of temporarily changing the headers.
  [(#679)](https://github.com/PennyLaneAI/pennylane-lightning/pull/679)

* Add the `ENABLE_LAPACK` compilation flag to toggle dynamic linking to LAPACK library.
  [(#678)](https://github.com/PennyLaneAI/pennylane-lightning/pull/678)

### Documentation

### Bug fixes

* Fix wire order permutations when using `qml.probs` with out-of-order wires in Lightning-Qubit.
  [(#707)](https://github.com/PennyLaneAI/pennylane-lightning/pull/707)

* Lightning-Qubit once again respects the wire order specified on device instantiation.
  [(#705)](https://github.com/PennyLaneAI/pennylane-lightning/pull/705)

* `dynamic_one_shot` was refactored to use `SampleMP` measurements as a way to return the mid-circuit measurement samples. `LightningQubit's `simulate` is modified accordingly.
  [(#694)](https://github.com/PennyLaneAI/pennylane-lightning/pull/694)

* Lightning-Qubit correctly decomposes state prep operations when used in the middle of a circuit.
  [(#687)](https://github.com/PennyLaneAI/pennylane-lightning/pull/687)

* Lightning-Qubit correctly decomposes `qml.QFT` and `qml.GroverOperator` if `len(wires)` is greater than 9 and 12 respectively.
  [(#687)](https://github.com/PennyLaneAI/pennylane-lightning/pull/687)

* Specify `isort` `--py` (Python version) and `-l` (max line length) to stabilize `isort` across Python versions and environments.
  [(#647)](https://github.com/PennyLaneAI/pennylane-lightning/pull/647)

* Fix random `coverage xml` CI issues.
  [(#635)](https://github.com/PennyLaneAI/pennylane-lightning/pull/635)

* `lightning.qubit` correctly decomposed state preparation operations with adjoint differentiation.
  [(#661)](https://github.com/PennyLaneAI/pennylane-lightning/pull/661)

* Fix the failed observable serialization unit tests.
  [(#683)](https://github.com/PennyLaneAI/pennylane-lightning/pull/683)

* Update the Lightning-Qubit new device API to work with Catalyst.
  [(#665)](https://github.com/PennyLaneAI/pennylane-lightning/pull/665)

* Update the version of `codecov-action` to v4 and fix the CodeCov issue with the PL-Lightning check-compatibility actions.
  [(#682)](https://github.com/PennyLaneAI/pennylane-lightning/pull/682)

* Refactor of dev prerelease auto-update-version workflow.
  [(#685)](https://github.com/PennyLaneAI/pennylane-lightning/pull/685)

* Remove gates unsupported by catalyst from TOML file.
  [(#698)](https://github.com/PennyLaneAI/pennylane-lightning/pull/698)

* Increase tolerance for a flaky test.
  [(#703)](https://github.com/PennyLaneAI/pennylane-lightning/pull/703)

* Remove `ControlledQubitUnitary` in favour of `C(QubitUnitary)` from the list of supported operations and the device TOML file. The `stopping_condition` method guarantees the consistency of decompositions.
  [(#758)](https://github.com/PennyLaneAI/pennylane-lightning/pull/758)

* Raise a clear error message with initialization of `lightning.kokkos` with zero-qubit on Windows.
  [(#758)](https://github.com/PennyLaneAI/pennylane-lightning/pull/758)


### Contributors

This release contains contributions from (in alphabetical order):

Ali Asadi, Amintor Dusko, Pietropaolo Frisoni, Thomas Germain, Christina Lee, Erick Ochoa Lopez, Vincent Michaud-Rioux, Rashid N H M, Lee James O'Riordan, Mudit Pandey, Shuli Shu

---

# Release 0.35.1

### Improvements

* Use the `adjoint` gate parameter to apply `qml.Adjoint` operations instead of matrix methods in `lightning.qubit`.
  [(#632)](https://github.com/PennyLaneAI/pennylane-lightning/pull/632)

### Bug fixes

* Fix `qml.Adjoint` support in `lightning.gpu` and `lightning.kokkos`.
  [(#632)](https://github.com/PennyLaneAI/pennylane-lightning/pull/632)

* Fix finite shots support in `lightning.qubit`, `lightning.gpu` and `lightning.kokkos`. The bug would impact calculations with measurements on observables with non-trivial diagonalizing gates and calculations with shot vectors.
  [(#632)](https://github.com/PennyLaneAI/pennylane-lightning/pull/632)

### Contributors

This release contains contributions from (in alphabetical order):

Vincent Michaud-Rioux

---

# Release 0.35.0

### New features since last release

* All backends now support `GlobalPhase` and `C(GlobalPhase)` in forward pass.
  [(#579)](https://github.com/PennyLaneAI/pennylane-lightning/pull/579)

* Add Hermitian observable support for shot-noise measurement and Lapack support.
  [(#569)](https://github.com/PennyLaneAI/pennylane-lightning/pull/569)

### Breaking changes

* Migrate `lightning.gpu` to CUDA 12.
  [(#606)](https://github.com/PennyLaneAI/pennylane-lightning/pull/606)

### Improvements

* Expand error values and strings returned from CUDA libraries.
  [(#617)](https://github.com/PennyLaneAI/pennylane-lightning/pull/617)

* `C(MultiRZ)` and `C(Rot)` gates are natively supported (with `LM` kernels).
  [(#614)](https://github.com/PennyLaneAI/pennylane-lightning/pull/614)

* Add adjoint support for `GlobalPhase` in Lightning-GPU and Lightning-Kokkos.
  [(#615)](https://github.com/PennyLaneAI/pennylane-lightning/pull/615)

* Lower the overheads of Windows CI tests.
  [(#610)](https://github.com/PennyLaneAI/pennylane-lightning/pull/610)

* Decouple LightningQubit memory ownership from numpy and migrate it to Lightning-Qubit managed state-vector class.
  [(#601)](https://github.com/PennyLaneAI/pennylane-lightning/pull/601)

* Expand support for Projector observables on Lightning-Kokkos.
  [(#601)](https://github.com/PennyLaneAI/pennylane-lightning/pull/601)

* Split Docker build cron job into two jobs: master and latest. This is mainly for reporting in the `plugin-test-matrix` repo.
  [(#600)](https://github.com/PennyLaneAI/pennylane-lightning/pull/600)

* The `BlockEncode` operation from PennyLane is now supported on all Lightning devices.
  [(#599)](https://github.com/PennyLaneAI/pennylane-lightning/pull/599)

* OpenMP acceleration can now be enabled at compile time for all `lightning.qubit` gate kernels using the `-DLQ_ENABLE_KERNEL_OMP=1` CMake argument.
  [(#510)](https://github.com/PennyLaneAI/pennylane-lightning/pull/510)

* Enable building Docker images for any branch or tag. Set the Docker build cron job to build images for the latest release and `master`.
  [(#598)](https://github.com/PennyLaneAI/pennylane-lightning/pull/598)

* Enable choosing the PennyLane-Lightning version and disabling push to Docker Hub in the Docker build workflow. Add a cron job calling the Docker build workflow.
  [(#597)](https://github.com/PennyLaneAI/pennylane-lightning/pull/597)

* Pull Kokkos v4.2.00 from the official Kokkos repository to test Lightning-Kokkos with the CUDA backend.
  [(#596)](https://github.com/PennyLaneAI/pennylane-lightning/pull/596)

* Remove deprecated MeasurementProcess.name.
  [(#605)](https://github.com/PennyLaneAI/pennylane-lightning/pull/605)

### Documentation

* Update requirements to build the documentation.
  [(#594)](https://github.com/PennyLaneAI/pennylane-lightning/pull/594)

### Bug fixes

* Downgrade auditwheel due to changes with library exclusion list.
  [(#620)](https://github.com/PennyLaneAI/pennylane-lightning/pull/620)

* List `GlobalPhase` gate in each device's TOML file.
  [(#615)](https://github.com/PennyLaneAI/pennylane-lightning/pull/615)

* Lightning-GPU's gate cache failed to distinguish between certain gates.
  For example, `MultiControlledX([0, 1, 2], "111")` and `MultiControlledX([0, 2], "00")` were applied as the same operation.
  This could happen with (at least) the following gates: `QubitUnitary`,`ControlledQubitUnitary`,`MultiControlledX`,`DiagonalQubitUnitary`,`PSWAP`,`OrbitalRotation`.
  [(#579)](https://github.com/PennyLaneAI/pennylane-lightning/pull/579)

* Ensure the stopping condition decompositions are respected for larger templated QFT and Grover operators.
  [(#609)](https://github.com/PennyLaneAI/pennylane-lightning/pull/609)

* Move concurrency group specifications from reusable Docker build workflow to the root workflows.
  [(#604)](https://github.com/PennyLaneAI/pennylane-lightning/pull/604)

* Fix `lightning-kokkos-cuda` Docker build and add CI workflow to build images and push to Docker Hub.
  [(#593)](https://github.com/PennyLaneAI/pennylane-lightning/pull/593)

* Update jax.config imports.
  [(#619)](https://github.com/PennyLaneAI/pennylane-lightning/pull/619)

* Fix apply state vector when using a Lightning handle.
  [(#622)](https://github.com/PennyLaneAI/pennylane-lightning/pull/622)

* Pinning Pytest to a version compatible with Flaky.
  [(#624)](https://github.com/PennyLaneAI/pennylane-lightning/pull/624)

### Contributors

This release contains contributions from (in alphabetical order):

Amintor Dusko, David Ittah, Vincent Michaud-Rioux, Lee J. O'Riordan, Shuli Shu, Matthew Silverman

---

# Release 0.34.0

### New features since last release

* Support added for Python 3.12 wheel builds.
  [(#541)](https://github.com/PennyLaneAI/pennylane-lightning/pull/541)

* Lightning-Qubit support arbitrary controlled gates (any wires and any control values). The kernels are implemented in the `LM` module.
  [(#576)](https://github.com/PennyLaneAI/pennylane-lightning/pull/576)

* Shot-noise related methods now accommodate observable objects with arbitrary eigenvalues. Add a Kronecker product method for two diagonal matrices.
  [(#570)](https://github.com/PennyLaneAI/pennylane-lightning/pull/570)

* Add shot-noise support for probs in the C++ layer. Probabilities are calculated from generated samples. All Lightning backends support this feature. Please note that target wires should be sorted in ascending manner.
  [(#568)](https://github.com/PennyLaneAI/pennylane-lightning/pull/568)

* Add `LM` kernels to apply arbitrary controlled operations efficiently.
  [(#516)](https://github.com/PennyLaneAI/pennylane-lightning/pull/516)

* Add shots support for variance value, probs, sample, counts calculation for given observables (`NamedObs`, `TensorProd` and `Hamiltonian`) based on Pauli words, `Identity` and `Hadamard` in the C++ layer. All Lightning backends support this support feature.
  [(#561)](https://github.com/PennyLaneAI/pennylane-lightning/pull/561)

* Add shots support for expectation value calculation for given observables (`NamedObs`, `TensorProd` and `Hamiltonian`) based on Pauli words, `Identity` and `Hadamard` in the C++ layer by adding `measure_with_samples` to the measurement interface. All Lightning backends support this support feature.
  [(#556)](https://github.com/PennyLaneAI/pennylane-lightning/pull/556)

* `qml.QubitUnitary` operators can be included in a circuit differentiated with the adjoint method. Lightning handles circuits with arbitrary non-differentiable `qml.QubitUnitary` operators. 1,2-qubit `qml.QubitUnitary` operators with differentiable parameters can be differentiated using decomposition.
  [(#540)] (https://github.com/PennyLaneAI/pennylane-lightning/pull/540)

### Breaking changes

* Set the default version of Kokkos to 4.2.00 throughout the project (CMake, CI, etc.)
  [(#578)] (https://github.com/PennyLaneAI/pennylane-lightning/pull/578)

* Overload `applyOperation` with a fifth `matrix` argument to all state vector classes to support arbitrary operations in `AdjointJacobianBase`.
  [(#540)] (https://github.com/PennyLaneAI/pennylane-lightning/pull/540)

### Improvements

* Ensure aligned memory used for numpy arrays with state-vector without reallocations.
  [(#572)](https://github.com/PennyLaneAI/pennylane-lightning/pull/572)

* Unify error messages of shot measurement related unsupported observables to better Catalyst.
  [(#577)](https://github.com/PennyLaneAI/pennylane-lightning/pull/577)

* Add configuration files to improve compatibility with Catalyst.
  [(#566)](https://github.com/PennyLaneAI/pennylane-lightning/pull/566)

* Refactor shot-noise related methods of MeasurementsBase class in the C++ layer and eigenvalues are not limited to `1` and `-1`. Add `getObs()` method to Observables class. Refactor `applyInPlaceShots` to allow users to get eigenvalues of Observables object. Deprecated `_preprocess_state` method in `MeasurementsBase` class for safer use of the `LightningQubitRaw` backend.
[(#570)](https://github.com/PennyLaneAI/pennylane-lightning/pull/570)

* Modify `setup.py` to use backend-specific build directory (`f"build_{backend}"`) to accelerate rebuilding backends in alternance.
  [(#540)] (https://github.com/PennyLaneAI/pennylane-lightning/pull/540)

* Update Dockerfile and rewrite the `build-wheel-lightning-gpu` stage to build Lightning-GPU from the `pennylane-lightning` monorepo.
  [(#539)] (https://github.com/PennyLaneAI/pennylane-lightning/pull/539)

* Add the MPI test CI workflows of Lightning-GPU in compatibility cron jobs.
  [(#536)] (https://github.com/PennyLaneAI/pennylane-lightning/pull/536)

* Add MPI synchronization in places to safely handle communicated data.
  [(#538)](https://github.com/PennyLaneAI/pennylane-lightning/pull/538)

* Add release option in compatibility cron jobs to test the release candidates of PennyLane and the Lightning plugins against one another.
  [(#531)] (https://github.com/PennyLaneAI/pennylane-lightning/pull/531)

* Add GPU workflows in compatibility cron jobs to test Lightning-GPU and Lightning-Kokkos with the Kokkos CUDA backend.
  [(#528)] (https://github.com/PennyLaneAI/pennylane-lightning/pull/528)

### Documentation

* Fixed a small typo in the documentation page for the PennyLane-Lightning GPU device.
  [(#563)](https://github.com/PennyLaneAI/pennylane-lightning/pull/563)

* Add OpenGraph social preview for Lightning docs.
  [(#574)](https://github.com/PennyLaneAI/pennylane-lightning/pull/574)

### Bug fixes

* Fix CodeCov file contention issue when uploading data from many workloads.
  [(#584)](https://github.com/PennyLaneAI/pennylane-lightning/pull/584)

* Ensure the `lightning.gpu` intermediate wheel builds are uploaded to TestPyPI.
  [(#575)](https://github.com/PennyLaneAI/pennylane-lightning/pull/575)

* Allow support for newer clang-tidy versions on non-x86_64 platforms.
  [(#567)](https://github.com/PennyLaneAI/pennylane-lightning/pull/567)

* Do not run C++ tests when testing for compatibility with PennyLane, hence fixing plugin-matrix failures. Fix Lightning-GPU workflow trigger.
  [(#571)](https://github.com/PennyLaneAI/pennylane-lightning/pull/571)

* Revert single-node multi-GPU batching behaviour to match https://github.com/PennyLaneAI/pennylane-lightning-gpu/pull/27.
  [(#564)](https://github.com/PennyLaneAI/pennylane-lightning/pull/564)

* Move deprecated `stateprep` `QuantumScript` argument into the operation list in `mpitests/test_adjoint_jacobian.py`.
  [(#540)] (https://github.com/PennyLaneAI/pennylane-lightning/pull/540)

* Fix MPI Python unit tests for the adjoint method.
  [(#538)](https://github.com/PennyLaneAI/pennylane-lightning/pull/538)

* Fix the issue with assigning kernels to ops before registering kernels on macOS
  [(#582)](https://github.com/PennyLaneAI/pennylane-lightning/pull/582)

* Update `MANIFEST.in` to include device config files and `CHANGELOG.md`
  [(#585)](https://github.com/PennyLaneAI/pennylane-lightning/pull/585)

### Contributors

This release contains contributions from (in alphabetical order):

Ali Asadi, Isaac De Vlugt, Amintor Dusko, Vincent Michaud-Rioux, Erick Ochoa Lopez, Lee James O'Riordan, Shuli Shu

---

# Release 0.33.1

* pip-installed CUDA runtime libraries can now be accessed from a virtualenv.
  [(#543)](https://github.com/PennyLaneAI/pennylane-lightning/pull/543)

### Bug fixes

* The pybind11 compiled module RPATH linkage has been restored to pre-0.33 behaviour.
  [(#543)](https://github.com/PennyLaneAI/pennylane-lightning/pull/543)

### Contributors

This release contains contributions from (in alphabetical order):

Lee J. O'Riordan

---

# Release 0.33.0

### New features since last release

* Add documentation updates for the `lightning.gpu` backend.
  [(#525)] (https://github.com/PennyLaneAI/pennylane-lightning/pull/525)

* Add `SparseHamiltonian` support for Lightning-Qubit and Lightning-GPU.
  [(#526)] (https://github.com/PennyLaneAI/pennylane-lightning/pull/526)

* Add `SparseHamiltonian` support for Lightning-Kokkos.
  [(#527)] (https://github.com/PennyLaneAI/pennylane-lightning/pull/527)

* Integrate python/pybind layer of distributed Lightning-GPU into the Lightning monorepo with Python unit tests.
  [(#518)] (https://github.com/PennyLaneAI/pennylane-lightning/pull/518)

* Integrate the distributed C++ backend of Lightning-GPU into the Lightning monorepo.
  [(#514)] (https://github.com/PennyLaneAI/pennylane-lightning/pull/514)

* Integrate Lightning-GPU into the Lightning monorepo. The new backend is named `lightning.gpu` and includes all single-GPU features.
  [(#499)] (https://github.com/PennyLaneAI/pennylane-lightning/pull/499)

* Build Linux wheels for Lightning-GPU (CUDA-11).
  [(#517)](https://github.com/PennyLaneAI/pennylane-lightning/pull/517)

* Add `Dockerfile` in `docker` and `make docker` workflow in `Makefile`. The Docker images and documentation are available on [DockerHub](https://hub.docker.com/repository/docker/pennylaneai/pennylane).
  [(#496)](https://github.com/PennyLaneAI/pennylane-lightning/pull/496)

* Add mid-circuit state preparation operation tests.
  [(#495)](https://github.com/PennyLaneAI/pennylane-lightning/pull/495)

### Breaking changes

* Add `tests_gpu.yml` workflow to test the Lightning-Kokkos backend with CUDA-12.
  [(#494)](https://github.com/PennyLaneAI/pennylane-lightning/pull/494)

* Implement `LM::GeneratorDoubleExcitation`, `LM::GeneratorDoubleExcitationMinus`, `LM::GeneratorDoubleExcitationPlus` kernels. Lightning-Qubit default kernels are now strictly from the `LM` implementation, which requires less memory and is faster for large state vectors.
  [(#512)](https://github.com/PennyLaneAI/pennylane-lightning/pull/512)

* Add workflows validating compatibility between PennyLane and Lightning's most recent stable releases and development (latest) versions.
  [(#507)](https://github.com/PennyLaneAI/pennylane-lightning/pull/507)
  [(#498)](https://github.com/PennyLaneAI/pennylane-lightning/pull/498)

* Introduce `timeout-minutes` in various workflows, mainly to avoid Windows builds hanging for several hours.
  [(#503)](https://github.com/PennyLaneAI/pennylane-lightning/pull/503)

* Cast integral-valued arrays to the device's complex type on entry in `_preprocess_state_vector` to ensure the state is correctly represented with floating-point numbers.
  [(#501)](https://github.com/PennyLaneAI/pennylane-lightning/pull/501)

* Update `DefaultQubit` to `DefaultQubitLegacy` on Lightning fallback.
  [(#500)](https://github.com/PennyLaneAI/pennylane-lightning/pull/500)

* Enums defined in `GateOperation.hpp` start at `1` (previously `0`). `::BEGIN` is introduced in a few places where it was assumed `0` accordingly.
  [(#485)](https://github.com/PennyLaneAI/pennylane-lightning/pull/485)

* Enable pre-commit hooks to format all Python files and linting of all Python source files.
  [(#485)](https://github.com/PennyLaneAI/pennylane-lightning/pull/485)

### Improvements

* Improve Python testing for Lightning-GPU (+MPI) by adding jobs in Actions files and adding Python tests to increase code coverage.
  [(#522)](https://github.com/PennyLaneAI/pennylane-lightning/pull/522)

* Add support for `pip install pennylane-lightning[kokkos]` for the OpenMP backend.
  [(#515)](https://github.com/PennyLaneAI/pennylane-lightning/pull/515)

* Update `setup.py` to allow for multi-package co-existence. The `PennyLane_Lightning` package now is the responsible for the core functionality, and will be depended upon by all other extensions.
  [(#504)] (https://github.com/PennyLaneAI/pennylane-lightning/pull/504)

* Redesign Lightning-Kokkos `StateVectorKokkos` class to use Kokkos `RangePolicy` together with special functors in `applyMultiQubitOp` to apply 1- to 4-wire generic unitary gates. For more than 4 wires, the general implementation using Kokkos `TeamPolicy` is employed to yield the best all-around performance.
  [(#490)] (https://github.com/PennyLaneAI/pennylane-lightning/pull/490)

* Redesign Lightning-Kokkos `Measurements` class to use Kokkos `RangePolicy` together with special functors to obtain the expectation value of 1- to 4-wire generic unitary gates. For more than 4 wires, the general implementation using Kokkos `TeamPolicy` is employed to yield the best all-around performance.
  [(#489)] (https://github.com/PennyLaneAI/pennylane-lightning/pull/489)

* Add tests to increase Lightning-Kokkos coverage.
  [(#485)](https://github.com/PennyLaneAI/pennylane-lightning/pull/485)

* Add memory locality tag reporting and adjoint diff dispatch for `lightning.qubit` statevector classes.
  [(#492)](https://github.com/PennyLaneAI/pennylane-lightning/pull/492)

* Add support for dependent external packages to C++ core.
  [(#482)](https://github.com/PennyLaneAI/pennylane-lightning/pull/482)

* Add support for building multiple backend simulators.
  [(#497)](https://github.com/PennyLaneAI/pennylane-lightning/pull/497)

### Documentation

### Bug fixes

* Fix CI issues running python-cov with MPI.
  [(#535)](https://github.com/PennyLaneAI/pennylane-lightning/pull/535)

* Re-add support for `pip install pennylane-lightning[gpu]`.
  [(#515)](https://github.com/PennyLaneAI/pennylane-lightning/pull/515)

* Switch most Lightning-Qubit default kernels to `LM`. Add `LM::multiQubitOp` tests, failing when targeting out-of-order wires clustered close to `num_qubits-1`. Fix the `LM::multiQubitOp` kernel implementation by introducing a generic `revWireParity` routine and replacing the `bitswap`-based implementation. Mimic the changes fixing the corresponding `multiQubitOp` and `expval` functors in Lightning-Kokkos.
  [(#511)](https://github.com/PennyLaneAI/pennylane-lightning/pull/511)

* Fix RTD builds by removing unsupported `system_packages` configuration option.
  [(#491)](https://github.com/PennyLaneAI/pennylane-lightning/pull/491)

### Contributors

This release contains contributions from (in alphabetical order):

Ali Asadi, Amintor Dusko, Vincent Michaud-Rioux, Lee J. O'Riordan, Shuli Shu

---

# Release 0.32.0

### New features since last release

* The `lightning.kokkos` backend supports Nvidia GPU execution (with Kokkos v4 and CUDA v12).
  [(#477)](https://github.com/PennyLaneAI/pennylane-lightning/pull/477)

* Complete overhaul of repository structure to facilitates integration of multiple backends. Refactoring efforts we directed to improve development performance, code reuse and decrease overall overhead to propagate changes through backends. New C++ modular build strategy allows for faster test builds restricted to a module. Update CI/CD actions concurrency strategy. Change minimal Python version to 3.9.
  [(#472)] (https://github.com/PennyLaneAI/pennylane-lightning/pull/472)

* Wheels are built with native support for sparse Hamiltonians.
  [(#470)] (https://github.com/PennyLaneAI/pennylane-lightning/pull/470)

* Add native support to sparse Hamiltonians in the absence of Kokkos & Kokkos-kernels.
  [(#465)] (https://github.com/PennyLaneAI/pennylane-lightning/pull/465)

### Breaking changes

* Rename `QubitStateVector` to `StatePrep` in the Lightning-Qubit and `Lightning-Kokkos` classes.
  [(#486)](https://github.com/PennyLaneAI/pennylane-lightning/pull/486)

* Modify `adjointJacobian` methods to accept a (maybe unused) reference `StateVectorT`, allowing device-backed simulators to directly access state vector data for adjoint differentiation instead of copying it back-and-forth into `JacobianData` (host memory).
  [(#477)](https://github.com/PennyLaneAI/pennylane-lightning/pull/477)

### Improvements

* Refactor LKokkos `Measurements` class to use (fast) specialized functors whenever possible.
  [(#481)] (https://github.com/PennyLaneAI/pennylane-lightning/pull/481)

* Merge Lightning Qubit and Lightning Kokkos backends in the new repository.
  [(#472)] (https://github.com/PennyLaneAI/pennylane-lightning/pull/472)

* Integrated new unified docs for Lightning Kokkos and Lightning Qubit packages.
  [(#473)] (https://github.com/PennyLaneAI/pennylane-lightning/pull/473)

### Documentation

### Bug fixes

* Ensure PennyLane has an `active_return` attribute before calling it.
 [(#483)] (https://github.com/PennyLaneAI/pennylane-lightning/pull/483)

* Do no import `sqrt2_v` from `<numbers>` in `Util.hpp` to resolve issue with Lightning-GPU builds.
  [(#479)](https://github.com/PennyLaneAI/pennylane-lightning/pull/479)

* Update the CMake internal references to enable sub-project compilation with affecting the parent package.
  [(#478)](https://github.com/PennyLaneAI/pennylane-lightning/pull/478)

* `apply` no longer mutates the inputted list of operations.
  [(#474)](https://github.com/PennyLaneAI/pennylane-lightning/pull/474)

### Contributors

This release contains contributions from (in alphabetical order):

Amintor Dusko, Christina Lee, Vincent Michaud-Rioux, Lee J. O'Riordan

---

# Release 0.31.0

### New features since last release

* Update Kokkos support to 4.0.01.
  [(#439)] (https://github.com/PennyLaneAI/pennylane-lightning/pull/439)

### Breaking changes

* Update tests to be compliant with PennyLane v0.31.0 development changes and deprecations.
  [(#448)](https://github.com/PennyLaneAI/pennylane-lightning/pull/448)

### Improvements

* Remove logic from `setup.py` and transfer paths and env variable definitions into workflow files.
  [(#450)](https://github.com/PennyLaneAI/pennylane-lightning/pull/450)

* Detect MKL or CBLAS if `ENABLE_BLAS=ON` making sure that BLAS is linked as expected.
  [(#449)](https://github.com/PennyLaneAI/pennylane-lightning/pull/449)

### Documentation

* Fix LightningQubit class parameter documentation.
  [(#456)](https://github.com/PennyLaneAI/pennylane-lightning/pull/456)

### Bug fixes

* Ensure cross-platform wheels continue to build with updates in git safety checks.
  [(#452)](https://github.com/PennyLaneAI/pennylane-lightning/pull/452)

* Fixing Python version bug introduce in [(#450)](https://github.com/PennyLaneAI/pennylane-lightning/pull/450)
  when `Python_EXECUTABLE` was removed from `setup.py`.
  [(#461)](https://github.com/PennyLaneAI/pennylane-lightning/pull/461)

* Ensure aligned allocator definition works with C++20 compilers.
  [(#438)](https://github.com/PennyLaneAI/pennylane-lightning/pull/438)

* Prevent multiple threads from calling `Kokkos::initialize` or `Kokkos::finalize`.
  [(#439)](https://github.com/PennyLaneAI/pennylane-lightning/pull/439)

### Contributors

This release contains contributions from (in alphabetical order):

Vincent Michaud-Rioux, Lee J. O'Riordan, Chae-Yeun Park

---

# Release 0.30.0

### New features since last release

* Add MCMC sampler.
  [(#384)] (https://github.com/PennyLaneAI/pennylane-lightning/pull/384)

* Serialize PennyLane's arithmetic operators when they are used as observables
  that are expressed in the Pauli basis.
  [(#424)](https://github.com/PennyLaneAI/pennylane-lightning/pull/424)

### Breaking changes

* Lightning now works with the new return types specification that is now default in PennyLane.
  See [the PennyLane `qml.enable_return`](https://docs.pennylane.ai/en/stable/code/api/pennylane.enable_return.html?highlight=enable_return) documentation for more information on this change.
  [(#427)](https://github.com/PennyLaneAI/pennylane-lightning/pull/427)

Instead of creating potentially ragged numpy array, devices and `QNode`'s now return an object of the same type as that
returned by the quantum function.

```
>>> dev = qml.device('lightning.qubit', wires=1)
>>> @qml.qnode(dev, diff_method="adjoint")
... def circuit(x):
...     qml.RX(x, wires=0)
...     return qml.expval(qml.PauliY(0)), qml.expval(qml.PauliZ(0))
>>> x = qml.numpy.array(0.5)
>>> circuit(qml.numpy.array(0.5))
(array(-0.47942554), array(0.87758256))
```

Interfaces like Jax or Torch handle tuple outputs without issues:

```
>>> jax.jacobian(circuit)(jax.numpy.array(0.5))
(Array(-0.87758255, dtype=float32, weak_type=True),
Array(-0.47942555, dtype=float32, weak_type=True))
```

Autograd cannot differentiate an output tuple, so results must be converted to an array before
use with `qml.jacobian`:

```
>>> qml.jacobian(lambda y: qml.numpy.array(circuit(y)))(x)
array([-0.87758256, -0.47942554])
```

Alternatively, the quantum function itself can return a numpy array of measurements:

```
>>> dev = qml.device('lightning.qubit', wires=1)
>>> @qml.qnode(dev, diff_method="adjoint")
>>> def circuit2(x):
...     qml.RX(x, wires=0)
...     return np.array([qml.expval(qml.PauliY(0)), qml.expval(qml.PauliZ(0))])
>>> qml.jacobian(circuit2)(np.array(0.5))
array([-0.87758256, -0.47942554])
```

### Improvements

* Remove deprecated `set-output` commands from workflow files.
  [(#437)](https://github.com/PennyLaneAI/pennylane-lightning/pull/437)

* Lightning wheels are now checked with `twine check` post-creation for PyPI compatibility.
  [(#430)](https://github.com/PennyLaneAI/pennylane-lightning/pull/430)

* Lightning has been made compatible with the change in return types specification.
  [(#427)](https://github.com/PennyLaneAI/pennylane-lightning/pull/427)

* Lightning is compatible with clang-tidy version 16.
  [(#429)](https://github.com/PennyLaneAI/pennylane-lightning/pull/429)

### Contributors

This release contains contributions from (in alphabetical order):

Christina Lee, Vincent Michaud-Rioux, Lee James O'Riordan, Chae-Yeun Park, Matthew Silverman

---

# Release 0.29.0

### Improvements

* Remove runtime dependency on ninja build system.
  [(#414)](https://github.com/PennyLaneAI/pennylane-lightning/pull/414)

* Allow better integration and installation support with CMake targeted binary builds.
  [(#403)](https://github.com/PennyLaneAI/pennylane-lightning/pull/403)

* Remove explicit Numpy and Scipy requirements.
  [(#412)](https://github.com/PennyLaneAI/pennylane-lightning/pull/412)

* Get `llvm` installation root from the environment variable `LLVM_ROOT_DIR` (or fallback to `brew`).
  [(#413)](https://github.com/PennyLaneAI/pennylane-lightning/pull/413)

* Update AVX2/512 kernel infrastructure for additional gate/generator operations.
  [(#404)](https://github.com/PennyLaneAI/pennylane-lightning/pull/404)

* Remove unnecessary lines for resolving CodeCov issue.
  [(#415)](https://github.com/PennyLaneAI/pennylane-lightning/pull/415)

* Add more AVX2/512 gate operations.
  [(#393)](https://github.com/PennyLaneAI/pennylane-lightning/pull/393)

### Documentation

### Bug fixes

* Ensure error raised when asking for out of order marginal probabilities. Prevents the return of incorrect results.
  [(#416)](https://github.com/PennyLaneAI/pennylane-lightning/pull/416)

* Fix Github shields in README.
  [(#402)](https://github.com/PennyLaneAI/pennylane-lightning/pull/402)

### Contributors

Amintor Dusko, Vincent Michaud-Rioux, Lee James O'Riordan, Chae-Yeun Park

---

# Release 0.28.2

### Bug fixes

* Fix Python module versioning for Linux wheels.
  [(#408)](https://github.com/PennyLaneAI/pennylane-lightning/pull/408)

### Contributors

This release contains contributions from (in alphabetical order):

Amintor Dusko, Shuli Shu, Trevor Vincent

---

# Release 0.28.1

### Bug fixes

* Fix Pybind11 module versioning and locations for Windows wheels.
  [(#400)](https://github.com/PennyLaneAI/pennylane-lightning/pull/400)

### Contributors

This release contains contributions from (in alphabetical order):

Lee J. O'Riordan

---

# Release 0.28.0

### Breaking changes

* Deprecate support for Python 3.7.
  [(#391)](https://github.com/PennyLaneAI/pennylane-lightning/pull/391)

### Improvements

* Improve Lightning package structure for external use as a C++ library.
  [(#369)](https://github.com/PennyLaneAI/pennylane-lightning/pull/369)

* Improve the stopping condition method.
  [(#386)](https://github.com/PennyLaneAI/pennylane-lightning/pull/386)

### Bug fixes

- Pin CMake to 3.24.x in wheel-builder to avoid Python not found error in CMake 3.25, when building wheels for PennyLane-Lightning-GPU.
  [(#387)](https://github.com/PennyLaneAI/pennylane-lightning/pull/387)

### Contributors

This release contains contributions from (in alphabetical order):

Amintor Dusko, Lee J. O'Riordan

---

# Release 0.27.0

### New features since last release

* Enable building of Python 3.11 wheels and upgrade Python on CI/CD workflows to 3.8.
  [(#381)](https://github.com/PennyLaneAI/pennylane-lightning/pull/381)

### Breaking changes

### Improvements

* Update clang-tools version in Github workflows.
  [(#351)](https://github.com/PennyLaneAI/pennylane-lightning/pull/351)

* Improve tests and checks CI/CD pipelines.
  [(#353)](https://github.com/PennyLaneAI/pennylane-lightning/pull/353)

* Implement 3 Qubits gates (CSWAP & Toffoli) & 4 Qubits gates (DoubleExcitation, DoubleExcitationMinus, DoubleExcitationPlus) in LM manner.
  [(#362)](https://github.com/PennyLaneAI/pennylane-lightning/pull/362)

* Upgrade Kokkos and Kokkos Kernels to 3.7.00, and improve sparse matrix-vector multiplication performance and memory usage.
  [(#361)](https://github.com/PennyLaneAI/pennylane-lightning/pull/361)

* Update Linux (ubuntu-latest) architecture x86_64 wheel-builder from GCC 10.x to GCC 11.x.
  [(#373)](https://github.com/PennyLaneAI/pennylane-lightning/pull/373)

* Update gcc and g++ 10.x to 11.x in CI tests. This update brings improved support for newer C++ features.
  [(#370)](https://github.com/PennyLaneAI/pennylane-lightning/pull/370)

* Change Lightning to inherit from QubitDevice instead of DefaultQubit.
  [(#365)](https://github.com/PennyLaneAI/pennylane-lightning/pull/365)

### Documentation

### Bug fixes

* Use mutex when accessing cache in KernelMap.
  [(#382)](https://github.com/PennyLaneAI/pennylane-lightning/pull/382)

### Contributors

This release contains contributions from (in alphabetical order):

Amintor Dusko, Chae-Yeun Park, Monit Sharma, Shuli Shu

---

# Release 0.26.1

### Bug fixes

* Fixes the transposition method used in the probability calculation.
  [(#377)](https://github.com/PennyLaneAI/pennylane-lightning/pull/377)

### Contributor

Amintor Dusko

---
# Release 0.26.0

### Improvements

* Introduces requirements-dev.txt and improves dockerfile.
  [(#330)](https://github.com/PennyLaneAI/pennylane-lightning/pull/330)

* Support `expval` for a Hamiltonian.
  [(#333)](https://github.com/PennyLaneAI/pennylane-lightning/pull/333)

* Implements caching for Kokkos installation.
  [(#316)](https://github.com/PennyLaneAI/pennylane-lightning/pull/316)

* Supports measurements of operator arithmetic classes such as `Sum`, `Prod`,
  and `SProd` by deferring handling of them to `DefaultQubit`.
  [(#349)](https://github.com/PennyLaneAI/pennylane-lightning/pull/349)

```
@qml.qnode(qml.device('lightning.qubit', wires=2))
def circuit():
    obs = qml.s_prod(2.1, qml.PauliZ(0)) + qml.op_sum(qml.PauliX(0), qml.PauliZ(1))
    return qml.expval(obs)
```

### Bug fixes

* Test updates to reflect new measurement error messages.
  [(#334)](https://github.com/PennyLaneAI/pennylane-lightning/pull/334)

* Updates to the release tagger to fix incompatibilities with RTD.
  [(#344)](https://github.com/PennyLaneAI/pennylane-lightning/pull/344)

* Update cancel-workflow-action and bot credentials.
  [(#345)](https://github.com/PennyLaneAI/pennylane-lightning/pull/345)

### Contributors

This release contains contributions from (in alphabetical order):

Amintor Dusko, Christina Lee, Lee J. O'Riordan, Chae-Yeun Park

---

# Release 0.25.0

### New features since last release

### Breaking changes

* We explicitly disable support for PennyLane's parameter broadcasting.
[#317](https://github.com/PennyLaneAI/pennylane-lightning/pull/317)

* We explicitly remove support for PennyLane's `Sum`, `SProd` and `Prod`
  as observables.
  [(#326)](https://github.com/PennyLaneAI/pennylane-lightning/pull/326)

### Improvements

* CI builders use a reduced set of resources and redundant tests for PRs.
  [(#319)](https://github.com/PennyLaneAI/pennylane-lightning/pull/319)

* Parallelize wheel-builds where applicable.
  [(#314)](https://github.com/PennyLaneAI/pennylane-lightning/pull/314)

* AVX2/512 kernels are now available on Linux/MacOS with x86-64 architecture.
  [(#313)](https://github.com/PennyLaneAI/pennylane-lightning/pull/313)

### Documentation

* Updated ReadTheDocs runner version from Ubuntu 20.04 to 22.04
  [(#327)](https://github.com/PennyLaneAI/pennylane-lightning/pull/327)

### Bug fixes

* Test updates to reflect new additions to PennyLane.
  [(#318)](https://github.com/PennyLaneAI/pennylane-lightning/pull/318)

### Contributors

This release contains contributions from (in alphabetical order):

Amintor Dusko, Christina Lee, Rashid N H M, Lee J. O'Riordan, Chae-Yeun Park

---

# Release 0.24.0

### New features since last release

* Add `SingleExcitation` and `DoubleExcitation` qchem gates and generators.
  [(#289)](https://github.com/PennyLaneAI/pennylane-lightning/pull/289)

* Add a new dispatch mechanism for future kernels.
  [(#291)](https://github.com/PennyLaneAI/pennylane-lightning/pull/291)

* Add `IsingXY` gate operation.
  [(#303)](https://github.com/PennyLaneAI/pennylane-lightning/pull/303)

* Support `qml.state()` in vjp and Hamiltonian in adjoint jacobian.
  [(#294)](https://github.com/PennyLaneAI/pennylane-lightning/pull/294)

### Breaking changes

* Codebase is now moving to C++20. The default compiler for Linux is now GCC10.
  [(#295)](https://github.com/PennyLaneAI/pennylane-lightning/pull/295)

* Minimum macOS version is changed to 10.15 (Catalina).
  [(#295)](https://github.com/PennyLaneAI/pennylane-lightning/pull/295)

### Improvements

* Split matrix operations, refactor dispatch mechanisms, and add a benchmark suits.
  [(#274)](https://github.com/PennyLaneAI/pennylane-lightning/pull/274)

* Add native support for the calculation of sparse Hamiltonians' expectation values.
Sparse operations are offloaded to [Kokkos](https://github.com/kokkos/kokkos) and
[Kokkos-Kernels](https://github.com/kokkos/kokkos-kernels).
  [(#283)](https://github.com/PennyLaneAI/pennylane-lightning/pull/283)

* Device `lightning.qubit` now accepts a datatype for a statevector.
  [(#290)](https://github.com/PennyLaneAI/pennylane-lightning/pull/290)

```python
dev1 = qml.device('lightning.qubit', wires=4, c_dtype=np.complex64) # for single precision
dev2 = qml.device('lightning.qubit', wires=4, c_dtype=np.complex128) # for double precision
```

### Documentation

* Use the centralized [Xanadu Sphinx Theme](https://github.com/XanaduAI/xanadu-sphinx-theme)
  to style the Sphinx documentation.
  [(#287)](https://github.com/PennyLaneAI/pennylane-lightning/pull/287)

### Bug fixes

* Fix the issue with using available `clang-format` version in format.
  [(#288)](https://github.com/PennyLaneAI/pennylane-lightning/pull/288)

* Fix a bug in the generator of `DoubleExcitationPlus`.
  [(#298)](https://github.com/PennyLaneAI/pennylane-lightning/pull/298)

### Contributors

This release contains contributions from (in alphabetical order):

Mikhail Andrenkov, Ali Asadi, Amintor Dusko, Lee James O'Riordan, Chae-Yeun Park, and Shuli Shu

---

# Release 0.23.0

### New features since last release

* Add `generate_samples()` to lightning.
  [(#247)](https://github.com/PennyLaneAI/pennylane-lightning/pull/247)

* Add Lightning GBenchmark Suite.
  [(#249)](https://github.com/PennyLaneAI/pennylane-lightning/pull/249)

* Support runtime and compile information.
  [(#253)](https://github.com/PennyLaneAI/pennylane-lightning/pull/253)

### Improvements

* Add `ENABLE_BLAS` build to CI checks.
  [(#249)](https://github.com/PennyLaneAI/pennylane-lightning/pull/249)

* Add more `clang-tidy` checks and kernel tests.
  [(#253)](https://github.com/PennyLaneAI/pennylane-lightning/pull/253)

* Add C++ code coverage to CI.
  [(#265)](https://github.com/PennyLaneAI/pennylane-lightning/pull/265)

* Skip over identity operations in `"lightning.qubit"`.
  [(#268)](https://github.com/PennyLaneAI/pennylane-lightning/pull/268)

### Bug fixes

* Update tests to remove `JacobianTape`.
  [(#260)](https://github.com/PennyLaneAI/pennylane-lightning/pull/260)

* Fix tests for MSVC.
  [(#264)](https://github.com/PennyLaneAI/pennylane-lightning/pull/264)

* Fix `#include <cpuid.h>` for PPC and AArch64 in Linux.
  [(#266)](https://github.com/PennyLaneAI/pennylane-lightning/pull/266)

* Remove deprecated tape execution methods.
  [(#270)](https://github.com/PennyLaneAI/pennylane-lightning/pull/270)

* Update `qml.probs` in `test_measures.py`.
  [(#280)](https://github.com/PennyLaneAI/pennylane-lightning/pull/280)

### Contributors

This release contains contributions from (in alphabetical order):

Ali Asadi, Chae-Yeun Park, Lee James O'Riordan, and Trevor Vincent

---

# Release 0.22.1

### Bug fixes

* Ensure `Identity ` kernel is registered to C++ dispatcher.
  [(#275)](https://github.com/PennyLaneAI/pennylane-lightning/pull/275)

---

# Release 0.22.0

### New features since last release

* Add Docker support.
  [(#234)](https://github.com/PennyLaneAI/pennylane-lightning/pull/234)

### Improvements

* Update quantum tapes serialization and Python tests.
  [(#239)](https://github.com/PennyLaneAI/pennylane-lightning/pull/239)

* Clang-tidy is now enabled for both tests and examples builds under Github Actions.
  [(#237)](https://github.com/PennyLaneAI/pennylane-lightning/pull/237)

* The return type of `StateVectorBase` data is now derived-class defined.
  [(#237)](https://github.com/PennyLaneAI/pennylane-lightning/pull/237)

* Update adjointJacobian and VJP methods.
  [(#222)](https://github.com/PennyLaneAI/pennylane-lightning/pull/222)

* Set GitHub workflow to upload wheels to Test PyPI.
  [(#220)](https://github.com/PennyLaneAI/pennylane-lightning/pull/220)

* Finalize the new kernel implementation.
  [(#212)](https://github.com/PennyLaneAI/pennylane-lightning/pull/212)

### Documentation

* Use of batching with OpenMP threads is documented.
  [(#221)](https://github.com/PennyLaneAI/pennylane-lightning/pull/221)

### Bug fixes

* Fix for OOM errors when using adjoint with large numbers of observables.
  [(#221)](https://github.com/PennyLaneAI/pennylane-lightning/pull/221)

* Add virtual destructor to C++ state-vector classes.
  [(#200)](https://github.com/PennyLaneAI/pennylane-lightning/pull/200)

* Fix a bug in Python tests with operations' `matrix` calls.
  [(#238)](https://github.com/PennyLaneAI/pennylane-lightning/pull/238)

* Refactor utility header and fix a bug in linear algebra function with CBLAS.
  [(#228)](https://github.com/PennyLaneAI/pennylane-lightning/pull/228)

### Contributors

This release contains contributions from (in alphabetical order):

Ali Asadi, Chae-Yeun Park, Lee James O'Riordan

---

# Release 0.21.0

### New features since last release

* Add C++ only benchmark for a given list of gates.
  [(#199)](https://github.com/PennyLaneAI/pennylane-lightning/pull/199)

* Wheel-build support for Python 3.10.
  [(#186)](https://github.com/PennyLaneAI/pennylane-lightning/pull/186)

* C++ support for probability, expectation value and variance calculations.
  [(#185)](https://github.com/PennyLaneAI/pennylane-lightning/pull/185)

* Add bindings to C++ expval, var, probs.
  [(#214)](https://github.com/PennyLaneAI/pennylane-lightning/pull/214)

### Improvements

* `setup.py` adds debug only when --debug is given
  [(#208)](https://github.com/PennyLaneAI/pennylane-lightning/pull/208)

* Add new highly-performant C++ kernels for quantum gates.
  [(#202)](https://github.com/PennyLaneAI/pennylane-lightning/pull/202)

The new kernels significantly improve the runtime performance of PennyLane-Lightning
for both differentiable and non-differentiable workflows. Here is an example workflow
using the adjoint differentiation method with a circuit of 5 strongly entangling layers:

```python
import pennylane as qml
from pennylane import numpy as np
from pennylane.templates.layers import StronglyEntanglingLayers
from numpy.random import random
np.random.seed(42)
n_layers = 5
n_wires = 6
dev = qml.device("lightning.qubit", wires=n_wires)

@qml.qnode(dev, diff_method="adjoint")
def circuit(weights):
    StronglyEntanglingLayers(weights, wires=list(range(n_wires)))
    return [qml.expval(qml.PauliZ(i)) for i in range(n_wires)]

init_weights = np.random.random(StronglyEntanglingLayers.shape(n_layers=n_layers, n_wires=n_wires))
params = np.array(init_weights,requires_grad=True)
jac = qml.jacobian(circuit)(params)
```
The latest release shows improved performance on both single and multi-threaded evaluations!

<img src="https://raw.githubusercontent.com/PennyLaneAI/pennylane-lightning/v0.21.0-rc0/doc/_static/lightning_v20_v21_bm.png" width=50%/>

* Ensure debug info is built into dynamic libraries.
  [(#201)](https://github.com/PennyLaneAI/pennylane-lightning/pull/201)

### Documentation

* New guidelines on adding and benchmarking C++ kernels.
  [(#202)](https://github.com/PennyLaneAI/pennylane-lightning/pull/202)

### Bug fixes

* Update clang-format version
  [(#219)](https://github.com/PennyLaneAI/pennylane-lightning/pull/219)

* Fix failed tests on Windows.
  [(#218)](https://github.com/PennyLaneAI/pennylane-lightning/pull/218)

* Update clang-format version
  [(#219)](https://github.com/PennyLaneAI/pennylane-lightning/pull/219)

* Add virtual destructor to C++ state-vector classes.
  [(#200)](https://github.com/PennyLaneAI/pennylane-lightning/pull/200)

* Fix failed tests for the non-binary wheel.
  [(#213)](https://github.com/PennyLaneAI/pennylane-lightning/pull/213)

* Add virtual destructor to C++ state-vector classes.
  [(#200)](https://github.com/PennyLaneAI/pennylane-lightning/pull/200)

### Contributors

This release contains contributions from (in alphabetical order):

Ali Asadi, Amintor Dusko, Chae-Yeun Park, Lee James O'Riordan

---

# Release 0.20.1

### Bug fixes

* Fix missing header-files causing build errors in algorithms module.
  [(#193)](https://github.com/PennyLaneAI/pennylane-lightning/pull/193)

* Fix failed tests for the non-binary wheel.
  [(#191)](https://github.com/PennyLaneAI/pennylane-lightning/pull/191)

---
# Release 0.20.2

### Bug fixes

* Introduce CY kernel to Lightning to avoid issues with decomposition.
  [(#203)](https://github.com/PennyLaneAI/pennylane-lightning/pull/203)

### Contributors

This release contains contributions from (in alphabetical order):

Lee J. O'Riordan

# Release 0.20.1

### Bug fixes

* Fix missing header-files causing build errors in algorithms module.
  [(#193)](https://github.com/PennyLaneAI/pennylane-lightning/pull/193)

* Fix failed tests for the non-binary wheel.
  [(#191)](https://github.com/PennyLaneAI/pennylane-lightning/pull/191)

# Release 0.20.0

### New features since last release

* Add wheel-builder support for Python 3.10.
  [(#186)](https://github.com/PennyLaneAI/pennylane-lightning/pull/186)

* Add VJP support to PL-Lightning.
  [(#181)](https://github.com/PennyLaneAI/pennylane-lightning/pull/181)

* Add complex64 support in PL-Lightning.
  [(#177)](https://github.com/PennyLaneAI/pennylane-lightning/pull/177)

* Added examples folder containing aggregate gate performance test.
  [(#165)](https://github.com/PennyLaneAI/pennylane-lightning/pull/165)

### Breaking changes

### Improvements

* Update PL-Lightning to support new features in PL.
  [(#179)](https://github.com/PennyLaneAI/pennylane-lightning/pull/179)

### Documentation

* Lightning setup.py build process uses CMake.
  [(#176)](https://github.com/PennyLaneAI/pennylane-lightning/pull/176)

### Contributors

This release contains contributions from (in alphabetical order):

Ali Asadi, Chae-Yeun Park, Isidor Schoch, Lee James O'Riordan

---

# Release 0.19.0

* Add Cache-Friendly DOTC, GEMV, GEMM along with BLAS Support.
  [(#155)](https://github.com/PennyLaneAI/pennylane-lightning/pull/155)

### Improvements

* The performance of parametric gates has been improved.
  [(#157)](https://github.com/PennyLaneAI/pennylane-lightning/pull/157)

* AVX support is enabled for Linux users on Intel/AMD platforms.
  [(#157)](https://github.com/PennyLaneAI/pennylane-lightning/pull/157)

* PennyLane-Lightning has been updated to conform with clang-tidy
  recommendations for modernization, offering performance improvements across
  all use-cases.
  [(#153)](https://github.com/PennyLaneAI/pennylane-lightning/pull/153)

### Breaking changes

* Linux users on `x86_64` must have a CPU supporting AVX.
  [(#157)](https://github.com/PennyLaneAI/pennylane-lightning/pull/157)

### Bug fixes

* OpenMP built with Intel MacOS CI runners causes failures on M1 Macs. OpenMP is currently
  disabled in the built wheels until this can be resolved with Github Actions runners.
  [(#166)](https://github.com/PennyLaneAI/pennylane-lightning/pull/166)

### Contributors

This release contains contributions from (in alphabetical order):

Ali Asadi, Lee James O'Riordan

---

# Release 0.18.0

### New features since last release

* PennyLane-Lightning now provides a high-performance
  [adjoint Jacobian](http://arxiv.org/abs/2009.02823) method for differentiating quantum circuits.
  [(#136)](https://github.com/PennyLaneAI/pennylane-lightning/pull/136)

  The adjoint method operates after a forward pass by iteratively applying inverse gates to scan
  backwards through the circuit. The method is already available in PennyLane's
  `default.qubit` device, but the version provided by `lightning.qubit` integrates with the C++
  backend and is more performant, as shown in the plot below:

  <img src="https://raw.githubusercontent.com/PennyLaneAI/pennylane-lightning/master/doc/_static/lightning_adjoint.png" width=70%/>

  The plot compares the average runtime of `lightning.qubit` and `default.qubit` for calculating the
  Jacobian of a circuit using the adjoint method for a range of qubit numbers. The circuit
  consists of ten `BasicEntanglerLayers` with a `PauliZ` expectation value calculated on each wire,
  repeated over ten runs. We see that `lightning.qubit` provides a speedup of around two to eight
  times, depending on the number of qubits.

  The adjoint method can be accessed using the standard interface. Consider the following circuit:

  ```python
  import pennylane as qml

  wires = 3
  layers = 2
  dev = qml.device("lightning.qubit", wires=wires)

  @qml.qnode(dev, diff_method="adjoint")
  def circuit(weights):
      qml.templates.StronglyEntanglingLayers(weights, wires=range(wires))
      return qml.expval(qml.PauliZ(0))

  weights = qml.init.strong_ent_layers_normal(layers, wires, seed=1967)
  ```

  The circuit can be executed and its gradient calculated using:

    ```pycon
  >>> print(f"Circuit evaluated: {circuit(weights)}")
  Circuit evaluated: 0.9801286266677633
  >>> print(f"Circuit gradient:\n{qml.grad(circuit)(weights)}")
  Circuit gradient:
  [[[-1.11022302e-16 -1.63051504e-01 -4.14810501e-04]
    [ 1.11022302e-16 -1.50136528e-04 -1.77922957e-04]
    [ 0.00000000e+00 -3.92874550e-02  8.14523075e-05]]

   [[-1.14472273e-04  3.85963953e-02  0.00000000e+00]
    [-5.76791765e-05 -9.78478343e-02  0.00000000e+00]
    [-5.55111512e-17  0.00000000e+00 -1.11022302e-16]]]
  ```

* PennyLane-Lightning now supports all of the operations and observables of `default.qubit`.
  [(#124)](https://github.com/PennyLaneAI/pennylane-lightning/pull/124)

### Improvements

* A new state-vector class `StateVectorManaged` was added, enabling memory use to be bound to
  statevector lifetime.
  [(#136)](https://github.com/PennyLaneAI/pennylane-lightning/pull/136)

* The repository now has a well-defined component hierarchy, allowing each indepedent unit to be
  compiled and linked separately.
  [(#136)](https://github.com/PennyLaneAI/pennylane-lightning/pull/136)

* PennyLane-Lightning can now be installed without compiling its C++ binaries and will fall back
  to using the `default.qubit` implementation. Skipping compilation is achieved by setting the
  `SKIP_COMPILATION` environment variable, e.g., Linux/MacOS: `export SKIP_COMPILATION=True`,
  Windows: `set SKIP_COMPILATION=True`. This feature is intended for building a pure-Python wheel of
  PennyLane-Lightning as a backup for platforms without a dedicated wheel.
  [(#129)](https://github.com/PennyLaneAI/pennylane-lightning/pull/129)

* The C++-backed Python bound methods can now be directly called with wires and supplied parameters.
  [(#125)](https://github.com/PennyLaneAI/pennylane-lightning/pull/125)

* Lightning supports arbitrary unitary and non-unitary gate-calls from Python to C++ layer.
  [(#121)](https://github.com/PennyLaneAI/pennylane-lightning/pull/121)

### Documentation

* Added preliminary architecture diagram for package.
  [(#131)](https://github.com/PennyLaneAI/pennylane-lightning/pull/131)

* C++ API built as part of docs generation.
  [(#131)](https://github.com/PennyLaneAI/pennylane-lightning/pull/131)

### Breaking changes

* Wheels for MacOS <= 10.13 will no longer be provided due to XCode SDK C++17 support requirements.
  [(#149)](https://github.com/PennyLaneAI/pennylane-lightning/pull/149)

### Bug fixes

* An indexing error in the CRY gate is fixed. [(#136)](https://github.com/PennyLaneAI/pennylane-lightning/pull/136)

* Column-major data in numpy is now correctly converted to row-major upon pass to the C++ layer.
  [(#126)](https://github.com/PennyLaneAI/pennylane-lightning/pull/126)

### Contributors

This release contains contributions from (in alphabetical order):

Thomas Bromley, Lee James O'Riordan

---

# Release 0.17.0

### New features

* C++ layer now supports float (32-bit) and double (64-bit) templated complex data.
  [(#113)](https://github.com/PennyLaneAI/pennylane-lightning/pull/113)

### Improvements

* The PennyLane device test suite is now included in coverage reports.
  [(#123)](https://github.com/PennyLaneAI/pennylane-lightning/pull/123)

* Static versions of jQuery and Bootstrap are no longer included in the CSS theme.
  [(#118)](https://github.com/PennyLaneAI/pennylane-lightning/pull/118)

* C++ tests have been ported to use Catch2 framework.
  [(#115)](https://github.com/PennyLaneAI/pennylane-lightning/pull/115)

* Testing now exists for both float and double precision methods in C++ layer.
  [(#113)](https://github.com/PennyLaneAI/pennylane-lightning/pull/113)
  [(#115)](https://github.com/PennyLaneAI/pennylane-lightning/pull/115)

* Compile-time utility methods with `constexpr` have been added.
  [(#113)](https://github.com/PennyLaneAI/pennylane-lightning/pull/113)

* Wheel-build support for ARM64 (Linux and MacOS) and PowerPC (Linux) added.
  [(#110)](https://github.com/PennyLaneAI/pennylane-lightning/pull/110)

* Add support for Controlled Phase Gate (`ControlledPhaseShift`).
  [(#114)](https://github.com/PennyLaneAI/pennylane-lightning/pull/114)

* Move changelog to `.github` and add a changelog reminder.
  [(#111)](https://github.com/PennyLaneAI/pennylane-lightning/pull/111)

* Adds CMake build system support.
  [(#104)](https://github.com/PennyLaneAI/pennylane-lightning/pull/104)


### Breaking changes

* Removes support for Python 3.6 and adds support for Python 3.9.
  [(#127)](https://github.com/PennyLaneAI/pennylane-lightning/pull/127)
  [(#128)](https://github.com/PennyLaneAI/pennylane-lightning/pull/128)

* Compilers with C++17 support are now required to build C++ module.
  [(#113)](https://github.com/PennyLaneAI/pennylane-lightning/pull/113)

* Gate classes have been removed with functionality added to StateVector class.
  [(#113)](https://github.com/PennyLaneAI/pennylane-lightning/pull/113)

* We are no longer building wheels for Python 3.6.
  [(#106)](https://github.com/PennyLaneAI/pennylane-lightning/pull/106)

### Bug fixes

* PowerPC wheel-builder now successfully compiles modules.
  [(#120)](https://github.com/PennyLaneAI/pennylane-lightning/pull/120)

### Documentation

* Added community guidelines.
  [(#109)](https://github.com/PennyLaneAI/pennylane-lightning/pull/109)

### Contributors

This release contains contributions from (in alphabetical order):

Ali Asadi, Christina Lee, Thomas Bromley, Lee James O'Riordan

---

# Release 0.15.1

### Bug fixes

* The PennyLane-Lightning binaries are now built with NumPy 1.19.5, to avoid ABI
  compatibility issues with the latest NumPy 1.20 release. See
  [the NumPy release notes](https://numpy.org/doc/stable/release/1.20.0-notes.html#size-of-np-ndarray-and-np-void-changed)
  for more details.
  [(#97)](https://github.com/PennyLaneAI/pennylane-lightning/pull/97)

### Contributors

This release contains contributions from (in alphabetical order):

Josh Izaac, Antal Száva

---

# Release 0.15.0

### Improvements

* For compatibility with PennyLane v0.15, the `analytic` keyword argument
  has been removed. Statistics can still be computed analytically by setting
  `shots=None`.
  [(#93)](https://github.com/PennyLaneAI/pennylane-lightning/pull/93)

* Inverse gates are now supported.
  [(#89)](https://github.com/PennyLaneAI/pennylane-lightning/pull/89)

* Add new lightweight backend with performance improvements.
  [(#57)](https://github.com/PennyLaneAI/pennylane-lightning/pull/57)

* Remove the previous Eigen-based backend.
  [(#67)](https://github.com/PennyLaneAI/pennylane-lightning/pull/67)

### Bug fixes

* Re-add dispatch table after fixing static initialisation order issue.
  [(#68)](https://github.com/PennyLaneAI/pennylane-lightning/pull/68)

### Contributors

This release contains contributions from (in alphabetical order):

Thomas Bromley, Theodor Isacsson, Christina Lee, Thomas Loke, Antal Száva.

---

# Release 0.14.1

### Bug fixes

* Fixes a bug where the `QNode` would swap Lightning-Qubit to
  `DefaultQubitAutograd` on device execution due to the inherited
  `passthru_devices` entry of the `capabilities` dictionary.
  [(#61)](https://github.com/PennyLaneAI/pennylane-lightning/pull/61)

### Contributors

This release contains contributions from (in alphabetical order):

Antal Száva

---

# Release 0.14.0

### Improvements

* Extends support from 16 qubits to 50 qubits.
  [(#52)](https://github.com/PennyLaneAI/pennylane-lightning/pull/52)

### Bug fixes

* Updates applying basis state preparations to correspond to the
  changes in `DefaultQubit`.
  [(#55)](https://github.com/PennyLaneAI/pennylane-lightning/pull/55)

### Contributors

This release contains contributions from (in alphabetical order):

Thomas Loke, Tom Bromley, Josh Izaac, Antal Száva

---

# Release 0.12.0

### Bug fixes

* Updates capabilities dictionary to be compatible with core PennyLane
  [(#45)](https://github.com/PennyLaneAI/pennylane-lightning/pull/45)

* Fix install of Eigen for CI wheel building
  [(#44)](https://github.com/PennyLaneAI/pennylane-lightning/pull/44)

### Contributors

This release contains contributions from (in alphabetical order):

Tom Bromley, Josh Izaac, Antal Száva

---

# Release 0.11.0

Initial release.

This release contains contributions from (in alphabetical order):

Tom Bromley, Josh Izaac, Nathan Killoran, Antal Száva<|MERGE_RESOLUTION|>--- conflicted
+++ resolved
@@ -8,14 +8,12 @@
 
 ### Improvements
 
-<<<<<<< HEAD
 * Add `PSWAP` gate implementation to PennyLane-Lightning. 
   [(#1088)](https://github.com/PennyLaneAI/pennylane-lightning/pull/1088)
-=======
+
 * Modify expval of named operators in Lightning-Qubit for in-place computation of expectation value, to avoid creating an intermediate statevector
   [(#1079)] (https://github.com/PennyLaneAI/pennylane-lightning/pull/1079)
   [(#565)] (https://github.com/PennyLaneAI/pennylane-lightning/pull/565)
->>>>>>> 5f35ed48
 
 * Device (`"lightning.qubit"`, `"lightning.gpu"`, `"lightning.kokkos"`) pre-processing is now included in the 
   execution pipeline when program capture is enabled.
