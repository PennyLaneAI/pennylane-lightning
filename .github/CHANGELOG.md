# Release 0.36.0-dev

### New features since last release

<<<<<<< HEAD
* Add Python class for the `lightning.tensor` device which uses the new device API.
  [(#671)](https://github.com/PennyLaneAI/pennylane-lightning/pull/671)
=======
* `lightning.kokkos` supports mid-circuit measurements.
  [(#672)](https://github.com/PennyLaneAI/pennylane-lightning/pull/672)
>>>>>>> d0e1c51d

* Add dynamic linking to LAPACK/OpenBlas shared objects in scipy.libs for both C++ and Python layer.
  [(#653)](https://github.com/PennyLaneAI/pennylane-lightning/pull/653)

* `lightning.qubit` supports mid-circuit measurements.
  [(#650)](https://github.com/PennyLaneAI/pennylane-lightning/pull/650)

* Add finite shots support in `lightning.qubit2`.
  [(#630)](https://github.com/PennyLaneAI/pennylane-lightning/pull/630)

* Add `collapse` and `normalize` methods to the `StateVectorLQubit` classes, enabling "branching" of the wavefunction. Add methods to create and seed an RNG in the `Measurements` modules.
  [(#645)](https://github.com/PennyLaneAI/pennylane-lightning/pull/645)

* Add two new python classes (LightningStateVector and LightningMeasurements) to support `lightning.qubit2`.
  [(#613)](https://github.com/PennyLaneAI/pennylane-lightning/pull/613)

* Add analytic-mode `qml.probs` and `qml.var` support in `lightning.qubit2`.
  [(#627)](https://github.com/PennyLaneAI/pennylane-lightning/pull/627)

* Add LightningAdjointJacobian to support `lightning.qubit2`.
  [(#631)](https://github.com/PennyLaneAI/pennylane-lightning/pull/631)

* Add `lightning.qubit2` device which uses the new device API.
  [(#607)](https://github.com/PennyLaneAI/pennylane-lightning/pull/607)
  [(#628)](https://github.com/PennyLaneAI/pennylane-lightning/pull/628)

* Add Vector-Jacobian Product calculation support to `lightning.qubit`.
  [(#644)](https://github.com/PennyLaneAI/pennylane-lightning/pull/644)

* Add support for using new operator arithmetic as the default.
  [(#649)](https://github.com/PennyLaneAI/pennylane-lightning/pull/649)

### Breaking changes

* Move common components of `/src/simulator/lightning_gpu/utils/` to `/src/utils/cuda_utils/`.
  [(#676)](https://github.com/PennyLaneAI/pennylane-lightning/pull/676)

* Deprecate static LAPACK linking support.
  [(#653)](https://github.com/PennyLaneAI/pennylane-lightning/pull/653)

* Migrate `lightning.qubit` to the new device API.
  [(#646)](https://github.com/PennyLaneAI/pennylane-lightning/pull/646)

* Introduce `ci:build_wheels` label, which controls wheel building on `pull_request` and other triggers.
  [(#648)](https://github.com/PennyLaneAI/pennylane-lightning/pull/648)

### Improvements

* Create `cuda_utils` for common usage of CUDA related backends.
  [(#676)](https://github.com/PennyLaneAI/pennylane-lightning/pull/676)

* Refactor `lightning_gpu_utils` unit tests to remove the dependency on statevector class.
  [(#675)](https://github.com/PennyLaneAI/pennylane-lightning/pull/675)

* Upgrade GitHub actions versions from v3 to v4.
  [(#669)](https://github.com/PennyLaneAI/pennylane-lightning/pull/669)

* Initialize the private attributes `gates_indices_` and `generators_indices_` of `StateVectorKokkos` using the definitions of the `Pennylane::Gates::Constant` namespace.
  [(#641)](https://github.com/PennyLaneAI/pennylane-lightning/pull/641)

* Add `isort` to `requirements-dev.txt` and run before `black` upon `make format` to sort Python imports.
  [(#623)](https://github.com/PennyLaneAI/pennylane-lightning/pull/623)

* Improve support for new operator arithmetic with `QuantumScriptSerializer.serialize_observables`.
  [(#670)](https://github.com/PennyLaneAI/pennylane-lightning/pull/670)

### Documentation

### Bug fixes

* Specify `isort` `--py` (Python version) and `-l` (max line length) to stabilize `isort` across Python versions and environments.
  [(#647)](https://github.com/PennyLaneAI/pennylane-lightning/pull/647)

* Fix random `coverage xml` CI issues.
  [(#635)](https://github.com/PennyLaneAI/pennylane-lightning/pull/635)

* `lightning.qubit` correctly decomposed state preparation operations with adjoint differentiation.
  [(#661)](https://github.com/PennyLaneAI/pennylane-lightning/pull/661)

### Contributors

This release contains contributions from (in alphabetical order):

Ali Asadi, Amintor Dusko, Christina Lee, Vincent Michaud-Rioux, Mudit Pandey, Shuli Shu

---

# Release 0.35.1

### Improvements

* Use the `adjoint` gate parameter to apply `qml.Adjoint` operations instead of matrix methods in `lightning.qubit`.
  [(#632)](https://github.com/PennyLaneAI/pennylane-lightning/pull/632)

### Bug fixes

* Fix `qml.Adjoint` support in `lightning.gpu` and `lightning.kokkos`.
  [(#632)](https://github.com/PennyLaneAI/pennylane-lightning/pull/632)

* Fix finite shots support in `lightning.qubit`, `lightning.gpu` and `lightning.kokkos`. The bug would impact calculations with measurements on observables with non-trivial diagonalizing gates and calculations with shot vectors.
  [(#632)](https://github.com/PennyLaneAI/pennylane-lightning/pull/632)

### Contributors

This release contains contributions from (in alphabetical order):

Vincent Michaud-Rioux

---

# Release 0.35.0

### New features since last release

* All backends now support `GlobalPhase` and `C(GlobalPhase)` in forward pass.
  [(#579)](https://github.com/PennyLaneAI/pennylane-lightning/pull/579)

* Add Hermitian observable support for shot-noise measurement and Lapack support.
  [(#569)](https://github.com/PennyLaneAI/pennylane-lightning/pull/569)

### Breaking changes

* Migrate `lightning.gpu` to CUDA 12.
  [(#606)](https://github.com/PennyLaneAI/pennylane-lightning/pull/606)

### Improvements

* Expand error values and strings returned from CUDA libraries.
  [(#617)](https://github.com/PennyLaneAI/pennylane-lightning/pull/617)

* `C(MultiRZ)` and `C(Rot)` gates are natively supported (with `LM` kernels).
  [(#614)](https://github.com/PennyLaneAI/pennylane-lightning/pull/614)

* Add adjoint support for `GlobalPhase` in Lightning-GPU and Lightning-Kokkos.
  [(#615)](https://github.com/PennyLaneAI/pennylane-lightning/pull/615)

* Lower the overheads of Windows CI tests.
  [(#610)](https://github.com/PennyLaneAI/pennylane-lightning/pull/610)

* Decouple LightningQubit memory ownership from numpy and migrate it to Lightning-Qubit managed state-vector class.
  [(#601)](https://github.com/PennyLaneAI/pennylane-lightning/pull/601)

* Expand support for Projector observables on Lightning-Kokkos.
  [(#601)](https://github.com/PennyLaneAI/pennylane-lightning/pull/601)

* Split Docker build cron job into two jobs: master and latest. This is mainly for reporting in the `plugin-test-matrix` repo.
  [(#600)](https://github.com/PennyLaneAI/pennylane-lightning/pull/600)

* The `BlockEncode` operation from PennyLane is now supported on all Lightning devices.
  [(#599)](https://github.com/PennyLaneAI/pennylane-lightning/pull/599)

* OpenMP acceleration can now be enabled at compile time for all `lightning.qubit` gate kernels using the "-DLQ_ENABLE_KERNEL_OMP=1" CMake argument.
  [(#510)](https://github.com/PennyLaneAI/pennylane-lightning/pull/510)

* Enable building Docker images for any branch or tag. Set the Docker build cron job to build images for the latest release and `master`.
  [(#598)](https://github.com/PennyLaneAI/pennylane-lightning/pull/598)

* Enable choosing the PennyLane-Lightning version and disabling push to Docker Hub in the Docker build workflow. Add a cron job calling the Docker build workflow.
  [(#597)](https://github.com/PennyLaneAI/pennylane-lightning/pull/597)

* Pull Kokkos v4.2.00 from the official Kokkos repository to test Lightning-Kokkos with the CUDA backend.
  [(#596)](https://github.com/PennyLaneAI/pennylane-lightning/pull/596)

* Remove deprecated MeasurementProcess.name.
  [(#605)](https://github.com/PennyLaneAI/pennylane-lightning/pull/605)

### Documentation

* Update requirements to build the documentation.
  [(#594)](https://github.com/PennyLaneAI/pennylane-lightning/pull/594)

### Bug fixes

* Downgrade auditwheel due to changes with library exclusion list.
  [(#620)](https://github.com/PennyLaneAI/pennylane-lightning/pull/620)

* List `GlobalPhase` gate in each device's TOML file.
  [(#615)](https://github.com/PennyLaneAI/pennylane-lightning/pull/615)

* Lightning-GPU's gate cache failed to distinguish between certain gates.
  For example, `MultiControlledX([0, 1, 2], "111")` and `MultiControlledX([0, 2], "00")` were applied as the same operation.
  This could happen with (at least) the following gates: `QubitUnitary`,`ControlledQubitUnitary`,`MultiControlledX`,`DiagonalQubitUnitary`,`PSWAP`,`OrbitalRotation`.
  [(#579)](https://github.com/PennyLaneAI/pennylane-lightning/pull/579)

* Ensure the stopping condition decompositions are respected for larger templated QFT and Grover operators.
  [(#609)](https://github.com/PennyLaneAI/pennylane-lightning/pull/609)

* Move concurrency group specifications from reusable Docker build workflow to the root workflows.
  [(#604)](https://github.com/PennyLaneAI/pennylane-lightning/pull/604)

* Fix `lightning-kokkos-cuda` Docker build and add CI workflow to build images and push to Docker Hub.
  [(#593)](https://github.com/PennyLaneAI/pennylane-lightning/pull/593)

* Update jax.config imports.
  [(#619)](https://github.com/PennyLaneAI/pennylane-lightning/pull/619)

* Fix apply state vector when using a Lightning handle.
  [(#622)](https://github.com/PennyLaneAI/pennylane-lightning/pull/622)

* Pinning Pytest to a version compatible with Flaky.
  [(#624)](https://github.com/PennyLaneAI/pennylane-lightning/pull/624)

### Contributors

This release contains contributions from (in alphabetical order):

Amintor Dusko, David Ittah, Vincent Michaud-Rioux, Lee J. O'Riordan, Shuli Shu, Matthew Silverman

---

# Release 0.34.0

### New features since last release

* Support added for Python 3.12 wheel builds.
  [(#541)](https://github.com/PennyLaneAI/pennylane-lightning/pull/541)

* Lightning-Qubit support arbitrary controlled gates (any wires and any control values). The kernels are implemented in the `LM` module.
  [(#576)](https://github.com/PennyLaneAI/pennylane-lightning/pull/576)

* Shot-noise related methods now accommodate observable objects with arbitrary eigenvalues. Add a Kronecker product method for two diagonal matrices.
  [(#570)](https://github.com/PennyLaneAI/pennylane-lightning/pull/570)

* Add shot-noise support for probs in the C++ layer. Probabilities are calculated from generated samples. All Lightning backends support this feature. Please note that target wires should be sorted in ascending manner.
  [(#568)](https://github.com/PennyLaneAI/pennylane-lightning/pull/568)

* Add `LM` kernels to apply arbitrary controlled operations efficiently.
  [(#516)](https://github.com/PennyLaneAI/pennylane-lightning/pull/516)

* Add shots support for variance value, probs, sample, counts calculation for given observables (`NamedObs`, `TensorProd` and `Hamiltonian`) based on Pauli words, `Identity` and `Hadamard` in the C++ layer. All Lightning backends support this support feature.
  [(#561)](https://github.com/PennyLaneAI/pennylane-lightning/pull/561)

* Add shots support for expectation value calculation for given observables (`NamedObs`, `TensorProd` and `Hamiltonian`) based on Pauli words, `Identity` and `Hadamard` in the C++ layer by adding `measure_with_samples` to the measurement interface. All Lightning backends support this support feature.
  [(#556)](https://github.com/PennyLaneAI/pennylane-lightning/pull/556)

* `qml.QubitUnitary` operators can be included in a circuit differentiated with the adjoint method. Lightning handles circuits with arbitrary non-differentiable `qml.QubitUnitary` operators. 1,2-qubit `qml.QubitUnitary` operators with differentiable parameters can be differentiated using decomposition.
  [(#540)] (https://github.com/PennyLaneAI/pennylane-lightning/pull/540)

### Breaking changes

* Set the default version of Kokkos to 4.2.00 throughout the project (CMake, CI, etc.)
  [(#578)] (https://github.com/PennyLaneAI/pennylane-lightning/pull/578)

* Overload `applyOperation` with a fifth `matrix` argument to all state vector classes to support arbitrary operations in `AdjointJacobianBase`.
  [(#540)] (https://github.com/PennyLaneAI/pennylane-lightning/pull/540)

### Improvements

* Ensure aligned memory used for numpy arrays with state-vector without reallocations.
  [(#572)](https://github.com/PennyLaneAI/pennylane-lightning/pull/572)

* Unify error messages of shot measurement related unsupported observables to better Catalyst.
  [(#577)](https://github.com/PennyLaneAI/pennylane-lightning/pull/577)

* Add configuration files to improve compatibility with Catalyst.
  [(#566)](https://github.com/PennyLaneAI/pennylane-lightning/pull/566)

* Refactor shot-noise related methods of MeasurementsBase class in the C++ layer and eigenvalues are not limited to `1` and `-1`. Add `getObs()` method to Observables class. Refactor `applyInPlaceShots` to allow users to get eigenvalues of Observables object. Deprecated `_preprocess_state` method in `MeasurementsBase` class for safer use of the `LightningQubitRaw` backend.
[(#570)](https://github.com/PennyLaneAI/pennylane-lightning/pull/570)

* Modify `setup.py` to use backend-specific build directory (`f"build_{backend}"`) to accelerate rebuilding backends in alternance.
  [(#540)] (https://github.com/PennyLaneAI/pennylane-lightning/pull/540)

* Update Dockerfile and rewrite the `build-wheel-lightning-gpu` stage to build Lightning-GPU from the `pennylane-lightning` monorepo.
  [(#539)] (https://github.com/PennyLaneAI/pennylane-lightning/pull/539)

* Add the MPI test CI workflows of Lightning-GPU in compatibility cron jobs.
  [(#536)] (https://github.com/PennyLaneAI/pennylane-lightning/pull/536)

* Add MPI synchronization in places to safely handle communicated data.
  [(#538)](https://github.com/PennyLaneAI/pennylane-lightning/pull/538)

* Add release option in compatibility cron jobs to test the release candidates of PennyLane and the Lightning plugins against one another.
  [(#531)] (https://github.com/PennyLaneAI/pennylane-lightning/pull/531)

* Add GPU workflows in compatibility cron jobs to test Lightning-GPU and Lightning-Kokkos with the Kokkos CUDA backend.
  [(#528)] (https://github.com/PennyLaneAI/pennylane-lightning/pull/528)

### Documentation

* Fixed a small typo in the documentation page for the PennyLane-Lightning GPU device.
  [(#563)](https://github.com/PennyLaneAI/pennylane-lightning/pull/563)

* Add OpenGraph social preview for Lightning docs.
  [(#574)](https://github.com/PennyLaneAI/pennylane-lightning/pull/574)

### Bug fixes

* Fix CodeCov file contention issue when uploading data from many workloads.
  [(#584)](https://github.com/PennyLaneAI/pennylane-lightning/pull/584)

* Ensure the `lightning.gpu` intermediate wheel builds are uploaded to TestPyPI.
  [(#575)](https://github.com/PennyLaneAI/pennylane-lightning/pull/575)

* Allow support for newer clang-tidy versions on non-x86_64 platforms.
  [(#567)](https://github.com/PennyLaneAI/pennylane-lightning/pull/567)

* Do not run C++ tests when testing for compatibility with PennyLane, hence fixing plugin-matrix failures. Fix Lightning-GPU workflow trigger.
  [(#571)](https://github.com/PennyLaneAI/pennylane-lightning/pull/571)

* Revert single-node multi-GPU batching behaviour to match https://github.com/PennyLaneAI/pennylane-lightning-gpu/pull/27.
  [(#564)](https://github.com/PennyLaneAI/pennylane-lightning/pull/564)

* Move deprecated `stateprep` `QuantumScript` argument into the operation list in `mpitests/test_adjoint_jacobian.py`.
  [(#540)] (https://github.com/PennyLaneAI/pennylane-lightning/pull/540)

* Fix MPI Python unit tests for the adjoint method.
  [(#538)](https://github.com/PennyLaneAI/pennylane-lightning/pull/538)

* Fix the issue with assigning kernels to ops before registering kernels on macOS
  [(#582)](https://github.com/PennyLaneAI/pennylane-lightning/pull/582)

* Update `MANIFEST.in` to include device config files and `CHANGELOG.md`
  [(#585)](https://github.com/PennyLaneAI/pennylane-lightning/pull/585)

### Contributors

This release contains contributions from (in alphabetical order):

Ali Asadi, Isaac De Vlugt, Amintor Dusko, Vincent Michaud-Rioux, Erick Ochoa Lopez, Lee James O'Riordan, Shuli Shu

---

# Release 0.33.1

* pip-installed CUDA runtime libraries can now be accessed from a virtualenv.
  [(#543)](https://github.com/PennyLaneAI/pennylane-lightning/pull/543)

### Bug fixes

* The pybind11 compiled module RPATH linkage has been restored to pre-0.33 behaviour.
  [(#543)](https://github.com/PennyLaneAI/pennylane-lightning/pull/543)

### Contributors

This release contains contributions from (in alphabetical order):

Lee J. O'Riordan

---

# Release 0.33.0

### New features since last release

* Add documentation updates for the `lightning.gpu` backend.
  [(#525)] (https://github.com/PennyLaneAI/pennylane-lightning/pull/525)

* Add `SparseHamiltonian` support for Lightning-Qubit and Lightning-GPU.
  [(#526)] (https://github.com/PennyLaneAI/pennylane-lightning/pull/526)

* Add `SparseHamiltonian` support for Lightning-Kokkos.
  [(#527)] (https://github.com/PennyLaneAI/pennylane-lightning/pull/527)

* Integrate python/pybind layer of distributed Lightning-GPU into the Lightning monorepo with python unit tests.
  [(#518)] (https://github.com/PennyLaneAI/pennylane-lightning/pull/518)

* Integrate the distributed C++ backend of Lightning-GPU into the Lightning monorepo.
  [(#514)] (https://github.com/PennyLaneAI/pennylane-lightning/pull/514)

* Integrate Lightning-GPU into the Lightning monorepo. The new backend is named `lightning.gpu` and includes all single-GPU features.
  [(#499)] (https://github.com/PennyLaneAI/pennylane-lightning/pull/499)

* Build Linux wheels for Lightning-GPU (CUDA-11).
  [(#517)](https://github.com/PennyLaneAI/pennylane-lightning/pull/517)

* Add `Dockerfile` in `docker` and `make docker` workflow in `Makefile`. The Docker images and documentation are available on [DockerHub](https://hub.docker.com/repository/docker/pennylaneai/pennylane).
  [(#496)](https://github.com/PennyLaneAI/pennylane-lightning/pull/496)

* Add mid-circuit state preparation operation tests.
  [(#495)](https://github.com/PennyLaneAI/pennylane-lightning/pull/495)

### Breaking changes

* Add `tests_gpu.yml` workflow to test the Lightning-Kokkos backend with CUDA-12.
  [(#494)](https://github.com/PennyLaneAI/pennylane-lightning/pull/494)

* Implement `LM::GeneratorDoubleExcitation`, `LM::GeneratorDoubleExcitationMinus`, `LM::GeneratorDoubleExcitationPlus` kernels. Lightning-Qubit default kernels are now strictly from the `LM` implementation, which requires less memory and is faster for large state vectors.
  [(#512)](https://github.com/PennyLaneAI/pennylane-lightning/pull/512)

* Add workflows validating compatibility between PennyLane and Lightning's most recent stable releases and development (latest) versions.
  [(#507)](https://github.com/PennyLaneAI/pennylane-lightning/pull/507)
  [(#498)](https://github.com/PennyLaneAI/pennylane-lightning/pull/498)

* Introduce `timeout-minutes` in various workflows, mainly to avoid Windows builds hanging for several hours.
  [(#503)](https://github.com/PennyLaneAI/pennylane-lightning/pull/503)

* Cast integral-valued arrays to the device's complex type on entry in `_preprocess_state_vector` to ensure the state is correctly represented with floating-point numbers.
  [(#501)](https://github.com/PennyLaneAI/pennylane-lightning/pull/501)

* Update `DefaultQubit` to `DefaultQubitLegacy` on Lightning fallback.
  [(#500)](https://github.com/PennyLaneAI/pennylane-lightning/pull/500)

* Enums defined in `GateOperation.hpp` start at `1` (previously `0`). `::BEGIN` is introduced in a few places where it was assumed `0` accordingly.
  [(#485)](https://github.com/PennyLaneAI/pennylane-lightning/pull/485)

* Enable pre-commit hooks to format all Python files and linting of all Python source files.
  [(#485)](https://github.com/PennyLaneAI/pennylane-lightning/pull/485)

### Improvements

* Improve Python testing for Lightning-GPU (+MPI) by adding jobs in Actions files and adding Python tests to increase code coverage.
  [(#522)](https://github.com/PennyLaneAI/pennylane-lightning/pull/522)

* Add support for `pip install pennylane-lightning[kokkos]` for the OpenMP backend.
  [(#515)](https://github.com/PennyLaneAI/pennylane-lightning/pull/515)

* Update `setup.py` to allow for multi-package co-existence. The `PennyLane_Lightning` package now is the responsible for the core functionality, and will be depended upon by all other extensions.
  [(#504)] (https://github.com/PennyLaneAI/pennylane-lightning/pull/504)

* Redesign Lightning-Kokkos `StateVectorKokkos` class to use Kokkos `RangePolicy` together with special functors in `applyMultiQubitOp` to apply 1- to 4-wire generic unitary gates. For more than 4 wires, the general implementation using Kokkos `TeamPolicy` is employed to yield the best all-around performance.
  [(#490)] (https://github.com/PennyLaneAI/pennylane-lightning/pull/490)

* Redesign Lightning-Kokkos `Measurements` class to use Kokkos `RangePolicy` together with special functors to obtain the expectation value of 1- to 4-wire generic unitary gates. For more than 4 wires, the general implementation using Kokkos `TeamPolicy` is employed to yield the best all-around performance.
  [(#489)] (https://github.com/PennyLaneAI/pennylane-lightning/pull/489)

* Add tests to increase Lightning-Kokkos coverage.
  [(#485)](https://github.com/PennyLaneAI/pennylane-lightning/pull/485)

* Add memory locality tag reporting and adjoint diff dispatch for `lightning.qubit` statevector classes.
  [(#492)](https://github.com/PennyLaneAI/pennylane-lightning/pull/492)

* Add support for dependent external packages to C++ core.
  [(#482)](https://github.com/PennyLaneAI/pennylane-lightning/pull/482)

* Add support for building multiple backend simulators.
  [(#497)](https://github.com/PennyLaneAI/pennylane-lightning/pull/497)

### Documentation

### Bug fixes

* Fix CI issues running python-cov with MPI.
  [(#535)](https://github.com/PennyLaneAI/pennylane-lightning/pull/535)

* Re-add support for `pip install pennylane-lightning[gpu]`.
  [(#515)](https://github.com/PennyLaneAI/pennylane-lightning/pull/515)

* Switch most Lightning-Qubit default kernels to `LM`. Add `LM::multiQubitOp` tests, failing when targeting out-of-order wires clustered close to `num_qubits-1`. Fix the `LM::multiQubitOp` kernel implementation by introducing a generic `revWireParity` routine and replacing the `bitswap`-based implementation. Mimic the changes fixing the corresponding `multiQubitOp` and `expval` functors in Lightning-Kokkos.
  [(#511)](https://github.com/PennyLaneAI/pennylane-lightning/pull/511)

* Fix RTD builds by removing unsupported `system_packages` configuration option.
  [(#491)](https://github.com/PennyLaneAI/pennylane-lightning/pull/491)

### Contributors

This release contains contributions from (in alphabetical order):

Ali Asadi, Amintor Dusko, Vincent Michaud-Rioux, Lee J. O'Riordan, Shuli Shu

---

# Release 0.32.0

### New features since last release

* The `lightning.kokkos` backend supports Nvidia GPU execution (with Kokkos v4 and CUDA v12).
  [(#477)](https://github.com/PennyLaneAI/pennylane-lightning/pull/477)

* Complete overhaul of repository structure to facilitates integration of multiple backends. Refactoring efforts we directed to improve development performance, code reuse and decrease overall overhead to propagate changes through backends. New C++ modular build strategy allows for faster test builds restricted to a module. Update CI/CD actions concurrency strategy. Change minimal Python version to 3.9.
  [(#472)] (https://github.com/PennyLaneAI/pennylane-lightning/pull/472)

* Wheels are built with native support for sparse Hamiltonians.
  [(#470)] (https://github.com/PennyLaneAI/pennylane-lightning/pull/470)

* Add native support to sparse Hamiltonians in the absence of Kokkos & Kokkos-kernels.
  [(#465)] (https://github.com/PennyLaneAI/pennylane-lightning/pull/465)

### Breaking changes

* Rename `QubitStateVector` to `StatePrep` in the `LightningQubit` and `LightningKokkos` classes.
  [(#486)](https://github.com/PennyLaneAI/pennylane-lightning/pull/486)

* Modify `adjointJacobian` methods to accept a (maybe unused) reference `StateVectorT`, allowing device-backed simulators to directly access state vector data for adjoint differentiation instead of copying it back-and-forth into `JacobianData` (host memory).
  [(#477)](https://github.com/PennyLaneAI/pennylane-lightning/pull/477)

### Improvements

* Refactor LKokkos `Measurements` class to use (fast) specialized functors whenever possible.
  [(#481)] (https://github.com/PennyLaneAI/pennylane-lightning/pull/481)

* Merge Lightning Qubit and Lightning Kokkos backends in the new repository.
  [(#472)] (https://github.com/PennyLaneAI/pennylane-lightning/pull/472)

* Integrated new unified docs for Lightning Kokkos and Lightning Qubit packages.
  [(#473)] (https://github.com/PennyLaneAI/pennylane-lightning/pull/473)

### Documentation

### Bug fixes

* Ensure PennyLane has an `active_return` attribute before calling it.
 [(#483)] (https://github.com/PennyLaneAI/pennylane-lightning/pull/483)

* Do no import `sqrt2_v` from `<numbers>` in `Util.hpp` to resolve issue with Lightning-GPU builds.
  [(#479)](https://github.com/PennyLaneAI/pennylane-lightning/pull/479)

* Update the CMake internal references to enable sub-project compilation with affecting the parent package.
  [(#478)](https://github.com/PennyLaneAI/pennylane-lightning/pull/478)

* `apply` no longer mutates the inputted list of operations.
  [(#474)](https://github.com/PennyLaneAI/pennylane-lightning/pull/474)

### Contributors

This release contains contributions from (in alphabetical order):

Amintor Dusko, Christina Lee, Vincent Michaud-Rioux, Lee J. O'Riordan

---

# Release 0.31.0

### New features since last release

* Update Kokkos support to 4.0.01.
  [(#439)] (https://github.com/PennyLaneAI/pennylane-lightning/pull/439)

### Breaking changes

* Update tests to be compliant with PennyLane v0.31.0 development changes and deprecations.
  [(#448)](https://github.com/PennyLaneAI/pennylane-lightning/pull/448)

### Improvements

* Remove logic from `setup.py` and transfer paths and env variable definitions into workflow files.
  [(#450)](https://github.com/PennyLaneAI/pennylane-lightning/pull/450)

* Detect MKL or CBLAS if `ENABLE_BLAS=ON` making sure that BLAS is linked as expected.
  [(#449)](https://github.com/PennyLaneAI/pennylane-lightning/pull/449)

### Documentation

* Fix LightningQubit class parameter documentation.
  [(#456)](https://github.com/PennyLaneAI/pennylane-lightning/pull/456)

### Bug fixes

* Ensure cross-platform wheels continue to build with updates in git safety checks.
  [(#452)](https://github.com/PennyLaneAI/pennylane-lightning/pull/452)

* Fixing Python version bug introduce in [(#450)](https://github.com/PennyLaneAI/pennylane-lightning/pull/450)
  when `Python_EXECUTABLE` was removed from `setup.py`.
  [(#461)](https://github.com/PennyLaneAI/pennylane-lightning/pull/461)

* Ensure aligned allocator definition works with C++20 compilers.
  [(#438)](https://github.com/PennyLaneAI/pennylane-lightning/pull/438)

* Prevent multiple threads from calling `Kokkos::initialize` or `Kokkos::finalize`.
  [(#439)](https://github.com/PennyLaneAI/pennylane-lightning/pull/439)

### Contributors

This release contains contributions from (in alphabetical order):

Vincent Michaud-Rioux, Lee J. O'Riordan, Chae-Yeun Park

---

# Release 0.30.0

### New features since last release

* Add MCMC sampler.
  [(#384)] (https://github.com/PennyLaneAI/pennylane-lightning/pull/384)

* Serialize PennyLane's arithmetic operators when they are used as observables
  that are expressed in the Pauli basis.
  [(#424)](https://github.com/PennyLaneAI/pennylane-lightning/pull/424)

### Breaking changes

* Lightning now works with the new return types specification that is now default in PennyLane.
  See [the PennyLane `qml.enable_return`](https://docs.pennylane.ai/en/stable/code/api/pennylane.enable_return.html?highlight=enable_return) documentation for more information on this change.
  [(#427)](https://github.com/PennyLaneAI/pennylane-lightning/pull/427)

Instead of creating potentially ragged numpy array, devices and `QNode`'s now return an object of the same type as that
returned by the quantum function.

```
>>> dev = qml.device('lightning.qubit', wires=1)
>>> @qml.qnode(dev, diff_method="adjoint")
... def circuit(x):
...     qml.RX(x, wires=0)
...     return qml.expval(qml.PauliY(0)), qml.expval(qml.PauliZ(0))
>>> x = qml.numpy.array(0.5)
>>> circuit(qml.numpy.array(0.5))
(array(-0.47942554), array(0.87758256))
```

Interfaces like Jax or Torch handle tuple outputs without issues:

```
>>> jax.jacobian(circuit)(jax.numpy.array(0.5))
(Array(-0.87758255, dtype=float32, weak_type=True),
Array(-0.47942555, dtype=float32, weak_type=True))
```

Autograd cannot differentiate an output tuple, so results must be converted to an array before
use with `qml.jacobian`:

```
>>> qml.jacobian(lambda y: qml.numpy.array(circuit(y)))(x)
array([-0.87758256, -0.47942554])
```

Alternatively, the quantum function itself can return a numpy array of measurements:

```
>>> dev = qml.device('lightning.qubit', wires=1)
>>> @qml.qnode(dev, diff_method="adjoint")
>>> def circuit2(x):
...     qml.RX(x, wires=0)
...     return np.array([qml.expval(qml.PauliY(0)), qml.expval(qml.PauliZ(0))])
>>> qml.jacobian(circuit2)(np.array(0.5))
array([-0.87758256, -0.47942554])
```

### Improvements

* Remove deprecated `set-output` commands from workflow files.
  [(#437)](https://github.com/PennyLaneAI/pennylane-lightning/pull/437)

* Lightning wheels are now checked with `twine check` post-creation for PyPI compatibility.
  [(#430)](https://github.com/PennyLaneAI/pennylane-lightning/pull/430)

* Lightning has been made compatible with the change in return types specification.
  [(#427)](https://github.com/PennyLaneAI/pennylane-lightning/pull/427)

* Lightning is compatible with clang-tidy version 16.
  [(#429)](https://github.com/PennyLaneAI/pennylane-lightning/pull/429)

### Contributors

This release contains contributions from (in alphabetical order):

Christina Lee, Vincent Michaud-Rioux, Lee James O'Riordan, Chae-Yeun Park, Matthew Silverman

---

# Release 0.29.0

### Improvements

* Remove runtime dependency on ninja build system.
  [(#414)](https://github.com/PennyLaneAI/pennylane-lightning/pull/414)

* Allow better integration and installation support with CMake targeted binary builds.
  [(#403)](https://github.com/PennyLaneAI/pennylane-lightning/pull/403)

* Remove explicit Numpy and Scipy requirements.
  [(#412)](https://github.com/PennyLaneAI/pennylane-lightning/pull/412)

* Get `llvm` installation root from the environment variable `LLVM_ROOT_DIR` (or fallback to `brew`).
  [(#413)](https://github.com/PennyLaneAI/pennylane-lightning/pull/413)

* Update AVX2/512 kernel infrastructure for additional gate/generator operations.
  [(#404)](https://github.com/PennyLaneAI/pennylane-lightning/pull/404)

* Remove unnecessary lines for resolving CodeCov issue.
  [(#415)](https://github.com/PennyLaneAI/pennylane-lightning/pull/415)

* Add more AVX2/512 gate operations.
  [(#393)](https://github.com/PennyLaneAI/pennylane-lightning/pull/393)

### Documentation

### Bug fixes

* Ensure error raised when asking for out of order marginal probabilities. Prevents the return of incorrect results.
  [(#416)](https://github.com/PennyLaneAI/pennylane-lightning/pull/416)

* Fix Github shields in README.
  [(#402)](https://github.com/PennyLaneAI/pennylane-lightning/pull/402)

### Contributors

Amintor Dusko, Vincent Michaud-Rioux, Lee James O'Riordan, Chae-Yeun Park

---

# Release 0.28.2

### Bug fixes

* Fix Python module versioning for Linux wheels.
  [(#408)](https://github.com/PennyLaneAI/pennylane-lightning/pull/408)

### Contributors

This release contains contributions from (in alphabetical order):

Amintor Dusko, Shuli Shu, Trevor Vincent

---

# Release 0.28.1

### Bug fixes

* Fix Pybind11 module versioning and locations for Windows wheels.
  [(#400)](https://github.com/PennyLaneAI/pennylane-lightning/pull/400)

### Contributors

This release contains contributions from (in alphabetical order):

Lee J. O'Riordan

---

# Release 0.28.0

### Breaking changes

* Deprecate support for Python 3.7.
  [(#391)](https://github.com/PennyLaneAI/pennylane-lightning/pull/391)

### Improvements

* Improve Lightning package structure for external use as a C++ library.
  [(#369)](https://github.com/PennyLaneAI/pennylane-lightning/pull/369)

* Improve the stopping condition method.
  [(#386)](https://github.com/PennyLaneAI/pennylane-lightning/pull/386)

### Bug fixes

- Pin CMake to 3.24.x in wheel-builder to avoid Python not found error in CMake 3.25, when building wheels for PennyLane-Lightning-GPU.
  [(#387)](https://github.com/PennyLaneAI/pennylane-lightning/pull/387)

### Contributors

This release contains contributions from (in alphabetical order):

Amintor Dusko, Lee J. O'Riordan

---

# Release 0.27.0

### New features since last release

* Enable building of python 3.11 wheels and upgrade python on CI/CD workflows to 3.8.
  [(#381)](https://github.com/PennyLaneAI/pennylane-lightning/pull/381)

### Breaking changes

### Improvements

* Update clang-tools version in Github workflows.
  [(#351)](https://github.com/PennyLaneAI/pennylane-lightning/pull/351)

* Improve tests and checks CI/CD pipelines.
  [(#353)](https://github.com/PennyLaneAI/pennylane-lightning/pull/353)

* Implement 3 Qubits gates (CSWAP & Toffoli) & 4 Qubits gates (DoubleExcitation, DoubleExcitationMinus, DoubleExcitationPlus) in LM manner.
  [(#362)](https://github.com/PennyLaneAI/pennylane-lightning/pull/362)

* Upgrade Kokkos and Kokkos Kernels to 3.7.00, and improve sparse matrix-vector multiplication performance and memory usage.
  [(#361)](https://github.com/PennyLaneAI/pennylane-lightning/pull/361)

* Update Linux (ubuntu-latest) architecture x86_64 wheel-builder from GCC 10.x to GCC 11.x.
  [(#373)](https://github.com/PennyLaneAI/pennylane-lightning/pull/373)

* Update gcc and g++ 10.x to 11.x in CI tests. This update brings improved support for newer C++ features.
  [(#370)](https://github.com/PennyLaneAI/pennylane-lightning/pull/370)

* Change Lightning to inherit from QubitDevice instead of DefaultQubit.
  [(#365)](https://github.com/PennyLaneAI/pennylane-lightning/pull/365)

### Documentation

### Bug fixes

* Use mutex when accessing cache in KernelMap.
  [(#382)](https://github.com/PennyLaneAI/pennylane-lightning/pull/382)

### Contributors

This release contains contributions from (in alphabetical order):

Amintor Dusko, Chae-Yeun Park, Monit Sharma, Shuli Shu

---

# Release 0.26.1

### Bug fixes

* Fixes the transposition method used in the probability calculation.
  [(#377)](https://github.com/PennyLaneAI/pennylane-lightning/pull/377)

### Contributor

Amintor Dusko

---
# Release 0.26.0

### Improvements

* Introduces requirements-dev.txt and improves dockerfile.
  [(#330)](https://github.com/PennyLaneAI/pennylane-lightning/pull/330)

* Support `expval` for a Hamiltonian.
  [(#333)](https://github.com/PennyLaneAI/pennylane-lightning/pull/333)

* Implements caching for Kokkos installation.
  [(#316)](https://github.com/PennyLaneAI/pennylane-lightning/pull/316)

* Supports measurements of operator arithmetic classes such as `Sum`, `Prod`,
  and `SProd` by deferring handling of them to `DefaultQubit`.
  [(#349)](https://github.com/PennyLaneAI/pennylane-lightning/pull/349)

```
@qml.qnode(qml.device('lightning.qubit', wires=2))
def circuit():
    obs = qml.s_prod(2.1, qml.PauliZ(0)) + qml.op_sum(qml.PauliX(0), qml.PauliZ(1))
    return qml.expval(obs)
```

### Bug fixes

* Test updates to reflect new measurement error messages.
  [(#334)](https://github.com/PennyLaneAI/pennylane-lightning/pull/334)

* Updates to the release tagger to fix incompatibilities with RTD.
  [(#344)](https://github.com/PennyLaneAI/pennylane-lightning/pull/344)

* Update cancel-workflow-action and bot credentials.
  [(#345)](https://github.com/PennyLaneAI/pennylane-lightning/pull/345)

### Contributors

This release contains contributions from (in alphabetical order):

Amintor Dusko, Christina Lee, Lee J. O'Riordan, Chae-Yeun Park

---

# Release 0.25.0

### New features since last release

### Breaking changes

* We explicitly disable support for PennyLane's parameter broadcasting.
[#317](https://github.com/PennyLaneAI/pennylane-lightning/pull/317)

* We explicitly remove support for PennyLane's `Sum`, `SProd` and `Prod`
  as observables.
  [(#326)](https://github.com/PennyLaneAI/pennylane-lightning/pull/326)

### Improvements

* CI builders use a reduced set of resources and redundant tests for PRs.
  [(#319)](https://github.com/PennyLaneAI/pennylane-lightning/pull/319)

* Parallelize wheel-builds where applicable.
  [(#314)](https://github.com/PennyLaneAI/pennylane-lightning/pull/314)

* AVX2/512 kernels are now available on Linux/MacOS with x86-64 architecture.
  [(#313)](https://github.com/PennyLaneAI/pennylane-lightning/pull/313)

### Documentation

* Updated ReadTheDocs runner version from Ubuntu 20.04 to 22.04
  [(#327)](https://github.com/PennyLaneAI/pennylane-lightning/pull/327)

### Bug fixes

* Test updates to reflect new additions to PennyLane.
  [(#318)](https://github.com/PennyLaneAI/pennylane-lightning/pull/318)

### Contributors

This release contains contributions from (in alphabetical order):

Amintor Dusko, Christina Lee, Rashid N H M, Lee J. O'Riordan, Chae-Yeun Park

---

# Release 0.24.0

### New features since last release

* Add `SingleExcitation` and `DoubleExcitation` qchem gates and generators.
  [(#289)](https://github.com/PennyLaneAI/pennylane-lightning/pull/289)

* Add a new dispatch mechanism for future kernels.
  [(#291)](https://github.com/PennyLaneAI/pennylane-lightning/pull/291)

* Add `IsingXY` gate operation.
  [(#303)](https://github.com/PennyLaneAI/pennylane-lightning/pull/303)

* Support `qml.state()` in vjp and Hamiltonian in adjoint jacobian.
  [(#294)](https://github.com/PennyLaneAI/pennylane-lightning/pull/294)

### Breaking changes

* Codebase is now moving to C++20. The default compiler for Linux is now GCC10.
  [(#295)](https://github.com/PennyLaneAI/pennylane-lightning/pull/295)

* Minimum macOS version is changed to 10.15 (Catalina).
  [(#295)](https://github.com/PennyLaneAI/pennylane-lightning/pull/295)

### Improvements

* Split matrix operations, refactor dispatch mechanisms, and add a benchmark suits.
  [(#274)](https://github.com/PennyLaneAI/pennylane-lightning/pull/274)

* Add native support for the calculation of sparse Hamiltonians' expectation values.
Sparse operations are offloaded to [Kokkos](https://github.com/kokkos/kokkos) and
[Kokkos-Kernels](https://github.com/kokkos/kokkos-kernels).
  [(#283)](https://github.com/PennyLaneAI/pennylane-lightning/pull/283)

* Device `lightning.qubit` now accepts a datatype for a statevector.
  [(#290)](https://github.com/PennyLaneAI/pennylane-lightning/pull/290)

```python
dev1 = qml.device('lightning.qubit', wires=4, c_dtype=np.complex64) # for single precision
dev2 = qml.device('lightning.qubit', wires=4, c_dtype=np.complex128) # for double precision
```

### Documentation

* Use the centralized [Xanadu Sphinx Theme](https://github.com/XanaduAI/xanadu-sphinx-theme)
  to style the Sphinx documentation.
  [(#287)](https://github.com/PennyLaneAI/pennylane-lightning/pull/287)

### Bug fixes

* Fix the issue with using available `clang-format` version in format.
  [(#288)](https://github.com/PennyLaneAI/pennylane-lightning/pull/288)

* Fix a bug in the generator of `DoubleExcitationPlus`.
  [(#298)](https://github.com/PennyLaneAI/pennylane-lightning/pull/298)

### Contributors

This release contains contributions from (in alphabetical order):

Mikhail Andrenkov, Ali Asadi, Amintor Dusko, Lee James O'Riordan, Chae-Yeun Park, and Shuli Shu

---

# Release 0.23.0

### New features since last release

* Add `generate_samples()` to lightning.
  [(#247)](https://github.com/PennyLaneAI/pennylane-lightning/pull/247)

* Add Lightning GBenchmark Suite.
  [(#249)](https://github.com/PennyLaneAI/pennylane-lightning/pull/249)

* Support runtime and compile information.
  [(#253)](https://github.com/PennyLaneAI/pennylane-lightning/pull/253)

### Improvements

* Add `ENABLE_BLAS` build to CI checks.
  [(#249)](https://github.com/PennyLaneAI/pennylane-lightning/pull/249)

* Add more `clang-tidy` checks and kernel tests.
  [(#253)](https://github.com/PennyLaneAI/pennylane-lightning/pull/253)

* Add C++ code coverage to CI.
  [(#265)](https://github.com/PennyLaneAI/pennylane-lightning/pull/265)

* Skip over identity operations in `"lightning.qubit"`.
  [(#268)](https://github.com/PennyLaneAI/pennylane-lightning/pull/268)

### Bug fixes

* Update tests to remove `JacobianTape`.
  [(#260)](https://github.com/PennyLaneAI/pennylane-lightning/pull/260)

* Fix tests for MSVC.
  [(#264)](https://github.com/PennyLaneAI/pennylane-lightning/pull/264)

* Fix `#include <cpuid.h>` for PPC and AArch64 in Linux.
  [(#266)](https://github.com/PennyLaneAI/pennylane-lightning/pull/266)

* Remove deprecated tape execution methods.
  [(#270)](https://github.com/PennyLaneAI/pennylane-lightning/pull/270)

* Update `qml.probs` in `test_measures.py`.
  [(#280)](https://github.com/PennyLaneAI/pennylane-lightning/pull/280)

### Contributors

This release contains contributions from (in alphabetical order):

Ali Asadi, Chae-Yeun Park, Lee James O'Riordan, and Trevor Vincent

---

# Release 0.22.1

### Bug fixes

* Ensure `Identity ` kernel is registered to C++ dispatcher.
  [(#275)](https://github.com/PennyLaneAI/pennylane-lightning/pull/275)

---

# Release 0.22.0

### New features since last release

* Add Docker support.
  [(#234)](https://github.com/PennyLaneAI/pennylane-lightning/pull/234)

### Improvements

* Update quantum tapes serialization and Python tests.
  [(#239)](https://github.com/PennyLaneAI/pennylane-lightning/pull/239)

* Clang-tidy is now enabled for both tests and examples builds under Github Actions.
  [(#237)](https://github.com/PennyLaneAI/pennylane-lightning/pull/237)

* The return type of `StateVectorBase` data is now derived-class defined.
  [(#237)](https://github.com/PennyLaneAI/pennylane-lightning/pull/237)

* Update adjointJacobian and VJP methods.
  [(#222)](https://github.com/PennyLaneAI/pennylane-lightning/pull/222)

* Set GitHub workflow to upload wheels to Test PyPI.
  [(#220)](https://github.com/PennyLaneAI/pennylane-lightning/pull/220)

* Finalize the new kernel implementation.
  [(#212)](https://github.com/PennyLaneAI/pennylane-lightning/pull/212)

### Documentation

* Use of batching with OpenMP threads is documented.
  [(#221)](https://github.com/PennyLaneAI/pennylane-lightning/pull/221)

### Bug fixes

* Fix for OOM errors when using adjoint with large numbers of observables.
  [(#221)](https://github.com/PennyLaneAI/pennylane-lightning/pull/221)

* Add virtual destructor to C++ state-vector classes.
  [(#200)](https://github.com/PennyLaneAI/pennylane-lightning/pull/200)

* Fix a bug in Python tests with operations' `matrix` calls.
  [(#238)](https://github.com/PennyLaneAI/pennylane-lightning/pull/238)

* Refactor utility header and fix a bug in linear algebra function with CBLAS.
  [(#228)](https://github.com/PennyLaneAI/pennylane-lightning/pull/228)

### Contributors

This release contains contributions from (in alphabetical order):

Ali Asadi, Chae-Yeun Park, Lee James O'Riordan

---

# Release 0.21.0

### New features since last release

* Add C++ only benchmark for a given list of gates.
  [(#199)](https://github.com/PennyLaneAI/pennylane-lightning/pull/199)

* Wheel-build support for Python 3.10.
  [(#186)](https://github.com/PennyLaneAI/pennylane-lightning/pull/186)

* C++ support for probability, expectation value and variance calculations.
  [(#185)](https://github.com/PennyLaneAI/pennylane-lightning/pull/185)

* Add bindings to C++ expval, var, probs.
  [(#214)](https://github.com/PennyLaneAI/pennylane-lightning/pull/214)

### Improvements

* `setup.py` adds debug only when --debug is given
  [(#208)](https://github.com/PennyLaneAI/pennylane-lightning/pull/208)

* Add new highly-performant C++ kernels for quantum gates.
  [(#202)](https://github.com/PennyLaneAI/pennylane-lightning/pull/202)

The new kernels significantly improve the runtime performance of PennyLane-Lightning
for both differentiable and non-differentiable workflows. Here is an example workflow
using the adjoint differentiation method with a circuit of 5 strongly entangling layers:

```python
import pennylane as qml
from pennylane import numpy as np
from pennylane.templates.layers import StronglyEntanglingLayers
from numpy.random import random
np.random.seed(42)
n_layers = 5
n_wires = 6
dev = qml.device("lightning.qubit", wires=n_wires)

@qml.qnode(dev, diff_method="adjoint")
def circuit(weights):
    StronglyEntanglingLayers(weights, wires=list(range(n_wires)))
    return [qml.expval(qml.PauliZ(i)) for i in range(n_wires)]

init_weights = np.random.random(StronglyEntanglingLayers.shape(n_layers=n_layers, n_wires=n_wires))
params = np.array(init_weights,requires_grad=True)
jac = qml.jacobian(circuit)(params)
```
The latest release shows improved performance on both single and multi-threaded evaluations!

<img src="https://raw.githubusercontent.com/PennyLaneAI/pennylane-lightning/v0.21.0-rc0/doc/_static/lightning_v20_v21_bm.png" width=50%/>

* Ensure debug info is built into dynamic libraries.
  [(#201)](https://github.com/PennyLaneAI/pennylane-lightning/pull/201)

### Documentation

* New guidelines on adding and benchmarking C++ kernels.
  [(#202)](https://github.com/PennyLaneAI/pennylane-lightning/pull/202)

### Bug fixes

* Update clang-format version
  [(#219)](https://github.com/PennyLaneAI/pennylane-lightning/pull/219)

* Fix failed tests on Windows.
  [(#218)](https://github.com/PennyLaneAI/pennylane-lightning/pull/218)

* Update clang-format version
  [(#219)](https://github.com/PennyLaneAI/pennylane-lightning/pull/219)

* Add virtual destructor to C++ state-vector classes.
  [(#200)](https://github.com/PennyLaneAI/pennylane-lightning/pull/200)

* Fix failed tests for the non-binary wheel.
  [(#213)](https://github.com/PennyLaneAI/pennylane-lightning/pull/213)

* Add virtual destructor to C++ state-vector classes.
  [(#200)](https://github.com/PennyLaneAI/pennylane-lightning/pull/200)

### Contributors

This release contains contributions from (in alphabetical order):

Ali Asadi, Amintor Dusko, Chae-Yeun Park, Lee James O'Riordan

---

# Release 0.20.1

### Bug fixes

* Fix missing header-files causing build errors in algorithms module.
  [(#193)](https://github.com/PennyLaneAI/pennylane-lightning/pull/193)

* Fix failed tests for the non-binary wheel.
  [(#191)](https://github.com/PennyLaneAI/pennylane-lightning/pull/191)

---
# Release 0.20.2

### Bug fixes

* Introduce CY kernel to Lightning to avoid issues with decomposition.
  [(#203)](https://github.com/PennyLaneAI/pennylane-lightning/pull/203)

### Contributors

This release contains contributions from (in alphabetical order):

Lee J. O'Riordan

# Release 0.20.1

### Bug fixes

* Fix missing header-files causing build errors in algorithms module.
  [(#193)](https://github.com/PennyLaneAI/pennylane-lightning/pull/193)

* Fix failed tests for the non-binary wheel.
  [(#191)](https://github.com/PennyLaneAI/pennylane-lightning/pull/191)

# Release 0.20.0

### New features since last release

* Add wheel-builder support for Python 3.10.
  [(#186)](https://github.com/PennyLaneAI/pennylane-lightning/pull/186)

* Add VJP support to PL-Lightning.
  [(#181)](https://github.com/PennyLaneAI/pennylane-lightning/pull/181)

* Add complex64 support in PL-Lightning.
  [(#177)](https://github.com/PennyLaneAI/pennylane-lightning/pull/177)

* Added examples folder containing aggregate gate performance test.
  [(#165)](https://github.com/PennyLaneAI/pennylane-lightning/pull/165)

### Breaking changes

### Improvements

* Update PL-Lightning to support new features in PL.
  [(#179)](https://github.com/PennyLaneAI/pennylane-lightning/pull/179)

### Documentation

* Lightning setup.py build process uses CMake.
  [(#176)](https://github.com/PennyLaneAI/pennylane-lightning/pull/176)

### Contributors

This release contains contributions from (in alphabetical order):

Ali Asadi, Chae-Yeun Park, Isidor Schoch, Lee James O'Riordan

---

# Release 0.19.0

* Add Cache-Friendly DOTC, GEMV, GEMM along with BLAS Support.
  [(#155)](https://github.com/PennyLaneAI/pennylane-lightning/pull/155)

### Improvements

* The performance of parametric gates has been improved.
  [(#157)](https://github.com/PennyLaneAI/pennylane-lightning/pull/157)

* AVX support is enabled for Linux users on Intel/AMD platforms.
  [(#157)](https://github.com/PennyLaneAI/pennylane-lightning/pull/157)

* PennyLane-Lightning has been updated to conform with clang-tidy
  recommendations for modernization, offering performance improvements across
  all use-cases.
  [(#153)](https://github.com/PennyLaneAI/pennylane-lightning/pull/153)

### Breaking changes

* Linux users on `x86_64` must have a CPU supporting AVX.
  [(#157)](https://github.com/PennyLaneAI/pennylane-lightning/pull/157)

### Bug fixes

* OpenMP built with Intel MacOS CI runners causes failures on M1 Macs. OpenMP is currently
  disabled in the built wheels until this can be resolved with Github Actions runners.
  [(#166)](https://github.com/PennyLaneAI/pennylane-lightning/pull/166)

### Contributors

This release contains contributions from (in alphabetical order):

Ali Asadi, Lee James O'Riordan

---

# Release 0.18.0

### New features since last release

* PennyLane-Lightning now provides a high-performance
  [adjoint Jacobian](http://arxiv.org/abs/2009.02823) method for differentiating quantum circuits.
  [(#136)](https://github.com/PennyLaneAI/pennylane-lightning/pull/136)

  The adjoint method operates after a forward pass by iteratively applying inverse gates to scan
  backwards through the circuit. The method is already available in PennyLane's
  `default.qubit` device, but the version provided by `lightning.qubit` integrates with the C++
  backend and is more performant, as shown in the plot below:

  <img src="https://raw.githubusercontent.com/PennyLaneAI/pennylane-lightning/master/doc/_static/lightning_adjoint.png" width=70%/>

  The plot compares the average runtime of `lightning.qubit` and `default.qubit` for calculating the
  Jacobian of a circuit using the adjoint method for a range of qubit numbers. The circuit
  consists of ten `BasicEntanglerLayers` with a `PauliZ` expectation value calculated on each wire,
  repeated over ten runs. We see that `lightning.qubit` provides a speedup of around two to eight
  times, depending on the number of qubits.

  The adjoint method can be accessed using the standard interface. Consider the following circuit:

  ```python
  import pennylane as qml

  wires = 3
  layers = 2
  dev = qml.device("lightning.qubit", wires=wires)

  @qml.qnode(dev, diff_method="adjoint")
  def circuit(weights):
      qml.templates.StronglyEntanglingLayers(weights, wires=range(wires))
      return qml.expval(qml.PauliZ(0))

  weights = qml.init.strong_ent_layers_normal(layers, wires, seed=1967)
  ```

  The circuit can be executed and its gradient calculated using:

    ```pycon
  >>> print(f"Circuit evaluated: {circuit(weights)}")
  Circuit evaluated: 0.9801286266677633
  >>> print(f"Circuit gradient:\n{qml.grad(circuit)(weights)}")
  Circuit gradient:
  [[[-1.11022302e-16 -1.63051504e-01 -4.14810501e-04]
    [ 1.11022302e-16 -1.50136528e-04 -1.77922957e-04]
    [ 0.00000000e+00 -3.92874550e-02  8.14523075e-05]]

   [[-1.14472273e-04  3.85963953e-02  0.00000000e+00]
    [-5.76791765e-05 -9.78478343e-02  0.00000000e+00]
    [-5.55111512e-17  0.00000000e+00 -1.11022302e-16]]]
  ```

* PennyLane-Lightning now supports all of the operations and observables of `default.qubit`.
  [(#124)](https://github.com/PennyLaneAI/pennylane-lightning/pull/124)

### Improvements

* A new state-vector class `StateVectorManaged` was added, enabling memory use to be bound to
  statevector lifetime.
  [(#136)](https://github.com/PennyLaneAI/pennylane-lightning/pull/136)

* The repository now has a well-defined component hierarchy, allowing each indepedent unit to be
  compiled and linked separately.
  [(#136)](https://github.com/PennyLaneAI/pennylane-lightning/pull/136)

* PennyLane-Lightning can now be installed without compiling its C++ binaries and will fall back
  to using the `default.qubit` implementation. Skipping compilation is achieved by setting the
  `SKIP_COMPILATION` environment variable, e.g., Linux/MacOS: `export SKIP_COMPILATION=True`,
  Windows: `set SKIP_COMPILATION=True`. This feature is intended for building a pure-Python wheel of
  PennyLane-Lightning as a backup for platforms without a dedicated wheel.
  [(#129)](https://github.com/PennyLaneAI/pennylane-lightning/pull/129)

* The C++-backed Python bound methods can now be directly called with wires and supplied parameters.
  [(#125)](https://github.com/PennyLaneAI/pennylane-lightning/pull/125)

* Lightning supports arbitrary unitary and non-unitary gate-calls from Python to C++ layer.
  [(#121)](https://github.com/PennyLaneAI/pennylane-lightning/pull/121)

### Documentation

* Added preliminary architecture diagram for package.
  [(#131)](https://github.com/PennyLaneAI/pennylane-lightning/pull/131)

* C++ API built as part of docs generation.
  [(#131)](https://github.com/PennyLaneAI/pennylane-lightning/pull/131)

### Breaking changes

* Wheels for MacOS <= 10.13 will no longer be provided due to XCode SDK C++17 support requirements.
  [(#149)](https://github.com/PennyLaneAI/pennylane-lightning/pull/149)

### Bug fixes

* An indexing error in the CRY gate is fixed. [(#136)](https://github.com/PennyLaneAI/pennylane-lightning/pull/136)

* Column-major data in numpy is now correctly converted to row-major upon pass to the C++ layer.
  [(#126)](https://github.com/PennyLaneAI/pennylane-lightning/pull/126)

### Contributors

This release contains contributions from (in alphabetical order):

Thomas Bromley, Lee James O'Riordan

---

# Release 0.17.0

### New features

* C++ layer now supports float (32-bit) and double (64-bit) templated complex data.
  [(#113)](https://github.com/PennyLaneAI/pennylane-lightning/pull/113)

### Improvements

* The PennyLane device test suite is now included in coverage reports.
  [(#123)](https://github.com/PennyLaneAI/pennylane-lightning/pull/123)

* Static versions of jQuery and Bootstrap are no longer included in the CSS theme.
  [(#118)](https://github.com/PennyLaneAI/pennylane-lightning/pull/118)

* C++ tests have been ported to use Catch2 framework.
  [(#115)](https://github.com/PennyLaneAI/pennylane-lightning/pull/115)

* Testing now exists for both float and double precision methods in C++ layer.
  [(#113)](https://github.com/PennyLaneAI/pennylane-lightning/pull/113)
  [(#115)](https://github.com/PennyLaneAI/pennylane-lightning/pull/115)

* Compile-time utility methods with `constexpr` have been added.
  [(#113)](https://github.com/PennyLaneAI/pennylane-lightning/pull/113)

* Wheel-build support for ARM64 (Linux and MacOS) and PowerPC (Linux) added.
  [(#110)](https://github.com/PennyLaneAI/pennylane-lightning/pull/110)

* Add support for Controlled Phase Gate (`ControlledPhaseShift`).
  [(#114)](https://github.com/PennyLaneAI/pennylane-lightning/pull/114)

* Move changelog to `.github` and add a changelog reminder.
  [(#111)](https://github.com/PennyLaneAI/pennylane-lightning/pull/111)

* Adds CMake build system support.
  [(#104)](https://github.com/PennyLaneAI/pennylane-lightning/pull/104)


### Breaking changes

* Removes support for Python 3.6 and adds support for Python 3.9.
  [(#127)](https://github.com/PennyLaneAI/pennylane-lightning/pull/127)
  [(#128)](https://github.com/PennyLaneAI/pennylane-lightning/pull/128)

* Compilers with C++17 support are now required to build C++ module.
  [(#113)](https://github.com/PennyLaneAI/pennylane-lightning/pull/113)

* Gate classes have been removed with functionality added to StateVector class.
  [(#113)](https://github.com/PennyLaneAI/pennylane-lightning/pull/113)

* We are no longer building wheels for Python 3.6.
  [(#106)](https://github.com/PennyLaneAI/pennylane-lightning/pull/106)

### Bug fixes

* PowerPC wheel-builder now successfully compiles modules.
  [(#120)](https://github.com/PennyLaneAI/pennylane-lightning/pull/120)

### Documentation

* Added community guidelines.
  [(#109)](https://github.com/PennyLaneAI/pennylane-lightning/pull/109)

### Contributors

This release contains contributions from (in alphabetical order):

Ali Asadi, Christina Lee, Thomas Bromley, Lee James O'Riordan

---

# Release 0.15.1

### Bug fixes

* The PennyLane-Lightning binaries are now built with NumPy 1.19.5, to avoid ABI
  compatibility issues with the latest NumPy 1.20 release. See
  [the NumPy release notes](https://numpy.org/doc/stable/release/1.20.0-notes.html#size-of-np-ndarray-and-np-void-changed)
  for more details.
  [(#97)](https://github.com/PennyLaneAI/pennylane-lightning/pull/97)

### Contributors

This release contains contributions from (in alphabetical order):

Josh Izaac, Antal Száva

---

# Release 0.15.0

### Improvements

* For compatibility with PennyLane v0.15, the `analytic` keyword argument
  has been removed. Statistics can still be computed analytically by setting
  `shots=None`.
  [(#93)](https://github.com/PennyLaneAI/pennylane-lightning/pull/93)

* Inverse gates are now supported.
  [(#89)](https://github.com/PennyLaneAI/pennylane-lightning/pull/89)

* Add new lightweight backend with performance improvements.
  [(#57)](https://github.com/PennyLaneAI/pennylane-lightning/pull/57)

* Remove the previous Eigen-based backend.
  [(#67)](https://github.com/PennyLaneAI/pennylane-lightning/pull/67)

### Bug fixes

* Re-add dispatch table after fixing static initialisation order issue.
  [(#68)](https://github.com/PennyLaneAI/pennylane-lightning/pull/68)

### Contributors

This release contains contributions from (in alphabetical order):

Thomas Bromley, Theodor Isacsson, Christina Lee, Thomas Loke, Antal Száva.

---

# Release 0.14.1

### Bug fixes

* Fixes a bug where the `QNode` would swap `LightningQubit` to
  `DefaultQubitAutograd` on device execution due to the inherited
  `passthru_devices` entry of the `capabilities` dictionary.
  [(#61)](https://github.com/PennyLaneAI/pennylane-lightning/pull/61)

### Contributors

This release contains contributions from (in alphabetical order):

Antal Száva

---

# Release 0.14.0

### Improvements

* Extends support from 16 qubits to 50 qubits.
  [(#52)](https://github.com/PennyLaneAI/pennylane-lightning/pull/52)

### Bug fixes

* Updates applying basis state preparations to correspond to the
  changes in `DefaultQubit`.
  [(#55)](https://github.com/PennyLaneAI/pennylane-lightning/pull/55)

### Contributors

This release contains contributions from (in alphabetical order):

Thomas Loke, Tom Bromley, Josh Izaac, Antal Száva

---

# Release 0.12.0

### Bug fixes

* Updates capabilities dictionary to be compatible with core PennyLane
  [(#45)](https://github.com/PennyLaneAI/pennylane-lightning/pull/45)

* Fix install of Eigen for CI wheel building
  [(#44)](https://github.com/PennyLaneAI/pennylane-lightning/pull/44)

### Contributors

This release contains contributions from (in alphabetical order):

Tom Bromley, Josh Izaac, Antal Száva

---

# Release 0.11.0

Initial release.

This release contains contributions from (in alphabetical order):

Tom Bromley, Josh Izaac, Nathan Killoran, Antal Száva<|MERGE_RESOLUTION|>--- conflicted
+++ resolved
@@ -2,13 +2,11 @@
 
 ### New features since last release
 
-<<<<<<< HEAD
 * Add Python class for the `lightning.tensor` device which uses the new device API.
   [(#671)](https://github.com/PennyLaneAI/pennylane-lightning/pull/671)
-=======
+
 * `lightning.kokkos` supports mid-circuit measurements.
   [(#672)](https://github.com/PennyLaneAI/pennylane-lightning/pull/672)
->>>>>>> d0e1c51d
 
 * Add dynamic linking to LAPACK/OpenBlas shared objects in scipy.libs for both C++ and Python layer.
   [(#653)](https://github.com/PennyLaneAI/pennylane-lightning/pull/653)
