# Release 0.38.0-dev

### New features since last release

### Breaking changes

* Remove `NDpermuter.hpp` which is no longer required.
  [(#795)](https://github.com/PennyLaneAI/pennylane-lightning/pull/795)

* Remove temporary steps from the CI, such as downgrading Scipy to <1.14 and installing Kokkos v4.2 for `lightning-version == 'stable'`.
  [(#792)](https://github.com/PennyLaneAI/pennylane-lightning/pull/792)

* Do not run GPU tests and Docker workflows on release.
  [(#788)](https://github.com/PennyLaneAI/pennylane-lightning/pull/788)

### Improvements

<<<<<<< HEAD
* Add `sample(wires)` support in LightningQubit.
  [(#809)](https://github.com/PennyLaneAI/pennylane-lightning/pull/809)
=======
* Optimize the OpenMP parallelization of Lightning-Qubit's `probs` for all number of targets.
  [(#807)](https://github.com/PennyLaneAI/pennylane-lightning/pull/807)
>>>>>>> 9a83ff47

* Add GPU device compute capability check for Lightning-Tensor.
  [(#803)](https://github.com/PennyLaneAI/pennylane-lightning/pull/803)

* Refactor CUDA utils Python bindings to a separate module.
  [(#801)](https://github.com/PennyLaneAI/pennylane-lightning/pull/801)

* Parallelize Lightning-Qubit `probs` with OpenMP when using the `-DLQ_ENABLE_KERNEL_OMP=1` CMake argument.
  [(#800)](https://github.com/PennyLaneAI/pennylane-lightning/pull/800)

* Implement `probs(wires)` using a bit-shift implementation akin to the gate kernels in Lightning-Qubit.
  [(#795)](https://github.com/PennyLaneAI/pennylane-lightning/pull/795)

* Enable setting the PennyLane version when invoking, for example, `make docker-build version=master pl_version=master`.
  [(#791)](https://github.com/PennyLaneAI/pennylane-lightning/pull/791)

* Add a Catalyst-specific wrapping class for Lightning Kokkos.
  [(#770)](https://github.com/PennyLaneAI/pennylane-lightning/pull/770)

### Documentation

### Bug fixes

* Check for the number of wires for Hermitian observables in Lightning-Tensor. Only 1-wire Hermitian observables are supported as of `cuTensorNet-v24.03.0`.
  [(#806)](https://github.com/PennyLaneAI/pennylane-lightning/pull/806)

* Set `PL_BACKEND` for the entire `build-wheel-lightning-gpu` Docker-build stage to properly build the Lightning-GPU wheel.
  [(#791)](https://github.com/PennyLaneAI/pennylane-lightning/pull/791)

* Fix conditions for skipping build & push steps in the Docker build workflows.
  [(#790)](https://github.com/PennyLaneAI/pennylane-lightning/pull/790)

* Downgrade Scipy on Lightning stable version tests.
  [(#783)](https://github.com/PennyLaneAI/pennylane-lightning/pull/783)

* Fix checkout command in test workflows for rc branches.
  [(#777)](https://github.com/PennyLaneAI/pennylane-lightning/pull/777)

### Contributors

This release contains contributions from (in alphabetical order):

Amintor Dusko, Vincent Michaud-Rioux, Shuli Shu

---

# Release 0.37.0

### New features since last release

* Implement Python interface to the `lightning.tensor` device.
  [(#748)](https://github.com/PennyLaneAI/pennylane-lightning/pull/748)

* Add `inverse` support for gate operations in `lightning.tensor` in the C++ layer.
  [(#753)](https://github.com/PennyLaneAI/pennylane-lightning/pull/753)

* Add `observable` and `expval` support to the `cutensornet`-backed `lightning.tensor` C++ layer.
  [(#728)](https://github.com/PennyLaneAI/pennylane-lightning/pull/728)

* Add gate support to `cutensornet`-backed `lightning.tensor` C++ layer.
  [(#718)](https://github.com/PennyLaneAI/pennylane-lightning/pull/718)

* Add `cutensornet`-backed `MPS` C++ layer to `lightning.tensor`.
  [(#704)](https://github.com/PennyLaneAI/pennylane-lightning/pull/704)

* Add support for `C(BlockEncode)` to Lightning devices.
  [(#743)](https://github.com/PennyLaneAI/pennylane-lightning/pull/743)

### Breaking changes

* Removed the `QuimbMPS` class and the corresponding backend from `lightning.tensor`.
  [(#737)](https://github.com/PennyLaneAI/pennylane-lightning/pull/737)

* Changed the name of `default.tensor` to `lightning.tensor` with the `quimb` backend.
  [(#730)](https://github.com/PennyLaneAI/pennylane-lightning/pull/730)

* `dynamic_one_shot` uses shot-vectors in the auxiliary tape to tell the device how many times to repeat the tape. Lightning-Qubit is updated accordingly.
  [(#724)](https://github.com/PennyLaneAI/pennylane-lightning/pull/724)

* `dynamic_one_shot` deals with post-selection during the post-processing phase, so Lightning-Qubit does not return `None`-valued measurements for mismatching samples anymore.
  [(#720)](https://github.com/PennyLaneAI/pennylane-lightning/pull/720)

### Improvements

* Release candidate branches automatically use the new large GitHub runner pool.
  [(#769)](https://github.com/PennyLaneAI/pennylane-lightning/pull/769)

* Lightning-Kokkos dev wheels for MacOS (x86_64, ARM64) and Linux (aarch64) are uploaded to TestPyPI upon merging a pull request.
  [(#765)](https://github.com/PennyLaneAI/pennylane-lightning/pull/765)

* Lightning-Kokkos Linux (x86_64) dev wheels are pushed to [Test PyPI](https://test.pypi.org/project/PennyLane-Lightning-Kokkos/) upon merging a pull request.
  [(#763)](https://github.com/PennyLaneAI/pennylane-lightning/pull/763)

* Change the type of tensor network objects passed to `ObservablesTNCuda` and `MeasurementsTNCuda` classes from `StateTensorT` to `TensorNetT`.
  [(#759)](https://github.com/PennyLaneAI/pennylane-lightning/pull/759)

* Silence `NDPermuter` linting warnings.
  [(#750)](https://github.com/PennyLaneAI/pennylane-lightning/pull/750)

* Rationalize MCM tests, removing most end-to-end tests from the native MCM test file, but keeping one that validates multiple mid-circuit measurements with any allowed return.
  [(#754)](https://github.com/PennyLaneAI/pennylane/pull/754)

* Rename `lightning.tensor` C++ libraries.
  [(#755)](https://github.com/PennyLaneAI/pennylane-lightning/pull/755)

* Set `state_tensor` as `const` for the `MeasurementTNCuda` class.
  [(#753)](https://github.com/PennyLaneAI/pennylane-lightning/pull/753)

* Updated Kokkos version and support to 4.3.01.
  [(#725)](https://github.com/PennyLaneAI/pennylane-lightning/pull/725)

* Lightning-Kokkos' functors are rewritten as functions wrapping around generic gate and generator functors templated over a coefficient interaction function. This reduces boilerplate while clarifying how the various kernels differ from one another.
  [(#640)](https://github.com/PennyLaneAI/pennylane-lightning/pull/640)

* Update C++ and Python GitHub actions names to include the matrix info.
  [(#717)](https://github.com/PennyLaneAI/pennylane-lightning/pull/717)

* Remove `CPhase` in favour of `CPhaseShift` in Lightning devices.
  [(#717)](https://github.com/PennyLaneAI/pennylane-lightning/pull/717)

* The various OpenMP configurations of Lightning-Qubit are tested in parallel on different Github Actions runners.
  [(#712)](https://github.com/PennyLaneAI/pennylane-lightning/pull/712)

* Update Linux wheels to use `manylinux_2_28` images.
  [(#667)](https://github.com/PennyLaneAI/pennylane-lightning/pull/667)

* Add support for `qml.expval` and `qml.var` in the `lightning.tensor` device for the `quimb` interface and the MPS method.
  [(#686)](https://github.com/PennyLaneAI/pennylane-lightning/pull/686)

* Changed the name of `lightning.tensor` to `default.tensor` with the `quimb` backend.
  [(#719)](https://github.com/PennyLaneAI/pennylane-lightning/pull/719)

* `lightning.qubit` and `lightning.kokkos` adhere to user-specified mid-circuit measurement configuration options.
  [(#736)](https://github.com/PennyLaneAI/pennylane-lightning/pull/736)

* Patch the C++ `Measurements.probs(wires)` method in Lightning-Qubit and Lightning-Kokkos to `Measurements.probs()` when called with all wires.
  This will trigger a more optimized implementation for calculating the probabilities of the entire system.
  [(#744)](https://github.com/PennyLaneAI/pennylane-lightning/pull/744)

* Remove the daily schedule from the "Compat Check w/PL - release/release" GitHub action.
  [(#746)](https://github.com/PennyLaneAI/pennylane-lightning/pull/746)

* Remove the required `scipy` config file for LightningQubit. The support is now maintained by passing `SCIPY_LIBS_PATH` to the compiler.
  [(#775)](https://github.com/PennyLaneAI/pennylane-lightning/pull/775)

### Documentation

* Add installation instructions and documentation for `lightning.tensor`.
  [(#756)](https://github.com/PennyLaneAI/pennylane-lightning/pull/756)

### Bug fixes

* Don't route `probs(wires=[])` to `probs(all_wires)` in Lightning-Kokkos.
  [(#762)](https://github.com/PennyLaneAI/pennylane-lightning/pull/762)

* `ControlledQubitUnitary` is present in the Python device but not the TOML files. It is added to the decomposition gates since it can be implemented in its alternate form of `C(QubitUnitary)`.
  [(#767)](https://github.com/PennyLaneAI/pennylane-lightning/pull/767)

* Update the Lightning TOML files to indicate that non-commuting observables are supported.
  [(#764)](https://github.com/PennyLaneAI/pennylane-lightning/pull/764)

* Fix regex matching issue with auto on-boarding of release candidate branch to using the large runner queue.
  [(#774)](https://github.com/PennyLaneAI/pennylane-lightning/pull/774)

* Fix random CI failures for `lightning.tensor` Python unit tests and ignore `lightning_tensor` paths.
  [(#761)](https://github.com/PennyLaneAI/pennylane-lightning/pull/761)

* `lightning.qubit` and `lightning.kokkos` use `qml.ops.Conditional.base` instead of `qml.ops.Conditional.then_op`.
  [(#752)](https://github.com/PennyLaneAI/pennylane-lightning/pull/752)

* The preprocessing step in `lightning.qubit` now uses interface information to properly support the hardware-like postselection for mid-circuit measurements.
  [(#760)](https://github.com/PennyLaneAI/pennylane-lightning/pull/760)

* Fix AVX streaming operation support with newer GCC.
  [(#729)](https://github.com/PennyLaneAI/pennylane-lightning/pull/729)

* Revert changes calling the templated `IMAG`, `ONE`, `ZERO` functions in Kokkos kernels since they are incompatible with device execution.
  [(#733)](https://github.com/PennyLaneAI/pennylane-lightning/pull/733)

* The `tests_lkcpu_python.yml` workflow properly checks out the release or stable version of Lightning-Qubit during the test job.
  [(#723)](https://github.com/PennyLaneAI/pennylane-lightning/pull/723)

* Fix PennyLane Lightning-Kokkos and LightningQubit tests for stable/stable configuration.
  [(#734)](https://github.com/PennyLaneAI/pennylane-lightning/pull/734)

* Remove the Autoray dependency from requirement files.
  [(#736)](https://github.com/PennyLaneAI/pennylane-lightning/pull/736)

* Fix the `cuda-runtime-12-0` dependency issue on RHEL8.
  [(#739)](https://github.com/PennyLaneAI/pennylane-lightning/pull/739)

* Fix the memory segmentation fault when initializing zero-wire Lightning-Kokkos.
  [(#757)](https://github.com/PennyLaneAI/pennylane-lightning/pull/757)

* Remove `pennylane.ops.op_math.controlled_decompositions.ctrl_decomp_zyz` tests with `len(control_wires) > 1`.
  [(#757)](https://github.com/PennyLaneAI/pennylane-lightning/pull/757)

* Add support for Scipy v1.14.
  [(#776)](https://github.com/PennyLaneAI/pennylane-lightning/pull/776)

* Add pickle support for the `DevPool` object in `lightning.gpu`.
  [(#772)](https://github.com/PennyLaneAI/pennylane-lightning/pull/772)

### Contributors

This release contains contributions from (in alphabetical order):

Ali Asadi, Amintor Dusko, Lillian Frederiksen, Pietropaolo Frisoni, David Ittah, Vincent Michaud-Rioux, Lee James O'Riordan, Mudit Pandey, Shuli Shu, Jay Soni

---

# Release 0.36.0

### New features since last release

* Add `cutensornet`-backed `MPS` C++ layer to `lightning.tensor`.
  [(#704)](https://github.com/PennyLaneAI/pennylane-lightning/pull/704)

* Add Python class for the `lightning.tensor` device which uses the new device API and the interface for `quimb` based on the MPS method.
  [(#671)](https://github.com/PennyLaneAI/pennylane-lightning/pull/671)

* Add compile-time support for AVX2/512 streaming operations in `lightning.qubit`.
  [(#664)](https://github.com/PennyLaneAI/pennylane-lightning/pull/664)

* `lightning.kokkos` supports mid-circuit measurements.
  [(#672)](https://github.com/PennyLaneAI/pennylane-lightning/pull/672)

* Add dynamic linking to LAPACK/OpenBlas shared objects in `scipy.libs` for both C++ and Python layer.
  [(#653)](https://github.com/PennyLaneAI/pennylane-lightning/pull/653)

* `lightning.qubit` supports mid-circuit measurements.
  [(#650)](https://github.com/PennyLaneAI/pennylane-lightning/pull/650)

* Add finite shots support in `lightning.qubit2`.
  [(#630)](https://github.com/PennyLaneAI/pennylane-lightning/pull/630)

* Add `collapse` and `normalize` methods to the `StateVectorLQubit` classes, enabling "branching" of the wavefunction. Add methods to create and seed an RNG in the `Measurements` modules.
  [(#645)](https://github.com/PennyLaneAI/pennylane-lightning/pull/645)

* Add two new Python classes (LightningStateVector and LightningMeasurements) to support `lightning.qubit2`.
  [(#613)](https://github.com/PennyLaneAI/pennylane-lightning/pull/613)

* Add analytic-mode `qml.probs` and `qml.var` support in `lightning.qubit2`.
  [(#627)](https://github.com/PennyLaneAI/pennylane-lightning/pull/627)

* Add `LightningAdjointJacobian` to support `lightning.qubit2`.
  [(#631)](https://github.com/PennyLaneAI/pennylane-lightning/pull/631)

* Add `lightning.qubit2` device which uses the new device API.
  [(#607)](https://github.com/PennyLaneAI/pennylane-lightning/pull/607)
  [(#628)](https://github.com/PennyLaneAI/pennylane-lightning/pull/628)

* Add Vector-Jacobian Product calculation support to `lightning.qubit`.
  [(#644)](https://github.com/PennyLaneAI/pennylane-lightning/pull/644)

* Add support for using new operator arithmetic as the default.
  [(#649)](https://github.com/PennyLaneAI/pennylane-lightning/pull/649)

### Breaking changes

* Split Lightning-Qubit and Lightning-Kokkos CPU Python tests with `pytest-split`. Remove `SERIAL` from Kokkos' `exec_model` matrix. Remove `all` from Lightning-Kokkos' `pl_backend` matrix. Move `clang-tidy` checks to `tidy.yml`. Avoid editable `pip` installations.
  [(#696)](https://github.com/PennyLaneAI/pennylane-lightning/pull/696)
* Update `lightning.gpu` and `lightning.kokkos` to raise an error instead of falling back to `default.qubit`.
  [(#689)](https://github.com/PennyLaneAI/pennylane-lightning/pull/689)

* Add `paths` directives to test workflows to avoid running tests that cannot be impacted by changes.
  [(#699)](https://github.com/PennyLaneAI/pennylane-lightning/pull/699)
  [(#695)](https://github.com/PennyLaneAI/pennylane-lightning/pull/695)

* Move common components of `/src/simulator/lightning_gpu/utils/` to `/src/utils/cuda_utils/`.
  [(#676)](https://github.com/PennyLaneAI/pennylane-lightning/pull/676)

* Deprecate static LAPACK linking support.
  [(#653)](https://github.com/PennyLaneAI/pennylane-lightning/pull/653)

* Migrate `lightning.qubit` to the new device API.
  [(#646)](https://github.com/PennyLaneAI/pennylane-lightning/pull/646)

* Introduce `ci:build_wheels` label, which controls wheel building on `pull_request` and other triggers.
  [(#648)](https://github.com/PennyLaneAI/pennylane-lightning/pull/648)

* Remove building wheels for Lightning Kokkos on Windows.
  [(#693)](https://github.com/PennyLaneAI/pennylane-lightning/pull/693)

### Improvements

* Add tests for Windows Wheels, fix ill-defined caching, and set the proper backend for `lightning.kokkos` wheels.
  [(#693)](https://github.com/PennyLaneAI/pennylane-lightning/pull/693)

* Replace string comparisons by `isinstance` checks where possible.
  [(#691)](https://github.com/PennyLaneAI/pennylane-lightning/pull/691)

* Refactor `cuda_utils` to remove its dependency on `custatevec.h`.
  [(#681)](https://github.com/PennyLaneAI/pennylane-lightning/pull/681)

* Add `test_templates.py` module where Grover and QSVT are tested.
  [(#684)](https://github.com/PennyLaneAI/pennylane-lightning/pull/684)

* Create `cuda_utils` for common usage of CUDA related backends.
  [(#676)](https://github.com/PennyLaneAI/pennylane-lightning/pull/676)

* Refactor `lightning_gpu_utils` unit tests to remove the dependency on statevector class.
  [(#675)](https://github.com/PennyLaneAI/pennylane-lightning/pull/675)

* Upgrade GitHub actions versions from v3 to v4.
  [(#669)](https://github.com/PennyLaneAI/pennylane-lightning/pull/669)

* Initialize the private attributes `gates_indices_` and `generators_indices_` of `StateVectorKokkos` using the definitions of the `Pennylane::Gates::Constant` namespace.
  [(#641)](https://github.com/PennyLaneAI/pennylane-lightning/pull/641)

* Add `isort` to `requirements-dev.txt` and run before `black` upon `make format` to sort Python imports.
  [(#623)](https://github.com/PennyLaneAI/pennylane-lightning/pull/623)

* Improve support for new operator arithmetic with `QuantumScriptSerializer.serialize_observables`.
  [(#670)](https://github.com/PennyLaneAI/pennylane-lightning/pull/670)

* Add `workflow_dispatch` to wheels recipes; allowing developers to build wheels manually on a branch instead of temporarily changing the headers.
  [(#679)](https://github.com/PennyLaneAI/pennylane-lightning/pull/679)

* Add the `ENABLE_LAPACK` compilation flag to toggle dynamic linking to LAPACK library.
  [(#678)](https://github.com/PennyLaneAI/pennylane-lightning/pull/678)

### Documentation

### Bug fixes

* Fix wire order permutations when using `qml.probs` with out-of-order wires.
  [(#707)](https://github.com/PennyLaneAI/pennylane-lightning/pull/707)

* Lightning Qubit once again respects the wire order specified on device instantiation.
  [(#705)](https://github.com/PennyLaneAI/pennylane-lightning/pull/705)

* `dynamic_one_shot` was refactored to use `SampleMP` measurements as a way to return the mid-circuit measurement samples. `LightningQubit`'s `simulate` is modified accordingly.
  [(#694)](https://github.com/PennyLaneAI/pennylane-lightning/pull/694)

* `LightningQubit` correctly decomposes state prep operations when used in the middle of a circuit.
  [(#687)](https://github.com/PennyLaneAI/pennylane-lightning/pull/687)

* `LightningQubit` correctly decomposes `qml.QFT` and `qml.GroverOperator` if `len(wires)` is greater than 9 and 12 respectively.
  [(#687)](https://github.com/PennyLaneAI/pennylane-lightning/pull/687)

* Specify `isort` `--py` (Python version) and `-l` (max line length) to stabilize `isort` across Python versions and environments.
  [(#647)](https://github.com/PennyLaneAI/pennylane-lightning/pull/647)

* Fix random `coverage xml` CI issues.
  [(#635)](https://github.com/PennyLaneAI/pennylane-lightning/pull/635)

* `lightning.qubit` correctly decomposed state preparation operations with adjoint differentiation.
  [(#661)](https://github.com/PennyLaneAI/pennylane-lightning/pull/661)

* Fix the failed observable serialization unit tests.
  [(#683)](https://github.com/PennyLaneAI/pennylane-lightning/pull/683)

* Update the `LightningQubit` new device API to work with Catalyst.
  [(#665)](https://github.com/PennyLaneAI/pennylane-lightning/pull/665)

* Update the version of `codecov-action` to v4 and fix the CodeCov issue with the PL-Lightning check-compatibility actions.
  [(#682)](https://github.com/PennyLaneAI/pennylane-lightning/pull/682)

* Refactor of dev prerelease auto-update-version workflow.
  [(#685)](https://github.com/PennyLaneAI/pennylane-lightning/pull/685)

* Remove gates unsupported by catalyst from TOML file.
  [(#698)](https://github.com/PennyLaneAI/pennylane-lightning/pull/698)

* Increase tolerance for a flaky test.
  [(#703)](https://github.com/PennyLaneAI/pennylane-lightning/pull/703)

* Remove `ControlledQubitUnitary` in favour of `C(QubitUnitary)` from the list of supported operations and the device TOML file. The `stopping_condition` method guarantees the consistency of decompositions.
  [(#758)](https://github.com/PennyLaneAI/pennylane-lightning/pull/758)

* Raise a clear error message with initialization of `lightning.kokkos` with zero-qubit on Windows.
  [(#758)](https://github.com/PennyLaneAI/pennylane-lightning/pull/758)


### Contributors

This release contains contributions from (in alphabetical order):

Ali Asadi, Amintor Dusko, Pietropaolo Frisoni, Thomas Germain, Christina Lee, Erick Ochoa Lopez, Vincent Michaud-Rioux, Rashid N H M, Lee James O'Riordan, Mudit Pandey, Shuli Shu

---

# Release 0.35.1

### Improvements

* Use the `adjoint` gate parameter to apply `qml.Adjoint` operations instead of matrix methods in `lightning.qubit`.
  [(#632)](https://github.com/PennyLaneAI/pennylane-lightning/pull/632)

### Bug fixes

* Fix `qml.Adjoint` support in `lightning.gpu` and `lightning.kokkos`.
  [(#632)](https://github.com/PennyLaneAI/pennylane-lightning/pull/632)

* Fix finite shots support in `lightning.qubit`, `lightning.gpu` and `lightning.kokkos`. The bug would impact calculations with measurements on observables with non-trivial diagonalizing gates and calculations with shot vectors.
  [(#632)](https://github.com/PennyLaneAI/pennylane-lightning/pull/632)

### Contributors

This release contains contributions from (in alphabetical order):

Vincent Michaud-Rioux

---

# Release 0.35.0

### New features since last release

* All backends now support `GlobalPhase` and `C(GlobalPhase)` in forward pass.
  [(#579)](https://github.com/PennyLaneAI/pennylane-lightning/pull/579)

* Add Hermitian observable support for shot-noise measurement and Lapack support.
  [(#569)](https://github.com/PennyLaneAI/pennylane-lightning/pull/569)

### Breaking changes

* Migrate `lightning.gpu` to CUDA 12.
  [(#606)](https://github.com/PennyLaneAI/pennylane-lightning/pull/606)

### Improvements

* Expand error values and strings returned from CUDA libraries.
  [(#617)](https://github.com/PennyLaneAI/pennylane-lightning/pull/617)

* `C(MultiRZ)` and `C(Rot)` gates are natively supported (with `LM` kernels).
  [(#614)](https://github.com/PennyLaneAI/pennylane-lightning/pull/614)

* Add adjoint support for `GlobalPhase` in Lightning-GPU and Lightning-Kokkos.
  [(#615)](https://github.com/PennyLaneAI/pennylane-lightning/pull/615)

* Lower the overheads of Windows CI tests.
  [(#610)](https://github.com/PennyLaneAI/pennylane-lightning/pull/610)

* Decouple LightningQubit memory ownership from numpy and migrate it to Lightning-Qubit managed state-vector class.
  [(#601)](https://github.com/PennyLaneAI/pennylane-lightning/pull/601)

* Expand support for Projector observables on Lightning-Kokkos.
  [(#601)](https://github.com/PennyLaneAI/pennylane-lightning/pull/601)

* Split Docker build cron job into two jobs: master and latest. This is mainly for reporting in the `plugin-test-matrix` repo.
  [(#600)](https://github.com/PennyLaneAI/pennylane-lightning/pull/600)

* The `BlockEncode` operation from PennyLane is now supported on all Lightning devices.
  [(#599)](https://github.com/PennyLaneAI/pennylane-lightning/pull/599)

* OpenMP acceleration can now be enabled at compile time for all `lightning.qubit` gate kernels using the `-DLQ_ENABLE_KERNEL_OMP=1` CMake argument.
  [(#510)](https://github.com/PennyLaneAI/pennylane-lightning/pull/510)

* Enable building Docker images for any branch or tag. Set the Docker build cron job to build images for the latest release and `master`.
  [(#598)](https://github.com/PennyLaneAI/pennylane-lightning/pull/598)

* Enable choosing the PennyLane-Lightning version and disabling push to Docker Hub in the Docker build workflow. Add a cron job calling the Docker build workflow.
  [(#597)](https://github.com/PennyLaneAI/pennylane-lightning/pull/597)

* Pull Kokkos v4.2.00 from the official Kokkos repository to test Lightning-Kokkos with the CUDA backend.
  [(#596)](https://github.com/PennyLaneAI/pennylane-lightning/pull/596)

* Remove deprecated MeasurementProcess.name.
  [(#605)](https://github.com/PennyLaneAI/pennylane-lightning/pull/605)

### Documentation

* Update requirements to build the documentation.
  [(#594)](https://github.com/PennyLaneAI/pennylane-lightning/pull/594)

### Bug fixes

* Downgrade auditwheel due to changes with library exclusion list.
  [(#620)](https://github.com/PennyLaneAI/pennylane-lightning/pull/620)

* List `GlobalPhase` gate in each device's TOML file.
  [(#615)](https://github.com/PennyLaneAI/pennylane-lightning/pull/615)

* Lightning-GPU's gate cache failed to distinguish between certain gates.
  For example, `MultiControlledX([0, 1, 2], "111")` and `MultiControlledX([0, 2], "00")` were applied as the same operation.
  This could happen with (at least) the following gates: `QubitUnitary`,`ControlledQubitUnitary`,`MultiControlledX`,`DiagonalQubitUnitary`,`PSWAP`,`OrbitalRotation`.
  [(#579)](https://github.com/PennyLaneAI/pennylane-lightning/pull/579)

* Ensure the stopping condition decompositions are respected for larger templated QFT and Grover operators.
  [(#609)](https://github.com/PennyLaneAI/pennylane-lightning/pull/609)

* Move concurrency group specifications from reusable Docker build workflow to the root workflows.
  [(#604)](https://github.com/PennyLaneAI/pennylane-lightning/pull/604)

* Fix `lightning-kokkos-cuda` Docker build and add CI workflow to build images and push to Docker Hub.
  [(#593)](https://github.com/PennyLaneAI/pennylane-lightning/pull/593)

* Update jax.config imports.
  [(#619)](https://github.com/PennyLaneAI/pennylane-lightning/pull/619)

* Fix apply state vector when using a Lightning handle.
  [(#622)](https://github.com/PennyLaneAI/pennylane-lightning/pull/622)

* Pinning Pytest to a version compatible with Flaky.
  [(#624)](https://github.com/PennyLaneAI/pennylane-lightning/pull/624)

### Contributors

This release contains contributions from (in alphabetical order):

Amintor Dusko, David Ittah, Vincent Michaud-Rioux, Lee J. O'Riordan, Shuli Shu, Matthew Silverman

---

# Release 0.34.0

### New features since last release

* Support added for Python 3.12 wheel builds.
  [(#541)](https://github.com/PennyLaneAI/pennylane-lightning/pull/541)

* Lightning-Qubit support arbitrary controlled gates (any wires and any control values). The kernels are implemented in the `LM` module.
  [(#576)](https://github.com/PennyLaneAI/pennylane-lightning/pull/576)

* Shot-noise related methods now accommodate observable objects with arbitrary eigenvalues. Add a Kronecker product method for two diagonal matrices.
  [(#570)](https://github.com/PennyLaneAI/pennylane-lightning/pull/570)

* Add shot-noise support for probs in the C++ layer. Probabilities are calculated from generated samples. All Lightning backends support this feature. Please note that target wires should be sorted in ascending manner.
  [(#568)](https://github.com/PennyLaneAI/pennylane-lightning/pull/568)

* Add `LM` kernels to apply arbitrary controlled operations efficiently.
  [(#516)](https://github.com/PennyLaneAI/pennylane-lightning/pull/516)

* Add shots support for variance value, probs, sample, counts calculation for given observables (`NamedObs`, `TensorProd` and `Hamiltonian`) based on Pauli words, `Identity` and `Hadamard` in the C++ layer. All Lightning backends support this support feature.
  [(#561)](https://github.com/PennyLaneAI/pennylane-lightning/pull/561)

* Add shots support for expectation value calculation for given observables (`NamedObs`, `TensorProd` and `Hamiltonian`) based on Pauli words, `Identity` and `Hadamard` in the C++ layer by adding `measure_with_samples` to the measurement interface. All Lightning backends support this support feature.
  [(#556)](https://github.com/PennyLaneAI/pennylane-lightning/pull/556)

* `qml.QubitUnitary` operators can be included in a circuit differentiated with the adjoint method. Lightning handles circuits with arbitrary non-differentiable `qml.QubitUnitary` operators. 1,2-qubit `qml.QubitUnitary` operators with differentiable parameters can be differentiated using decomposition.
  [(#540)] (https://github.com/PennyLaneAI/pennylane-lightning/pull/540)

### Breaking changes

* Set the default version of Kokkos to 4.2.00 throughout the project (CMake, CI, etc.)
  [(#578)] (https://github.com/PennyLaneAI/pennylane-lightning/pull/578)

* Overload `applyOperation` with a fifth `matrix` argument to all state vector classes to support arbitrary operations in `AdjointJacobianBase`.
  [(#540)] (https://github.com/PennyLaneAI/pennylane-lightning/pull/540)

### Improvements

* Ensure aligned memory used for numpy arrays with state-vector without reallocations.
  [(#572)](https://github.com/PennyLaneAI/pennylane-lightning/pull/572)

* Unify error messages of shot measurement related unsupported observables to better Catalyst.
  [(#577)](https://github.com/PennyLaneAI/pennylane-lightning/pull/577)

* Add configuration files to improve compatibility with Catalyst.
  [(#566)](https://github.com/PennyLaneAI/pennylane-lightning/pull/566)

* Refactor shot-noise related methods of MeasurementsBase class in the C++ layer and eigenvalues are not limited to `1` and `-1`. Add `getObs()` method to Observables class. Refactor `applyInPlaceShots` to allow users to get eigenvalues of Observables object. Deprecated `_preprocess_state` method in `MeasurementsBase` class for safer use of the `LightningQubitRaw` backend.
[(#570)](https://github.com/PennyLaneAI/pennylane-lightning/pull/570)

* Modify `setup.py` to use backend-specific build directory (`f"build_{backend}"`) to accelerate rebuilding backends in alternance.
  [(#540)] (https://github.com/PennyLaneAI/pennylane-lightning/pull/540)

* Update Dockerfile and rewrite the `build-wheel-lightning-gpu` stage to build Lightning-GPU from the `pennylane-lightning` monorepo.
  [(#539)] (https://github.com/PennyLaneAI/pennylane-lightning/pull/539)

* Add the MPI test CI workflows of Lightning-GPU in compatibility cron jobs.
  [(#536)] (https://github.com/PennyLaneAI/pennylane-lightning/pull/536)

* Add MPI synchronization in places to safely handle communicated data.
  [(#538)](https://github.com/PennyLaneAI/pennylane-lightning/pull/538)

* Add release option in compatibility cron jobs to test the release candidates of PennyLane and the Lightning plugins against one another.
  [(#531)] (https://github.com/PennyLaneAI/pennylane-lightning/pull/531)

* Add GPU workflows in compatibility cron jobs to test Lightning-GPU and Lightning-Kokkos with the Kokkos CUDA backend.
  [(#528)] (https://github.com/PennyLaneAI/pennylane-lightning/pull/528)

### Documentation

* Fixed a small typo in the documentation page for the PennyLane-Lightning GPU device.
  [(#563)](https://github.com/PennyLaneAI/pennylane-lightning/pull/563)

* Add OpenGraph social preview for Lightning docs.
  [(#574)](https://github.com/PennyLaneAI/pennylane-lightning/pull/574)

### Bug fixes

* Fix CodeCov file contention issue when uploading data from many workloads.
  [(#584)](https://github.com/PennyLaneAI/pennylane-lightning/pull/584)

* Ensure the `lightning.gpu` intermediate wheel builds are uploaded to TestPyPI.
  [(#575)](https://github.com/PennyLaneAI/pennylane-lightning/pull/575)

* Allow support for newer clang-tidy versions on non-x86_64 platforms.
  [(#567)](https://github.com/PennyLaneAI/pennylane-lightning/pull/567)

* Do not run C++ tests when testing for compatibility with PennyLane, hence fixing plugin-matrix failures. Fix Lightning-GPU workflow trigger.
  [(#571)](https://github.com/PennyLaneAI/pennylane-lightning/pull/571)

* Revert single-node multi-GPU batching behaviour to match https://github.com/PennyLaneAI/pennylane-lightning-gpu/pull/27.
  [(#564)](https://github.com/PennyLaneAI/pennylane-lightning/pull/564)

* Move deprecated `stateprep` `QuantumScript` argument into the operation list in `mpitests/test_adjoint_jacobian.py`.
  [(#540)] (https://github.com/PennyLaneAI/pennylane-lightning/pull/540)

* Fix MPI Python unit tests for the adjoint method.
  [(#538)](https://github.com/PennyLaneAI/pennylane-lightning/pull/538)

* Fix the issue with assigning kernels to ops before registering kernels on macOS
  [(#582)](https://github.com/PennyLaneAI/pennylane-lightning/pull/582)

* Update `MANIFEST.in` to include device config files and `CHANGELOG.md`
  [(#585)](https://github.com/PennyLaneAI/pennylane-lightning/pull/585)

### Contributors

This release contains contributions from (in alphabetical order):

Ali Asadi, Isaac De Vlugt, Amintor Dusko, Vincent Michaud-Rioux, Erick Ochoa Lopez, Lee James O'Riordan, Shuli Shu

---

# Release 0.33.1

* pip-installed CUDA runtime libraries can now be accessed from a virtualenv.
  [(#543)](https://github.com/PennyLaneAI/pennylane-lightning/pull/543)

### Bug fixes

* The pybind11 compiled module RPATH linkage has been restored to pre-0.33 behaviour.
  [(#543)](https://github.com/PennyLaneAI/pennylane-lightning/pull/543)

### Contributors

This release contains contributions from (in alphabetical order):

Lee J. O'Riordan

---

# Release 0.33.0

### New features since last release

* Add documentation updates for the `lightning.gpu` backend.
  [(#525)] (https://github.com/PennyLaneAI/pennylane-lightning/pull/525)

* Add `SparseHamiltonian` support for Lightning-Qubit and Lightning-GPU.
  [(#526)] (https://github.com/PennyLaneAI/pennylane-lightning/pull/526)

* Add `SparseHamiltonian` support for Lightning-Kokkos.
  [(#527)] (https://github.com/PennyLaneAI/pennylane-lightning/pull/527)

* Integrate python/pybind layer of distributed Lightning-GPU into the Lightning monorepo with Python unit tests.
  [(#518)] (https://github.com/PennyLaneAI/pennylane-lightning/pull/518)

* Integrate the distributed C++ backend of Lightning-GPU into the Lightning monorepo.
  [(#514)] (https://github.com/PennyLaneAI/pennylane-lightning/pull/514)

* Integrate Lightning-GPU into the Lightning monorepo. The new backend is named `lightning.gpu` and includes all single-GPU features.
  [(#499)] (https://github.com/PennyLaneAI/pennylane-lightning/pull/499)

* Build Linux wheels for Lightning-GPU (CUDA-11).
  [(#517)](https://github.com/PennyLaneAI/pennylane-lightning/pull/517)

* Add `Dockerfile` in `docker` and `make docker` workflow in `Makefile`. The Docker images and documentation are available on [DockerHub](https://hub.docker.com/repository/docker/pennylaneai/pennylane).
  [(#496)](https://github.com/PennyLaneAI/pennylane-lightning/pull/496)

* Add mid-circuit state preparation operation tests.
  [(#495)](https://github.com/PennyLaneAI/pennylane-lightning/pull/495)

### Breaking changes

* Add `tests_gpu.yml` workflow to test the Lightning-Kokkos backend with CUDA-12.
  [(#494)](https://github.com/PennyLaneAI/pennylane-lightning/pull/494)

* Implement `LM::GeneratorDoubleExcitation`, `LM::GeneratorDoubleExcitationMinus`, `LM::GeneratorDoubleExcitationPlus` kernels. Lightning-Qubit default kernels are now strictly from the `LM` implementation, which requires less memory and is faster for large state vectors.
  [(#512)](https://github.com/PennyLaneAI/pennylane-lightning/pull/512)

* Add workflows validating compatibility between PennyLane and Lightning's most recent stable releases and development (latest) versions.
  [(#507)](https://github.com/PennyLaneAI/pennylane-lightning/pull/507)
  [(#498)](https://github.com/PennyLaneAI/pennylane-lightning/pull/498)

* Introduce `timeout-minutes` in various workflows, mainly to avoid Windows builds hanging for several hours.
  [(#503)](https://github.com/PennyLaneAI/pennylane-lightning/pull/503)

* Cast integral-valued arrays to the device's complex type on entry in `_preprocess_state_vector` to ensure the state is correctly represented with floating-point numbers.
  [(#501)](https://github.com/PennyLaneAI/pennylane-lightning/pull/501)

* Update `DefaultQubit` to `DefaultQubitLegacy` on Lightning fallback.
  [(#500)](https://github.com/PennyLaneAI/pennylane-lightning/pull/500)

* Enums defined in `GateOperation.hpp` start at `1` (previously `0`). `::BEGIN` is introduced in a few places where it was assumed `0` accordingly.
  [(#485)](https://github.com/PennyLaneAI/pennylane-lightning/pull/485)

* Enable pre-commit hooks to format all Python files and linting of all Python source files.
  [(#485)](https://github.com/PennyLaneAI/pennylane-lightning/pull/485)

### Improvements

* Improve Python testing for Lightning-GPU (+MPI) by adding jobs in Actions files and adding Python tests to increase code coverage.
  [(#522)](https://github.com/PennyLaneAI/pennylane-lightning/pull/522)

* Add support for `pip install pennylane-lightning[kokkos]` for the OpenMP backend.
  [(#515)](https://github.com/PennyLaneAI/pennylane-lightning/pull/515)

* Update `setup.py` to allow for multi-package co-existence. The `PennyLane_Lightning` package now is the responsible for the core functionality, and will be depended upon by all other extensions.
  [(#504)] (https://github.com/PennyLaneAI/pennylane-lightning/pull/504)

* Redesign Lightning-Kokkos `StateVectorKokkos` class to use Kokkos `RangePolicy` together with special functors in `applyMultiQubitOp` to apply 1- to 4-wire generic unitary gates. For more than 4 wires, the general implementation using Kokkos `TeamPolicy` is employed to yield the best all-around performance.
  [(#490)] (https://github.com/PennyLaneAI/pennylane-lightning/pull/490)

* Redesign Lightning-Kokkos `Measurements` class to use Kokkos `RangePolicy` together with special functors to obtain the expectation value of 1- to 4-wire generic unitary gates. For more than 4 wires, the general implementation using Kokkos `TeamPolicy` is employed to yield the best all-around performance.
  [(#489)] (https://github.com/PennyLaneAI/pennylane-lightning/pull/489)

* Add tests to increase Lightning-Kokkos coverage.
  [(#485)](https://github.com/PennyLaneAI/pennylane-lightning/pull/485)

* Add memory locality tag reporting and adjoint diff dispatch for `lightning.qubit` statevector classes.
  [(#492)](https://github.com/PennyLaneAI/pennylane-lightning/pull/492)

* Add support for dependent external packages to C++ core.
  [(#482)](https://github.com/PennyLaneAI/pennylane-lightning/pull/482)

* Add support for building multiple backend simulators.
  [(#497)](https://github.com/PennyLaneAI/pennylane-lightning/pull/497)

### Documentation

### Bug fixes

* Fix CI issues running python-cov with MPI.
  [(#535)](https://github.com/PennyLaneAI/pennylane-lightning/pull/535)

* Re-add support for `pip install pennylane-lightning[gpu]`.
  [(#515)](https://github.com/PennyLaneAI/pennylane-lightning/pull/515)

* Switch most Lightning-Qubit default kernels to `LM`. Add `LM::multiQubitOp` tests, failing when targeting out-of-order wires clustered close to `num_qubits-1`. Fix the `LM::multiQubitOp` kernel implementation by introducing a generic `revWireParity` routine and replacing the `bitswap`-based implementation. Mimic the changes fixing the corresponding `multiQubitOp` and `expval` functors in Lightning-Kokkos.
  [(#511)](https://github.com/PennyLaneAI/pennylane-lightning/pull/511)

* Fix RTD builds by removing unsupported `system_packages` configuration option.
  [(#491)](https://github.com/PennyLaneAI/pennylane-lightning/pull/491)

### Contributors

This release contains contributions from (in alphabetical order):

Ali Asadi, Amintor Dusko, Vincent Michaud-Rioux, Lee J. O'Riordan, Shuli Shu

---

# Release 0.32.0

### New features since last release

* The `lightning.kokkos` backend supports Nvidia GPU execution (with Kokkos v4 and CUDA v12).
  [(#477)](https://github.com/PennyLaneAI/pennylane-lightning/pull/477)

* Complete overhaul of repository structure to facilitates integration of multiple backends. Refactoring efforts we directed to improve development performance, code reuse and decrease overall overhead to propagate changes through backends. New C++ modular build strategy allows for faster test builds restricted to a module. Update CI/CD actions concurrency strategy. Change minimal Python version to 3.9.
  [(#472)] (https://github.com/PennyLaneAI/pennylane-lightning/pull/472)

* Wheels are built with native support for sparse Hamiltonians.
  [(#470)] (https://github.com/PennyLaneAI/pennylane-lightning/pull/470)

* Add native support to sparse Hamiltonians in the absence of Kokkos & Kokkos-kernels.
  [(#465)] (https://github.com/PennyLaneAI/pennylane-lightning/pull/465)

### Breaking changes

* Rename `QubitStateVector` to `StatePrep` in the `LightningQubit` and `LightningKokkos` classes.
  [(#486)](https://github.com/PennyLaneAI/pennylane-lightning/pull/486)

* Modify `adjointJacobian` methods to accept a (maybe unused) reference `StateVectorT`, allowing device-backed simulators to directly access state vector data for adjoint differentiation instead of copying it back-and-forth into `JacobianData` (host memory).
  [(#477)](https://github.com/PennyLaneAI/pennylane-lightning/pull/477)

### Improvements

* Refactor LKokkos `Measurements` class to use (fast) specialized functors whenever possible.
  [(#481)] (https://github.com/PennyLaneAI/pennylane-lightning/pull/481)

* Merge Lightning Qubit and Lightning Kokkos backends in the new repository.
  [(#472)] (https://github.com/PennyLaneAI/pennylane-lightning/pull/472)

* Integrated new unified docs for Lightning Kokkos and Lightning Qubit packages.
  [(#473)] (https://github.com/PennyLaneAI/pennylane-lightning/pull/473)

### Documentation

### Bug fixes

* Ensure PennyLane has an `active_return` attribute before calling it.
 [(#483)] (https://github.com/PennyLaneAI/pennylane-lightning/pull/483)

* Do no import `sqrt2_v` from `<numbers>` in `Util.hpp` to resolve issue with Lightning-GPU builds.
  [(#479)](https://github.com/PennyLaneAI/pennylane-lightning/pull/479)

* Update the CMake internal references to enable sub-project compilation with affecting the parent package.
  [(#478)](https://github.com/PennyLaneAI/pennylane-lightning/pull/478)

* `apply` no longer mutates the inputted list of operations.
  [(#474)](https://github.com/PennyLaneAI/pennylane-lightning/pull/474)

### Contributors

This release contains contributions from (in alphabetical order):

Amintor Dusko, Christina Lee, Vincent Michaud-Rioux, Lee J. O'Riordan

---

# Release 0.31.0

### New features since last release

* Update Kokkos support to 4.0.01.
  [(#439)] (https://github.com/PennyLaneAI/pennylane-lightning/pull/439)

### Breaking changes

* Update tests to be compliant with PennyLane v0.31.0 development changes and deprecations.
  [(#448)](https://github.com/PennyLaneAI/pennylane-lightning/pull/448)

### Improvements

* Remove logic from `setup.py` and transfer paths and env variable definitions into workflow files.
  [(#450)](https://github.com/PennyLaneAI/pennylane-lightning/pull/450)

* Detect MKL or CBLAS if `ENABLE_BLAS=ON` making sure that BLAS is linked as expected.
  [(#449)](https://github.com/PennyLaneAI/pennylane-lightning/pull/449)

### Documentation

* Fix LightningQubit class parameter documentation.
  [(#456)](https://github.com/PennyLaneAI/pennylane-lightning/pull/456)

### Bug fixes

* Ensure cross-platform wheels continue to build with updates in git safety checks.
  [(#452)](https://github.com/PennyLaneAI/pennylane-lightning/pull/452)

* Fixing Python version bug introduce in [(#450)](https://github.com/PennyLaneAI/pennylane-lightning/pull/450)
  when `Python_EXECUTABLE` was removed from `setup.py`.
  [(#461)](https://github.com/PennyLaneAI/pennylane-lightning/pull/461)

* Ensure aligned allocator definition works with C++20 compilers.
  [(#438)](https://github.com/PennyLaneAI/pennylane-lightning/pull/438)

* Prevent multiple threads from calling `Kokkos::initialize` or `Kokkos::finalize`.
  [(#439)](https://github.com/PennyLaneAI/pennylane-lightning/pull/439)

### Contributors

This release contains contributions from (in alphabetical order):

Vincent Michaud-Rioux, Lee J. O'Riordan, Chae-Yeun Park

---

# Release 0.30.0

### New features since last release

* Add MCMC sampler.
  [(#384)] (https://github.com/PennyLaneAI/pennylane-lightning/pull/384)

* Serialize PennyLane's arithmetic operators when they are used as observables
  that are expressed in the Pauli basis.
  [(#424)](https://github.com/PennyLaneAI/pennylane-lightning/pull/424)

### Breaking changes

* Lightning now works with the new return types specification that is now default in PennyLane.
  See [the PennyLane `qml.enable_return`](https://docs.pennylane.ai/en/stable/code/api/pennylane.enable_return.html?highlight=enable_return) documentation for more information on this change.
  [(#427)](https://github.com/PennyLaneAI/pennylane-lightning/pull/427)

Instead of creating potentially ragged numpy array, devices and `QNode`'s now return an object of the same type as that
returned by the quantum function.

```
>>> dev = qml.device('lightning.qubit', wires=1)
>>> @qml.qnode(dev, diff_method="adjoint")
... def circuit(x):
...     qml.RX(x, wires=0)
...     return qml.expval(qml.PauliY(0)), qml.expval(qml.PauliZ(0))
>>> x = qml.numpy.array(0.5)
>>> circuit(qml.numpy.array(0.5))
(array(-0.47942554), array(0.87758256))
```

Interfaces like Jax or Torch handle tuple outputs without issues:

```
>>> jax.jacobian(circuit)(jax.numpy.array(0.5))
(Array(-0.87758255, dtype=float32, weak_type=True),
Array(-0.47942555, dtype=float32, weak_type=True))
```

Autograd cannot differentiate an output tuple, so results must be converted to an array before
use with `qml.jacobian`:

```
>>> qml.jacobian(lambda y: qml.numpy.array(circuit(y)))(x)
array([-0.87758256, -0.47942554])
```

Alternatively, the quantum function itself can return a numpy array of measurements:

```
>>> dev = qml.device('lightning.qubit', wires=1)
>>> @qml.qnode(dev, diff_method="adjoint")
>>> def circuit2(x):
...     qml.RX(x, wires=0)
...     return np.array([qml.expval(qml.PauliY(0)), qml.expval(qml.PauliZ(0))])
>>> qml.jacobian(circuit2)(np.array(0.5))
array([-0.87758256, -0.47942554])
```

### Improvements

* Remove deprecated `set-output` commands from workflow files.
  [(#437)](https://github.com/PennyLaneAI/pennylane-lightning/pull/437)

* Lightning wheels are now checked with `twine check` post-creation for PyPI compatibility.
  [(#430)](https://github.com/PennyLaneAI/pennylane-lightning/pull/430)

* Lightning has been made compatible with the change in return types specification.
  [(#427)](https://github.com/PennyLaneAI/pennylane-lightning/pull/427)

* Lightning is compatible with clang-tidy version 16.
  [(#429)](https://github.com/PennyLaneAI/pennylane-lightning/pull/429)

### Contributors

This release contains contributions from (in alphabetical order):

Christina Lee, Vincent Michaud-Rioux, Lee James O'Riordan, Chae-Yeun Park, Matthew Silverman

---

# Release 0.29.0

### Improvements

* Remove runtime dependency on ninja build system.
  [(#414)](https://github.com/PennyLaneAI/pennylane-lightning/pull/414)

* Allow better integration and installation support with CMake targeted binary builds.
  [(#403)](https://github.com/PennyLaneAI/pennylane-lightning/pull/403)

* Remove explicit Numpy and Scipy requirements.
  [(#412)](https://github.com/PennyLaneAI/pennylane-lightning/pull/412)

* Get `llvm` installation root from the environment variable `LLVM_ROOT_DIR` (or fallback to `brew`).
  [(#413)](https://github.com/PennyLaneAI/pennylane-lightning/pull/413)

* Update AVX2/512 kernel infrastructure for additional gate/generator operations.
  [(#404)](https://github.com/PennyLaneAI/pennylane-lightning/pull/404)

* Remove unnecessary lines for resolving CodeCov issue.
  [(#415)](https://github.com/PennyLaneAI/pennylane-lightning/pull/415)

* Add more AVX2/512 gate operations.
  [(#393)](https://github.com/PennyLaneAI/pennylane-lightning/pull/393)

### Documentation

### Bug fixes

* Ensure error raised when asking for out of order marginal probabilities. Prevents the return of incorrect results.
  [(#416)](https://github.com/PennyLaneAI/pennylane-lightning/pull/416)

* Fix Github shields in README.
  [(#402)](https://github.com/PennyLaneAI/pennylane-lightning/pull/402)

### Contributors

Amintor Dusko, Vincent Michaud-Rioux, Lee James O'Riordan, Chae-Yeun Park

---

# Release 0.28.2

### Bug fixes

* Fix Python module versioning for Linux wheels.
  [(#408)](https://github.com/PennyLaneAI/pennylane-lightning/pull/408)

### Contributors

This release contains contributions from (in alphabetical order):

Amintor Dusko, Shuli Shu, Trevor Vincent

---

# Release 0.28.1

### Bug fixes

* Fix Pybind11 module versioning and locations for Windows wheels.
  [(#400)](https://github.com/PennyLaneAI/pennylane-lightning/pull/400)

### Contributors

This release contains contributions from (in alphabetical order):

Lee J. O'Riordan

---

# Release 0.28.0

### Breaking changes

* Deprecate support for Python 3.7.
  [(#391)](https://github.com/PennyLaneAI/pennylane-lightning/pull/391)

### Improvements

* Improve Lightning package structure for external use as a C++ library.
  [(#369)](https://github.com/PennyLaneAI/pennylane-lightning/pull/369)

* Improve the stopping condition method.
  [(#386)](https://github.com/PennyLaneAI/pennylane-lightning/pull/386)

### Bug fixes

- Pin CMake to 3.24.x in wheel-builder to avoid Python not found error in CMake 3.25, when building wheels for PennyLane-Lightning-GPU.
  [(#387)](https://github.com/PennyLaneAI/pennylane-lightning/pull/387)

### Contributors

This release contains contributions from (in alphabetical order):

Amintor Dusko, Lee J. O'Riordan

---

# Release 0.27.0

### New features since last release

* Enable building of Python 3.11 wheels and upgrade Python on CI/CD workflows to 3.8.
  [(#381)](https://github.com/PennyLaneAI/pennylane-lightning/pull/381)

### Breaking changes

### Improvements

* Update clang-tools version in Github workflows.
  [(#351)](https://github.com/PennyLaneAI/pennylane-lightning/pull/351)

* Improve tests and checks CI/CD pipelines.
  [(#353)](https://github.com/PennyLaneAI/pennylane-lightning/pull/353)

* Implement 3 Qubits gates (CSWAP & Toffoli) & 4 Qubits gates (DoubleExcitation, DoubleExcitationMinus, DoubleExcitationPlus) in LM manner.
  [(#362)](https://github.com/PennyLaneAI/pennylane-lightning/pull/362)

* Upgrade Kokkos and Kokkos Kernels to 3.7.00, and improve sparse matrix-vector multiplication performance and memory usage.
  [(#361)](https://github.com/PennyLaneAI/pennylane-lightning/pull/361)

* Update Linux (ubuntu-latest) architecture x86_64 wheel-builder from GCC 10.x to GCC 11.x.
  [(#373)](https://github.com/PennyLaneAI/pennylane-lightning/pull/373)

* Update gcc and g++ 10.x to 11.x in CI tests. This update brings improved support for newer C++ features.
  [(#370)](https://github.com/PennyLaneAI/pennylane-lightning/pull/370)

* Change Lightning to inherit from QubitDevice instead of DefaultQubit.
  [(#365)](https://github.com/PennyLaneAI/pennylane-lightning/pull/365)

### Documentation

### Bug fixes

* Use mutex when accessing cache in KernelMap.
  [(#382)](https://github.com/PennyLaneAI/pennylane-lightning/pull/382)

### Contributors

This release contains contributions from (in alphabetical order):

Amintor Dusko, Chae-Yeun Park, Monit Sharma, Shuli Shu

---

# Release 0.26.1

### Bug fixes

* Fixes the transposition method used in the probability calculation.
  [(#377)](https://github.com/PennyLaneAI/pennylane-lightning/pull/377)

### Contributor

Amintor Dusko

---
# Release 0.26.0

### Improvements

* Introduces requirements-dev.txt and improves dockerfile.
  [(#330)](https://github.com/PennyLaneAI/pennylane-lightning/pull/330)

* Support `expval` for a Hamiltonian.
  [(#333)](https://github.com/PennyLaneAI/pennylane-lightning/pull/333)

* Implements caching for Kokkos installation.
  [(#316)](https://github.com/PennyLaneAI/pennylane-lightning/pull/316)

* Supports measurements of operator arithmetic classes such as `Sum`, `Prod`,
  and `SProd` by deferring handling of them to `DefaultQubit`.
  [(#349)](https://github.com/PennyLaneAI/pennylane-lightning/pull/349)

```
@qml.qnode(qml.device('lightning.qubit', wires=2))
def circuit():
    obs = qml.s_prod(2.1, qml.PauliZ(0)) + qml.op_sum(qml.PauliX(0), qml.PauliZ(1))
    return qml.expval(obs)
```

### Bug fixes

* Test updates to reflect new measurement error messages.
  [(#334)](https://github.com/PennyLaneAI/pennylane-lightning/pull/334)

* Updates to the release tagger to fix incompatibilities with RTD.
  [(#344)](https://github.com/PennyLaneAI/pennylane-lightning/pull/344)

* Update cancel-workflow-action and bot credentials.
  [(#345)](https://github.com/PennyLaneAI/pennylane-lightning/pull/345)

### Contributors

This release contains contributions from (in alphabetical order):

Amintor Dusko, Christina Lee, Lee J. O'Riordan, Chae-Yeun Park

---

# Release 0.25.0

### New features since last release

### Breaking changes

* We explicitly disable support for PennyLane's parameter broadcasting.
[#317](https://github.com/PennyLaneAI/pennylane-lightning/pull/317)

* We explicitly remove support for PennyLane's `Sum`, `SProd` and `Prod`
  as observables.
  [(#326)](https://github.com/PennyLaneAI/pennylane-lightning/pull/326)

### Improvements

* CI builders use a reduced set of resources and redundant tests for PRs.
  [(#319)](https://github.com/PennyLaneAI/pennylane-lightning/pull/319)

* Parallelize wheel-builds where applicable.
  [(#314)](https://github.com/PennyLaneAI/pennylane-lightning/pull/314)

* AVX2/512 kernels are now available on Linux/MacOS with x86-64 architecture.
  [(#313)](https://github.com/PennyLaneAI/pennylane-lightning/pull/313)

### Documentation

* Updated ReadTheDocs runner version from Ubuntu 20.04 to 22.04
  [(#327)](https://github.com/PennyLaneAI/pennylane-lightning/pull/327)

### Bug fixes

* Test updates to reflect new additions to PennyLane.
  [(#318)](https://github.com/PennyLaneAI/pennylane-lightning/pull/318)

### Contributors

This release contains contributions from (in alphabetical order):

Amintor Dusko, Christina Lee, Rashid N H M, Lee J. O'Riordan, Chae-Yeun Park

---

# Release 0.24.0

### New features since last release

* Add `SingleExcitation` and `DoubleExcitation` qchem gates and generators.
  [(#289)](https://github.com/PennyLaneAI/pennylane-lightning/pull/289)

* Add a new dispatch mechanism for future kernels.
  [(#291)](https://github.com/PennyLaneAI/pennylane-lightning/pull/291)

* Add `IsingXY` gate operation.
  [(#303)](https://github.com/PennyLaneAI/pennylane-lightning/pull/303)

* Support `qml.state()` in vjp and Hamiltonian in adjoint jacobian.
  [(#294)](https://github.com/PennyLaneAI/pennylane-lightning/pull/294)

### Breaking changes

* Codebase is now moving to C++20. The default compiler for Linux is now GCC10.
  [(#295)](https://github.com/PennyLaneAI/pennylane-lightning/pull/295)

* Minimum macOS version is changed to 10.15 (Catalina).
  [(#295)](https://github.com/PennyLaneAI/pennylane-lightning/pull/295)

### Improvements

* Split matrix operations, refactor dispatch mechanisms, and add a benchmark suits.
  [(#274)](https://github.com/PennyLaneAI/pennylane-lightning/pull/274)

* Add native support for the calculation of sparse Hamiltonians' expectation values.
Sparse operations are offloaded to [Kokkos](https://github.com/kokkos/kokkos) and
[Kokkos-Kernels](https://github.com/kokkos/kokkos-kernels).
  [(#283)](https://github.com/PennyLaneAI/pennylane-lightning/pull/283)

* Device `lightning.qubit` now accepts a datatype for a statevector.
  [(#290)](https://github.com/PennyLaneAI/pennylane-lightning/pull/290)

```python
dev1 = qml.device('lightning.qubit', wires=4, c_dtype=np.complex64) # for single precision
dev2 = qml.device('lightning.qubit', wires=4, c_dtype=np.complex128) # for double precision
```

### Documentation

* Use the centralized [Xanadu Sphinx Theme](https://github.com/XanaduAI/xanadu-sphinx-theme)
  to style the Sphinx documentation.
  [(#287)](https://github.com/PennyLaneAI/pennylane-lightning/pull/287)

### Bug fixes

* Fix the issue with using available `clang-format` version in format.
  [(#288)](https://github.com/PennyLaneAI/pennylane-lightning/pull/288)

* Fix a bug in the generator of `DoubleExcitationPlus`.
  [(#298)](https://github.com/PennyLaneAI/pennylane-lightning/pull/298)

### Contributors

This release contains contributions from (in alphabetical order):

Mikhail Andrenkov, Ali Asadi, Amintor Dusko, Lee James O'Riordan, Chae-Yeun Park, and Shuli Shu

---

# Release 0.23.0

### New features since last release

* Add `generate_samples()` to lightning.
  [(#247)](https://github.com/PennyLaneAI/pennylane-lightning/pull/247)

* Add Lightning GBenchmark Suite.
  [(#249)](https://github.com/PennyLaneAI/pennylane-lightning/pull/249)

* Support runtime and compile information.
  [(#253)](https://github.com/PennyLaneAI/pennylane-lightning/pull/253)

### Improvements

* Add `ENABLE_BLAS` build to CI checks.
  [(#249)](https://github.com/PennyLaneAI/pennylane-lightning/pull/249)

* Add more `clang-tidy` checks and kernel tests.
  [(#253)](https://github.com/PennyLaneAI/pennylane-lightning/pull/253)

* Add C++ code coverage to CI.
  [(#265)](https://github.com/PennyLaneAI/pennylane-lightning/pull/265)

* Skip over identity operations in `"lightning.qubit"`.
  [(#268)](https://github.com/PennyLaneAI/pennylane-lightning/pull/268)

### Bug fixes

* Update tests to remove `JacobianTape`.
  [(#260)](https://github.com/PennyLaneAI/pennylane-lightning/pull/260)

* Fix tests for MSVC.
  [(#264)](https://github.com/PennyLaneAI/pennylane-lightning/pull/264)

* Fix `#include <cpuid.h>` for PPC and AArch64 in Linux.
  [(#266)](https://github.com/PennyLaneAI/pennylane-lightning/pull/266)

* Remove deprecated tape execution methods.
  [(#270)](https://github.com/PennyLaneAI/pennylane-lightning/pull/270)

* Update `qml.probs` in `test_measures.py`.
  [(#280)](https://github.com/PennyLaneAI/pennylane-lightning/pull/280)

### Contributors

This release contains contributions from (in alphabetical order):

Ali Asadi, Chae-Yeun Park, Lee James O'Riordan, and Trevor Vincent

---

# Release 0.22.1

### Bug fixes

* Ensure `Identity ` kernel is registered to C++ dispatcher.
  [(#275)](https://github.com/PennyLaneAI/pennylane-lightning/pull/275)

---

# Release 0.22.0

### New features since last release

* Add Docker support.
  [(#234)](https://github.com/PennyLaneAI/pennylane-lightning/pull/234)

### Improvements

* Update quantum tapes serialization and Python tests.
  [(#239)](https://github.com/PennyLaneAI/pennylane-lightning/pull/239)

* Clang-tidy is now enabled for both tests and examples builds under Github Actions.
  [(#237)](https://github.com/PennyLaneAI/pennylane-lightning/pull/237)

* The return type of `StateVectorBase` data is now derived-class defined.
  [(#237)](https://github.com/PennyLaneAI/pennylane-lightning/pull/237)

* Update adjointJacobian and VJP methods.
  [(#222)](https://github.com/PennyLaneAI/pennylane-lightning/pull/222)

* Set GitHub workflow to upload wheels to Test PyPI.
  [(#220)](https://github.com/PennyLaneAI/pennylane-lightning/pull/220)

* Finalize the new kernel implementation.
  [(#212)](https://github.com/PennyLaneAI/pennylane-lightning/pull/212)

### Documentation

* Use of batching with OpenMP threads is documented.
  [(#221)](https://github.com/PennyLaneAI/pennylane-lightning/pull/221)

### Bug fixes

* Fix for OOM errors when using adjoint with large numbers of observables.
  [(#221)](https://github.com/PennyLaneAI/pennylane-lightning/pull/221)

* Add virtual destructor to C++ state-vector classes.
  [(#200)](https://github.com/PennyLaneAI/pennylane-lightning/pull/200)

* Fix a bug in Python tests with operations' `matrix` calls.
  [(#238)](https://github.com/PennyLaneAI/pennylane-lightning/pull/238)

* Refactor utility header and fix a bug in linear algebra function with CBLAS.
  [(#228)](https://github.com/PennyLaneAI/pennylane-lightning/pull/228)

### Contributors

This release contains contributions from (in alphabetical order):

Ali Asadi, Chae-Yeun Park, Lee James O'Riordan

---

# Release 0.21.0

### New features since last release

* Add C++ only benchmark for a given list of gates.
  [(#199)](https://github.com/PennyLaneAI/pennylane-lightning/pull/199)

* Wheel-build support for Python 3.10.
  [(#186)](https://github.com/PennyLaneAI/pennylane-lightning/pull/186)

* C++ support for probability, expectation value and variance calculations.
  [(#185)](https://github.com/PennyLaneAI/pennylane-lightning/pull/185)

* Add bindings to C++ expval, var, probs.
  [(#214)](https://github.com/PennyLaneAI/pennylane-lightning/pull/214)

### Improvements

* `setup.py` adds debug only when --debug is given
  [(#208)](https://github.com/PennyLaneAI/pennylane-lightning/pull/208)

* Add new highly-performant C++ kernels for quantum gates.
  [(#202)](https://github.com/PennyLaneAI/pennylane-lightning/pull/202)

The new kernels significantly improve the runtime performance of PennyLane-Lightning
for both differentiable and non-differentiable workflows. Here is an example workflow
using the adjoint differentiation method with a circuit of 5 strongly entangling layers:

```python
import pennylane as qml
from pennylane import numpy as np
from pennylane.templates.layers import StronglyEntanglingLayers
from numpy.random import random
np.random.seed(42)
n_layers = 5
n_wires = 6
dev = qml.device("lightning.qubit", wires=n_wires)

@qml.qnode(dev, diff_method="adjoint")
def circuit(weights):
    StronglyEntanglingLayers(weights, wires=list(range(n_wires)))
    return [qml.expval(qml.PauliZ(i)) for i in range(n_wires)]

init_weights = np.random.random(StronglyEntanglingLayers.shape(n_layers=n_layers, n_wires=n_wires))
params = np.array(init_weights,requires_grad=True)
jac = qml.jacobian(circuit)(params)
```
The latest release shows improved performance on both single and multi-threaded evaluations!

<img src="https://raw.githubusercontent.com/PennyLaneAI/pennylane-lightning/v0.21.0-rc0/doc/_static/lightning_v20_v21_bm.png" width=50%/>

* Ensure debug info is built into dynamic libraries.
  [(#201)](https://github.com/PennyLaneAI/pennylane-lightning/pull/201)

### Documentation

* New guidelines on adding and benchmarking C++ kernels.
  [(#202)](https://github.com/PennyLaneAI/pennylane-lightning/pull/202)

### Bug fixes

* Update clang-format version
  [(#219)](https://github.com/PennyLaneAI/pennylane-lightning/pull/219)

* Fix failed tests on Windows.
  [(#218)](https://github.com/PennyLaneAI/pennylane-lightning/pull/218)

* Update clang-format version
  [(#219)](https://github.com/PennyLaneAI/pennylane-lightning/pull/219)

* Add virtual destructor to C++ state-vector classes.
  [(#200)](https://github.com/PennyLaneAI/pennylane-lightning/pull/200)

* Fix failed tests for the non-binary wheel.
  [(#213)](https://github.com/PennyLaneAI/pennylane-lightning/pull/213)

* Add virtual destructor to C++ state-vector classes.
  [(#200)](https://github.com/PennyLaneAI/pennylane-lightning/pull/200)

### Contributors

This release contains contributions from (in alphabetical order):

Ali Asadi, Amintor Dusko, Chae-Yeun Park, Lee James O'Riordan

---

# Release 0.20.1

### Bug fixes

* Fix missing header-files causing build errors in algorithms module.
  [(#193)](https://github.com/PennyLaneAI/pennylane-lightning/pull/193)

* Fix failed tests for the non-binary wheel.
  [(#191)](https://github.com/PennyLaneAI/pennylane-lightning/pull/191)

---
# Release 0.20.2

### Bug fixes

* Introduce CY kernel to Lightning to avoid issues with decomposition.
  [(#203)](https://github.com/PennyLaneAI/pennylane-lightning/pull/203)

### Contributors

This release contains contributions from (in alphabetical order):

Lee J. O'Riordan

# Release 0.20.1

### Bug fixes

* Fix missing header-files causing build errors in algorithms module.
  [(#193)](https://github.com/PennyLaneAI/pennylane-lightning/pull/193)

* Fix failed tests for the non-binary wheel.
  [(#191)](https://github.com/PennyLaneAI/pennylane-lightning/pull/191)

# Release 0.20.0

### New features since last release

* Add wheel-builder support for Python 3.10.
  [(#186)](https://github.com/PennyLaneAI/pennylane-lightning/pull/186)

* Add VJP support to PL-Lightning.
  [(#181)](https://github.com/PennyLaneAI/pennylane-lightning/pull/181)

* Add complex64 support in PL-Lightning.
  [(#177)](https://github.com/PennyLaneAI/pennylane-lightning/pull/177)

* Added examples folder containing aggregate gate performance test.
  [(#165)](https://github.com/PennyLaneAI/pennylane-lightning/pull/165)

### Breaking changes

### Improvements

* Update PL-Lightning to support new features in PL.
  [(#179)](https://github.com/PennyLaneAI/pennylane-lightning/pull/179)

### Documentation

* Lightning setup.py build process uses CMake.
  [(#176)](https://github.com/PennyLaneAI/pennylane-lightning/pull/176)

### Contributors

This release contains contributions from (in alphabetical order):

Ali Asadi, Chae-Yeun Park, Isidor Schoch, Lee James O'Riordan

---

# Release 0.19.0

* Add Cache-Friendly DOTC, GEMV, GEMM along with BLAS Support.
  [(#155)](https://github.com/PennyLaneAI/pennylane-lightning/pull/155)

### Improvements

* The performance of parametric gates has been improved.
  [(#157)](https://github.com/PennyLaneAI/pennylane-lightning/pull/157)

* AVX support is enabled for Linux users on Intel/AMD platforms.
  [(#157)](https://github.com/PennyLaneAI/pennylane-lightning/pull/157)

* PennyLane-Lightning has been updated to conform with clang-tidy
  recommendations for modernization, offering performance improvements across
  all use-cases.
  [(#153)](https://github.com/PennyLaneAI/pennylane-lightning/pull/153)

### Breaking changes

* Linux users on `x86_64` must have a CPU supporting AVX.
  [(#157)](https://github.com/PennyLaneAI/pennylane-lightning/pull/157)

### Bug fixes

* OpenMP built with Intel MacOS CI runners causes failures on M1 Macs. OpenMP is currently
  disabled in the built wheels until this can be resolved with Github Actions runners.
  [(#166)](https://github.com/PennyLaneAI/pennylane-lightning/pull/166)

### Contributors

This release contains contributions from (in alphabetical order):

Ali Asadi, Lee James O'Riordan

---

# Release 0.18.0

### New features since last release

* PennyLane-Lightning now provides a high-performance
  [adjoint Jacobian](http://arxiv.org/abs/2009.02823) method for differentiating quantum circuits.
  [(#136)](https://github.com/PennyLaneAI/pennylane-lightning/pull/136)

  The adjoint method operates after a forward pass by iteratively applying inverse gates to scan
  backwards through the circuit. The method is already available in PennyLane's
  `default.qubit` device, but the version provided by `lightning.qubit` integrates with the C++
  backend and is more performant, as shown in the plot below:

  <img src="https://raw.githubusercontent.com/PennyLaneAI/pennylane-lightning/master/doc/_static/lightning_adjoint.png" width=70%/>

  The plot compares the average runtime of `lightning.qubit` and `default.qubit` for calculating the
  Jacobian of a circuit using the adjoint method for a range of qubit numbers. The circuit
  consists of ten `BasicEntanglerLayers` with a `PauliZ` expectation value calculated on each wire,
  repeated over ten runs. We see that `lightning.qubit` provides a speedup of around two to eight
  times, depending on the number of qubits.

  The adjoint method can be accessed using the standard interface. Consider the following circuit:

  ```python
  import pennylane as qml

  wires = 3
  layers = 2
  dev = qml.device("lightning.qubit", wires=wires)

  @qml.qnode(dev, diff_method="adjoint")
  def circuit(weights):
      qml.templates.StronglyEntanglingLayers(weights, wires=range(wires))
      return qml.expval(qml.PauliZ(0))

  weights = qml.init.strong_ent_layers_normal(layers, wires, seed=1967)
  ```

  The circuit can be executed and its gradient calculated using:

    ```pycon
  >>> print(f"Circuit evaluated: {circuit(weights)}")
  Circuit evaluated: 0.9801286266677633
  >>> print(f"Circuit gradient:\n{qml.grad(circuit)(weights)}")
  Circuit gradient:
  [[[-1.11022302e-16 -1.63051504e-01 -4.14810501e-04]
    [ 1.11022302e-16 -1.50136528e-04 -1.77922957e-04]
    [ 0.00000000e+00 -3.92874550e-02  8.14523075e-05]]

   [[-1.14472273e-04  3.85963953e-02  0.00000000e+00]
    [-5.76791765e-05 -9.78478343e-02  0.00000000e+00]
    [-5.55111512e-17  0.00000000e+00 -1.11022302e-16]]]
  ```

* PennyLane-Lightning now supports all of the operations and observables of `default.qubit`.
  [(#124)](https://github.com/PennyLaneAI/pennylane-lightning/pull/124)

### Improvements

* A new state-vector class `StateVectorManaged` was added, enabling memory use to be bound to
  statevector lifetime.
  [(#136)](https://github.com/PennyLaneAI/pennylane-lightning/pull/136)

* The repository now has a well-defined component hierarchy, allowing each indepedent unit to be
  compiled and linked separately.
  [(#136)](https://github.com/PennyLaneAI/pennylane-lightning/pull/136)

* PennyLane-Lightning can now be installed without compiling its C++ binaries and will fall back
  to using the `default.qubit` implementation. Skipping compilation is achieved by setting the
  `SKIP_COMPILATION` environment variable, e.g., Linux/MacOS: `export SKIP_COMPILATION=True`,
  Windows: `set SKIP_COMPILATION=True`. This feature is intended for building a pure-Python wheel of
  PennyLane-Lightning as a backup for platforms without a dedicated wheel.
  [(#129)](https://github.com/PennyLaneAI/pennylane-lightning/pull/129)

* The C++-backed Python bound methods can now be directly called with wires and supplied parameters.
  [(#125)](https://github.com/PennyLaneAI/pennylane-lightning/pull/125)

* Lightning supports arbitrary unitary and non-unitary gate-calls from Python to C++ layer.
  [(#121)](https://github.com/PennyLaneAI/pennylane-lightning/pull/121)

### Documentation

* Added preliminary architecture diagram for package.
  [(#131)](https://github.com/PennyLaneAI/pennylane-lightning/pull/131)

* C++ API built as part of docs generation.
  [(#131)](https://github.com/PennyLaneAI/pennylane-lightning/pull/131)

### Breaking changes

* Wheels for MacOS <= 10.13 will no longer be provided due to XCode SDK C++17 support requirements.
  [(#149)](https://github.com/PennyLaneAI/pennylane-lightning/pull/149)

### Bug fixes

* An indexing error in the CRY gate is fixed. [(#136)](https://github.com/PennyLaneAI/pennylane-lightning/pull/136)

* Column-major data in numpy is now correctly converted to row-major upon pass to the C++ layer.
  [(#126)](https://github.com/PennyLaneAI/pennylane-lightning/pull/126)

### Contributors

This release contains contributions from (in alphabetical order):

Thomas Bromley, Lee James O'Riordan

---

# Release 0.17.0

### New features

* C++ layer now supports float (32-bit) and double (64-bit) templated complex data.
  [(#113)](https://github.com/PennyLaneAI/pennylane-lightning/pull/113)

### Improvements

* The PennyLane device test suite is now included in coverage reports.
  [(#123)](https://github.com/PennyLaneAI/pennylane-lightning/pull/123)

* Static versions of jQuery and Bootstrap are no longer included in the CSS theme.
  [(#118)](https://github.com/PennyLaneAI/pennylane-lightning/pull/118)

* C++ tests have been ported to use Catch2 framework.
  [(#115)](https://github.com/PennyLaneAI/pennylane-lightning/pull/115)

* Testing now exists for both float and double precision methods in C++ layer.
  [(#113)](https://github.com/PennyLaneAI/pennylane-lightning/pull/113)
  [(#115)](https://github.com/PennyLaneAI/pennylane-lightning/pull/115)

* Compile-time utility methods with `constexpr` have been added.
  [(#113)](https://github.com/PennyLaneAI/pennylane-lightning/pull/113)

* Wheel-build support for ARM64 (Linux and MacOS) and PowerPC (Linux) added.
  [(#110)](https://github.com/PennyLaneAI/pennylane-lightning/pull/110)

* Add support for Controlled Phase Gate (`ControlledPhaseShift`).
  [(#114)](https://github.com/PennyLaneAI/pennylane-lightning/pull/114)

* Move changelog to `.github` and add a changelog reminder.
  [(#111)](https://github.com/PennyLaneAI/pennylane-lightning/pull/111)

* Adds CMake build system support.
  [(#104)](https://github.com/PennyLaneAI/pennylane-lightning/pull/104)


### Breaking changes

* Removes support for Python 3.6 and adds support for Python 3.9.
  [(#127)](https://github.com/PennyLaneAI/pennylane-lightning/pull/127)
  [(#128)](https://github.com/PennyLaneAI/pennylane-lightning/pull/128)

* Compilers with C++17 support are now required to build C++ module.
  [(#113)](https://github.com/PennyLaneAI/pennylane-lightning/pull/113)

* Gate classes have been removed with functionality added to StateVector class.
  [(#113)](https://github.com/PennyLaneAI/pennylane-lightning/pull/113)

* We are no longer building wheels for Python 3.6.
  [(#106)](https://github.com/PennyLaneAI/pennylane-lightning/pull/106)

### Bug fixes

* PowerPC wheel-builder now successfully compiles modules.
  [(#120)](https://github.com/PennyLaneAI/pennylane-lightning/pull/120)

### Documentation

* Added community guidelines.
  [(#109)](https://github.com/PennyLaneAI/pennylane-lightning/pull/109)

### Contributors

This release contains contributions from (in alphabetical order):

Ali Asadi, Christina Lee, Thomas Bromley, Lee James O'Riordan

---

# Release 0.15.1

### Bug fixes

* The PennyLane-Lightning binaries are now built with NumPy 1.19.5, to avoid ABI
  compatibility issues with the latest NumPy 1.20 release. See
  [the NumPy release notes](https://numpy.org/doc/stable/release/1.20.0-notes.html#size-of-np-ndarray-and-np-void-changed)
  for more details.
  [(#97)](https://github.com/PennyLaneAI/pennylane-lightning/pull/97)

### Contributors

This release contains contributions from (in alphabetical order):

Josh Izaac, Antal Száva

---

# Release 0.15.0

### Improvements

* For compatibility with PennyLane v0.15, the `analytic` keyword argument
  has been removed. Statistics can still be computed analytically by setting
  `shots=None`.
  [(#93)](https://github.com/PennyLaneAI/pennylane-lightning/pull/93)

* Inverse gates are now supported.
  [(#89)](https://github.com/PennyLaneAI/pennylane-lightning/pull/89)

* Add new lightweight backend with performance improvements.
  [(#57)](https://github.com/PennyLaneAI/pennylane-lightning/pull/57)

* Remove the previous Eigen-based backend.
  [(#67)](https://github.com/PennyLaneAI/pennylane-lightning/pull/67)

### Bug fixes

* Re-add dispatch table after fixing static initialisation order issue.
  [(#68)](https://github.com/PennyLaneAI/pennylane-lightning/pull/68)

### Contributors

This release contains contributions from (in alphabetical order):

Thomas Bromley, Theodor Isacsson, Christina Lee, Thomas Loke, Antal Száva.

---

# Release 0.14.1

### Bug fixes

* Fixes a bug where the `QNode` would swap `LightningQubit` to
  `DefaultQubitAutograd` on device execution due to the inherited
  `passthru_devices` entry of the `capabilities` dictionary.
  [(#61)](https://github.com/PennyLaneAI/pennylane-lightning/pull/61)

### Contributors

This release contains contributions from (in alphabetical order):

Antal Száva

---

# Release 0.14.0

### Improvements

* Extends support from 16 qubits to 50 qubits.
  [(#52)](https://github.com/PennyLaneAI/pennylane-lightning/pull/52)

### Bug fixes

* Updates applying basis state preparations to correspond to the
  changes in `DefaultQubit`.
  [(#55)](https://github.com/PennyLaneAI/pennylane-lightning/pull/55)

### Contributors

This release contains contributions from (in alphabetical order):

Thomas Loke, Tom Bromley, Josh Izaac, Antal Száva

---

# Release 0.12.0

### Bug fixes

* Updates capabilities dictionary to be compatible with core PennyLane
  [(#45)](https://github.com/PennyLaneAI/pennylane-lightning/pull/45)

* Fix install of Eigen for CI wheel building
  [(#44)](https://github.com/PennyLaneAI/pennylane-lightning/pull/44)

### Contributors

This release contains contributions from (in alphabetical order):

Tom Bromley, Josh Izaac, Antal Száva

---

# Release 0.11.0

Initial release.

This release contains contributions from (in alphabetical order):

Tom Bromley, Josh Izaac, Nathan Killoran, Antal Száva<|MERGE_RESOLUTION|>--- conflicted
+++ resolved
@@ -15,13 +15,11 @@
 
 ### Improvements
 
-<<<<<<< HEAD
 * Add `sample(wires)` support in LightningQubit.
   [(#809)](https://github.com/PennyLaneAI/pennylane-lightning/pull/809)
-=======
+  
 * Optimize the OpenMP parallelization of Lightning-Qubit's `probs` for all number of targets.
   [(#807)](https://github.com/PennyLaneAI/pennylane-lightning/pull/807)
->>>>>>> 9a83ff47
 
 * Add GPU device compute capability check for Lightning-Tensor.
   [(#803)](https://github.com/PennyLaneAI/pennylane-lightning/pull/803)
