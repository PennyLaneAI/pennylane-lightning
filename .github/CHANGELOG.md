--- conflicted
+++ resolved
@@ -135,15 +135,12 @@
 * Update the version of `codecov-action` to v4 and fix the CodeCov issue with the PL-Lightning check-compatibility actions.
   [(#682)](https://github.com/PennyLaneAI/pennylane-lightning/pull/682)
 
-<<<<<<< HEAD
-=======
 * Refactor of dev prerelease auto-update-version workflow.
   [(#685)](https://github.com/PennyLaneAI/pennylane-lightning/pull/685)
 
 * Remove gates unsupported by catalyst from toml file.
   [(#698)](https://github.com/PennyLaneAI/pennylane-lightning/pull/698)
 
->>>>>>> b5402dd2
 * Increase tolerance for a flaky test.
   [(#703)](https://github.com/PennyLaneAI/pennylane-lightning/pull/703)
 
@@ -151,11 +148,7 @@
 
 This release contains contributions from (in alphabetical order):
 
-<<<<<<< HEAD
-Ali Asadi, Amintor Dusko, Pietropaolo Frisoni, Christina Lee, Vincent Michaud-Rioux, Lee James O'Riordan, Mudit Pandey, Shuli Shu
-=======
 Ali Asadi, Amintor Dusko, Thomas Germain, Christina Lee, Erick Ochoa Lopez, Vincent Michaud-Rioux, Rashid N H M, Lee James O'Riordan, Mudit Pandey, Shuli Shu
->>>>>>> b5402dd2
 
 ---
 
