--- conflicted
+++ resolved
@@ -91,13 +91,11 @@
 
 <h3>Internal changes ⚙️</h3>
 
-<<<<<<< HEAD
 - Update GitHub Actions to produce the release candidate wheels for all supported Python versions. 
   [(#1264)](https://github.com/PennyLaneAI/pennylane-lightning/pull/1264)
-=======
+
 - Support building `lightning.gpu` and `lightning.tensor` from source with CUDA 13.
   [(#1267)](https://github.com/PennyLaneAI/pennylane-lightning/pull/1267)
->>>>>>> 1762f2bc
 
 - Remove unnecessary `std::move` in `cuGates_host`.
   [(#1263)](https://github.com/PennyLaneAI/pennylane-lightning/pull/1263)
