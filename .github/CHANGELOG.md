--- conflicted
+++ resolved
@@ -12,10 +12,9 @@
 
 ### Improvements
 
-<<<<<<< HEAD
 * Refactor LKokkos `StateVectorKokkos` class to use Kokkos `RangePolicy` together with special functors in `applyMultiQubitOp` to apply 1- to 4-wire generic unitary gates. For more than 4 wires, the general implementation using Kokkos `TeamPolicy` is employed to yield the best all-around performance. 
   [(#490)] (https://github.com/PennyLaneAI/pennylane-lightning/pull/490)
-=======
+
 * Refactor LKokkos `Measurements` class to use Kokkos `RangePolicy` together with special functors to obtain the expectation value of 1- to 4-wire generic unitary gates. For more than 4 wires, the general implementation using Kokkos `TeamPolicy` is employed to yield the best all-around performance. 
   [(#489)] (https://github.com/PennyLaneAI/pennylane-lightning/pull/489)
 
@@ -24,7 +23,6 @@
 
 * Add memory locality tag reporting and adjoint diff dispatch for `lightning.qubit` statevector classes.
   [(#492)](https://github.com/PennyLaneAI/pennylane-lightning/pull/492)
->>>>>>> 5123082d
 
 ### Documentation
 
