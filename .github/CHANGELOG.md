# Release 0.40.0-dev

### New features since last release

* Add Exact Tensor Network C++ backend to `lightning.tensor`.
  [(#977)](https://github.com/PennyLaneAI/pennylane-lightning/pull/977)

* Add native N-controlled generators and adjoint support to `lightning.gpu`'s single-GPU backend.
  [(#970)](https://github.com/PennyLaneAI/pennylane-lightning/pull/970)

* Add a Catalyst-specific wrapping class for Lightning-Qubit.
  [(#960)](https://github.com/PennyLaneAI/pennylane-lightning/pull/960)
  [(#999)](https://github.com/PennyLaneAI/pennylane-lightning/pull/999)

* Add native N-controlled gate/matrix operations and adjoint support to `lightning.kokkos`.
  [(#950)](https://github.com/PennyLaneAI/pennylane-lightning/pull/950)

* Add native N-controlled gates support to `lightning.gpu`'s single-GPU backend.
  [(#938)](https://github.com/PennyLaneAI/pennylane-lightning/pull/938)

### Breaking changes

* Handling for the legacy operator arithmetic (the `Hamiltonian` and `Tensor` classes in PennyLane) is removed.
  [(#994)](https://github.com/PennyLaneAI/pennylane-lightning/pull/994)
  [(#997)](https://github.com/PennyLaneAI/pennylane-lightning/pull/997)

* Removed all instances of `qml.QubitStateVector`.
  [(#985)](https://github.com/PennyLaneAI/pennylane-lightning/pull/985)

### Improvements

<<<<<<< HEAD
* Added CUDA dependencies to Lightning GPU and Lightning Tensor Python wheels.
  [(#1025)](https://github.com/PennyLaneAI/pennylane-lightning/pull/1025/)
=======
* Replace the `dummy_tensor_update` method with the `cutensornetStateCaptureMPS`API to ensure that further gates apply is allowed after the `cutensornetStateCompute` call.
  [(#1028)](https://github.com/PennyLaneAI/pennylane-lightning/pull/1028/)

* Add unit test for measurement with shots for Lightning Tensor with `tn` method.
  [(#1027)](https://github.com/PennyLaneAI/pennylane-lightning/pull/1027)
>>>>>>> 11b03d4b

* Update the python layer UI of Lightning Tensor.
  [(#1022)](https://github.com/PennyLaneAI/pennylane-lightning/pull/1022/)

* Catalyst device interfaces support dynamic shots, and no longer parses the device init op's attribute dictionary for a static shots literal.
  [(#1017)](https://github.com/PennyLaneAI/pennylane-lightning/pull/1017)

* Update the logic for enabling `grad_on_execution` during device execution.
  [(#1016)](https://github.com/PennyLaneAI/pennylane-lightning/pull/1016)

* Reduce flaky test and increase test shots count.
  [(#1015)](https://github.com/PennyLaneAI/pennylane-lightning/pull/1015)

* Add Exact Tensor Network cpp binding.
  [(#1014)](https://github.com/PennyLaneAI/pennylane-lightning/pull/1014/)

* Reverse Lightning Qubit generators vector insertion order.
  [(#1009)](https://github.com/PennyLaneAI/pennylane-lightning/pull/1009)

* Update Kokkos version support to 4.5.
  [(#1007)](https://github.com/PennyLaneAI/pennylane-lightning/pull/1007)

* Enable N-controlled gate and matrix support to `lightning.gpu` simulator for Catalyst.
  [(#1005)](https://github.com/PennyLaneAI/pennylane-lightning/pull/1005)

* Generalize seeding mechanism for all measurements.
  [(#1003)](https://github.com/PennyLaneAI/pennylane-lightning/pull/1003)

* `lightning.qubit`, `lightning.gpu`, and `lightning.kokkos` now define
  the `eval_jaxpr` method for integration with the experimental
  capture project.
  [(#1002)](https://github.com/PennyLaneAI/pennylane-lightning/pull/1002)

* Update Kokkos version support to 4.4.1 and enable Lightning-Kokkos[CUDA] C++ tests on CI.
  [(#1000)](https://github.com/PennyLaneAI/pennylane-lightning/pull/1000)

* Add C++ unit tests for Exact Tensor Network backends.
  [(#998)](https://github.com/PennyLaneAI/pennylane-lightning/pull/998)

* Add native BLAS support to the C++ layer via dynamic `scipy-openblas32` loading.
  [(#995)](https://github.com/PennyLaneAI/pennylane-lightning/pull/995)

* Update installation instruction for Lightning-GPU-MPI to explicitly ask users to add `path/to/libmpi.so` to the `LD_LIBRARY_PATH`. Update the runtime error message to ensure users know how to fix.
  [(#993)](https://github.com/PennyLaneAI/pennylane-lightning/pull/993)

* The TOML files for the devices are updated to use the new schema for declaring device capabilities.
  [(#988)](https://github.com/PennyLaneAI/pennylane-lightning/pull/988)

* Unify excitation gates memory layout to row-major for both LGPU and LT.
  [(#959)](https://github.com/PennyLaneAI/pennylane-lightning/pull/959)

* Update the `lightning.kokkos` CUDA backend for compatibility with Catalyst.
  [(#942)](https://github.com/PennyLaneAI/pennylane-lightning/pull/942)

### Documentation

* Add the exact tensor network to the Lightning-Tensor docs.
  [(#1021)](https://github.com/PennyLaneAI/pennylane-lightning/pull/1021)

* Update Lightning-Tensor installation docs and usage suggestions.
  [(#979)](https://github.com/PennyLaneAI/pennylane-lightning/pull/979)

### Bug fixes

* Add `RTLD_NODELETE` flag to `dlopen` in order to mitigate the segfault issues for arm64-macos Catalyst support.
  [(#1030)](https://github.com/PennyLaneAI/pennylane-lightning/pull/1030)

* Set rpath with `@loader_path` instead of `$ORIGIN` for macOS.
  [(#1029)](https://github.com/PennyLaneAI/pennylane-lightning/pull/1029)

* Update CUDA version to 12.4 for GPU tests on CI.
  [(#1023)](https://github.com/PennyLaneAI/pennylane-lightning/pull/1023)

* Fix Lightning Kokkos `[[maybe_unused]]` and `exp2` errors with hipcc.
  [(#1018)](https://github.com/PennyLaneAI/pennylane-lightning/pull/1018)

* Pin `jax[cpu]==0.4.28` for compatibility with PennyLane and Catalyst.
  [(#1019)](https://github.com/PennyLaneAI/pennylane-lightning/pull/1019)

* Fix Lightning Kokkos editable mode path.
  [(#1010)](https://github.com/PennyLaneAI/pennylane-lightning/pull/1010)

* Fix the missing `ninja` in Linux AARCH64 wheels recipe.
  [(#1007)](https://github.com/PennyLaneAI/pennylane-lightning/pull/1007)

* Fix version switch condition the GPU workflow tests for LGPU and LKokkos.
  [(#1006)](https://github.com/PennyLaneAI/pennylane-lightning/pull/1006)

* Fix issue with `lightning.gpu` Rot operation with adjoint.
  [(#1004)](https://github.com/PennyLaneAI/pennylane-lightning/pull/1004)

* Fix the Lightning-Kokkos[CUDA] C++ API `cudaFree` segfaults in `applyMatrix`.
  [(#1000)](https://github.com/PennyLaneAI/pennylane-lightning/pull/1000)

* Fix issue with adjoint-jacobian of adjoint ops.
  [(#996)](https://github.com/PennyLaneAI/pennylane-lightning/pull/996)

* Fix the `upload-pypi` token issues for Linux and MacOS (x86_64 & AARCH64) wheels.
  [(#989)](https://github.com/PennyLaneAI/pennylane-lightning/pull/989)

* Fix Pennylane dependency branch (`v0.39_rc0` to `master`).
  [(#984)](https://github.com/PennyLaneAI/pennylane-lightning/pull/984)

* Fix PTM stable latest. Removing FIXME patch for v0.39.
  [(#982)](https://github.com/PennyLaneAI/pennylane-lightning/pull/982)

### Contributors

This release contains contributions from (in alphabetical order):

Ali Asadi,
Astral Cai,
Amintor Dusko,
Christina Lee,
Joseph Lee,
Anton Naim Ibrahim,
Luis Alfredo Nuñez Meneses,
Andrija Paurevic,
Shuli Shu,
Raul Torres,
Haochen Paul Wang

---

# Release 0.39.0

### New features since last release

* Add support for out-of-order `qml.probs` in `lightning.gpu`.
  [(#941)](https://github.com/PennyLaneAI/pennylane-lightning/pull/941)

* Add mid-circuit measurements support to `lightning.gpu`'s single-GPU backend.
  [(#931)](https://github.com/PennyLaneAI/pennylane-lightning/pull/931)

* Integrate Lightning-GPU with Catalyst so that hybrid programs can be seamlessly QJIT-compiled and executed on this device following `pip install pennylane-lightning-gpu`.
  [(#928)](https://github.com/PennyLaneAI/pennylane-lightning/pull/928)

* Add `qml.Projector` observable support via diagonalization to Lightning-GPU.
  [(#894)](https://github.com/PennyLaneAI/pennylane-lightning/pull/894)

* Add 1-target wire controlled gate support to `lightning.tensor`. Note that `cutensornet` only supports 1-target wire controlled gate as of `v24.08`. A controlled gate with more than 1 target wire should be converted to dense matrix.
  [(#880)](https://github.com/PennyLaneAI/pennylane-lightning/pull/880)

* Build and upload Lightning-Tensor wheels (x86_64, AARCH64) to PyPI.
  [(#862)](https://github.com/PennyLaneAI/pennylane-lightning/pull/862)
  [(#905)](https://github.com/PennyLaneAI/pennylane-lightning/pull/905)

* Add Matrix Product Operator (MPO) for all gates support to `lightning.tensor`. Note current C++ implementation only works for MPO sites data provided by users.
  [(#859)](https://github.com/PennyLaneAI/pennylane-lightning/pull/859)

* Add shots measurement support to `lightning.tensor`.
  [(#852)](https://github.com/PennyLaneAI/pennylane-lightning/pull/852)

* Lightning-GPU and Lightning-Kokkos migrated to the new device API.
  [(#853)](https://github.com/PennyLaneAI/pennylane-lightning/pull/853)
  [(#810)](https://github.com/PennyLaneAI/pennylane-lightning/pull/810)

### Breaking changes

* Update MacOS wheel build to 13.0 for X86_64 and ARM due to the deprecation of MacOS-12 CI runners.
  [(#969)](https://github.com/PennyLaneAI/pennylane-lightning/pull/969)

* Deprecate `initSV()` and add `resetStateVector()` from the C++ API Lightning-GPU. This is to remove the `reset_state` additional call in the Python layer.
  [(#933)](https://github.com/PennyLaneAI/pennylane-lightning/pull/933)

* Deprecate PI gates implementation in Lightning-Qubit. The PI gates were the first implementation of gate kernels in `lightning.qubit` using pre-computed indices, prior to the development of LM (less memory) and AVX kernels. This deprecation is in favour of reducing compilation time and ensuring that Lightning-Qubit only relies on LM kernels in the dynamic dispatcher across all platforms.
  [(#925)](https://github.com/PennyLaneAI/pennylane-lightning/pull/925)

* Remove PowerPC wheel build recipe for Lightning-Qubit.
  [(#902)](https://github.com/PennyLaneAI/pennylane-lightning/pull/902)

* Update MacOS wheel builds to require Monterey (12.0) or greater for x86_64 and ARM. This was required to update Pybind11 to the latest release (2.13.5) for enabling Numpy 2.0 support in Lightning.
  [(#901)](https://github.com/PennyLaneAI/pennylane-lightning/pull/901)

* Remove support for Python 3.9 for all Lightning simulators.
  [(#891)](https://github.com/PennyLaneAI/pennylane-lightning/pull/891)

### Improvements

* Update the `lightning.tensor` Python layer unit tests, as `lightning.tensor` cannot be cleaned up like other state-vector devices because the data is attached to the graph. It is recommended to use one device per circuit for `lightning.tensor`.
  [(#971)](https://github.com/PennyLaneAI/pennylane-lightning/pull/971)

* Add joint check for the N-controlled wires support in `lightning.qubit`.
  [(#949)](https://github.com/PennyLaneAI/pennylane-lightning/pull/949)

* Optimize `GlobalPhase` and `C(GlobalPhase)` gate implementation in `lightning.gpu`.
  [(#946)](https://github.com/PennyLaneAI/pennylane-lightning/pull/946)

* Add missing `liblightning_kokkos_catalyst.so` when building Lightning-Kokkos in editable installation.
  [(#945)](https://github.com/PennyLaneAI/pennylane-lightning/pull/945)

* Optimize the cartesian product to reduce the amount of memory necessary to set the `StatePrep` in Lightning-Tensor.
  [(#943)](https://github.com/PennyLaneAI/pennylane-lightning/pull/943)

* Update the `qml.probs` data-return in Lightning-GPU C++ API to align with other state-vector devices.
  [(#941)](https://github.com/PennyLaneAI/pennylane-lightning/pull/941)

* Add zero-state initialization to both `StateVectorCudaManaged` and `StateVectorCudaMPI` constructors to remove the `reset_state` in the Python layer ctor and refactor `setBasisState(state, wires)` in the C++ API.
  [(#933)](https://github.com/PennyLaneAI/pennylane-lightning/pull/933)

* Add `setStateVector(state, wire)` support to the Lightning-GPU C++ API.
  [(#930)](https://github.com/PennyLaneAI/pennylane-lightning/pull/930)

* The `generate_samples` methods of `lightning.qubit` and `lightning.kokkos` can now take in a seed number to make the generated samples deterministic. This can be useful when, among other things, fixing flaky tests in CI.
  [(#927)](https://github.com/PennyLaneAI/pennylane-lightning/pull/927)

* Remove dynamic decomposition rules for all Lightning devices.
  [(#926)](https://github.com/PennyLaneAI/pennylane-lightning/pull/926)

* Always decompose `qml.QFT` in all Lightning devices.
  [(#924)](https://github.com/PennyLaneAI/pennylane-lightning/pull/924)

* Uniform Python format to adhere PennyLane style.
  [(#924)](https://github.com/PennyLaneAI/pennylane-lightning/pull/924)

* Add the `ci:use-gpu-runner` GitHub label to `lightning.kokkos` GPU Testing CIs.
  [(#916)](https://github.com/PennyLaneAI/pennylane-lightning/pull/916)

* Update the test suite to remove deprecated code.
  [(#912)](https://github.com/PennyLaneAI/pennylane-lightning/pull/912)

* Merge `lightning.gpu` and `lightning.tensor` GPU tests in single Python and C++ CIs controlled by the `ci:use-gpu-runner` label.
  [(#911)](https://github.com/PennyLaneAI/pennylane-lightning/pull/911)

* Skip the compilation of Lightning simulators and development requirements to boost the build of public docs up to 5x.
  [(#904)](https://github.com/PennyLaneAI/pennylane-lightning/pull/904)

* Build Lightning wheels in `Release` mode to reduce the binary sizes.
  [(#903)](https://github.com/PennyLaneAI/pennylane-lightning/pull/903)

* Update Pybind11 to 2.13.5.
  [(#901)](https://github.com/PennyLaneAI/pennylane-lightning/pull/901)

* Migrate wheels artifacts to v4.
  [(#893)](https://github.com/PennyLaneAI/pennylane-lightning/pull/893)

* Update GitHub actions in response to a high-severity vulnerability.
  [(#887)](https://github.com/PennyLaneAI/pennylane-lightning/pull/887)

* Optimize and simplify controlled kernels in Lightning-Qubit.
  [(#882)](https://github.com/PennyLaneAI/pennylane-lightning/pull/882)

* Optimize gate cache recording for Lightning-Tensor C++ API.
  [(#879)](https://github.com/PennyLaneAI/pennylane-lightning/pull/879)

* Unify Lightning-Kokkos and Lightning-Qubit devices under a Lightning-Base abstracted class.
  [(#876)](https://github.com/PennyLaneAI/pennylane-lightning/pull/876)

* Smarter defaults for the `split_obs` argument in the serializer. The serializer splits linear combinations into chunks instead of all their terms.
  [(#873)](https://github.com/PennyLaneAI/pennylane-lightning/pull/873/)

* Prefer `tomlkit` over `toml` for building Lightning wheels, and choose `tomli` and `tomllib` over `toml` when installing the package.
  [(#857)](https://github.com/PennyLaneAI/pennylane-lightning/pull/857)

* Lightning-Kokkos gains native support for the `PauliRot` gate.
  [(#855)](https://github.com/PennyLaneAI/pennylane-lightning/pull/855)

### Documentation

* Update Lightning-Tensor installation docs and usage suggestions.
  [(#971)](https://github.com/PennyLaneAI/pennylane-lightning/pull/971)
  [(#972)](https://github.com/PennyLaneAI/pennylane-lightning/pull/971)

* Update `README.rst` installation instructions for `lightning.gpu` and `lightning.tensor`.
  [(#957)](https://github.com/PennyLaneAI/pennylane-lightning/pull/957)

* Update `lightning.tensor` documentation to include all the new features added since pull request #756. The new features are: 1. Finite-shot measurements; 2. Expval-base quantities; 3. Support for `qml.state()` and `qml.stateprep()`; 4. Support for all gates support via Matrix Product Operator (MPO).
  [(#909)](https://github.com/PennyLaneAI/pennylane-lightning/pull/909)

### Bug fixes

*  Fix Lightning Kokkos test_device for `kokkos_args` fail for MacOS due to `np.complex256`
  [(#974)](https://github.com/PennyLaneAI/pennylane-lightning/pull/974)

*  Fix PTM stable-latest related to `default.qubit.legacy` and the `latest` flag usage.
  [(#961)](https://github.com/PennyLaneAI/pennylane-lightning/pull/961)
  [(#966)](https://github.com/PennyLaneAI/pennylane-lightning/pull/966)

* Fix build failure for Lightning-Kokkos editable installation on MacOS due to `liblightning_kokkos_catalyst.so` copy and `liblightning_kokkos_catalyst.so` not copied to correct build path for editable installation.
  [(#947)](https://github.com/PennyLaneAI/pennylane-lightning/pull/947)
  [(#968)](https://github.com/PennyLaneAI/pennylane-lightning/pull/968)

* Add concept restriction to ensure `ConstMult` inline function only hit with arithmetic-values times complex values. Fixes build failures with the test suite when enabling OpenMP, and disabling BLAS and Python under clang.
  [(#936)](https://github.com/PennyLaneAI/pennylane-lightning/pull/936)

* Bug fix for `applyMatrix` in Lightning-Tensor. Matrix operator data is not stored in the `cuGateCache` object to support `TensorProd` obs with multiple `Hermitian` obs.
  [(#932)](https://github.com/PennyLaneAI/pennylane-lightning/pull/932)

* Bug fix for `_pauli_word` of `QuantumScriptSerializer`. `_pauli_word` can process `PauliWord` object: `I`.
  [(#919)](https://github.com/PennyLaneAI/pennylane-lightning/pull/919)

* Bug fix for analytic `qml.probs` in the Lightning-Tensor C++ API.
  [(#906)](https://github.com/PennyLaneAI/pennylane-lightning/pull/906)

### Contributors

This release contains contributions from (in alphabetical order):

Ali Asadi, Amintor Dusko, Diego Guala, Joseph Lee, Luis Alfredo Nuñez Meneses, Vincent Michaud-Rioux, Lee J. O'Riordan, Mudit Pandey, Shuli Shu, Haochen Paul Wang

---

# Release 0.38.0

### New features since last release

* Add `qml.StatePrep()` and `qml.QubitStateVector()` support to `lightning.tensor`.
  [(#849)](https://github.com/PennyLaneAI/pennylane-lightning/pull/849)

* Add analytic `qml.probs()` measurement support to `lightning.tensor`.
  [(#830)](https://github.com/PennyLaneAI/pennylane-lightning/pull/830)

* Add `qml.state()` measurement support to `lightning.tensor`.
  [(#827)](https://github.com/PennyLaneAI/pennylane-lightning/pull/827)

* Add Lightning-GPU Linux (AArch64 + GraceHopper) wheels to PyPI.
  [(#815)](https://github.com/PennyLaneAI/pennylane-lightning/pull/815)

* Add `var` support to `lightning.tensor`. Note that `var` support is added via `obs**2` and this implementation scales as `O(num_obs**2)`.
  [(#804)](https://github.com/PennyLaneAI/pennylane-lightning/pull/804)

### Breaking changes

* Update python packaging to follow PEP 517/518/621/660 standards.
  [(#832)](https://github.com/PennyLaneAI/pennylane-lightning/pull/832)

* Add `getData()` in the `lightning.tensor` C++ backend. Users are responsible for ensuring sufficient host memory is allocated for the full state vector.
  [(#827)](https://github.com/PennyLaneAI/pennylane-lightning/pull/827)

* Remove `NDpermuter.hpp` which is no longer required.
  [(#795)](https://github.com/PennyLaneAI/pennylane-lightning/pull/795)

* Remove temporary steps from the CI, such as downgrading Scipy to <1.14 and installing Kokkos v4.2 for `lightning-version == 'stable'`.
  [(#792)](https://github.com/PennyLaneAI/pennylane-lightning/pull/792)

* Do not run GPU tests and Docker workflows on release.
  [(#788)](https://github.com/PennyLaneAI/pennylane-lightning/pull/788)

* Update python packaging to follow PEP 517/518/621/660 standards.
  [(#832)](https://github.com/PennyLaneAI/pennylane-lightning/pull/832)

### Improvements

* Updated calls of ``size_t`` to ``std::size_t`` everywhere.
  [(#816)](https://github.com/PennyLaneAI/pennylane-lightning/pull/816)

* Update Lightning tests to support the generalization of basis state preparation.
  [(#864)](https://github.com/PennyLaneAI/pennylane-lightning/pull/864)

* Add `SetState` and `SetBasisState` to `Lightning-KokkosSimulator`.
  [(#861)](https://github.com/PennyLaneAI/pennylane-lightning/pull/861)

* Remove use of the deprecated `Operator.expand` in favour of `Operator.decomposition`.
  [(#846)](https://github.com/PennyLaneAI/pennylane-lightning/pull/846)

* The `setBasisState` and `setStateVector` methods of `StateVectorLQubit` and `StateVectorKokkos` are overloaded to support PennyLane-like parameters.
  [(#843)](https://github.com/PennyLaneAI/pennylane-lightning/pull/843)

* Move `setBasisState`, `setStateVector` and `resetStateVector` from `StateVectorLQubitManaged` to `StateVectorLQubit`.
  [(#841)](https://github.com/PennyLaneAI/pennylane-lightning/pull/841)

* Update `generate_samples` in Lightning-Kokkos and Lightning-GPU to support `qml.measurements.Shots` type instances.
  [(#839)](https://github.com/PennyLaneAI/pennylane-lightning/pull/839)

* Add a Catalyst-specific wrapping class for Lightning Kokkos.
  [(#837)](https://github.com/PennyLaneAI/pennylane-lightning/pull/837)
  [(#770)](https://github.com/PennyLaneAI/pennylane-lightning/pull/770)

* Lightning-Qubit natively supports the `PauliRot` gate.
  [(#834)](https://github.com/PennyLaneAI/pennylane-lightning/pull/834)

* Multiple calls to the `append_mps_final_state()` API is allowed in `lightning.tensor`.
  [(#830)](https://github.com/PennyLaneAI/pennylane-lightning/pull/830)

* Add `initial_state_prep` option to Catalyst TOML file.
  [(#826)](https://github.com/PennyLaneAI/pennylane-lightning/pull/826)

* `ENABLE_LAPACK` is `OFF` by default for all Lightning backends.
  [(#825)](https://github.com/PennyLaneAI/pennylane-lightning/pull/825)

* Update `ctrl_decomp_zyz` tests with `len(control_wires) > 1`.
  [(#821)](https://github.com/PennyLaneAI/pennylane-lightning/pull/821)

* Update the Catalyst-specific wrapping class for Lightning Kokkos to track Catalyst's new support for MCM seeding.
  [(#819)](https://github.com/PennyLaneAI/pennylane-lightning/pull/819)

* Replace ``size_t`` by ``std::size_t`` everywhere.
  [(#816)](https://github.com/PennyLaneAI/pennylane-lightning/pull/816/)

* Shot batching is made more efficient by executing all the shots in one go on Lightning-Qubit.
  [(#814)](https://github.com/PennyLaneAI/pennylane-lightning/pull/814)

* Lightning-Qubit calls `generate_samples(wires)` on a minimal subset of wires when executing in finite-shot mode.
  [(#813)](https://github.com/PennyLaneAI/pennylane-lightning/pull/813)

* Update `LightingQubit.preprocess` to work with changes to preprocessing for mid-circuit measurements.
  [(#812)](https://github.com/PennyLaneAI/pennylane-lightning/pull/812)

* Avoid unnecessary memory reset in Lightning-Qubit's state vector class constructor.
  [(#811)](https://github.com/PennyLaneAI/pennylane-lightning/pull/811)

* Add `generate_samples(wires)` support in Lightning-Qubit, which samples faster for a subset of wires.
  [(#809)](https://github.com/PennyLaneAI/pennylane-lightning/pull/809)

* Optimize the OpenMP parallelization of Lightning-Qubit's `probs` for all number of targets.
  [(#807)](https://github.com/PennyLaneAI/pennylane-lightning/pull/807)

* Optimize `probs(wires)` of Lightning-Kokkos using various kernels. Which kernel is to be used depends on the device, number of qubits and number of target wires.
  [(#802)](https://github.com/PennyLaneAI/pennylane-lightning/pull/802)

* Add GPU device compute capability check for Lightning-Tensor.
  [(#803)](https://github.com/PennyLaneAI/pennylane-lightning/pull/803)

* Refactor CUDA utils Python bindings to a separate module.
  [(#801)](https://github.com/PennyLaneAI/pennylane-lightning/pull/801)

* Parallelize Lightning-Qubit `probs` with OpenMP when using the `-DLQ_ENABLE_KERNEL_OMP=1` CMake argument.
  [(#800)](https://github.com/PennyLaneAI/pennylane-lightning/pull/800)

* Implement `probs(wires)` using a bit-shift implementation akin to the gate kernels in Lightning-Qubit.
  [(#795)](https://github.com/PennyLaneAI/pennylane-lightning/pull/795)

* Enable setting the PennyLane version when invoking, for example, `make docker-build version=master pl_version=master`.
  [(#791)](https://github.com/PennyLaneAI/pennylane-lightning/pull/791)

### Documentation

* The installation instructions for all lightning plugins have been improved.
  [(#858)](https://github.com/PennyLaneAI/pennylane-lightning/pull/858)
  [(#851)](https://github.com/PennyLaneAI/pennylane-lightning/pull/851)

* Updated the README and added citation format for Lightning arXiv preprint.
  [(#818)](https://github.com/PennyLaneAI/pennylane-lightning/pull/818)

### Bug fixes

* Point to the right Lightning root folder independently from the invocation location, when configuring the project.
  [(#874)](https://github.com/PennyLaneAI/pennylane-lightning/pull/874)

* Update dependencies and `build` command options following changes in the build system.
  [(#863)](https://github.com/PennyLaneAI/pennylane-lightning/pull/863)

* Replace structured bindings by variables in `GateImplementationsLM.hpp`.
  [(#856)](https://github.com/PennyLaneAI/pennylane-lightning/pull/856)

* Remove wrong `-m` when calling `setup.py`.
  [(#854)](https://github.com/PennyLaneAI/pennylane-lightning/pull/854)

* Fix plugin-test-matrix CI/CD workflows.
  [(#850)](https://github.com/PennyLaneAI/pennylane-lightning/pull/850)

* Set the `immutable` parameter value as `false` for the `cutensornetStateApplyTensorOperator` to allow the following `cutensornetStateUpdateTensorOperator` call.
  [(#845)](https://github.com/PennyLaneAI/pennylane-lightning/pull/845)

* Fix cuQuantum SDK path pass-though in CMake.
  [(#831)](https://github.com/PennyLaneAI/pennylane-lightning/pull/831)

* Fix CUDA sync issues on AArch64 + GraceHopper.
  [(#823)](https://github.com/PennyLaneAI/pennylane-lightning/pull/823)

* Check for the number of wires for Hermitian observables in Lightning-Tensor. Only 1-wire Hermitian observables are supported as of `cuTensorNet-v24.03.0`.
  [(#806)](https://github.com/PennyLaneAI/pennylane-lightning/pull/806)

* Set `PL_BACKEND` for the entire `build-wheel-lightning-gpu` Docker-build stage to properly build the Lightning-GPU wheel.
  [(#791)](https://github.com/PennyLaneAI/pennylane-lightning/pull/791)

* Fix conditions for skipping build & push steps in the Docker build workflows.
  [(#790)](https://github.com/PennyLaneAI/pennylane-lightning/pull/790)

* Downgrade Scipy on Lightning stable version tests.
  [(#783)](https://github.com/PennyLaneAI/pennylane-lightning/pull/783)

* Fix checkout command in test workflows for rc branches.
  [(#777)](https://github.com/PennyLaneAI/pennylane-lightning/pull/777)

* Point to the right Lightning root folder independently from the invocation location, when configuring the project.
  [(#874)](https://github.com/PennyLaneAI/pennylane-lightning/pull/874)

### Contributors

This release contains contributions from (in alphabetical order):

Ali Asadi, Astral Cai, Ahmed Darwish, Amintor Dusko, Vincent Michaud-Rioux, Luis Alfredo Nuñez Meneses, Erick Ochoa Lopez, Lee J. O'Riordan, Mudit Pandey, Shuli Shu, Raul Torres, Paul Haochen Wang

---

# Release 0.37.0

### New features since last release

* Implement Python interface to the `lightning.tensor` device.
  [(#748)](https://github.com/PennyLaneAI/pennylane-lightning/pull/748)

* Add `inverse` support for gate operations in `lightning.tensor` in the C++ layer.
  [(#753)](https://github.com/PennyLaneAI/pennylane-lightning/pull/753)

* Add `observable` and `expval` support to the `cutensornet`-backed `lightning.tensor` C++ layer.
  [(#728)](https://github.com/PennyLaneAI/pennylane-lightning/pull/728)

* Add gate support to `cutensornet`-backed `lightning.tensor` C++ layer.
  [(#718)](https://github.com/PennyLaneAI/pennylane-lightning/pull/718)

* Add `cutensornet`-backed `MPS` C++ layer to `lightning.tensor`.
  [(#704)](https://github.com/PennyLaneAI/pennylane-lightning/pull/704)

* Add support for `C(BlockEncode)` to Lightning devices.
  [(#743)](https://github.com/PennyLaneAI/pennylane-lightning/pull/743)

### Breaking changes

* Removed the `QuimbMPS` class and the corresponding backend from `lightning.tensor`.
  [(#737)](https://github.com/PennyLaneAI/pennylane-lightning/pull/737)

* Changed the name of `default.tensor` to `lightning.tensor` with the `quimb` backend.
  [(#730)](https://github.com/PennyLaneAI/pennylane-lightning/pull/730)

* `dynamic_one_shot` uses shot-vectors in the auxiliary tape to tell the device how many times to repeat the tape. Lightning-Qubit is updated accordingly.
  [(#724)](https://github.com/PennyLaneAI/pennylane-lightning/pull/724)

* `dynamic_one_shot` deals with post-selection during the post-processing phase, so Lightning-Qubit does not return `None`-valued measurements for mismatching samples anymore.
  [(#720)](https://github.com/PennyLaneAI/pennylane-lightning/pull/720)

### Improvements

* Release candidate branches automatically use the new large GitHub runner pool.
  [(#769)](https://github.com/PennyLaneAI/pennylane-lightning/pull/769)

* Lightning-Kokkos dev wheels for MacOS (x86_64, ARM64) and Linux (AArch64) are uploaded to TestPyPI upon merging a pull request.
  [(#765)](https://github.com/PennyLaneAI/pennylane-lightning/pull/765)

* Lightning-Kokkos Linux (x86_64) dev wheels are pushed to [Test PyPI](https://test.pypi.org/project/PennyLane-Lightning-Kokkos/) upon merging a pull request.
  [(#763)](https://github.com/PennyLaneAI/pennylane-lightning/pull/763)

* Change the type of tensor network objects passed to `ObservablesTNCuda` and `MeasurementsTNCuda` classes from `StateTensorT` to `TensorNetT`.
  [(#759)](https://github.com/PennyLaneAI/pennylane-lightning/pull/759)

* Silence `NDPermuter` linting warnings.
  [(#750)](https://github.com/PennyLaneAI/pennylane-lightning/pull/750)

* Rationalize MCM tests, removing most end-to-end tests from the native MCM test file, but keeping one that validates multiple mid-circuit measurements with any allowed return.
  [(#754)](https://github.com/PennyLaneAI/pennylane/pull/754)

* Rename `lightning.tensor` C++ libraries.
  [(#755)](https://github.com/PennyLaneAI/pennylane-lightning/pull/755)

* Set `state_tensor` as `const` for the `MeasurementTNCuda` class.
  [(#753)](https://github.com/PennyLaneAI/pennylane-lightning/pull/753)

* Updated Kokkos version and support to 4.3.01.
  [(#725)](https://github.com/PennyLaneAI/pennylane-lightning/pull/725)

* Lightning-Kokkos' functors are rewritten as functions wrapping around generic gate and generator functors templated over a coefficient interaction function. This reduces boilerplate while clarifying how the various kernels differ from one another.
  [(#640)](https://github.com/PennyLaneAI/pennylane-lightning/pull/640)

* Update C++ and Python GitHub actions names to include the matrix info.
  [(#717)](https://github.com/PennyLaneAI/pennylane-lightning/pull/717)

* Remove `CPhase` in favour of `CPhaseShift` in Lightning devices.
  [(#717)](https://github.com/PennyLaneAI/pennylane-lightning/pull/717)

* The various OpenMP configurations of Lightning-Qubit are tested in parallel on different Github Actions runners.
  [(#712)](https://github.com/PennyLaneAI/pennylane-lightning/pull/712)

* Update Linux wheels to use `manylinux_2_28` images.
  [(#667)](https://github.com/PennyLaneAI/pennylane-lightning/pull/667)

* Add support for `qml.expval` and `qml.var` in the `lightning.tensor` device for the `quimb` interface and the MPS method.
  [(#686)](https://github.com/PennyLaneAI/pennylane-lightning/pull/686)

* Changed the name of `lightning.tensor` to `default.tensor` with the `quimb` backend.
  [(#719)](https://github.com/PennyLaneAI/pennylane-lightning/pull/719)

* `lightning.qubit` and `lightning.kokkos` adhere to user-specified mid-circuit measurement configuration options.
  [(#736)](https://github.com/PennyLaneAI/pennylane-lightning/pull/736)

* Patch the C++ `Measurements.probs(wires)` method in Lightning-Qubit and Lightning-Kokkos to `Measurements.probs()` when called with all wires.
  This will trigger a more optimized implementation for calculating the probabilities of the entire system.
  [(#744)](https://github.com/PennyLaneAI/pennylane-lightning/pull/744)

* Remove the daily schedule from the "Compat Check w/PL - release/release" GitHub action.
  [(#746)](https://github.com/PennyLaneAI/pennylane-lightning/pull/746)

* Remove the required `scipy` config file for Lightning-Qubit. The support is now maintained by passing `SCIPY_LIBS_PATH` to the compiler.
  [(#775)](https://github.com/PennyLaneAI/pennylane-lightning/pull/775)

### Documentation

* Add installation instructions and documentation for `lightning.tensor`.
  [(#756)](https://github.com/PennyLaneAI/pennylane-lightning/pull/756)

### Bug fixes

* Don't route `probs(wires=[])` to `probs(all_wires)` in Lightning-Kokkos.
  [(#762)](https://github.com/PennyLaneAI/pennylane-lightning/pull/762)

* `ControlledQubitUnitary` is present in the Python device but not the TOML files. It is added to the decomposition gates since it can be implemented in its alternate form of `C(QubitUnitary)`.
  [(#767)](https://github.com/PennyLaneAI/pennylane-lightning/pull/767)

* Update the Lightning TOML files to indicate that non-commuting observables are supported.
  [(#764)](https://github.com/PennyLaneAI/pennylane-lightning/pull/764)

* Fix regex matching issue with auto on-boarding of release candidate branch to using the large runner queue.
  [(#774)](https://github.com/PennyLaneAI/pennylane-lightning/pull/774)

* Fix random CI failures for `lightning.tensor` Python unit tests and ignore `lightning_tensor` paths.
  [(#761)](https://github.com/PennyLaneAI/pennylane-lightning/pull/761)

* `lightning.qubit` and `lightning.kokkos` use `qml.ops.Conditional.base` instead of `qml.ops.Conditional.then_op`.
  [(#752)](https://github.com/PennyLaneAI/pennylane-lightning/pull/752)

* The preprocessing step in `lightning.qubit` now uses interface information to properly support the hardware-like postselection for mid-circuit measurements.
  [(#760)](https://github.com/PennyLaneAI/pennylane-lightning/pull/760)

* Fix AVX streaming operation support with newer GCC.
  [(#729)](https://github.com/PennyLaneAI/pennylane-lightning/pull/729)

* Revert changes calling the templated `IMAG`, `ONE`, `ZERO` functions in Kokkos kernels since they are incompatible with device execution.
  [(#733)](https://github.com/PennyLaneAI/pennylane-lightning/pull/733)

* The `tests_lkcpu_python.yml` workflow properly checks out the release or stable version of Lightning-Qubit during the test job.
  [(#723)](https://github.com/PennyLaneAI/pennylane-lightning/pull/723)

* Fix PennyLane Lightning-Kokkos and Lightning-Qubit tests for stable/stable configuration.
  [(#734)](https://github.com/PennyLaneAI/pennylane-lightning/pull/734)

* Remove the Autoray dependency from requirement files.
  [(#736)](https://github.com/PennyLaneAI/pennylane-lightning/pull/736)

* Fix the `cuda-runtime-12-0` dependency issue on RHEL8.
  [(#739)](https://github.com/PennyLaneAI/pennylane-lightning/pull/739)

* Fix the memory segmentation fault when initializing zero-wire Lightning-Kokkos.
  [(#757)](https://github.com/PennyLaneAI/pennylane-lightning/pull/757)

* Remove `pennylane.ops.op_math.controlled_decompositions.ctrl_decomp_zyz` tests with `len(control_wires) > 1`.
  [(#757)](https://github.com/PennyLaneAI/pennylane-lightning/pull/757)

* Add support for Scipy v1.14.
  [(#776)](https://github.com/PennyLaneAI/pennylane-lightning/pull/776)

* Add pickle support for the `DevPool` object in `lightning.gpu`.
  [(#772)](https://github.com/PennyLaneAI/pennylane-lightning/pull/772)

### Contributors

This release contains contributions from (in alphabetical order):

Ali Asadi, Amintor Dusko, Lillian Frederiksen, Pietropaolo Frisoni, David Ittah, Vincent Michaud-Rioux, Lee James O'Riordan, Mudit Pandey, Shuli Shu, Jay Soni

---

# Release 0.36.0

### New features since last release

* Add `cutensornet`-backed `MPS` C++ layer to `lightning.tensor`.
  [(#704)](https://github.com/PennyLaneAI/pennylane-lightning/pull/704)

* Add Python class for the `lightning.tensor` device which uses the new device API and the interface for `quimb` based on the MPS method.
  [(#671)](https://github.com/PennyLaneAI/pennylane-lightning/pull/671)

* Add compile-time support for AVX2/512 streaming operations in `lightning.qubit`.
  [(#664)](https://github.com/PennyLaneAI/pennylane-lightning/pull/664)

* `lightning.kokkos` supports mid-circuit measurements.
  [(#672)](https://github.com/PennyLaneAI/pennylane-lightning/pull/672)

* Add dynamic linking to LAPACK/OpenBlas shared objects in `scipy.libs` for both C++ and Python layer.
  [(#653)](https://github.com/PennyLaneAI/pennylane-lightning/pull/653)

* `lightning.qubit` supports mid-circuit measurements.
  [(#650)](https://github.com/PennyLaneAI/pennylane-lightning/pull/650)

* Add finite shots support in `lightning.qubit2`.
  [(#630)](https://github.com/PennyLaneAI/pennylane-lightning/pull/630)

* Add `collapse` and `normalize` methods to the `StateVectorLQubit` classes, enabling "branching" of the wavefunction. Add methods to create and seed an RNG in the `Measurements` modules.
  [(#645)](https://github.com/PennyLaneAI/pennylane-lightning/pull/645)

* Add two new Python classes (LightningStateVector and LightningMeasurements) to support `lightning.qubit2`.
  [(#613)](https://github.com/PennyLaneAI/pennylane-lightning/pull/613)

* Add analytic-mode `qml.probs` and `qml.var` support in `lightning.qubit2`.
  [(#627)](https://github.com/PennyLaneAI/pennylane-lightning/pull/627)

* Add `LightningAdjointJacobian` to support `lightning.qubit2`.
  [(#631)](https://github.com/PennyLaneAI/pennylane-lightning/pull/631)

* Add `lightning.qubit2` device which uses the new device API.
  [(#607)](https://github.com/PennyLaneAI/pennylane-lightning/pull/607)
  [(#628)](https://github.com/PennyLaneAI/pennylane-lightning/pull/628)

* Add Vector-Jacobian Product calculation support to `lightning.qubit`.
  [(#644)](https://github.com/PennyLaneAI/pennylane-lightning/pull/644)

* Add support for using new operator arithmetic as the default.
  [(#649)](https://github.com/PennyLaneAI/pennylane-lightning/pull/649)

### Breaking changes

* Split Lightning-Qubit and Lightning-Kokkos CPU Python tests with `pytest-split`. Remove `SERIAL` from Kokkos' `exec_model` matrix. Remove `all` from Lightning-Kokkos' `pl_backend` matrix. Move `clang-tidy` checks to `tidy.yml`. Avoid editable `pip` installations.
  [(#696)](https://github.com/PennyLaneAI/pennylane-lightning/pull/696)
* Update `lightning.gpu` and `lightning.kokkos` to raise an error instead of falling back to `default.qubit`.
  [(#689)](https://github.com/PennyLaneAI/pennylane-lightning/pull/689)

* Add `paths` directives to test workflows to avoid running tests that cannot be impacted by changes.
  [(#699)](https://github.com/PennyLaneAI/pennylane-lightning/pull/699)
  [(#695)](https://github.com/PennyLaneAI/pennylane-lightning/pull/695)

* Move common components of `/src/simulator/lightning_gpu/utils/` to `/src/utils/cuda_utils/`.
  [(#676)](https://github.com/PennyLaneAI/pennylane-lightning/pull/676)

* Deprecate static LAPACK linking support.
  [(#653)](https://github.com/PennyLaneAI/pennylane-lightning/pull/653)

* Migrate `lightning.qubit` to the new device API.
  [(#646)](https://github.com/PennyLaneAI/pennylane-lightning/pull/646)

* Introduce `ci:build_wheels` label, which controls wheel building on `pull_request` and other triggers.
  [(#648)](https://github.com/PennyLaneAI/pennylane-lightning/pull/648)

* Remove building wheels for Lightning Kokkos on Windows.
  [(#693)](https://github.com/PennyLaneAI/pennylane-lightning/pull/693)

### Improvements

* Add tests for Windows Wheels, fix ill-defined caching, and set the proper backend for `lightning.kokkos` wheels.
  [(#693)](https://github.com/PennyLaneAI/pennylane-lightning/pull/693)

* Replace string comparisons by `isinstance` checks where possible.
  [(#691)](https://github.com/PennyLaneAI/pennylane-lightning/pull/691)

* Refactor `cuda_utils` to remove its dependency on `custatevec.h`.
  [(#681)](https://github.com/PennyLaneAI/pennylane-lightning/pull/681)

* Add `test_templates.py` module where Grover and QSVT are tested.
  [(#684)](https://github.com/PennyLaneAI/pennylane-lightning/pull/684)

* Create `cuda_utils` for common usage of CUDA related backends.
  [(#676)](https://github.com/PennyLaneAI/pennylane-lightning/pull/676)

* Refactor `lightning_gpu_utils` unit tests to remove the dependency on statevector class.
  [(#675)](https://github.com/PennyLaneAI/pennylane-lightning/pull/675)

* Upgrade GitHub actions versions from v3 to v4.
  [(#669)](https://github.com/PennyLaneAI/pennylane-lightning/pull/669)

* Initialize the private attributes `gates_indices_` and `generators_indices_` of `StateVectorKokkos` using the definitions of the `Pennylane::Gates::Constant` namespace.
  [(#641)](https://github.com/PennyLaneAI/pennylane-lightning/pull/641)

* Add `isort` to `requirements-dev.txt` and run before `black` upon `make format` to sort Python imports.
  [(#623)](https://github.com/PennyLaneAI/pennylane-lightning/pull/623)

* Improve support for new operator arithmetic with `QuantumScriptSerializer.serialize_observables`.
  [(#670)](https://github.com/PennyLaneAI/pennylane-lightning/pull/670)

* Add `workflow_dispatch` to wheels recipes; allowing developers to build wheels manually on a branch instead of temporarily changing the headers.
  [(#679)](https://github.com/PennyLaneAI/pennylane-lightning/pull/679)

* Add the `ENABLE_LAPACK` compilation flag to toggle dynamic linking to LAPACK library.
  [(#678)](https://github.com/PennyLaneAI/pennylane-lightning/pull/678)

### Documentation

### Bug fixes

* Fix wire order permutations when using `qml.probs` with out-of-order wires in Lightning-Qubit.
  [(#707)](https://github.com/PennyLaneAI/pennylane-lightning/pull/707)

* Lightning-Qubit once again respects the wire order specified on device instantiation.
  [(#705)](https://github.com/PennyLaneAI/pennylane-lightning/pull/705)

* `dynamic_one_shot` was refactored to use `SampleMP` measurements as a way to return the mid-circuit measurement samples. `LightningQubit's `simulate` is modified accordingly.
  [(#694)](https://github.com/PennyLaneAI/pennylane-lightning/pull/694)

* Lightning-Qubit correctly decomposes state prep operations when used in the middle of a circuit.
  [(#687)](https://github.com/PennyLaneAI/pennylane-lightning/pull/687)

* Lightning-Qubit correctly decomposes `qml.QFT` and `qml.GroverOperator` if `len(wires)` is greater than 9 and 12 respectively.
  [(#687)](https://github.com/PennyLaneAI/pennylane-lightning/pull/687)

* Specify `isort` `--py` (Python version) and `-l` (max line length) to stabilize `isort` across Python versions and environments.
  [(#647)](https://github.com/PennyLaneAI/pennylane-lightning/pull/647)

* Fix random `coverage xml` CI issues.
  [(#635)](https://github.com/PennyLaneAI/pennylane-lightning/pull/635)

* `lightning.qubit` correctly decomposed state preparation operations with adjoint differentiation.
  [(#661)](https://github.com/PennyLaneAI/pennylane-lightning/pull/661)

* Fix the failed observable serialization unit tests.
  [(#683)](https://github.com/PennyLaneAI/pennylane-lightning/pull/683)

* Update the Lightning-Qubit new device API to work with Catalyst.
  [(#665)](https://github.com/PennyLaneAI/pennylane-lightning/pull/665)

* Update the version of `codecov-action` to v4 and fix the CodeCov issue with the PL-Lightning check-compatibility actions.
  [(#682)](https://github.com/PennyLaneAI/pennylane-lightning/pull/682)

* Refactor of dev prerelease auto-update-version workflow.
  [(#685)](https://github.com/PennyLaneAI/pennylane-lightning/pull/685)

* Remove gates unsupported by catalyst from TOML file.
  [(#698)](https://github.com/PennyLaneAI/pennylane-lightning/pull/698)

* Increase tolerance for a flaky test.
  [(#703)](https://github.com/PennyLaneAI/pennylane-lightning/pull/703)

* Remove `ControlledQubitUnitary` in favour of `C(QubitUnitary)` from the list of supported operations and the device TOML file. The `stopping_condition` method guarantees the consistency of decompositions.
  [(#758)](https://github.com/PennyLaneAI/pennylane-lightning/pull/758)

* Raise a clear error message with initialization of `lightning.kokkos` with zero-qubit on Windows.
  [(#758)](https://github.com/PennyLaneAI/pennylane-lightning/pull/758)


### Contributors

This release contains contributions from (in alphabetical order):

Ali Asadi, Amintor Dusko, Pietropaolo Frisoni, Thomas Germain, Christina Lee, Erick Ochoa Lopez, Vincent Michaud-Rioux, Rashid N H M, Lee James O'Riordan, Mudit Pandey, Shuli Shu

---

# Release 0.35.1

### Improvements

* Use the `adjoint` gate parameter to apply `qml.Adjoint` operations instead of matrix methods in `lightning.qubit`.
  [(#632)](https://github.com/PennyLaneAI/pennylane-lightning/pull/632)

### Bug fixes

* Fix `qml.Adjoint` support in `lightning.gpu` and `lightning.kokkos`.
  [(#632)](https://github.com/PennyLaneAI/pennylane-lightning/pull/632)

* Fix finite shots support in `lightning.qubit`, `lightning.gpu` and `lightning.kokkos`. The bug would impact calculations with measurements on observables with non-trivial diagonalizing gates and calculations with shot vectors.
  [(#632)](https://github.com/PennyLaneAI/pennylane-lightning/pull/632)

### Contributors

This release contains contributions from (in alphabetical order):

Vincent Michaud-Rioux

---

# Release 0.35.0

### New features since last release

* All backends now support `GlobalPhase` and `C(GlobalPhase)` in forward pass.
  [(#579)](https://github.com/PennyLaneAI/pennylane-lightning/pull/579)

* Add Hermitian observable support for shot-noise measurement and Lapack support.
  [(#569)](https://github.com/PennyLaneAI/pennylane-lightning/pull/569)

### Breaking changes

* Migrate `lightning.gpu` to CUDA 12.
  [(#606)](https://github.com/PennyLaneAI/pennylane-lightning/pull/606)

### Improvements

* Expand error values and strings returned from CUDA libraries.
  [(#617)](https://github.com/PennyLaneAI/pennylane-lightning/pull/617)

* `C(MultiRZ)` and `C(Rot)` gates are natively supported (with `LM` kernels).
  [(#614)](https://github.com/PennyLaneAI/pennylane-lightning/pull/614)

* Add adjoint support for `GlobalPhase` in Lightning-GPU and Lightning-Kokkos.
  [(#615)](https://github.com/PennyLaneAI/pennylane-lightning/pull/615)

* Lower the overheads of Windows CI tests.
  [(#610)](https://github.com/PennyLaneAI/pennylane-lightning/pull/610)

* Decouple LightningQubit memory ownership from numpy and migrate it to Lightning-Qubit managed state-vector class.
  [(#601)](https://github.com/PennyLaneAI/pennylane-lightning/pull/601)

* Expand support for Projector observables on Lightning-Kokkos.
  [(#601)](https://github.com/PennyLaneAI/pennylane-lightning/pull/601)

* Split Docker build cron job into two jobs: master and latest. This is mainly for reporting in the `plugin-test-matrix` repo.
  [(#600)](https://github.com/PennyLaneAI/pennylane-lightning/pull/600)

* The `BlockEncode` operation from PennyLane is now supported on all Lightning devices.
  [(#599)](https://github.com/PennyLaneAI/pennylane-lightning/pull/599)

* OpenMP acceleration can now be enabled at compile time for all `lightning.qubit` gate kernels using the `-DLQ_ENABLE_KERNEL_OMP=1` CMake argument.
  [(#510)](https://github.com/PennyLaneAI/pennylane-lightning/pull/510)

* Enable building Docker images for any branch or tag. Set the Docker build cron job to build images for the latest release and `master`.
  [(#598)](https://github.com/PennyLaneAI/pennylane-lightning/pull/598)

* Enable choosing the PennyLane-Lightning version and disabling push to Docker Hub in the Docker build workflow. Add a cron job calling the Docker build workflow.
  [(#597)](https://github.com/PennyLaneAI/pennylane-lightning/pull/597)

* Pull Kokkos v4.2.00 from the official Kokkos repository to test Lightning-Kokkos with the CUDA backend.
  [(#596)](https://github.com/PennyLaneAI/pennylane-lightning/pull/596)

* Remove deprecated MeasurementProcess.name.
  [(#605)](https://github.com/PennyLaneAI/pennylane-lightning/pull/605)

### Documentation

* Update requirements to build the documentation.
  [(#594)](https://github.com/PennyLaneAI/pennylane-lightning/pull/594)

### Bug fixes

* Downgrade auditwheel due to changes with library exclusion list.
  [(#620)](https://github.com/PennyLaneAI/pennylane-lightning/pull/620)

* List `GlobalPhase` gate in each device's TOML file.
  [(#615)](https://github.com/PennyLaneAI/pennylane-lightning/pull/615)

* Lightning-GPU's gate cache failed to distinguish between certain gates.
  For example, `MultiControlledX([0, 1, 2], "111")` and `MultiControlledX([0, 2], "00")` were applied as the same operation.
  This could happen with (at least) the following gates: `QubitUnitary`,`ControlledQubitUnitary`,`MultiControlledX`,`DiagonalQubitUnitary`,`PSWAP`,`OrbitalRotation`.
  [(#579)](https://github.com/PennyLaneAI/pennylane-lightning/pull/579)

* Ensure the stopping condition decompositions are respected for larger templated QFT and Grover operators.
  [(#609)](https://github.com/PennyLaneAI/pennylane-lightning/pull/609)

* Move concurrency group specifications from reusable Docker build workflow to the root workflows.
  [(#604)](https://github.com/PennyLaneAI/pennylane-lightning/pull/604)

* Fix `lightning-kokkos-cuda` Docker build and add CI workflow to build images and push to Docker Hub.
  [(#593)](https://github.com/PennyLaneAI/pennylane-lightning/pull/593)

* Update jax.config imports.
  [(#619)](https://github.com/PennyLaneAI/pennylane-lightning/pull/619)

* Fix apply state vector when using a Lightning handle.
  [(#622)](https://github.com/PennyLaneAI/pennylane-lightning/pull/622)

* Pinning Pytest to a version compatible with Flaky.
  [(#624)](https://github.com/PennyLaneAI/pennylane-lightning/pull/624)

### Contributors

This release contains contributions from (in alphabetical order):

Amintor Dusko, David Ittah, Vincent Michaud-Rioux, Lee J. O'Riordan, Shuli Shu, Matthew Silverman

---

# Release 0.34.0

### New features since last release

* Support added for Python 3.12 wheel builds.
  [(#541)](https://github.com/PennyLaneAI/pennylane-lightning/pull/541)

* Lightning-Qubit support arbitrary controlled gates (any wires and any control values). The kernels are implemented in the `LM` module.
  [(#576)](https://github.com/PennyLaneAI/pennylane-lightning/pull/576)

* Shot-noise related methods now accommodate observable objects with arbitrary eigenvalues. Add a Kronecker product method for two diagonal matrices.
  [(#570)](https://github.com/PennyLaneAI/pennylane-lightning/pull/570)

* Add shot-noise support for probs in the C++ layer. Probabilities are calculated from generated samples. All Lightning backends support this feature. Please note that target wires should be sorted in ascending manner.
  [(#568)](https://github.com/PennyLaneAI/pennylane-lightning/pull/568)

* Add `LM` kernels to apply arbitrary controlled operations efficiently.
  [(#516)](https://github.com/PennyLaneAI/pennylane-lightning/pull/516)

* Add shots support for variance value, probs, sample, counts calculation for given observables (`NamedObs`, `TensorProd` and `Hamiltonian`) based on Pauli words, `Identity` and `Hadamard` in the C++ layer. All Lightning backends support this support feature.
  [(#561)](https://github.com/PennyLaneAI/pennylane-lightning/pull/561)

* Add shots support for expectation value calculation for given observables (`NamedObs`, `TensorProd` and `Hamiltonian`) based on Pauli words, `Identity` and `Hadamard` in the C++ layer by adding `measure_with_samples` to the measurement interface. All Lightning backends support this support feature.
  [(#556)](https://github.com/PennyLaneAI/pennylane-lightning/pull/556)

* `qml.QubitUnitary` operators can be included in a circuit differentiated with the adjoint method. Lightning handles circuits with arbitrary non-differentiable `qml.QubitUnitary` operators. 1,2-qubit `qml.QubitUnitary` operators with differentiable parameters can be differentiated using decomposition.
  [(#540)] (https://github.com/PennyLaneAI/pennylane-lightning/pull/540)

### Breaking changes

* Set the default version of Kokkos to 4.2.00 throughout the project (CMake, CI, etc.)
  [(#578)] (https://github.com/PennyLaneAI/pennylane-lightning/pull/578)

* Overload `applyOperation` with a fifth `matrix` argument to all state vector classes to support arbitrary operations in `AdjointJacobianBase`.
  [(#540)] (https://github.com/PennyLaneAI/pennylane-lightning/pull/540)

### Improvements

* Ensure aligned memory used for numpy arrays with state-vector without reallocations.
  [(#572)](https://github.com/PennyLaneAI/pennylane-lightning/pull/572)

* Unify error messages of shot measurement related unsupported observables to better Catalyst.
  [(#577)](https://github.com/PennyLaneAI/pennylane-lightning/pull/577)

* Add configuration files to improve compatibility with Catalyst.
  [(#566)](https://github.com/PennyLaneAI/pennylane-lightning/pull/566)

* Refactor shot-noise related methods of MeasurementsBase class in the C++ layer and eigenvalues are not limited to `1` and `-1`. Add `getObs()` method to Observables class. Refactor `applyInPlaceShots` to allow users to get eigenvalues of Observables object. Deprecated `_preprocess_state` method in `MeasurementsBase` class for safer use of the `LightningQubitRaw` backend.
[(#570)](https://github.com/PennyLaneAI/pennylane-lightning/pull/570)

* Modify `setup.py` to use backend-specific build directory (`f"build_{backend}"`) to accelerate rebuilding backends in alternance.
  [(#540)] (https://github.com/PennyLaneAI/pennylane-lightning/pull/540)

* Update Dockerfile and rewrite the `build-wheel-lightning-gpu` stage to build Lightning-GPU from the `pennylane-lightning` monorepo.
  [(#539)] (https://github.com/PennyLaneAI/pennylane-lightning/pull/539)

* Add the MPI test CI workflows of Lightning-GPU in compatibility cron jobs.
  [(#536)] (https://github.com/PennyLaneAI/pennylane-lightning/pull/536)

* Add MPI synchronization in places to safely handle communicated data.
  [(#538)](https://github.com/PennyLaneAI/pennylane-lightning/pull/538)

* Add release option in compatibility cron jobs to test the release candidates of PennyLane and the Lightning plugins against one another.
  [(#531)] (https://github.com/PennyLaneAI/pennylane-lightning/pull/531)

* Add GPU workflows in compatibility cron jobs to test Lightning-GPU and Lightning-Kokkos with the Kokkos CUDA backend.
  [(#528)] (https://github.com/PennyLaneAI/pennylane-lightning/pull/528)

### Documentation

* Fixed a small typo in the documentation page for the PennyLane-Lightning GPU device.
  [(#563)](https://github.com/PennyLaneAI/pennylane-lightning/pull/563)

* Add OpenGraph social preview for Lightning docs.
  [(#574)](https://github.com/PennyLaneAI/pennylane-lightning/pull/574)

### Bug fixes

* Fix CodeCov file contention issue when uploading data from many workloads.
  [(#584)](https://github.com/PennyLaneAI/pennylane-lightning/pull/584)

* Ensure the `lightning.gpu` intermediate wheel builds are uploaded to TestPyPI.
  [(#575)](https://github.com/PennyLaneAI/pennylane-lightning/pull/575)

* Allow support for newer clang-tidy versions on non-x86_64 platforms.
  [(#567)](https://github.com/PennyLaneAI/pennylane-lightning/pull/567)

* Do not run C++ tests when testing for compatibility with PennyLane, hence fixing plugin-matrix failures. Fix Lightning-GPU workflow trigger.
  [(#571)](https://github.com/PennyLaneAI/pennylane-lightning/pull/571)

* Revert single-node multi-GPU batching behaviour to match https://github.com/PennyLaneAI/pennylane-lightning-gpu/pull/27.
  [(#564)](https://github.com/PennyLaneAI/pennylane-lightning/pull/564)

* Move deprecated `stateprep` `QuantumScript` argument into the operation list in `mpitests/test_adjoint_jacobian.py`.
  [(#540)] (https://github.com/PennyLaneAI/pennylane-lightning/pull/540)

* Fix MPI Python unit tests for the adjoint method.
  [(#538)](https://github.com/PennyLaneAI/pennylane-lightning/pull/538)

* Fix the issue with assigning kernels to ops before registering kernels on macOS
  [(#582)](https://github.com/PennyLaneAI/pennylane-lightning/pull/582)

* Update `MANIFEST.in` to include device config files and `CHANGELOG.md`
  [(#585)](https://github.com/PennyLaneAI/pennylane-lightning/pull/585)

### Contributors

This release contains contributions from (in alphabetical order):

Ali Asadi, Isaac De Vlugt, Amintor Dusko, Vincent Michaud-Rioux, Erick Ochoa Lopez, Lee James O'Riordan, Shuli Shu

---

# Release 0.33.1

* pip-installed CUDA runtime libraries can now be accessed from a virtualenv.
  [(#543)](https://github.com/PennyLaneAI/pennylane-lightning/pull/543)

### Bug fixes

* The pybind11 compiled module RPATH linkage has been restored to pre-0.33 behaviour.
  [(#543)](https://github.com/PennyLaneAI/pennylane-lightning/pull/543)

### Contributors

This release contains contributions from (in alphabetical order):

Lee J. O'Riordan

---

# Release 0.33.0

### New features since last release

* Add documentation updates for the `lightning.gpu` backend.
  [(#525)] (https://github.com/PennyLaneAI/pennylane-lightning/pull/525)

* Add `SparseHamiltonian` support for Lightning-Qubit and Lightning-GPU.
  [(#526)] (https://github.com/PennyLaneAI/pennylane-lightning/pull/526)

* Add `SparseHamiltonian` support for Lightning-Kokkos.
  [(#527)] (https://github.com/PennyLaneAI/pennylane-lightning/pull/527)

* Integrate python/pybind layer of distributed Lightning-GPU into the Lightning monorepo with Python unit tests.
  [(#518)] (https://github.com/PennyLaneAI/pennylane-lightning/pull/518)

* Integrate the distributed C++ backend of Lightning-GPU into the Lightning monorepo.
  [(#514)] (https://github.com/PennyLaneAI/pennylane-lightning/pull/514)

* Integrate Lightning-GPU into the Lightning monorepo. The new backend is named `lightning.gpu` and includes all single-GPU features.
  [(#499)] (https://github.com/PennyLaneAI/pennylane-lightning/pull/499)

* Build Linux wheels for Lightning-GPU (CUDA-11).
  [(#517)](https://github.com/PennyLaneAI/pennylane-lightning/pull/517)

* Add `Dockerfile` in `docker` and `make docker` workflow in `Makefile`. The Docker images and documentation are available on [DockerHub](https://hub.docker.com/repository/docker/pennylaneai/pennylane).
  [(#496)](https://github.com/PennyLaneAI/pennylane-lightning/pull/496)

* Add mid-circuit state preparation operation tests.
  [(#495)](https://github.com/PennyLaneAI/pennylane-lightning/pull/495)

### Breaking changes

* Add `tests_gpu.yml` workflow to test the Lightning-Kokkos backend with CUDA-12.
  [(#494)](https://github.com/PennyLaneAI/pennylane-lightning/pull/494)

* Implement `LM::GeneratorDoubleExcitation`, `LM::GeneratorDoubleExcitationMinus`, `LM::GeneratorDoubleExcitationPlus` kernels. Lightning-Qubit default kernels are now strictly from the `LM` implementation, which requires less memory and is faster for large state vectors.
  [(#512)](https://github.com/PennyLaneAI/pennylane-lightning/pull/512)

* Add workflows validating compatibility between PennyLane and Lightning's most recent stable releases and development (latest) versions.
  [(#507)](https://github.com/PennyLaneAI/pennylane-lightning/pull/507)
  [(#498)](https://github.com/PennyLaneAI/pennylane-lightning/pull/498)

* Introduce `timeout-minutes` in various workflows, mainly to avoid Windows builds hanging for several hours.
  [(#503)](https://github.com/PennyLaneAI/pennylane-lightning/pull/503)

* Cast integral-valued arrays to the device's complex type on entry in `_preprocess_state_vector` to ensure the state is correctly represented with floating-point numbers.
  [(#501)](https://github.com/PennyLaneAI/pennylane-lightning/pull/501)

* Update `DefaultQubit` to `DefaultQubitLegacy` on Lightning fallback.
  [(#500)](https://github.com/PennyLaneAI/pennylane-lightning/pull/500)

* Enums defined in `GateOperation.hpp` start at `1` (previously `0`). `::BEGIN` is introduced in a few places where it was assumed `0` accordingly.
  [(#485)](https://github.com/PennyLaneAI/pennylane-lightning/pull/485)

* Enable pre-commit hooks to format all Python files and linting of all Python source files.
  [(#485)](https://github.com/PennyLaneAI/pennylane-lightning/pull/485)

### Improvements

* Improve Python testing for Lightning-GPU (+MPI) by adding jobs in Actions files and adding Python tests to increase code coverage.
  [(#522)](https://github.com/PennyLaneAI/pennylane-lightning/pull/522)

* Add support for `pip install pennylane-lightning[kokkos]` for the OpenMP backend.
  [(#515)](https://github.com/PennyLaneAI/pennylane-lightning/pull/515)

* Update `setup.py` to allow for multi-package co-existence. The `PennyLane_Lightning` package now is the responsible for the core functionality, and will be depended upon by all other extensions.
  [(#504)] (https://github.com/PennyLaneAI/pennylane-lightning/pull/504)

* Redesign Lightning-Kokkos `StateVectorKokkos` class to use Kokkos `RangePolicy` together with special functors in `applyMultiQubitOp` to apply 1- to 4-wire generic unitary gates. For more than 4 wires, the general implementation using Kokkos `TeamPolicy` is employed to yield the best all-around performance.
  [(#490)] (https://github.com/PennyLaneAI/pennylane-lightning/pull/490)

* Redesign Lightning-Kokkos `Measurements` class to use Kokkos `RangePolicy` together with special functors to obtain the expectation value of 1- to 4-wire generic unitary gates. For more than 4 wires, the general implementation using Kokkos `TeamPolicy` is employed to yield the best all-around performance.
  [(#489)] (https://github.com/PennyLaneAI/pennylane-lightning/pull/489)

* Add tests to increase Lightning-Kokkos coverage.
  [(#485)](https://github.com/PennyLaneAI/pennylane-lightning/pull/485)

* Add memory locality tag reporting and adjoint diff dispatch for `lightning.qubit` statevector classes.
  [(#492)](https://github.com/PennyLaneAI/pennylane-lightning/pull/492)

* Add support for dependent external packages to C++ core.
  [(#482)](https://github.com/PennyLaneAI/pennylane-lightning/pull/482)

* Add support for building multiple backend simulators.
  [(#497)](https://github.com/PennyLaneAI/pennylane-lightning/pull/497)

### Documentation

### Bug fixes

* Fix CI issues running python-cov with MPI.
  [(#535)](https://github.com/PennyLaneAI/pennylane-lightning/pull/535)

* Re-add support for `pip install pennylane-lightning[gpu]`.
  [(#515)](https://github.com/PennyLaneAI/pennylane-lightning/pull/515)

* Switch most Lightning-Qubit default kernels to `LM`. Add `LM::multiQubitOp` tests, failing when targeting out-of-order wires clustered close to `num_qubits-1`. Fix the `LM::multiQubitOp` kernel implementation by introducing a generic `revWireParity` routine and replacing the `bitswap`-based implementation. Mimic the changes fixing the corresponding `multiQubitOp` and `expval` functors in Lightning-Kokkos.
  [(#511)](https://github.com/PennyLaneAI/pennylane-lightning/pull/511)

* Fix RTD builds by removing unsupported `system_packages` configuration option.
  [(#491)](https://github.com/PennyLaneAI/pennylane-lightning/pull/491)

### Contributors

This release contains contributions from (in alphabetical order):

Ali Asadi, Amintor Dusko, Vincent Michaud-Rioux, Lee J. O'Riordan, Shuli Shu

---

# Release 0.32.0

### New features since last release

* The `lightning.kokkos` backend supports Nvidia GPU execution (with Kokkos v4 and CUDA v12).
  [(#477)](https://github.com/PennyLaneAI/pennylane-lightning/pull/477)

* Complete overhaul of repository structure to facilitates integration of multiple backends. Refactoring efforts we directed to improve development performance, code reuse and decrease overall overhead to propagate changes through backends. New C++ modular build strategy allows for faster test builds restricted to a module. Update CI/CD actions concurrency strategy. Change minimal Python version to 3.9.
  [(#472)] (https://github.com/PennyLaneAI/pennylane-lightning/pull/472)

* Wheels are built with native support for sparse Hamiltonians.
  [(#470)] (https://github.com/PennyLaneAI/pennylane-lightning/pull/470)

* Add native support to sparse Hamiltonians in the absence of Kokkos & Kokkos-kernels.
  [(#465)] (https://github.com/PennyLaneAI/pennylane-lightning/pull/465)

### Breaking changes

* Rename `QubitStateVector` to `StatePrep` in the Lightning-Qubit and `Lightning-Kokkos` classes.
  [(#486)](https://github.com/PennyLaneAI/pennylane-lightning/pull/486)

* Modify `adjointJacobian` methods to accept a (maybe unused) reference `StateVectorT`, allowing device-backed simulators to directly access state vector data for adjoint differentiation instead of copying it back-and-forth into `JacobianData` (host memory).
  [(#477)](https://github.com/PennyLaneAI/pennylane-lightning/pull/477)

### Improvements

* Refactor LKokkos `Measurements` class to use (fast) specialized functors whenever possible.
  [(#481)] (https://github.com/PennyLaneAI/pennylane-lightning/pull/481)

* Merge Lightning Qubit and Lightning Kokkos backends in the new repository.
  [(#472)] (https://github.com/PennyLaneAI/pennylane-lightning/pull/472)

* Integrated new unified docs for Lightning Kokkos and Lightning Qubit packages.
  [(#473)] (https://github.com/PennyLaneAI/pennylane-lightning/pull/473)

### Documentation

### Bug fixes

* Ensure PennyLane has an `active_return` attribute before calling it.
 [(#483)] (https://github.com/PennyLaneAI/pennylane-lightning/pull/483)

* Do no import `sqrt2_v` from `<numbers>` in `Util.hpp` to resolve issue with Lightning-GPU builds.
  [(#479)](https://github.com/PennyLaneAI/pennylane-lightning/pull/479)

* Update the CMake internal references to enable sub-project compilation with affecting the parent package.
  [(#478)](https://github.com/PennyLaneAI/pennylane-lightning/pull/478)

* `apply` no longer mutates the inputted list of operations.
  [(#474)](https://github.com/PennyLaneAI/pennylane-lightning/pull/474)

### Contributors

This release contains contributions from (in alphabetical order):

Amintor Dusko, Christina Lee, Vincent Michaud-Rioux, Lee J. O'Riordan

---

# Release 0.31.0

### New features since last release

* Update Kokkos support to 4.0.01.
  [(#439)] (https://github.com/PennyLaneAI/pennylane-lightning/pull/439)

### Breaking changes

* Update tests to be compliant with PennyLane v0.31.0 development changes and deprecations.
  [(#448)](https://github.com/PennyLaneAI/pennylane-lightning/pull/448)

### Improvements

* Remove logic from `setup.py` and transfer paths and env variable definitions into workflow files.
  [(#450)](https://github.com/PennyLaneAI/pennylane-lightning/pull/450)

* Detect MKL or CBLAS if `ENABLE_BLAS=ON` making sure that BLAS is linked as expected.
  [(#449)](https://github.com/PennyLaneAI/pennylane-lightning/pull/449)

### Documentation

* Fix LightningQubit class parameter documentation.
  [(#456)](https://github.com/PennyLaneAI/pennylane-lightning/pull/456)

### Bug fixes

* Ensure cross-platform wheels continue to build with updates in git safety checks.
  [(#452)](https://github.com/PennyLaneAI/pennylane-lightning/pull/452)

* Fixing Python version bug introduce in [(#450)](https://github.com/PennyLaneAI/pennylane-lightning/pull/450)
  when `Python_EXECUTABLE` was removed from `setup.py`.
  [(#461)](https://github.com/PennyLaneAI/pennylane-lightning/pull/461)

* Ensure aligned allocator definition works with C++20 compilers.
  [(#438)](https://github.com/PennyLaneAI/pennylane-lightning/pull/438)

* Prevent multiple threads from calling `Kokkos::initialize` or `Kokkos::finalize`.
  [(#439)](https://github.com/PennyLaneAI/pennylane-lightning/pull/439)

### Contributors

This release contains contributions from (in alphabetical order):

Vincent Michaud-Rioux, Lee J. O'Riordan, Chae-Yeun Park

---

# Release 0.30.0

### New features since last release

* Add MCMC sampler.
  [(#384)] (https://github.com/PennyLaneAI/pennylane-lightning/pull/384)

* Serialize PennyLane's arithmetic operators when they are used as observables
  that are expressed in the Pauli basis.
  [(#424)](https://github.com/PennyLaneAI/pennylane-lightning/pull/424)

### Breaking changes

* Lightning now works with the new return types specification that is now default in PennyLane.
  See [the PennyLane `qml.enable_return`](https://docs.pennylane.ai/en/stable/code/api/pennylane.enable_return.html?highlight=enable_return) documentation for more information on this change.
  [(#427)](https://github.com/PennyLaneAI/pennylane-lightning/pull/427)

Instead of creating potentially ragged numpy array, devices and `QNode`'s now return an object of the same type as that
returned by the quantum function.

```
>>> dev = qml.device('lightning.qubit', wires=1)
>>> @qml.qnode(dev, diff_method="adjoint")
... def circuit(x):
...     qml.RX(x, wires=0)
...     return qml.expval(qml.PauliY(0)), qml.expval(qml.PauliZ(0))
>>> x = qml.numpy.array(0.5)
>>> circuit(qml.numpy.array(0.5))
(array(-0.47942554), array(0.87758256))
```

Interfaces like Jax or Torch handle tuple outputs without issues:

```
>>> jax.jacobian(circuit)(jax.numpy.array(0.5))
(Array(-0.87758255, dtype=float32, weak_type=True),
Array(-0.47942555, dtype=float32, weak_type=True))
```

Autograd cannot differentiate an output tuple, so results must be converted to an array before
use with `qml.jacobian`:

```
>>> qml.jacobian(lambda y: qml.numpy.array(circuit(y)))(x)
array([-0.87758256, -0.47942554])
```

Alternatively, the quantum function itself can return a numpy array of measurements:

```
>>> dev = qml.device('lightning.qubit', wires=1)
>>> @qml.qnode(dev, diff_method="adjoint")
>>> def circuit2(x):
...     qml.RX(x, wires=0)
...     return np.array([qml.expval(qml.PauliY(0)), qml.expval(qml.PauliZ(0))])
>>> qml.jacobian(circuit2)(np.array(0.5))
array([-0.87758256, -0.47942554])
```

### Improvements

* Remove deprecated `set-output` commands from workflow files.
  [(#437)](https://github.com/PennyLaneAI/pennylane-lightning/pull/437)

* Lightning wheels are now checked with `twine check` post-creation for PyPI compatibility.
  [(#430)](https://github.com/PennyLaneAI/pennylane-lightning/pull/430)

* Lightning has been made compatible with the change in return types specification.
  [(#427)](https://github.com/PennyLaneAI/pennylane-lightning/pull/427)

* Lightning is compatible with clang-tidy version 16.
  [(#429)](https://github.com/PennyLaneAI/pennylane-lightning/pull/429)

### Contributors

This release contains contributions from (in alphabetical order):

Christina Lee, Vincent Michaud-Rioux, Lee James O'Riordan, Chae-Yeun Park, Matthew Silverman

---

# Release 0.29.0

### Improvements

* Remove runtime dependency on ninja build system.
  [(#414)](https://github.com/PennyLaneAI/pennylane-lightning/pull/414)

* Allow better integration and installation support with CMake targeted binary builds.
  [(#403)](https://github.com/PennyLaneAI/pennylane-lightning/pull/403)

* Remove explicit Numpy and Scipy requirements.
  [(#412)](https://github.com/PennyLaneAI/pennylane-lightning/pull/412)

* Get `llvm` installation root from the environment variable `LLVM_ROOT_DIR` (or fallback to `brew`).
  [(#413)](https://github.com/PennyLaneAI/pennylane-lightning/pull/413)

* Update AVX2/512 kernel infrastructure for additional gate/generator operations.
  [(#404)](https://github.com/PennyLaneAI/pennylane-lightning/pull/404)

* Remove unnecessary lines for resolving CodeCov issue.
  [(#415)](https://github.com/PennyLaneAI/pennylane-lightning/pull/415)

* Add more AVX2/512 gate operations.
  [(#393)](https://github.com/PennyLaneAI/pennylane-lightning/pull/393)

### Documentation

### Bug fixes

* Ensure error raised when asking for out of order marginal probabilities. Prevents the return of incorrect results.
  [(#416)](https://github.com/PennyLaneAI/pennylane-lightning/pull/416)

* Fix Github shields in README.
  [(#402)](https://github.com/PennyLaneAI/pennylane-lightning/pull/402)

### Contributors

Amintor Dusko, Vincent Michaud-Rioux, Lee James O'Riordan, Chae-Yeun Park

---

# Release 0.28.2

### Bug fixes

* Fix Python module versioning for Linux wheels.
  [(#408)](https://github.com/PennyLaneAI/pennylane-lightning/pull/408)

### Contributors

This release contains contributions from (in alphabetical order):

Amintor Dusko, Shuli Shu, Trevor Vincent

---

# Release 0.28.1

### Bug fixes

* Fix Pybind11 module versioning and locations for Windows wheels.
  [(#400)](https://github.com/PennyLaneAI/pennylane-lightning/pull/400)

### Contributors

This release contains contributions from (in alphabetical order):

Lee J. O'Riordan

---

# Release 0.28.0

### Breaking changes

* Deprecate support for Python 3.7.
  [(#391)](https://github.com/PennyLaneAI/pennylane-lightning/pull/391)

### Improvements

* Improve Lightning package structure for external use as a C++ library.
  [(#369)](https://github.com/PennyLaneAI/pennylane-lightning/pull/369)

* Improve the stopping condition method.
  [(#386)](https://github.com/PennyLaneAI/pennylane-lightning/pull/386)

### Bug fixes

- Pin CMake to 3.24.x in wheel-builder to avoid Python not found error in CMake 3.25, when building wheels for PennyLane-Lightning-GPU.
  [(#387)](https://github.com/PennyLaneAI/pennylane-lightning/pull/387)

### Contributors

This release contains contributions from (in alphabetical order):

Amintor Dusko, Lee J. O'Riordan

---

# Release 0.27.0

### New features since last release

* Enable building of Python 3.11 wheels and upgrade Python on CI/CD workflows to 3.8.
  [(#381)](https://github.com/PennyLaneAI/pennylane-lightning/pull/381)

### Breaking changes

### Improvements

* Update clang-tools version in Github workflows.
  [(#351)](https://github.com/PennyLaneAI/pennylane-lightning/pull/351)

* Improve tests and checks CI/CD pipelines.
  [(#353)](https://github.com/PennyLaneAI/pennylane-lightning/pull/353)

* Implement 3 Qubits gates (CSWAP & Toffoli) & 4 Qubits gates (DoubleExcitation, DoubleExcitationMinus, DoubleExcitationPlus) in LM manner.
  [(#362)](https://github.com/PennyLaneAI/pennylane-lightning/pull/362)

* Upgrade Kokkos and Kokkos Kernels to 3.7.00, and improve sparse matrix-vector multiplication performance and memory usage.
  [(#361)](https://github.com/PennyLaneAI/pennylane-lightning/pull/361)

* Update Linux (ubuntu-latest) architecture x86_64 wheel-builder from GCC 10.x to GCC 11.x.
  [(#373)](https://github.com/PennyLaneAI/pennylane-lightning/pull/373)

* Update gcc and g++ 10.x to 11.x in CI tests. This update brings improved support for newer C++ features.
  [(#370)](https://github.com/PennyLaneAI/pennylane-lightning/pull/370)

* Change Lightning to inherit from QubitDevice instead of DefaultQubit.
  [(#365)](https://github.com/PennyLaneAI/pennylane-lightning/pull/365)

### Documentation

### Bug fixes

* Use mutex when accessing cache in KernelMap.
  [(#382)](https://github.com/PennyLaneAI/pennylane-lightning/pull/382)

### Contributors

This release contains contributions from (in alphabetical order):

Amintor Dusko, Chae-Yeun Park, Monit Sharma, Shuli Shu

---

# Release 0.26.1

### Bug fixes

* Fixes the transposition method used in the probability calculation.
  [(#377)](https://github.com/PennyLaneAI/pennylane-lightning/pull/377)

### Contributor

Amintor Dusko

---
# Release 0.26.0

### Improvements

* Introduces requirements-dev.txt and improves dockerfile.
  [(#330)](https://github.com/PennyLaneAI/pennylane-lightning/pull/330)

* Support `expval` for a Hamiltonian.
  [(#333)](https://github.com/PennyLaneAI/pennylane-lightning/pull/333)

* Implements caching for Kokkos installation.
  [(#316)](https://github.com/PennyLaneAI/pennylane-lightning/pull/316)

* Supports measurements of operator arithmetic classes such as `Sum`, `Prod`,
  and `SProd` by deferring handling of them to `DefaultQubit`.
  [(#349)](https://github.com/PennyLaneAI/pennylane-lightning/pull/349)

```
@qml.qnode(qml.device('lightning.qubit', wires=2))
def circuit():
    obs = qml.s_prod(2.1, qml.PauliZ(0)) + qml.op_sum(qml.PauliX(0), qml.PauliZ(1))
    return qml.expval(obs)
```

### Bug fixes

* Test updates to reflect new measurement error messages.
  [(#334)](https://github.com/PennyLaneAI/pennylane-lightning/pull/334)

* Updates to the release tagger to fix incompatibilities with RTD.
  [(#344)](https://github.com/PennyLaneAI/pennylane-lightning/pull/344)

* Update cancel-workflow-action and bot credentials.
  [(#345)](https://github.com/PennyLaneAI/pennylane-lightning/pull/345)

### Contributors

This release contains contributions from (in alphabetical order):

Amintor Dusko, Christina Lee, Lee J. O'Riordan, Chae-Yeun Park

---

# Release 0.25.0

### New features since last release

### Breaking changes

* We explicitly disable support for PennyLane's parameter broadcasting.
[#317](https://github.com/PennyLaneAI/pennylane-lightning/pull/317)

* We explicitly remove support for PennyLane's `Sum`, `SProd` and `Prod`
  as observables.
  [(#326)](https://github.com/PennyLaneAI/pennylane-lightning/pull/326)

### Improvements

* CI builders use a reduced set of resources and redundant tests for PRs.
  [(#319)](https://github.com/PennyLaneAI/pennylane-lightning/pull/319)

* Parallelize wheel-builds where applicable.
  [(#314)](https://github.com/PennyLaneAI/pennylane-lightning/pull/314)

* AVX2/512 kernels are now available on Linux/MacOS with x86-64 architecture.
  [(#313)](https://github.com/PennyLaneAI/pennylane-lightning/pull/313)

### Documentation

* Updated ReadTheDocs runner version from Ubuntu 20.04 to 22.04
  [(#327)](https://github.com/PennyLaneAI/pennylane-lightning/pull/327)

### Bug fixes

* Test updates to reflect new additions to PennyLane.
  [(#318)](https://github.com/PennyLaneAI/pennylane-lightning/pull/318)

### Contributors

This release contains contributions from (in alphabetical order):

Amintor Dusko, Christina Lee, Rashid N H M, Lee J. O'Riordan, Chae-Yeun Park

---

# Release 0.24.0

### New features since last release

* Add `SingleExcitation` and `DoubleExcitation` qchem gates and generators.
  [(#289)](https://github.com/PennyLaneAI/pennylane-lightning/pull/289)

* Add a new dispatch mechanism for future kernels.
  [(#291)](https://github.com/PennyLaneAI/pennylane-lightning/pull/291)

* Add `IsingXY` gate operation.
  [(#303)](https://github.com/PennyLaneAI/pennylane-lightning/pull/303)

* Support `qml.state()` in vjp and Hamiltonian in adjoint jacobian.
  [(#294)](https://github.com/PennyLaneAI/pennylane-lightning/pull/294)

### Breaking changes

* Codebase is now moving to C++20. The default compiler for Linux is now GCC10.
  [(#295)](https://github.com/PennyLaneAI/pennylane-lightning/pull/295)

* Minimum macOS version is changed to 10.15 (Catalina).
  [(#295)](https://github.com/PennyLaneAI/pennylane-lightning/pull/295)

### Improvements

* Split matrix operations, refactor dispatch mechanisms, and add a benchmark suits.
  [(#274)](https://github.com/PennyLaneAI/pennylane-lightning/pull/274)

* Add native support for the calculation of sparse Hamiltonians' expectation values.
Sparse operations are offloaded to [Kokkos](https://github.com/kokkos/kokkos) and
[Kokkos-Kernels](https://github.com/kokkos/kokkos-kernels).
  [(#283)](https://github.com/PennyLaneAI/pennylane-lightning/pull/283)

* Device `lightning.qubit` now accepts a datatype for a statevector.
  [(#290)](https://github.com/PennyLaneAI/pennylane-lightning/pull/290)

```python
dev1 = qml.device('lightning.qubit', wires=4, c_dtype=np.complex64) # for single precision
dev2 = qml.device('lightning.qubit', wires=4, c_dtype=np.complex128) # for double precision
```

### Documentation

* Use the centralized [Xanadu Sphinx Theme](https://github.com/XanaduAI/xanadu-sphinx-theme)
  to style the Sphinx documentation.
  [(#287)](https://github.com/PennyLaneAI/pennylane-lightning/pull/287)

### Bug fixes

* Fix the issue with using available `clang-format` version in format.
  [(#288)](https://github.com/PennyLaneAI/pennylane-lightning/pull/288)

* Fix a bug in the generator of `DoubleExcitationPlus`.
  [(#298)](https://github.com/PennyLaneAI/pennylane-lightning/pull/298)

### Contributors

This release contains contributions from (in alphabetical order):

Mikhail Andrenkov, Ali Asadi, Amintor Dusko, Lee James O'Riordan, Chae-Yeun Park, and Shuli Shu

---

# Release 0.23.0

### New features since last release

* Add `generate_samples()` to lightning.
  [(#247)](https://github.com/PennyLaneAI/pennylane-lightning/pull/247)

* Add Lightning GBenchmark Suite.
  [(#249)](https://github.com/PennyLaneAI/pennylane-lightning/pull/249)

* Support runtime and compile information.
  [(#253)](https://github.com/PennyLaneAI/pennylane-lightning/pull/253)

### Improvements

* Add `ENABLE_BLAS` build to CI checks.
  [(#249)](https://github.com/PennyLaneAI/pennylane-lightning/pull/249)

* Add more `clang-tidy` checks and kernel tests.
  [(#253)](https://github.com/PennyLaneAI/pennylane-lightning/pull/253)

* Add C++ code coverage to CI.
  [(#265)](https://github.com/PennyLaneAI/pennylane-lightning/pull/265)

* Skip over identity operations in `"lightning.qubit"`.
  [(#268)](https://github.com/PennyLaneAI/pennylane-lightning/pull/268)

### Bug fixes

* Update tests to remove `JacobianTape`.
  [(#260)](https://github.com/PennyLaneAI/pennylane-lightning/pull/260)

* Fix tests for MSVC.
  [(#264)](https://github.com/PennyLaneAI/pennylane-lightning/pull/264)

* Fix `#include <cpuid.h>` for PPC and AArch64 in Linux.
  [(#266)](https://github.com/PennyLaneAI/pennylane-lightning/pull/266)

* Remove deprecated tape execution methods.
  [(#270)](https://github.com/PennyLaneAI/pennylane-lightning/pull/270)

* Update `qml.probs` in `test_measures.py`.
  [(#280)](https://github.com/PennyLaneAI/pennylane-lightning/pull/280)

### Contributors

This release contains contributions from (in alphabetical order):

Ali Asadi, Chae-Yeun Park, Lee James O'Riordan, and Trevor Vincent

---

# Release 0.22.1

### Bug fixes

* Ensure `Identity ` kernel is registered to C++ dispatcher.
  [(#275)](https://github.com/PennyLaneAI/pennylane-lightning/pull/275)

---

# Release 0.22.0

### New features since last release

* Add Docker support.
  [(#234)](https://github.com/PennyLaneAI/pennylane-lightning/pull/234)

### Improvements

* Update quantum tapes serialization and Python tests.
  [(#239)](https://github.com/PennyLaneAI/pennylane-lightning/pull/239)

* Clang-tidy is now enabled for both tests and examples builds under Github Actions.
  [(#237)](https://github.com/PennyLaneAI/pennylane-lightning/pull/237)

* The return type of `StateVectorBase` data is now derived-class defined.
  [(#237)](https://github.com/PennyLaneAI/pennylane-lightning/pull/237)

* Update adjointJacobian and VJP methods.
  [(#222)](https://github.com/PennyLaneAI/pennylane-lightning/pull/222)

* Set GitHub workflow to upload wheels to Test PyPI.
  [(#220)](https://github.com/PennyLaneAI/pennylane-lightning/pull/220)

* Finalize the new kernel implementation.
  [(#212)](https://github.com/PennyLaneAI/pennylane-lightning/pull/212)

### Documentation

* Use of batching with OpenMP threads is documented.
  [(#221)](https://github.com/PennyLaneAI/pennylane-lightning/pull/221)

### Bug fixes

* Fix for OOM errors when using adjoint with large numbers of observables.
  [(#221)](https://github.com/PennyLaneAI/pennylane-lightning/pull/221)

* Add virtual destructor to C++ state-vector classes.
  [(#200)](https://github.com/PennyLaneAI/pennylane-lightning/pull/200)

* Fix a bug in Python tests with operations' `matrix` calls.
  [(#238)](https://github.com/PennyLaneAI/pennylane-lightning/pull/238)

* Refactor utility header and fix a bug in linear algebra function with CBLAS.
  [(#228)](https://github.com/PennyLaneAI/pennylane-lightning/pull/228)

### Contributors

This release contains contributions from (in alphabetical order):

Ali Asadi, Chae-Yeun Park, Lee James O'Riordan

---

# Release 0.21.0

### New features since last release

* Add C++ only benchmark for a given list of gates.
  [(#199)](https://github.com/PennyLaneAI/pennylane-lightning/pull/199)

* Wheel-build support for Python 3.10.
  [(#186)](https://github.com/PennyLaneAI/pennylane-lightning/pull/186)

* C++ support for probability, expectation value and variance calculations.
  [(#185)](https://github.com/PennyLaneAI/pennylane-lightning/pull/185)

* Add bindings to C++ expval, var, probs.
  [(#214)](https://github.com/PennyLaneAI/pennylane-lightning/pull/214)

### Improvements

* `setup.py` adds debug only when --debug is given
  [(#208)](https://github.com/PennyLaneAI/pennylane-lightning/pull/208)

* Add new highly-performant C++ kernels for quantum gates.
  [(#202)](https://github.com/PennyLaneAI/pennylane-lightning/pull/202)

The new kernels significantly improve the runtime performance of PennyLane-Lightning
for both differentiable and non-differentiable workflows. Here is an example workflow
using the adjoint differentiation method with a circuit of 5 strongly entangling layers:

```python
import pennylane as qml
from pennylane import numpy as np
from pennylane.templates.layers import StronglyEntanglingLayers
from numpy.random import random
np.random.seed(42)
n_layers = 5
n_wires = 6
dev = qml.device("lightning.qubit", wires=n_wires)

@qml.qnode(dev, diff_method="adjoint")
def circuit(weights):
    StronglyEntanglingLayers(weights, wires=list(range(n_wires)))
    return [qml.expval(qml.PauliZ(i)) for i in range(n_wires)]

init_weights = np.random.random(StronglyEntanglingLayers.shape(n_layers=n_layers, n_wires=n_wires))
params = np.array(init_weights,requires_grad=True)
jac = qml.jacobian(circuit)(params)
```
The latest release shows improved performance on both single and multi-threaded evaluations!

<img src="https://raw.githubusercontent.com/PennyLaneAI/pennylane-lightning/v0.21.0-rc0/doc/_static/lightning_v20_v21_bm.png" width=50%/>

* Ensure debug info is built into dynamic libraries.
  [(#201)](https://github.com/PennyLaneAI/pennylane-lightning/pull/201)

### Documentation

* New guidelines on adding and benchmarking C++ kernels.
  [(#202)](https://github.com/PennyLaneAI/pennylane-lightning/pull/202)

### Bug fixes

* Update clang-format version
  [(#219)](https://github.com/PennyLaneAI/pennylane-lightning/pull/219)

* Fix failed tests on Windows.
  [(#218)](https://github.com/PennyLaneAI/pennylane-lightning/pull/218)

* Update clang-format version
  [(#219)](https://github.com/PennyLaneAI/pennylane-lightning/pull/219)

* Add virtual destructor to C++ state-vector classes.
  [(#200)](https://github.com/PennyLaneAI/pennylane-lightning/pull/200)

* Fix failed tests for the non-binary wheel.
  [(#213)](https://github.com/PennyLaneAI/pennylane-lightning/pull/213)

* Add virtual destructor to C++ state-vector classes.
  [(#200)](https://github.com/PennyLaneAI/pennylane-lightning/pull/200)

### Contributors

This release contains contributions from (in alphabetical order):

Ali Asadi, Amintor Dusko, Chae-Yeun Park, Lee James O'Riordan

---

# Release 0.20.1

### Bug fixes

* Fix missing header-files causing build errors in algorithms module.
  [(#193)](https://github.com/PennyLaneAI/pennylane-lightning/pull/193)

* Fix failed tests for the non-binary wheel.
  [(#191)](https://github.com/PennyLaneAI/pennylane-lightning/pull/191)

---
# Release 0.20.2

### Bug fixes

* Introduce CY kernel to Lightning to avoid issues with decomposition.
  [(#203)](https://github.com/PennyLaneAI/pennylane-lightning/pull/203)

### Contributors

This release contains contributions from (in alphabetical order):

Lee J. O'Riordan

# Release 0.20.1

### Bug fixes

* Fix missing header-files causing build errors in algorithms module.
  [(#193)](https://github.com/PennyLaneAI/pennylane-lightning/pull/193)

* Fix failed tests for the non-binary wheel.
  [(#191)](https://github.com/PennyLaneAI/pennylane-lightning/pull/191)

# Release 0.20.0

### New features since last release

* Add wheel-builder support for Python 3.10.
  [(#186)](https://github.com/PennyLaneAI/pennylane-lightning/pull/186)

* Add VJP support to PL-Lightning.
  [(#181)](https://github.com/PennyLaneAI/pennylane-lightning/pull/181)

* Add complex64 support in PL-Lightning.
  [(#177)](https://github.com/PennyLaneAI/pennylane-lightning/pull/177)

* Added examples folder containing aggregate gate performance test.
  [(#165)](https://github.com/PennyLaneAI/pennylane-lightning/pull/165)

### Breaking changes

### Improvements

* Update PL-Lightning to support new features in PL.
  [(#179)](https://github.com/PennyLaneAI/pennylane-lightning/pull/179)

### Documentation

* Lightning setup.py build process uses CMake.
  [(#176)](https://github.com/PennyLaneAI/pennylane-lightning/pull/176)

### Contributors

This release contains contributions from (in alphabetical order):

Ali Asadi, Chae-Yeun Park, Isidor Schoch, Lee James O'Riordan

---

# Release 0.19.0

* Add Cache-Friendly DOTC, GEMV, GEMM along with BLAS Support.
  [(#155)](https://github.com/PennyLaneAI/pennylane-lightning/pull/155)

### Improvements

* The performance of parametric gates has been improved.
  [(#157)](https://github.com/PennyLaneAI/pennylane-lightning/pull/157)

* AVX support is enabled for Linux users on Intel/AMD platforms.
  [(#157)](https://github.com/PennyLaneAI/pennylane-lightning/pull/157)

* PennyLane-Lightning has been updated to conform with clang-tidy
  recommendations for modernization, offering performance improvements across
  all use-cases.
  [(#153)](https://github.com/PennyLaneAI/pennylane-lightning/pull/153)

### Breaking changes

* Linux users on `x86_64` must have a CPU supporting AVX.
  [(#157)](https://github.com/PennyLaneAI/pennylane-lightning/pull/157)

### Bug fixes

* OpenMP built with Intel MacOS CI runners causes failures on M1 Macs. OpenMP is currently
  disabled in the built wheels until this can be resolved with Github Actions runners.
  [(#166)](https://github.com/PennyLaneAI/pennylane-lightning/pull/166)

### Contributors

This release contains contributions from (in alphabetical order):

Ali Asadi, Lee James O'Riordan

---

# Release 0.18.0

### New features since last release

* PennyLane-Lightning now provides a high-performance
  [adjoint Jacobian](http://arxiv.org/abs/2009.02823) method for differentiating quantum circuits.
  [(#136)](https://github.com/PennyLaneAI/pennylane-lightning/pull/136)

  The adjoint method operates after a forward pass by iteratively applying inverse gates to scan
  backwards through the circuit. The method is already available in PennyLane's
  `default.qubit` device, but the version provided by `lightning.qubit` integrates with the C++
  backend and is more performant, as shown in the plot below:

  <img src="https://raw.githubusercontent.com/PennyLaneAI/pennylane-lightning/master/doc/_static/lightning_adjoint.png" width=70%/>

  The plot compares the average runtime of `lightning.qubit` and `default.qubit` for calculating the
  Jacobian of a circuit using the adjoint method for a range of qubit numbers. The circuit
  consists of ten `BasicEntanglerLayers` with a `PauliZ` expectation value calculated on each wire,
  repeated over ten runs. We see that `lightning.qubit` provides a speedup of around two to eight
  times, depending on the number of qubits.

  The adjoint method can be accessed using the standard interface. Consider the following circuit:

  ```python
  import pennylane as qml

  wires = 3
  layers = 2
  dev = qml.device("lightning.qubit", wires=wires)

  @qml.qnode(dev, diff_method="adjoint")
  def circuit(weights):
      qml.templates.StronglyEntanglingLayers(weights, wires=range(wires))
      return qml.expval(qml.PauliZ(0))

  weights = qml.init.strong_ent_layers_normal(layers, wires, seed=1967)
  ```

  The circuit can be executed and its gradient calculated using:

    ```pycon
  >>> print(f"Circuit evaluated: {circuit(weights)}")
  Circuit evaluated: 0.9801286266677633
  >>> print(f"Circuit gradient:\n{qml.grad(circuit)(weights)}")
  Circuit gradient:
  [[[-1.11022302e-16 -1.63051504e-01 -4.14810501e-04]
    [ 1.11022302e-16 -1.50136528e-04 -1.77922957e-04]
    [ 0.00000000e+00 -3.92874550e-02  8.14523075e-05]]

   [[-1.14472273e-04  3.85963953e-02  0.00000000e+00]
    [-5.76791765e-05 -9.78478343e-02  0.00000000e+00]
    [-5.55111512e-17  0.00000000e+00 -1.11022302e-16]]]
  ```

* PennyLane-Lightning now supports all of the operations and observables of `default.qubit`.
  [(#124)](https://github.com/PennyLaneAI/pennylane-lightning/pull/124)

### Improvements

* A new state-vector class `StateVectorManaged` was added, enabling memory use to be bound to
  statevector lifetime.
  [(#136)](https://github.com/PennyLaneAI/pennylane-lightning/pull/136)

* The repository now has a well-defined component hierarchy, allowing each indepedent unit to be
  compiled and linked separately.
  [(#136)](https://github.com/PennyLaneAI/pennylane-lightning/pull/136)

* PennyLane-Lightning can now be installed without compiling its C++ binaries and will fall back
  to using the `default.qubit` implementation. Skipping compilation is achieved by setting the
  `SKIP_COMPILATION` environment variable, e.g., Linux/MacOS: `export SKIP_COMPILATION=True`,
  Windows: `set SKIP_COMPILATION=True`. This feature is intended for building a pure-Python wheel of
  PennyLane-Lightning as a backup for platforms without a dedicated wheel.
  [(#129)](https://github.com/PennyLaneAI/pennylane-lightning/pull/129)

* The C++-backed Python bound methods can now be directly called with wires and supplied parameters.
  [(#125)](https://github.com/PennyLaneAI/pennylane-lightning/pull/125)

* Lightning supports arbitrary unitary and non-unitary gate-calls from Python to C++ layer.
  [(#121)](https://github.com/PennyLaneAI/pennylane-lightning/pull/121)

### Documentation

* Added preliminary architecture diagram for package.
  [(#131)](https://github.com/PennyLaneAI/pennylane-lightning/pull/131)

* C++ API built as part of docs generation.
  [(#131)](https://github.com/PennyLaneAI/pennylane-lightning/pull/131)

### Breaking changes

* Wheels for MacOS <= 10.13 will no longer be provided due to XCode SDK C++17 support requirements.
  [(#149)](https://github.com/PennyLaneAI/pennylane-lightning/pull/149)

### Bug fixes

* An indexing error in the CRY gate is fixed. [(#136)](https://github.com/PennyLaneAI/pennylane-lightning/pull/136)

* Column-major data in numpy is now correctly converted to row-major upon pass to the C++ layer.
  [(#126)](https://github.com/PennyLaneAI/pennylane-lightning/pull/126)

### Contributors

This release contains contributions from (in alphabetical order):

Thomas Bromley, Lee James O'Riordan

---

# Release 0.17.0

### New features

* C++ layer now supports float (32-bit) and double (64-bit) templated complex data.
  [(#113)](https://github.com/PennyLaneAI/pennylane-lightning/pull/113)

### Improvements

* The PennyLane device test suite is now included in coverage reports.
  [(#123)](https://github.com/PennyLaneAI/pennylane-lightning/pull/123)

* Static versions of jQuery and Bootstrap are no longer included in the CSS theme.
  [(#118)](https://github.com/PennyLaneAI/pennylane-lightning/pull/118)

* C++ tests have been ported to use Catch2 framework.
  [(#115)](https://github.com/PennyLaneAI/pennylane-lightning/pull/115)

* Testing now exists for both float and double precision methods in C++ layer.
  [(#113)](https://github.com/PennyLaneAI/pennylane-lightning/pull/113)
  [(#115)](https://github.com/PennyLaneAI/pennylane-lightning/pull/115)

* Compile-time utility methods with `constexpr` have been added.
  [(#113)](https://github.com/PennyLaneAI/pennylane-lightning/pull/113)

* Wheel-build support for ARM64 (Linux and MacOS) and PowerPC (Linux) added.
  [(#110)](https://github.com/PennyLaneAI/pennylane-lightning/pull/110)

* Add support for Controlled Phase Gate (`ControlledPhaseShift`).
  [(#114)](https://github.com/PennyLaneAI/pennylane-lightning/pull/114)

* Move changelog to `.github` and add a changelog reminder.
  [(#111)](https://github.com/PennyLaneAI/pennylane-lightning/pull/111)

* Adds CMake build system support.
  [(#104)](https://github.com/PennyLaneAI/pennylane-lightning/pull/104)


### Breaking changes

* Removes support for Python 3.6 and adds support for Python 3.9.
  [(#127)](https://github.com/PennyLaneAI/pennylane-lightning/pull/127)
  [(#128)](https://github.com/PennyLaneAI/pennylane-lightning/pull/128)

* Compilers with C++17 support are now required to build C++ module.
  [(#113)](https://github.com/PennyLaneAI/pennylane-lightning/pull/113)

* Gate classes have been removed with functionality added to StateVector class.
  [(#113)](https://github.com/PennyLaneAI/pennylane-lightning/pull/113)

* We are no longer building wheels for Python 3.6.
  [(#106)](https://github.com/PennyLaneAI/pennylane-lightning/pull/106)

### Bug fixes

* PowerPC wheel-builder now successfully compiles modules.
  [(#120)](https://github.com/PennyLaneAI/pennylane-lightning/pull/120)

### Documentation

* Added community guidelines.
  [(#109)](https://github.com/PennyLaneAI/pennylane-lightning/pull/109)

### Contributors

This release contains contributions from (in alphabetical order):

Ali Asadi, Christina Lee, Thomas Bromley, Lee James O'Riordan

---

# Release 0.15.1

### Bug fixes

* The PennyLane-Lightning binaries are now built with NumPy 1.19.5, to avoid ABI
  compatibility issues with the latest NumPy 1.20 release. See
  [the NumPy release notes](https://numpy.org/doc/stable/release/1.20.0-notes.html#size-of-np-ndarray-and-np-void-changed)
  for more details.
  [(#97)](https://github.com/PennyLaneAI/pennylane-lightning/pull/97)

### Contributors

This release contains contributions from (in alphabetical order):

Josh Izaac, Antal Száva

---

# Release 0.15.0

### Improvements

* For compatibility with PennyLane v0.15, the `analytic` keyword argument
  has been removed. Statistics can still be computed analytically by setting
  `shots=None`.
  [(#93)](https://github.com/PennyLaneAI/pennylane-lightning/pull/93)

* Inverse gates are now supported.
  [(#89)](https://github.com/PennyLaneAI/pennylane-lightning/pull/89)

* Add new lightweight backend with performance improvements.
  [(#57)](https://github.com/PennyLaneAI/pennylane-lightning/pull/57)

* Remove the previous Eigen-based backend.
  [(#67)](https://github.com/PennyLaneAI/pennylane-lightning/pull/67)

### Bug fixes

* Re-add dispatch table after fixing static initialisation order issue.
  [(#68)](https://github.com/PennyLaneAI/pennylane-lightning/pull/68)

### Contributors

This release contains contributions from (in alphabetical order):

Thomas Bromley, Theodor Isacsson, Christina Lee, Thomas Loke, Antal Száva.

---

# Release 0.14.1

### Bug fixes

* Fixes a bug where the `QNode` would swap Lightning-Qubit to
  `DefaultQubitAutograd` on device execution due to the inherited
  `passthru_devices` entry of the `capabilities` dictionary.
  [(#61)](https://github.com/PennyLaneAI/pennylane-lightning/pull/61)

### Contributors

This release contains contributions from (in alphabetical order):

Antal Száva

---

# Release 0.14.0

### Improvements

* Extends support from 16 qubits to 50 qubits.
  [(#52)](https://github.com/PennyLaneAI/pennylane-lightning/pull/52)

### Bug fixes

* Updates applying basis state preparations to correspond to the
  changes in `DefaultQubit`.
  [(#55)](https://github.com/PennyLaneAI/pennylane-lightning/pull/55)

### Contributors

This release contains contributions from (in alphabetical order):

Thomas Loke, Tom Bromley, Josh Izaac, Antal Száva

---

# Release 0.12.0

### Bug fixes

* Updates capabilities dictionary to be compatible with core PennyLane
  [(#45)](https://github.com/PennyLaneAI/pennylane-lightning/pull/45)

* Fix install of Eigen for CI wheel building
  [(#44)](https://github.com/PennyLaneAI/pennylane-lightning/pull/44)

### Contributors

This release contains contributions from (in alphabetical order):

Tom Bromley, Josh Izaac, Antal Száva

---

# Release 0.11.0

Initial release.

This release contains contributions from (in alphabetical order):

Tom Bromley, Josh Izaac, Nathan Killoran, Antal Száva<|MERGE_RESOLUTION|>--- conflicted
+++ resolved
@@ -29,16 +29,14 @@
 
 ### Improvements
 
-<<<<<<< HEAD
-* Added CUDA dependencies to Lightning GPU and Lightning Tensor Python wheels.
+* Add CUDA dependencies to Lightning GPU and Lightning Tensor Python wheels.
   [(#1025)](https://github.com/PennyLaneAI/pennylane-lightning/pull/1025/)
-=======
+
 * Replace the `dummy_tensor_update` method with the `cutensornetStateCaptureMPS`API to ensure that further gates apply is allowed after the `cutensornetStateCompute` call.
   [(#1028)](https://github.com/PennyLaneAI/pennylane-lightning/pull/1028/)
 
 * Add unit test for measurement with shots for Lightning Tensor with `tn` method.
   [(#1027)](https://github.com/PennyLaneAI/pennylane-lightning/pull/1027)
->>>>>>> 11b03d4b
 
 * Update the python layer UI of Lightning Tensor.
   [(#1022)](https://github.com/PennyLaneAI/pennylane-lightning/pull/1022/)
