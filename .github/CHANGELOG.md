--- conflicted
+++ resolved
@@ -1,12 +1,8 @@
-<<<<<<< HEAD
-# Release 0.26.0
-=======
 # Release 0.27.0-dev
 
 ### New features since last release
 
 ### Breaking changes
->>>>>>> 316459fa
 
 ### Improvements
 
