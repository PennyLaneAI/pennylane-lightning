# Release 0.39.0-dev

### New features since last release

<<<<<<< HEAD
* Add `collapse()` support to `lightning.gpu` C++ layer.
=======
* Add `mid-circuit measurements` support to `lightning.gpu`'s single-GPU backend.
>>>>>>> 53ec72b5
  [(#931)](https://github.com/PennyLaneAI/pennylane-lightning/pull/931)

* Add Matrix Product Operator (MPO) for all gates support to `lightning.tensor`. Note current C++ implementation only works for MPO sites data provided by users.
  [(#859)](https://github.com/PennyLaneAI/pennylane-lightning/pull/859)

* Add shot measurement support to `lightning.tensor`.
  [(#852)](https://github.com/PennyLaneAI/pennylane-lightning/pull/852)

* Build and upload Lightning-Tensor wheels (x86_64, AARCH64) to PyPI.
  [(#862)](https://github.com/PennyLaneAI/pennylane-lightning/pull/862)
  [(#905)](https://github.com/PennyLaneAI/pennylane-lightning/pull/905)

* Add `Projector` observable support via diagonalization to Lightning-GPU.
  [(#894)](https://github.com/PennyLaneAI/pennylane-lightning/pull/894)

* Add 1-target wire controlled gate support to `lightning.tensor`. Note that `cutensornet` only supports 1-target wire controlled gate as of `v24.08`. A controlled gate with more than 1 target wire should be converted to dense matrix.
  [(#880)](https://github.com/PennyLaneAI/pennylane-lightning/pull/880)

* Lightning-Kokkos migrated to the new device API.
  [(#810)](https://github.com/PennyLaneAI/pennylane-lightning/pull/810)

* Lightning-GPU migrated to the new device API.
  [(#853)](https://github.com/PennyLaneAI/pennylane-lightning/pull/853)

### Breaking changes

* Deprecate `initSV()` and add `resetStateVector()` to `lightning.gpu`.
  [(#933)](https://github.com/PennyLaneAI/pennylane-lightning/pull/933)

* Deprecate PI gates implementation.
  [(#925)](https://github.com/PennyLaneAI/pennylane-lightning/pull/925)

* Update MacOS wheel builds to require Monterey (12.0) or greater for x86_64 and ARM.
  [(#901)](https://github.com/PennyLaneAI/pennylane-lightning/pull/901)

* Remove PowerPC wheel build recipe for Lightning-Qubit.
  [(#902)](https://github.com/PennyLaneAI/pennylane-lightning/pull/902)

* Remove support for Python 3.9.
  [(#891)](https://github.com/PennyLaneAI/pennylane-lightning/pull/891)

### Improvements

* Add `setStateVector(state, wire)` support to the `lightning.gpu` C++ layer.
  [(#930)](https://github.com/PennyLaneAI/pennylane-lightning/pull/930)

* Add zero-state initialization to both `StateVectorCudaManaged` and `StateVectorCudaMPI` constructors to remove the `reset_state` in the python layer ctor and refactor `setBasisState(state, wires)` in the C++ layer.
  [(#933)](https://github.com/PennyLaneAI/pennylane-lightning/pull/933)
  
* The `generate_samples` methods of lightning.{qubit/kokkos} can now take in a seed number to make the generated samples deterministic. This can be useful when, among other things, fixing flaky tests in CI.
  [(#927)](https://github.com/PennyLaneAI/pennylane-lightning/pull/927)

* Always decompose `qml.QFT` in Lightning.
  [(#924)](https://github.com/PennyLaneAI/pennylane-lightning/pull/924)

* Uniform Python format to adhere PennyLane style.
  [(#924)](https://github.com/PennyLaneAI/pennylane-lightning/pull/924)

* Remove dynamic decomposition rules in Lightning.
  [(#926)](https://github.com/PennyLaneAI/pennylane-lightning/pull/926)

* Add the `ci:use-gpu-runner` GitHub label to `lightning.kokkos` GPU Testing CIs.
  [(#916)](https://github.com/PennyLaneAI/pennylane-lightning/pull/916)

* Merge `lightning.gpu` and `lightning.tensor` GPU tests in single Python and C++ CIs controlled by the `ci:use-gpu-runner` label.
  [(#911)](https://github.com/PennyLaneAI/pennylane-lightning/pull/911)

* Update the test suite to remove deprecated code.
  [(#912)](https://github.com/PennyLaneAI/pennylane-lightning/pull/912)

* Skip the compilation of Lightning simulators and development requirements to boost the build of public docs up to 5x.
  [(#904)](https://github.com/PennyLaneAI/pennylane-lightning/pull/904)

* Build Lightning wheels in `Release` mode.
  [(#903)](https://github.com/PennyLaneAI/pennylane-lightning/pull/903)

* Update Pybind11 to 2.13.5.
  [(#901)](https://github.com/PennyLaneAI/pennylane-lightning/pull/901)

* Migrate wheels artifacts to v4.
  [(#893)](https://github.com/PennyLaneAI/pennylane-lightning/pull/893)

* Update GitHub actions in response to a high-severity vulnerability.
  [(#887)](https://github.com/PennyLaneAI/pennylane-lightning/pull/887)

* Optimize and simplify controlled kernels in Lightning-Qubit.
  [(#882)](https://github.com/PennyLaneAI/pennylane-lightning/pull/882)

* Optimize gate cache recording for `lightning.tensor` C++ layer.
  [(#879)](https://github.com/PennyLaneAI/pennylane-lightning/pull/879)

* Unify Lightning-Kokkos device and Lightning-Qubit device under a Lightning Base device.
  [(#876)](https://github.com/PennyLaneAI/pennylane-lightning/pull/876)

* Smarter defaults for the `split_obs` argument in the serializer. The serializer splits linear combinations into chunks instead of all their terms.
  [(#873)](https://github.com/PennyLaneAI/pennylane-lightning/pull/873/)

* Prefer `tomlkit` over `toml` for building Lightning wheels, and choose `tomli` and `tomllib` over `toml` when installing the package.
  [(#857)](https://github.com/PennyLaneAI/pennylane-lightning/pull/857)

* LightningKokkos gains native support for the `PauliRot` gate.
  [(#855)](https://github.com/PennyLaneAI/pennylane-lightning/pull/855)

### Documentation

* Update ``lightning.tensor`` documentation to include all the new features added since pull request #756. The new features are: 1, Finite-shot measurements; 2. Expval-base quantities; 3. Support for ``qml.state()`` and ``qml.stateprep()``; 4. Support for all gates support via Matrix Product Operator (MPO).
  [(#909)](https://github.com/PennyLaneAI/pennylane-lightning/pull/909)

### Bug fixes

* Add concept restriction to ensure `ConstMult` inline function only hit with arithmetic-values times complex values. Fixes build failures with the test suite when enabling OpenMP, and disabling BLAS and Python under clang.
  [(#936)](https://github.com/PennyLaneAI/pennylane-lightning/pull/936)

* Bug fix for `applyMatrix` in `lightning.tensor`. Matrix operator data is not stored in the `cuGateCache` object to support `TensorProd` obs with multiple `Hermitian` obs.
  [(#932)](https://github.com/PennyLaneAI/pennylane-lightning/pull/932)

* Bug fix for `_pauli_word` of `QuantumScriptSerializer`. `_pauli_word` can process `PauliWord` object: `I`.
  [(#919)](https://github.com/PennyLaneAI/pennylane-lightning/pull/919)

* Bug fix for analytic `probs` in the `lightning.tensor` C++ layer.
  [(#906)](https://github.com/PennyLaneAI/pennylane-lightning/pull/906)

### Contributors

This release contains contributions from (in alphabetical order):

Ali Asadi, Amintor Dusko, Luis Alfredo Nuñez Meneses, Vincent Michaud-Rioux, Lee J. O'Riordan, Mudit Pandey, Shuli Shu, Haochen Paul Wang

---

# Release 0.38.0

### New features since last release

* Add `qml.StatePrep()` and `qml.QubitStateVector()` support to `lightning.tensor`.
  [(#849)](https://github.com/PennyLaneAI/pennylane-lightning/pull/849)

* Add analytic `qml.probs()` measurement support to `lightning.tensor`.
  [(#830)](https://github.com/PennyLaneAI/pennylane-lightning/pull/830)

* Add `qml.state()` measurement support to `lightning.tensor`.
  [(#827)](https://github.com/PennyLaneAI/pennylane-lightning/pull/827)

* Add Lightning-GPU Linux (AArch64 + GraceHopper) wheels to PyPI.
  [(#815)](https://github.com/PennyLaneAI/pennylane-lightning/pull/815)

* Add `var` support to `lightning.tensor`. Note that `var` support is added via `obs**2` and this implementation scales as `O(num_obs**2)`.
  [(#804)](https://github.com/PennyLaneAI/pennylane-lightning/pull/804)

### Breaking changes

* Update python packaging to follow PEP 517/518/621/660 standards.
  [(#832)](https://github.com/PennyLaneAI/pennylane-lightning/pull/832)

* Add `getData()` in the `lightning.tensor` C++ backend. Users are responsible for ensuring sufficient host memory is allocated for the full state vector.
  [(#827)](https://github.com/PennyLaneAI/pennylane-lightning/pull/827)

* Remove `NDpermuter.hpp` which is no longer required.
  [(#795)](https://github.com/PennyLaneAI/pennylane-lightning/pull/795)

* Remove temporary steps from the CI, such as downgrading Scipy to <1.14 and installing Kokkos v4.2 for `lightning-version == 'stable'`.
  [(#792)](https://github.com/PennyLaneAI/pennylane-lightning/pull/792)

* Do not run GPU tests and Docker workflows on release.
  [(#788)](https://github.com/PennyLaneAI/pennylane-lightning/pull/788)

* Update python packaging to follow PEP 517/518/621/660 standards.
  [(#832)](https://github.com/PennyLaneAI/pennylane-lightning/pull/832)

### Improvements

* Updated calls of ``size_t`` to ``std::size_t`` everywhere.
  [(#816)](https://github.com/PennyLaneAI/pennylane-lightning/pull/816)

* Update Lightning tests to support the generalization of basis state preparation.
  [(#864)](https://github.com/PennyLaneAI/pennylane-lightning/pull/864)

* Add `SetState` and `SetBasisState` to `LightningKokkosSimulator`.
  [(#861)](https://github.com/PennyLaneAI/pennylane-lightning/pull/861)

* Remove use of the deprecated `Operator.expand` in favour of `Operator.decomposition`.
  [(#846)](https://github.com/PennyLaneAI/pennylane-lightning/pull/846)

* The `setBasisState` and `setStateVector` methods of `StateVectorLQubit` and `StateVectorKokkos` are overloaded to support PennyLane-like parameters.
  [(#843)](https://github.com/PennyLaneAI/pennylane-lightning/pull/843)

* Move `setBasisState`, `setStateVector` and `resetStateVector` from `StateVectorLQubitManaged` to `StateVectorLQubit`.
  [(#841)](https://github.com/PennyLaneAI/pennylane-lightning/pull/841)

* Update `generate_samples` in `LightningKokkos` and `LightningGPU` to support `qml.measurements.Shots` type instances.
  [(#839)](https://github.com/PennyLaneAI/pennylane-lightning/pull/839)

* Add a Catalyst-specific wrapping class for Lightning Kokkos.
  [(#837)](https://github.com/PennyLaneAI/pennylane-lightning/pull/837)
  [(#770)](https://github.com/PennyLaneAI/pennylane-lightning/pull/770)

* Lightning-Qubit natively supports the `PauliRot` gate.
  [(#834)](https://github.com/PennyLaneAI/pennylane-lightning/pull/834)

* Multiple calls to the `append_mps_final_state()` API is allowed in `lightning.tensor`.
  [(#830)](https://github.com/PennyLaneAI/pennylane-lightning/pull/830)

* Add `initial_state_prep` option to Catalyst TOML file.
  [(#826)](https://github.com/PennyLaneAI/pennylane-lightning/pull/826)

* `ENABLE_LAPACK` is `OFF` by default for all Lightning backends.
  [(#825)](https://github.com/PennyLaneAI/pennylane-lightning/pull/825)

* Update `ctrl_decomp_zyz` tests with `len(control_wires) > 1`.
  [(#821)](https://github.com/PennyLaneAI/pennylane-lightning/pull/821)

* Update the Catalyst-specific wrapping class for Lightning Kokkos to track Catalyst's new support for MCM seeding.
  [(#819)](https://github.com/PennyLaneAI/pennylane-lightning/pull/819)

* Replace ``size_t`` by ``std::size_t`` everywhere.
  [(#816)](https://github.com/PennyLaneAI/pennylane-lightning/pull/816/)

* Shot batching is made more efficient by executing all the shots in one go on Lightning-Qubit.
  [(#814)](https://github.com/PennyLaneAI/pennylane-lightning/pull/814)

* Lightning-Qubit calls `generate_samples(wires)` on a minimal subset of wires when executing in finite-shot mode.
  [(#813)](https://github.com/PennyLaneAI/pennylane-lightning/pull/813)

* Update `LightingQubit.preprocess` to work with changes to preprocessing for mid-circuit measurements.
  [(#812)](https://github.com/PennyLaneAI/pennylane-lightning/pull/812)

* Avoid unnecessary memory reset in Lightning-Qubit's state vector class constructor.
  [(#811)](https://github.com/PennyLaneAI/pennylane-lightning/pull/811)

* Add `generate_samples(wires)` support in Lightning-Qubit, which samples faster for a subset of wires.
  [(#809)](https://github.com/PennyLaneAI/pennylane-lightning/pull/809)

* Optimize the OpenMP parallelization of Lightning-Qubit's `probs` for all number of targets.
  [(#807)](https://github.com/PennyLaneAI/pennylane-lightning/pull/807)

* Optimize `probs(wires)` of Lightning-Kokkos using various kernels. Which kernel is to be used depends on the device, number of qubits and number of target wires.
  [(#802)](https://github.com/PennyLaneAI/pennylane-lightning/pull/802)

* Add GPU device compute capability check for Lightning-Tensor.
  [(#803)](https://github.com/PennyLaneAI/pennylane-lightning/pull/803)

* Refactor CUDA utils Python bindings to a separate module.
  [(#801)](https://github.com/PennyLaneAI/pennylane-lightning/pull/801)

* Parallelize Lightning-Qubit `probs` with OpenMP when using the `-DLQ_ENABLE_KERNEL_OMP=1` CMake argument.
  [(#800)](https://github.com/PennyLaneAI/pennylane-lightning/pull/800)

* Implement `probs(wires)` using a bit-shift implementation akin to the gate kernels in Lightning-Qubit.
  [(#795)](https://github.com/PennyLaneAI/pennylane-lightning/pull/795)

* Enable setting the PennyLane version when invoking, for example, `make docker-build version=master pl_version=master`.
  [(#791)](https://github.com/PennyLaneAI/pennylane-lightning/pull/791)

### Documentation

* The installation instructions for all lightning plugins have been improved.
  [(#858)](https://github.com/PennyLaneAI/pennylane-lightning/pull/858)
  [(#851)](https://github.com/PennyLaneAI/pennylane-lightning/pull/851)

* Updated the README and added citation format for Lightning arXiv preprint.
  [(#818)](https://github.com/PennyLaneAI/pennylane-lightning/pull/818)

### Bug fixes

* Point to the right Lightning root folder independently from the invocation location, when configuring the project.
  [(#874)](https://github.com/PennyLaneAI/pennylane-lightning/pull/874)

* Update dependencies and `build` command options following changes in the build system.
  [(#863)](https://github.com/PennyLaneAI/pennylane-lightning/pull/863)

* Replace structured bindings by variables in `GateImplementationsLM.hpp`.
  [(#856)](https://github.com/PennyLaneAI/pennylane-lightning/pull/856)

* Remove wrong `-m` when calling `setup.py`.
  [(#854)](https://github.com/PennyLaneAI/pennylane-lightning/pull/854)

* Fix plugin-test-matrix CI/CD workflows.
  [(#850)](https://github.com/PennyLaneAI/pennylane-lightning/pull/850)

* Set the `immutable` parameter value as `false` for the `cutensornetStateApplyTensorOperator` to allow the following `cutensornetStateUpdateTensorOperator` call.
  [(#845)](https://github.com/PennyLaneAI/pennylane-lightning/pull/845)

* Fix cuQuantum SDK path pass-though in CMake.
  [(#831)](https://github.com/PennyLaneAI/pennylane-lightning/pull/831)

* Fix CUDA sync issues on AArch64 + GraceHopper.
  [(#823)](https://github.com/PennyLaneAI/pennylane-lightning/pull/823)

* Check for the number of wires for Hermitian observables in Lightning-Tensor. Only 1-wire Hermitian observables are supported as of `cuTensorNet-v24.03.0`.
  [(#806)](https://github.com/PennyLaneAI/pennylane-lightning/pull/806)

* Set `PL_BACKEND` for the entire `build-wheel-lightning-gpu` Docker-build stage to properly build the Lightning-GPU wheel.
  [(#791)](https://github.com/PennyLaneAI/pennylane-lightning/pull/791)

* Fix conditions for skipping build & push steps in the Docker build workflows.
  [(#790)](https://github.com/PennyLaneAI/pennylane-lightning/pull/790)

* Downgrade Scipy on Lightning stable version tests.
  [(#783)](https://github.com/PennyLaneAI/pennylane-lightning/pull/783)

* Fix checkout command in test workflows for rc branches.
  [(#777)](https://github.com/PennyLaneAI/pennylane-lightning/pull/777)

* Point to the right Lightning root folder independently from the invocation location, when configuring the project.
  [(#874)](https://github.com/PennyLaneAI/pennylane-lightning/pull/874)

### Contributors

This release contains contributions from (in alphabetical order):

Ali Asadi, Astral Cai, Ahmed Darwish, Amintor Dusko, Vincent Michaud-Rioux, Luis Alfredo Nuñez Meneses, Erick Ochoa Lopez, Lee J. O'Riordan, Mudit Pandey, Shuli Shu, Raul Torres, Paul Haochen Wang

---

# Release 0.37.0

### New features since last release

* Implement Python interface to the `lightning.tensor` device.
  [(#748)](https://github.com/PennyLaneAI/pennylane-lightning/pull/748)

* Add `inverse` support for gate operations in `lightning.tensor` in the C++ layer.
  [(#753)](https://github.com/PennyLaneAI/pennylane-lightning/pull/753)

* Add `observable` and `expval` support to the `cutensornet`-backed `lightning.tensor` C++ layer.
  [(#728)](https://github.com/PennyLaneAI/pennylane-lightning/pull/728)

* Add gate support to `cutensornet`-backed `lightning.tensor` C++ layer.
  [(#718)](https://github.com/PennyLaneAI/pennylane-lightning/pull/718)

* Add `cutensornet`-backed `MPS` C++ layer to `lightning.tensor`.
  [(#704)](https://github.com/PennyLaneAI/pennylane-lightning/pull/704)

* Add support for `C(BlockEncode)` to Lightning devices.
  [(#743)](https://github.com/PennyLaneAI/pennylane-lightning/pull/743)

### Breaking changes

* Removed the `QuimbMPS` class and the corresponding backend from `lightning.tensor`.
  [(#737)](https://github.com/PennyLaneAI/pennylane-lightning/pull/737)

* Changed the name of `default.tensor` to `lightning.tensor` with the `quimb` backend.
  [(#730)](https://github.com/PennyLaneAI/pennylane-lightning/pull/730)

* `dynamic_one_shot` uses shot-vectors in the auxiliary tape to tell the device how many times to repeat the tape. Lightning-Qubit is updated accordingly.
  [(#724)](https://github.com/PennyLaneAI/pennylane-lightning/pull/724)

* `dynamic_one_shot` deals with post-selection during the post-processing phase, so Lightning-Qubit does not return `None`-valued measurements for mismatching samples anymore.
  [(#720)](https://github.com/PennyLaneAI/pennylane-lightning/pull/720)

### Improvements

* Release candidate branches automatically use the new large GitHub runner pool.
  [(#769)](https://github.com/PennyLaneAI/pennylane-lightning/pull/769)

* Lightning-Kokkos dev wheels for MacOS (x86_64, ARM64) and Linux (AArch64) are uploaded to TestPyPI upon merging a pull request.
  [(#765)](https://github.com/PennyLaneAI/pennylane-lightning/pull/765)

* Lightning-Kokkos Linux (x86_64) dev wheels are pushed to [Test PyPI](https://test.pypi.org/project/PennyLane-Lightning-Kokkos/) upon merging a pull request.
  [(#763)](https://github.com/PennyLaneAI/pennylane-lightning/pull/763)

* Change the type of tensor network objects passed to `ObservablesTNCuda` and `MeasurementsTNCuda` classes from `StateTensorT` to `TensorNetT`.
  [(#759)](https://github.com/PennyLaneAI/pennylane-lightning/pull/759)

* Silence `NDPermuter` linting warnings.
  [(#750)](https://github.com/PennyLaneAI/pennylane-lightning/pull/750)

* Rationalize MCM tests, removing most end-to-end tests from the native MCM test file, but keeping one that validates multiple mid-circuit measurements with any allowed return.
  [(#754)](https://github.com/PennyLaneAI/pennylane/pull/754)

* Rename `lightning.tensor` C++ libraries.
  [(#755)](https://github.com/PennyLaneAI/pennylane-lightning/pull/755)

* Set `state_tensor` as `const` for the `MeasurementTNCuda` class.
  [(#753)](https://github.com/PennyLaneAI/pennylane-lightning/pull/753)

* Updated Kokkos version and support to 4.3.01.
  [(#725)](https://github.com/PennyLaneAI/pennylane-lightning/pull/725)

* Lightning-Kokkos' functors are rewritten as functions wrapping around generic gate and generator functors templated over a coefficient interaction function. This reduces boilerplate while clarifying how the various kernels differ from one another.
  [(#640)](https://github.com/PennyLaneAI/pennylane-lightning/pull/640)

* Update C++ and Python GitHub actions names to include the matrix info.
  [(#717)](https://github.com/PennyLaneAI/pennylane-lightning/pull/717)

* Remove `CPhase` in favour of `CPhaseShift` in Lightning devices.
  [(#717)](https://github.com/PennyLaneAI/pennylane-lightning/pull/717)

* The various OpenMP configurations of Lightning-Qubit are tested in parallel on different Github Actions runners.
  [(#712)](https://github.com/PennyLaneAI/pennylane-lightning/pull/712)

* Update Linux wheels to use `manylinux_2_28` images.
  [(#667)](https://github.com/PennyLaneAI/pennylane-lightning/pull/667)

* Add support for `qml.expval` and `qml.var` in the `lightning.tensor` device for the `quimb` interface and the MPS method.
  [(#686)](https://github.com/PennyLaneAI/pennylane-lightning/pull/686)

* Changed the name of `lightning.tensor` to `default.tensor` with the `quimb` backend.
  [(#719)](https://github.com/PennyLaneAI/pennylane-lightning/pull/719)

* `lightning.qubit` and `lightning.kokkos` adhere to user-specified mid-circuit measurement configuration options.
  [(#736)](https://github.com/PennyLaneAI/pennylane-lightning/pull/736)

* Patch the C++ `Measurements.probs(wires)` method in Lightning-Qubit and Lightning-Kokkos to `Measurements.probs()` when called with all wires.
  This will trigger a more optimized implementation for calculating the probabilities of the entire system.
  [(#744)](https://github.com/PennyLaneAI/pennylane-lightning/pull/744)

* Remove the daily schedule from the "Compat Check w/PL - release/release" GitHub action.
  [(#746)](https://github.com/PennyLaneAI/pennylane-lightning/pull/746)

* Remove the required `scipy` config file for Lightning-Qubit. The support is now maintained by passing `SCIPY_LIBS_PATH` to the compiler.
  [(#775)](https://github.com/PennyLaneAI/pennylane-lightning/pull/775)

### Documentation

* Add installation instructions and documentation for `lightning.tensor`.
  [(#756)](https://github.com/PennyLaneAI/pennylane-lightning/pull/756)

### Bug fixes

* Don't route `probs(wires=[])` to `probs(all_wires)` in Lightning-Kokkos.
  [(#762)](https://github.com/PennyLaneAI/pennylane-lightning/pull/762)

* `ControlledQubitUnitary` is present in the Python device but not the TOML files. It is added to the decomposition gates since it can be implemented in its alternate form of `C(QubitUnitary)`.
  [(#767)](https://github.com/PennyLaneAI/pennylane-lightning/pull/767)

* Update the Lightning TOML files to indicate that non-commuting observables are supported.
  [(#764)](https://github.com/PennyLaneAI/pennylane-lightning/pull/764)

* Fix regex matching issue with auto on-boarding of release candidate branch to using the large runner queue.
  [(#774)](https://github.com/PennyLaneAI/pennylane-lightning/pull/774)

* Fix random CI failures for `lightning.tensor` Python unit tests and ignore `lightning_tensor` paths.
  [(#761)](https://github.com/PennyLaneAI/pennylane-lightning/pull/761)

* `lightning.qubit` and `lightning.kokkos` use `qml.ops.Conditional.base` instead of `qml.ops.Conditional.then_op`.
  [(#752)](https://github.com/PennyLaneAI/pennylane-lightning/pull/752)

* The preprocessing step in `lightning.qubit` now uses interface information to properly support the hardware-like postselection for mid-circuit measurements.
  [(#760)](https://github.com/PennyLaneAI/pennylane-lightning/pull/760)

* Fix AVX streaming operation support with newer GCC.
  [(#729)](https://github.com/PennyLaneAI/pennylane-lightning/pull/729)

* Revert changes calling the templated `IMAG`, `ONE`, `ZERO` functions in Kokkos kernels since they are incompatible with device execution.
  [(#733)](https://github.com/PennyLaneAI/pennylane-lightning/pull/733)

* The `tests_lkcpu_python.yml` workflow properly checks out the release or stable version of Lightning-Qubit during the test job.
  [(#723)](https://github.com/PennyLaneAI/pennylane-lightning/pull/723)

* Fix PennyLane Lightning-Kokkos and Lightning-Qubit tests for stable/stable configuration.
  [(#734)](https://github.com/PennyLaneAI/pennylane-lightning/pull/734)

* Remove the Autoray dependency from requirement files.
  [(#736)](https://github.com/PennyLaneAI/pennylane-lightning/pull/736)

* Fix the `cuda-runtime-12-0` dependency issue on RHEL8.
  [(#739)](https://github.com/PennyLaneAI/pennylane-lightning/pull/739)

* Fix the memory segmentation fault when initializing zero-wire Lightning-Kokkos.
  [(#757)](https://github.com/PennyLaneAI/pennylane-lightning/pull/757)

* Remove `pennylane.ops.op_math.controlled_decompositions.ctrl_decomp_zyz` tests with `len(control_wires) > 1`.
  [(#757)](https://github.com/PennyLaneAI/pennylane-lightning/pull/757)

* Add support for Scipy v1.14.
  [(#776)](https://github.com/PennyLaneAI/pennylane-lightning/pull/776)

* Add pickle support for the `DevPool` object in `lightning.gpu`.
  [(#772)](https://github.com/PennyLaneAI/pennylane-lightning/pull/772)

### Contributors

This release contains contributions from (in alphabetical order):

Ali Asadi, Amintor Dusko, Lillian Frederiksen, Pietropaolo Frisoni, David Ittah, Vincent Michaud-Rioux, Lee James O'Riordan, Mudit Pandey, Shuli Shu, Jay Soni

---

# Release 0.36.0

### New features since last release

* Add `cutensornet`-backed `MPS` C++ layer to `lightning.tensor`.
  [(#704)](https://github.com/PennyLaneAI/pennylane-lightning/pull/704)

* Add Python class for the `lightning.tensor` device which uses the new device API and the interface for `quimb` based on the MPS method.
  [(#671)](https://github.com/PennyLaneAI/pennylane-lightning/pull/671)

* Add compile-time support for AVX2/512 streaming operations in `lightning.qubit`.
  [(#664)](https://github.com/PennyLaneAI/pennylane-lightning/pull/664)

* `lightning.kokkos` supports mid-circuit measurements.
  [(#672)](https://github.com/PennyLaneAI/pennylane-lightning/pull/672)

* Add dynamic linking to LAPACK/OpenBlas shared objects in `scipy.libs` for both C++ and Python layer.
  [(#653)](https://github.com/PennyLaneAI/pennylane-lightning/pull/653)

* `lightning.qubit` supports mid-circuit measurements.
  [(#650)](https://github.com/PennyLaneAI/pennylane-lightning/pull/650)

* Add finite shots support in `lightning.qubit2`.
  [(#630)](https://github.com/PennyLaneAI/pennylane-lightning/pull/630)

* Add `collapse` and `normalize` methods to the `StateVectorLQubit` classes, enabling "branching" of the wavefunction. Add methods to create and seed an RNG in the `Measurements` modules.
  [(#645)](https://github.com/PennyLaneAI/pennylane-lightning/pull/645)

* Add two new Python classes (LightningStateVector and LightningMeasurements) to support `lightning.qubit2`.
  [(#613)](https://github.com/PennyLaneAI/pennylane-lightning/pull/613)

* Add analytic-mode `qml.probs` and `qml.var` support in `lightning.qubit2`.
  [(#627)](https://github.com/PennyLaneAI/pennylane-lightning/pull/627)

* Add `LightningAdjointJacobian` to support `lightning.qubit2`.
  [(#631)](https://github.com/PennyLaneAI/pennylane-lightning/pull/631)

* Add `lightning.qubit2` device which uses the new device API.
  [(#607)](https://github.com/PennyLaneAI/pennylane-lightning/pull/607)
  [(#628)](https://github.com/PennyLaneAI/pennylane-lightning/pull/628)

* Add Vector-Jacobian Product calculation support to `lightning.qubit`.
  [(#644)](https://github.com/PennyLaneAI/pennylane-lightning/pull/644)

* Add support for using new operator arithmetic as the default.
  [(#649)](https://github.com/PennyLaneAI/pennylane-lightning/pull/649)

### Breaking changes

* Split Lightning-Qubit and Lightning-Kokkos CPU Python tests with `pytest-split`. Remove `SERIAL` from Kokkos' `exec_model` matrix. Remove `all` from Lightning-Kokkos' `pl_backend` matrix. Move `clang-tidy` checks to `tidy.yml`. Avoid editable `pip` installations.
  [(#696)](https://github.com/PennyLaneAI/pennylane-lightning/pull/696)
* Update `lightning.gpu` and `lightning.kokkos` to raise an error instead of falling back to `default.qubit`.
  [(#689)](https://github.com/PennyLaneAI/pennylane-lightning/pull/689)

* Add `paths` directives to test workflows to avoid running tests that cannot be impacted by changes.
  [(#699)](https://github.com/PennyLaneAI/pennylane-lightning/pull/699)
  [(#695)](https://github.com/PennyLaneAI/pennylane-lightning/pull/695)

* Move common components of `/src/simulator/lightning_gpu/utils/` to `/src/utils/cuda_utils/`.
  [(#676)](https://github.com/PennyLaneAI/pennylane-lightning/pull/676)

* Deprecate static LAPACK linking support.
  [(#653)](https://github.com/PennyLaneAI/pennylane-lightning/pull/653)

* Migrate `lightning.qubit` to the new device API.
  [(#646)](https://github.com/PennyLaneAI/pennylane-lightning/pull/646)

* Introduce `ci:build_wheels` label, which controls wheel building on `pull_request` and other triggers.
  [(#648)](https://github.com/PennyLaneAI/pennylane-lightning/pull/648)

* Remove building wheels for Lightning Kokkos on Windows.
  [(#693)](https://github.com/PennyLaneAI/pennylane-lightning/pull/693)

### Improvements

* Add tests for Windows Wheels, fix ill-defined caching, and set the proper backend for `lightning.kokkos` wheels.
  [(#693)](https://github.com/PennyLaneAI/pennylane-lightning/pull/693)

* Replace string comparisons by `isinstance` checks where possible.
  [(#691)](https://github.com/PennyLaneAI/pennylane-lightning/pull/691)

* Refactor `cuda_utils` to remove its dependency on `custatevec.h`.
  [(#681)](https://github.com/PennyLaneAI/pennylane-lightning/pull/681)

* Add `test_templates.py` module where Grover and QSVT are tested.
  [(#684)](https://github.com/PennyLaneAI/pennylane-lightning/pull/684)

* Create `cuda_utils` for common usage of CUDA related backends.
  [(#676)](https://github.com/PennyLaneAI/pennylane-lightning/pull/676)

* Refactor `lightning_gpu_utils` unit tests to remove the dependency on statevector class.
  [(#675)](https://github.com/PennyLaneAI/pennylane-lightning/pull/675)

* Upgrade GitHub actions versions from v3 to v4.
  [(#669)](https://github.com/PennyLaneAI/pennylane-lightning/pull/669)

* Initialize the private attributes `gates_indices_` and `generators_indices_` of `StateVectorKokkos` using the definitions of the `Pennylane::Gates::Constant` namespace.
  [(#641)](https://github.com/PennyLaneAI/pennylane-lightning/pull/641)

* Add `isort` to `requirements-dev.txt` and run before `black` upon `make format` to sort Python imports.
  [(#623)](https://github.com/PennyLaneAI/pennylane-lightning/pull/623)

* Improve support for new operator arithmetic with `QuantumScriptSerializer.serialize_observables`.
  [(#670)](https://github.com/PennyLaneAI/pennylane-lightning/pull/670)

* Add `workflow_dispatch` to wheels recipes; allowing developers to build wheels manually on a branch instead of temporarily changing the headers.
  [(#679)](https://github.com/PennyLaneAI/pennylane-lightning/pull/679)

* Add the `ENABLE_LAPACK` compilation flag to toggle dynamic linking to LAPACK library.
  [(#678)](https://github.com/PennyLaneAI/pennylane-lightning/pull/678)

### Documentation

### Bug fixes

* Fix wire order permutations when using `qml.probs` with out-of-order wires.
  [(#707)](https://github.com/PennyLaneAI/pennylane-lightning/pull/707)

* Lightning Qubit once again respects the wire order specified on device instantiation.
  [(#705)](https://github.com/PennyLaneAI/pennylane-lightning/pull/705)

* `dynamic_one_shot` was refactored to use `SampleMP` measurements as a way to return the mid-circuit measurement samples. `LightningQubit`'s `simulate` is modified accordingly.
  [(#694)](https://github.com/PennyLaneAI/pennylane-lightning/pull/694)

* `LightningQubit` correctly decomposes state prep operations when used in the middle of a circuit.
  [(#687)](https://github.com/PennyLaneAI/pennylane-lightning/pull/687)

* `LightningQubit` correctly decomposes `qml.QFT` and `qml.GroverOperator` if `len(wires)` is greater than 9 and 12 respectively.
  [(#687)](https://github.com/PennyLaneAI/pennylane-lightning/pull/687)

* Specify `isort` `--py` (Python version) and `-l` (max line length) to stabilize `isort` across Python versions and environments.
  [(#647)](https://github.com/PennyLaneAI/pennylane-lightning/pull/647)

* Fix random `coverage xml` CI issues.
  [(#635)](https://github.com/PennyLaneAI/pennylane-lightning/pull/635)

* `lightning.qubit` correctly decomposed state preparation operations with adjoint differentiation.
  [(#661)](https://github.com/PennyLaneAI/pennylane-lightning/pull/661)

* Fix the failed observable serialization unit tests.
  [(#683)](https://github.com/PennyLaneAI/pennylane-lightning/pull/683)

* Update the `LightningQubit` new device API to work with Catalyst.
  [(#665)](https://github.com/PennyLaneAI/pennylane-lightning/pull/665)

* Update the version of `codecov-action` to v4 and fix the CodeCov issue with the PL-Lightning check-compatibility actions.
  [(#682)](https://github.com/PennyLaneAI/pennylane-lightning/pull/682)

* Refactor of dev prerelease auto-update-version workflow.
  [(#685)](https://github.com/PennyLaneAI/pennylane-lightning/pull/685)

* Remove gates unsupported by catalyst from TOML file.
  [(#698)](https://github.com/PennyLaneAI/pennylane-lightning/pull/698)

* Increase tolerance for a flaky test.
  [(#703)](https://github.com/PennyLaneAI/pennylane-lightning/pull/703)

* Remove `ControlledQubitUnitary` in favour of `C(QubitUnitary)` from the list of supported operations and the device TOML file. The `stopping_condition` method guarantees the consistency of decompositions.
  [(#758)](https://github.com/PennyLaneAI/pennylane-lightning/pull/758)

* Raise a clear error message with initialization of `lightning.kokkos` with zero-qubit on Windows.
  [(#758)](https://github.com/PennyLaneAI/pennylane-lightning/pull/758)


### Contributors

This release contains contributions from (in alphabetical order):

Ali Asadi, Amintor Dusko, Pietropaolo Frisoni, Thomas Germain, Christina Lee, Erick Ochoa Lopez, Vincent Michaud-Rioux, Rashid N H M, Lee James O'Riordan, Mudit Pandey, Shuli Shu

---

# Release 0.35.1

### Improvements

* Use the `adjoint` gate parameter to apply `qml.Adjoint` operations instead of matrix methods in `lightning.qubit`.
  [(#632)](https://github.com/PennyLaneAI/pennylane-lightning/pull/632)

### Bug fixes

* Fix `qml.Adjoint` support in `lightning.gpu` and `lightning.kokkos`.
  [(#632)](https://github.com/PennyLaneAI/pennylane-lightning/pull/632)

* Fix finite shots support in `lightning.qubit`, `lightning.gpu` and `lightning.kokkos`. The bug would impact calculations with measurements on observables with non-trivial diagonalizing gates and calculations with shot vectors.
  [(#632)](https://github.com/PennyLaneAI/pennylane-lightning/pull/632)

### Contributors

This release contains contributions from (in alphabetical order):

Vincent Michaud-Rioux

---

# Release 0.35.0

### New features since last release

* All backends now support `GlobalPhase` and `C(GlobalPhase)` in forward pass.
  [(#579)](https://github.com/PennyLaneAI/pennylane-lightning/pull/579)

* Add Hermitian observable support for shot-noise measurement and Lapack support.
  [(#569)](https://github.com/PennyLaneAI/pennylane-lightning/pull/569)

### Breaking changes

* Migrate `lightning.gpu` to CUDA 12.
  [(#606)](https://github.com/PennyLaneAI/pennylane-lightning/pull/606)

### Improvements

* Expand error values and strings returned from CUDA libraries.
  [(#617)](https://github.com/PennyLaneAI/pennylane-lightning/pull/617)

* `C(MultiRZ)` and `C(Rot)` gates are natively supported (with `LM` kernels).
  [(#614)](https://github.com/PennyLaneAI/pennylane-lightning/pull/614)

* Add adjoint support for `GlobalPhase` in Lightning-GPU and Lightning-Kokkos.
  [(#615)](https://github.com/PennyLaneAI/pennylane-lightning/pull/615)

* Lower the overheads of Windows CI tests.
  [(#610)](https://github.com/PennyLaneAI/pennylane-lightning/pull/610)

* Decouple LightningQubit memory ownership from numpy and migrate it to Lightning-Qubit managed state-vector class.
  [(#601)](https://github.com/PennyLaneAI/pennylane-lightning/pull/601)

* Expand support for Projector observables on Lightning-Kokkos.
  [(#601)](https://github.com/PennyLaneAI/pennylane-lightning/pull/601)

* Split Docker build cron job into two jobs: master and latest. This is mainly for reporting in the `plugin-test-matrix` repo.
  [(#600)](https://github.com/PennyLaneAI/pennylane-lightning/pull/600)

* The `BlockEncode` operation from PennyLane is now supported on all Lightning devices.
  [(#599)](https://github.com/PennyLaneAI/pennylane-lightning/pull/599)

* OpenMP acceleration can now be enabled at compile time for all `lightning.qubit` gate kernels using the `-DLQ_ENABLE_KERNEL_OMP=1` CMake argument.
  [(#510)](https://github.com/PennyLaneAI/pennylane-lightning/pull/510)

* Enable building Docker images for any branch or tag. Set the Docker build cron job to build images for the latest release and `master`.
  [(#598)](https://github.com/PennyLaneAI/pennylane-lightning/pull/598)

* Enable choosing the PennyLane-Lightning version and disabling push to Docker Hub in the Docker build workflow. Add a cron job calling the Docker build workflow.
  [(#597)](https://github.com/PennyLaneAI/pennylane-lightning/pull/597)

* Pull Kokkos v4.2.00 from the official Kokkos repository to test Lightning-Kokkos with the CUDA backend.
  [(#596)](https://github.com/PennyLaneAI/pennylane-lightning/pull/596)

* Remove deprecated MeasurementProcess.name.
  [(#605)](https://github.com/PennyLaneAI/pennylane-lightning/pull/605)

### Documentation

* Update requirements to build the documentation.
  [(#594)](https://github.com/PennyLaneAI/pennylane-lightning/pull/594)

### Bug fixes

* Downgrade auditwheel due to changes with library exclusion list.
  [(#620)](https://github.com/PennyLaneAI/pennylane-lightning/pull/620)

* List `GlobalPhase` gate in each device's TOML file.
  [(#615)](https://github.com/PennyLaneAI/pennylane-lightning/pull/615)

* Lightning-GPU's gate cache failed to distinguish between certain gates.
  For example, `MultiControlledX([0, 1, 2], "111")` and `MultiControlledX([0, 2], "00")` were applied as the same operation.
  This could happen with (at least) the following gates: `QubitUnitary`,`ControlledQubitUnitary`,`MultiControlledX`,`DiagonalQubitUnitary`,`PSWAP`,`OrbitalRotation`.
  [(#579)](https://github.com/PennyLaneAI/pennylane-lightning/pull/579)

* Ensure the stopping condition decompositions are respected for larger templated QFT and Grover operators.
  [(#609)](https://github.com/PennyLaneAI/pennylane-lightning/pull/609)

* Move concurrency group specifications from reusable Docker build workflow to the root workflows.
  [(#604)](https://github.com/PennyLaneAI/pennylane-lightning/pull/604)

* Fix `lightning-kokkos-cuda` Docker build and add CI workflow to build images and push to Docker Hub.
  [(#593)](https://github.com/PennyLaneAI/pennylane-lightning/pull/593)

* Update jax.config imports.
  [(#619)](https://github.com/PennyLaneAI/pennylane-lightning/pull/619)

* Fix apply state vector when using a Lightning handle.
  [(#622)](https://github.com/PennyLaneAI/pennylane-lightning/pull/622)

* Pinning Pytest to a version compatible with Flaky.
  [(#624)](https://github.com/PennyLaneAI/pennylane-lightning/pull/624)

### Contributors

This release contains contributions from (in alphabetical order):

Amintor Dusko, David Ittah, Vincent Michaud-Rioux, Lee J. O'Riordan, Shuli Shu, Matthew Silverman

---

# Release 0.34.0

### New features since last release

* Support added for Python 3.12 wheel builds.
  [(#541)](https://github.com/PennyLaneAI/pennylane-lightning/pull/541)

* Lightning-Qubit support arbitrary controlled gates (any wires and any control values). The kernels are implemented in the `LM` module.
  [(#576)](https://github.com/PennyLaneAI/pennylane-lightning/pull/576)

* Shot-noise related methods now accommodate observable objects with arbitrary eigenvalues. Add a Kronecker product method for two diagonal matrices.
  [(#570)](https://github.com/PennyLaneAI/pennylane-lightning/pull/570)

* Add shot-noise support for probs in the C++ layer. Probabilities are calculated from generated samples. All Lightning backends support this feature. Please note that target wires should be sorted in ascending manner.
  [(#568)](https://github.com/PennyLaneAI/pennylane-lightning/pull/568)

* Add `LM` kernels to apply arbitrary controlled operations efficiently.
  [(#516)](https://github.com/PennyLaneAI/pennylane-lightning/pull/516)

* Add shots support for variance value, probs, sample, counts calculation for given observables (`NamedObs`, `TensorProd` and `Hamiltonian`) based on Pauli words, `Identity` and `Hadamard` in the C++ layer. All Lightning backends support this support feature.
  [(#561)](https://github.com/PennyLaneAI/pennylane-lightning/pull/561)

* Add shots support for expectation value calculation for given observables (`NamedObs`, `TensorProd` and `Hamiltonian`) based on Pauli words, `Identity` and `Hadamard` in the C++ layer by adding `measure_with_samples` to the measurement interface. All Lightning backends support this support feature.
  [(#556)](https://github.com/PennyLaneAI/pennylane-lightning/pull/556)

* `qml.QubitUnitary` operators can be included in a circuit differentiated with the adjoint method. Lightning handles circuits with arbitrary non-differentiable `qml.QubitUnitary` operators. 1,2-qubit `qml.QubitUnitary` operators with differentiable parameters can be differentiated using decomposition.
  [(#540)] (https://github.com/PennyLaneAI/pennylane-lightning/pull/540)

### Breaking changes

* Set the default version of Kokkos to 4.2.00 throughout the project (CMake, CI, etc.)
  [(#578)] (https://github.com/PennyLaneAI/pennylane-lightning/pull/578)

* Overload `applyOperation` with a fifth `matrix` argument to all state vector classes to support arbitrary operations in `AdjointJacobianBase`.
  [(#540)] (https://github.com/PennyLaneAI/pennylane-lightning/pull/540)

### Improvements

* Ensure aligned memory used for numpy arrays with state-vector without reallocations.
  [(#572)](https://github.com/PennyLaneAI/pennylane-lightning/pull/572)

* Unify error messages of shot measurement related unsupported observables to better Catalyst.
  [(#577)](https://github.com/PennyLaneAI/pennylane-lightning/pull/577)

* Add configuration files to improve compatibility with Catalyst.
  [(#566)](https://github.com/PennyLaneAI/pennylane-lightning/pull/566)

* Refactor shot-noise related methods of MeasurementsBase class in the C++ layer and eigenvalues are not limited to `1` and `-1`. Add `getObs()` method to Observables class. Refactor `applyInPlaceShots` to allow users to get eigenvalues of Observables object. Deprecated `_preprocess_state` method in `MeasurementsBase` class for safer use of the `LightningQubitRaw` backend.
[(#570)](https://github.com/PennyLaneAI/pennylane-lightning/pull/570)

* Modify `setup.py` to use backend-specific build directory (`f"build_{backend}"`) to accelerate rebuilding backends in alternance.
  [(#540)] (https://github.com/PennyLaneAI/pennylane-lightning/pull/540)

* Update Dockerfile and rewrite the `build-wheel-lightning-gpu` stage to build Lightning-GPU from the `pennylane-lightning` monorepo.
  [(#539)] (https://github.com/PennyLaneAI/pennylane-lightning/pull/539)

* Add the MPI test CI workflows of Lightning-GPU in compatibility cron jobs.
  [(#536)] (https://github.com/PennyLaneAI/pennylane-lightning/pull/536)

* Add MPI synchronization in places to safely handle communicated data.
  [(#538)](https://github.com/PennyLaneAI/pennylane-lightning/pull/538)

* Add release option in compatibility cron jobs to test the release candidates of PennyLane and the Lightning plugins against one another.
  [(#531)] (https://github.com/PennyLaneAI/pennylane-lightning/pull/531)

* Add GPU workflows in compatibility cron jobs to test Lightning-GPU and Lightning-Kokkos with the Kokkos CUDA backend.
  [(#528)] (https://github.com/PennyLaneAI/pennylane-lightning/pull/528)

### Documentation

* Fixed a small typo in the documentation page for the PennyLane-Lightning GPU device.
  [(#563)](https://github.com/PennyLaneAI/pennylane-lightning/pull/563)

* Add OpenGraph social preview for Lightning docs.
  [(#574)](https://github.com/PennyLaneAI/pennylane-lightning/pull/574)

### Bug fixes

* Fix CodeCov file contention issue when uploading data from many workloads.
  [(#584)](https://github.com/PennyLaneAI/pennylane-lightning/pull/584)

* Ensure the `lightning.gpu` intermediate wheel builds are uploaded to TestPyPI.
  [(#575)](https://github.com/PennyLaneAI/pennylane-lightning/pull/575)

* Allow support for newer clang-tidy versions on non-x86_64 platforms.
  [(#567)](https://github.com/PennyLaneAI/pennylane-lightning/pull/567)

* Do not run C++ tests when testing for compatibility with PennyLane, hence fixing plugin-matrix failures. Fix Lightning-GPU workflow trigger.
  [(#571)](https://github.com/PennyLaneAI/pennylane-lightning/pull/571)

* Revert single-node multi-GPU batching behaviour to match https://github.com/PennyLaneAI/pennylane-lightning-gpu/pull/27.
  [(#564)](https://github.com/PennyLaneAI/pennylane-lightning/pull/564)

* Move deprecated `stateprep` `QuantumScript` argument into the operation list in `mpitests/test_adjoint_jacobian.py`.
  [(#540)] (https://github.com/PennyLaneAI/pennylane-lightning/pull/540)

* Fix MPI Python unit tests for the adjoint method.
  [(#538)](https://github.com/PennyLaneAI/pennylane-lightning/pull/538)

* Fix the issue with assigning kernels to ops before registering kernels on macOS
  [(#582)](https://github.com/PennyLaneAI/pennylane-lightning/pull/582)

* Update `MANIFEST.in` to include device config files and `CHANGELOG.md`
  [(#585)](https://github.com/PennyLaneAI/pennylane-lightning/pull/585)

### Contributors

This release contains contributions from (in alphabetical order):

Ali Asadi, Isaac De Vlugt, Amintor Dusko, Vincent Michaud-Rioux, Erick Ochoa Lopez, Lee James O'Riordan, Shuli Shu

---

# Release 0.33.1

* pip-installed CUDA runtime libraries can now be accessed from a virtualenv.
  [(#543)](https://github.com/PennyLaneAI/pennylane-lightning/pull/543)

### Bug fixes

* The pybind11 compiled module RPATH linkage has been restored to pre-0.33 behaviour.
  [(#543)](https://github.com/PennyLaneAI/pennylane-lightning/pull/543)

### Contributors

This release contains contributions from (in alphabetical order):

Lee J. O'Riordan

---

# Release 0.33.0

### New features since last release

* Add documentation updates for the `lightning.gpu` backend.
  [(#525)] (https://github.com/PennyLaneAI/pennylane-lightning/pull/525)

* Add `SparseHamiltonian` support for Lightning-Qubit and Lightning-GPU.
  [(#526)] (https://github.com/PennyLaneAI/pennylane-lightning/pull/526)

* Add `SparseHamiltonian` support for Lightning-Kokkos.
  [(#527)] (https://github.com/PennyLaneAI/pennylane-lightning/pull/527)

* Integrate python/pybind layer of distributed Lightning-GPU into the Lightning monorepo with Python unit tests.
  [(#518)] (https://github.com/PennyLaneAI/pennylane-lightning/pull/518)

* Integrate the distributed C++ backend of Lightning-GPU into the Lightning monorepo.
  [(#514)] (https://github.com/PennyLaneAI/pennylane-lightning/pull/514)

* Integrate Lightning-GPU into the Lightning monorepo. The new backend is named `lightning.gpu` and includes all single-GPU features.
  [(#499)] (https://github.com/PennyLaneAI/pennylane-lightning/pull/499)

* Build Linux wheels for Lightning-GPU (CUDA-11).
  [(#517)](https://github.com/PennyLaneAI/pennylane-lightning/pull/517)

* Add `Dockerfile` in `docker` and `make docker` workflow in `Makefile`. The Docker images and documentation are available on [DockerHub](https://hub.docker.com/repository/docker/pennylaneai/pennylane).
  [(#496)](https://github.com/PennyLaneAI/pennylane-lightning/pull/496)

* Add mid-circuit state preparation operation tests.
  [(#495)](https://github.com/PennyLaneAI/pennylane-lightning/pull/495)

### Breaking changes

* Add `tests_gpu.yml` workflow to test the Lightning-Kokkos backend with CUDA-12.
  [(#494)](https://github.com/PennyLaneAI/pennylane-lightning/pull/494)

* Implement `LM::GeneratorDoubleExcitation`, `LM::GeneratorDoubleExcitationMinus`, `LM::GeneratorDoubleExcitationPlus` kernels. Lightning-Qubit default kernels are now strictly from the `LM` implementation, which requires less memory and is faster for large state vectors.
  [(#512)](https://github.com/PennyLaneAI/pennylane-lightning/pull/512)

* Add workflows validating compatibility between PennyLane and Lightning's most recent stable releases and development (latest) versions.
  [(#507)](https://github.com/PennyLaneAI/pennylane-lightning/pull/507)
  [(#498)](https://github.com/PennyLaneAI/pennylane-lightning/pull/498)

* Introduce `timeout-minutes` in various workflows, mainly to avoid Windows builds hanging for several hours.
  [(#503)](https://github.com/PennyLaneAI/pennylane-lightning/pull/503)

* Cast integral-valued arrays to the device's complex type on entry in `_preprocess_state_vector` to ensure the state is correctly represented with floating-point numbers.
  [(#501)](https://github.com/PennyLaneAI/pennylane-lightning/pull/501)

* Update `DefaultQubit` to `DefaultQubitLegacy` on Lightning fallback.
  [(#500)](https://github.com/PennyLaneAI/pennylane-lightning/pull/500)

* Enums defined in `GateOperation.hpp` start at `1` (previously `0`). `::BEGIN` is introduced in a few places where it was assumed `0` accordingly.
  [(#485)](https://github.com/PennyLaneAI/pennylane-lightning/pull/485)

* Enable pre-commit hooks to format all Python files and linting of all Python source files.
  [(#485)](https://github.com/PennyLaneAI/pennylane-lightning/pull/485)

### Improvements

* Improve Python testing for Lightning-GPU (+MPI) by adding jobs in Actions files and adding Python tests to increase code coverage.
  [(#522)](https://github.com/PennyLaneAI/pennylane-lightning/pull/522)

* Add support for `pip install pennylane-lightning[kokkos]` for the OpenMP backend.
  [(#515)](https://github.com/PennyLaneAI/pennylane-lightning/pull/515)

* Update `setup.py` to allow for multi-package co-existence. The `PennyLane_Lightning` package now is the responsible for the core functionality, and will be depended upon by all other extensions.
  [(#504)] (https://github.com/PennyLaneAI/pennylane-lightning/pull/504)

* Redesign Lightning-Kokkos `StateVectorKokkos` class to use Kokkos `RangePolicy` together with special functors in `applyMultiQubitOp` to apply 1- to 4-wire generic unitary gates. For more than 4 wires, the general implementation using Kokkos `TeamPolicy` is employed to yield the best all-around performance.
  [(#490)] (https://github.com/PennyLaneAI/pennylane-lightning/pull/490)

* Redesign Lightning-Kokkos `Measurements` class to use Kokkos `RangePolicy` together with special functors to obtain the expectation value of 1- to 4-wire generic unitary gates. For more than 4 wires, the general implementation using Kokkos `TeamPolicy` is employed to yield the best all-around performance.
  [(#489)] (https://github.com/PennyLaneAI/pennylane-lightning/pull/489)

* Add tests to increase Lightning-Kokkos coverage.
  [(#485)](https://github.com/PennyLaneAI/pennylane-lightning/pull/485)

* Add memory locality tag reporting and adjoint diff dispatch for `lightning.qubit` statevector classes.
  [(#492)](https://github.com/PennyLaneAI/pennylane-lightning/pull/492)

* Add support for dependent external packages to C++ core.
  [(#482)](https://github.com/PennyLaneAI/pennylane-lightning/pull/482)

* Add support for building multiple backend simulators.
  [(#497)](https://github.com/PennyLaneAI/pennylane-lightning/pull/497)

### Documentation

### Bug fixes

* Fix CI issues running python-cov with MPI.
  [(#535)](https://github.com/PennyLaneAI/pennylane-lightning/pull/535)

* Re-add support for `pip install pennylane-lightning[gpu]`.
  [(#515)](https://github.com/PennyLaneAI/pennylane-lightning/pull/515)

* Switch most Lightning-Qubit default kernels to `LM`. Add `LM::multiQubitOp` tests, failing when targeting out-of-order wires clustered close to `num_qubits-1`. Fix the `LM::multiQubitOp` kernel implementation by introducing a generic `revWireParity` routine and replacing the `bitswap`-based implementation. Mimic the changes fixing the corresponding `multiQubitOp` and `expval` functors in Lightning-Kokkos.
  [(#511)](https://github.com/PennyLaneAI/pennylane-lightning/pull/511)

* Fix RTD builds by removing unsupported `system_packages` configuration option.
  [(#491)](https://github.com/PennyLaneAI/pennylane-lightning/pull/491)

### Contributors

This release contains contributions from (in alphabetical order):

Ali Asadi, Amintor Dusko, Vincent Michaud-Rioux, Lee J. O'Riordan, Shuli Shu

---

# Release 0.32.0

### New features since last release

* The `lightning.kokkos` backend supports Nvidia GPU execution (with Kokkos v4 and CUDA v12).
  [(#477)](https://github.com/PennyLaneAI/pennylane-lightning/pull/477)

* Complete overhaul of repository structure to facilitates integration of multiple backends. Refactoring efforts we directed to improve development performance, code reuse and decrease overall overhead to propagate changes through backends. New C++ modular build strategy allows for faster test builds restricted to a module. Update CI/CD actions concurrency strategy. Change minimal Python version to 3.9.
  [(#472)] (https://github.com/PennyLaneAI/pennylane-lightning/pull/472)

* Wheels are built with native support for sparse Hamiltonians.
  [(#470)] (https://github.com/PennyLaneAI/pennylane-lightning/pull/470)

* Add native support to sparse Hamiltonians in the absence of Kokkos & Kokkos-kernels.
  [(#465)] (https://github.com/PennyLaneAI/pennylane-lightning/pull/465)

### Breaking changes

* Rename `QubitStateVector` to `StatePrep` in the `LightningQubit` and `LightningKokkos` classes.
  [(#486)](https://github.com/PennyLaneAI/pennylane-lightning/pull/486)

* Modify `adjointJacobian` methods to accept a (maybe unused) reference `StateVectorT`, allowing device-backed simulators to directly access state vector data for adjoint differentiation instead of copying it back-and-forth into `JacobianData` (host memory).
  [(#477)](https://github.com/PennyLaneAI/pennylane-lightning/pull/477)

### Improvements

* Refactor LKokkos `Measurements` class to use (fast) specialized functors whenever possible.
  [(#481)] (https://github.com/PennyLaneAI/pennylane-lightning/pull/481)

* Merge Lightning Qubit and Lightning Kokkos backends in the new repository.
  [(#472)] (https://github.com/PennyLaneAI/pennylane-lightning/pull/472)

* Integrated new unified docs for Lightning Kokkos and Lightning Qubit packages.
  [(#473)] (https://github.com/PennyLaneAI/pennylane-lightning/pull/473)

### Documentation

### Bug fixes

* Ensure PennyLane has an `active_return` attribute before calling it.
 [(#483)] (https://github.com/PennyLaneAI/pennylane-lightning/pull/483)

* Do no import `sqrt2_v` from `<numbers>` in `Util.hpp` to resolve issue with Lightning-GPU builds.
  [(#479)](https://github.com/PennyLaneAI/pennylane-lightning/pull/479)

* Update the CMake internal references to enable sub-project compilation with affecting the parent package.
  [(#478)](https://github.com/PennyLaneAI/pennylane-lightning/pull/478)

* `apply` no longer mutates the inputted list of operations.
  [(#474)](https://github.com/PennyLaneAI/pennylane-lightning/pull/474)

### Contributors

This release contains contributions from (in alphabetical order):

Amintor Dusko, Christina Lee, Vincent Michaud-Rioux, Lee J. O'Riordan

---

# Release 0.31.0

### New features since last release

* Update Kokkos support to 4.0.01.
  [(#439)] (https://github.com/PennyLaneAI/pennylane-lightning/pull/439)

### Breaking changes

* Update tests to be compliant with PennyLane v0.31.0 development changes and deprecations.
  [(#448)](https://github.com/PennyLaneAI/pennylane-lightning/pull/448)

### Improvements

* Remove logic from `setup.py` and transfer paths and env variable definitions into workflow files.
  [(#450)](https://github.com/PennyLaneAI/pennylane-lightning/pull/450)

* Detect MKL or CBLAS if `ENABLE_BLAS=ON` making sure that BLAS is linked as expected.
  [(#449)](https://github.com/PennyLaneAI/pennylane-lightning/pull/449)

### Documentation

* Fix LightningQubit class parameter documentation.
  [(#456)](https://github.com/PennyLaneAI/pennylane-lightning/pull/456)

### Bug fixes

* Ensure cross-platform wheels continue to build with updates in git safety checks.
  [(#452)](https://github.com/PennyLaneAI/pennylane-lightning/pull/452)

* Fixing Python version bug introduce in [(#450)](https://github.com/PennyLaneAI/pennylane-lightning/pull/450)
  when `Python_EXECUTABLE` was removed from `setup.py`.
  [(#461)](https://github.com/PennyLaneAI/pennylane-lightning/pull/461)

* Ensure aligned allocator definition works with C++20 compilers.
  [(#438)](https://github.com/PennyLaneAI/pennylane-lightning/pull/438)

* Prevent multiple threads from calling `Kokkos::initialize` or `Kokkos::finalize`.
  [(#439)](https://github.com/PennyLaneAI/pennylane-lightning/pull/439)

### Contributors

This release contains contributions from (in alphabetical order):

Vincent Michaud-Rioux, Lee J. O'Riordan, Chae-Yeun Park

---

# Release 0.30.0

### New features since last release

* Add MCMC sampler.
  [(#384)] (https://github.com/PennyLaneAI/pennylane-lightning/pull/384)

* Serialize PennyLane's arithmetic operators when they are used as observables
  that are expressed in the Pauli basis.
  [(#424)](https://github.com/PennyLaneAI/pennylane-lightning/pull/424)

### Breaking changes

* Lightning now works with the new return types specification that is now default in PennyLane.
  See [the PennyLane `qml.enable_return`](https://docs.pennylane.ai/en/stable/code/api/pennylane.enable_return.html?highlight=enable_return) documentation for more information on this change.
  [(#427)](https://github.com/PennyLaneAI/pennylane-lightning/pull/427)

Instead of creating potentially ragged numpy array, devices and `QNode`'s now return an object of the same type as that
returned by the quantum function.

```
>>> dev = qml.device('lightning.qubit', wires=1)
>>> @qml.qnode(dev, diff_method="adjoint")
... def circuit(x):
...     qml.RX(x, wires=0)
...     return qml.expval(qml.PauliY(0)), qml.expval(qml.PauliZ(0))
>>> x = qml.numpy.array(0.5)
>>> circuit(qml.numpy.array(0.5))
(array(-0.47942554), array(0.87758256))
```

Interfaces like Jax or Torch handle tuple outputs without issues:

```
>>> jax.jacobian(circuit)(jax.numpy.array(0.5))
(Array(-0.87758255, dtype=float32, weak_type=True),
Array(-0.47942555, dtype=float32, weak_type=True))
```

Autograd cannot differentiate an output tuple, so results must be converted to an array before
use with `qml.jacobian`:

```
>>> qml.jacobian(lambda y: qml.numpy.array(circuit(y)))(x)
array([-0.87758256, -0.47942554])
```

Alternatively, the quantum function itself can return a numpy array of measurements:

```
>>> dev = qml.device('lightning.qubit', wires=1)
>>> @qml.qnode(dev, diff_method="adjoint")
>>> def circuit2(x):
...     qml.RX(x, wires=0)
...     return np.array([qml.expval(qml.PauliY(0)), qml.expval(qml.PauliZ(0))])
>>> qml.jacobian(circuit2)(np.array(0.5))
array([-0.87758256, -0.47942554])
```

### Improvements

* Remove deprecated `set-output` commands from workflow files.
  [(#437)](https://github.com/PennyLaneAI/pennylane-lightning/pull/437)

* Lightning wheels are now checked with `twine check` post-creation for PyPI compatibility.
  [(#430)](https://github.com/PennyLaneAI/pennylane-lightning/pull/430)

* Lightning has been made compatible with the change in return types specification.
  [(#427)](https://github.com/PennyLaneAI/pennylane-lightning/pull/427)

* Lightning is compatible with clang-tidy version 16.
  [(#429)](https://github.com/PennyLaneAI/pennylane-lightning/pull/429)

### Contributors

This release contains contributions from (in alphabetical order):

Christina Lee, Vincent Michaud-Rioux, Lee James O'Riordan, Chae-Yeun Park, Matthew Silverman

---

# Release 0.29.0

### Improvements

* Remove runtime dependency on ninja build system.
  [(#414)](https://github.com/PennyLaneAI/pennylane-lightning/pull/414)

* Allow better integration and installation support with CMake targeted binary builds.
  [(#403)](https://github.com/PennyLaneAI/pennylane-lightning/pull/403)

* Remove explicit Numpy and Scipy requirements.
  [(#412)](https://github.com/PennyLaneAI/pennylane-lightning/pull/412)

* Get `llvm` installation root from the environment variable `LLVM_ROOT_DIR` (or fallback to `brew`).
  [(#413)](https://github.com/PennyLaneAI/pennylane-lightning/pull/413)

* Update AVX2/512 kernel infrastructure for additional gate/generator operations.
  [(#404)](https://github.com/PennyLaneAI/pennylane-lightning/pull/404)

* Remove unnecessary lines for resolving CodeCov issue.
  [(#415)](https://github.com/PennyLaneAI/pennylane-lightning/pull/415)

* Add more AVX2/512 gate operations.
  [(#393)](https://github.com/PennyLaneAI/pennylane-lightning/pull/393)

### Documentation

### Bug fixes

* Ensure error raised when asking for out of order marginal probabilities. Prevents the return of incorrect results.
  [(#416)](https://github.com/PennyLaneAI/pennylane-lightning/pull/416)

* Fix Github shields in README.
  [(#402)](https://github.com/PennyLaneAI/pennylane-lightning/pull/402)

### Contributors

Amintor Dusko, Vincent Michaud-Rioux, Lee James O'Riordan, Chae-Yeun Park

---

# Release 0.28.2

### Bug fixes

* Fix Python module versioning for Linux wheels.
  [(#408)](https://github.com/PennyLaneAI/pennylane-lightning/pull/408)

### Contributors

This release contains contributions from (in alphabetical order):

Amintor Dusko, Shuli Shu, Trevor Vincent

---

# Release 0.28.1

### Bug fixes

* Fix Pybind11 module versioning and locations for Windows wheels.
  [(#400)](https://github.com/PennyLaneAI/pennylane-lightning/pull/400)

### Contributors

This release contains contributions from (in alphabetical order):

Lee J. O'Riordan

---

# Release 0.28.0

### Breaking changes

* Deprecate support for Python 3.7.
  [(#391)](https://github.com/PennyLaneAI/pennylane-lightning/pull/391)

### Improvements

* Improve Lightning package structure for external use as a C++ library.
  [(#369)](https://github.com/PennyLaneAI/pennylane-lightning/pull/369)

* Improve the stopping condition method.
  [(#386)](https://github.com/PennyLaneAI/pennylane-lightning/pull/386)

### Bug fixes

- Pin CMake to 3.24.x in wheel-builder to avoid Python not found error in CMake 3.25, when building wheels for PennyLane-Lightning-GPU.
  [(#387)](https://github.com/PennyLaneAI/pennylane-lightning/pull/387)

### Contributors

This release contains contributions from (in alphabetical order):

Amintor Dusko, Lee J. O'Riordan

---

# Release 0.27.0

### New features since last release

* Enable building of Python 3.11 wheels and upgrade Python on CI/CD workflows to 3.8.
  [(#381)](https://github.com/PennyLaneAI/pennylane-lightning/pull/381)

### Breaking changes

### Improvements

* Update clang-tools version in Github workflows.
  [(#351)](https://github.com/PennyLaneAI/pennylane-lightning/pull/351)

* Improve tests and checks CI/CD pipelines.
  [(#353)](https://github.com/PennyLaneAI/pennylane-lightning/pull/353)

* Implement 3 Qubits gates (CSWAP & Toffoli) & 4 Qubits gates (DoubleExcitation, DoubleExcitationMinus, DoubleExcitationPlus) in LM manner.
  [(#362)](https://github.com/PennyLaneAI/pennylane-lightning/pull/362)

* Upgrade Kokkos and Kokkos Kernels to 3.7.00, and improve sparse matrix-vector multiplication performance and memory usage.
  [(#361)](https://github.com/PennyLaneAI/pennylane-lightning/pull/361)

* Update Linux (ubuntu-latest) architecture x86_64 wheel-builder from GCC 10.x to GCC 11.x.
  [(#373)](https://github.com/PennyLaneAI/pennylane-lightning/pull/373)

* Update gcc and g++ 10.x to 11.x in CI tests. This update brings improved support for newer C++ features.
  [(#370)](https://github.com/PennyLaneAI/pennylane-lightning/pull/370)

* Change Lightning to inherit from QubitDevice instead of DefaultQubit.
  [(#365)](https://github.com/PennyLaneAI/pennylane-lightning/pull/365)

### Documentation

### Bug fixes

* Use mutex when accessing cache in KernelMap.
  [(#382)](https://github.com/PennyLaneAI/pennylane-lightning/pull/382)

### Contributors

This release contains contributions from (in alphabetical order):

Amintor Dusko, Chae-Yeun Park, Monit Sharma, Shuli Shu

---

# Release 0.26.1

### Bug fixes

* Fixes the transposition method used in the probability calculation.
  [(#377)](https://github.com/PennyLaneAI/pennylane-lightning/pull/377)

### Contributor

Amintor Dusko

---
# Release 0.26.0

### Improvements

* Introduces requirements-dev.txt and improves dockerfile.
  [(#330)](https://github.com/PennyLaneAI/pennylane-lightning/pull/330)

* Support `expval` for a Hamiltonian.
  [(#333)](https://github.com/PennyLaneAI/pennylane-lightning/pull/333)

* Implements caching for Kokkos installation.
  [(#316)](https://github.com/PennyLaneAI/pennylane-lightning/pull/316)

* Supports measurements of operator arithmetic classes such as `Sum`, `Prod`,
  and `SProd` by deferring handling of them to `DefaultQubit`.
  [(#349)](https://github.com/PennyLaneAI/pennylane-lightning/pull/349)

```
@qml.qnode(qml.device('lightning.qubit', wires=2))
def circuit():
    obs = qml.s_prod(2.1, qml.PauliZ(0)) + qml.op_sum(qml.PauliX(0), qml.PauliZ(1))
    return qml.expval(obs)
```

### Bug fixes

* Test updates to reflect new measurement error messages.
  [(#334)](https://github.com/PennyLaneAI/pennylane-lightning/pull/334)

* Updates to the release tagger to fix incompatibilities with RTD.
  [(#344)](https://github.com/PennyLaneAI/pennylane-lightning/pull/344)

* Update cancel-workflow-action and bot credentials.
  [(#345)](https://github.com/PennyLaneAI/pennylane-lightning/pull/345)

### Contributors

This release contains contributions from (in alphabetical order):

Amintor Dusko, Christina Lee, Lee J. O'Riordan, Chae-Yeun Park

---

# Release 0.25.0

### New features since last release

### Breaking changes

* We explicitly disable support for PennyLane's parameter broadcasting.
[#317](https://github.com/PennyLaneAI/pennylane-lightning/pull/317)

* We explicitly remove support for PennyLane's `Sum`, `SProd` and `Prod`
  as observables.
  [(#326)](https://github.com/PennyLaneAI/pennylane-lightning/pull/326)

### Improvements

* CI builders use a reduced set of resources and redundant tests for PRs.
  [(#319)](https://github.com/PennyLaneAI/pennylane-lightning/pull/319)

* Parallelize wheel-builds where applicable.
  [(#314)](https://github.com/PennyLaneAI/pennylane-lightning/pull/314)

* AVX2/512 kernels are now available on Linux/MacOS with x86-64 architecture.
  [(#313)](https://github.com/PennyLaneAI/pennylane-lightning/pull/313)

### Documentation

* Updated ReadTheDocs runner version from Ubuntu 20.04 to 22.04
  [(#327)](https://github.com/PennyLaneAI/pennylane-lightning/pull/327)

### Bug fixes

* Test updates to reflect new additions to PennyLane.
  [(#318)](https://github.com/PennyLaneAI/pennylane-lightning/pull/318)

### Contributors

This release contains contributions from (in alphabetical order):

Amintor Dusko, Christina Lee, Rashid N H M, Lee J. O'Riordan, Chae-Yeun Park

---

# Release 0.24.0

### New features since last release

* Add `SingleExcitation` and `DoubleExcitation` qchem gates and generators.
  [(#289)](https://github.com/PennyLaneAI/pennylane-lightning/pull/289)

* Add a new dispatch mechanism for future kernels.
  [(#291)](https://github.com/PennyLaneAI/pennylane-lightning/pull/291)

* Add `IsingXY` gate operation.
  [(#303)](https://github.com/PennyLaneAI/pennylane-lightning/pull/303)

* Support `qml.state()` in vjp and Hamiltonian in adjoint jacobian.
  [(#294)](https://github.com/PennyLaneAI/pennylane-lightning/pull/294)

### Breaking changes

* Codebase is now moving to C++20. The default compiler for Linux is now GCC10.
  [(#295)](https://github.com/PennyLaneAI/pennylane-lightning/pull/295)

* Minimum macOS version is changed to 10.15 (Catalina).
  [(#295)](https://github.com/PennyLaneAI/pennylane-lightning/pull/295)

### Improvements

* Split matrix operations, refactor dispatch mechanisms, and add a benchmark suits.
  [(#274)](https://github.com/PennyLaneAI/pennylane-lightning/pull/274)

* Add native support for the calculation of sparse Hamiltonians' expectation values.
Sparse operations are offloaded to [Kokkos](https://github.com/kokkos/kokkos) and
[Kokkos-Kernels](https://github.com/kokkos/kokkos-kernels).
  [(#283)](https://github.com/PennyLaneAI/pennylane-lightning/pull/283)

* Device `lightning.qubit` now accepts a datatype for a statevector.
  [(#290)](https://github.com/PennyLaneAI/pennylane-lightning/pull/290)

```python
dev1 = qml.device('lightning.qubit', wires=4, c_dtype=np.complex64) # for single precision
dev2 = qml.device('lightning.qubit', wires=4, c_dtype=np.complex128) # for double precision
```

### Documentation

* Use the centralized [Xanadu Sphinx Theme](https://github.com/XanaduAI/xanadu-sphinx-theme)
  to style the Sphinx documentation.
  [(#287)](https://github.com/PennyLaneAI/pennylane-lightning/pull/287)

### Bug fixes

* Fix the issue with using available `clang-format` version in format.
  [(#288)](https://github.com/PennyLaneAI/pennylane-lightning/pull/288)

* Fix a bug in the generator of `DoubleExcitationPlus`.
  [(#298)](https://github.com/PennyLaneAI/pennylane-lightning/pull/298)

### Contributors

This release contains contributions from (in alphabetical order):

Mikhail Andrenkov, Ali Asadi, Amintor Dusko, Lee James O'Riordan, Chae-Yeun Park, and Shuli Shu

---

# Release 0.23.0

### New features since last release

* Add `generate_samples()` to lightning.
  [(#247)](https://github.com/PennyLaneAI/pennylane-lightning/pull/247)

* Add Lightning GBenchmark Suite.
  [(#249)](https://github.com/PennyLaneAI/pennylane-lightning/pull/249)

* Support runtime and compile information.
  [(#253)](https://github.com/PennyLaneAI/pennylane-lightning/pull/253)

### Improvements

* Add `ENABLE_BLAS` build to CI checks.
  [(#249)](https://github.com/PennyLaneAI/pennylane-lightning/pull/249)

* Add more `clang-tidy` checks and kernel tests.
  [(#253)](https://github.com/PennyLaneAI/pennylane-lightning/pull/253)

* Add C++ code coverage to CI.
  [(#265)](https://github.com/PennyLaneAI/pennylane-lightning/pull/265)

* Skip over identity operations in `"lightning.qubit"`.
  [(#268)](https://github.com/PennyLaneAI/pennylane-lightning/pull/268)

### Bug fixes

* Update tests to remove `JacobianTape`.
  [(#260)](https://github.com/PennyLaneAI/pennylane-lightning/pull/260)

* Fix tests for MSVC.
  [(#264)](https://github.com/PennyLaneAI/pennylane-lightning/pull/264)

* Fix `#include <cpuid.h>` for PPC and AArch64 in Linux.
  [(#266)](https://github.com/PennyLaneAI/pennylane-lightning/pull/266)

* Remove deprecated tape execution methods.
  [(#270)](https://github.com/PennyLaneAI/pennylane-lightning/pull/270)

* Update `qml.probs` in `test_measures.py`.
  [(#280)](https://github.com/PennyLaneAI/pennylane-lightning/pull/280)

### Contributors

This release contains contributions from (in alphabetical order):

Ali Asadi, Chae-Yeun Park, Lee James O'Riordan, and Trevor Vincent

---

# Release 0.22.1

### Bug fixes

* Ensure `Identity ` kernel is registered to C++ dispatcher.
  [(#275)](https://github.com/PennyLaneAI/pennylane-lightning/pull/275)

---

# Release 0.22.0

### New features since last release

* Add Docker support.
  [(#234)](https://github.com/PennyLaneAI/pennylane-lightning/pull/234)

### Improvements

* Update quantum tapes serialization and Python tests.
  [(#239)](https://github.com/PennyLaneAI/pennylane-lightning/pull/239)

* Clang-tidy is now enabled for both tests and examples builds under Github Actions.
  [(#237)](https://github.com/PennyLaneAI/pennylane-lightning/pull/237)

* The return type of `StateVectorBase` data is now derived-class defined.
  [(#237)](https://github.com/PennyLaneAI/pennylane-lightning/pull/237)

* Update adjointJacobian and VJP methods.
  [(#222)](https://github.com/PennyLaneAI/pennylane-lightning/pull/222)

* Set GitHub workflow to upload wheels to Test PyPI.
  [(#220)](https://github.com/PennyLaneAI/pennylane-lightning/pull/220)

* Finalize the new kernel implementation.
  [(#212)](https://github.com/PennyLaneAI/pennylane-lightning/pull/212)

### Documentation

* Use of batching with OpenMP threads is documented.
  [(#221)](https://github.com/PennyLaneAI/pennylane-lightning/pull/221)

### Bug fixes

* Fix for OOM errors when using adjoint with large numbers of observables.
  [(#221)](https://github.com/PennyLaneAI/pennylane-lightning/pull/221)

* Add virtual destructor to C++ state-vector classes.
  [(#200)](https://github.com/PennyLaneAI/pennylane-lightning/pull/200)

* Fix a bug in Python tests with operations' `matrix` calls.
  [(#238)](https://github.com/PennyLaneAI/pennylane-lightning/pull/238)

* Refactor utility header and fix a bug in linear algebra function with CBLAS.
  [(#228)](https://github.com/PennyLaneAI/pennylane-lightning/pull/228)

### Contributors

This release contains contributions from (in alphabetical order):

Ali Asadi, Chae-Yeun Park, Lee James O'Riordan

---

# Release 0.21.0

### New features since last release

* Add C++ only benchmark for a given list of gates.
  [(#199)](https://github.com/PennyLaneAI/pennylane-lightning/pull/199)

* Wheel-build support for Python 3.10.
  [(#186)](https://github.com/PennyLaneAI/pennylane-lightning/pull/186)

* C++ support for probability, expectation value and variance calculations.
  [(#185)](https://github.com/PennyLaneAI/pennylane-lightning/pull/185)

* Add bindings to C++ expval, var, probs.
  [(#214)](https://github.com/PennyLaneAI/pennylane-lightning/pull/214)

### Improvements

* `setup.py` adds debug only when --debug is given
  [(#208)](https://github.com/PennyLaneAI/pennylane-lightning/pull/208)

* Add new highly-performant C++ kernels for quantum gates.
  [(#202)](https://github.com/PennyLaneAI/pennylane-lightning/pull/202)

The new kernels significantly improve the runtime performance of PennyLane-Lightning
for both differentiable and non-differentiable workflows. Here is an example workflow
using the adjoint differentiation method with a circuit of 5 strongly entangling layers:

```python
import pennylane as qml
from pennylane import numpy as np
from pennylane.templates.layers import StronglyEntanglingLayers
from numpy.random import random
np.random.seed(42)
n_layers = 5
n_wires = 6
dev = qml.device("lightning.qubit", wires=n_wires)

@qml.qnode(dev, diff_method="adjoint")
def circuit(weights):
    StronglyEntanglingLayers(weights, wires=list(range(n_wires)))
    return [qml.expval(qml.PauliZ(i)) for i in range(n_wires)]

init_weights = np.random.random(StronglyEntanglingLayers.shape(n_layers=n_layers, n_wires=n_wires))
params = np.array(init_weights,requires_grad=True)
jac = qml.jacobian(circuit)(params)
```
The latest release shows improved performance on both single and multi-threaded evaluations!

<img src="https://raw.githubusercontent.com/PennyLaneAI/pennylane-lightning/v0.21.0-rc0/doc/_static/lightning_v20_v21_bm.png" width=50%/>

* Ensure debug info is built into dynamic libraries.
  [(#201)](https://github.com/PennyLaneAI/pennylane-lightning/pull/201)

### Documentation

* New guidelines on adding and benchmarking C++ kernels.
  [(#202)](https://github.com/PennyLaneAI/pennylane-lightning/pull/202)

### Bug fixes

* Update clang-format version
  [(#219)](https://github.com/PennyLaneAI/pennylane-lightning/pull/219)

* Fix failed tests on Windows.
  [(#218)](https://github.com/PennyLaneAI/pennylane-lightning/pull/218)

* Update clang-format version
  [(#219)](https://github.com/PennyLaneAI/pennylane-lightning/pull/219)

* Add virtual destructor to C++ state-vector classes.
  [(#200)](https://github.com/PennyLaneAI/pennylane-lightning/pull/200)

* Fix failed tests for the non-binary wheel.
  [(#213)](https://github.com/PennyLaneAI/pennylane-lightning/pull/213)

* Add virtual destructor to C++ state-vector classes.
  [(#200)](https://github.com/PennyLaneAI/pennylane-lightning/pull/200)

### Contributors

This release contains contributions from (in alphabetical order):

Ali Asadi, Amintor Dusko, Chae-Yeun Park, Lee James O'Riordan

---

# Release 0.20.1

### Bug fixes

* Fix missing header-files causing build errors in algorithms module.
  [(#193)](https://github.com/PennyLaneAI/pennylane-lightning/pull/193)

* Fix failed tests for the non-binary wheel.
  [(#191)](https://github.com/PennyLaneAI/pennylane-lightning/pull/191)

---
# Release 0.20.2

### Bug fixes

* Introduce CY kernel to Lightning to avoid issues with decomposition.
  [(#203)](https://github.com/PennyLaneAI/pennylane-lightning/pull/203)

### Contributors

This release contains contributions from (in alphabetical order):

Lee J. O'Riordan

# Release 0.20.1

### Bug fixes

* Fix missing header-files causing build errors in algorithms module.
  [(#193)](https://github.com/PennyLaneAI/pennylane-lightning/pull/193)

* Fix failed tests for the non-binary wheel.
  [(#191)](https://github.com/PennyLaneAI/pennylane-lightning/pull/191)

# Release 0.20.0

### New features since last release

* Add wheel-builder support for Python 3.10.
  [(#186)](https://github.com/PennyLaneAI/pennylane-lightning/pull/186)

* Add VJP support to PL-Lightning.
  [(#181)](https://github.com/PennyLaneAI/pennylane-lightning/pull/181)

* Add complex64 support in PL-Lightning.
  [(#177)](https://github.com/PennyLaneAI/pennylane-lightning/pull/177)

* Added examples folder containing aggregate gate performance test.
  [(#165)](https://github.com/PennyLaneAI/pennylane-lightning/pull/165)

### Breaking changes

### Improvements

* Update PL-Lightning to support new features in PL.
  [(#179)](https://github.com/PennyLaneAI/pennylane-lightning/pull/179)

### Documentation

* Lightning setup.py build process uses CMake.
  [(#176)](https://github.com/PennyLaneAI/pennylane-lightning/pull/176)

### Contributors

This release contains contributions from (in alphabetical order):

Ali Asadi, Chae-Yeun Park, Isidor Schoch, Lee James O'Riordan

---

# Release 0.19.0

* Add Cache-Friendly DOTC, GEMV, GEMM along with BLAS Support.
  [(#155)](https://github.com/PennyLaneAI/pennylane-lightning/pull/155)

### Improvements

* The performance of parametric gates has been improved.
  [(#157)](https://github.com/PennyLaneAI/pennylane-lightning/pull/157)

* AVX support is enabled for Linux users on Intel/AMD platforms.
  [(#157)](https://github.com/PennyLaneAI/pennylane-lightning/pull/157)

* PennyLane-Lightning has been updated to conform with clang-tidy
  recommendations for modernization, offering performance improvements across
  all use-cases.
  [(#153)](https://github.com/PennyLaneAI/pennylane-lightning/pull/153)

### Breaking changes

* Linux users on `x86_64` must have a CPU supporting AVX.
  [(#157)](https://github.com/PennyLaneAI/pennylane-lightning/pull/157)

### Bug fixes

* OpenMP built with Intel MacOS CI runners causes failures on M1 Macs. OpenMP is currently
  disabled in the built wheels until this can be resolved with Github Actions runners.
  [(#166)](https://github.com/PennyLaneAI/pennylane-lightning/pull/166)

### Contributors

This release contains contributions from (in alphabetical order):

Ali Asadi, Lee James O'Riordan

---

# Release 0.18.0

### New features since last release

* PennyLane-Lightning now provides a high-performance
  [adjoint Jacobian](http://arxiv.org/abs/2009.02823) method for differentiating quantum circuits.
  [(#136)](https://github.com/PennyLaneAI/pennylane-lightning/pull/136)

  The adjoint method operates after a forward pass by iteratively applying inverse gates to scan
  backwards through the circuit. The method is already available in PennyLane's
  `default.qubit` device, but the version provided by `lightning.qubit` integrates with the C++
  backend and is more performant, as shown in the plot below:

  <img src="https://raw.githubusercontent.com/PennyLaneAI/pennylane-lightning/master/doc/_static/lightning_adjoint.png" width=70%/>

  The plot compares the average runtime of `lightning.qubit` and `default.qubit` for calculating the
  Jacobian of a circuit using the adjoint method for a range of qubit numbers. The circuit
  consists of ten `BasicEntanglerLayers` with a `PauliZ` expectation value calculated on each wire,
  repeated over ten runs. We see that `lightning.qubit` provides a speedup of around two to eight
  times, depending on the number of qubits.

  The adjoint method can be accessed using the standard interface. Consider the following circuit:

  ```python
  import pennylane as qml

  wires = 3
  layers = 2
  dev = qml.device("lightning.qubit", wires=wires)

  @qml.qnode(dev, diff_method="adjoint")
  def circuit(weights):
      qml.templates.StronglyEntanglingLayers(weights, wires=range(wires))
      return qml.expval(qml.PauliZ(0))

  weights = qml.init.strong_ent_layers_normal(layers, wires, seed=1967)
  ```

  The circuit can be executed and its gradient calculated using:

    ```pycon
  >>> print(f"Circuit evaluated: {circuit(weights)}")
  Circuit evaluated: 0.9801286266677633
  >>> print(f"Circuit gradient:\n{qml.grad(circuit)(weights)}")
  Circuit gradient:
  [[[-1.11022302e-16 -1.63051504e-01 -4.14810501e-04]
    [ 1.11022302e-16 -1.50136528e-04 -1.77922957e-04]
    [ 0.00000000e+00 -3.92874550e-02  8.14523075e-05]]

   [[-1.14472273e-04  3.85963953e-02  0.00000000e+00]
    [-5.76791765e-05 -9.78478343e-02  0.00000000e+00]
    [-5.55111512e-17  0.00000000e+00 -1.11022302e-16]]]
  ```

* PennyLane-Lightning now supports all of the operations and observables of `default.qubit`.
  [(#124)](https://github.com/PennyLaneAI/pennylane-lightning/pull/124)

### Improvements

* A new state-vector class `StateVectorManaged` was added, enabling memory use to be bound to
  statevector lifetime.
  [(#136)](https://github.com/PennyLaneAI/pennylane-lightning/pull/136)

* The repository now has a well-defined component hierarchy, allowing each indepedent unit to be
  compiled and linked separately.
  [(#136)](https://github.com/PennyLaneAI/pennylane-lightning/pull/136)

* PennyLane-Lightning can now be installed without compiling its C++ binaries and will fall back
  to using the `default.qubit` implementation. Skipping compilation is achieved by setting the
  `SKIP_COMPILATION` environment variable, e.g., Linux/MacOS: `export SKIP_COMPILATION=True`,
  Windows: `set SKIP_COMPILATION=True`. This feature is intended for building a pure-Python wheel of
  PennyLane-Lightning as a backup for platforms without a dedicated wheel.
  [(#129)](https://github.com/PennyLaneAI/pennylane-lightning/pull/129)

* The C++-backed Python bound methods can now be directly called with wires and supplied parameters.
  [(#125)](https://github.com/PennyLaneAI/pennylane-lightning/pull/125)

* Lightning supports arbitrary unitary and non-unitary gate-calls from Python to C++ layer.
  [(#121)](https://github.com/PennyLaneAI/pennylane-lightning/pull/121)

### Documentation

* Added preliminary architecture diagram for package.
  [(#131)](https://github.com/PennyLaneAI/pennylane-lightning/pull/131)

* C++ API built as part of docs generation.
  [(#131)](https://github.com/PennyLaneAI/pennylane-lightning/pull/131)

### Breaking changes

* Wheels for MacOS <= 10.13 will no longer be provided due to XCode SDK C++17 support requirements.
  [(#149)](https://github.com/PennyLaneAI/pennylane-lightning/pull/149)

### Bug fixes

* An indexing error in the CRY gate is fixed. [(#136)](https://github.com/PennyLaneAI/pennylane-lightning/pull/136)

* Column-major data in numpy is now correctly converted to row-major upon pass to the C++ layer.
  [(#126)](https://github.com/PennyLaneAI/pennylane-lightning/pull/126)

### Contributors

This release contains contributions from (in alphabetical order):

Thomas Bromley, Lee James O'Riordan

---

# Release 0.17.0

### New features

* C++ layer now supports float (32-bit) and double (64-bit) templated complex data.
  [(#113)](https://github.com/PennyLaneAI/pennylane-lightning/pull/113)

### Improvements

* The PennyLane device test suite is now included in coverage reports.
  [(#123)](https://github.com/PennyLaneAI/pennylane-lightning/pull/123)

* Static versions of jQuery and Bootstrap are no longer included in the CSS theme.
  [(#118)](https://github.com/PennyLaneAI/pennylane-lightning/pull/118)

* C++ tests have been ported to use Catch2 framework.
  [(#115)](https://github.com/PennyLaneAI/pennylane-lightning/pull/115)

* Testing now exists for both float and double precision methods in C++ layer.
  [(#113)](https://github.com/PennyLaneAI/pennylane-lightning/pull/113)
  [(#115)](https://github.com/PennyLaneAI/pennylane-lightning/pull/115)

* Compile-time utility methods with `constexpr` have been added.
  [(#113)](https://github.com/PennyLaneAI/pennylane-lightning/pull/113)

* Wheel-build support for ARM64 (Linux and MacOS) and PowerPC (Linux) added.
  [(#110)](https://github.com/PennyLaneAI/pennylane-lightning/pull/110)

* Add support for Controlled Phase Gate (`ControlledPhaseShift`).
  [(#114)](https://github.com/PennyLaneAI/pennylane-lightning/pull/114)

* Move changelog to `.github` and add a changelog reminder.
  [(#111)](https://github.com/PennyLaneAI/pennylane-lightning/pull/111)

* Adds CMake build system support.
  [(#104)](https://github.com/PennyLaneAI/pennylane-lightning/pull/104)


### Breaking changes

* Removes support for Python 3.6 and adds support for Python 3.9.
  [(#127)](https://github.com/PennyLaneAI/pennylane-lightning/pull/127)
  [(#128)](https://github.com/PennyLaneAI/pennylane-lightning/pull/128)

* Compilers with C++17 support are now required to build C++ module.
  [(#113)](https://github.com/PennyLaneAI/pennylane-lightning/pull/113)

* Gate classes have been removed with functionality added to StateVector class.
  [(#113)](https://github.com/PennyLaneAI/pennylane-lightning/pull/113)

* We are no longer building wheels for Python 3.6.
  [(#106)](https://github.com/PennyLaneAI/pennylane-lightning/pull/106)

### Bug fixes

* PowerPC wheel-builder now successfully compiles modules.
  [(#120)](https://github.com/PennyLaneAI/pennylane-lightning/pull/120)

### Documentation

* Added community guidelines.
  [(#109)](https://github.com/PennyLaneAI/pennylane-lightning/pull/109)

### Contributors

This release contains contributions from (in alphabetical order):

Ali Asadi, Christina Lee, Thomas Bromley, Lee James O'Riordan

---

# Release 0.15.1

### Bug fixes

* The PennyLane-Lightning binaries are now built with NumPy 1.19.5, to avoid ABI
  compatibility issues with the latest NumPy 1.20 release. See
  [the NumPy release notes](https://numpy.org/doc/stable/release/1.20.0-notes.html#size-of-np-ndarray-and-np-void-changed)
  for more details.
  [(#97)](https://github.com/PennyLaneAI/pennylane-lightning/pull/97)

### Contributors

This release contains contributions from (in alphabetical order):

Josh Izaac, Antal Száva

---

# Release 0.15.0

### Improvements

* For compatibility with PennyLane v0.15, the `analytic` keyword argument
  has been removed. Statistics can still be computed analytically by setting
  `shots=None`.
  [(#93)](https://github.com/PennyLaneAI/pennylane-lightning/pull/93)

* Inverse gates are now supported.
  [(#89)](https://github.com/PennyLaneAI/pennylane-lightning/pull/89)

* Add new lightweight backend with performance improvements.
  [(#57)](https://github.com/PennyLaneAI/pennylane-lightning/pull/57)

* Remove the previous Eigen-based backend.
  [(#67)](https://github.com/PennyLaneAI/pennylane-lightning/pull/67)

### Bug fixes

* Re-add dispatch table after fixing static initialisation order issue.
  [(#68)](https://github.com/PennyLaneAI/pennylane-lightning/pull/68)

### Contributors

This release contains contributions from (in alphabetical order):

Thomas Bromley, Theodor Isacsson, Christina Lee, Thomas Loke, Antal Száva.

---

# Release 0.14.1

### Bug fixes

* Fixes a bug where the `QNode` would swap `LightningQubit` to
  `DefaultQubitAutograd` on device execution due to the inherited
  `passthru_devices` entry of the `capabilities` dictionary.
  [(#61)](https://github.com/PennyLaneAI/pennylane-lightning/pull/61)

### Contributors

This release contains contributions from (in alphabetical order):

Antal Száva

---

# Release 0.14.0

### Improvements

* Extends support from 16 qubits to 50 qubits.
  [(#52)](https://github.com/PennyLaneAI/pennylane-lightning/pull/52)

### Bug fixes

* Updates applying basis state preparations to correspond to the
  changes in `DefaultQubit`.
  [(#55)](https://github.com/PennyLaneAI/pennylane-lightning/pull/55)

### Contributors

This release contains contributions from (in alphabetical order):

Thomas Loke, Tom Bromley, Josh Izaac, Antal Száva

---

# Release 0.12.0

### Bug fixes

* Updates capabilities dictionary to be compatible with core PennyLane
  [(#45)](https://github.com/PennyLaneAI/pennylane-lightning/pull/45)

* Fix install of Eigen for CI wheel building
  [(#44)](https://github.com/PennyLaneAI/pennylane-lightning/pull/44)

### Contributors

This release contains contributions from (in alphabetical order):

Tom Bromley, Josh Izaac, Antal Száva

---

# Release 0.11.0

Initial release.

This release contains contributions from (in alphabetical order):

Tom Bromley, Josh Izaac, Nathan Killoran, Antal Száva<|MERGE_RESOLUTION|>--- conflicted
+++ resolved
@@ -2,11 +2,7 @@
 
 ### New features since last release
 
-<<<<<<< HEAD
-* Add `collapse()` support to `lightning.gpu` C++ layer.
-=======
 * Add `mid-circuit measurements` support to `lightning.gpu`'s single-GPU backend.
->>>>>>> 53ec72b5
   [(#931)](https://github.com/PennyLaneAI/pennylane-lightning/pull/931)
 
 * Add Matrix Product Operator (MPO) for all gates support to `lightning.tensor`. Note current C++ implementation only works for MPO sites data provided by users.
