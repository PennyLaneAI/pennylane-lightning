--- conflicted
+++ resolved
@@ -6,13 +6,11 @@
 
 ### Improvements
 
-<<<<<<< HEAD
-* Remove Old API base class and pytest.skipif(ld._new_API).
+* Remove the old device API references in the Lightning repo and test suite.
   [(#1057)](https://github.com/PennyLaneAI/pennylane-lightning/pull/1057)
-=======
+
 * Update source code to use black formatter 25.1.0.
   [(#1059)](https://github.com/PennyLaneAI/pennylane-lightning/pull/1059)
->>>>>>> f4b244fa
 
 * Replace the type checking using the property `return_type` of `MeasurementProcess` with direct `isinstance` checks.
   [(#1044)](https://github.com/PennyLaneAI/pennylane-lightning/pull/1044)
