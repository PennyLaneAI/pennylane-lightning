# Release 0.41.0-dev

### New features since last release
* Implement new C++ kernels for efficient in-place multiplication of sparse matrices to state vectors, supporting both controlled and non-controlled gates, and add comprehensive tests for this new functionality.
  [#1085](https://github.com/PennyLaneAI/pennylane-lightning/pull/1085)

### Breaking changes

### Improvements

<<<<<<< HEAD
* Use cuquantum API for calculating expectation value of Pauli sentences in Lightning-GPU.
  [(#1104)](https://github.com/PennyLaneAI/pennylane-lightning/pull/1104)

=======
* Modify expval of named operators in Lightning-Qubit for in-place computation of expectation value, to avoid creating an intermediate statevector
  [(#1079)] (https://github.com/PennyLaneAI/pennylane-lightning/pull/1079)
  [(#565)] (https://github.com/PennyLaneAI/pennylane-lightning/pull/565)

* Device (`"lightning.qubit"`, `"lightning.gpu"`, `"lightning.kokkos"`) pre-processing is now included in the 
  execution pipeline when program capture is enabled.
  [(#1084)](https://github.com/PennyLaneAI/pennylane-lightning/pull/1084)
  
>>>>>>> 5f35ed48
* Hide anonymous namespaces in Lightning docs.
  [(#1097)](https://github.com/PennyLaneAI/pennylane-lightning/pull/1097)

* Expand test structure to efficiently handle sparse data.
  [(#1085)](https://github.com/PennyLaneAI/pennylane-lightning/pull/1085)
  
* Removed redundant `reset_state` calls for circuit execution when state vector is freshly initialized.
  [(#1076)](https://github.com/PennyLaneAI/pennylane-lightning/pull/1076)

* Added support for sparse `qml.QubitUnitary` gates for `lightning.qubit`, `lightning.gpu`, and `lightning.kokkos` backends.
  [(#1068)](https://github.com/PennyLaneAI/pennylane-lightning/pull/1068).

* Introduce a generalized sparse gate selection system via the `_observable_is_sparse` method in the base measurement class, enabling future expansion for any number of sparse observables.
  [(#1068)](https://github.com/PennyLaneAI/pennylane-lightning/pull/1068).

* Optimize the copy of a input state-vector into the LGPU #1071 
  [(#1071)](https://github.com/PennyLaneAI/pennylane-lightning/pull/1071)

* Fix wheel naming in Docker builds for `setuptools v75.8.1` compatibility.
  [(#1075)](https://github.com/PennyLaneAI/pennylane-lightning/pull/1075)

* Use native C++ kernels for controlled-adjoint and adjoint-controlled of supported operations.
  [(#1063)](https://github.com/PennyLaneAI/pennylane-lightning/pull/1063)

* In Lightning-Tensor, allow `qml.MPSPrep` to accept an MPS with `len(MPS) = n_wires-1`.
  [(#1064)](https://github.com/PennyLaneAI/pennylane-lightning/pull/1064)

* Capture execution via `dev.eval_jaxpr` can now be used with `jax.jit` and `jax.vmap`.
  [(#1055)](https://github.com/PennyLaneAI/pennylane-lightning/pull/1055)

* Adds an `execution_config` keyword argument to `LightningBase.eval_jaxpr` to accomodate a
  Device API change.
  [(#1067)](https://github.com/PennyLaneAI/pennylane-lightning/pull/1067/)

* Lightning devices support dynamically allocated wires (e.g. `qml.device("lightning.qubit")`)
  [(#1043)](https://github.com/PennyLaneAI/pennylane-lightning/pull/1043)

* Remove the old device API references in the Lightning repo and test suite.
  [(#1057)](https://github.com/PennyLaneAI/pennylane-lightning/pull/1057)

* Update `qml.ControlledQubitUnitary` tests following the latest updates in PennyLane.
  [(#1047)](https://github.com/PennyLaneAI/pennylane-lightning/pull/1047)

* Remove unnecessary adjoint pytest skip for Lightning-Kokkos.
  [(#1048)](https://github.com/PennyLaneAI/pennylane-lightning/pull/1048)

* Update source code to use black formatter 25.1.0.
  [(#1059)](https://github.com/PennyLaneAI/pennylane-lightning/pull/1059)

* Replace the type checking using the property `return_type` of `MeasurementProcess` with direct `isinstance` checks.
  [(#1044)](https://github.com/PennyLaneAI/pennylane-lightning/pull/1044)

* Update Lightning integration tests following the `gradient_kwargs` deprecation
  in Pennylane.
  [(#1045)](https://github.com/PennyLaneAI/pennylane-lightning/pull/1045)

* Update `qml.MultiControlledX` tests following the latest updates in PennyLane.
  [(#1040)](https://github.com/PennyLaneAI/pennylane-lightning/pull/1040)

* Update the minimum required version of PennyLane to `v0.40.0`.
  [(#1033)](https://github.com/PennyLaneAI/pennylane-lightning/pull/1033)

* Merge the `v0.40.0-rc` branch to the master and bump version.
  [(#1038)](https://github.com/PennyLaneAI/pennylane-lightning/pull/1038)

* Reduce the number of shots in the PennyLane Python tests on CIs, from 20k to 10k.
  [(#1046)](https://github.com/PennyLaneAI/pennylane-lightning/pull/1046)

* `SX` and `C(SX)` gates are natively supported for all lightning devices.
  [(#731)](https://github.com/PennyLaneAI/pennylane-lightning/pull/731)

* Programs transformed by `qml.defer_measurements` can be executed on `lightning.qubit`.
  [(#1069)](https://github.com/PennyLaneAI/pennylane-lightning/pull/1069)

* `lightning.qubit` supports `ctrl` and `adjoint` with program capture.
  [(#1069)](https://github.com/PennyLaneAI/pennylane-lightning/pull/1069)

### Documentation

### Bug fixes

* Fix the `test_preprocess` test skip condition for `lightning.tensor`.
  [(#1092)](https://github.com/PennyLaneAI/pennylane-lightning/pull/1092)

* Fix measurements with empty wires and operators for statevectors with dynamically allocated wires.
  [(#1081)](https://github.com/PennyLaneAI/pennylane-lightning/pull/1081)

* Fix unit tests that were being skipped in `testApplyControlledPhaseShift`.
  [(#1083)](https://github.com/PennyLaneAI/pennylane-lightning/pull/1083)

* Fix Github CI for aarch64 cuda to clean up after runs.
  [(#1074)](https://github.com/PennyLaneAI/pennylane-lightning/pull/1074)

* Increase maximum time for aarch64-CUDA Github CI action .
  [(#1070)](https://github.com/PennyLaneAI/pennylane-lightning/pull/1070)

* Fix `SyntaxWarning` from `is` with a literal in Python tests.
  [(#1070)](https://github.com/PennyLaneAI/pennylane-lightning/pull/1070)

* Fix CI to collect Python code coverage for Lightning-Qubit and Lightning-Kokkos CPU.
  [(#1053)](https://github.com/PennyLaneAI/pennylane-lightning/pull/1053)

* Upgrade the version of QEMU image to fix AARCH64 wheel action.
  [(#1056)](https://github.com/PennyLaneAI/pennylane-lightning/pull/1056)

* Patch `MultiControlledX` tests to fix stable/latest failures after the v0.40.0 release.
  [(#1046)](https://github.com/PennyLaneAI/pennylane-lightning/pull/1046)

* Update Github CI to use Ubuntu 24 and remove `libopenblas-base` package.
  [(#1041)](https://github.com/PennyLaneAI/pennylane-lightning/pull/1041)

* Updates the `eval_jaxpr` method to handle the new signatures for the `cond`, `while`, and
  `for` primitives.
  [(#1051)](https://github.com/PennyLaneAI/pennylane-lightning/pull/1051)

### Contributors

This release contains contributions from (in alphabetical order):

Saeed Bohloul,
Astral Cai,
Yushao Chen,
Amintor Dusko,
Christina Lee,
Joseph Lee,
Luis Alfredo Nuñez Meneses,
Andrija Paurevic,
Alex Preciado,
Shuli Shu

---

# Release 0.40.0

### New features since last release

* Add Exact Tensor Network (TN) C++ backend to Lightning-Tensor.
  [(#977)](https://github.com/PennyLaneAI/pennylane-lightning/pull/977)

* Add native N-controlled generators and adjoint support to `lightning.gpu`'s single-GPU backend.
  [(#970)](https://github.com/PennyLaneAI/pennylane-lightning/pull/970)

* Add a Catalyst-specific wrapping class for Lightning-Qubit.
  [(#960)](https://github.com/PennyLaneAI/pennylane-lightning/pull/960)
  [(#999)](https://github.com/PennyLaneAI/pennylane-lightning/pull/999)

* Add native N-controlled gate/matrix operations and adjoint support to `lightning.kokkos`.
  [(#950)](https://github.com/PennyLaneAI/pennylane-lightning/pull/950)

* Add native N-controlled gates support to `lightning.gpu`'s single-GPU backend.
  [(#938)](https://github.com/PennyLaneAI/pennylane-lightning/pull/938)

### Breaking changes

* Remove all instances of the legacy operator arithmetic (the `Hamiltonian` and `Tensor` deprecated classes in PennyLane).
  [(#994)](https://github.com/PennyLaneAI/pennylane-lightning/pull/994)
  [(#997)](https://github.com/PennyLaneAI/pennylane-lightning/pull/997)

* Remove all instances of `qml.QubitStateVector` as deprecated in PennyLane.
  [(#985)](https://github.com/PennyLaneAI/pennylane-lightning/pull/985)

### Improvements

* Add CI wheels checks for `aarch64` wheels of Lightning-GPU and Lightning-Tensor.
  [(#1031)](https://github.com/PennyLaneAI/pennylane-lightning/pull/1031)

* Replace the `dummy_tensor_update` method with the `cutensornetStateCaptureMPS` API to ensure that applying gates is allowed after the `cutensornetStateCompute` call.
  [(#1028)](https://github.com/PennyLaneAI/pennylane-lightning/pull/1028)

* Add unit tests for measurement with shots for Lightning-Tensor (`method="tn"`).
  [(#1027)](https://github.com/PennyLaneAI/pennylane-lightning/pull/1027)

* Add CUDA dependencies to Lightning-GPU and Lightning-Tensor Python wheels.
  [(#1025)](https://github.com/PennyLaneAI/pennylane-lightning/pull/1025)

* Update the python layer UI of Lightning-Tensor.
  [(#1022)](https://github.com/PennyLaneAI/pennylane-lightning/pull/1022)

* Catalyst device interfaces support dynamic shots, and no longer parses the device init op's attribute dictionary for a static shots literal.
  [(#1017)](https://github.com/PennyLaneAI/pennylane-lightning/pull/1017)

* Update the logic for enabling `grad_on_execution` during device execution.
  [(#1016)](https://github.com/PennyLaneAI/pennylane-lightning/pull/1016)

* Reduce flaky test and increase test shots count.
  [(#1015)](https://github.com/PennyLaneAI/pennylane-lightning/pull/1015)

* Add Python bindings for Lightning-Tensor (Exact Tensor Network).
  [(#1014)](https://github.com/PennyLaneAI/pennylane-lightning/pull/1014)

* Reverse Lightning-Qubit generators vector insertion order.
  [(#1009)](https://github.com/PennyLaneAI/pennylane-lightning/pull/1009)

* Update Kokkos version support to 4.5.
  [(#1007)](https://github.com/PennyLaneAI/pennylane-lightning/pull/1007)

* Enable N-controlled gate and matrix support to `lightning.gpu` simulator for Catalyst.
  [(#1005)](https://github.com/PennyLaneAI/pennylane-lightning/pull/1005)

* Generalize seeding mechanism for all measurements.
  [(#1003)](https://github.com/PennyLaneAI/pennylane-lightning/pull/1003)

* `lightning.qubit`, `lightning.gpu`, and `lightning.kokkos` now define
  the `eval_jaxpr` method for integration with the experimental
  capture project.
  [(#1002)](https://github.com/PennyLaneAI/pennylane-lightning/pull/1002)

* Update Kokkos version support to 4.4.1 and enable Lightning-Kokkos[CUDA] C++ tests on CI.
  [(#1000)](https://github.com/PennyLaneAI/pennylane-lightning/pull/1000)

* Add C++ unit tests for Lightning-Tensor (Exact Tensor Network).
  [(#998)](https://github.com/PennyLaneAI/pennylane-lightning/pull/998)

* Add native BLAS support to the C++ layer via dynamic `scipy-openblas32` loading.
  [(#995)](https://github.com/PennyLaneAI/pennylane-lightning/pull/995)

* Update installation instruction for Lightning-GPU-MPI to explicitly ask users to add `path/to/libmpi.so` to the `LD_LIBRARY_PATH`. Update the runtime error message to ensure users know how to fix.
  [(#993)](https://github.com/PennyLaneAI/pennylane-lightning/pull/993)

* Update the Lightning TOML files for the devices to use the new schema for declaring device capabilities.
  [(#988)](https://github.com/PennyLaneAI/pennylane-lightning/pull/988)

* Optimize lightning.tensor by adding direct MPS sites data set with `qml.MPSPrep`.
  [(#983)](https://github.com/PennyLaneAI/pennylane-lightning/pull/983)

* Unify excitation gates memory layout to row-major for both Lightning-GPU and Lightning-Tensor.
  [(#959)](https://github.com/PennyLaneAI/pennylane-lightning/pull/959)

* Update the Lightning-Kokkos CUDA backend for compatibility with Catalyst.
  [(#942)](https://github.com/PennyLaneAI/pennylane-lightning/pull/942)

### Documentation

* Update and improve `README.rst` and documentations.
  [(#1035)](https://github.com/PennyLaneAI/pennylane-lightning/pull/1035)

* Add the exact tensor network to the `README.rst` and update link to `HIP`.
  [(#1034)](https://github.com/PennyLaneAI/pennylane-lightning/pull/1034)

* Add the exact tensor network to the Lightning-Tensor docs.
  [(#1021)](https://github.com/PennyLaneAI/pennylane-lightning/pull/1021)

* Update Lightning-Tensor installation docs and usage suggestions.
  [(#979)](https://github.com/PennyLaneAI/pennylane-lightning/pull/979)

### Bug fixes

* Fix Python CUDA dependencies by adding path to `nvidia/nvjitlink/lib` to RPATH.
  [(#1031)](https://github.com/PennyLaneAI/pennylane-lightning/pull/1031)

* Add `RTLD_NODELETE` flag to `dlopen` in order to mitigate the segfault issues for arm64-macos Catalyst support.
  [(#1030)](https://github.com/PennyLaneAI/pennylane-lightning/pull/1030)

* Set RPATH with `@loader_path` instead of `$ORIGIN` for macOS.
  [(#1029)](https://github.com/PennyLaneAI/pennylane-lightning/pull/1029)

* Update CUDA version to 12.4 for GPU tests on CI.
  [(#1023)](https://github.com/PennyLaneAI/pennylane-lightning/pull/1023)

* Pin `jax[cpu]==0.4.28` for compatibility with PennyLane and Catalyst.
  [(#1019)](https://github.com/PennyLaneAI/pennylane-lightning/pull/1019)

* Fix Lightning-Kokkos `[[maybe_unused]]` and `exp2` errors with hipcc.
  [(#1018)](https://github.com/PennyLaneAI/pennylane-lightning/pull/1018)

* Fix Lightning-Kokkos editable mode path.
  [(#1010)](https://github.com/PennyLaneAI/pennylane-lightning/pull/1010)

* Fix the missing `ninja` in Linux AARCH64 wheels recipe.
  [(#1007)](https://github.com/PennyLaneAI/pennylane-lightning/pull/1007)

* Fix version switch condition the GPU workflow tests for LGPU and LKokkos.
  [(#1006)](https://github.com/PennyLaneAI/pennylane-lightning/pull/1006)

* Fix issue with `lightning.gpu` Rot operation with adjoint.
  [(#1004)](https://github.com/PennyLaneAI/pennylane-lightning/pull/1004)

* Fix the Lightning-Kokkos[CUDA] C++ API `cudaFree` segfaults in `applyMatrix`.
  [(#1000)](https://github.com/PennyLaneAI/pennylane-lightning/pull/1000)

* Fix issue with adjoint-jacobian of adjoint ops.
  [(#996)](https://github.com/PennyLaneAI/pennylane-lightning/pull/996)

* Fix the `upload-pypi` token issues for Linux and MacOS (x86_64 & AARCH64) wheels.
  [(#989)](https://github.com/PennyLaneAI/pennylane-lightning/pull/989)

* Fix Pennylane dependency branch (`v0.39_rc0` to `master`).
  [(#984)](https://github.com/PennyLaneAI/pennylane-lightning/pull/984)

* Fix PTM stable latest. Removing FIXME patch for v0.39.
  [(#982)](https://github.com/PennyLaneAI/pennylane-lightning/pull/982)

### Contributors

This release contains contributions from (in alphabetical order):

Ali Asadi,
Astral Cai,
Amintor Dusko,
Christina Lee,
Joseph Lee,
Anton Naim Ibrahim,
Luis Alfredo Nuñez Meneses,
Mudit Pandey,
Andrija Paurevic,
Shuli Shu,
Raul Torres,
Haochen Paul Wang

---

# Release 0.39.0

### New features since last release

* Add support for out-of-order `qml.probs` in `lightning.gpu`.
  [(#941)](https://github.com/PennyLaneAI/pennylane-lightning/pull/941)

* Add mid-circuit measurements support to `lightning.gpu`'s single-GPU backend.
  [(#931)](https://github.com/PennyLaneAI/pennylane-lightning/pull/931)

* Integrate Lightning-GPU with Catalyst so that hybrid programs can be seamlessly QJIT-compiled and executed on this device following `pip install pennylane-lightning-gpu`.
  [(#928)](https://github.com/PennyLaneAI/pennylane-lightning/pull/928)

* Add `qml.Projector` observable support via diagonalization to Lightning-GPU.
  [(#894)](https://github.com/PennyLaneAI/pennylane-lightning/pull/894)

* Add 1-target wire controlled gate support to `lightning.tensor`. Note that `cutensornet` only supports 1-target wire controlled gate as of `v24.08`. A controlled gate with more than 1 target wire should be converted to dense matrix.
  [(#880)](https://github.com/PennyLaneAI/pennylane-lightning/pull/880)

* Build and upload Lightning-Tensor wheels (x86_64, AARCH64) to PyPI.
  [(#862)](https://github.com/PennyLaneAI/pennylane-lightning/pull/862)
  [(#905)](https://github.com/PennyLaneAI/pennylane-lightning/pull/905)

* Add Matrix Product Operator (MPO) for all gates support to `lightning.tensor`. Note current C++ implementation only works for MPO sites data provided by users.
  [(#859)](https://github.com/PennyLaneAI/pennylane-lightning/pull/859)

* Add shots measurement support to `lightning.tensor`.
  [(#852)](https://github.com/PennyLaneAI/pennylane-lightning/pull/852)

* Lightning-GPU and Lightning-Kokkos migrated to the new device API.
  [(#853)](https://github.com/PennyLaneAI/pennylane-lightning/pull/853)
  [(#810)](https://github.com/PennyLaneAI/pennylane-lightning/pull/810)

### Breaking changes

* Update MacOS wheel build to 13.0 for X86_64 and ARM due to the deprecation of MacOS-12 CI runners.
  [(#969)](https://github.com/PennyLaneAI/pennylane-lightning/pull/969)

* Deprecate `initSV()` and add `resetStateVector()` from the C++ API Lightning-GPU. This is to remove the `reset_state` additional call in the Python layer.
  [(#933)](https://github.com/PennyLaneAI/pennylane-lightning/pull/933)

* Deprecate PI gates implementation in Lightning-Qubit. The PI gates were the first implementation of gate kernels in `lightning.qubit` using pre-computed indices, prior to the development of LM (less memory) and AVX kernels. This deprecation is in favour of reducing compilation time and ensuring that Lightning-Qubit only relies on LM kernels in the dynamic dispatcher across all platforms.
  [(#925)](https://github.com/PennyLaneAI/pennylane-lightning/pull/925)

* Remove PowerPC wheel build recipe for Lightning-Qubit.
  [(#902)](https://github.com/PennyLaneAI/pennylane-lightning/pull/902)

* Update MacOS wheel builds to require Monterey (12.0) or greater for x86_64 and ARM. This was required to update Pybind11 to the latest release (2.13.5) for enabling Numpy 2.0 support in Lightning.
  [(#901)](https://github.com/PennyLaneAI/pennylane-lightning/pull/901)

* Remove support for Python 3.9 for all Lightning simulators.
  [(#891)](https://github.com/PennyLaneAI/pennylane-lightning/pull/891)

### Improvements

* Update the `lightning.tensor` Python layer unit tests, as `lightning.tensor` cannot be cleaned up like other state-vector devices because the data is attached to the graph. It is recommended to use one device per circuit for `lightning.tensor`.
  [(#971)](https://github.com/PennyLaneAI/pennylane-lightning/pull/971)

* Add joint check for the N-controlled wires support in `lightning.qubit`.
  [(#949)](https://github.com/PennyLaneAI/pennylane-lightning/pull/949)

* Optimize `GlobalPhase` and `C(GlobalPhase)` gate implementation in `lightning.gpu`.
  [(#946)](https://github.com/PennyLaneAI/pennylane-lightning/pull/946)

* Add missing `liblightning_kokkos_catalyst.so` when building Lightning-Kokkos in editable installation.
  [(#945)](https://github.com/PennyLaneAI/pennylane-lightning/pull/945)

* Optimize the cartesian product to reduce the amount of memory necessary to set the `StatePrep` in Lightning-Tensor.
  [(#943)](https://github.com/PennyLaneAI/pennylane-lightning/pull/943)

* Update the `qml.probs` data-return in Lightning-GPU C++ API to align with other state-vector devices.
  [(#941)](https://github.com/PennyLaneAI/pennylane-lightning/pull/941)

* Add zero-state initialization to both `StateVectorCudaManaged` and `StateVectorCudaMPI` constructors to remove the `reset_state` in the Python layer ctor and refactor `setBasisState(state, wires)` in the C++ API.
  [(#933)](https://github.com/PennyLaneAI/pennylane-lightning/pull/933)

* Add `setStateVector(state, wire)` support to the Lightning-GPU C++ API.
  [(#930)](https://github.com/PennyLaneAI/pennylane-lightning/pull/930)

* The `generate_samples` methods of `lightning.qubit` and `lightning.kokkos` can now take in a seed number to make the generated samples deterministic. This can be useful when, among other things, fixing flaky tests in CI.
  [(#927)](https://github.com/PennyLaneAI/pennylane-lightning/pull/927)

* Remove dynamic decomposition rules for all Lightning devices.
  [(#926)](https://github.com/PennyLaneAI/pennylane-lightning/pull/926)

* Always decompose `qml.QFT` in all Lightning devices.
  [(#924)](https://github.com/PennyLaneAI/pennylane-lightning/pull/924)

* Uniform Python format to adhere PennyLane style.
  [(#924)](https://github.com/PennyLaneAI/pennylane-lightning/pull/924)

* Add the `ci:use-gpu-runner` GitHub label to `lightning.kokkos` GPU Testing CIs.
  [(#916)](https://github.com/PennyLaneAI/pennylane-lightning/pull/916)

* Update the test suite to remove deprecated code.
  [(#912)](https://github.com/PennyLaneAI/pennylane-lightning/pull/912)

* Merge `lightning.gpu` and `lightning.tensor` GPU tests in single Python and C++ CIs controlled by the `ci:use-gpu-runner` label.
  [(#911)](https://github.com/PennyLaneAI/pennylane-lightning/pull/911)

* Skip the compilation of Lightning simulators and development requirements to boost the build of public docs up to 5x.
  [(#904)](https://github.com/PennyLaneAI/pennylane-lightning/pull/904)

* Build Lightning wheels in `Release` mode to reduce the binary sizes.
  [(#903)](https://github.com/PennyLaneAI/pennylane-lightning/pull/903)

* Update Pybind11 to 2.13.5.
  [(#901)](https://github.com/PennyLaneAI/pennylane-lightning/pull/901)

* Migrate wheels artifacts to v4.
  [(#893)](https://github.com/PennyLaneAI/pennylane-lightning/pull/893)

* Update GitHub actions in response to a high-severity vulnerability.
  [(#887)](https://github.com/PennyLaneAI/pennylane-lightning/pull/887)

* Optimize and simplify controlled kernels in Lightning-Qubit.
  [(#882)](https://github.com/PennyLaneAI/pennylane-lightning/pull/882)

* Optimize gate cache recording for Lightning-Tensor C++ API.
  [(#879)](https://github.com/PennyLaneAI/pennylane-lightning/pull/879)

* Unify Lightning-Kokkos and Lightning-Qubit devices under a Lightning-Base abstracted class.
  [(#876)](https://github.com/PennyLaneAI/pennylane-lightning/pull/876)

* Smarter defaults for the `split_obs` argument in the serializer. The serializer splits linear combinations into chunks instead of all their terms.
  [(#873)](https://github.com/PennyLaneAI/pennylane-lightning/pull/873/)

* Prefer `tomlkit` over `toml` for building Lightning wheels, and choose `tomli` and `tomllib` over `toml` when installing the package.
  [(#857)](https://github.com/PennyLaneAI/pennylane-lightning/pull/857)

* Lightning-Kokkos gains native support for the `PauliRot` gate.
  [(#855)](https://github.com/PennyLaneAI/pennylane-lightning/pull/855)

### Documentation

* Update Lightning-Tensor installation docs and usage suggestions.
  [(#971)](https://github.com/PennyLaneAI/pennylane-lightning/pull/971)
  [(#972)](https://github.com/PennyLaneAI/pennylane-lightning/pull/971)

* Update `README.rst` installation instructions for `lightning.gpu` and `lightning.tensor`.
  [(#957)](https://github.com/PennyLaneAI/pennylane-lightning/pull/957)

* Update `lightning.tensor` documentation to include all the new features added since pull request #756. The new features are: 1. Finite-shot measurements; 2. Expval-base quantities; 3. Support for `qml.state()` and `qml.stateprep()`; 4. Support for all gates support via Matrix Product Operator (MPO).
  [(#909)](https://github.com/PennyLaneAI/pennylane-lightning/pull/909)

### Bug fixes

*  Fix Lightning Kokkos test_device for `kokkos_args` fail for MacOS due to `np.complex256`
  [(#974)](https://github.com/PennyLaneAI/pennylane-lightning/pull/974)

*  Fix PTM stable-latest related to `default.qubit.legacy` and the `latest` flag usage.
  [(#961)](https://github.com/PennyLaneAI/pennylane-lightning/pull/961)
  [(#966)](https://github.com/PennyLaneAI/pennylane-lightning/pull/966)

* Fix build failure for Lightning-Kokkos editable installation on MacOS due to `liblightning_kokkos_catalyst.so` copy and `liblightning_kokkos_catalyst.so` not copied to correct build path for editable installation.
  [(#947)](https://github.com/PennyLaneAI/pennylane-lightning/pull/947)
  [(#968)](https://github.com/PennyLaneAI/pennylane-lightning/pull/968)

* Add concept restriction to ensure `ConstMult` inline function only hit with arithmetic-values times complex values. Fixes build failures with the test suite when enabling OpenMP, and disabling BLAS and Python under clang.
  [(#936)](https://github.com/PennyLaneAI/pennylane-lightning/pull/936)

* Bug fix for `applyMatrix` in Lightning-Tensor. Matrix operator data is not stored in the `cuGateCache` object to support `TensorProd` obs with multiple `Hermitian` obs.
  [(#932)](https://github.com/PennyLaneAI/pennylane-lightning/pull/932)

* Bug fix for `_pauli_word` of `QuantumScriptSerializer`. `_pauli_word` can process `PauliWord` object: `I`.
  [(#919)](https://github.com/PennyLaneAI/pennylane-lightning/pull/919)

* Bug fix for analytic `qml.probs` in the Lightning-Tensor C++ API.
  [(#906)](https://github.com/PennyLaneAI/pennylane-lightning/pull/906)

### Contributors

This release contains contributions from (in alphabetical order):

Ali Asadi, Amintor Dusko, Diego Guala, Joseph Lee, Luis Alfredo Nuñez Meneses, Vincent Michaud-Rioux, Lee J. O'Riordan, Mudit Pandey, Shuli Shu, Haochen Paul Wang

---

# Release 0.38.0

### New features since last release

* Add `qml.StatePrep()` and `qml.QubitStateVector()` support to `lightning.tensor`.
  [(#849)](https://github.com/PennyLaneAI/pennylane-lightning/pull/849)

* Add analytic `qml.probs()` measurement support to `lightning.tensor`.
  [(#830)](https://github.com/PennyLaneAI/pennylane-lightning/pull/830)

* Add `qml.state()` measurement support to `lightning.tensor`.
  [(#827)](https://github.com/PennyLaneAI/pennylane-lightning/pull/827)

* Add Lightning-GPU Linux (AArch64 + GraceHopper) wheels to PyPI.
  [(#815)](https://github.com/PennyLaneAI/pennylane-lightning/pull/815)

* Add `var` support to `lightning.tensor`. Note that `var` support is added via `obs**2` and this implementation scales as `O(num_obs**2)`.
  [(#804)](https://github.com/PennyLaneAI/pennylane-lightning/pull/804)

### Breaking changes

* Update python packaging to follow PEP 517/518/621/660 standards.
  [(#832)](https://github.com/PennyLaneAI/pennylane-lightning/pull/832)

* Add `getData()` in the `lightning.tensor` C++ backend. Users are responsible for ensuring sufficient host memory is allocated for the full state vector.
  [(#827)](https://github.com/PennyLaneAI/pennylane-lightning/pull/827)

* Remove `NDpermuter.hpp` which is no longer required.
  [(#795)](https://github.com/PennyLaneAI/pennylane-lightning/pull/795)

* Remove temporary steps from the CI, such as downgrading Scipy to <1.14 and installing Kokkos v4.2 for `lightning-version == 'stable'`.
  [(#792)](https://github.com/PennyLaneAI/pennylane-lightning/pull/792)

* Do not run GPU tests and Docker workflows on release.
  [(#788)](https://github.com/PennyLaneAI/pennylane-lightning/pull/788)

* Update python packaging to follow PEP 517/518/621/660 standards.
  [(#832)](https://github.com/PennyLaneAI/pennylane-lightning/pull/832)

### Improvements

* Updated calls of ``size_t`` to ``std::size_t`` everywhere.
  [(#816)](https://github.com/PennyLaneAI/pennylane-lightning/pull/816)

* Update Lightning tests to support the generalization of basis state preparation.
  [(#864)](https://github.com/PennyLaneAI/pennylane-lightning/pull/864)

* Add `SetState` and `SetBasisState` to `Lightning-KokkosSimulator`.
  [(#861)](https://github.com/PennyLaneAI/pennylane-lightning/pull/861)

* Remove use of the deprecated `Operator.expand` in favour of `Operator.decomposition`.
  [(#846)](https://github.com/PennyLaneAI/pennylane-lightning/pull/846)

* The `setBasisState` and `setStateVector` methods of `StateVectorLQubit` and `StateVectorKokkos` are overloaded to support PennyLane-like parameters.
  [(#843)](https://github.com/PennyLaneAI/pennylane-lightning/pull/843)

* Move `setBasisState`, `setStateVector` and `resetStateVector` from `StateVectorLQubitManaged` to `StateVectorLQubit`.
  [(#841)](https://github.com/PennyLaneAI/pennylane-lightning/pull/841)

* Update `generate_samples` in Lightning-Kokkos and Lightning-GPU to support `qml.measurements.Shots` type instances.
  [(#839)](https://github.com/PennyLaneAI/pennylane-lightning/pull/839)

* Add a Catalyst-specific wrapping class for Lightning Kokkos.
  [(#837)](https://github.com/PennyLaneAI/pennylane-lightning/pull/837)
  [(#770)](https://github.com/PennyLaneAI/pennylane-lightning/pull/770)

* Lightning-Qubit natively supports the `PauliRot` gate.
  [(#834)](https://github.com/PennyLaneAI/pennylane-lightning/pull/834)

* Multiple calls to the `append_mps_final_state()` API is allowed in `lightning.tensor`.
  [(#830)](https://github.com/PennyLaneAI/pennylane-lightning/pull/830)

* Add `initial_state_prep` option to Catalyst TOML file.
  [(#826)](https://github.com/PennyLaneAI/pennylane-lightning/pull/826)

* `ENABLE_LAPACK` is `OFF` by default for all Lightning backends.
  [(#825)](https://github.com/PennyLaneAI/pennylane-lightning/pull/825)

* Update `ctrl_decomp_zyz` tests with `len(control_wires) > 1`.
  [(#821)](https://github.com/PennyLaneAI/pennylane-lightning/pull/821)

* Update the Catalyst-specific wrapping class for Lightning Kokkos to track Catalyst's new support for MCM seeding.
  [(#819)](https://github.com/PennyLaneAI/pennylane-lightning/pull/819)

* Replace ``size_t`` by ``std::size_t`` everywhere.
  [(#816)](https://github.com/PennyLaneAI/pennylane-lightning/pull/816/)

* Shot batching is made more efficient by executing all the shots in one go on Lightning-Qubit.
  [(#814)](https://github.com/PennyLaneAI/pennylane-lightning/pull/814)

* Lightning-Qubit calls `generate_samples(wires)` on a minimal subset of wires when executing in finite-shot mode.
  [(#813)](https://github.com/PennyLaneAI/pennylane-lightning/pull/813)

* Update `LightingQubit.preprocess` to work with changes to preprocessing for mid-circuit measurements.
  [(#812)](https://github.com/PennyLaneAI/pennylane-lightning/pull/812)

* Avoid unnecessary memory reset in Lightning-Qubit's state vector class constructor.
  [(#811)](https://github.com/PennyLaneAI/pennylane-lightning/pull/811)

* Add `generate_samples(wires)` support in Lightning-Qubit, which samples faster for a subset of wires.
  [(#809)](https://github.com/PennyLaneAI/pennylane-lightning/pull/809)

* Optimize the OpenMP parallelization of Lightning-Qubit's `probs` for all number of targets.
  [(#807)](https://github.com/PennyLaneAI/pennylane-lightning/pull/807)

* Optimize `probs(wires)` of Lightning-Kokkos using various kernels. Which kernel is to be used depends on the device, number of qubits and number of target wires.
  [(#802)](https://github.com/PennyLaneAI/pennylane-lightning/pull/802)

* Add GPU device compute capability check for Lightning-Tensor.
  [(#803)](https://github.com/PennyLaneAI/pennylane-lightning/pull/803)

* Refactor CUDA utils Python bindings to a separate module.
  [(#801)](https://github.com/PennyLaneAI/pennylane-lightning/pull/801)

* Parallelize Lightning-Qubit `probs` with OpenMP when using the `-DLQ_ENABLE_KERNEL_OMP=1` CMake argument.
  [(#800)](https://github.com/PennyLaneAI/pennylane-lightning/pull/800)

* Implement `probs(wires)` using a bit-shift implementation akin to the gate kernels in Lightning-Qubit.
  [(#795)](https://github.com/PennyLaneAI/pennylane-lightning/pull/795)

* Enable setting the PennyLane version when invoking, for example, `make docker-build version=master pl_version=master`.
  [(#791)](https://github.com/PennyLaneAI/pennylane-lightning/pull/791)

### Documentation

* The installation instructions for all lightning plugins have been improved.
  [(#858)](https://github.com/PennyLaneAI/pennylane-lightning/pull/858)
  [(#851)](https://github.com/PennyLaneAI/pennylane-lightning/pull/851)

* Updated the README and added citation format for Lightning arXiv preprint.
  [(#818)](https://github.com/PennyLaneAI/pennylane-lightning/pull/818)

### Bug fixes

* Point to the right Lightning root folder independently from the invocation location, when configuring the project.
  [(#874)](https://github.com/PennyLaneAI/pennylane-lightning/pull/874)

* Update dependencies and `build` command options following changes in the build system.
  [(#863)](https://github.com/PennyLaneAI/pennylane-lightning/pull/863)

* Replace structured bindings by variables in `GateImplementationsLM.hpp`.
  [(#856)](https://github.com/PennyLaneAI/pennylane-lightning/pull/856)

* Remove wrong `-m` when calling `setup.py`.
  [(#854)](https://github.com/PennyLaneAI/pennylane-lightning/pull/854)

* Fix plugin-test-matrix CI/CD workflows.
  [(#850)](https://github.com/PennyLaneAI/pennylane-lightning/pull/850)

* Set the `immutable` parameter value as `false` for the `cutensornetStateApplyTensorOperator` to allow the following `cutensornetStateUpdateTensorOperator` call.
  [(#845)](https://github.com/PennyLaneAI/pennylane-lightning/pull/845)

* Fix cuQuantum SDK path pass-though in CMake.
  [(#831)](https://github.com/PennyLaneAI/pennylane-lightning/pull/831)

* Fix CUDA sync issues on AArch64 + GraceHopper.
  [(#823)](https://github.com/PennyLaneAI/pennylane-lightning/pull/823)

* Check for the number of wires for Hermitian observables in Lightning-Tensor. Only 1-wire Hermitian observables are supported as of `cuTensorNet-v24.03.0`.
  [(#806)](https://github.com/PennyLaneAI/pennylane-lightning/pull/806)

* Set `PL_BACKEND` for the entire `build-wheel-lightning-gpu` Docker-build stage to properly build the Lightning-GPU wheel.
  [(#791)](https://github.com/PennyLaneAI/pennylane-lightning/pull/791)

* Fix conditions for skipping build & push steps in the Docker build workflows.
  [(#790)](https://github.com/PennyLaneAI/pennylane-lightning/pull/790)

* Downgrade Scipy on Lightning stable version tests.
  [(#783)](https://github.com/PennyLaneAI/pennylane-lightning/pull/783)

* Fix checkout command in test workflows for rc branches.
  [(#777)](https://github.com/PennyLaneAI/pennylane-lightning/pull/777)

* Point to the right Lightning root folder independently from the invocation location, when configuring the project.
  [(#874)](https://github.com/PennyLaneAI/pennylane-lightning/pull/874)

### Contributors

This release contains contributions from (in alphabetical order):

Ali Asadi, Astral Cai, Ahmed Darwish, Amintor Dusko, Vincent Michaud-Rioux, Luis Alfredo Nuñez Meneses, Erick Ochoa Lopez, Lee J. O'Riordan, Mudit Pandey, Shuli Shu, Raul Torres, Paul Haochen Wang

---

# Release 0.37.0

### New features since last release

* Implement Python interface to the `lightning.tensor` device.
  [(#748)](https://github.com/PennyLaneAI/pennylane-lightning/pull/748)

* Add `inverse` support for gate operations in `lightning.tensor` in the C++ layer.
  [(#753)](https://github.com/PennyLaneAI/pennylane-lightning/pull/753)

* Add `observable` and `expval` support to the `cutensornet`-backed `lightning.tensor` C++ layer.
  [(#728)](https://github.com/PennyLaneAI/pennylane-lightning/pull/728)

* Add gate support to `cutensornet`-backed `lightning.tensor` C++ layer.
  [(#718)](https://github.com/PennyLaneAI/pennylane-lightning/pull/718)

* Add `cutensornet`-backed `MPS` C++ layer to `lightning.tensor`.
  [(#704)](https://github.com/PennyLaneAI/pennylane-lightning/pull/704)

* Add support for `C(BlockEncode)` to Lightning devices.
  [(#743)](https://github.com/PennyLaneAI/pennylane-lightning/pull/743)

### Breaking changes

* Removed the `QuimbMPS` class and the corresponding backend from `lightning.tensor`.
  [(#737)](https://github.com/PennyLaneAI/pennylane-lightning/pull/737)

* Changed the name of `default.tensor` to `lightning.tensor` with the `quimb` backend.
  [(#730)](https://github.com/PennyLaneAI/pennylane-lightning/pull/730)

* `dynamic_one_shot` uses shot-vectors in the auxiliary tape to tell the device how many times to repeat the tape. Lightning-Qubit is updated accordingly.
  [(#724)](https://github.com/PennyLaneAI/pennylane-lightning/pull/724)

* `dynamic_one_shot` deals with post-selection during the post-processing phase, so Lightning-Qubit does not return `None`-valued measurements for mismatching samples anymore.
  [(#720)](https://github.com/PennyLaneAI/pennylane-lightning/pull/720)

### Improvements

* Release candidate branches automatically use the new large GitHub runner pool.
  [(#769)](https://github.com/PennyLaneAI/pennylane-lightning/pull/769)

* Lightning-Kokkos dev wheels for MacOS (x86_64, ARM64) and Linux (AArch64) are uploaded to TestPyPI upon merging a pull request.
  [(#765)](https://github.com/PennyLaneAI/pennylane-lightning/pull/765)

* Lightning-Kokkos Linux (x86_64) dev wheels are pushed to [Test PyPI](https://test.pypi.org/project/PennyLane-Lightning-Kokkos/) upon merging a pull request.
  [(#763)](https://github.com/PennyLaneAI/pennylane-lightning/pull/763)

* Change the type of tensor network objects passed to `ObservablesTNCuda` and `MeasurementsTNCuda` classes from `StateTensorT` to `TensorNetT`.
  [(#759)](https://github.com/PennyLaneAI/pennylane-lightning/pull/759)

* Silence `NDPermuter` linting warnings.
  [(#750)](https://github.com/PennyLaneAI/pennylane-lightning/pull/750)

* Rationalize MCM tests, removing most end-to-end tests from the native MCM test file, but keeping one that validates multiple mid-circuit measurements with any allowed return.
  [(#754)](https://github.com/PennyLaneAI/pennylane/pull/754)

* Rename `lightning.tensor` C++ libraries.
  [(#755)](https://github.com/PennyLaneAI/pennylane-lightning/pull/755)

* Set `state_tensor` as `const` for the `MeasurementTNCuda` class.
  [(#753)](https://github.com/PennyLaneAI/pennylane-lightning/pull/753)

* Updated Kokkos version and support to 4.3.01.
  [(#725)](https://github.com/PennyLaneAI/pennylane-lightning/pull/725)

* Lightning-Kokkos' functors are rewritten as functions wrapping around generic gate and generator functors templated over a coefficient interaction function. This reduces boilerplate while clarifying how the various kernels differ from one another.
  [(#640)](https://github.com/PennyLaneAI/pennylane-lightning/pull/640)

* Update C++ and Python GitHub actions names to include the matrix info.
  [(#717)](https://github.com/PennyLaneAI/pennylane-lightning/pull/717)

* Remove `CPhase` in favour of `CPhaseShift` in Lightning devices.
  [(#717)](https://github.com/PennyLaneAI/pennylane-lightning/pull/717)

* The various OpenMP configurations of Lightning-Qubit are tested in parallel on different Github Actions runners.
  [(#712)](https://github.com/PennyLaneAI/pennylane-lightning/pull/712)

* Update Linux wheels to use `manylinux_2_28` images.
  [(#667)](https://github.com/PennyLaneAI/pennylane-lightning/pull/667)

* Add support for `qml.expval` and `qml.var` in the `lightning.tensor` device for the `quimb` interface and the MPS method.
  [(#686)](https://github.com/PennyLaneAI/pennylane-lightning/pull/686)

* Changed the name of `lightning.tensor` to `default.tensor` with the `quimb` backend.
  [(#719)](https://github.com/PennyLaneAI/pennylane-lightning/pull/719)

* `lightning.qubit` and `lightning.kokkos` adhere to user-specified mid-circuit measurement configuration options.
  [(#736)](https://github.com/PennyLaneAI/pennylane-lightning/pull/736)

* Patch the C++ `Measurements.probs(wires)` method in Lightning-Qubit and Lightning-Kokkos to `Measurements.probs()` when called with all wires.
  This will trigger a more optimized implementation for calculating the probabilities of the entire system.
  [(#744)](https://github.com/PennyLaneAI/pennylane-lightning/pull/744)

* Remove the daily schedule from the "Compat Check w/PL - release/release" GitHub action.
  [(#746)](https://github.com/PennyLaneAI/pennylane-lightning/pull/746)

* Remove the required `scipy` config file for Lightning-Qubit. The support is now maintained by passing `SCIPY_LIBS_PATH` to the compiler.
  [(#775)](https://github.com/PennyLaneAI/pennylane-lightning/pull/775)

### Documentation

* Add installation instructions and documentation for `lightning.tensor`.
  [(#756)](https://github.com/PennyLaneAI/pennylane-lightning/pull/756)

### Bug fixes

* Don't route `probs(wires=[])` to `probs(all_wires)` in Lightning-Kokkos.
  [(#762)](https://github.com/PennyLaneAI/pennylane-lightning/pull/762)

* `ControlledQubitUnitary` is present in the Python device but not the TOML files. It is added to the decomposition gates since it can be implemented in its alternate form of `C(QubitUnitary)`.
  [(#767)](https://github.com/PennyLaneAI/pennylane-lightning/pull/767)

* Update the Lightning TOML files to indicate that non-commuting observables are supported.
  [(#764)](https://github.com/PennyLaneAI/pennylane-lightning/pull/764)

* Fix regex matching issue with auto on-boarding of release candidate branch to using the large runner queue.
  [(#774)](https://github.com/PennyLaneAI/pennylane-lightning/pull/774)

* Fix random CI failures for `lightning.tensor` Python unit tests and ignore `lightning_tensor` paths.
  [(#761)](https://github.com/PennyLaneAI/pennylane-lightning/pull/761)

* `lightning.qubit` and `lightning.kokkos` use `qml.ops.Conditional.base` instead of `qml.ops.Conditional.then_op`.
  [(#752)](https://github.com/PennyLaneAI/pennylane-lightning/pull/752)

* The preprocessing step in `lightning.qubit` now uses interface information to properly support the hardware-like postselection for mid-circuit measurements.
  [(#760)](https://github.com/PennyLaneAI/pennylane-lightning/pull/760)

* Fix AVX streaming operation support with newer GCC.
  [(#729)](https://github.com/PennyLaneAI/pennylane-lightning/pull/729)

* Revert changes calling the templated `IMAG`, `ONE`, `ZERO` functions in Kokkos kernels since they are incompatible with device execution.
  [(#733)](https://github.com/PennyLaneAI/pennylane-lightning/pull/733)

* The `tests_lkcpu_python.yml` workflow properly checks out the release or stable version of Lightning-Qubit during the test job.
  [(#723)](https://github.com/PennyLaneAI/pennylane-lightning/pull/723)

* Fix PennyLane Lightning-Kokkos and Lightning-Qubit tests for stable/stable configuration.
  [(#734)](https://github.com/PennyLaneAI/pennylane-lightning/pull/734)

* Remove the Autoray dependency from requirement files.
  [(#736)](https://github.com/PennyLaneAI/pennylane-lightning/pull/736)

* Fix the `cuda-runtime-12-0` dependency issue on RHEL8.
  [(#739)](https://github.com/PennyLaneAI/pennylane-lightning/pull/739)

* Fix the memory segmentation fault when initializing zero-wire Lightning-Kokkos.
  [(#757)](https://github.com/PennyLaneAI/pennylane-lightning/pull/757)

* Remove `pennylane.ops.op_math.controlled_decompositions.ctrl_decomp_zyz` tests with `len(control_wires) > 1`.
  [(#757)](https://github.com/PennyLaneAI/pennylane-lightning/pull/757)

* Add support for Scipy v1.14.
  [(#776)](https://github.com/PennyLaneAI/pennylane-lightning/pull/776)

* Add pickle support for the `DevPool` object in `lightning.gpu`.
  [(#772)](https://github.com/PennyLaneAI/pennylane-lightning/pull/772)

### Contributors

This release contains contributions from (in alphabetical order):

Ali Asadi, Amintor Dusko, Lillian Frederiksen, Pietropaolo Frisoni, David Ittah, Vincent Michaud-Rioux, Lee James O'Riordan, Mudit Pandey, Shuli Shu, Jay Soni

---

# Release 0.36.0

### New features since last release

* Add `cutensornet`-backed `MPS` C++ layer to `lightning.tensor`.
  [(#704)](https://github.com/PennyLaneAI/pennylane-lightning/pull/704)

* Add Python class for the `lightning.tensor` device which uses the new device API and the interface for `quimb` based on the MPS method.
  [(#671)](https://github.com/PennyLaneAI/pennylane-lightning/pull/671)

* Add compile-time support for AVX2/512 streaming operations in `lightning.qubit`.
  [(#664)](https://github.com/PennyLaneAI/pennylane-lightning/pull/664)

* `lightning.kokkos` supports mid-circuit measurements.
  [(#672)](https://github.com/PennyLaneAI/pennylane-lightning/pull/672)

* Add dynamic linking to LAPACK/OpenBlas shared objects in `scipy.libs` for both C++ and Python layer.
  [(#653)](https://github.com/PennyLaneAI/pennylane-lightning/pull/653)

* `lightning.qubit` supports mid-circuit measurements.
  [(#650)](https://github.com/PennyLaneAI/pennylane-lightning/pull/650)

* Add finite shots support in `lightning.qubit2`.
  [(#630)](https://github.com/PennyLaneAI/pennylane-lightning/pull/630)

* Add `collapse` and `normalize` methods to the `StateVectorLQubit` classes, enabling "branching" of the wavefunction. Add methods to create and seed an RNG in the `Measurements` modules.
  [(#645)](https://github.com/PennyLaneAI/pennylane-lightning/pull/645)

* Add two new Python classes (LightningStateVector and LightningMeasurements) to support `lightning.qubit2`.
  [(#613)](https://github.com/PennyLaneAI/pennylane-lightning/pull/613)

* Add analytic-mode `qml.probs` and `qml.var` support in `lightning.qubit2`.
  [(#627)](https://github.com/PennyLaneAI/pennylane-lightning/pull/627)

* Add `LightningAdjointJacobian` to support `lightning.qubit2`.
  [(#631)](https://github.com/PennyLaneAI/pennylane-lightning/pull/631)

* Add `lightning.qubit2` device which uses the new device API.
  [(#607)](https://github.com/PennyLaneAI/pennylane-lightning/pull/607)
  [(#628)](https://github.com/PennyLaneAI/pennylane-lightning/pull/628)

* Add Vector-Jacobian Product calculation support to `lightning.qubit`.
  [(#644)](https://github.com/PennyLaneAI/pennylane-lightning/pull/644)

* Add support for using new operator arithmetic as the default.
  [(#649)](https://github.com/PennyLaneAI/pennylane-lightning/pull/649)

### Breaking changes

* Split Lightning-Qubit and Lightning-Kokkos CPU Python tests with `pytest-split`. Remove `SERIAL` from Kokkos' `exec_model` matrix. Remove `all` from Lightning-Kokkos' `pl_backend` matrix. Move `clang-tidy` checks to `tidy.yml`. Avoid editable `pip` installations.
  [(#696)](https://github.com/PennyLaneAI/pennylane-lightning/pull/696)
* Update `lightning.gpu` and `lightning.kokkos` to raise an error instead of falling back to `default.qubit`.
  [(#689)](https://github.com/PennyLaneAI/pennylane-lightning/pull/689)

* Add `paths` directives to test workflows to avoid running tests that cannot be impacted by changes.
  [(#699)](https://github.com/PennyLaneAI/pennylane-lightning/pull/699)
  [(#695)](https://github.com/PennyLaneAI/pennylane-lightning/pull/695)

* Move common components of `/src/simulator/lightning_gpu/utils/` to `/src/utils/cuda_utils/`.
  [(#676)](https://github.com/PennyLaneAI/pennylane-lightning/pull/676)

* Deprecate static LAPACK linking support.
  [(#653)](https://github.com/PennyLaneAI/pennylane-lightning/pull/653)

* Migrate `lightning.qubit` to the new device API.
  [(#646)](https://github.com/PennyLaneAI/pennylane-lightning/pull/646)

* Introduce `ci:build_wheels` label, which controls wheel building on `pull_request` and other triggers.
  [(#648)](https://github.com/PennyLaneAI/pennylane-lightning/pull/648)

* Remove building wheels for Lightning Kokkos on Windows.
  [(#693)](https://github.com/PennyLaneAI/pennylane-lightning/pull/693)

### Improvements

* Add tests for Windows Wheels, fix ill-defined caching, and set the proper backend for `lightning.kokkos` wheels.
  [(#693)](https://github.com/PennyLaneAI/pennylane-lightning/pull/693)

* Replace string comparisons by `isinstance` checks where possible.
  [(#691)](https://github.com/PennyLaneAI/pennylane-lightning/pull/691)

* Refactor `cuda_utils` to remove its dependency on `custatevec.h`.
  [(#681)](https://github.com/PennyLaneAI/pennylane-lightning/pull/681)

* Add `test_templates.py` module where Grover and QSVT are tested.
  [(#684)](https://github.com/PennyLaneAI/pennylane-lightning/pull/684)

* Create `cuda_utils` for common usage of CUDA related backends.
  [(#676)](https://github.com/PennyLaneAI/pennylane-lightning/pull/676)

* Refactor `lightning_gpu_utils` unit tests to remove the dependency on statevector class.
  [(#675)](https://github.com/PennyLaneAI/pennylane-lightning/pull/675)

* Upgrade GitHub actions versions from v3 to v4.
  [(#669)](https://github.com/PennyLaneAI/pennylane-lightning/pull/669)

* Initialize the private attributes `gates_indices_` and `generators_indices_` of `StateVectorKokkos` using the definitions of the `Pennylane::Gates::Constant` namespace.
  [(#641)](https://github.com/PennyLaneAI/pennylane-lightning/pull/641)

* Add `isort` to `requirements-dev.txt` and run before `black` upon `make format` to sort Python imports.
  [(#623)](https://github.com/PennyLaneAI/pennylane-lightning/pull/623)

* Improve support for new operator arithmetic with `QuantumScriptSerializer.serialize_observables`.
  [(#670)](https://github.com/PennyLaneAI/pennylane-lightning/pull/670)

* Add `workflow_dispatch` to wheels recipes; allowing developers to build wheels manually on a branch instead of temporarily changing the headers.
  [(#679)](https://github.com/PennyLaneAI/pennylane-lightning/pull/679)

* Add the `ENABLE_LAPACK` compilation flag to toggle dynamic linking to LAPACK library.
  [(#678)](https://github.com/PennyLaneAI/pennylane-lightning/pull/678)

### Documentation

### Bug fixes

* Fix wire order permutations when using `qml.probs` with out-of-order wires in Lightning-Qubit.
  [(#707)](https://github.com/PennyLaneAI/pennylane-lightning/pull/707)

* Lightning-Qubit once again respects the wire order specified on device instantiation.
  [(#705)](https://github.com/PennyLaneAI/pennylane-lightning/pull/705)

* `dynamic_one_shot` was refactored to use `SampleMP` measurements as a way to return the mid-circuit measurement samples. `LightningQubit's `simulate` is modified accordingly.
  [(#694)](https://github.com/PennyLaneAI/pennylane-lightning/pull/694)

* Lightning-Qubit correctly decomposes state prep operations when used in the middle of a circuit.
  [(#687)](https://github.com/PennyLaneAI/pennylane-lightning/pull/687)

* Lightning-Qubit correctly decomposes `qml.QFT` and `qml.GroverOperator` if `len(wires)` is greater than 9 and 12 respectively.
  [(#687)](https://github.com/PennyLaneAI/pennylane-lightning/pull/687)

* Specify `isort` `--py` (Python version) and `-l` (max line length) to stabilize `isort` across Python versions and environments.
  [(#647)](https://github.com/PennyLaneAI/pennylane-lightning/pull/647)

* Fix random `coverage xml` CI issues.
  [(#635)](https://github.com/PennyLaneAI/pennylane-lightning/pull/635)

* `lightning.qubit` correctly decomposed state preparation operations with adjoint differentiation.
  [(#661)](https://github.com/PennyLaneAI/pennylane-lightning/pull/661)

* Fix the failed observable serialization unit tests.
  [(#683)](https://github.com/PennyLaneAI/pennylane-lightning/pull/683)

* Update the Lightning-Qubit new device API to work with Catalyst.
  [(#665)](https://github.com/PennyLaneAI/pennylane-lightning/pull/665)

* Update the version of `codecov-action` to v4 and fix the CodeCov issue with the PL-Lightning check-compatibility actions.
  [(#682)](https://github.com/PennyLaneAI/pennylane-lightning/pull/682)

* Refactor of dev prerelease auto-update-version workflow.
  [(#685)](https://github.com/PennyLaneAI/pennylane-lightning/pull/685)

* Remove gates unsupported by catalyst from TOML file.
  [(#698)](https://github.com/PennyLaneAI/pennylane-lightning/pull/698)

* Increase tolerance for a flaky test.
  [(#703)](https://github.com/PennyLaneAI/pennylane-lightning/pull/703)

* Remove `ControlledQubitUnitary` in favour of `C(QubitUnitary)` from the list of supported operations and the device TOML file. The `stopping_condition` method guarantees the consistency of decompositions.
  [(#758)](https://github.com/PennyLaneAI/pennylane-lightning/pull/758)

* Raise a clear error message with initialization of `lightning.kokkos` with zero-qubit on Windows.
  [(#758)](https://github.com/PennyLaneAI/pennylane-lightning/pull/758)


### Contributors

This release contains contributions from (in alphabetical order):

Ali Asadi, Amintor Dusko, Pietropaolo Frisoni, Thomas Germain, Christina Lee, Erick Ochoa Lopez, Vincent Michaud-Rioux, Rashid N H M, Lee James O'Riordan, Mudit Pandey, Shuli Shu

---

# Release 0.35.1

### Improvements

* Use the `adjoint` gate parameter to apply `qml.Adjoint` operations instead of matrix methods in `lightning.qubit`.
  [(#632)](https://github.com/PennyLaneAI/pennylane-lightning/pull/632)

### Bug fixes

* Fix `qml.Adjoint` support in `lightning.gpu` and `lightning.kokkos`.
  [(#632)](https://github.com/PennyLaneAI/pennylane-lightning/pull/632)

* Fix finite shots support in `lightning.qubit`, `lightning.gpu` and `lightning.kokkos`. The bug would impact calculations with measurements on observables with non-trivial diagonalizing gates and calculations with shot vectors.
  [(#632)](https://github.com/PennyLaneAI/pennylane-lightning/pull/632)

### Contributors

This release contains contributions from (in alphabetical order):

Vincent Michaud-Rioux

---

# Release 0.35.0

### New features since last release

* All backends now support `GlobalPhase` and `C(GlobalPhase)` in forward pass.
  [(#579)](https://github.com/PennyLaneAI/pennylane-lightning/pull/579)

* Add Hermitian observable support for shot-noise measurement and Lapack support.
  [(#569)](https://github.com/PennyLaneAI/pennylane-lightning/pull/569)

### Breaking changes

* Migrate `lightning.gpu` to CUDA 12.
  [(#606)](https://github.com/PennyLaneAI/pennylane-lightning/pull/606)

### Improvements

* Expand error values and strings returned from CUDA libraries.
  [(#617)](https://github.com/PennyLaneAI/pennylane-lightning/pull/617)

* `C(MultiRZ)` and `C(Rot)` gates are natively supported (with `LM` kernels).
  [(#614)](https://github.com/PennyLaneAI/pennylane-lightning/pull/614)

* Add adjoint support for `GlobalPhase` in Lightning-GPU and Lightning-Kokkos.
  [(#615)](https://github.com/PennyLaneAI/pennylane-lightning/pull/615)

* Lower the overheads of Windows CI tests.
  [(#610)](https://github.com/PennyLaneAI/pennylane-lightning/pull/610)

* Decouple LightningQubit memory ownership from numpy and migrate it to Lightning-Qubit managed state-vector class.
  [(#601)](https://github.com/PennyLaneAI/pennylane-lightning/pull/601)

* Expand support for Projector observables on Lightning-Kokkos.
  [(#601)](https://github.com/PennyLaneAI/pennylane-lightning/pull/601)

* Split Docker build cron job into two jobs: master and latest. This is mainly for reporting in the `plugin-test-matrix` repo.
  [(#600)](https://github.com/PennyLaneAI/pennylane-lightning/pull/600)

* The `BlockEncode` operation from PennyLane is now supported on all Lightning devices.
  [(#599)](https://github.com/PennyLaneAI/pennylane-lightning/pull/599)

* OpenMP acceleration can now be enabled at compile time for all `lightning.qubit` gate kernels using the `-DLQ_ENABLE_KERNEL_OMP=1` CMake argument.
  [(#510)](https://github.com/PennyLaneAI/pennylane-lightning/pull/510)

* Enable building Docker images for any branch or tag. Set the Docker build cron job to build images for the latest release and `master`.
  [(#598)](https://github.com/PennyLaneAI/pennylane-lightning/pull/598)

* Enable choosing the PennyLane-Lightning version and disabling push to Docker Hub in the Docker build workflow. Add a cron job calling the Docker build workflow.
  [(#597)](https://github.com/PennyLaneAI/pennylane-lightning/pull/597)

* Pull Kokkos v4.2.00 from the official Kokkos repository to test Lightning-Kokkos with the CUDA backend.
  [(#596)](https://github.com/PennyLaneAI/pennylane-lightning/pull/596)

* Remove deprecated MeasurementProcess.name.
  [(#605)](https://github.com/PennyLaneAI/pennylane-lightning/pull/605)

### Documentation

* Update requirements to build the documentation.
  [(#594)](https://github.com/PennyLaneAI/pennylane-lightning/pull/594)

### Bug fixes

* Downgrade auditwheel due to changes with library exclusion list.
  [(#620)](https://github.com/PennyLaneAI/pennylane-lightning/pull/620)

* List `GlobalPhase` gate in each device's TOML file.
  [(#615)](https://github.com/PennyLaneAI/pennylane-lightning/pull/615)

* Lightning-GPU's gate cache failed to distinguish between certain gates.
  For example, `MultiControlledX([0, 1, 2], "111")` and `MultiControlledX([0, 2], "00")` were applied as the same operation.
  This could happen with (at least) the following gates: `QubitUnitary`,`ControlledQubitUnitary`,`MultiControlledX`,`DiagonalQubitUnitary`,`PSWAP`,`OrbitalRotation`.
  [(#579)](https://github.com/PennyLaneAI/pennylane-lightning/pull/579)

* Ensure the stopping condition decompositions are respected for larger templated QFT and Grover operators.
  [(#609)](https://github.com/PennyLaneAI/pennylane-lightning/pull/609)

* Move concurrency group specifications from reusable Docker build workflow to the root workflows.
  [(#604)](https://github.com/PennyLaneAI/pennylane-lightning/pull/604)

* Fix `lightning-kokkos-cuda` Docker build and add CI workflow to build images and push to Docker Hub.
  [(#593)](https://github.com/PennyLaneAI/pennylane-lightning/pull/593)

* Update jax.config imports.
  [(#619)](https://github.com/PennyLaneAI/pennylane-lightning/pull/619)

* Fix apply state vector when using a Lightning handle.
  [(#622)](https://github.com/PennyLaneAI/pennylane-lightning/pull/622)

* Pinning Pytest to a version compatible with Flaky.
  [(#624)](https://github.com/PennyLaneAI/pennylane-lightning/pull/624)

### Contributors

This release contains contributions from (in alphabetical order):

Amintor Dusko, David Ittah, Vincent Michaud-Rioux, Lee J. O'Riordan, Shuli Shu, Matthew Silverman

---

# Release 0.34.0

### New features since last release

* Support added for Python 3.12 wheel builds.
  [(#541)](https://github.com/PennyLaneAI/pennylane-lightning/pull/541)

* Lightning-Qubit support arbitrary controlled gates (any wires and any control values). The kernels are implemented in the `LM` module.
  [(#576)](https://github.com/PennyLaneAI/pennylane-lightning/pull/576)

* Shot-noise related methods now accommodate observable objects with arbitrary eigenvalues. Add a Kronecker product method for two diagonal matrices.
  [(#570)](https://github.com/PennyLaneAI/pennylane-lightning/pull/570)

* Add shot-noise support for probs in the C++ layer. Probabilities are calculated from generated samples. All Lightning backends support this feature. Please note that target wires should be sorted in ascending manner.
  [(#568)](https://github.com/PennyLaneAI/pennylane-lightning/pull/568)

* Add `LM` kernels to apply arbitrary controlled operations efficiently.
  [(#516)](https://github.com/PennyLaneAI/pennylane-lightning/pull/516)

* Add shots support for variance value, probs, sample, counts calculation for given observables (`NamedObs`, `TensorProd` and `Hamiltonian`) based on Pauli words, `Identity` and `Hadamard` in the C++ layer. All Lightning backends support this support feature.
  [(#561)](https://github.com/PennyLaneAI/pennylane-lightning/pull/561)

* Add shots support for expectation value calculation for given observables (`NamedObs`, `TensorProd` and `Hamiltonian`) based on Pauli words, `Identity` and `Hadamard` in the C++ layer by adding `measure_with_samples` to the measurement interface. All Lightning backends support this support feature.
  [(#556)](https://github.com/PennyLaneAI/pennylane-lightning/pull/556)

* `qml.QubitUnitary` operators can be included in a circuit differentiated with the adjoint method. Lightning handles circuits with arbitrary non-differentiable `qml.QubitUnitary` operators. 1,2-qubit `qml.QubitUnitary` operators with differentiable parameters can be differentiated using decomposition.
  [(#540)] (https://github.com/PennyLaneAI/pennylane-lightning/pull/540)

### Breaking changes

* Set the default version of Kokkos to 4.2.00 throughout the project (CMake, CI, etc.)
  [(#578)] (https://github.com/PennyLaneAI/pennylane-lightning/pull/578)

* Overload `applyOperation` with a fifth `matrix` argument to all state vector classes to support arbitrary operations in `AdjointJacobianBase`.
  [(#540)] (https://github.com/PennyLaneAI/pennylane-lightning/pull/540)

### Improvements

* Ensure aligned memory used for numpy arrays with state-vector without reallocations.
  [(#572)](https://github.com/PennyLaneAI/pennylane-lightning/pull/572)

* Unify error messages of shot measurement related unsupported observables to better Catalyst.
  [(#577)](https://github.com/PennyLaneAI/pennylane-lightning/pull/577)

* Add configuration files to improve compatibility with Catalyst.
  [(#566)](https://github.com/PennyLaneAI/pennylane-lightning/pull/566)

* Refactor shot-noise related methods of MeasurementsBase class in the C++ layer and eigenvalues are not limited to `1` and `-1`. Add `getObs()` method to Observables class. Refactor `applyInPlaceShots` to allow users to get eigenvalues of Observables object. Deprecated `_preprocess_state` method in `MeasurementsBase` class for safer use of the `LightningQubitRaw` backend.
[(#570)](https://github.com/PennyLaneAI/pennylane-lightning/pull/570)

* Modify `setup.py` to use backend-specific build directory (`f"build_{backend}"`) to accelerate rebuilding backends in alternance.
  [(#540)] (https://github.com/PennyLaneAI/pennylane-lightning/pull/540)

* Update Dockerfile and rewrite the `build-wheel-lightning-gpu` stage to build Lightning-GPU from the `pennylane-lightning` monorepo.
  [(#539)] (https://github.com/PennyLaneAI/pennylane-lightning/pull/539)

* Add the MPI test CI workflows of Lightning-GPU in compatibility cron jobs.
  [(#536)] (https://github.com/PennyLaneAI/pennylane-lightning/pull/536)

* Add MPI synchronization in places to safely handle communicated data.
  [(#538)](https://github.com/PennyLaneAI/pennylane-lightning/pull/538)

* Add release option in compatibility cron jobs to test the release candidates of PennyLane and the Lightning plugins against one another.
  [(#531)] (https://github.com/PennyLaneAI/pennylane-lightning/pull/531)

* Add GPU workflows in compatibility cron jobs to test Lightning-GPU and Lightning-Kokkos with the Kokkos CUDA backend.
  [(#528)] (https://github.com/PennyLaneAI/pennylane-lightning/pull/528)

### Documentation

* Fixed a small typo in the documentation page for the PennyLane-Lightning GPU device.
  [(#563)](https://github.com/PennyLaneAI/pennylane-lightning/pull/563)

* Add OpenGraph social preview for Lightning docs.
  [(#574)](https://github.com/PennyLaneAI/pennylane-lightning/pull/574)

### Bug fixes

* Fix CodeCov file contention issue when uploading data from many workloads.
  [(#584)](https://github.com/PennyLaneAI/pennylane-lightning/pull/584)

* Ensure the `lightning.gpu` intermediate wheel builds are uploaded to TestPyPI.
  [(#575)](https://github.com/PennyLaneAI/pennylane-lightning/pull/575)

* Allow support for newer clang-tidy versions on non-x86_64 platforms.
  [(#567)](https://github.com/PennyLaneAI/pennylane-lightning/pull/567)

* Do not run C++ tests when testing for compatibility with PennyLane, hence fixing plugin-matrix failures. Fix Lightning-GPU workflow trigger.
  [(#571)](https://github.com/PennyLaneAI/pennylane-lightning/pull/571)

* Revert single-node multi-GPU batching behaviour to match https://github.com/PennyLaneAI/pennylane-lightning-gpu/pull/27.
  [(#564)](https://github.com/PennyLaneAI/pennylane-lightning/pull/564)

* Move deprecated `stateprep` `QuantumScript` argument into the operation list in `mpitests/test_adjoint_jacobian.py`.
  [(#540)] (https://github.com/PennyLaneAI/pennylane-lightning/pull/540)

* Fix MPI Python unit tests for the adjoint method.
  [(#538)](https://github.com/PennyLaneAI/pennylane-lightning/pull/538)

* Fix the issue with assigning kernels to ops before registering kernels on macOS
  [(#582)](https://github.com/PennyLaneAI/pennylane-lightning/pull/582)

* Update `MANIFEST.in` to include device config files and `CHANGELOG.md`
  [(#585)](https://github.com/PennyLaneAI/pennylane-lightning/pull/585)

### Contributors

This release contains contributions from (in alphabetical order):

Ali Asadi, Isaac De Vlugt, Amintor Dusko, Vincent Michaud-Rioux, Erick Ochoa Lopez, Lee James O'Riordan, Shuli Shu

---

# Release 0.33.1

* pip-installed CUDA runtime libraries can now be accessed from a virtualenv.
  [(#543)](https://github.com/PennyLaneAI/pennylane-lightning/pull/543)

### Bug fixes

* The pybind11 compiled module RPATH linkage has been restored to pre-0.33 behaviour.
  [(#543)](https://github.com/PennyLaneAI/pennylane-lightning/pull/543)

### Contributors

This release contains contributions from (in alphabetical order):

Lee J. O'Riordan

---

# Release 0.33.0

### New features since last release

* Add documentation updates for the `lightning.gpu` backend.
  [(#525)] (https://github.com/PennyLaneAI/pennylane-lightning/pull/525)

* Add `SparseHamiltonian` support for Lightning-Qubit and Lightning-GPU.
  [(#526)] (https://github.com/PennyLaneAI/pennylane-lightning/pull/526)

* Add `SparseHamiltonian` support for Lightning-Kokkos.
  [(#527)] (https://github.com/PennyLaneAI/pennylane-lightning/pull/527)

* Integrate python/pybind layer of distributed Lightning-GPU into the Lightning monorepo with Python unit tests.
  [(#518)] (https://github.com/PennyLaneAI/pennylane-lightning/pull/518)

* Integrate the distributed C++ backend of Lightning-GPU into the Lightning monorepo.
  [(#514)] (https://github.com/PennyLaneAI/pennylane-lightning/pull/514)

* Integrate Lightning-GPU into the Lightning monorepo. The new backend is named `lightning.gpu` and includes all single-GPU features.
  [(#499)] (https://github.com/PennyLaneAI/pennylane-lightning/pull/499)

* Build Linux wheels for Lightning-GPU (CUDA-11).
  [(#517)](https://github.com/PennyLaneAI/pennylane-lightning/pull/517)

* Add `Dockerfile` in `docker` and `make docker` workflow in `Makefile`. The Docker images and documentation are available on [DockerHub](https://hub.docker.com/repository/docker/pennylaneai/pennylane).
  [(#496)](https://github.com/PennyLaneAI/pennylane-lightning/pull/496)

* Add mid-circuit state preparation operation tests.
  [(#495)](https://github.com/PennyLaneAI/pennylane-lightning/pull/495)

### Breaking changes

* Add `tests_gpu.yml` workflow to test the Lightning-Kokkos backend with CUDA-12.
  [(#494)](https://github.com/PennyLaneAI/pennylane-lightning/pull/494)

* Implement `LM::GeneratorDoubleExcitation`, `LM::GeneratorDoubleExcitationMinus`, `LM::GeneratorDoubleExcitationPlus` kernels. Lightning-Qubit default kernels are now strictly from the `LM` implementation, which requires less memory and is faster for large state vectors.
  [(#512)](https://github.com/PennyLaneAI/pennylane-lightning/pull/512)

* Add workflows validating compatibility between PennyLane and Lightning's most recent stable releases and development (latest) versions.
  [(#507)](https://github.com/PennyLaneAI/pennylane-lightning/pull/507)
  [(#498)](https://github.com/PennyLaneAI/pennylane-lightning/pull/498)

* Introduce `timeout-minutes` in various workflows, mainly to avoid Windows builds hanging for several hours.
  [(#503)](https://github.com/PennyLaneAI/pennylane-lightning/pull/503)

* Cast integral-valued arrays to the device's complex type on entry in `_preprocess_state_vector` to ensure the state is correctly represented with floating-point numbers.
  [(#501)](https://github.com/PennyLaneAI/pennylane-lightning/pull/501)

* Update `DefaultQubit` to `DefaultQubitLegacy` on Lightning fallback.
  [(#500)](https://github.com/PennyLaneAI/pennylane-lightning/pull/500)

* Enums defined in `GateOperation.hpp` start at `1` (previously `0`). `::BEGIN` is introduced in a few places where it was assumed `0` accordingly.
  [(#485)](https://github.com/PennyLaneAI/pennylane-lightning/pull/485)

* Enable pre-commit hooks to format all Python files and linting of all Python source files.
  [(#485)](https://github.com/PennyLaneAI/pennylane-lightning/pull/485)

### Improvements

* Improve Python testing for Lightning-GPU (+MPI) by adding jobs in Actions files and adding Python tests to increase code coverage.
  [(#522)](https://github.com/PennyLaneAI/pennylane-lightning/pull/522)

* Add support for `pip install pennylane-lightning[kokkos]` for the OpenMP backend.
  [(#515)](https://github.com/PennyLaneAI/pennylane-lightning/pull/515)

* Update `setup.py` to allow for multi-package co-existence. The `PennyLane_Lightning` package now is the responsible for the core functionality, and will be depended upon by all other extensions.
  [(#504)] (https://github.com/PennyLaneAI/pennylane-lightning/pull/504)

* Redesign Lightning-Kokkos `StateVectorKokkos` class to use Kokkos `RangePolicy` together with special functors in `applyMultiQubitOp` to apply 1- to 4-wire generic unitary gates. For more than 4 wires, the general implementation using Kokkos `TeamPolicy` is employed to yield the best all-around performance.
  [(#490)] (https://github.com/PennyLaneAI/pennylane-lightning/pull/490)

* Redesign Lightning-Kokkos `Measurements` class to use Kokkos `RangePolicy` together with special functors to obtain the expectation value of 1- to 4-wire generic unitary gates. For more than 4 wires, the general implementation using Kokkos `TeamPolicy` is employed to yield the best all-around performance.
  [(#489)] (https://github.com/PennyLaneAI/pennylane-lightning/pull/489)

* Add tests to increase Lightning-Kokkos coverage.
  [(#485)](https://github.com/PennyLaneAI/pennylane-lightning/pull/485)

* Add memory locality tag reporting and adjoint diff dispatch for `lightning.qubit` statevector classes.
  [(#492)](https://github.com/PennyLaneAI/pennylane-lightning/pull/492)

* Add support for dependent external packages to C++ core.
  [(#482)](https://github.com/PennyLaneAI/pennylane-lightning/pull/482)

* Add support for building multiple backend simulators.
  [(#497)](https://github.com/PennyLaneAI/pennylane-lightning/pull/497)

### Documentation

### Bug fixes

* Fix CI issues running python-cov with MPI.
  [(#535)](https://github.com/PennyLaneAI/pennylane-lightning/pull/535)

* Re-add support for `pip install pennylane-lightning[gpu]`.
  [(#515)](https://github.com/PennyLaneAI/pennylane-lightning/pull/515)

* Switch most Lightning-Qubit default kernels to `LM`. Add `LM::multiQubitOp` tests, failing when targeting out-of-order wires clustered close to `num_qubits-1`. Fix the `LM::multiQubitOp` kernel implementation by introducing a generic `revWireParity` routine and replacing the `bitswap`-based implementation. Mimic the changes fixing the corresponding `multiQubitOp` and `expval` functors in Lightning-Kokkos.
  [(#511)](https://github.com/PennyLaneAI/pennylane-lightning/pull/511)

* Fix RTD builds by removing unsupported `system_packages` configuration option.
  [(#491)](https://github.com/PennyLaneAI/pennylane-lightning/pull/491)

### Contributors

This release contains contributions from (in alphabetical order):

Ali Asadi, Amintor Dusko, Vincent Michaud-Rioux, Lee J. O'Riordan, Shuli Shu

---

# Release 0.32.0

### New features since last release

* The `lightning.kokkos` backend supports Nvidia GPU execution (with Kokkos v4 and CUDA v12).
  [(#477)](https://github.com/PennyLaneAI/pennylane-lightning/pull/477)

* Complete overhaul of repository structure to facilitates integration of multiple backends. Refactoring efforts we directed to improve development performance, code reuse and decrease overall overhead to propagate changes through backends. New C++ modular build strategy allows for faster test builds restricted to a module. Update CI/CD actions concurrency strategy. Change minimal Python version to 3.9.
  [(#472)] (https://github.com/PennyLaneAI/pennylane-lightning/pull/472)

* Wheels are built with native support for sparse Hamiltonians.
  [(#470)] (https://github.com/PennyLaneAI/pennylane-lightning/pull/470)

* Add native support to sparse Hamiltonians in the absence of Kokkos & Kokkos-kernels.
  [(#465)] (https://github.com/PennyLaneAI/pennylane-lightning/pull/465)

### Breaking changes

* Rename `QubitStateVector` to `StatePrep` in the Lightning-Qubit and `Lightning-Kokkos` classes.
  [(#486)](https://github.com/PennyLaneAI/pennylane-lightning/pull/486)

* Modify `adjointJacobian` methods to accept a (maybe unused) reference `StateVectorT`, allowing device-backed simulators to directly access state vector data for adjoint differentiation instead of copying it back-and-forth into `JacobianData` (host memory).
  [(#477)](https://github.com/PennyLaneAI/pennylane-lightning/pull/477)

### Improvements

* Refactor LKokkos `Measurements` class to use (fast) specialized functors whenever possible.
  [(#481)] (https://github.com/PennyLaneAI/pennylane-lightning/pull/481)

* Merge Lightning Qubit and Lightning Kokkos backends in the new repository.
  [(#472)] (https://github.com/PennyLaneAI/pennylane-lightning/pull/472)

* Integrated new unified docs for Lightning Kokkos and Lightning Qubit packages.
  [(#473)] (https://github.com/PennyLaneAI/pennylane-lightning/pull/473)

### Documentation

### Bug fixes

* Ensure PennyLane has an `active_return` attribute before calling it.
 [(#483)] (https://github.com/PennyLaneAI/pennylane-lightning/pull/483)

* Do no import `sqrt2_v` from `<numbers>` in `Util.hpp` to resolve issue with Lightning-GPU builds.
  [(#479)](https://github.com/PennyLaneAI/pennylane-lightning/pull/479)

* Update the CMake internal references to enable sub-project compilation with affecting the parent package.
  [(#478)](https://github.com/PennyLaneAI/pennylane-lightning/pull/478)

* `apply` no longer mutates the inputted list of operations.
  [(#474)](https://github.com/PennyLaneAI/pennylane-lightning/pull/474)

### Contributors

This release contains contributions from (in alphabetical order):

Amintor Dusko, Christina Lee, Vincent Michaud-Rioux, Lee J. O'Riordan

---

# Release 0.31.0

### New features since last release

* Update Kokkos support to 4.0.01.
  [(#439)] (https://github.com/PennyLaneAI/pennylane-lightning/pull/439)

### Breaking changes

* Update tests to be compliant with PennyLane v0.31.0 development changes and deprecations.
  [(#448)](https://github.com/PennyLaneAI/pennylane-lightning/pull/448)

### Improvements

* Remove logic from `setup.py` and transfer paths and env variable definitions into workflow files.
  [(#450)](https://github.com/PennyLaneAI/pennylane-lightning/pull/450)

* Detect MKL or CBLAS if `ENABLE_BLAS=ON` making sure that BLAS is linked as expected.
  [(#449)](https://github.com/PennyLaneAI/pennylane-lightning/pull/449)

### Documentation

* Fix LightningQubit class parameter documentation.
  [(#456)](https://github.com/PennyLaneAI/pennylane-lightning/pull/456)

### Bug fixes

* Ensure cross-platform wheels continue to build with updates in git safety checks.
  [(#452)](https://github.com/PennyLaneAI/pennylane-lightning/pull/452)

* Fixing Python version bug introduce in [(#450)](https://github.com/PennyLaneAI/pennylane-lightning/pull/450)
  when `Python_EXECUTABLE` was removed from `setup.py`.
  [(#461)](https://github.com/PennyLaneAI/pennylane-lightning/pull/461)

* Ensure aligned allocator definition works with C++20 compilers.
  [(#438)](https://github.com/PennyLaneAI/pennylane-lightning/pull/438)

* Prevent multiple threads from calling `Kokkos::initialize` or `Kokkos::finalize`.
  [(#439)](https://github.com/PennyLaneAI/pennylane-lightning/pull/439)

### Contributors

This release contains contributions from (in alphabetical order):

Vincent Michaud-Rioux, Lee J. O'Riordan, Chae-Yeun Park

---

# Release 0.30.0

### New features since last release

* Add MCMC sampler.
  [(#384)] (https://github.com/PennyLaneAI/pennylane-lightning/pull/384)

* Serialize PennyLane's arithmetic operators when they are used as observables
  that are expressed in the Pauli basis.
  [(#424)](https://github.com/PennyLaneAI/pennylane-lightning/pull/424)

### Breaking changes

* Lightning now works with the new return types specification that is now default in PennyLane.
  See [the PennyLane `qml.enable_return`](https://docs.pennylane.ai/en/stable/code/api/pennylane.enable_return.html?highlight=enable_return) documentation for more information on this change.
  [(#427)](https://github.com/PennyLaneAI/pennylane-lightning/pull/427)

Instead of creating potentially ragged numpy array, devices and `QNode`'s now return an object of the same type as that
returned by the quantum function.

```
>>> dev = qml.device('lightning.qubit', wires=1)
>>> @qml.qnode(dev, diff_method="adjoint")
... def circuit(x):
...     qml.RX(x, wires=0)
...     return qml.expval(qml.PauliY(0)), qml.expval(qml.PauliZ(0))
>>> x = qml.numpy.array(0.5)
>>> circuit(qml.numpy.array(0.5))
(array(-0.47942554), array(0.87758256))
```

Interfaces like Jax or Torch handle tuple outputs without issues:

```
>>> jax.jacobian(circuit)(jax.numpy.array(0.5))
(Array(-0.87758255, dtype=float32, weak_type=True),
Array(-0.47942555, dtype=float32, weak_type=True))
```

Autograd cannot differentiate an output tuple, so results must be converted to an array before
use with `qml.jacobian`:

```
>>> qml.jacobian(lambda y: qml.numpy.array(circuit(y)))(x)
array([-0.87758256, -0.47942554])
```

Alternatively, the quantum function itself can return a numpy array of measurements:

```
>>> dev = qml.device('lightning.qubit', wires=1)
>>> @qml.qnode(dev, diff_method="adjoint")
>>> def circuit2(x):
...     qml.RX(x, wires=0)
...     return np.array([qml.expval(qml.PauliY(0)), qml.expval(qml.PauliZ(0))])
>>> qml.jacobian(circuit2)(np.array(0.5))
array([-0.87758256, -0.47942554])
```

### Improvements

* Remove deprecated `set-output` commands from workflow files.
  [(#437)](https://github.com/PennyLaneAI/pennylane-lightning/pull/437)

* Lightning wheels are now checked with `twine check` post-creation for PyPI compatibility.
  [(#430)](https://github.com/PennyLaneAI/pennylane-lightning/pull/430)

* Lightning has been made compatible with the change in return types specification.
  [(#427)](https://github.com/PennyLaneAI/pennylane-lightning/pull/427)

* Lightning is compatible with clang-tidy version 16.
  [(#429)](https://github.com/PennyLaneAI/pennylane-lightning/pull/429)

### Contributors

This release contains contributions from (in alphabetical order):

Christina Lee, Vincent Michaud-Rioux, Lee James O'Riordan, Chae-Yeun Park, Matthew Silverman

---

# Release 0.29.0

### Improvements

* Remove runtime dependency on ninja build system.
  [(#414)](https://github.com/PennyLaneAI/pennylane-lightning/pull/414)

* Allow better integration and installation support with CMake targeted binary builds.
  [(#403)](https://github.com/PennyLaneAI/pennylane-lightning/pull/403)

* Remove explicit Numpy and Scipy requirements.
  [(#412)](https://github.com/PennyLaneAI/pennylane-lightning/pull/412)

* Get `llvm` installation root from the environment variable `LLVM_ROOT_DIR` (or fallback to `brew`).
  [(#413)](https://github.com/PennyLaneAI/pennylane-lightning/pull/413)

* Update AVX2/512 kernel infrastructure for additional gate/generator operations.
  [(#404)](https://github.com/PennyLaneAI/pennylane-lightning/pull/404)

* Remove unnecessary lines for resolving CodeCov issue.
  [(#415)](https://github.com/PennyLaneAI/pennylane-lightning/pull/415)

* Add more AVX2/512 gate operations.
  [(#393)](https://github.com/PennyLaneAI/pennylane-lightning/pull/393)

### Documentation

### Bug fixes

* Ensure error raised when asking for out of order marginal probabilities. Prevents the return of incorrect results.
  [(#416)](https://github.com/PennyLaneAI/pennylane-lightning/pull/416)

* Fix Github shields in README.
  [(#402)](https://github.com/PennyLaneAI/pennylane-lightning/pull/402)

### Contributors

Amintor Dusko, Vincent Michaud-Rioux, Lee James O'Riordan, Chae-Yeun Park

---

# Release 0.28.2

### Bug fixes

* Fix Python module versioning for Linux wheels.
  [(#408)](https://github.com/PennyLaneAI/pennylane-lightning/pull/408)

### Contributors

This release contains contributions from (in alphabetical order):

Amintor Dusko, Shuli Shu, Trevor Vincent

---

# Release 0.28.1

### Bug fixes

* Fix Pybind11 module versioning and locations for Windows wheels.
  [(#400)](https://github.com/PennyLaneAI/pennylane-lightning/pull/400)

### Contributors

This release contains contributions from (in alphabetical order):

Lee J. O'Riordan

---

# Release 0.28.0

### Breaking changes

* Deprecate support for Python 3.7.
  [(#391)](https://github.com/PennyLaneAI/pennylane-lightning/pull/391)

### Improvements

* Improve Lightning package structure for external use as a C++ library.
  [(#369)](https://github.com/PennyLaneAI/pennylane-lightning/pull/369)

* Improve the stopping condition method.
  [(#386)](https://github.com/PennyLaneAI/pennylane-lightning/pull/386)

### Bug fixes

- Pin CMake to 3.24.x in wheel-builder to avoid Python not found error in CMake 3.25, when building wheels for PennyLane-Lightning-GPU.
  [(#387)](https://github.com/PennyLaneAI/pennylane-lightning/pull/387)

### Contributors

This release contains contributions from (in alphabetical order):

Amintor Dusko, Lee J. O'Riordan

---

# Release 0.27.0

### New features since last release

* Enable building of Python 3.11 wheels and upgrade Python on CI/CD workflows to 3.8.
  [(#381)](https://github.com/PennyLaneAI/pennylane-lightning/pull/381)

### Breaking changes

### Improvements

* Update clang-tools version in Github workflows.
  [(#351)](https://github.com/PennyLaneAI/pennylane-lightning/pull/351)

* Improve tests and checks CI/CD pipelines.
  [(#353)](https://github.com/PennyLaneAI/pennylane-lightning/pull/353)

* Implement 3 Qubits gates (CSWAP & Toffoli) & 4 Qubits gates (DoubleExcitation, DoubleExcitationMinus, DoubleExcitationPlus) in LM manner.
  [(#362)](https://github.com/PennyLaneAI/pennylane-lightning/pull/362)

* Upgrade Kokkos and Kokkos Kernels to 3.7.00, and improve sparse matrix-vector multiplication performance and memory usage.
  [(#361)](https://github.com/PennyLaneAI/pennylane-lightning/pull/361)

* Update Linux (ubuntu-latest) architecture x86_64 wheel-builder from GCC 10.x to GCC 11.x.
  [(#373)](https://github.com/PennyLaneAI/pennylane-lightning/pull/373)

* Update gcc and g++ 10.x to 11.x in CI tests. This update brings improved support for newer C++ features.
  [(#370)](https://github.com/PennyLaneAI/pennylane-lightning/pull/370)

* Change Lightning to inherit from QubitDevice instead of DefaultQubit.
  [(#365)](https://github.com/PennyLaneAI/pennylane-lightning/pull/365)

### Documentation

### Bug fixes

* Use mutex when accessing cache in KernelMap.
  [(#382)](https://github.com/PennyLaneAI/pennylane-lightning/pull/382)

### Contributors

This release contains contributions from (in alphabetical order):

Amintor Dusko, Chae-Yeun Park, Monit Sharma, Shuli Shu

---

# Release 0.26.1

### Bug fixes

* Fixes the transposition method used in the probability calculation.
  [(#377)](https://github.com/PennyLaneAI/pennylane-lightning/pull/377)

### Contributor

Amintor Dusko

---
# Release 0.26.0

### Improvements

* Introduces requirements-dev.txt and improves dockerfile.
  [(#330)](https://github.com/PennyLaneAI/pennylane-lightning/pull/330)

* Support `expval` for a Hamiltonian.
  [(#333)](https://github.com/PennyLaneAI/pennylane-lightning/pull/333)

* Implements caching for Kokkos installation.
  [(#316)](https://github.com/PennyLaneAI/pennylane-lightning/pull/316)

* Supports measurements of operator arithmetic classes such as `Sum`, `Prod`,
  and `SProd` by deferring handling of them to `DefaultQubit`.
  [(#349)](https://github.com/PennyLaneAI/pennylane-lightning/pull/349)

```
@qml.qnode(qml.device('lightning.qubit', wires=2))
def circuit():
    obs = qml.s_prod(2.1, qml.PauliZ(0)) + qml.op_sum(qml.PauliX(0), qml.PauliZ(1))
    return qml.expval(obs)
```

### Bug fixes

* Test updates to reflect new measurement error messages.
  [(#334)](https://github.com/PennyLaneAI/pennylane-lightning/pull/334)

* Updates to the release tagger to fix incompatibilities with RTD.
  [(#344)](https://github.com/PennyLaneAI/pennylane-lightning/pull/344)

* Update cancel-workflow-action and bot credentials.
  [(#345)](https://github.com/PennyLaneAI/pennylane-lightning/pull/345)

### Contributors

This release contains contributions from (in alphabetical order):

Amintor Dusko, Christina Lee, Lee J. O'Riordan, Chae-Yeun Park

---

# Release 0.25.0

### New features since last release

### Breaking changes

* We explicitly disable support for PennyLane's parameter broadcasting.
[#317](https://github.com/PennyLaneAI/pennylane-lightning/pull/317)

* We explicitly remove support for PennyLane's `Sum`, `SProd` and `Prod`
  as observables.
  [(#326)](https://github.com/PennyLaneAI/pennylane-lightning/pull/326)

### Improvements

* CI builders use a reduced set of resources and redundant tests for PRs.
  [(#319)](https://github.com/PennyLaneAI/pennylane-lightning/pull/319)

* Parallelize wheel-builds where applicable.
  [(#314)](https://github.com/PennyLaneAI/pennylane-lightning/pull/314)

* AVX2/512 kernels are now available on Linux/MacOS with x86-64 architecture.
  [(#313)](https://github.com/PennyLaneAI/pennylane-lightning/pull/313)

### Documentation

* Updated ReadTheDocs runner version from Ubuntu 20.04 to 22.04
  [(#327)](https://github.com/PennyLaneAI/pennylane-lightning/pull/327)

### Bug fixes

* Test updates to reflect new additions to PennyLane.
  [(#318)](https://github.com/PennyLaneAI/pennylane-lightning/pull/318)

### Contributors

This release contains contributions from (in alphabetical order):

Amintor Dusko, Christina Lee, Rashid N H M, Lee J. O'Riordan, Chae-Yeun Park

---

# Release 0.24.0

### New features since last release

* Add `SingleExcitation` and `DoubleExcitation` qchem gates and generators.
  [(#289)](https://github.com/PennyLaneAI/pennylane-lightning/pull/289)

* Add a new dispatch mechanism for future kernels.
  [(#291)](https://github.com/PennyLaneAI/pennylane-lightning/pull/291)

* Add `IsingXY` gate operation.
  [(#303)](https://github.com/PennyLaneAI/pennylane-lightning/pull/303)

* Support `qml.state()` in vjp and Hamiltonian in adjoint jacobian.
  [(#294)](https://github.com/PennyLaneAI/pennylane-lightning/pull/294)

### Breaking changes

* Codebase is now moving to C++20. The default compiler for Linux is now GCC10.
  [(#295)](https://github.com/PennyLaneAI/pennylane-lightning/pull/295)

* Minimum macOS version is changed to 10.15 (Catalina).
  [(#295)](https://github.com/PennyLaneAI/pennylane-lightning/pull/295)

### Improvements

* Split matrix operations, refactor dispatch mechanisms, and add a benchmark suits.
  [(#274)](https://github.com/PennyLaneAI/pennylane-lightning/pull/274)

* Add native support for the calculation of sparse Hamiltonians' expectation values.
Sparse operations are offloaded to [Kokkos](https://github.com/kokkos/kokkos) and
[Kokkos-Kernels](https://github.com/kokkos/kokkos-kernels).
  [(#283)](https://github.com/PennyLaneAI/pennylane-lightning/pull/283)

* Device `lightning.qubit` now accepts a datatype for a statevector.
  [(#290)](https://github.com/PennyLaneAI/pennylane-lightning/pull/290)

```python
dev1 = qml.device('lightning.qubit', wires=4, c_dtype=np.complex64) # for single precision
dev2 = qml.device('lightning.qubit', wires=4, c_dtype=np.complex128) # for double precision
```

### Documentation

* Use the centralized [Xanadu Sphinx Theme](https://github.com/XanaduAI/xanadu-sphinx-theme)
  to style the Sphinx documentation.
  [(#287)](https://github.com/PennyLaneAI/pennylane-lightning/pull/287)

### Bug fixes

* Fix the issue with using available `clang-format` version in format.
  [(#288)](https://github.com/PennyLaneAI/pennylane-lightning/pull/288)

* Fix a bug in the generator of `DoubleExcitationPlus`.
  [(#298)](https://github.com/PennyLaneAI/pennylane-lightning/pull/298)

### Contributors

This release contains contributions from (in alphabetical order):

Mikhail Andrenkov, Ali Asadi, Amintor Dusko, Lee James O'Riordan, Chae-Yeun Park, and Shuli Shu

---

# Release 0.23.0

### New features since last release

* Add `generate_samples()` to lightning.
  [(#247)](https://github.com/PennyLaneAI/pennylane-lightning/pull/247)

* Add Lightning GBenchmark Suite.
  [(#249)](https://github.com/PennyLaneAI/pennylane-lightning/pull/249)

* Support runtime and compile information.
  [(#253)](https://github.com/PennyLaneAI/pennylane-lightning/pull/253)

### Improvements

* Add `ENABLE_BLAS` build to CI checks.
  [(#249)](https://github.com/PennyLaneAI/pennylane-lightning/pull/249)

* Add more `clang-tidy` checks and kernel tests.
  [(#253)](https://github.com/PennyLaneAI/pennylane-lightning/pull/253)

* Add C++ code coverage to CI.
  [(#265)](https://github.com/PennyLaneAI/pennylane-lightning/pull/265)

* Skip over identity operations in `"lightning.qubit"`.
  [(#268)](https://github.com/PennyLaneAI/pennylane-lightning/pull/268)

### Bug fixes

* Update tests to remove `JacobianTape`.
  [(#260)](https://github.com/PennyLaneAI/pennylane-lightning/pull/260)

* Fix tests for MSVC.
  [(#264)](https://github.com/PennyLaneAI/pennylane-lightning/pull/264)

* Fix `#include <cpuid.h>` for PPC and AArch64 in Linux.
  [(#266)](https://github.com/PennyLaneAI/pennylane-lightning/pull/266)

* Remove deprecated tape execution methods.
  [(#270)](https://github.com/PennyLaneAI/pennylane-lightning/pull/270)

* Update `qml.probs` in `test_measures.py`.
  [(#280)](https://github.com/PennyLaneAI/pennylane-lightning/pull/280)

### Contributors

This release contains contributions from (in alphabetical order):

Ali Asadi, Chae-Yeun Park, Lee James O'Riordan, and Trevor Vincent

---

# Release 0.22.1

### Bug fixes

* Ensure `Identity ` kernel is registered to C++ dispatcher.
  [(#275)](https://github.com/PennyLaneAI/pennylane-lightning/pull/275)

---

# Release 0.22.0

### New features since last release

* Add Docker support.
  [(#234)](https://github.com/PennyLaneAI/pennylane-lightning/pull/234)

### Improvements

* Update quantum tapes serialization and Python tests.
  [(#239)](https://github.com/PennyLaneAI/pennylane-lightning/pull/239)

* Clang-tidy is now enabled for both tests and examples builds under Github Actions.
  [(#237)](https://github.com/PennyLaneAI/pennylane-lightning/pull/237)

* The return type of `StateVectorBase` data is now derived-class defined.
  [(#237)](https://github.com/PennyLaneAI/pennylane-lightning/pull/237)

* Update adjointJacobian and VJP methods.
  [(#222)](https://github.com/PennyLaneAI/pennylane-lightning/pull/222)

* Set GitHub workflow to upload wheels to Test PyPI.
  [(#220)](https://github.com/PennyLaneAI/pennylane-lightning/pull/220)

* Finalize the new kernel implementation.
  [(#212)](https://github.com/PennyLaneAI/pennylane-lightning/pull/212)

### Documentation

* Use of batching with OpenMP threads is documented.
  [(#221)](https://github.com/PennyLaneAI/pennylane-lightning/pull/221)

### Bug fixes

* Fix for OOM errors when using adjoint with large numbers of observables.
  [(#221)](https://github.com/PennyLaneAI/pennylane-lightning/pull/221)

* Add virtual destructor to C++ state-vector classes.
  [(#200)](https://github.com/PennyLaneAI/pennylane-lightning/pull/200)

* Fix a bug in Python tests with operations' `matrix` calls.
  [(#238)](https://github.com/PennyLaneAI/pennylane-lightning/pull/238)

* Refactor utility header and fix a bug in linear algebra function with CBLAS.
  [(#228)](https://github.com/PennyLaneAI/pennylane-lightning/pull/228)

### Contributors

This release contains contributions from (in alphabetical order):

Ali Asadi, Chae-Yeun Park, Lee James O'Riordan

---

# Release 0.21.0

### New features since last release

* Add C++ only benchmark for a given list of gates.
  [(#199)](https://github.com/PennyLaneAI/pennylane-lightning/pull/199)

* Wheel-build support for Python 3.10.
  [(#186)](https://github.com/PennyLaneAI/pennylane-lightning/pull/186)

* C++ support for probability, expectation value and variance calculations.
  [(#185)](https://github.com/PennyLaneAI/pennylane-lightning/pull/185)

* Add bindings to C++ expval, var, probs.
  [(#214)](https://github.com/PennyLaneAI/pennylane-lightning/pull/214)

### Improvements

* `setup.py` adds debug only when --debug is given
  [(#208)](https://github.com/PennyLaneAI/pennylane-lightning/pull/208)

* Add new highly-performant C++ kernels for quantum gates.
  [(#202)](https://github.com/PennyLaneAI/pennylane-lightning/pull/202)

The new kernels significantly improve the runtime performance of PennyLane-Lightning
for both differentiable and non-differentiable workflows. Here is an example workflow
using the adjoint differentiation method with a circuit of 5 strongly entangling layers:

```python
import pennylane as qml
from pennylane import numpy as np
from pennylane.templates.layers import StronglyEntanglingLayers
from numpy.random import random
np.random.seed(42)
n_layers = 5
n_wires = 6
dev = qml.device("lightning.qubit", wires=n_wires)

@qml.qnode(dev, diff_method="adjoint")
def circuit(weights):
    StronglyEntanglingLayers(weights, wires=list(range(n_wires)))
    return [qml.expval(qml.PauliZ(i)) for i in range(n_wires)]

init_weights = np.random.random(StronglyEntanglingLayers.shape(n_layers=n_layers, n_wires=n_wires))
params = np.array(init_weights,requires_grad=True)
jac = qml.jacobian(circuit)(params)
```
The latest release shows improved performance on both single and multi-threaded evaluations!

<img src="https://raw.githubusercontent.com/PennyLaneAI/pennylane-lightning/v0.21.0-rc0/doc/_static/lightning_v20_v21_bm.png" width=50%/>

* Ensure debug info is built into dynamic libraries.
  [(#201)](https://github.com/PennyLaneAI/pennylane-lightning/pull/201)

### Documentation

* New guidelines on adding and benchmarking C++ kernels.
  [(#202)](https://github.com/PennyLaneAI/pennylane-lightning/pull/202)

### Bug fixes

* Update clang-format version
  [(#219)](https://github.com/PennyLaneAI/pennylane-lightning/pull/219)

* Fix failed tests on Windows.
  [(#218)](https://github.com/PennyLaneAI/pennylane-lightning/pull/218)

* Update clang-format version
  [(#219)](https://github.com/PennyLaneAI/pennylane-lightning/pull/219)

* Add virtual destructor to C++ state-vector classes.
  [(#200)](https://github.com/PennyLaneAI/pennylane-lightning/pull/200)

* Fix failed tests for the non-binary wheel.
  [(#213)](https://github.com/PennyLaneAI/pennylane-lightning/pull/213)

* Add virtual destructor to C++ state-vector classes.
  [(#200)](https://github.com/PennyLaneAI/pennylane-lightning/pull/200)

### Contributors

This release contains contributions from (in alphabetical order):

Ali Asadi, Amintor Dusko, Chae-Yeun Park, Lee James O'Riordan

---

# Release 0.20.1

### Bug fixes

* Fix missing header-files causing build errors in algorithms module.
  [(#193)](https://github.com/PennyLaneAI/pennylane-lightning/pull/193)

* Fix failed tests for the non-binary wheel.
  [(#191)](https://github.com/PennyLaneAI/pennylane-lightning/pull/191)

---
# Release 0.20.2

### Bug fixes

* Introduce CY kernel to Lightning to avoid issues with decomposition.
  [(#203)](https://github.com/PennyLaneAI/pennylane-lightning/pull/203)

### Contributors

This release contains contributions from (in alphabetical order):

Lee J. O'Riordan

# Release 0.20.1

### Bug fixes

* Fix missing header-files causing build errors in algorithms module.
  [(#193)](https://github.com/PennyLaneAI/pennylane-lightning/pull/193)

* Fix failed tests for the non-binary wheel.
  [(#191)](https://github.com/PennyLaneAI/pennylane-lightning/pull/191)

# Release 0.20.0

### New features since last release

* Add wheel-builder support for Python 3.10.
  [(#186)](https://github.com/PennyLaneAI/pennylane-lightning/pull/186)

* Add VJP support to PL-Lightning.
  [(#181)](https://github.com/PennyLaneAI/pennylane-lightning/pull/181)

* Add complex64 support in PL-Lightning.
  [(#177)](https://github.com/PennyLaneAI/pennylane-lightning/pull/177)

* Added examples folder containing aggregate gate performance test.
  [(#165)](https://github.com/PennyLaneAI/pennylane-lightning/pull/165)

### Breaking changes

### Improvements

* Update PL-Lightning to support new features in PL.
  [(#179)](https://github.com/PennyLaneAI/pennylane-lightning/pull/179)

### Documentation

* Lightning setup.py build process uses CMake.
  [(#176)](https://github.com/PennyLaneAI/pennylane-lightning/pull/176)

### Contributors

This release contains contributions from (in alphabetical order):

Ali Asadi, Chae-Yeun Park, Isidor Schoch, Lee James O'Riordan

---

# Release 0.19.0

* Add Cache-Friendly DOTC, GEMV, GEMM along with BLAS Support.
  [(#155)](https://github.com/PennyLaneAI/pennylane-lightning/pull/155)

### Improvements

* The performance of parametric gates has been improved.
  [(#157)](https://github.com/PennyLaneAI/pennylane-lightning/pull/157)

* AVX support is enabled for Linux users on Intel/AMD platforms.
  [(#157)](https://github.com/PennyLaneAI/pennylane-lightning/pull/157)

* PennyLane-Lightning has been updated to conform with clang-tidy
  recommendations for modernization, offering performance improvements across
  all use-cases.
  [(#153)](https://github.com/PennyLaneAI/pennylane-lightning/pull/153)

### Breaking changes

* Linux users on `x86_64` must have a CPU supporting AVX.
  [(#157)](https://github.com/PennyLaneAI/pennylane-lightning/pull/157)

### Bug fixes

* OpenMP built with Intel MacOS CI runners causes failures on M1 Macs. OpenMP is currently
  disabled in the built wheels until this can be resolved with Github Actions runners.
  [(#166)](https://github.com/PennyLaneAI/pennylane-lightning/pull/166)

### Contributors

This release contains contributions from (in alphabetical order):

Ali Asadi, Lee James O'Riordan

---

# Release 0.18.0

### New features since last release

* PennyLane-Lightning now provides a high-performance
  [adjoint Jacobian](http://arxiv.org/abs/2009.02823) method for differentiating quantum circuits.
  [(#136)](https://github.com/PennyLaneAI/pennylane-lightning/pull/136)

  The adjoint method operates after a forward pass by iteratively applying inverse gates to scan
  backwards through the circuit. The method is already available in PennyLane's
  `default.qubit` device, but the version provided by `lightning.qubit` integrates with the C++
  backend and is more performant, as shown in the plot below:

  <img src="https://raw.githubusercontent.com/PennyLaneAI/pennylane-lightning/master/doc/_static/lightning_adjoint.png" width=70%/>

  The plot compares the average runtime of `lightning.qubit` and `default.qubit` for calculating the
  Jacobian of a circuit using the adjoint method for a range of qubit numbers. The circuit
  consists of ten `BasicEntanglerLayers` with a `PauliZ` expectation value calculated on each wire,
  repeated over ten runs. We see that `lightning.qubit` provides a speedup of around two to eight
  times, depending on the number of qubits.

  The adjoint method can be accessed using the standard interface. Consider the following circuit:

  ```python
  import pennylane as qml

  wires = 3
  layers = 2
  dev = qml.device("lightning.qubit", wires=wires)

  @qml.qnode(dev, diff_method="adjoint")
  def circuit(weights):
      qml.templates.StronglyEntanglingLayers(weights, wires=range(wires))
      return qml.expval(qml.PauliZ(0))

  weights = qml.init.strong_ent_layers_normal(layers, wires, seed=1967)
  ```

  The circuit can be executed and its gradient calculated using:

    ```pycon
  >>> print(f"Circuit evaluated: {circuit(weights)}")
  Circuit evaluated: 0.9801286266677633
  >>> print(f"Circuit gradient:\n{qml.grad(circuit)(weights)}")
  Circuit gradient:
  [[[-1.11022302e-16 -1.63051504e-01 -4.14810501e-04]
    [ 1.11022302e-16 -1.50136528e-04 -1.77922957e-04]
    [ 0.00000000e+00 -3.92874550e-02  8.14523075e-05]]

   [[-1.14472273e-04  3.85963953e-02  0.00000000e+00]
    [-5.76791765e-05 -9.78478343e-02  0.00000000e+00]
    [-5.55111512e-17  0.00000000e+00 -1.11022302e-16]]]
  ```

* PennyLane-Lightning now supports all of the operations and observables of `default.qubit`.
  [(#124)](https://github.com/PennyLaneAI/pennylane-lightning/pull/124)

### Improvements

* A new state-vector class `StateVectorManaged` was added, enabling memory use to be bound to
  statevector lifetime.
  [(#136)](https://github.com/PennyLaneAI/pennylane-lightning/pull/136)

* The repository now has a well-defined component hierarchy, allowing each indepedent unit to be
  compiled and linked separately.
  [(#136)](https://github.com/PennyLaneAI/pennylane-lightning/pull/136)

* PennyLane-Lightning can now be installed without compiling its C++ binaries and will fall back
  to using the `default.qubit` implementation. Skipping compilation is achieved by setting the
  `SKIP_COMPILATION` environment variable, e.g., Linux/MacOS: `export SKIP_COMPILATION=True`,
  Windows: `set SKIP_COMPILATION=True`. This feature is intended for building a pure-Python wheel of
  PennyLane-Lightning as a backup for platforms without a dedicated wheel.
  [(#129)](https://github.com/PennyLaneAI/pennylane-lightning/pull/129)

* The C++-backed Python bound methods can now be directly called with wires and supplied parameters.
  [(#125)](https://github.com/PennyLaneAI/pennylane-lightning/pull/125)

* Lightning supports arbitrary unitary and non-unitary gate-calls from Python to C++ layer.
  [(#121)](https://github.com/PennyLaneAI/pennylane-lightning/pull/121)

### Documentation

* Added preliminary architecture diagram for package.
  [(#131)](https://github.com/PennyLaneAI/pennylane-lightning/pull/131)

* C++ API built as part of docs generation.
  [(#131)](https://github.com/PennyLaneAI/pennylane-lightning/pull/131)

### Breaking changes

* Wheels for MacOS <= 10.13 will no longer be provided due to XCode SDK C++17 support requirements.
  [(#149)](https://github.com/PennyLaneAI/pennylane-lightning/pull/149)

### Bug fixes

* An indexing error in the CRY gate is fixed. [(#136)](https://github.com/PennyLaneAI/pennylane-lightning/pull/136)

* Column-major data in numpy is now correctly converted to row-major upon pass to the C++ layer.
  [(#126)](https://github.com/PennyLaneAI/pennylane-lightning/pull/126)

### Contributors

This release contains contributions from (in alphabetical order):

Thomas Bromley, Lee James O'Riordan

---

# Release 0.17.0

### New features

* C++ layer now supports float (32-bit) and double (64-bit) templated complex data.
  [(#113)](https://github.com/PennyLaneAI/pennylane-lightning/pull/113)

### Improvements

* The PennyLane device test suite is now included in coverage reports.
  [(#123)](https://github.com/PennyLaneAI/pennylane-lightning/pull/123)

* Static versions of jQuery and Bootstrap are no longer included in the CSS theme.
  [(#118)](https://github.com/PennyLaneAI/pennylane-lightning/pull/118)

* C++ tests have been ported to use Catch2 framework.
  [(#115)](https://github.com/PennyLaneAI/pennylane-lightning/pull/115)

* Testing now exists for both float and double precision methods in C++ layer.
  [(#113)](https://github.com/PennyLaneAI/pennylane-lightning/pull/113)
  [(#115)](https://github.com/PennyLaneAI/pennylane-lightning/pull/115)

* Compile-time utility methods with `constexpr` have been added.
  [(#113)](https://github.com/PennyLaneAI/pennylane-lightning/pull/113)

* Wheel-build support for ARM64 (Linux and MacOS) and PowerPC (Linux) added.
  [(#110)](https://github.com/PennyLaneAI/pennylane-lightning/pull/110)

* Add support for Controlled Phase Gate (`ControlledPhaseShift`).
  [(#114)](https://github.com/PennyLaneAI/pennylane-lightning/pull/114)

* Move changelog to `.github` and add a changelog reminder.
  [(#111)](https://github.com/PennyLaneAI/pennylane-lightning/pull/111)

* Adds CMake build system support.
  [(#104)](https://github.com/PennyLaneAI/pennylane-lightning/pull/104)


### Breaking changes

* Removes support for Python 3.6 and adds support for Python 3.9.
  [(#127)](https://github.com/PennyLaneAI/pennylane-lightning/pull/127)
  [(#128)](https://github.com/PennyLaneAI/pennylane-lightning/pull/128)

* Compilers with C++17 support are now required to build C++ module.
  [(#113)](https://github.com/PennyLaneAI/pennylane-lightning/pull/113)

* Gate classes have been removed with functionality added to StateVector class.
  [(#113)](https://github.com/PennyLaneAI/pennylane-lightning/pull/113)

* We are no longer building wheels for Python 3.6.
  [(#106)](https://github.com/PennyLaneAI/pennylane-lightning/pull/106)

### Bug fixes

* PowerPC wheel-builder now successfully compiles modules.
  [(#120)](https://github.com/PennyLaneAI/pennylane-lightning/pull/120)

### Documentation

* Added community guidelines.
  [(#109)](https://github.com/PennyLaneAI/pennylane-lightning/pull/109)

### Contributors

This release contains contributions from (in alphabetical order):

Ali Asadi, Christina Lee, Thomas Bromley, Lee James O'Riordan

---

# Release 0.15.1

### Bug fixes

* The PennyLane-Lightning binaries are now built with NumPy 1.19.5, to avoid ABI
  compatibility issues with the latest NumPy 1.20 release. See
  [the NumPy release notes](https://numpy.org/doc/stable/release/1.20.0-notes.html#size-of-np-ndarray-and-np-void-changed)
  for more details.
  [(#97)](https://github.com/PennyLaneAI/pennylane-lightning/pull/97)

### Contributors

This release contains contributions from (in alphabetical order):

Josh Izaac, Antal Száva

---

# Release 0.15.0

### Improvements

* For compatibility with PennyLane v0.15, the `analytic` keyword argument
  has been removed. Statistics can still be computed analytically by setting
  `shots=None`.
  [(#93)](https://github.com/PennyLaneAI/pennylane-lightning/pull/93)

* Inverse gates are now supported.
  [(#89)](https://github.com/PennyLaneAI/pennylane-lightning/pull/89)

* Add new lightweight backend with performance improvements.
  [(#57)](https://github.com/PennyLaneAI/pennylane-lightning/pull/57)

* Remove the previous Eigen-based backend.
  [(#67)](https://github.com/PennyLaneAI/pennylane-lightning/pull/67)

### Bug fixes

* Re-add dispatch table after fixing static initialisation order issue.
  [(#68)](https://github.com/PennyLaneAI/pennylane-lightning/pull/68)

### Contributors

This release contains contributions from (in alphabetical order):

Thomas Bromley, Theodor Isacsson, Christina Lee, Thomas Loke, Antal Száva.

---

# Release 0.14.1

### Bug fixes

* Fixes a bug where the `QNode` would swap Lightning-Qubit to
  `DefaultQubitAutograd` on device execution due to the inherited
  `passthru_devices` entry of the `capabilities` dictionary.
  [(#61)](https://github.com/PennyLaneAI/pennylane-lightning/pull/61)

### Contributors

This release contains contributions from (in alphabetical order):

Antal Száva

---

# Release 0.14.0

### Improvements

* Extends support from 16 qubits to 50 qubits.
  [(#52)](https://github.com/PennyLaneAI/pennylane-lightning/pull/52)

### Bug fixes

* Updates applying basis state preparations to correspond to the
  changes in `DefaultQubit`.
  [(#55)](https://github.com/PennyLaneAI/pennylane-lightning/pull/55)

### Contributors

This release contains contributions from (in alphabetical order):

Thomas Loke, Tom Bromley, Josh Izaac, Antal Száva

---

# Release 0.12.0

### Bug fixes

* Updates capabilities dictionary to be compatible with core PennyLane
  [(#45)](https://github.com/PennyLaneAI/pennylane-lightning/pull/45)

* Fix install of Eigen for CI wheel building
  [(#44)](https://github.com/PennyLaneAI/pennylane-lightning/pull/44)

### Contributors

This release contains contributions from (in alphabetical order):

Tom Bromley, Josh Izaac, Antal Száva

---

# Release 0.11.0

Initial release.

This release contains contributions from (in alphabetical order):

Tom Bromley, Josh Izaac, Nathan Killoran, Antal Száva<|MERGE_RESOLUTION|>--- conflicted
+++ resolved
@@ -8,11 +8,9 @@
 
 ### Improvements
 
-<<<<<<< HEAD
 * Use cuquantum API for calculating expectation value of Pauli sentences in Lightning-GPU.
   [(#1104)](https://github.com/PennyLaneAI/pennylane-lightning/pull/1104)
 
-=======
 * Modify expval of named operators in Lightning-Qubit for in-place computation of expectation value, to avoid creating an intermediate statevector
   [(#1079)] (https://github.com/PennyLaneAI/pennylane-lightning/pull/1079)
   [(#565)] (https://github.com/PennyLaneAI/pennylane-lightning/pull/565)
@@ -21,7 +19,6 @@
   execution pipeline when program capture is enabled.
   [(#1084)](https://github.com/PennyLaneAI/pennylane-lightning/pull/1084)
   
->>>>>>> 5f35ed48
 * Hide anonymous namespaces in Lightning docs.
   [(#1097)](https://github.com/PennyLaneAI/pennylane-lightning/pull/1097)
 
