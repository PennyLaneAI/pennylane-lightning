# Release 0.40.0-dev

### New features since last release

* Add native N-controlled generators and adjoint support to `lightning.gpu`'s single-GPU backend.
  [(#970)](https://github.com/PennyLaneAI/pennylane-lightning/pull/970)

* Add a Catalyst-specific wrapping class for Lightning-Qubit.
  [(#960)](https://github.com/PennyLaneAI/pennylane-lightning/pull/960)
  [(#999)](https://github.com/PennyLaneAI/pennylane-lightning/pull/999)

* Add native N-controlled gates support to `lightning.gpu`'s single-GPU backend.
  [(#938)](https://github.com/PennyLaneAI/pennylane-lightning/pull/938)

### Breaking changes

* Removed all instances of `qml.QubitStateVector`.
  [(#985)](https://github.com/PennyLaneAI/pennylane-lightning/pull/985)

* Handling for the legacy operator arithmetic (the `Hamiltonian` and `Tensor` classes in PennyLane) is removed.
  [(#994)](https://github.com/PennyLaneAI/pennylane-lightning/pull/994)
  [(#997)](https://github.com/PennyLaneAI/pennylane-lightning/pull/997)

### Improvements

* Unify excitation gates memory layout to row-major for both LGPU and LT.
  [(#959)](https://github.com/PennyLaneAI/pennylane-lightning/pull/959)

* Update the `lightning.kokkos` CUDA backend for compatibility with Catalyst.
  [(#942)](https://github.com/PennyLaneAI/pennylane-lightning/pull/942)

* `lightning.qubit` now defines the `eval_jaxpr` method for integration with the experimental
  capture project.
  [(#1002)](https://github.com/PennyLaneAI/pennylane-lightning/pull/1002)

### Documentation

* Update Lightning-Tensor installation docs and usage suggestions.
  [(#979)](https://github.com/PennyLaneAI/pennylane-lightning/pull/979)

### Bug fixes

* Fix issue with adjoint-jacobian of adjoint ops.
  [(#996)](https://github.com/PennyLaneAI/pennylane-lightning/pull/996)

* Fix the `upload-pypi` token issues for Linux and MacOS (x86_64 & AARCH64) wheels.
  [(#989)](https://github.com/PennyLaneAI/pennylane-lightning/pull/989)

* Fix Pennylane dependency branch (`v0.39_rc0` to `master`).
  [(#984)](https://github.com/PennyLaneAI/pennylane-lightning/pull/984)

* Fix PTM stable latest. Removing FIXME patch for v0.39.
  [(#982)](https://github.com/PennyLaneAI/pennylane-lightning/pull/982)

### Contributors

This release contains contributions from (in alphabetical order):

<<<<<<< HEAD
Ali Asadi,
Christina Lee,
Joseph Lee,
Luis Alfredo Nuñez Meneses,
Andrija Paurevic,
Shuli Shu,
Raul Torres,
Haochen Paul Wang
=======
Ali Asadi, Joseph Lee, Anton Naim Ibrahim, Luis Alfredo Nuñez Meneses, Andrija Paurevic, Shuli Shu, Raul Torres, Haochen Paul Wang
>>>>>>> 9fc9633b

---

# Release 0.39.0

### New features since last release

* Add support for out-of-order `qml.probs` in `lightning.gpu`.
  [(#941)](https://github.com/PennyLaneAI/pennylane-lightning/pull/941)

* Add mid-circuit measurements support to `lightning.gpu`'s single-GPU backend.
  [(#931)](https://github.com/PennyLaneAI/pennylane-lightning/pull/931)

* Integrate Lightning-GPU with Catalyst so that hybrid programs can be seamlessly QJIT-compiled and executed on this device following `pip install pennylane-lightning-gpu`.
  [(#928)](https://github.com/PennyLaneAI/pennylane-lightning/pull/928)

* Add `qml.Projector` observable support via diagonalization to Lightning-GPU.
  [(#894)](https://github.com/PennyLaneAI/pennylane-lightning/pull/894)

* Add 1-target wire controlled gate support to `lightning.tensor`. Note that `cutensornet` only supports 1-target wire controlled gate as of `v24.08`. A controlled gate with more than 1 target wire should be converted to dense matrix.
  [(#880)](https://github.com/PennyLaneAI/pennylane-lightning/pull/880)

* Build and upload Lightning-Tensor wheels (x86_64, AARCH64) to PyPI.
  [(#862)](https://github.com/PennyLaneAI/pennylane-lightning/pull/862)
  [(#905)](https://github.com/PennyLaneAI/pennylane-lightning/pull/905)

* Add Matrix Product Operator (MPO) for all gates support to `lightning.tensor`. Note current C++ implementation only works for MPO sites data provided by users.
  [(#859)](https://github.com/PennyLaneAI/pennylane-lightning/pull/859)

* Add shots measurement support to `lightning.tensor`.
  [(#852)](https://github.com/PennyLaneAI/pennylane-lightning/pull/852)

* Lightning-GPU and Lightning-Kokkos migrated to the new device API.
  [(#853)](https://github.com/PennyLaneAI/pennylane-lightning/pull/853)
  [(#810)](https://github.com/PennyLaneAI/pennylane-lightning/pull/810)

### Breaking changes

* Update MacOS wheel build to 13.0 for X86_64 and ARM due to the deprecation of MacOS-12 CI runners.
  [(#969)](https://github.com/PennyLaneAI/pennylane-lightning/pull/969)

* Deprecate `initSV()` and add `resetStateVector()` from the C++ API Lightning-GPU. This is to remove the `reset_state` additional call in the Python layer.
  [(#933)](https://github.com/PennyLaneAI/pennylane-lightning/pull/933)

* Deprecate PI gates implementation in Lightning-Qubit. The PI gates were the first implementation of gate kernels in `lightning.qubit` using pre-computed indices, prior to the development of LM (less memory) and AVX kernels. This deprecation is in favour of reducing compilation time and ensuring that Lightning-Qubit only relies on LM kernels in the dynamic dispatcher across all platforms.
  [(#925)](https://github.com/PennyLaneAI/pennylane-lightning/pull/925)

* Remove PowerPC wheel build recipe for Lightning-Qubit.
  [(#902)](https://github.com/PennyLaneAI/pennylane-lightning/pull/902)

* Update MacOS wheel builds to require Monterey (12.0) or greater for x86_64 and ARM. This was required to update Pybind11 to the latest release (2.13.5) for enabling Numpy 2.0 support in Lightning.
  [(#901)](https://github.com/PennyLaneAI/pennylane-lightning/pull/901)

* Remove support for Python 3.9 for all Lightning simulators.
  [(#891)](https://github.com/PennyLaneAI/pennylane-lightning/pull/891)

### Improvements

* Update the `lightning.tensor` Python layer unit tests, as `lightning.tensor` cannot be cleaned up like other state-vector devices because the data is attached to the graph. It is recommended to use one device per circuit for `lightning.tensor`.
  [(#971)](https://github.com/PennyLaneAI/pennylane-lightning/pull/971)

* Add joint check for the N-controlled wires support in `lightning.qubit`.
  [(#949)](https://github.com/PennyLaneAI/pennylane-lightning/pull/949)

* Optimize `GlobalPhase` and `C(GlobalPhase)` gate implementation in `lightning.gpu`.
  [(#946)](https://github.com/PennyLaneAI/pennylane-lightning/pull/946)

* Add missing `liblightning_kokkos_catalyst.so` when building Lightning-Kokkos in editable installation.
  [(#945)](https://github.com/PennyLaneAI/pennylane-lightning/pull/945)

* Optimize the cartesian product to reduce the amount of memory necessary to set the `StatePrep` in Lightning-Tensor.
  [(#943)](https://github.com/PennyLaneAI/pennylane-lightning/pull/943)

* Update the `qml.probs` data-return in Lightning-GPU C++ API to align with other state-vector devices.
  [(#941)](https://github.com/PennyLaneAI/pennylane-lightning/pull/941)

* Add zero-state initialization to both `StateVectorCudaManaged` and `StateVectorCudaMPI` constructors to remove the `reset_state` in the Python layer ctor and refactor `setBasisState(state, wires)` in the C++ API.
  [(#933)](https://github.com/PennyLaneAI/pennylane-lightning/pull/933)

* Add `setStateVector(state, wire)` support to the Lightning-GPU C++ API.
  [(#930)](https://github.com/PennyLaneAI/pennylane-lightning/pull/930)

* The `generate_samples` methods of `lightning.qubit` and `lightning.kokkos` can now take in a seed number to make the generated samples deterministic. This can be useful when, among other things, fixing flaky tests in CI.
  [(#927)](https://github.com/PennyLaneAI/pennylane-lightning/pull/927)

* Remove dynamic decomposition rules for all Lightning devices.
  [(#926)](https://github.com/PennyLaneAI/pennylane-lightning/pull/926)

* Always decompose `qml.QFT` in all Lightning devices.
  [(#924)](https://github.com/PennyLaneAI/pennylane-lightning/pull/924)

* Uniform Python format to adhere PennyLane style.
  [(#924)](https://github.com/PennyLaneAI/pennylane-lightning/pull/924)

* Add the `ci:use-gpu-runner` GitHub label to `lightning.kokkos` GPU Testing CIs.
  [(#916)](https://github.com/PennyLaneAI/pennylane-lightning/pull/916)

* Update the test suite to remove deprecated code.
  [(#912)](https://github.com/PennyLaneAI/pennylane-lightning/pull/912)

* Merge `lightning.gpu` and `lightning.tensor` GPU tests in single Python and C++ CIs controlled by the `ci:use-gpu-runner` label.
  [(#911)](https://github.com/PennyLaneAI/pennylane-lightning/pull/911)

* Skip the compilation of Lightning simulators and development requirements to boost the build of public docs up to 5x.
  [(#904)](https://github.com/PennyLaneAI/pennylane-lightning/pull/904)

* Build Lightning wheels in `Release` mode to reduce the binary sizes.
  [(#903)](https://github.com/PennyLaneAI/pennylane-lightning/pull/903)

* Update Pybind11 to 2.13.5.
  [(#901)](https://github.com/PennyLaneAI/pennylane-lightning/pull/901)

* Migrate wheels artifacts to v4.
  [(#893)](https://github.com/PennyLaneAI/pennylane-lightning/pull/893)

* Update GitHub actions in response to a high-severity vulnerability.
  [(#887)](https://github.com/PennyLaneAI/pennylane-lightning/pull/887)

* Optimize and simplify controlled kernels in Lightning-Qubit.
  [(#882)](https://github.com/PennyLaneAI/pennylane-lightning/pull/882)

* Optimize gate cache recording for Lightning-Tensor C++ API.
  [(#879)](https://github.com/PennyLaneAI/pennylane-lightning/pull/879)

* Unify Lightning-Kokkos and Lightning-Qubit devices under a Lightning-Base abstracted class.
  [(#876)](https://github.com/PennyLaneAI/pennylane-lightning/pull/876)

* Smarter defaults for the `split_obs` argument in the serializer. The serializer splits linear combinations into chunks instead of all their terms.
  [(#873)](https://github.com/PennyLaneAI/pennylane-lightning/pull/873/)

* Prefer `tomlkit` over `toml` for building Lightning wheels, and choose `tomli` and `tomllib` over `toml` when installing the package.
  [(#857)](https://github.com/PennyLaneAI/pennylane-lightning/pull/857)

* Lightning-Kokkos gains native support for the `PauliRot` gate.
  [(#855)](https://github.com/PennyLaneAI/pennylane-lightning/pull/855)

### Documentation

* Update Lightning-Tensor installation docs and usage suggestions.
  [(#971)](https://github.com/PennyLaneAI/pennylane-lightning/pull/971)
  [(#972)](https://github.com/PennyLaneAI/pennylane-lightning/pull/971)

* Update `README.rst` installation instructions for `lightning.gpu` and `lightning.tensor`.
  [(#957)](https://github.com/PennyLaneAI/pennylane-lightning/pull/957)

* Update `lightning.tensor` documentation to include all the new features added since pull request #756. The new features are: 1. Finite-shot measurements; 2. Expval-base quantities; 3. Support for `qml.state()` and `qml.stateprep()`; 4. Support for all gates support via Matrix Product Operator (MPO).
  [(#909)](https://github.com/PennyLaneAI/pennylane-lightning/pull/909)

### Bug fixes

*  Fix Lightning Kokkos test_device for `kokkos_args` fail for MacOS due to `np.complex256`
  [(#974)](https://github.com/PennyLaneAI/pennylane-lightning/pull/974)

*  Fix PTM stable-latest related to `default.qubit.legacy` and the `latest` flag usage.
  [(#961)](https://github.com/PennyLaneAI/pennylane-lightning/pull/961)
  [(#966)](https://github.com/PennyLaneAI/pennylane-lightning/pull/966)

* Fix build failure for Lightning-Kokkos editable installation on MacOS due to `liblightning_kokkos_catalyst.so` copy and `liblightning_kokkos_catalyst.so` not copied to correct build path for editable installation.
  [(#947)](https://github.com/PennyLaneAI/pennylane-lightning/pull/947)
  [(#968)](https://github.com/PennyLaneAI/pennylane-lightning/pull/968)

* Add concept restriction to ensure `ConstMult` inline function only hit with arithmetic-values times complex values. Fixes build failures with the test suite when enabling OpenMP, and disabling BLAS and Python under clang.
  [(#936)](https://github.com/PennyLaneAI/pennylane-lightning/pull/936)

* Bug fix for `applyMatrix` in Lightning-Tensor. Matrix operator data is not stored in the `cuGateCache` object to support `TensorProd` obs with multiple `Hermitian` obs.
  [(#932)](https://github.com/PennyLaneAI/pennylane-lightning/pull/932)

* Bug fix for `_pauli_word` of `QuantumScriptSerializer`. `_pauli_word` can process `PauliWord` object: `I`.
  [(#919)](https://github.com/PennyLaneAI/pennylane-lightning/pull/919)

* Bug fix for analytic `qml.probs` in the Lightning-Tensor C++ API.
  [(#906)](https://github.com/PennyLaneAI/pennylane-lightning/pull/906)

### Contributors

This release contains contributions from (in alphabetical order):

Ali Asadi, Amintor Dusko, Diego Guala, Joseph Lee, Luis Alfredo Nuñez Meneses, Vincent Michaud-Rioux, Lee J. O'Riordan, Mudit Pandey, Shuli Shu, Haochen Paul Wang

---

# Release 0.38.0

### New features since last release

* Add `qml.StatePrep()` and `qml.QubitStateVector()` support to `lightning.tensor`.
  [(#849)](https://github.com/PennyLaneAI/pennylane-lightning/pull/849)

* Add analytic `qml.probs()` measurement support to `lightning.tensor`.
  [(#830)](https://github.com/PennyLaneAI/pennylane-lightning/pull/830)

* Add `qml.state()` measurement support to `lightning.tensor`.
  [(#827)](https://github.com/PennyLaneAI/pennylane-lightning/pull/827)

* Add Lightning-GPU Linux (AArch64 + GraceHopper) wheels to PyPI.
  [(#815)](https://github.com/PennyLaneAI/pennylane-lightning/pull/815)

* Add `var` support to `lightning.tensor`. Note that `var` support is added via `obs**2` and this implementation scales as `O(num_obs**2)`.
  [(#804)](https://github.com/PennyLaneAI/pennylane-lightning/pull/804)

### Breaking changes

* Update python packaging to follow PEP 517/518/621/660 standards.
  [(#832)](https://github.com/PennyLaneAI/pennylane-lightning/pull/832)

* Add `getData()` in the `lightning.tensor` C++ backend. Users are responsible for ensuring sufficient host memory is allocated for the full state vector.
  [(#827)](https://github.com/PennyLaneAI/pennylane-lightning/pull/827)

* Remove `NDpermuter.hpp` which is no longer required.
  [(#795)](https://github.com/PennyLaneAI/pennylane-lightning/pull/795)

* Remove temporary steps from the CI, such as downgrading Scipy to <1.14 and installing Kokkos v4.2 for `lightning-version == 'stable'`.
  [(#792)](https://github.com/PennyLaneAI/pennylane-lightning/pull/792)

* Do not run GPU tests and Docker workflows on release.
  [(#788)](https://github.com/PennyLaneAI/pennylane-lightning/pull/788)

* Update python packaging to follow PEP 517/518/621/660 standards.
  [(#832)](https://github.com/PennyLaneAI/pennylane-lightning/pull/832)

### Improvements

* Updated calls of ``size_t`` to ``std::size_t`` everywhere.
  [(#816)](https://github.com/PennyLaneAI/pennylane-lightning/pull/816)

* Update Lightning tests to support the generalization of basis state preparation.
  [(#864)](https://github.com/PennyLaneAI/pennylane-lightning/pull/864)

* Add `SetState` and `SetBasisState` to `Lightning-KokkosSimulator`.
  [(#861)](https://github.com/PennyLaneAI/pennylane-lightning/pull/861)

* Remove use of the deprecated `Operator.expand` in favour of `Operator.decomposition`.
  [(#846)](https://github.com/PennyLaneAI/pennylane-lightning/pull/846)

* The `setBasisState` and `setStateVector` methods of `StateVectorLQubit` and `StateVectorKokkos` are overloaded to support PennyLane-like parameters.
  [(#843)](https://github.com/PennyLaneAI/pennylane-lightning/pull/843)

* Move `setBasisState`, `setStateVector` and `resetStateVector` from `StateVectorLQubitManaged` to `StateVectorLQubit`.
  [(#841)](https://github.com/PennyLaneAI/pennylane-lightning/pull/841)

* Update `generate_samples` in Lightning-Kokkos and Lightning-GPU to support `qml.measurements.Shots` type instances.
  [(#839)](https://github.com/PennyLaneAI/pennylane-lightning/pull/839)

* Add a Catalyst-specific wrapping class for Lightning Kokkos.
  [(#837)](https://github.com/PennyLaneAI/pennylane-lightning/pull/837)
  [(#770)](https://github.com/PennyLaneAI/pennylane-lightning/pull/770)

* Lightning-Qubit natively supports the `PauliRot` gate.
  [(#834)](https://github.com/PennyLaneAI/pennylane-lightning/pull/834)

* Multiple calls to the `append_mps_final_state()` API is allowed in `lightning.tensor`.
  [(#830)](https://github.com/PennyLaneAI/pennylane-lightning/pull/830)

* Add `initial_state_prep` option to Catalyst TOML file.
  [(#826)](https://github.com/PennyLaneAI/pennylane-lightning/pull/826)

* `ENABLE_LAPACK` is `OFF` by default for all Lightning backends.
  [(#825)](https://github.com/PennyLaneAI/pennylane-lightning/pull/825)

* Update `ctrl_decomp_zyz` tests with `len(control_wires) > 1`.
  [(#821)](https://github.com/PennyLaneAI/pennylane-lightning/pull/821)

* Update the Catalyst-specific wrapping class for Lightning Kokkos to track Catalyst's new support for MCM seeding.
  [(#819)](https://github.com/PennyLaneAI/pennylane-lightning/pull/819)

* Replace ``size_t`` by ``std::size_t`` everywhere.
  [(#816)](https://github.com/PennyLaneAI/pennylane-lightning/pull/816/)

* Shot batching is made more efficient by executing all the shots in one go on Lightning-Qubit.
  [(#814)](https://github.com/PennyLaneAI/pennylane-lightning/pull/814)

* Lightning-Qubit calls `generate_samples(wires)` on a minimal subset of wires when executing in finite-shot mode.
  [(#813)](https://github.com/PennyLaneAI/pennylane-lightning/pull/813)

* Update `LightingQubit.preprocess` to work with changes to preprocessing for mid-circuit measurements.
  [(#812)](https://github.com/PennyLaneAI/pennylane-lightning/pull/812)

* Avoid unnecessary memory reset in Lightning-Qubit's state vector class constructor.
  [(#811)](https://github.com/PennyLaneAI/pennylane-lightning/pull/811)

* Add `generate_samples(wires)` support in Lightning-Qubit, which samples faster for a subset of wires.
  [(#809)](https://github.com/PennyLaneAI/pennylane-lightning/pull/809)

* Optimize the OpenMP parallelization of Lightning-Qubit's `probs` for all number of targets.
  [(#807)](https://github.com/PennyLaneAI/pennylane-lightning/pull/807)

* Optimize `probs(wires)` of Lightning-Kokkos using various kernels. Which kernel is to be used depends on the device, number of qubits and number of target wires.
  [(#802)](https://github.com/PennyLaneAI/pennylane-lightning/pull/802)

* Add GPU device compute capability check for Lightning-Tensor.
  [(#803)](https://github.com/PennyLaneAI/pennylane-lightning/pull/803)

* Refactor CUDA utils Python bindings to a separate module.
  [(#801)](https://github.com/PennyLaneAI/pennylane-lightning/pull/801)

* Parallelize Lightning-Qubit `probs` with OpenMP when using the `-DLQ_ENABLE_KERNEL_OMP=1` CMake argument.
  [(#800)](https://github.com/PennyLaneAI/pennylane-lightning/pull/800)

* Implement `probs(wires)` using a bit-shift implementation akin to the gate kernels in Lightning-Qubit.
  [(#795)](https://github.com/PennyLaneAI/pennylane-lightning/pull/795)

* Enable setting the PennyLane version when invoking, for example, `make docker-build version=master pl_version=master`.
  [(#791)](https://github.com/PennyLaneAI/pennylane-lightning/pull/791)

### Documentation

* The installation instructions for all lightning plugins have been improved.
  [(#858)](https://github.com/PennyLaneAI/pennylane-lightning/pull/858)
  [(#851)](https://github.com/PennyLaneAI/pennylane-lightning/pull/851)

* Updated the README and added citation format for Lightning arXiv preprint.
  [(#818)](https://github.com/PennyLaneAI/pennylane-lightning/pull/818)

### Bug fixes

* Point to the right Lightning root folder independently from the invocation location, when configuring the project.
  [(#874)](https://github.com/PennyLaneAI/pennylane-lightning/pull/874)

* Update dependencies and `build` command options following changes in the build system.
  [(#863)](https://github.com/PennyLaneAI/pennylane-lightning/pull/863)

* Replace structured bindings by variables in `GateImplementationsLM.hpp`.
  [(#856)](https://github.com/PennyLaneAI/pennylane-lightning/pull/856)

* Remove wrong `-m` when calling `setup.py`.
  [(#854)](https://github.com/PennyLaneAI/pennylane-lightning/pull/854)

* Fix plugin-test-matrix CI/CD workflows.
  [(#850)](https://github.com/PennyLaneAI/pennylane-lightning/pull/850)

* Set the `immutable` parameter value as `false` for the `cutensornetStateApplyTensorOperator` to allow the following `cutensornetStateUpdateTensorOperator` call.
  [(#845)](https://github.com/PennyLaneAI/pennylane-lightning/pull/845)

* Fix cuQuantum SDK path pass-though in CMake.
  [(#831)](https://github.com/PennyLaneAI/pennylane-lightning/pull/831)

* Fix CUDA sync issues on AArch64 + GraceHopper.
  [(#823)](https://github.com/PennyLaneAI/pennylane-lightning/pull/823)

* Check for the number of wires for Hermitian observables in Lightning-Tensor. Only 1-wire Hermitian observables are supported as of `cuTensorNet-v24.03.0`.
  [(#806)](https://github.com/PennyLaneAI/pennylane-lightning/pull/806)

* Set `PL_BACKEND` for the entire `build-wheel-lightning-gpu` Docker-build stage to properly build the Lightning-GPU wheel.
  [(#791)](https://github.com/PennyLaneAI/pennylane-lightning/pull/791)

* Fix conditions for skipping build & push steps in the Docker build workflows.
  [(#790)](https://github.com/PennyLaneAI/pennylane-lightning/pull/790)

* Downgrade Scipy on Lightning stable version tests.
  [(#783)](https://github.com/PennyLaneAI/pennylane-lightning/pull/783)

* Fix checkout command in test workflows for rc branches.
  [(#777)](https://github.com/PennyLaneAI/pennylane-lightning/pull/777)

* Point to the right Lightning root folder independently from the invocation location, when configuring the project.
  [(#874)](https://github.com/PennyLaneAI/pennylane-lightning/pull/874)

### Contributors

This release contains contributions from (in alphabetical order):

Ali Asadi, Astral Cai, Ahmed Darwish, Amintor Dusko, Vincent Michaud-Rioux, Luis Alfredo Nuñez Meneses, Erick Ochoa Lopez, Lee J. O'Riordan, Mudit Pandey, Shuli Shu, Raul Torres, Paul Haochen Wang

---

# Release 0.37.0

### New features since last release

* Implement Python interface to the `lightning.tensor` device.
  [(#748)](https://github.com/PennyLaneAI/pennylane-lightning/pull/748)

* Add `inverse` support for gate operations in `lightning.tensor` in the C++ layer.
  [(#753)](https://github.com/PennyLaneAI/pennylane-lightning/pull/753)

* Add `observable` and `expval` support to the `cutensornet`-backed `lightning.tensor` C++ layer.
  [(#728)](https://github.com/PennyLaneAI/pennylane-lightning/pull/728)

* Add gate support to `cutensornet`-backed `lightning.tensor` C++ layer.
  [(#718)](https://github.com/PennyLaneAI/pennylane-lightning/pull/718)

* Add `cutensornet`-backed `MPS` C++ layer to `lightning.tensor`.
  [(#704)](https://github.com/PennyLaneAI/pennylane-lightning/pull/704)

* Add support for `C(BlockEncode)` to Lightning devices.
  [(#743)](https://github.com/PennyLaneAI/pennylane-lightning/pull/743)

### Breaking changes

* Removed the `QuimbMPS` class and the corresponding backend from `lightning.tensor`.
  [(#737)](https://github.com/PennyLaneAI/pennylane-lightning/pull/737)

* Changed the name of `default.tensor` to `lightning.tensor` with the `quimb` backend.
  [(#730)](https://github.com/PennyLaneAI/pennylane-lightning/pull/730)

* `dynamic_one_shot` uses shot-vectors in the auxiliary tape to tell the device how many times to repeat the tape. Lightning-Qubit is updated accordingly.
  [(#724)](https://github.com/PennyLaneAI/pennylane-lightning/pull/724)

* `dynamic_one_shot` deals with post-selection during the post-processing phase, so Lightning-Qubit does not return `None`-valued measurements for mismatching samples anymore.
  [(#720)](https://github.com/PennyLaneAI/pennylane-lightning/pull/720)

### Improvements

* Release candidate branches automatically use the new large GitHub runner pool.
  [(#769)](https://github.com/PennyLaneAI/pennylane-lightning/pull/769)

* Lightning-Kokkos dev wheels for MacOS (x86_64, ARM64) and Linux (AArch64) are uploaded to TestPyPI upon merging a pull request.
  [(#765)](https://github.com/PennyLaneAI/pennylane-lightning/pull/765)

* Lightning-Kokkos Linux (x86_64) dev wheels are pushed to [Test PyPI](https://test.pypi.org/project/PennyLane-Lightning-Kokkos/) upon merging a pull request.
  [(#763)](https://github.com/PennyLaneAI/pennylane-lightning/pull/763)

* Change the type of tensor network objects passed to `ObservablesTNCuda` and `MeasurementsTNCuda` classes from `StateTensorT` to `TensorNetT`.
  [(#759)](https://github.com/PennyLaneAI/pennylane-lightning/pull/759)

* Silence `NDPermuter` linting warnings.
  [(#750)](https://github.com/PennyLaneAI/pennylane-lightning/pull/750)

* Rationalize MCM tests, removing most end-to-end tests from the native MCM test file, but keeping one that validates multiple mid-circuit measurements with any allowed return.
  [(#754)](https://github.com/PennyLaneAI/pennylane/pull/754)

* Rename `lightning.tensor` C++ libraries.
  [(#755)](https://github.com/PennyLaneAI/pennylane-lightning/pull/755)

* Set `state_tensor` as `const` for the `MeasurementTNCuda` class.
  [(#753)](https://github.com/PennyLaneAI/pennylane-lightning/pull/753)

* Updated Kokkos version and support to 4.3.01.
  [(#725)](https://github.com/PennyLaneAI/pennylane-lightning/pull/725)

* Lightning-Kokkos' functors are rewritten as functions wrapping around generic gate and generator functors templated over a coefficient interaction function. This reduces boilerplate while clarifying how the various kernels differ from one another.
  [(#640)](https://github.com/PennyLaneAI/pennylane-lightning/pull/640)

* Update C++ and Python GitHub actions names to include the matrix info.
  [(#717)](https://github.com/PennyLaneAI/pennylane-lightning/pull/717)

* Remove `CPhase` in favour of `CPhaseShift` in Lightning devices.
  [(#717)](https://github.com/PennyLaneAI/pennylane-lightning/pull/717)

* The various OpenMP configurations of Lightning-Qubit are tested in parallel on different Github Actions runners.
  [(#712)](https://github.com/PennyLaneAI/pennylane-lightning/pull/712)

* Update Linux wheels to use `manylinux_2_28` images.
  [(#667)](https://github.com/PennyLaneAI/pennylane-lightning/pull/667)

* Add support for `qml.expval` and `qml.var` in the `lightning.tensor` device for the `quimb` interface and the MPS method.
  [(#686)](https://github.com/PennyLaneAI/pennylane-lightning/pull/686)

* Changed the name of `lightning.tensor` to `default.tensor` with the `quimb` backend.
  [(#719)](https://github.com/PennyLaneAI/pennylane-lightning/pull/719)

* `lightning.qubit` and `lightning.kokkos` adhere to user-specified mid-circuit measurement configuration options.
  [(#736)](https://github.com/PennyLaneAI/pennylane-lightning/pull/736)

* Patch the C++ `Measurements.probs(wires)` method in Lightning-Qubit and Lightning-Kokkos to `Measurements.probs()` when called with all wires.
  This will trigger a more optimized implementation for calculating the probabilities of the entire system.
  [(#744)](https://github.com/PennyLaneAI/pennylane-lightning/pull/744)

* Remove the daily schedule from the "Compat Check w/PL - release/release" GitHub action.
  [(#746)](https://github.com/PennyLaneAI/pennylane-lightning/pull/746)

* Remove the required `scipy` config file for Lightning-Qubit. The support is now maintained by passing `SCIPY_LIBS_PATH` to the compiler.
  [(#775)](https://github.com/PennyLaneAI/pennylane-lightning/pull/775)

### Documentation

* Add installation instructions and documentation for `lightning.tensor`.
  [(#756)](https://github.com/PennyLaneAI/pennylane-lightning/pull/756)

### Bug fixes

* Don't route `probs(wires=[])` to `probs(all_wires)` in Lightning-Kokkos.
  [(#762)](https://github.com/PennyLaneAI/pennylane-lightning/pull/762)

* `ControlledQubitUnitary` is present in the Python device but not the TOML files. It is added to the decomposition gates since it can be implemented in its alternate form of `C(QubitUnitary)`.
  [(#767)](https://github.com/PennyLaneAI/pennylane-lightning/pull/767)

* Update the Lightning TOML files to indicate that non-commuting observables are supported.
  [(#764)](https://github.com/PennyLaneAI/pennylane-lightning/pull/764)

* Fix regex matching issue with auto on-boarding of release candidate branch to using the large runner queue.
  [(#774)](https://github.com/PennyLaneAI/pennylane-lightning/pull/774)

* Fix random CI failures for `lightning.tensor` Python unit tests and ignore `lightning_tensor` paths.
  [(#761)](https://github.com/PennyLaneAI/pennylane-lightning/pull/761)

* `lightning.qubit` and `lightning.kokkos` use `qml.ops.Conditional.base` instead of `qml.ops.Conditional.then_op`.
  [(#752)](https://github.com/PennyLaneAI/pennylane-lightning/pull/752)

* The preprocessing step in `lightning.qubit` now uses interface information to properly support the hardware-like postselection for mid-circuit measurements.
  [(#760)](https://github.com/PennyLaneAI/pennylane-lightning/pull/760)

* Fix AVX streaming operation support with newer GCC.
  [(#729)](https://github.com/PennyLaneAI/pennylane-lightning/pull/729)

* Revert changes calling the templated `IMAG`, `ONE`, `ZERO` functions in Kokkos kernels since they are incompatible with device execution.
  [(#733)](https://github.com/PennyLaneAI/pennylane-lightning/pull/733)

* The `tests_lkcpu_python.yml` workflow properly checks out the release or stable version of Lightning-Qubit during the test job.
  [(#723)](https://github.com/PennyLaneAI/pennylane-lightning/pull/723)

* Fix PennyLane Lightning-Kokkos and Lightning-Qubit tests for stable/stable configuration.
  [(#734)](https://github.com/PennyLaneAI/pennylane-lightning/pull/734)

* Remove the Autoray dependency from requirement files.
  [(#736)](https://github.com/PennyLaneAI/pennylane-lightning/pull/736)

* Fix the `cuda-runtime-12-0` dependency issue on RHEL8.
  [(#739)](https://github.com/PennyLaneAI/pennylane-lightning/pull/739)

* Fix the memory segmentation fault when initializing zero-wire Lightning-Kokkos.
  [(#757)](https://github.com/PennyLaneAI/pennylane-lightning/pull/757)

* Remove `pennylane.ops.op_math.controlled_decompositions.ctrl_decomp_zyz` tests with `len(control_wires) > 1`.
  [(#757)](https://github.com/PennyLaneAI/pennylane-lightning/pull/757)

* Add support for Scipy v1.14.
  [(#776)](https://github.com/PennyLaneAI/pennylane-lightning/pull/776)

* Add pickle support for the `DevPool` object in `lightning.gpu`.
  [(#772)](https://github.com/PennyLaneAI/pennylane-lightning/pull/772)

### Contributors

This release contains contributions from (in alphabetical order):

Ali Asadi, Amintor Dusko, Lillian Frederiksen, Pietropaolo Frisoni, David Ittah, Vincent Michaud-Rioux, Lee James O'Riordan, Mudit Pandey, Shuli Shu, Jay Soni

---

# Release 0.36.0

### New features since last release

* Add `cutensornet`-backed `MPS` C++ layer to `lightning.tensor`.
  [(#704)](https://github.com/PennyLaneAI/pennylane-lightning/pull/704)

* Add Python class for the `lightning.tensor` device which uses the new device API and the interface for `quimb` based on the MPS method.
  [(#671)](https://github.com/PennyLaneAI/pennylane-lightning/pull/671)

* Add compile-time support for AVX2/512 streaming operations in `lightning.qubit`.
  [(#664)](https://github.com/PennyLaneAI/pennylane-lightning/pull/664)

* `lightning.kokkos` supports mid-circuit measurements.
  [(#672)](https://github.com/PennyLaneAI/pennylane-lightning/pull/672)

* Add dynamic linking to LAPACK/OpenBlas shared objects in `scipy.libs` for both C++ and Python layer.
  [(#653)](https://github.com/PennyLaneAI/pennylane-lightning/pull/653)

* `lightning.qubit` supports mid-circuit measurements.
  [(#650)](https://github.com/PennyLaneAI/pennylane-lightning/pull/650)

* Add finite shots support in `lightning.qubit2`.
  [(#630)](https://github.com/PennyLaneAI/pennylane-lightning/pull/630)

* Add `collapse` and `normalize` methods to the `StateVectorLQubit` classes, enabling "branching" of the wavefunction. Add methods to create and seed an RNG in the `Measurements` modules.
  [(#645)](https://github.com/PennyLaneAI/pennylane-lightning/pull/645)

* Add two new Python classes (LightningStateVector and LightningMeasurements) to support `lightning.qubit2`.
  [(#613)](https://github.com/PennyLaneAI/pennylane-lightning/pull/613)

* Add analytic-mode `qml.probs` and `qml.var` support in `lightning.qubit2`.
  [(#627)](https://github.com/PennyLaneAI/pennylane-lightning/pull/627)

* Add `LightningAdjointJacobian` to support `lightning.qubit2`.
  [(#631)](https://github.com/PennyLaneAI/pennylane-lightning/pull/631)

* Add `lightning.qubit2` device which uses the new device API.
  [(#607)](https://github.com/PennyLaneAI/pennylane-lightning/pull/607)
  [(#628)](https://github.com/PennyLaneAI/pennylane-lightning/pull/628)

* Add Vector-Jacobian Product calculation support to `lightning.qubit`.
  [(#644)](https://github.com/PennyLaneAI/pennylane-lightning/pull/644)

* Add support for using new operator arithmetic as the default.
  [(#649)](https://github.com/PennyLaneAI/pennylane-lightning/pull/649)

### Breaking changes

* Split Lightning-Qubit and Lightning-Kokkos CPU Python tests with `pytest-split`. Remove `SERIAL` from Kokkos' `exec_model` matrix. Remove `all` from Lightning-Kokkos' `pl_backend` matrix. Move `clang-tidy` checks to `tidy.yml`. Avoid editable `pip` installations.
  [(#696)](https://github.com/PennyLaneAI/pennylane-lightning/pull/696)
* Update `lightning.gpu` and `lightning.kokkos` to raise an error instead of falling back to `default.qubit`.
  [(#689)](https://github.com/PennyLaneAI/pennylane-lightning/pull/689)

* Add `paths` directives to test workflows to avoid running tests that cannot be impacted by changes.
  [(#699)](https://github.com/PennyLaneAI/pennylane-lightning/pull/699)
  [(#695)](https://github.com/PennyLaneAI/pennylane-lightning/pull/695)

* Move common components of `/src/simulator/lightning_gpu/utils/` to `/src/utils/cuda_utils/`.
  [(#676)](https://github.com/PennyLaneAI/pennylane-lightning/pull/676)

* Deprecate static LAPACK linking support.
  [(#653)](https://github.com/PennyLaneAI/pennylane-lightning/pull/653)

* Migrate `lightning.qubit` to the new device API.
  [(#646)](https://github.com/PennyLaneAI/pennylane-lightning/pull/646)

* Introduce `ci:build_wheels` label, which controls wheel building on `pull_request` and other triggers.
  [(#648)](https://github.com/PennyLaneAI/pennylane-lightning/pull/648)

* Remove building wheels for Lightning Kokkos on Windows.
  [(#693)](https://github.com/PennyLaneAI/pennylane-lightning/pull/693)

### Improvements

* Add tests for Windows Wheels, fix ill-defined caching, and set the proper backend for `lightning.kokkos` wheels.
  [(#693)](https://github.com/PennyLaneAI/pennylane-lightning/pull/693)

* Replace string comparisons by `isinstance` checks where possible.
  [(#691)](https://github.com/PennyLaneAI/pennylane-lightning/pull/691)

* Refactor `cuda_utils` to remove its dependency on `custatevec.h`.
  [(#681)](https://github.com/PennyLaneAI/pennylane-lightning/pull/681)

* Add `test_templates.py` module where Grover and QSVT are tested.
  [(#684)](https://github.com/PennyLaneAI/pennylane-lightning/pull/684)

* Create `cuda_utils` for common usage of CUDA related backends.
  [(#676)](https://github.com/PennyLaneAI/pennylane-lightning/pull/676)

* Refactor `lightning_gpu_utils` unit tests to remove the dependency on statevector class.
  [(#675)](https://github.com/PennyLaneAI/pennylane-lightning/pull/675)

* Upgrade GitHub actions versions from v3 to v4.
  [(#669)](https://github.com/PennyLaneAI/pennylane-lightning/pull/669)

* Initialize the private attributes `gates_indices_` and `generators_indices_` of `StateVectorKokkos` using the definitions of the `Pennylane::Gates::Constant` namespace.
  [(#641)](https://github.com/PennyLaneAI/pennylane-lightning/pull/641)

* Add `isort` to `requirements-dev.txt` and run before `black` upon `make format` to sort Python imports.
  [(#623)](https://github.com/PennyLaneAI/pennylane-lightning/pull/623)

* Improve support for new operator arithmetic with `QuantumScriptSerializer.serialize_observables`.
  [(#670)](https://github.com/PennyLaneAI/pennylane-lightning/pull/670)

* Add `workflow_dispatch` to wheels recipes; allowing developers to build wheels manually on a branch instead of temporarily changing the headers.
  [(#679)](https://github.com/PennyLaneAI/pennylane-lightning/pull/679)

* Add the `ENABLE_LAPACK` compilation flag to toggle dynamic linking to LAPACK library.
  [(#678)](https://github.com/PennyLaneAI/pennylane-lightning/pull/678)

### Documentation

### Bug fixes

* Fix wire order permutations when using `qml.probs` with out-of-order wires in Lightning-Qubit.
  [(#707)](https://github.com/PennyLaneAI/pennylane-lightning/pull/707)

* Lightning-Qubit once again respects the wire order specified on device instantiation.
  [(#705)](https://github.com/PennyLaneAI/pennylane-lightning/pull/705)

* `dynamic_one_shot` was refactored to use `SampleMP` measurements as a way to return the mid-circuit measurement samples. `LightningQubit's `simulate` is modified accordingly.
  [(#694)](https://github.com/PennyLaneAI/pennylane-lightning/pull/694)

* Lightning-Qubit correctly decomposes state prep operations when used in the middle of a circuit.
  [(#687)](https://github.com/PennyLaneAI/pennylane-lightning/pull/687)

* Lightning-Qubit correctly decomposes `qml.QFT` and `qml.GroverOperator` if `len(wires)` is greater than 9 and 12 respectively.
  [(#687)](https://github.com/PennyLaneAI/pennylane-lightning/pull/687)

* Specify `isort` `--py` (Python version) and `-l` (max line length) to stabilize `isort` across Python versions and environments.
  [(#647)](https://github.com/PennyLaneAI/pennylane-lightning/pull/647)

* Fix random `coverage xml` CI issues.
  [(#635)](https://github.com/PennyLaneAI/pennylane-lightning/pull/635)

* `lightning.qubit` correctly decomposed state preparation operations with adjoint differentiation.
  [(#661)](https://github.com/PennyLaneAI/pennylane-lightning/pull/661)

* Fix the failed observable serialization unit tests.
  [(#683)](https://github.com/PennyLaneAI/pennylane-lightning/pull/683)

* Update the Lightning-Qubit new device API to work with Catalyst.
  [(#665)](https://github.com/PennyLaneAI/pennylane-lightning/pull/665)

* Update the version of `codecov-action` to v4 and fix the CodeCov issue with the PL-Lightning check-compatibility actions.
  [(#682)](https://github.com/PennyLaneAI/pennylane-lightning/pull/682)

* Refactor of dev prerelease auto-update-version workflow.
  [(#685)](https://github.com/PennyLaneAI/pennylane-lightning/pull/685)

* Remove gates unsupported by catalyst from TOML file.
  [(#698)](https://github.com/PennyLaneAI/pennylane-lightning/pull/698)

* Increase tolerance for a flaky test.
  [(#703)](https://github.com/PennyLaneAI/pennylane-lightning/pull/703)

* Remove `ControlledQubitUnitary` in favour of `C(QubitUnitary)` from the list of supported operations and the device TOML file. The `stopping_condition` method guarantees the consistency of decompositions.
  [(#758)](https://github.com/PennyLaneAI/pennylane-lightning/pull/758)

* Raise a clear error message with initialization of `lightning.kokkos` with zero-qubit on Windows.
  [(#758)](https://github.com/PennyLaneAI/pennylane-lightning/pull/758)


### Contributors

This release contains contributions from (in alphabetical order):

Ali Asadi, Amintor Dusko, Pietropaolo Frisoni, Thomas Germain, Christina Lee, Erick Ochoa Lopez, Vincent Michaud-Rioux, Rashid N H M, Lee James O'Riordan, Mudit Pandey, Shuli Shu

---

# Release 0.35.1

### Improvements

* Use the `adjoint` gate parameter to apply `qml.Adjoint` operations instead of matrix methods in `lightning.qubit`.
  [(#632)](https://github.com/PennyLaneAI/pennylane-lightning/pull/632)

### Bug fixes

* Fix `qml.Adjoint` support in `lightning.gpu` and `lightning.kokkos`.
  [(#632)](https://github.com/PennyLaneAI/pennylane-lightning/pull/632)

* Fix finite shots support in `lightning.qubit`, `lightning.gpu` and `lightning.kokkos`. The bug would impact calculations with measurements on observables with non-trivial diagonalizing gates and calculations with shot vectors.
  [(#632)](https://github.com/PennyLaneAI/pennylane-lightning/pull/632)

### Contributors

This release contains contributions from (in alphabetical order):

Vincent Michaud-Rioux

---

# Release 0.35.0

### New features since last release

* All backends now support `GlobalPhase` and `C(GlobalPhase)` in forward pass.
  [(#579)](https://github.com/PennyLaneAI/pennylane-lightning/pull/579)

* Add Hermitian observable support for shot-noise measurement and Lapack support.
  [(#569)](https://github.com/PennyLaneAI/pennylane-lightning/pull/569)

### Breaking changes

* Migrate `lightning.gpu` to CUDA 12.
  [(#606)](https://github.com/PennyLaneAI/pennylane-lightning/pull/606)

### Improvements

* Expand error values and strings returned from CUDA libraries.
  [(#617)](https://github.com/PennyLaneAI/pennylane-lightning/pull/617)

* `C(MultiRZ)` and `C(Rot)` gates are natively supported (with `LM` kernels).
  [(#614)](https://github.com/PennyLaneAI/pennylane-lightning/pull/614)

* Add adjoint support for `GlobalPhase` in Lightning-GPU and Lightning-Kokkos.
  [(#615)](https://github.com/PennyLaneAI/pennylane-lightning/pull/615)

* Lower the overheads of Windows CI tests.
  [(#610)](https://github.com/PennyLaneAI/pennylane-lightning/pull/610)

* Decouple LightningQubit memory ownership from numpy and migrate it to Lightning-Qubit managed state-vector class.
  [(#601)](https://github.com/PennyLaneAI/pennylane-lightning/pull/601)

* Expand support for Projector observables on Lightning-Kokkos.
  [(#601)](https://github.com/PennyLaneAI/pennylane-lightning/pull/601)

* Split Docker build cron job into two jobs: master and latest. This is mainly for reporting in the `plugin-test-matrix` repo.
  [(#600)](https://github.com/PennyLaneAI/pennylane-lightning/pull/600)

* The `BlockEncode` operation from PennyLane is now supported on all Lightning devices.
  [(#599)](https://github.com/PennyLaneAI/pennylane-lightning/pull/599)

* OpenMP acceleration can now be enabled at compile time for all `lightning.qubit` gate kernels using the `-DLQ_ENABLE_KERNEL_OMP=1` CMake argument.
  [(#510)](https://github.com/PennyLaneAI/pennylane-lightning/pull/510)

* Enable building Docker images for any branch or tag. Set the Docker build cron job to build images for the latest release and `master`.
  [(#598)](https://github.com/PennyLaneAI/pennylane-lightning/pull/598)

* Enable choosing the PennyLane-Lightning version and disabling push to Docker Hub in the Docker build workflow. Add a cron job calling the Docker build workflow.
  [(#597)](https://github.com/PennyLaneAI/pennylane-lightning/pull/597)

* Pull Kokkos v4.2.00 from the official Kokkos repository to test Lightning-Kokkos with the CUDA backend.
  [(#596)](https://github.com/PennyLaneAI/pennylane-lightning/pull/596)

* Remove deprecated MeasurementProcess.name.
  [(#605)](https://github.com/PennyLaneAI/pennylane-lightning/pull/605)

### Documentation

* Update requirements to build the documentation.
  [(#594)](https://github.com/PennyLaneAI/pennylane-lightning/pull/594)

### Bug fixes

* Downgrade auditwheel due to changes with library exclusion list.
  [(#620)](https://github.com/PennyLaneAI/pennylane-lightning/pull/620)

* List `GlobalPhase` gate in each device's TOML file.
  [(#615)](https://github.com/PennyLaneAI/pennylane-lightning/pull/615)

* Lightning-GPU's gate cache failed to distinguish between certain gates.
  For example, `MultiControlledX([0, 1, 2], "111")` and `MultiControlledX([0, 2], "00")` were applied as the same operation.
  This could happen with (at least) the following gates: `QubitUnitary`,`ControlledQubitUnitary`,`MultiControlledX`,`DiagonalQubitUnitary`,`PSWAP`,`OrbitalRotation`.
  [(#579)](https://github.com/PennyLaneAI/pennylane-lightning/pull/579)

* Ensure the stopping condition decompositions are respected for larger templated QFT and Grover operators.
  [(#609)](https://github.com/PennyLaneAI/pennylane-lightning/pull/609)

* Move concurrency group specifications from reusable Docker build workflow to the root workflows.
  [(#604)](https://github.com/PennyLaneAI/pennylane-lightning/pull/604)

* Fix `lightning-kokkos-cuda` Docker build and add CI workflow to build images and push to Docker Hub.
  [(#593)](https://github.com/PennyLaneAI/pennylane-lightning/pull/593)

* Update jax.config imports.
  [(#619)](https://github.com/PennyLaneAI/pennylane-lightning/pull/619)

* Fix apply state vector when using a Lightning handle.
  [(#622)](https://github.com/PennyLaneAI/pennylane-lightning/pull/622)

* Pinning Pytest to a version compatible with Flaky.
  [(#624)](https://github.com/PennyLaneAI/pennylane-lightning/pull/624)

### Contributors

This release contains contributions from (in alphabetical order):

Amintor Dusko, David Ittah, Vincent Michaud-Rioux, Lee J. O'Riordan, Shuli Shu, Matthew Silverman

---

# Release 0.34.0

### New features since last release

* Support added for Python 3.12 wheel builds.
  [(#541)](https://github.com/PennyLaneAI/pennylane-lightning/pull/541)

* Lightning-Qubit support arbitrary controlled gates (any wires and any control values). The kernels are implemented in the `LM` module.
  [(#576)](https://github.com/PennyLaneAI/pennylane-lightning/pull/576)

* Shot-noise related methods now accommodate observable objects with arbitrary eigenvalues. Add a Kronecker product method for two diagonal matrices.
  [(#570)](https://github.com/PennyLaneAI/pennylane-lightning/pull/570)

* Add shot-noise support for probs in the C++ layer. Probabilities are calculated from generated samples. All Lightning backends support this feature. Please note that target wires should be sorted in ascending manner.
  [(#568)](https://github.com/PennyLaneAI/pennylane-lightning/pull/568)

* Add `LM` kernels to apply arbitrary controlled operations efficiently.
  [(#516)](https://github.com/PennyLaneAI/pennylane-lightning/pull/516)

* Add shots support for variance value, probs, sample, counts calculation for given observables (`NamedObs`, `TensorProd` and `Hamiltonian`) based on Pauli words, `Identity` and `Hadamard` in the C++ layer. All Lightning backends support this support feature.
  [(#561)](https://github.com/PennyLaneAI/pennylane-lightning/pull/561)

* Add shots support for expectation value calculation for given observables (`NamedObs`, `TensorProd` and `Hamiltonian`) based on Pauli words, `Identity` and `Hadamard` in the C++ layer by adding `measure_with_samples` to the measurement interface. All Lightning backends support this support feature.
  [(#556)](https://github.com/PennyLaneAI/pennylane-lightning/pull/556)

* `qml.QubitUnitary` operators can be included in a circuit differentiated with the adjoint method. Lightning handles circuits with arbitrary non-differentiable `qml.QubitUnitary` operators. 1,2-qubit `qml.QubitUnitary` operators with differentiable parameters can be differentiated using decomposition.
  [(#540)] (https://github.com/PennyLaneAI/pennylane-lightning/pull/540)

### Breaking changes

* Set the default version of Kokkos to 4.2.00 throughout the project (CMake, CI, etc.)
  [(#578)] (https://github.com/PennyLaneAI/pennylane-lightning/pull/578)

* Overload `applyOperation` with a fifth `matrix` argument to all state vector classes to support arbitrary operations in `AdjointJacobianBase`.
  [(#540)] (https://github.com/PennyLaneAI/pennylane-lightning/pull/540)

### Improvements

* Ensure aligned memory used for numpy arrays with state-vector without reallocations.
  [(#572)](https://github.com/PennyLaneAI/pennylane-lightning/pull/572)

* Unify error messages of shot measurement related unsupported observables to better Catalyst.
  [(#577)](https://github.com/PennyLaneAI/pennylane-lightning/pull/577)

* Add configuration files to improve compatibility with Catalyst.
  [(#566)](https://github.com/PennyLaneAI/pennylane-lightning/pull/566)

* Refactor shot-noise related methods of MeasurementsBase class in the C++ layer and eigenvalues are not limited to `1` and `-1`. Add `getObs()` method to Observables class. Refactor `applyInPlaceShots` to allow users to get eigenvalues of Observables object. Deprecated `_preprocess_state` method in `MeasurementsBase` class for safer use of the `LightningQubitRaw` backend.
[(#570)](https://github.com/PennyLaneAI/pennylane-lightning/pull/570)

* Modify `setup.py` to use backend-specific build directory (`f"build_{backend}"`) to accelerate rebuilding backends in alternance.
  [(#540)] (https://github.com/PennyLaneAI/pennylane-lightning/pull/540)

* Update Dockerfile and rewrite the `build-wheel-lightning-gpu` stage to build Lightning-GPU from the `pennylane-lightning` monorepo.
  [(#539)] (https://github.com/PennyLaneAI/pennylane-lightning/pull/539)

* Add the MPI test CI workflows of Lightning-GPU in compatibility cron jobs.
  [(#536)] (https://github.com/PennyLaneAI/pennylane-lightning/pull/536)

* Add MPI synchronization in places to safely handle communicated data.
  [(#538)](https://github.com/PennyLaneAI/pennylane-lightning/pull/538)

* Add release option in compatibility cron jobs to test the release candidates of PennyLane and the Lightning plugins against one another.
  [(#531)] (https://github.com/PennyLaneAI/pennylane-lightning/pull/531)

* Add GPU workflows in compatibility cron jobs to test Lightning-GPU and Lightning-Kokkos with the Kokkos CUDA backend.
  [(#528)] (https://github.com/PennyLaneAI/pennylane-lightning/pull/528)

### Documentation

* Fixed a small typo in the documentation page for the PennyLane-Lightning GPU device.
  [(#563)](https://github.com/PennyLaneAI/pennylane-lightning/pull/563)

* Add OpenGraph social preview for Lightning docs.
  [(#574)](https://github.com/PennyLaneAI/pennylane-lightning/pull/574)

### Bug fixes

* Fix CodeCov file contention issue when uploading data from many workloads.
  [(#584)](https://github.com/PennyLaneAI/pennylane-lightning/pull/584)

* Ensure the `lightning.gpu` intermediate wheel builds are uploaded to TestPyPI.
  [(#575)](https://github.com/PennyLaneAI/pennylane-lightning/pull/575)

* Allow support for newer clang-tidy versions on non-x86_64 platforms.
  [(#567)](https://github.com/PennyLaneAI/pennylane-lightning/pull/567)

* Do not run C++ tests when testing for compatibility with PennyLane, hence fixing plugin-matrix failures. Fix Lightning-GPU workflow trigger.
  [(#571)](https://github.com/PennyLaneAI/pennylane-lightning/pull/571)

* Revert single-node multi-GPU batching behaviour to match https://github.com/PennyLaneAI/pennylane-lightning-gpu/pull/27.
  [(#564)](https://github.com/PennyLaneAI/pennylane-lightning/pull/564)

* Move deprecated `stateprep` `QuantumScript` argument into the operation list in `mpitests/test_adjoint_jacobian.py`.
  [(#540)] (https://github.com/PennyLaneAI/pennylane-lightning/pull/540)

* Fix MPI Python unit tests for the adjoint method.
  [(#538)](https://github.com/PennyLaneAI/pennylane-lightning/pull/538)

* Fix the issue with assigning kernels to ops before registering kernels on macOS
  [(#582)](https://github.com/PennyLaneAI/pennylane-lightning/pull/582)

* Update `MANIFEST.in` to include device config files and `CHANGELOG.md`
  [(#585)](https://github.com/PennyLaneAI/pennylane-lightning/pull/585)

### Contributors

This release contains contributions from (in alphabetical order):

Ali Asadi, Isaac De Vlugt, Amintor Dusko, Vincent Michaud-Rioux, Erick Ochoa Lopez, Lee James O'Riordan, Shuli Shu

---

# Release 0.33.1

* pip-installed CUDA runtime libraries can now be accessed from a virtualenv.
  [(#543)](https://github.com/PennyLaneAI/pennylane-lightning/pull/543)

### Bug fixes

* The pybind11 compiled module RPATH linkage has been restored to pre-0.33 behaviour.
  [(#543)](https://github.com/PennyLaneAI/pennylane-lightning/pull/543)

### Contributors

This release contains contributions from (in alphabetical order):

Lee J. O'Riordan

---

# Release 0.33.0

### New features since last release

* Add documentation updates for the `lightning.gpu` backend.
  [(#525)] (https://github.com/PennyLaneAI/pennylane-lightning/pull/525)

* Add `SparseHamiltonian` support for Lightning-Qubit and Lightning-GPU.
  [(#526)] (https://github.com/PennyLaneAI/pennylane-lightning/pull/526)

* Add `SparseHamiltonian` support for Lightning-Kokkos.
  [(#527)] (https://github.com/PennyLaneAI/pennylane-lightning/pull/527)

* Integrate python/pybind layer of distributed Lightning-GPU into the Lightning monorepo with Python unit tests.
  [(#518)] (https://github.com/PennyLaneAI/pennylane-lightning/pull/518)

* Integrate the distributed C++ backend of Lightning-GPU into the Lightning monorepo.
  [(#514)] (https://github.com/PennyLaneAI/pennylane-lightning/pull/514)

* Integrate Lightning-GPU into the Lightning monorepo. The new backend is named `lightning.gpu` and includes all single-GPU features.
  [(#499)] (https://github.com/PennyLaneAI/pennylane-lightning/pull/499)

* Build Linux wheels for Lightning-GPU (CUDA-11).
  [(#517)](https://github.com/PennyLaneAI/pennylane-lightning/pull/517)

* Add `Dockerfile` in `docker` and `make docker` workflow in `Makefile`. The Docker images and documentation are available on [DockerHub](https://hub.docker.com/repository/docker/pennylaneai/pennylane).
  [(#496)](https://github.com/PennyLaneAI/pennylane-lightning/pull/496)

* Add mid-circuit state preparation operation tests.
  [(#495)](https://github.com/PennyLaneAI/pennylane-lightning/pull/495)

### Breaking changes

* Add `tests_gpu.yml` workflow to test the Lightning-Kokkos backend with CUDA-12.
  [(#494)](https://github.com/PennyLaneAI/pennylane-lightning/pull/494)

* Implement `LM::GeneratorDoubleExcitation`, `LM::GeneratorDoubleExcitationMinus`, `LM::GeneratorDoubleExcitationPlus` kernels. Lightning-Qubit default kernels are now strictly from the `LM` implementation, which requires less memory and is faster for large state vectors.
  [(#512)](https://github.com/PennyLaneAI/pennylane-lightning/pull/512)

* Add workflows validating compatibility between PennyLane and Lightning's most recent stable releases and development (latest) versions.
  [(#507)](https://github.com/PennyLaneAI/pennylane-lightning/pull/507)
  [(#498)](https://github.com/PennyLaneAI/pennylane-lightning/pull/498)

* Introduce `timeout-minutes` in various workflows, mainly to avoid Windows builds hanging for several hours.
  [(#503)](https://github.com/PennyLaneAI/pennylane-lightning/pull/503)

* Cast integral-valued arrays to the device's complex type on entry in `_preprocess_state_vector` to ensure the state is correctly represented with floating-point numbers.
  [(#501)](https://github.com/PennyLaneAI/pennylane-lightning/pull/501)

* Update `DefaultQubit` to `DefaultQubitLegacy` on Lightning fallback.
  [(#500)](https://github.com/PennyLaneAI/pennylane-lightning/pull/500)

* Enums defined in `GateOperation.hpp` start at `1` (previously `0`). `::BEGIN` is introduced in a few places where it was assumed `0` accordingly.
  [(#485)](https://github.com/PennyLaneAI/pennylane-lightning/pull/485)

* Enable pre-commit hooks to format all Python files and linting of all Python source files.
  [(#485)](https://github.com/PennyLaneAI/pennylane-lightning/pull/485)

### Improvements

* Improve Python testing for Lightning-GPU (+MPI) by adding jobs in Actions files and adding Python tests to increase code coverage.
  [(#522)](https://github.com/PennyLaneAI/pennylane-lightning/pull/522)

* Add support for `pip install pennylane-lightning[kokkos]` for the OpenMP backend.
  [(#515)](https://github.com/PennyLaneAI/pennylane-lightning/pull/515)

* Update `setup.py` to allow for multi-package co-existence. The `PennyLane_Lightning` package now is the responsible for the core functionality, and will be depended upon by all other extensions.
  [(#504)] (https://github.com/PennyLaneAI/pennylane-lightning/pull/504)

* Redesign Lightning-Kokkos `StateVectorKokkos` class to use Kokkos `RangePolicy` together with special functors in `applyMultiQubitOp` to apply 1- to 4-wire generic unitary gates. For more than 4 wires, the general implementation using Kokkos `TeamPolicy` is employed to yield the best all-around performance.
  [(#490)] (https://github.com/PennyLaneAI/pennylane-lightning/pull/490)

* Redesign Lightning-Kokkos `Measurements` class to use Kokkos `RangePolicy` together with special functors to obtain the expectation value of 1- to 4-wire generic unitary gates. For more than 4 wires, the general implementation using Kokkos `TeamPolicy` is employed to yield the best all-around performance.
  [(#489)] (https://github.com/PennyLaneAI/pennylane-lightning/pull/489)

* Add tests to increase Lightning-Kokkos coverage.
  [(#485)](https://github.com/PennyLaneAI/pennylane-lightning/pull/485)

* Add memory locality tag reporting and adjoint diff dispatch for `lightning.qubit` statevector classes.
  [(#492)](https://github.com/PennyLaneAI/pennylane-lightning/pull/492)

* Add support for dependent external packages to C++ core.
  [(#482)](https://github.com/PennyLaneAI/pennylane-lightning/pull/482)

* Add support for building multiple backend simulators.
  [(#497)](https://github.com/PennyLaneAI/pennylane-lightning/pull/497)

### Documentation

### Bug fixes

* Fix CI issues running python-cov with MPI.
  [(#535)](https://github.com/PennyLaneAI/pennylane-lightning/pull/535)

* Re-add support for `pip install pennylane-lightning[gpu]`.
  [(#515)](https://github.com/PennyLaneAI/pennylane-lightning/pull/515)

* Switch most Lightning-Qubit default kernels to `LM`. Add `LM::multiQubitOp` tests, failing when targeting out-of-order wires clustered close to `num_qubits-1`. Fix the `LM::multiQubitOp` kernel implementation by introducing a generic `revWireParity` routine and replacing the `bitswap`-based implementation. Mimic the changes fixing the corresponding `multiQubitOp` and `expval` functors in Lightning-Kokkos.
  [(#511)](https://github.com/PennyLaneAI/pennylane-lightning/pull/511)

* Fix RTD builds by removing unsupported `system_packages` configuration option.
  [(#491)](https://github.com/PennyLaneAI/pennylane-lightning/pull/491)

### Contributors

This release contains contributions from (in alphabetical order):

Ali Asadi, Amintor Dusko, Vincent Michaud-Rioux, Lee J. O'Riordan, Shuli Shu

---

# Release 0.32.0

### New features since last release

* The `lightning.kokkos` backend supports Nvidia GPU execution (with Kokkos v4 and CUDA v12).
  [(#477)](https://github.com/PennyLaneAI/pennylane-lightning/pull/477)

* Complete overhaul of repository structure to facilitates integration of multiple backends. Refactoring efforts we directed to improve development performance, code reuse and decrease overall overhead to propagate changes through backends. New C++ modular build strategy allows for faster test builds restricted to a module. Update CI/CD actions concurrency strategy. Change minimal Python version to 3.9.
  [(#472)] (https://github.com/PennyLaneAI/pennylane-lightning/pull/472)

* Wheels are built with native support for sparse Hamiltonians.
  [(#470)] (https://github.com/PennyLaneAI/pennylane-lightning/pull/470)

* Add native support to sparse Hamiltonians in the absence of Kokkos & Kokkos-kernels.
  [(#465)] (https://github.com/PennyLaneAI/pennylane-lightning/pull/465)

### Breaking changes

* Rename `QubitStateVector` to `StatePrep` in the Lightning-Qubit and `Lightning-Kokkos` classes.
  [(#486)](https://github.com/PennyLaneAI/pennylane-lightning/pull/486)

* Modify `adjointJacobian` methods to accept a (maybe unused) reference `StateVectorT`, allowing device-backed simulators to directly access state vector data for adjoint differentiation instead of copying it back-and-forth into `JacobianData` (host memory).
  [(#477)](https://github.com/PennyLaneAI/pennylane-lightning/pull/477)

### Improvements

* Refactor LKokkos `Measurements` class to use (fast) specialized functors whenever possible.
  [(#481)] (https://github.com/PennyLaneAI/pennylane-lightning/pull/481)

* Merge Lightning Qubit and Lightning Kokkos backends in the new repository.
  [(#472)] (https://github.com/PennyLaneAI/pennylane-lightning/pull/472)

* Integrated new unified docs for Lightning Kokkos and Lightning Qubit packages.
  [(#473)] (https://github.com/PennyLaneAI/pennylane-lightning/pull/473)

### Documentation

### Bug fixes

* Ensure PennyLane has an `active_return` attribute before calling it.
 [(#483)] (https://github.com/PennyLaneAI/pennylane-lightning/pull/483)

* Do no import `sqrt2_v` from `<numbers>` in `Util.hpp` to resolve issue with Lightning-GPU builds.
  [(#479)](https://github.com/PennyLaneAI/pennylane-lightning/pull/479)

* Update the CMake internal references to enable sub-project compilation with affecting the parent package.
  [(#478)](https://github.com/PennyLaneAI/pennylane-lightning/pull/478)

* `apply` no longer mutates the inputted list of operations.
  [(#474)](https://github.com/PennyLaneAI/pennylane-lightning/pull/474)

### Contributors

This release contains contributions from (in alphabetical order):

Amintor Dusko, Christina Lee, Vincent Michaud-Rioux, Lee J. O'Riordan

---

# Release 0.31.0

### New features since last release

* Update Kokkos support to 4.0.01.
  [(#439)] (https://github.com/PennyLaneAI/pennylane-lightning/pull/439)

### Breaking changes

* Update tests to be compliant with PennyLane v0.31.0 development changes and deprecations.
  [(#448)](https://github.com/PennyLaneAI/pennylane-lightning/pull/448)

### Improvements

* Remove logic from `setup.py` and transfer paths and env variable definitions into workflow files.
  [(#450)](https://github.com/PennyLaneAI/pennylane-lightning/pull/450)

* Detect MKL or CBLAS if `ENABLE_BLAS=ON` making sure that BLAS is linked as expected.
  [(#449)](https://github.com/PennyLaneAI/pennylane-lightning/pull/449)

### Documentation

* Fix LightningQubit class parameter documentation.
  [(#456)](https://github.com/PennyLaneAI/pennylane-lightning/pull/456)

### Bug fixes

* Ensure cross-platform wheels continue to build with updates in git safety checks.
  [(#452)](https://github.com/PennyLaneAI/pennylane-lightning/pull/452)

* Fixing Python version bug introduce in [(#450)](https://github.com/PennyLaneAI/pennylane-lightning/pull/450)
  when `Python_EXECUTABLE` was removed from `setup.py`.
  [(#461)](https://github.com/PennyLaneAI/pennylane-lightning/pull/461)

* Ensure aligned allocator definition works with C++20 compilers.
  [(#438)](https://github.com/PennyLaneAI/pennylane-lightning/pull/438)

* Prevent multiple threads from calling `Kokkos::initialize` or `Kokkos::finalize`.
  [(#439)](https://github.com/PennyLaneAI/pennylane-lightning/pull/439)

### Contributors

This release contains contributions from (in alphabetical order):

Vincent Michaud-Rioux, Lee J. O'Riordan, Chae-Yeun Park

---

# Release 0.30.0

### New features since last release

* Add MCMC sampler.
  [(#384)] (https://github.com/PennyLaneAI/pennylane-lightning/pull/384)

* Serialize PennyLane's arithmetic operators when they are used as observables
  that are expressed in the Pauli basis.
  [(#424)](https://github.com/PennyLaneAI/pennylane-lightning/pull/424)

### Breaking changes

* Lightning now works with the new return types specification that is now default in PennyLane.
  See [the PennyLane `qml.enable_return`](https://docs.pennylane.ai/en/stable/code/api/pennylane.enable_return.html?highlight=enable_return) documentation for more information on this change.
  [(#427)](https://github.com/PennyLaneAI/pennylane-lightning/pull/427)

Instead of creating potentially ragged numpy array, devices and `QNode`'s now return an object of the same type as that
returned by the quantum function.

```
>>> dev = qml.device('lightning.qubit', wires=1)
>>> @qml.qnode(dev, diff_method="adjoint")
... def circuit(x):
...     qml.RX(x, wires=0)
...     return qml.expval(qml.PauliY(0)), qml.expval(qml.PauliZ(0))
>>> x = qml.numpy.array(0.5)
>>> circuit(qml.numpy.array(0.5))
(array(-0.47942554), array(0.87758256))
```

Interfaces like Jax or Torch handle tuple outputs without issues:

```
>>> jax.jacobian(circuit)(jax.numpy.array(0.5))
(Array(-0.87758255, dtype=float32, weak_type=True),
Array(-0.47942555, dtype=float32, weak_type=True))
```

Autograd cannot differentiate an output tuple, so results must be converted to an array before
use with `qml.jacobian`:

```
>>> qml.jacobian(lambda y: qml.numpy.array(circuit(y)))(x)
array([-0.87758256, -0.47942554])
```

Alternatively, the quantum function itself can return a numpy array of measurements:

```
>>> dev = qml.device('lightning.qubit', wires=1)
>>> @qml.qnode(dev, diff_method="adjoint")
>>> def circuit2(x):
...     qml.RX(x, wires=0)
...     return np.array([qml.expval(qml.PauliY(0)), qml.expval(qml.PauliZ(0))])
>>> qml.jacobian(circuit2)(np.array(0.5))
array([-0.87758256, -0.47942554])
```

### Improvements

* Remove deprecated `set-output` commands from workflow files.
  [(#437)](https://github.com/PennyLaneAI/pennylane-lightning/pull/437)

* Lightning wheels are now checked with `twine check` post-creation for PyPI compatibility.
  [(#430)](https://github.com/PennyLaneAI/pennylane-lightning/pull/430)

* Lightning has been made compatible with the change in return types specification.
  [(#427)](https://github.com/PennyLaneAI/pennylane-lightning/pull/427)

* Lightning is compatible with clang-tidy version 16.
  [(#429)](https://github.com/PennyLaneAI/pennylane-lightning/pull/429)

### Contributors

This release contains contributions from (in alphabetical order):

Christina Lee, Vincent Michaud-Rioux, Lee James O'Riordan, Chae-Yeun Park, Matthew Silverman

---

# Release 0.29.0

### Improvements

* Remove runtime dependency on ninja build system.
  [(#414)](https://github.com/PennyLaneAI/pennylane-lightning/pull/414)

* Allow better integration and installation support with CMake targeted binary builds.
  [(#403)](https://github.com/PennyLaneAI/pennylane-lightning/pull/403)

* Remove explicit Numpy and Scipy requirements.
  [(#412)](https://github.com/PennyLaneAI/pennylane-lightning/pull/412)

* Get `llvm` installation root from the environment variable `LLVM_ROOT_DIR` (or fallback to `brew`).
  [(#413)](https://github.com/PennyLaneAI/pennylane-lightning/pull/413)

* Update AVX2/512 kernel infrastructure for additional gate/generator operations.
  [(#404)](https://github.com/PennyLaneAI/pennylane-lightning/pull/404)

* Remove unnecessary lines for resolving CodeCov issue.
  [(#415)](https://github.com/PennyLaneAI/pennylane-lightning/pull/415)

* Add more AVX2/512 gate operations.
  [(#393)](https://github.com/PennyLaneAI/pennylane-lightning/pull/393)

### Documentation

### Bug fixes

* Ensure error raised when asking for out of order marginal probabilities. Prevents the return of incorrect results.
  [(#416)](https://github.com/PennyLaneAI/pennylane-lightning/pull/416)

* Fix Github shields in README.
  [(#402)](https://github.com/PennyLaneAI/pennylane-lightning/pull/402)

### Contributors

Amintor Dusko, Vincent Michaud-Rioux, Lee James O'Riordan, Chae-Yeun Park

---

# Release 0.28.2

### Bug fixes

* Fix Python module versioning for Linux wheels.
  [(#408)](https://github.com/PennyLaneAI/pennylane-lightning/pull/408)

### Contributors

This release contains contributions from (in alphabetical order):

Amintor Dusko, Shuli Shu, Trevor Vincent

---

# Release 0.28.1

### Bug fixes

* Fix Pybind11 module versioning and locations for Windows wheels.
  [(#400)](https://github.com/PennyLaneAI/pennylane-lightning/pull/400)

### Contributors

This release contains contributions from (in alphabetical order):

Lee J. O'Riordan

---

# Release 0.28.0

### Breaking changes

* Deprecate support for Python 3.7.
  [(#391)](https://github.com/PennyLaneAI/pennylane-lightning/pull/391)

### Improvements

* Improve Lightning package structure for external use as a C++ library.
  [(#369)](https://github.com/PennyLaneAI/pennylane-lightning/pull/369)

* Improve the stopping condition method.
  [(#386)](https://github.com/PennyLaneAI/pennylane-lightning/pull/386)

### Bug fixes

- Pin CMake to 3.24.x in wheel-builder to avoid Python not found error in CMake 3.25, when building wheels for PennyLane-Lightning-GPU.
  [(#387)](https://github.com/PennyLaneAI/pennylane-lightning/pull/387)

### Contributors

This release contains contributions from (in alphabetical order):

Amintor Dusko, Lee J. O'Riordan

---

# Release 0.27.0

### New features since last release

* Enable building of Python 3.11 wheels and upgrade Python on CI/CD workflows to 3.8.
  [(#381)](https://github.com/PennyLaneAI/pennylane-lightning/pull/381)

### Breaking changes

### Improvements

* Update clang-tools version in Github workflows.
  [(#351)](https://github.com/PennyLaneAI/pennylane-lightning/pull/351)

* Improve tests and checks CI/CD pipelines.
  [(#353)](https://github.com/PennyLaneAI/pennylane-lightning/pull/353)

* Implement 3 Qubits gates (CSWAP & Toffoli) & 4 Qubits gates (DoubleExcitation, DoubleExcitationMinus, DoubleExcitationPlus) in LM manner.
  [(#362)](https://github.com/PennyLaneAI/pennylane-lightning/pull/362)

* Upgrade Kokkos and Kokkos Kernels to 3.7.00, and improve sparse matrix-vector multiplication performance and memory usage.
  [(#361)](https://github.com/PennyLaneAI/pennylane-lightning/pull/361)

* Update Linux (ubuntu-latest) architecture x86_64 wheel-builder from GCC 10.x to GCC 11.x.
  [(#373)](https://github.com/PennyLaneAI/pennylane-lightning/pull/373)

* Update gcc and g++ 10.x to 11.x in CI tests. This update brings improved support for newer C++ features.
  [(#370)](https://github.com/PennyLaneAI/pennylane-lightning/pull/370)

* Change Lightning to inherit from QubitDevice instead of DefaultQubit.
  [(#365)](https://github.com/PennyLaneAI/pennylane-lightning/pull/365)

### Documentation

### Bug fixes

* Use mutex when accessing cache in KernelMap.
  [(#382)](https://github.com/PennyLaneAI/pennylane-lightning/pull/382)

### Contributors

This release contains contributions from (in alphabetical order):

Amintor Dusko, Chae-Yeun Park, Monit Sharma, Shuli Shu

---

# Release 0.26.1

### Bug fixes

* Fixes the transposition method used in the probability calculation.
  [(#377)](https://github.com/PennyLaneAI/pennylane-lightning/pull/377)

### Contributor

Amintor Dusko

---
# Release 0.26.0

### Improvements

* Introduces requirements-dev.txt and improves dockerfile.
  [(#330)](https://github.com/PennyLaneAI/pennylane-lightning/pull/330)

* Support `expval` for a Hamiltonian.
  [(#333)](https://github.com/PennyLaneAI/pennylane-lightning/pull/333)

* Implements caching for Kokkos installation.
  [(#316)](https://github.com/PennyLaneAI/pennylane-lightning/pull/316)

* Supports measurements of operator arithmetic classes such as `Sum`, `Prod`,
  and `SProd` by deferring handling of them to `DefaultQubit`.
  [(#349)](https://github.com/PennyLaneAI/pennylane-lightning/pull/349)

```
@qml.qnode(qml.device('lightning.qubit', wires=2))
def circuit():
    obs = qml.s_prod(2.1, qml.PauliZ(0)) + qml.op_sum(qml.PauliX(0), qml.PauliZ(1))
    return qml.expval(obs)
```

### Bug fixes

* Test updates to reflect new measurement error messages.
  [(#334)](https://github.com/PennyLaneAI/pennylane-lightning/pull/334)

* Updates to the release tagger to fix incompatibilities with RTD.
  [(#344)](https://github.com/PennyLaneAI/pennylane-lightning/pull/344)

* Update cancel-workflow-action and bot credentials.
  [(#345)](https://github.com/PennyLaneAI/pennylane-lightning/pull/345)

### Contributors

This release contains contributions from (in alphabetical order):

Amintor Dusko, Christina Lee, Lee J. O'Riordan, Chae-Yeun Park

---

# Release 0.25.0

### New features since last release

### Breaking changes

* We explicitly disable support for PennyLane's parameter broadcasting.
[#317](https://github.com/PennyLaneAI/pennylane-lightning/pull/317)

* We explicitly remove support for PennyLane's `Sum`, `SProd` and `Prod`
  as observables.
  [(#326)](https://github.com/PennyLaneAI/pennylane-lightning/pull/326)

### Improvements

* CI builders use a reduced set of resources and redundant tests for PRs.
  [(#319)](https://github.com/PennyLaneAI/pennylane-lightning/pull/319)

* Parallelize wheel-builds where applicable.
  [(#314)](https://github.com/PennyLaneAI/pennylane-lightning/pull/314)

* AVX2/512 kernels are now available on Linux/MacOS with x86-64 architecture.
  [(#313)](https://github.com/PennyLaneAI/pennylane-lightning/pull/313)

### Documentation

* Updated ReadTheDocs runner version from Ubuntu 20.04 to 22.04
  [(#327)](https://github.com/PennyLaneAI/pennylane-lightning/pull/327)

### Bug fixes

* Test updates to reflect new additions to PennyLane.
  [(#318)](https://github.com/PennyLaneAI/pennylane-lightning/pull/318)

### Contributors

This release contains contributions from (in alphabetical order):

Amintor Dusko, Christina Lee, Rashid N H M, Lee J. O'Riordan, Chae-Yeun Park

---

# Release 0.24.0

### New features since last release

* Add `SingleExcitation` and `DoubleExcitation` qchem gates and generators.
  [(#289)](https://github.com/PennyLaneAI/pennylane-lightning/pull/289)

* Add a new dispatch mechanism for future kernels.
  [(#291)](https://github.com/PennyLaneAI/pennylane-lightning/pull/291)

* Add `IsingXY` gate operation.
  [(#303)](https://github.com/PennyLaneAI/pennylane-lightning/pull/303)

* Support `qml.state()` in vjp and Hamiltonian in adjoint jacobian.
  [(#294)](https://github.com/PennyLaneAI/pennylane-lightning/pull/294)

### Breaking changes

* Codebase is now moving to C++20. The default compiler for Linux is now GCC10.
  [(#295)](https://github.com/PennyLaneAI/pennylane-lightning/pull/295)

* Minimum macOS version is changed to 10.15 (Catalina).
  [(#295)](https://github.com/PennyLaneAI/pennylane-lightning/pull/295)

### Improvements

* Split matrix operations, refactor dispatch mechanisms, and add a benchmark suits.
  [(#274)](https://github.com/PennyLaneAI/pennylane-lightning/pull/274)

* Add native support for the calculation of sparse Hamiltonians' expectation values.
Sparse operations are offloaded to [Kokkos](https://github.com/kokkos/kokkos) and
[Kokkos-Kernels](https://github.com/kokkos/kokkos-kernels).
  [(#283)](https://github.com/PennyLaneAI/pennylane-lightning/pull/283)

* Device `lightning.qubit` now accepts a datatype for a statevector.
  [(#290)](https://github.com/PennyLaneAI/pennylane-lightning/pull/290)

```python
dev1 = qml.device('lightning.qubit', wires=4, c_dtype=np.complex64) # for single precision
dev2 = qml.device('lightning.qubit', wires=4, c_dtype=np.complex128) # for double precision
```

### Documentation

* Use the centralized [Xanadu Sphinx Theme](https://github.com/XanaduAI/xanadu-sphinx-theme)
  to style the Sphinx documentation.
  [(#287)](https://github.com/PennyLaneAI/pennylane-lightning/pull/287)

### Bug fixes

* Fix the issue with using available `clang-format` version in format.
  [(#288)](https://github.com/PennyLaneAI/pennylane-lightning/pull/288)

* Fix a bug in the generator of `DoubleExcitationPlus`.
  [(#298)](https://github.com/PennyLaneAI/pennylane-lightning/pull/298)

### Contributors

This release contains contributions from (in alphabetical order):

Mikhail Andrenkov, Ali Asadi, Amintor Dusko, Lee James O'Riordan, Chae-Yeun Park, and Shuli Shu

---

# Release 0.23.0

### New features since last release

* Add `generate_samples()` to lightning.
  [(#247)](https://github.com/PennyLaneAI/pennylane-lightning/pull/247)

* Add Lightning GBenchmark Suite.
  [(#249)](https://github.com/PennyLaneAI/pennylane-lightning/pull/249)

* Support runtime and compile information.
  [(#253)](https://github.com/PennyLaneAI/pennylane-lightning/pull/253)

### Improvements

* Add `ENABLE_BLAS` build to CI checks.
  [(#249)](https://github.com/PennyLaneAI/pennylane-lightning/pull/249)

* Add more `clang-tidy` checks and kernel tests.
  [(#253)](https://github.com/PennyLaneAI/pennylane-lightning/pull/253)

* Add C++ code coverage to CI.
  [(#265)](https://github.com/PennyLaneAI/pennylane-lightning/pull/265)

* Skip over identity operations in `"lightning.qubit"`.
  [(#268)](https://github.com/PennyLaneAI/pennylane-lightning/pull/268)

### Bug fixes

* Update tests to remove `JacobianTape`.
  [(#260)](https://github.com/PennyLaneAI/pennylane-lightning/pull/260)

* Fix tests for MSVC.
  [(#264)](https://github.com/PennyLaneAI/pennylane-lightning/pull/264)

* Fix `#include <cpuid.h>` for PPC and AArch64 in Linux.
  [(#266)](https://github.com/PennyLaneAI/pennylane-lightning/pull/266)

* Remove deprecated tape execution methods.
  [(#270)](https://github.com/PennyLaneAI/pennylane-lightning/pull/270)

* Update `qml.probs` in `test_measures.py`.
  [(#280)](https://github.com/PennyLaneAI/pennylane-lightning/pull/280)

### Contributors

This release contains contributions from (in alphabetical order):

Ali Asadi, Chae-Yeun Park, Lee James O'Riordan, and Trevor Vincent

---

# Release 0.22.1

### Bug fixes

* Ensure `Identity ` kernel is registered to C++ dispatcher.
  [(#275)](https://github.com/PennyLaneAI/pennylane-lightning/pull/275)

---

# Release 0.22.0

### New features since last release

* Add Docker support.
  [(#234)](https://github.com/PennyLaneAI/pennylane-lightning/pull/234)

### Improvements

* Update quantum tapes serialization and Python tests.
  [(#239)](https://github.com/PennyLaneAI/pennylane-lightning/pull/239)

* Clang-tidy is now enabled for both tests and examples builds under Github Actions.
  [(#237)](https://github.com/PennyLaneAI/pennylane-lightning/pull/237)

* The return type of `StateVectorBase` data is now derived-class defined.
  [(#237)](https://github.com/PennyLaneAI/pennylane-lightning/pull/237)

* Update adjointJacobian and VJP methods.
  [(#222)](https://github.com/PennyLaneAI/pennylane-lightning/pull/222)

* Set GitHub workflow to upload wheels to Test PyPI.
  [(#220)](https://github.com/PennyLaneAI/pennylane-lightning/pull/220)

* Finalize the new kernel implementation.
  [(#212)](https://github.com/PennyLaneAI/pennylane-lightning/pull/212)

### Documentation

* Use of batching with OpenMP threads is documented.
  [(#221)](https://github.com/PennyLaneAI/pennylane-lightning/pull/221)

### Bug fixes

* Fix for OOM errors when using adjoint with large numbers of observables.
  [(#221)](https://github.com/PennyLaneAI/pennylane-lightning/pull/221)

* Add virtual destructor to C++ state-vector classes.
  [(#200)](https://github.com/PennyLaneAI/pennylane-lightning/pull/200)

* Fix a bug in Python tests with operations' `matrix` calls.
  [(#238)](https://github.com/PennyLaneAI/pennylane-lightning/pull/238)

* Refactor utility header and fix a bug in linear algebra function with CBLAS.
  [(#228)](https://github.com/PennyLaneAI/pennylane-lightning/pull/228)

### Contributors

This release contains contributions from (in alphabetical order):

Ali Asadi, Chae-Yeun Park, Lee James O'Riordan

---

# Release 0.21.0

### New features since last release

* Add C++ only benchmark for a given list of gates.
  [(#199)](https://github.com/PennyLaneAI/pennylane-lightning/pull/199)

* Wheel-build support for Python 3.10.
  [(#186)](https://github.com/PennyLaneAI/pennylane-lightning/pull/186)

* C++ support for probability, expectation value and variance calculations.
  [(#185)](https://github.com/PennyLaneAI/pennylane-lightning/pull/185)

* Add bindings to C++ expval, var, probs.
  [(#214)](https://github.com/PennyLaneAI/pennylane-lightning/pull/214)

### Improvements

* `setup.py` adds debug only when --debug is given
  [(#208)](https://github.com/PennyLaneAI/pennylane-lightning/pull/208)

* Add new highly-performant C++ kernels for quantum gates.
  [(#202)](https://github.com/PennyLaneAI/pennylane-lightning/pull/202)

The new kernels significantly improve the runtime performance of PennyLane-Lightning
for both differentiable and non-differentiable workflows. Here is an example workflow
using the adjoint differentiation method with a circuit of 5 strongly entangling layers:

```python
import pennylane as qml
from pennylane import numpy as np
from pennylane.templates.layers import StronglyEntanglingLayers
from numpy.random import random
np.random.seed(42)
n_layers = 5
n_wires = 6
dev = qml.device("lightning.qubit", wires=n_wires)

@qml.qnode(dev, diff_method="adjoint")
def circuit(weights):
    StronglyEntanglingLayers(weights, wires=list(range(n_wires)))
    return [qml.expval(qml.PauliZ(i)) for i in range(n_wires)]

init_weights = np.random.random(StronglyEntanglingLayers.shape(n_layers=n_layers, n_wires=n_wires))
params = np.array(init_weights,requires_grad=True)
jac = qml.jacobian(circuit)(params)
```
The latest release shows improved performance on both single and multi-threaded evaluations!

<img src="https://raw.githubusercontent.com/PennyLaneAI/pennylane-lightning/v0.21.0-rc0/doc/_static/lightning_v20_v21_bm.png" width=50%/>

* Ensure debug info is built into dynamic libraries.
  [(#201)](https://github.com/PennyLaneAI/pennylane-lightning/pull/201)

### Documentation

* New guidelines on adding and benchmarking C++ kernels.
  [(#202)](https://github.com/PennyLaneAI/pennylane-lightning/pull/202)

### Bug fixes

* Update clang-format version
  [(#219)](https://github.com/PennyLaneAI/pennylane-lightning/pull/219)

* Fix failed tests on Windows.
  [(#218)](https://github.com/PennyLaneAI/pennylane-lightning/pull/218)

* Update clang-format version
  [(#219)](https://github.com/PennyLaneAI/pennylane-lightning/pull/219)

* Add virtual destructor to C++ state-vector classes.
  [(#200)](https://github.com/PennyLaneAI/pennylane-lightning/pull/200)

* Fix failed tests for the non-binary wheel.
  [(#213)](https://github.com/PennyLaneAI/pennylane-lightning/pull/213)

* Add virtual destructor to C++ state-vector classes.
  [(#200)](https://github.com/PennyLaneAI/pennylane-lightning/pull/200)

### Contributors

This release contains contributions from (in alphabetical order):

Ali Asadi, Amintor Dusko, Chae-Yeun Park, Lee James O'Riordan

---

# Release 0.20.1

### Bug fixes

* Fix missing header-files causing build errors in algorithms module.
  [(#193)](https://github.com/PennyLaneAI/pennylane-lightning/pull/193)

* Fix failed tests for the non-binary wheel.
  [(#191)](https://github.com/PennyLaneAI/pennylane-lightning/pull/191)

---
# Release 0.20.2

### Bug fixes

* Introduce CY kernel to Lightning to avoid issues with decomposition.
  [(#203)](https://github.com/PennyLaneAI/pennylane-lightning/pull/203)

### Contributors

This release contains contributions from (in alphabetical order):

Lee J. O'Riordan

# Release 0.20.1

### Bug fixes

* Fix missing header-files causing build errors in algorithms module.
  [(#193)](https://github.com/PennyLaneAI/pennylane-lightning/pull/193)

* Fix failed tests for the non-binary wheel.
  [(#191)](https://github.com/PennyLaneAI/pennylane-lightning/pull/191)

# Release 0.20.0

### New features since last release

* Add wheel-builder support for Python 3.10.
  [(#186)](https://github.com/PennyLaneAI/pennylane-lightning/pull/186)

* Add VJP support to PL-Lightning.
  [(#181)](https://github.com/PennyLaneAI/pennylane-lightning/pull/181)

* Add complex64 support in PL-Lightning.
  [(#177)](https://github.com/PennyLaneAI/pennylane-lightning/pull/177)

* Added examples folder containing aggregate gate performance test.
  [(#165)](https://github.com/PennyLaneAI/pennylane-lightning/pull/165)

### Breaking changes

### Improvements

* Update PL-Lightning to support new features in PL.
  [(#179)](https://github.com/PennyLaneAI/pennylane-lightning/pull/179)

### Documentation

* Lightning setup.py build process uses CMake.
  [(#176)](https://github.com/PennyLaneAI/pennylane-lightning/pull/176)

### Contributors

This release contains contributions from (in alphabetical order):

Ali Asadi, Chae-Yeun Park, Isidor Schoch, Lee James O'Riordan

---

# Release 0.19.0

* Add Cache-Friendly DOTC, GEMV, GEMM along with BLAS Support.
  [(#155)](https://github.com/PennyLaneAI/pennylane-lightning/pull/155)

### Improvements

* The performance of parametric gates has been improved.
  [(#157)](https://github.com/PennyLaneAI/pennylane-lightning/pull/157)

* AVX support is enabled for Linux users on Intel/AMD platforms.
  [(#157)](https://github.com/PennyLaneAI/pennylane-lightning/pull/157)

* PennyLane-Lightning has been updated to conform with clang-tidy
  recommendations for modernization, offering performance improvements across
  all use-cases.
  [(#153)](https://github.com/PennyLaneAI/pennylane-lightning/pull/153)

### Breaking changes

* Linux users on `x86_64` must have a CPU supporting AVX.
  [(#157)](https://github.com/PennyLaneAI/pennylane-lightning/pull/157)

### Bug fixes

* OpenMP built with Intel MacOS CI runners causes failures on M1 Macs. OpenMP is currently
  disabled in the built wheels until this can be resolved with Github Actions runners.
  [(#166)](https://github.com/PennyLaneAI/pennylane-lightning/pull/166)

### Contributors

This release contains contributions from (in alphabetical order):

Ali Asadi, Lee James O'Riordan

---

# Release 0.18.0

### New features since last release

* PennyLane-Lightning now provides a high-performance
  [adjoint Jacobian](http://arxiv.org/abs/2009.02823) method for differentiating quantum circuits.
  [(#136)](https://github.com/PennyLaneAI/pennylane-lightning/pull/136)

  The adjoint method operates after a forward pass by iteratively applying inverse gates to scan
  backwards through the circuit. The method is already available in PennyLane's
  `default.qubit` device, but the version provided by `lightning.qubit` integrates with the C++
  backend and is more performant, as shown in the plot below:

  <img src="https://raw.githubusercontent.com/PennyLaneAI/pennylane-lightning/master/doc/_static/lightning_adjoint.png" width=70%/>

  The plot compares the average runtime of `lightning.qubit` and `default.qubit` for calculating the
  Jacobian of a circuit using the adjoint method for a range of qubit numbers. The circuit
  consists of ten `BasicEntanglerLayers` with a `PauliZ` expectation value calculated on each wire,
  repeated over ten runs. We see that `lightning.qubit` provides a speedup of around two to eight
  times, depending on the number of qubits.

  The adjoint method can be accessed using the standard interface. Consider the following circuit:

  ```python
  import pennylane as qml

  wires = 3
  layers = 2
  dev = qml.device("lightning.qubit", wires=wires)

  @qml.qnode(dev, diff_method="adjoint")
  def circuit(weights):
      qml.templates.StronglyEntanglingLayers(weights, wires=range(wires))
      return qml.expval(qml.PauliZ(0))

  weights = qml.init.strong_ent_layers_normal(layers, wires, seed=1967)
  ```

  The circuit can be executed and its gradient calculated using:

    ```pycon
  >>> print(f"Circuit evaluated: {circuit(weights)}")
  Circuit evaluated: 0.9801286266677633
  >>> print(f"Circuit gradient:\n{qml.grad(circuit)(weights)}")
  Circuit gradient:
  [[[-1.11022302e-16 -1.63051504e-01 -4.14810501e-04]
    [ 1.11022302e-16 -1.50136528e-04 -1.77922957e-04]
    [ 0.00000000e+00 -3.92874550e-02  8.14523075e-05]]

   [[-1.14472273e-04  3.85963953e-02  0.00000000e+00]
    [-5.76791765e-05 -9.78478343e-02  0.00000000e+00]
    [-5.55111512e-17  0.00000000e+00 -1.11022302e-16]]]
  ```

* PennyLane-Lightning now supports all of the operations and observables of `default.qubit`.
  [(#124)](https://github.com/PennyLaneAI/pennylane-lightning/pull/124)

### Improvements

* A new state-vector class `StateVectorManaged` was added, enabling memory use to be bound to
  statevector lifetime.
  [(#136)](https://github.com/PennyLaneAI/pennylane-lightning/pull/136)

* The repository now has a well-defined component hierarchy, allowing each indepedent unit to be
  compiled and linked separately.
  [(#136)](https://github.com/PennyLaneAI/pennylane-lightning/pull/136)

* PennyLane-Lightning can now be installed without compiling its C++ binaries and will fall back
  to using the `default.qubit` implementation. Skipping compilation is achieved by setting the
  `SKIP_COMPILATION` environment variable, e.g., Linux/MacOS: `export SKIP_COMPILATION=True`,
  Windows: `set SKIP_COMPILATION=True`. This feature is intended for building a pure-Python wheel of
  PennyLane-Lightning as a backup for platforms without a dedicated wheel.
  [(#129)](https://github.com/PennyLaneAI/pennylane-lightning/pull/129)

* The C++-backed Python bound methods can now be directly called with wires and supplied parameters.
  [(#125)](https://github.com/PennyLaneAI/pennylane-lightning/pull/125)

* Lightning supports arbitrary unitary and non-unitary gate-calls from Python to C++ layer.
  [(#121)](https://github.com/PennyLaneAI/pennylane-lightning/pull/121)

### Documentation

* Added preliminary architecture diagram for package.
  [(#131)](https://github.com/PennyLaneAI/pennylane-lightning/pull/131)

* C++ API built as part of docs generation.
  [(#131)](https://github.com/PennyLaneAI/pennylane-lightning/pull/131)

### Breaking changes

* Wheels for MacOS <= 10.13 will no longer be provided due to XCode SDK C++17 support requirements.
  [(#149)](https://github.com/PennyLaneAI/pennylane-lightning/pull/149)

### Bug fixes

* An indexing error in the CRY gate is fixed. [(#136)](https://github.com/PennyLaneAI/pennylane-lightning/pull/136)

* Column-major data in numpy is now correctly converted to row-major upon pass to the C++ layer.
  [(#126)](https://github.com/PennyLaneAI/pennylane-lightning/pull/126)

### Contributors

This release contains contributions from (in alphabetical order):

Thomas Bromley, Lee James O'Riordan

---

# Release 0.17.0

### New features

* C++ layer now supports float (32-bit) and double (64-bit) templated complex data.
  [(#113)](https://github.com/PennyLaneAI/pennylane-lightning/pull/113)

### Improvements

* The PennyLane device test suite is now included in coverage reports.
  [(#123)](https://github.com/PennyLaneAI/pennylane-lightning/pull/123)

* Static versions of jQuery and Bootstrap are no longer included in the CSS theme.
  [(#118)](https://github.com/PennyLaneAI/pennylane-lightning/pull/118)

* C++ tests have been ported to use Catch2 framework.
  [(#115)](https://github.com/PennyLaneAI/pennylane-lightning/pull/115)

* Testing now exists for both float and double precision methods in C++ layer.
  [(#113)](https://github.com/PennyLaneAI/pennylane-lightning/pull/113)
  [(#115)](https://github.com/PennyLaneAI/pennylane-lightning/pull/115)

* Compile-time utility methods with `constexpr` have been added.
  [(#113)](https://github.com/PennyLaneAI/pennylane-lightning/pull/113)

* Wheel-build support for ARM64 (Linux and MacOS) and PowerPC (Linux) added.
  [(#110)](https://github.com/PennyLaneAI/pennylane-lightning/pull/110)

* Add support for Controlled Phase Gate (`ControlledPhaseShift`).
  [(#114)](https://github.com/PennyLaneAI/pennylane-lightning/pull/114)

* Move changelog to `.github` and add a changelog reminder.
  [(#111)](https://github.com/PennyLaneAI/pennylane-lightning/pull/111)

* Adds CMake build system support.
  [(#104)](https://github.com/PennyLaneAI/pennylane-lightning/pull/104)


### Breaking changes

* Removes support for Python 3.6 and adds support for Python 3.9.
  [(#127)](https://github.com/PennyLaneAI/pennylane-lightning/pull/127)
  [(#128)](https://github.com/PennyLaneAI/pennylane-lightning/pull/128)

* Compilers with C++17 support are now required to build C++ module.
  [(#113)](https://github.com/PennyLaneAI/pennylane-lightning/pull/113)

* Gate classes have been removed with functionality added to StateVector class.
  [(#113)](https://github.com/PennyLaneAI/pennylane-lightning/pull/113)

* We are no longer building wheels for Python 3.6.
  [(#106)](https://github.com/PennyLaneAI/pennylane-lightning/pull/106)

### Bug fixes

* PowerPC wheel-builder now successfully compiles modules.
  [(#120)](https://github.com/PennyLaneAI/pennylane-lightning/pull/120)

### Documentation

* Added community guidelines.
  [(#109)](https://github.com/PennyLaneAI/pennylane-lightning/pull/109)

### Contributors

This release contains contributions from (in alphabetical order):

Ali Asadi, Christina Lee, Thomas Bromley, Lee James O'Riordan

---

# Release 0.15.1

### Bug fixes

* The PennyLane-Lightning binaries are now built with NumPy 1.19.5, to avoid ABI
  compatibility issues with the latest NumPy 1.20 release. See
  [the NumPy release notes](https://numpy.org/doc/stable/release/1.20.0-notes.html#size-of-np-ndarray-and-np-void-changed)
  for more details.
  [(#97)](https://github.com/PennyLaneAI/pennylane-lightning/pull/97)

### Contributors

This release contains contributions from (in alphabetical order):

Josh Izaac, Antal Száva

---

# Release 0.15.0

### Improvements

* For compatibility with PennyLane v0.15, the `analytic` keyword argument
  has been removed. Statistics can still be computed analytically by setting
  `shots=None`.
  [(#93)](https://github.com/PennyLaneAI/pennylane-lightning/pull/93)

* Inverse gates are now supported.
  [(#89)](https://github.com/PennyLaneAI/pennylane-lightning/pull/89)

* Add new lightweight backend with performance improvements.
  [(#57)](https://github.com/PennyLaneAI/pennylane-lightning/pull/57)

* Remove the previous Eigen-based backend.
  [(#67)](https://github.com/PennyLaneAI/pennylane-lightning/pull/67)

### Bug fixes

* Re-add dispatch table after fixing static initialisation order issue.
  [(#68)](https://github.com/PennyLaneAI/pennylane-lightning/pull/68)

### Contributors

This release contains contributions from (in alphabetical order):

Thomas Bromley, Theodor Isacsson, Christina Lee, Thomas Loke, Antal Száva.

---

# Release 0.14.1

### Bug fixes

* Fixes a bug where the `QNode` would swap Lightning-Qubit to
  `DefaultQubitAutograd` on device execution due to the inherited
  `passthru_devices` entry of the `capabilities` dictionary.
  [(#61)](https://github.com/PennyLaneAI/pennylane-lightning/pull/61)

### Contributors

This release contains contributions from (in alphabetical order):

Antal Száva

---

# Release 0.14.0

### Improvements

* Extends support from 16 qubits to 50 qubits.
  [(#52)](https://github.com/PennyLaneAI/pennylane-lightning/pull/52)

### Bug fixes

* Updates applying basis state preparations to correspond to the
  changes in `DefaultQubit`.
  [(#55)](https://github.com/PennyLaneAI/pennylane-lightning/pull/55)

### Contributors

This release contains contributions from (in alphabetical order):

Thomas Loke, Tom Bromley, Josh Izaac, Antal Száva

---

# Release 0.12.0

### Bug fixes

* Updates capabilities dictionary to be compatible with core PennyLane
  [(#45)](https://github.com/PennyLaneAI/pennylane-lightning/pull/45)

* Fix install of Eigen for CI wheel building
  [(#44)](https://github.com/PennyLaneAI/pennylane-lightning/pull/44)

### Contributors

This release contains contributions from (in alphabetical order):

Tom Bromley, Josh Izaac, Antal Száva

---

# Release 0.11.0

Initial release.

This release contains contributions from (in alphabetical order):

Tom Bromley, Josh Izaac, Nathan Killoran, Antal Száva<|MERGE_RESOLUTION|>--- conflicted
+++ resolved
@@ -56,18 +56,16 @@
 
 This release contains contributions from (in alphabetical order):
 
-<<<<<<< HEAD
 Ali Asadi,
 Christina Lee,
 Joseph Lee,
+Anton Naim Ibrahim,
 Luis Alfredo Nuñez Meneses,
 Andrija Paurevic,
 Shuli Shu,
 Raul Torres,
 Haochen Paul Wang
-=======
-Ali Asadi, Joseph Lee, Anton Naim Ibrahim, Luis Alfredo Nuñez Meneses, Andrija Paurevic, Shuli Shu, Raul Torres, Haochen Paul Wang
->>>>>>> 9fc9633b
+
 
 ---
 
