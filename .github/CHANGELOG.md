# Release 0.41.0-dev

### New features since last release

### Breaking changes

### Improvements

<<<<<<< HEAD
* Lightning devices support dynamically allocated wires (e.g. `qml.device("lightning.qubit")`)
  [(#1043)](https://github.com/PennyLaneAI/pennylane-lightning/pull/1043)

=======
* Remove the old device API references in the Lightning repo and test suite.
  [(#1057)](https://github.com/PennyLaneAI/pennylane-lightning/pull/1057)
  
>>>>>>> c44508cc
* Update `qml.ControlledQubitUnitary` tests following the latest updates in PennyLane.
  [(#1047)](https://github.com/PennyLaneAI/pennylane-lightning/pull/1047)

* Remove unnecessary adjoint pytest skip for Lightning-Kokkos.
  [(#1048)](https://github.com/PennyLaneAI/pennylane-lightning/pull/1048)

* Update source code to use black formatter 25.1.0.
  [(#1059)](https://github.com/PennyLaneAI/pennylane-lightning/pull/1059)

* Replace the type checking using the property `return_type` of `MeasurementProcess` with direct `isinstance` checks.
  [(#1044)](https://github.com/PennyLaneAI/pennylane-lightning/pull/1044)

* Update Lightning integration tests following the `gradient_kwargs` deprecation
  in Pennylane.
  [(#1045)](https://github.com/PennyLaneAI/pennylane-lightning/pull/1045)

* Update `qml.MultiControlledX` tests following the latest updates in PennyLane.
  [(#1040)](https://github.com/PennyLaneAI/pennylane-lightning/pull/1040)

* Update the minimum required version of PennyLane to `v0.40.0`.
  [(#1033)](https://github.com/PennyLaneAI/pennylane-lightning/pull/1033)

* Merge the `v0.40.0-rc` branch to the master and bump version.
  [(#1038)](https://github.com/PennyLaneAI/pennylane-lightning/pull/1038)

* Reduce the number of shots in the PennyLane Python tests on CIs, from 20k to 10k.
  [(#1046)](https://github.com/PennyLaneAI/pennylane-lightning/pull/1046)

* `SX` and `C(SX)` gates are natively supported for all lightning devices.
  [(#731)](https://github.com/PennyLaneAI/pennylane-lightning/pull/731)

### Documentation

### Bug fixes

* Fix CI to collect Python code coverage for Lightning-Qubit and Lightning-Kokkos CPU.
  [(#1053)](https://github.com/PennyLaneAI/pennylane-lightning/pull/1053)

* Upgrade the version of QEMU image to fix AARCH64 wheel action.
  [(#1056)](https://github.com/PennyLaneAI/pennylane-lightning/pull/1056)

* Patch `MultiControlledX` tests to fix stable/latest failures after the v0.40.0 release.
  [(#1046)](https://github.com/PennyLaneAI/pennylane-lightning/pull/1046)

* Update Github CI to use Ubuntu 24 and remove `libopenblas-base` package.
  [(#1041)](https://github.com/PennyLaneAI/pennylane-lightning/pull/1041)

* Updates the `eval_jaxpr` method to handle the new signatures for the `cond`, `while`, and
  `for` primitives.
  [(#1051)](https://github.com/PennyLaneAI/pennylane-lightning/pull/1051)

### Contributors

This release contains contributions from (in alphabetical order):

Yushao Chen,
Amintor Dusko,
Christina Lee,
Joseph Lee,
Luis Alfredo Nuñez Meneses,
Andrija Paurevic,
Shuli Shu

---

# Release 0.40.0

### New features since last release

* Add Exact Tensor Network (TN) C++ backend to Lightning-Tensor.
  [(#977)](https://github.com/PennyLaneAI/pennylane-lightning/pull/977)

* Add native N-controlled generators and adjoint support to `lightning.gpu`'s single-GPU backend.
  [(#970)](https://github.com/PennyLaneAI/pennylane-lightning/pull/970)

* Add a Catalyst-specific wrapping class for Lightning-Qubit.
  [(#960)](https://github.com/PennyLaneAI/pennylane-lightning/pull/960)
  [(#999)](https://github.com/PennyLaneAI/pennylane-lightning/pull/999)

* Add native N-controlled gate/matrix operations and adjoint support to `lightning.kokkos`.
  [(#950)](https://github.com/PennyLaneAI/pennylane-lightning/pull/950)

* Add native N-controlled gates support to `lightning.gpu`'s single-GPU backend.
  [(#938)](https://github.com/PennyLaneAI/pennylane-lightning/pull/938)

### Breaking changes

* Remove all instances of the legacy operator arithmetic (the `Hamiltonian` and `Tensor` deprecated classes in PennyLane).
  [(#994)](https://github.com/PennyLaneAI/pennylane-lightning/pull/994)
  [(#997)](https://github.com/PennyLaneAI/pennylane-lightning/pull/997)

* Remove all instances of `qml.QubitStateVector` as deprecated in PennyLane.
  [(#985)](https://github.com/PennyLaneAI/pennylane-lightning/pull/985)

### Improvements

* Add CI wheels checks for `aarch64` wheels of Lightning-GPU and Lightning-Tensor.
  [(#1031)](https://github.com/PennyLaneAI/pennylane-lightning/pull/1031)

* Replace the `dummy_tensor_update` method with the `cutensornetStateCaptureMPS` API to ensure that applying gates is allowed after the `cutensornetStateCompute` call.
  [(#1028)](https://github.com/PennyLaneAI/pennylane-lightning/pull/1028)

* Add unit tests for measurement with shots for Lightning-Tensor (`method="tn"`).
  [(#1027)](https://github.com/PennyLaneAI/pennylane-lightning/pull/1027)

* Add CUDA dependencies to Lightning-GPU and Lightning-Tensor Python wheels.
  [(#1025)](https://github.com/PennyLaneAI/pennylane-lightning/pull/1025)

* Update the python layer UI of Lightning-Tensor.
  [(#1022)](https://github.com/PennyLaneAI/pennylane-lightning/pull/1022)

* Catalyst device interfaces support dynamic shots, and no longer parses the device init op's attribute dictionary for a static shots literal.
  [(#1017)](https://github.com/PennyLaneAI/pennylane-lightning/pull/1017)

* Update the logic for enabling `grad_on_execution` during device execution.
  [(#1016)](https://github.com/PennyLaneAI/pennylane-lightning/pull/1016)

* Reduce flaky test and increase test shots count.
  [(#1015)](https://github.com/PennyLaneAI/pennylane-lightning/pull/1015)

* Add Python bindings for Lightning-Tensor (Exact Tensor Network).
  [(#1014)](https://github.com/PennyLaneAI/pennylane-lightning/pull/1014)

* Reverse Lightning-Qubit generators vector insertion order.
  [(#1009)](https://github.com/PennyLaneAI/pennylane-lightning/pull/1009)

* Update Kokkos version support to 4.5.
  [(#1007)](https://github.com/PennyLaneAI/pennylane-lightning/pull/1007)

* Enable N-controlled gate and matrix support to `lightning.gpu` simulator for Catalyst.
  [(#1005)](https://github.com/PennyLaneAI/pennylane-lightning/pull/1005)

* Generalize seeding mechanism for all measurements.
  [(#1003)](https://github.com/PennyLaneAI/pennylane-lightning/pull/1003)

* `lightning.qubit`, `lightning.gpu`, and `lightning.kokkos` now define
  the `eval_jaxpr` method for integration with the experimental
  capture project.
  [(#1002)](https://github.com/PennyLaneAI/pennylane-lightning/pull/1002)

* Update Kokkos version support to 4.4.1 and enable Lightning-Kokkos[CUDA] C++ tests on CI.
  [(#1000)](https://github.com/PennyLaneAI/pennylane-lightning/pull/1000)

* Add C++ unit tests for Lightning-Tensor (Exact Tensor Network).
  [(#998)](https://github.com/PennyLaneAI/pennylane-lightning/pull/998)

* Add native BLAS support to the C++ layer via dynamic `scipy-openblas32` loading.
  [(#995)](https://github.com/PennyLaneAI/pennylane-lightning/pull/995)

* Update installation instruction for Lightning-GPU-MPI to explicitly ask users to add `path/to/libmpi.so` to the `LD_LIBRARY_PATH`. Update the runtime error message to ensure users know how to fix.
  [(#993)](https://github.com/PennyLaneAI/pennylane-lightning/pull/993)

* Update the Lightning TOML files for the devices to use the new schema for declaring device capabilities.
  [(#988)](https://github.com/PennyLaneAI/pennylane-lightning/pull/988)

* Optimize lightning.tensor by adding direct MPS sites data set with `qml.MPSPrep`.
  [(#983)](https://github.com/PennyLaneAI/pennylane-lightning/pull/983)

* Unify excitation gates memory layout to row-major for both Lightning-GPU and Lightning-Tensor.
  [(#959)](https://github.com/PennyLaneAI/pennylane-lightning/pull/959)

* Update the Lightning-Kokkos CUDA backend for compatibility with Catalyst.
  [(#942)](https://github.com/PennyLaneAI/pennylane-lightning/pull/942)

### Documentation

* Update and improve `README.rst` and documentations.
  [(#1035)](https://github.com/PennyLaneAI/pennylane-lightning/pull/1035)

* Add the exact tensor network to the `README.rst` and update link to `HIP`.
  [(#1034)](https://github.com/PennyLaneAI/pennylane-lightning/pull/1034)

* Add the exact tensor network to the Lightning-Tensor docs.
  [(#1021)](https://github.com/PennyLaneAI/pennylane-lightning/pull/1021)

* Update Lightning-Tensor installation docs and usage suggestions.
  [(#979)](https://github.com/PennyLaneAI/pennylane-lightning/pull/979)

### Bug fixes

* Fix Python CUDA dependencies by adding path to `nvidia/nvjitlink/lib` to RPATH.
  [(#1031)](https://github.com/PennyLaneAI/pennylane-lightning/pull/1031)

* Add `RTLD_NODELETE` flag to `dlopen` in order to mitigate the segfault issues for arm64-macos Catalyst support.
  [(#1030)](https://github.com/PennyLaneAI/pennylane-lightning/pull/1030)

* Set RPATH with `@loader_path` instead of `$ORIGIN` for macOS.
  [(#1029)](https://github.com/PennyLaneAI/pennylane-lightning/pull/1029)

* Update CUDA version to 12.4 for GPU tests on CI.
  [(#1023)](https://github.com/PennyLaneAI/pennylane-lightning/pull/1023)

* Pin `jax[cpu]==0.4.28` for compatibility with PennyLane and Catalyst.
  [(#1019)](https://github.com/PennyLaneAI/pennylane-lightning/pull/1019)

* Fix Lightning-Kokkos `[[maybe_unused]]` and `exp2` errors with hipcc.
  [(#1018)](https://github.com/PennyLaneAI/pennylane-lightning/pull/1018)

* Fix Lightning-Kokkos editable mode path.
  [(#1010)](https://github.com/PennyLaneAI/pennylane-lightning/pull/1010)

* Fix the missing `ninja` in Linux AARCH64 wheels recipe.
  [(#1007)](https://github.com/PennyLaneAI/pennylane-lightning/pull/1007)

* Fix version switch condition the GPU workflow tests for LGPU and LKokkos.
  [(#1006)](https://github.com/PennyLaneAI/pennylane-lightning/pull/1006)

* Fix issue with `lightning.gpu` Rot operation with adjoint.
  [(#1004)](https://github.com/PennyLaneAI/pennylane-lightning/pull/1004)

* Fix the Lightning-Kokkos[CUDA] C++ API `cudaFree` segfaults in `applyMatrix`.
  [(#1000)](https://github.com/PennyLaneAI/pennylane-lightning/pull/1000)

* Fix issue with adjoint-jacobian of adjoint ops.
  [(#996)](https://github.com/PennyLaneAI/pennylane-lightning/pull/996)

* Fix the `upload-pypi` token issues for Linux and MacOS (x86_64 & AARCH64) wheels.
  [(#989)](https://github.com/PennyLaneAI/pennylane-lightning/pull/989)

* Fix Pennylane dependency branch (`v0.39_rc0` to `master`).
  [(#984)](https://github.com/PennyLaneAI/pennylane-lightning/pull/984)

* Fix PTM stable latest. Removing FIXME patch for v0.39.
  [(#982)](https://github.com/PennyLaneAI/pennylane-lightning/pull/982)

### Contributors

This release contains contributions from (in alphabetical order):

Ali Asadi,
Astral Cai,
Amintor Dusko,
Christina Lee,
Joseph Lee,
Anton Naim Ibrahim,
Luis Alfredo Nuñez Meneses,
Andrija Paurevic,
Shuli Shu,
Raul Torres,
Haochen Paul Wang

---

# Release 0.39.0

### New features since last release

* Add support for out-of-order `qml.probs` in `lightning.gpu`.
  [(#941)](https://github.com/PennyLaneAI/pennylane-lightning/pull/941)

* Add mid-circuit measurements support to `lightning.gpu`'s single-GPU backend.
  [(#931)](https://github.com/PennyLaneAI/pennylane-lightning/pull/931)

* Integrate Lightning-GPU with Catalyst so that hybrid programs can be seamlessly QJIT-compiled and executed on this device following `pip install pennylane-lightning-gpu`.
  [(#928)](https://github.com/PennyLaneAI/pennylane-lightning/pull/928)

* Add `qml.Projector` observable support via diagonalization to Lightning-GPU.
  [(#894)](https://github.com/PennyLaneAI/pennylane-lightning/pull/894)

* Add 1-target wire controlled gate support to `lightning.tensor`. Note that `cutensornet` only supports 1-target wire controlled gate as of `v24.08`. A controlled gate with more than 1 target wire should be converted to dense matrix.
  [(#880)](https://github.com/PennyLaneAI/pennylane-lightning/pull/880)

* Build and upload Lightning-Tensor wheels (x86_64, AARCH64) to PyPI.
  [(#862)](https://github.com/PennyLaneAI/pennylane-lightning/pull/862)
  [(#905)](https://github.com/PennyLaneAI/pennylane-lightning/pull/905)

* Add Matrix Product Operator (MPO) for all gates support to `lightning.tensor`. Note current C++ implementation only works for MPO sites data provided by users.
  [(#859)](https://github.com/PennyLaneAI/pennylane-lightning/pull/859)

* Add shots measurement support to `lightning.tensor`.
  [(#852)](https://github.com/PennyLaneAI/pennylane-lightning/pull/852)

* Lightning-GPU and Lightning-Kokkos migrated to the new device API.
  [(#853)](https://github.com/PennyLaneAI/pennylane-lightning/pull/853)
  [(#810)](https://github.com/PennyLaneAI/pennylane-lightning/pull/810)

### Breaking changes

* Update MacOS wheel build to 13.0 for X86_64 and ARM due to the deprecation of MacOS-12 CI runners.
  [(#969)](https://github.com/PennyLaneAI/pennylane-lightning/pull/969)

* Deprecate `initSV()` and add `resetStateVector()` from the C++ API Lightning-GPU. This is to remove the `reset_state` additional call in the Python layer.
  [(#933)](https://github.com/PennyLaneAI/pennylane-lightning/pull/933)

* Deprecate PI gates implementation in Lightning-Qubit. The PI gates were the first implementation of gate kernels in `lightning.qubit` using pre-computed indices, prior to the development of LM (less memory) and AVX kernels. This deprecation is in favour of reducing compilation time and ensuring that Lightning-Qubit only relies on LM kernels in the dynamic dispatcher across all platforms.
  [(#925)](https://github.com/PennyLaneAI/pennylane-lightning/pull/925)

* Remove PowerPC wheel build recipe for Lightning-Qubit.
  [(#902)](https://github.com/PennyLaneAI/pennylane-lightning/pull/902)

* Update MacOS wheel builds to require Monterey (12.0) or greater for x86_64 and ARM. This was required to update Pybind11 to the latest release (2.13.5) for enabling Numpy 2.0 support in Lightning.
  [(#901)](https://github.com/PennyLaneAI/pennylane-lightning/pull/901)

* Remove support for Python 3.9 for all Lightning simulators.
  [(#891)](https://github.com/PennyLaneAI/pennylane-lightning/pull/891)

### Improvements

* Update the `lightning.tensor` Python layer unit tests, as `lightning.tensor` cannot be cleaned up like other state-vector devices because the data is attached to the graph. It is recommended to use one device per circuit for `lightning.tensor`.
  [(#971)](https://github.com/PennyLaneAI/pennylane-lightning/pull/971)

* Add joint check for the N-controlled wires support in `lightning.qubit`.
  [(#949)](https://github.com/PennyLaneAI/pennylane-lightning/pull/949)

* Optimize `GlobalPhase` and `C(GlobalPhase)` gate implementation in `lightning.gpu`.
  [(#946)](https://github.com/PennyLaneAI/pennylane-lightning/pull/946)

* Add missing `liblightning_kokkos_catalyst.so` when building Lightning-Kokkos in editable installation.
  [(#945)](https://github.com/PennyLaneAI/pennylane-lightning/pull/945)

* Optimize the cartesian product to reduce the amount of memory necessary to set the `StatePrep` in Lightning-Tensor.
  [(#943)](https://github.com/PennyLaneAI/pennylane-lightning/pull/943)

* Update the `qml.probs` data-return in Lightning-GPU C++ API to align with other state-vector devices.
  [(#941)](https://github.com/PennyLaneAI/pennylane-lightning/pull/941)

* Add zero-state initialization to both `StateVectorCudaManaged` and `StateVectorCudaMPI` constructors to remove the `reset_state` in the Python layer ctor and refactor `setBasisState(state, wires)` in the C++ API.
  [(#933)](https://github.com/PennyLaneAI/pennylane-lightning/pull/933)

* Add `setStateVector(state, wire)` support to the Lightning-GPU C++ API.
  [(#930)](https://github.com/PennyLaneAI/pennylane-lightning/pull/930)

* The `generate_samples` methods of `lightning.qubit` and `lightning.kokkos` can now take in a seed number to make the generated samples deterministic. This can be useful when, among other things, fixing flaky tests in CI.
  [(#927)](https://github.com/PennyLaneAI/pennylane-lightning/pull/927)

* Remove dynamic decomposition rules for all Lightning devices.
  [(#926)](https://github.com/PennyLaneAI/pennylane-lightning/pull/926)

* Always decompose `qml.QFT` in all Lightning devices.
  [(#924)](https://github.com/PennyLaneAI/pennylane-lightning/pull/924)

* Uniform Python format to adhere PennyLane style.
  [(#924)](https://github.com/PennyLaneAI/pennylane-lightning/pull/924)

* Add the `ci:use-gpu-runner` GitHub label to `lightning.kokkos` GPU Testing CIs.
  [(#916)](https://github.com/PennyLaneAI/pennylane-lightning/pull/916)

* Update the test suite to remove deprecated code.
  [(#912)](https://github.com/PennyLaneAI/pennylane-lightning/pull/912)

* Merge `lightning.gpu` and `lightning.tensor` GPU tests in single Python and C++ CIs controlled by the `ci:use-gpu-runner` label.
  [(#911)](https://github.com/PennyLaneAI/pennylane-lightning/pull/911)

* Skip the compilation of Lightning simulators and development requirements to boost the build of public docs up to 5x.
  [(#904)](https://github.com/PennyLaneAI/pennylane-lightning/pull/904)

* Build Lightning wheels in `Release` mode to reduce the binary sizes.
  [(#903)](https://github.com/PennyLaneAI/pennylane-lightning/pull/903)

* Update Pybind11 to 2.13.5.
  [(#901)](https://github.com/PennyLaneAI/pennylane-lightning/pull/901)

* Migrate wheels artifacts to v4.
  [(#893)](https://github.com/PennyLaneAI/pennylane-lightning/pull/893)

* Update GitHub actions in response to a high-severity vulnerability.
  [(#887)](https://github.com/PennyLaneAI/pennylane-lightning/pull/887)

* Optimize and simplify controlled kernels in Lightning-Qubit.
  [(#882)](https://github.com/PennyLaneAI/pennylane-lightning/pull/882)

* Optimize gate cache recording for Lightning-Tensor C++ API.
  [(#879)](https://github.com/PennyLaneAI/pennylane-lightning/pull/879)

* Unify Lightning-Kokkos and Lightning-Qubit devices under a Lightning-Base abstracted class.
  [(#876)](https://github.com/PennyLaneAI/pennylane-lightning/pull/876)

* Smarter defaults for the `split_obs` argument in the serializer. The serializer splits linear combinations into chunks instead of all their terms.
  [(#873)](https://github.com/PennyLaneAI/pennylane-lightning/pull/873/)

* Prefer `tomlkit` over `toml` for building Lightning wheels, and choose `tomli` and `tomllib` over `toml` when installing the package.
  [(#857)](https://github.com/PennyLaneAI/pennylane-lightning/pull/857)

* Lightning-Kokkos gains native support for the `PauliRot` gate.
  [(#855)](https://github.com/PennyLaneAI/pennylane-lightning/pull/855)

### Documentation

* Update Lightning-Tensor installation docs and usage suggestions.
  [(#971)](https://github.com/PennyLaneAI/pennylane-lightning/pull/971)
  [(#972)](https://github.com/PennyLaneAI/pennylane-lightning/pull/971)

* Update `README.rst` installation instructions for `lightning.gpu` and `lightning.tensor`.
  [(#957)](https://github.com/PennyLaneAI/pennylane-lightning/pull/957)

* Update `lightning.tensor` documentation to include all the new features added since pull request #756. The new features are: 1. Finite-shot measurements; 2. Expval-base quantities; 3. Support for `qml.state()` and `qml.stateprep()`; 4. Support for all gates support via Matrix Product Operator (MPO).
  [(#909)](https://github.com/PennyLaneAI/pennylane-lightning/pull/909)

### Bug fixes

*  Fix Lightning Kokkos test_device for `kokkos_args` fail for MacOS due to `np.complex256`
  [(#974)](https://github.com/PennyLaneAI/pennylane-lightning/pull/974)

*  Fix PTM stable-latest related to `default.qubit.legacy` and the `latest` flag usage.
  [(#961)](https://github.com/PennyLaneAI/pennylane-lightning/pull/961)
  [(#966)](https://github.com/PennyLaneAI/pennylane-lightning/pull/966)

* Fix build failure for Lightning-Kokkos editable installation on MacOS due to `liblightning_kokkos_catalyst.so` copy and `liblightning_kokkos_catalyst.so` not copied to correct build path for editable installation.
  [(#947)](https://github.com/PennyLaneAI/pennylane-lightning/pull/947)
  [(#968)](https://github.com/PennyLaneAI/pennylane-lightning/pull/968)

* Add concept restriction to ensure `ConstMult` inline function only hit with arithmetic-values times complex values. Fixes build failures with the test suite when enabling OpenMP, and disabling BLAS and Python under clang.
  [(#936)](https://github.com/PennyLaneAI/pennylane-lightning/pull/936)

* Bug fix for `applyMatrix` in Lightning-Tensor. Matrix operator data is not stored in the `cuGateCache` object to support `TensorProd` obs with multiple `Hermitian` obs.
  [(#932)](https://github.com/PennyLaneAI/pennylane-lightning/pull/932)

* Bug fix for `_pauli_word` of `QuantumScriptSerializer`. `_pauli_word` can process `PauliWord` object: `I`.
  [(#919)](https://github.com/PennyLaneAI/pennylane-lightning/pull/919)

* Bug fix for analytic `qml.probs` in the Lightning-Tensor C++ API.
  [(#906)](https://github.com/PennyLaneAI/pennylane-lightning/pull/906)

### Contributors

This release contains contributions from (in alphabetical order):

Ali Asadi, Amintor Dusko, Diego Guala, Joseph Lee, Luis Alfredo Nuñez Meneses, Vincent Michaud-Rioux, Lee J. O'Riordan, Mudit Pandey, Shuli Shu, Haochen Paul Wang

---

# Release 0.38.0

### New features since last release

* Add `qml.StatePrep()` and `qml.QubitStateVector()` support to `lightning.tensor`.
  [(#849)](https://github.com/PennyLaneAI/pennylane-lightning/pull/849)

* Add analytic `qml.probs()` measurement support to `lightning.tensor`.
  [(#830)](https://github.com/PennyLaneAI/pennylane-lightning/pull/830)

* Add `qml.state()` measurement support to `lightning.tensor`.
  [(#827)](https://github.com/PennyLaneAI/pennylane-lightning/pull/827)

* Add Lightning-GPU Linux (AArch64 + GraceHopper) wheels to PyPI.
  [(#815)](https://github.com/PennyLaneAI/pennylane-lightning/pull/815)

* Add `var` support to `lightning.tensor`. Note that `var` support is added via `obs**2` and this implementation scales as `O(num_obs**2)`.
  [(#804)](https://github.com/PennyLaneAI/pennylane-lightning/pull/804)

### Breaking changes

* Update python packaging to follow PEP 517/518/621/660 standards.
  [(#832)](https://github.com/PennyLaneAI/pennylane-lightning/pull/832)

* Add `getData()` in the `lightning.tensor` C++ backend. Users are responsible for ensuring sufficient host memory is allocated for the full state vector.
  [(#827)](https://github.com/PennyLaneAI/pennylane-lightning/pull/827)

* Remove `NDpermuter.hpp` which is no longer required.
  [(#795)](https://github.com/PennyLaneAI/pennylane-lightning/pull/795)

* Remove temporary steps from the CI, such as downgrading Scipy to <1.14 and installing Kokkos v4.2 for `lightning-version == 'stable'`.
  [(#792)](https://github.com/PennyLaneAI/pennylane-lightning/pull/792)

* Do not run GPU tests and Docker workflows on release.
  [(#788)](https://github.com/PennyLaneAI/pennylane-lightning/pull/788)

* Update python packaging to follow PEP 517/518/621/660 standards.
  [(#832)](https://github.com/PennyLaneAI/pennylane-lightning/pull/832)

### Improvements

* Updated calls of ``size_t`` to ``std::size_t`` everywhere.
  [(#816)](https://github.com/PennyLaneAI/pennylane-lightning/pull/816)

* Update Lightning tests to support the generalization of basis state preparation.
  [(#864)](https://github.com/PennyLaneAI/pennylane-lightning/pull/864)

* Add `SetState` and `SetBasisState` to `Lightning-KokkosSimulator`.
  [(#861)](https://github.com/PennyLaneAI/pennylane-lightning/pull/861)

* Remove use of the deprecated `Operator.expand` in favour of `Operator.decomposition`.
  [(#846)](https://github.com/PennyLaneAI/pennylane-lightning/pull/846)

* The `setBasisState` and `setStateVector` methods of `StateVectorLQubit` and `StateVectorKokkos` are overloaded to support PennyLane-like parameters.
  [(#843)](https://github.com/PennyLaneAI/pennylane-lightning/pull/843)

* Move `setBasisState`, `setStateVector` and `resetStateVector` from `StateVectorLQubitManaged` to `StateVectorLQubit`.
  [(#841)](https://github.com/PennyLaneAI/pennylane-lightning/pull/841)

* Update `generate_samples` in Lightning-Kokkos and Lightning-GPU to support `qml.measurements.Shots` type instances.
  [(#839)](https://github.com/PennyLaneAI/pennylane-lightning/pull/839)

* Add a Catalyst-specific wrapping class for Lightning Kokkos.
  [(#837)](https://github.com/PennyLaneAI/pennylane-lightning/pull/837)
  [(#770)](https://github.com/PennyLaneAI/pennylane-lightning/pull/770)

* Lightning-Qubit natively supports the `PauliRot` gate.
  [(#834)](https://github.com/PennyLaneAI/pennylane-lightning/pull/834)

* Multiple calls to the `append_mps_final_state()` API is allowed in `lightning.tensor`.
  [(#830)](https://github.com/PennyLaneAI/pennylane-lightning/pull/830)

* Add `initial_state_prep` option to Catalyst TOML file.
  [(#826)](https://github.com/PennyLaneAI/pennylane-lightning/pull/826)

* `ENABLE_LAPACK` is `OFF` by default for all Lightning backends.
  [(#825)](https://github.com/PennyLaneAI/pennylane-lightning/pull/825)

* Update `ctrl_decomp_zyz` tests with `len(control_wires) > 1`.
  [(#821)](https://github.com/PennyLaneAI/pennylane-lightning/pull/821)

* Update the Catalyst-specific wrapping class for Lightning Kokkos to track Catalyst's new support for MCM seeding.
  [(#819)](https://github.com/PennyLaneAI/pennylane-lightning/pull/819)

* Replace ``size_t`` by ``std::size_t`` everywhere.
  [(#816)](https://github.com/PennyLaneAI/pennylane-lightning/pull/816/)

* Shot batching is made more efficient by executing all the shots in one go on Lightning-Qubit.
  [(#814)](https://github.com/PennyLaneAI/pennylane-lightning/pull/814)

* Lightning-Qubit calls `generate_samples(wires)` on a minimal subset of wires when executing in finite-shot mode.
  [(#813)](https://github.com/PennyLaneAI/pennylane-lightning/pull/813)

* Update `LightingQubit.preprocess` to work with changes to preprocessing for mid-circuit measurements.
  [(#812)](https://github.com/PennyLaneAI/pennylane-lightning/pull/812)

* Avoid unnecessary memory reset in Lightning-Qubit's state vector class constructor.
  [(#811)](https://github.com/PennyLaneAI/pennylane-lightning/pull/811)

* Add `generate_samples(wires)` support in Lightning-Qubit, which samples faster for a subset of wires.
  [(#809)](https://github.com/PennyLaneAI/pennylane-lightning/pull/809)

* Optimize the OpenMP parallelization of Lightning-Qubit's `probs` for all number of targets.
  [(#807)](https://github.com/PennyLaneAI/pennylane-lightning/pull/807)

* Optimize `probs(wires)` of Lightning-Kokkos using various kernels. Which kernel is to be used depends on the device, number of qubits and number of target wires.
  [(#802)](https://github.com/PennyLaneAI/pennylane-lightning/pull/802)

* Add GPU device compute capability check for Lightning-Tensor.
  [(#803)](https://github.com/PennyLaneAI/pennylane-lightning/pull/803)

* Refactor CUDA utils Python bindings to a separate module.
  [(#801)](https://github.com/PennyLaneAI/pennylane-lightning/pull/801)

* Parallelize Lightning-Qubit `probs` with OpenMP when using the `-DLQ_ENABLE_KERNEL_OMP=1` CMake argument.
  [(#800)](https://github.com/PennyLaneAI/pennylane-lightning/pull/800)

* Implement `probs(wires)` using a bit-shift implementation akin to the gate kernels in Lightning-Qubit.
  [(#795)](https://github.com/PennyLaneAI/pennylane-lightning/pull/795)

* Enable setting the PennyLane version when invoking, for example, `make docker-build version=master pl_version=master`.
  [(#791)](https://github.com/PennyLaneAI/pennylane-lightning/pull/791)

### Documentation

* The installation instructions for all lightning plugins have been improved.
  [(#858)](https://github.com/PennyLaneAI/pennylane-lightning/pull/858)
  [(#851)](https://github.com/PennyLaneAI/pennylane-lightning/pull/851)

* Updated the README and added citation format for Lightning arXiv preprint.
  [(#818)](https://github.com/PennyLaneAI/pennylane-lightning/pull/818)

### Bug fixes

* Point to the right Lightning root folder independently from the invocation location, when configuring the project.
  [(#874)](https://github.com/PennyLaneAI/pennylane-lightning/pull/874)

* Update dependencies and `build` command options following changes in the build system.
  [(#863)](https://github.com/PennyLaneAI/pennylane-lightning/pull/863)

* Replace structured bindings by variables in `GateImplementationsLM.hpp`.
  [(#856)](https://github.com/PennyLaneAI/pennylane-lightning/pull/856)

* Remove wrong `-m` when calling `setup.py`.
  [(#854)](https://github.com/PennyLaneAI/pennylane-lightning/pull/854)

* Fix plugin-test-matrix CI/CD workflows.
  [(#850)](https://github.com/PennyLaneAI/pennylane-lightning/pull/850)

* Set the `immutable` parameter value as `false` for the `cutensornetStateApplyTensorOperator` to allow the following `cutensornetStateUpdateTensorOperator` call.
  [(#845)](https://github.com/PennyLaneAI/pennylane-lightning/pull/845)

* Fix cuQuantum SDK path pass-though in CMake.
  [(#831)](https://github.com/PennyLaneAI/pennylane-lightning/pull/831)

* Fix CUDA sync issues on AArch64 + GraceHopper.
  [(#823)](https://github.com/PennyLaneAI/pennylane-lightning/pull/823)

* Check for the number of wires for Hermitian observables in Lightning-Tensor. Only 1-wire Hermitian observables are supported as of `cuTensorNet-v24.03.0`.
  [(#806)](https://github.com/PennyLaneAI/pennylane-lightning/pull/806)

* Set `PL_BACKEND` for the entire `build-wheel-lightning-gpu` Docker-build stage to properly build the Lightning-GPU wheel.
  [(#791)](https://github.com/PennyLaneAI/pennylane-lightning/pull/791)

* Fix conditions for skipping build & push steps in the Docker build workflows.
  [(#790)](https://github.com/PennyLaneAI/pennylane-lightning/pull/790)

* Downgrade Scipy on Lightning stable version tests.
  [(#783)](https://github.com/PennyLaneAI/pennylane-lightning/pull/783)

* Fix checkout command in test workflows for rc branches.
  [(#777)](https://github.com/PennyLaneAI/pennylane-lightning/pull/777)

* Point to the right Lightning root folder independently from the invocation location, when configuring the project.
  [(#874)](https://github.com/PennyLaneAI/pennylane-lightning/pull/874)

### Contributors

This release contains contributions from (in alphabetical order):

Ali Asadi, Astral Cai, Ahmed Darwish, Amintor Dusko, Vincent Michaud-Rioux, Luis Alfredo Nuñez Meneses, Erick Ochoa Lopez, Lee J. O'Riordan, Mudit Pandey, Shuli Shu, Raul Torres, Paul Haochen Wang

---

# Release 0.37.0

### New features since last release

* Implement Python interface to the `lightning.tensor` device.
  [(#748)](https://github.com/PennyLaneAI/pennylane-lightning/pull/748)

* Add `inverse` support for gate operations in `lightning.tensor` in the C++ layer.
  [(#753)](https://github.com/PennyLaneAI/pennylane-lightning/pull/753)

* Add `observable` and `expval` support to the `cutensornet`-backed `lightning.tensor` C++ layer.
  [(#728)](https://github.com/PennyLaneAI/pennylane-lightning/pull/728)

* Add gate support to `cutensornet`-backed `lightning.tensor` C++ layer.
  [(#718)](https://github.com/PennyLaneAI/pennylane-lightning/pull/718)

* Add `cutensornet`-backed `MPS` C++ layer to `lightning.tensor`.
  [(#704)](https://github.com/PennyLaneAI/pennylane-lightning/pull/704)

* Add support for `C(BlockEncode)` to Lightning devices.
  [(#743)](https://github.com/PennyLaneAI/pennylane-lightning/pull/743)

### Breaking changes

* Removed the `QuimbMPS` class and the corresponding backend from `lightning.tensor`.
  [(#737)](https://github.com/PennyLaneAI/pennylane-lightning/pull/737)

* Changed the name of `default.tensor` to `lightning.tensor` with the `quimb` backend.
  [(#730)](https://github.com/PennyLaneAI/pennylane-lightning/pull/730)

* `dynamic_one_shot` uses shot-vectors in the auxiliary tape to tell the device how many times to repeat the tape. Lightning-Qubit is updated accordingly.
  [(#724)](https://github.com/PennyLaneAI/pennylane-lightning/pull/724)

* `dynamic_one_shot` deals with post-selection during the post-processing phase, so Lightning-Qubit does not return `None`-valued measurements for mismatching samples anymore.
  [(#720)](https://github.com/PennyLaneAI/pennylane-lightning/pull/720)

### Improvements

* Release candidate branches automatically use the new large GitHub runner pool.
  [(#769)](https://github.com/PennyLaneAI/pennylane-lightning/pull/769)

* Lightning-Kokkos dev wheels for MacOS (x86_64, ARM64) and Linux (AArch64) are uploaded to TestPyPI upon merging a pull request.
  [(#765)](https://github.com/PennyLaneAI/pennylane-lightning/pull/765)

* Lightning-Kokkos Linux (x86_64) dev wheels are pushed to [Test PyPI](https://test.pypi.org/project/PennyLane-Lightning-Kokkos/) upon merging a pull request.
  [(#763)](https://github.com/PennyLaneAI/pennylane-lightning/pull/763)

* Change the type of tensor network objects passed to `ObservablesTNCuda` and `MeasurementsTNCuda` classes from `StateTensorT` to `TensorNetT`.
  [(#759)](https://github.com/PennyLaneAI/pennylane-lightning/pull/759)

* Silence `NDPermuter` linting warnings.
  [(#750)](https://github.com/PennyLaneAI/pennylane-lightning/pull/750)

* Rationalize MCM tests, removing most end-to-end tests from the native MCM test file, but keeping one that validates multiple mid-circuit measurements with any allowed return.
  [(#754)](https://github.com/PennyLaneAI/pennylane/pull/754)

* Rename `lightning.tensor` C++ libraries.
  [(#755)](https://github.com/PennyLaneAI/pennylane-lightning/pull/755)

* Set `state_tensor` as `const` for the `MeasurementTNCuda` class.
  [(#753)](https://github.com/PennyLaneAI/pennylane-lightning/pull/753)

* Updated Kokkos version and support to 4.3.01.
  [(#725)](https://github.com/PennyLaneAI/pennylane-lightning/pull/725)

* Lightning-Kokkos' functors are rewritten as functions wrapping around generic gate and generator functors templated over a coefficient interaction function. This reduces boilerplate while clarifying how the various kernels differ from one another.
  [(#640)](https://github.com/PennyLaneAI/pennylane-lightning/pull/640)

* Update C++ and Python GitHub actions names to include the matrix info.
  [(#717)](https://github.com/PennyLaneAI/pennylane-lightning/pull/717)

* Remove `CPhase` in favour of `CPhaseShift` in Lightning devices.
  [(#717)](https://github.com/PennyLaneAI/pennylane-lightning/pull/717)

* The various OpenMP configurations of Lightning-Qubit are tested in parallel on different Github Actions runners.
  [(#712)](https://github.com/PennyLaneAI/pennylane-lightning/pull/712)

* Update Linux wheels to use `manylinux_2_28` images.
  [(#667)](https://github.com/PennyLaneAI/pennylane-lightning/pull/667)

* Add support for `qml.expval` and `qml.var` in the `lightning.tensor` device for the `quimb` interface and the MPS method.
  [(#686)](https://github.com/PennyLaneAI/pennylane-lightning/pull/686)

* Changed the name of `lightning.tensor` to `default.tensor` with the `quimb` backend.
  [(#719)](https://github.com/PennyLaneAI/pennylane-lightning/pull/719)

* `lightning.qubit` and `lightning.kokkos` adhere to user-specified mid-circuit measurement configuration options.
  [(#736)](https://github.com/PennyLaneAI/pennylane-lightning/pull/736)

* Patch the C++ `Measurements.probs(wires)` method in Lightning-Qubit and Lightning-Kokkos to `Measurements.probs()` when called with all wires.
  This will trigger a more optimized implementation for calculating the probabilities of the entire system.
  [(#744)](https://github.com/PennyLaneAI/pennylane-lightning/pull/744)

* Remove the daily schedule from the "Compat Check w/PL - release/release" GitHub action.
  [(#746)](https://github.com/PennyLaneAI/pennylane-lightning/pull/746)

* Remove the required `scipy` config file for Lightning-Qubit. The support is now maintained by passing `SCIPY_LIBS_PATH` to the compiler.
  [(#775)](https://github.com/PennyLaneAI/pennylane-lightning/pull/775)

### Documentation

* Add installation instructions and documentation for `lightning.tensor`.
  [(#756)](https://github.com/PennyLaneAI/pennylane-lightning/pull/756)

### Bug fixes

* Don't route `probs(wires=[])` to `probs(all_wires)` in Lightning-Kokkos.
  [(#762)](https://github.com/PennyLaneAI/pennylane-lightning/pull/762)

* `ControlledQubitUnitary` is present in the Python device but not the TOML files. It is added to the decomposition gates since it can be implemented in its alternate form of `C(QubitUnitary)`.
  [(#767)](https://github.com/PennyLaneAI/pennylane-lightning/pull/767)

* Update the Lightning TOML files to indicate that non-commuting observables are supported.
  [(#764)](https://github.com/PennyLaneAI/pennylane-lightning/pull/764)

* Fix regex matching issue with auto on-boarding of release candidate branch to using the large runner queue.
  [(#774)](https://github.com/PennyLaneAI/pennylane-lightning/pull/774)

* Fix random CI failures for `lightning.tensor` Python unit tests and ignore `lightning_tensor` paths.
  [(#761)](https://github.com/PennyLaneAI/pennylane-lightning/pull/761)

* `lightning.qubit` and `lightning.kokkos` use `qml.ops.Conditional.base` instead of `qml.ops.Conditional.then_op`.
  [(#752)](https://github.com/PennyLaneAI/pennylane-lightning/pull/752)

* The preprocessing step in `lightning.qubit` now uses interface information to properly support the hardware-like postselection for mid-circuit measurements.
  [(#760)](https://github.com/PennyLaneAI/pennylane-lightning/pull/760)

* Fix AVX streaming operation support with newer GCC.
  [(#729)](https://github.com/PennyLaneAI/pennylane-lightning/pull/729)

* Revert changes calling the templated `IMAG`, `ONE`, `ZERO` functions in Kokkos kernels since they are incompatible with device execution.
  [(#733)](https://github.com/PennyLaneAI/pennylane-lightning/pull/733)

* The `tests_lkcpu_python.yml` workflow properly checks out the release or stable version of Lightning-Qubit during the test job.
  [(#723)](https://github.com/PennyLaneAI/pennylane-lightning/pull/723)

* Fix PennyLane Lightning-Kokkos and Lightning-Qubit tests for stable/stable configuration.
  [(#734)](https://github.com/PennyLaneAI/pennylane-lightning/pull/734)

* Remove the Autoray dependency from requirement files.
  [(#736)](https://github.com/PennyLaneAI/pennylane-lightning/pull/736)

* Fix the `cuda-runtime-12-0` dependency issue on RHEL8.
  [(#739)](https://github.com/PennyLaneAI/pennylane-lightning/pull/739)

* Fix the memory segmentation fault when initializing zero-wire Lightning-Kokkos.
  [(#757)](https://github.com/PennyLaneAI/pennylane-lightning/pull/757)

* Remove `pennylane.ops.op_math.controlled_decompositions.ctrl_decomp_zyz` tests with `len(control_wires) > 1`.
  [(#757)](https://github.com/PennyLaneAI/pennylane-lightning/pull/757)

* Add support for Scipy v1.14.
  [(#776)](https://github.com/PennyLaneAI/pennylane-lightning/pull/776)

* Add pickle support for the `DevPool` object in `lightning.gpu`.
  [(#772)](https://github.com/PennyLaneAI/pennylane-lightning/pull/772)

### Contributors

This release contains contributions from (in alphabetical order):

Ali Asadi, Amintor Dusko, Lillian Frederiksen, Pietropaolo Frisoni, David Ittah, Vincent Michaud-Rioux, Lee James O'Riordan, Mudit Pandey, Shuli Shu, Jay Soni

---

# Release 0.36.0

### New features since last release

* Add `cutensornet`-backed `MPS` C++ layer to `lightning.tensor`.
  [(#704)](https://github.com/PennyLaneAI/pennylane-lightning/pull/704)

* Add Python class for the `lightning.tensor` device which uses the new device API and the interface for `quimb` based on the MPS method.
  [(#671)](https://github.com/PennyLaneAI/pennylane-lightning/pull/671)

* Add compile-time support for AVX2/512 streaming operations in `lightning.qubit`.
  [(#664)](https://github.com/PennyLaneAI/pennylane-lightning/pull/664)

* `lightning.kokkos` supports mid-circuit measurements.
  [(#672)](https://github.com/PennyLaneAI/pennylane-lightning/pull/672)

* Add dynamic linking to LAPACK/OpenBlas shared objects in `scipy.libs` for both C++ and Python layer.
  [(#653)](https://github.com/PennyLaneAI/pennylane-lightning/pull/653)

* `lightning.qubit` supports mid-circuit measurements.
  [(#650)](https://github.com/PennyLaneAI/pennylane-lightning/pull/650)

* Add finite shots support in `lightning.qubit2`.
  [(#630)](https://github.com/PennyLaneAI/pennylane-lightning/pull/630)

* Add `collapse` and `normalize` methods to the `StateVectorLQubit` classes, enabling "branching" of the wavefunction. Add methods to create and seed an RNG in the `Measurements` modules.
  [(#645)](https://github.com/PennyLaneAI/pennylane-lightning/pull/645)

* Add two new Python classes (LightningStateVector and LightningMeasurements) to support `lightning.qubit2`.
  [(#613)](https://github.com/PennyLaneAI/pennylane-lightning/pull/613)

* Add analytic-mode `qml.probs` and `qml.var` support in `lightning.qubit2`.
  [(#627)](https://github.com/PennyLaneAI/pennylane-lightning/pull/627)

* Add `LightningAdjointJacobian` to support `lightning.qubit2`.
  [(#631)](https://github.com/PennyLaneAI/pennylane-lightning/pull/631)

* Add `lightning.qubit2` device which uses the new device API.
  [(#607)](https://github.com/PennyLaneAI/pennylane-lightning/pull/607)
  [(#628)](https://github.com/PennyLaneAI/pennylane-lightning/pull/628)

* Add Vector-Jacobian Product calculation support to `lightning.qubit`.
  [(#644)](https://github.com/PennyLaneAI/pennylane-lightning/pull/644)

* Add support for using new operator arithmetic as the default.
  [(#649)](https://github.com/PennyLaneAI/pennylane-lightning/pull/649)

### Breaking changes

* Split Lightning-Qubit and Lightning-Kokkos CPU Python tests with `pytest-split`. Remove `SERIAL` from Kokkos' `exec_model` matrix. Remove `all` from Lightning-Kokkos' `pl_backend` matrix. Move `clang-tidy` checks to `tidy.yml`. Avoid editable `pip` installations.
  [(#696)](https://github.com/PennyLaneAI/pennylane-lightning/pull/696)
* Update `lightning.gpu` and `lightning.kokkos` to raise an error instead of falling back to `default.qubit`.
  [(#689)](https://github.com/PennyLaneAI/pennylane-lightning/pull/689)

* Add `paths` directives to test workflows to avoid running tests that cannot be impacted by changes.
  [(#699)](https://github.com/PennyLaneAI/pennylane-lightning/pull/699)
  [(#695)](https://github.com/PennyLaneAI/pennylane-lightning/pull/695)

* Move common components of `/src/simulator/lightning_gpu/utils/` to `/src/utils/cuda_utils/`.
  [(#676)](https://github.com/PennyLaneAI/pennylane-lightning/pull/676)

* Deprecate static LAPACK linking support.
  [(#653)](https://github.com/PennyLaneAI/pennylane-lightning/pull/653)

* Migrate `lightning.qubit` to the new device API.
  [(#646)](https://github.com/PennyLaneAI/pennylane-lightning/pull/646)

* Introduce `ci:build_wheels` label, which controls wheel building on `pull_request` and other triggers.
  [(#648)](https://github.com/PennyLaneAI/pennylane-lightning/pull/648)

* Remove building wheels for Lightning Kokkos on Windows.
  [(#693)](https://github.com/PennyLaneAI/pennylane-lightning/pull/693)

### Improvements

* Add tests for Windows Wheels, fix ill-defined caching, and set the proper backend for `lightning.kokkos` wheels.
  [(#693)](https://github.com/PennyLaneAI/pennylane-lightning/pull/693)

* Replace string comparisons by `isinstance` checks where possible.
  [(#691)](https://github.com/PennyLaneAI/pennylane-lightning/pull/691)

* Refactor `cuda_utils` to remove its dependency on `custatevec.h`.
  [(#681)](https://github.com/PennyLaneAI/pennylane-lightning/pull/681)

* Add `test_templates.py` module where Grover and QSVT are tested.
  [(#684)](https://github.com/PennyLaneAI/pennylane-lightning/pull/684)

* Create `cuda_utils` for common usage of CUDA related backends.
  [(#676)](https://github.com/PennyLaneAI/pennylane-lightning/pull/676)

* Refactor `lightning_gpu_utils` unit tests to remove the dependency on statevector class.
  [(#675)](https://github.com/PennyLaneAI/pennylane-lightning/pull/675)

* Upgrade GitHub actions versions from v3 to v4.
  [(#669)](https://github.com/PennyLaneAI/pennylane-lightning/pull/669)

* Initialize the private attributes `gates_indices_` and `generators_indices_` of `StateVectorKokkos` using the definitions of the `Pennylane::Gates::Constant` namespace.
  [(#641)](https://github.com/PennyLaneAI/pennylane-lightning/pull/641)

* Add `isort` to `requirements-dev.txt` and run before `black` upon `make format` to sort Python imports.
  [(#623)](https://github.com/PennyLaneAI/pennylane-lightning/pull/623)

* Improve support for new operator arithmetic with `QuantumScriptSerializer.serialize_observables`.
  [(#670)](https://github.com/PennyLaneAI/pennylane-lightning/pull/670)

* Add `workflow_dispatch` to wheels recipes; allowing developers to build wheels manually on a branch instead of temporarily changing the headers.
  [(#679)](https://github.com/PennyLaneAI/pennylane-lightning/pull/679)

* Add the `ENABLE_LAPACK` compilation flag to toggle dynamic linking to LAPACK library.
  [(#678)](https://github.com/PennyLaneAI/pennylane-lightning/pull/678)

### Documentation

### Bug fixes

* Fix wire order permutations when using `qml.probs` with out-of-order wires in Lightning-Qubit.
  [(#707)](https://github.com/PennyLaneAI/pennylane-lightning/pull/707)

* Lightning-Qubit once again respects the wire order specified on device instantiation.
  [(#705)](https://github.com/PennyLaneAI/pennylane-lightning/pull/705)

* `dynamic_one_shot` was refactored to use `SampleMP` measurements as a way to return the mid-circuit measurement samples. `LightningQubit's `simulate` is modified accordingly.
  [(#694)](https://github.com/PennyLaneAI/pennylane-lightning/pull/694)

* Lightning-Qubit correctly decomposes state prep operations when used in the middle of a circuit.
  [(#687)](https://github.com/PennyLaneAI/pennylane-lightning/pull/687)

* Lightning-Qubit correctly decomposes `qml.QFT` and `qml.GroverOperator` if `len(wires)` is greater than 9 and 12 respectively.
  [(#687)](https://github.com/PennyLaneAI/pennylane-lightning/pull/687)

* Specify `isort` `--py` (Python version) and `-l` (max line length) to stabilize `isort` across Python versions and environments.
  [(#647)](https://github.com/PennyLaneAI/pennylane-lightning/pull/647)

* Fix random `coverage xml` CI issues.
  [(#635)](https://github.com/PennyLaneAI/pennylane-lightning/pull/635)

* `lightning.qubit` correctly decomposed state preparation operations with adjoint differentiation.
  [(#661)](https://github.com/PennyLaneAI/pennylane-lightning/pull/661)

* Fix the failed observable serialization unit tests.
  [(#683)](https://github.com/PennyLaneAI/pennylane-lightning/pull/683)

* Update the Lightning-Qubit new device API to work with Catalyst.
  [(#665)](https://github.com/PennyLaneAI/pennylane-lightning/pull/665)

* Update the version of `codecov-action` to v4 and fix the CodeCov issue with the PL-Lightning check-compatibility actions.
  [(#682)](https://github.com/PennyLaneAI/pennylane-lightning/pull/682)

* Refactor of dev prerelease auto-update-version workflow.
  [(#685)](https://github.com/PennyLaneAI/pennylane-lightning/pull/685)

* Remove gates unsupported by catalyst from TOML file.
  [(#698)](https://github.com/PennyLaneAI/pennylane-lightning/pull/698)

* Increase tolerance for a flaky test.
  [(#703)](https://github.com/PennyLaneAI/pennylane-lightning/pull/703)

* Remove `ControlledQubitUnitary` in favour of `C(QubitUnitary)` from the list of supported operations and the device TOML file. The `stopping_condition` method guarantees the consistency of decompositions.
  [(#758)](https://github.com/PennyLaneAI/pennylane-lightning/pull/758)

* Raise a clear error message with initialization of `lightning.kokkos` with zero-qubit on Windows.
  [(#758)](https://github.com/PennyLaneAI/pennylane-lightning/pull/758)


### Contributors

This release contains contributions from (in alphabetical order):

Ali Asadi, Amintor Dusko, Pietropaolo Frisoni, Thomas Germain, Christina Lee, Erick Ochoa Lopez, Vincent Michaud-Rioux, Rashid N H M, Lee James O'Riordan, Mudit Pandey, Shuli Shu

---

# Release 0.35.1

### Improvements

* Use the `adjoint` gate parameter to apply `qml.Adjoint` operations instead of matrix methods in `lightning.qubit`.
  [(#632)](https://github.com/PennyLaneAI/pennylane-lightning/pull/632)

### Bug fixes

* Fix `qml.Adjoint` support in `lightning.gpu` and `lightning.kokkos`.
  [(#632)](https://github.com/PennyLaneAI/pennylane-lightning/pull/632)

* Fix finite shots support in `lightning.qubit`, `lightning.gpu` and `lightning.kokkos`. The bug would impact calculations with measurements on observables with non-trivial diagonalizing gates and calculations with shot vectors.
  [(#632)](https://github.com/PennyLaneAI/pennylane-lightning/pull/632)

### Contributors

This release contains contributions from (in alphabetical order):

Vincent Michaud-Rioux

---

# Release 0.35.0

### New features since last release

* All backends now support `GlobalPhase` and `C(GlobalPhase)` in forward pass.
  [(#579)](https://github.com/PennyLaneAI/pennylane-lightning/pull/579)

* Add Hermitian observable support for shot-noise measurement and Lapack support.
  [(#569)](https://github.com/PennyLaneAI/pennylane-lightning/pull/569)

### Breaking changes

* Migrate `lightning.gpu` to CUDA 12.
  [(#606)](https://github.com/PennyLaneAI/pennylane-lightning/pull/606)

### Improvements

* Expand error values and strings returned from CUDA libraries.
  [(#617)](https://github.com/PennyLaneAI/pennylane-lightning/pull/617)

* `C(MultiRZ)` and `C(Rot)` gates are natively supported (with `LM` kernels).
  [(#614)](https://github.com/PennyLaneAI/pennylane-lightning/pull/614)

* Add adjoint support for `GlobalPhase` in Lightning-GPU and Lightning-Kokkos.
  [(#615)](https://github.com/PennyLaneAI/pennylane-lightning/pull/615)

* Lower the overheads of Windows CI tests.
  [(#610)](https://github.com/PennyLaneAI/pennylane-lightning/pull/610)

* Decouple LightningQubit memory ownership from numpy and migrate it to Lightning-Qubit managed state-vector class.
  [(#601)](https://github.com/PennyLaneAI/pennylane-lightning/pull/601)

* Expand support for Projector observables on Lightning-Kokkos.
  [(#601)](https://github.com/PennyLaneAI/pennylane-lightning/pull/601)

* Split Docker build cron job into two jobs: master and latest. This is mainly for reporting in the `plugin-test-matrix` repo.
  [(#600)](https://github.com/PennyLaneAI/pennylane-lightning/pull/600)

* The `BlockEncode` operation from PennyLane is now supported on all Lightning devices.
  [(#599)](https://github.com/PennyLaneAI/pennylane-lightning/pull/599)

* OpenMP acceleration can now be enabled at compile time for all `lightning.qubit` gate kernels using the `-DLQ_ENABLE_KERNEL_OMP=1` CMake argument.
  [(#510)](https://github.com/PennyLaneAI/pennylane-lightning/pull/510)

* Enable building Docker images for any branch or tag. Set the Docker build cron job to build images for the latest release and `master`.
  [(#598)](https://github.com/PennyLaneAI/pennylane-lightning/pull/598)

* Enable choosing the PennyLane-Lightning version and disabling push to Docker Hub in the Docker build workflow. Add a cron job calling the Docker build workflow.
  [(#597)](https://github.com/PennyLaneAI/pennylane-lightning/pull/597)

* Pull Kokkos v4.2.00 from the official Kokkos repository to test Lightning-Kokkos with the CUDA backend.
  [(#596)](https://github.com/PennyLaneAI/pennylane-lightning/pull/596)

* Remove deprecated MeasurementProcess.name.
  [(#605)](https://github.com/PennyLaneAI/pennylane-lightning/pull/605)

### Documentation

* Update requirements to build the documentation.
  [(#594)](https://github.com/PennyLaneAI/pennylane-lightning/pull/594)

### Bug fixes

* Downgrade auditwheel due to changes with library exclusion list.
  [(#620)](https://github.com/PennyLaneAI/pennylane-lightning/pull/620)

* List `GlobalPhase` gate in each device's TOML file.
  [(#615)](https://github.com/PennyLaneAI/pennylane-lightning/pull/615)

* Lightning-GPU's gate cache failed to distinguish between certain gates.
  For example, `MultiControlledX([0, 1, 2], "111")` and `MultiControlledX([0, 2], "00")` were applied as the same operation.
  This could happen with (at least) the following gates: `QubitUnitary`,`ControlledQubitUnitary`,`MultiControlledX`,`DiagonalQubitUnitary`,`PSWAP`,`OrbitalRotation`.
  [(#579)](https://github.com/PennyLaneAI/pennylane-lightning/pull/579)

* Ensure the stopping condition decompositions are respected for larger templated QFT and Grover operators.
  [(#609)](https://github.com/PennyLaneAI/pennylane-lightning/pull/609)

* Move concurrency group specifications from reusable Docker build workflow to the root workflows.
  [(#604)](https://github.com/PennyLaneAI/pennylane-lightning/pull/604)

* Fix `lightning-kokkos-cuda` Docker build and add CI workflow to build images and push to Docker Hub.
  [(#593)](https://github.com/PennyLaneAI/pennylane-lightning/pull/593)

* Update jax.config imports.
  [(#619)](https://github.com/PennyLaneAI/pennylane-lightning/pull/619)

* Fix apply state vector when using a Lightning handle.
  [(#622)](https://github.com/PennyLaneAI/pennylane-lightning/pull/622)

* Pinning Pytest to a version compatible with Flaky.
  [(#624)](https://github.com/PennyLaneAI/pennylane-lightning/pull/624)

### Contributors

This release contains contributions from (in alphabetical order):

Amintor Dusko, David Ittah, Vincent Michaud-Rioux, Lee J. O'Riordan, Shuli Shu, Matthew Silverman

---

# Release 0.34.0

### New features since last release

* Support added for Python 3.12 wheel builds.
  [(#541)](https://github.com/PennyLaneAI/pennylane-lightning/pull/541)

* Lightning-Qubit support arbitrary controlled gates (any wires and any control values). The kernels are implemented in the `LM` module.
  [(#576)](https://github.com/PennyLaneAI/pennylane-lightning/pull/576)

* Shot-noise related methods now accommodate observable objects with arbitrary eigenvalues. Add a Kronecker product method for two diagonal matrices.
  [(#570)](https://github.com/PennyLaneAI/pennylane-lightning/pull/570)

* Add shot-noise support for probs in the C++ layer. Probabilities are calculated from generated samples. All Lightning backends support this feature. Please note that target wires should be sorted in ascending manner.
  [(#568)](https://github.com/PennyLaneAI/pennylane-lightning/pull/568)

* Add `LM` kernels to apply arbitrary controlled operations efficiently.
  [(#516)](https://github.com/PennyLaneAI/pennylane-lightning/pull/516)

* Add shots support for variance value, probs, sample, counts calculation for given observables (`NamedObs`, `TensorProd` and `Hamiltonian`) based on Pauli words, `Identity` and `Hadamard` in the C++ layer. All Lightning backends support this support feature.
  [(#561)](https://github.com/PennyLaneAI/pennylane-lightning/pull/561)

* Add shots support for expectation value calculation for given observables (`NamedObs`, `TensorProd` and `Hamiltonian`) based on Pauli words, `Identity` and `Hadamard` in the C++ layer by adding `measure_with_samples` to the measurement interface. All Lightning backends support this support feature.
  [(#556)](https://github.com/PennyLaneAI/pennylane-lightning/pull/556)

* `qml.QubitUnitary` operators can be included in a circuit differentiated with the adjoint method. Lightning handles circuits with arbitrary non-differentiable `qml.QubitUnitary` operators. 1,2-qubit `qml.QubitUnitary` operators with differentiable parameters can be differentiated using decomposition.
  [(#540)] (https://github.com/PennyLaneAI/pennylane-lightning/pull/540)

### Breaking changes

* Set the default version of Kokkos to 4.2.00 throughout the project (CMake, CI, etc.)
  [(#578)] (https://github.com/PennyLaneAI/pennylane-lightning/pull/578)

* Overload `applyOperation` with a fifth `matrix` argument to all state vector classes to support arbitrary operations in `AdjointJacobianBase`.
  [(#540)] (https://github.com/PennyLaneAI/pennylane-lightning/pull/540)

### Improvements

* Ensure aligned memory used for numpy arrays with state-vector without reallocations.
  [(#572)](https://github.com/PennyLaneAI/pennylane-lightning/pull/572)

* Unify error messages of shot measurement related unsupported observables to better Catalyst.
  [(#577)](https://github.com/PennyLaneAI/pennylane-lightning/pull/577)

* Add configuration files to improve compatibility with Catalyst.
  [(#566)](https://github.com/PennyLaneAI/pennylane-lightning/pull/566)

* Refactor shot-noise related methods of MeasurementsBase class in the C++ layer and eigenvalues are not limited to `1` and `-1`. Add `getObs()` method to Observables class. Refactor `applyInPlaceShots` to allow users to get eigenvalues of Observables object. Deprecated `_preprocess_state` method in `MeasurementsBase` class for safer use of the `LightningQubitRaw` backend.
[(#570)](https://github.com/PennyLaneAI/pennylane-lightning/pull/570)

* Modify `setup.py` to use backend-specific build directory (`f"build_{backend}"`) to accelerate rebuilding backends in alternance.
  [(#540)] (https://github.com/PennyLaneAI/pennylane-lightning/pull/540)

* Update Dockerfile and rewrite the `build-wheel-lightning-gpu` stage to build Lightning-GPU from the `pennylane-lightning` monorepo.
  [(#539)] (https://github.com/PennyLaneAI/pennylane-lightning/pull/539)

* Add the MPI test CI workflows of Lightning-GPU in compatibility cron jobs.
  [(#536)] (https://github.com/PennyLaneAI/pennylane-lightning/pull/536)

* Add MPI synchronization in places to safely handle communicated data.
  [(#538)](https://github.com/PennyLaneAI/pennylane-lightning/pull/538)

* Add release option in compatibility cron jobs to test the release candidates of PennyLane and the Lightning plugins against one another.
  [(#531)] (https://github.com/PennyLaneAI/pennylane-lightning/pull/531)

* Add GPU workflows in compatibility cron jobs to test Lightning-GPU and Lightning-Kokkos with the Kokkos CUDA backend.
  [(#528)] (https://github.com/PennyLaneAI/pennylane-lightning/pull/528)

### Documentation

* Fixed a small typo in the documentation page for the PennyLane-Lightning GPU device.
  [(#563)](https://github.com/PennyLaneAI/pennylane-lightning/pull/563)

* Add OpenGraph social preview for Lightning docs.
  [(#574)](https://github.com/PennyLaneAI/pennylane-lightning/pull/574)

### Bug fixes

* Fix CodeCov file contention issue when uploading data from many workloads.
  [(#584)](https://github.com/PennyLaneAI/pennylane-lightning/pull/584)

* Ensure the `lightning.gpu` intermediate wheel builds are uploaded to TestPyPI.
  [(#575)](https://github.com/PennyLaneAI/pennylane-lightning/pull/575)

* Allow support for newer clang-tidy versions on non-x86_64 platforms.
  [(#567)](https://github.com/PennyLaneAI/pennylane-lightning/pull/567)

* Do not run C++ tests when testing for compatibility with PennyLane, hence fixing plugin-matrix failures. Fix Lightning-GPU workflow trigger.
  [(#571)](https://github.com/PennyLaneAI/pennylane-lightning/pull/571)

* Revert single-node multi-GPU batching behaviour to match https://github.com/PennyLaneAI/pennylane-lightning-gpu/pull/27.
  [(#564)](https://github.com/PennyLaneAI/pennylane-lightning/pull/564)

* Move deprecated `stateprep` `QuantumScript` argument into the operation list in `mpitests/test_adjoint_jacobian.py`.
  [(#540)] (https://github.com/PennyLaneAI/pennylane-lightning/pull/540)

* Fix MPI Python unit tests for the adjoint method.
  [(#538)](https://github.com/PennyLaneAI/pennylane-lightning/pull/538)

* Fix the issue with assigning kernels to ops before registering kernels on macOS
  [(#582)](https://github.com/PennyLaneAI/pennylane-lightning/pull/582)

* Update `MANIFEST.in` to include device config files and `CHANGELOG.md`
  [(#585)](https://github.com/PennyLaneAI/pennylane-lightning/pull/585)

### Contributors

This release contains contributions from (in alphabetical order):

Ali Asadi, Isaac De Vlugt, Amintor Dusko, Vincent Michaud-Rioux, Erick Ochoa Lopez, Lee James O'Riordan, Shuli Shu

---

# Release 0.33.1

* pip-installed CUDA runtime libraries can now be accessed from a virtualenv.
  [(#543)](https://github.com/PennyLaneAI/pennylane-lightning/pull/543)

### Bug fixes

* The pybind11 compiled module RPATH linkage has been restored to pre-0.33 behaviour.
  [(#543)](https://github.com/PennyLaneAI/pennylane-lightning/pull/543)

### Contributors

This release contains contributions from (in alphabetical order):

Lee J. O'Riordan

---

# Release 0.33.0

### New features since last release

* Add documentation updates for the `lightning.gpu` backend.
  [(#525)] (https://github.com/PennyLaneAI/pennylane-lightning/pull/525)

* Add `SparseHamiltonian` support for Lightning-Qubit and Lightning-GPU.
  [(#526)] (https://github.com/PennyLaneAI/pennylane-lightning/pull/526)

* Add `SparseHamiltonian` support for Lightning-Kokkos.
  [(#527)] (https://github.com/PennyLaneAI/pennylane-lightning/pull/527)

* Integrate python/pybind layer of distributed Lightning-GPU into the Lightning monorepo with Python unit tests.
  [(#518)] (https://github.com/PennyLaneAI/pennylane-lightning/pull/518)

* Integrate the distributed C++ backend of Lightning-GPU into the Lightning monorepo.
  [(#514)] (https://github.com/PennyLaneAI/pennylane-lightning/pull/514)

* Integrate Lightning-GPU into the Lightning monorepo. The new backend is named `lightning.gpu` and includes all single-GPU features.
  [(#499)] (https://github.com/PennyLaneAI/pennylane-lightning/pull/499)

* Build Linux wheels for Lightning-GPU (CUDA-11).
  [(#517)](https://github.com/PennyLaneAI/pennylane-lightning/pull/517)

* Add `Dockerfile` in `docker` and `make docker` workflow in `Makefile`. The Docker images and documentation are available on [DockerHub](https://hub.docker.com/repository/docker/pennylaneai/pennylane).
  [(#496)](https://github.com/PennyLaneAI/pennylane-lightning/pull/496)

* Add mid-circuit state preparation operation tests.
  [(#495)](https://github.com/PennyLaneAI/pennylane-lightning/pull/495)

### Breaking changes

* Add `tests_gpu.yml` workflow to test the Lightning-Kokkos backend with CUDA-12.
  [(#494)](https://github.com/PennyLaneAI/pennylane-lightning/pull/494)

* Implement `LM::GeneratorDoubleExcitation`, `LM::GeneratorDoubleExcitationMinus`, `LM::GeneratorDoubleExcitationPlus` kernels. Lightning-Qubit default kernels are now strictly from the `LM` implementation, which requires less memory and is faster for large state vectors.
  [(#512)](https://github.com/PennyLaneAI/pennylane-lightning/pull/512)

* Add workflows validating compatibility between PennyLane and Lightning's most recent stable releases and development (latest) versions.
  [(#507)](https://github.com/PennyLaneAI/pennylane-lightning/pull/507)
  [(#498)](https://github.com/PennyLaneAI/pennylane-lightning/pull/498)

* Introduce `timeout-minutes` in various workflows, mainly to avoid Windows builds hanging for several hours.
  [(#503)](https://github.com/PennyLaneAI/pennylane-lightning/pull/503)

* Cast integral-valued arrays to the device's complex type on entry in `_preprocess_state_vector` to ensure the state is correctly represented with floating-point numbers.
  [(#501)](https://github.com/PennyLaneAI/pennylane-lightning/pull/501)

* Update `DefaultQubit` to `DefaultQubitLegacy` on Lightning fallback.
  [(#500)](https://github.com/PennyLaneAI/pennylane-lightning/pull/500)

* Enums defined in `GateOperation.hpp` start at `1` (previously `0`). `::BEGIN` is introduced in a few places where it was assumed `0` accordingly.
  [(#485)](https://github.com/PennyLaneAI/pennylane-lightning/pull/485)

* Enable pre-commit hooks to format all Python files and linting of all Python source files.
  [(#485)](https://github.com/PennyLaneAI/pennylane-lightning/pull/485)

### Improvements

* Improve Python testing for Lightning-GPU (+MPI) by adding jobs in Actions files and adding Python tests to increase code coverage.
  [(#522)](https://github.com/PennyLaneAI/pennylane-lightning/pull/522)

* Add support for `pip install pennylane-lightning[kokkos]` for the OpenMP backend.
  [(#515)](https://github.com/PennyLaneAI/pennylane-lightning/pull/515)

* Update `setup.py` to allow for multi-package co-existence. The `PennyLane_Lightning` package now is the responsible for the core functionality, and will be depended upon by all other extensions.
  [(#504)] (https://github.com/PennyLaneAI/pennylane-lightning/pull/504)

* Redesign Lightning-Kokkos `StateVectorKokkos` class to use Kokkos `RangePolicy` together with special functors in `applyMultiQubitOp` to apply 1- to 4-wire generic unitary gates. For more than 4 wires, the general implementation using Kokkos `TeamPolicy` is employed to yield the best all-around performance.
  [(#490)] (https://github.com/PennyLaneAI/pennylane-lightning/pull/490)

* Redesign Lightning-Kokkos `Measurements` class to use Kokkos `RangePolicy` together with special functors to obtain the expectation value of 1- to 4-wire generic unitary gates. For more than 4 wires, the general implementation using Kokkos `TeamPolicy` is employed to yield the best all-around performance.
  [(#489)] (https://github.com/PennyLaneAI/pennylane-lightning/pull/489)

* Add tests to increase Lightning-Kokkos coverage.
  [(#485)](https://github.com/PennyLaneAI/pennylane-lightning/pull/485)

* Add memory locality tag reporting and adjoint diff dispatch for `lightning.qubit` statevector classes.
  [(#492)](https://github.com/PennyLaneAI/pennylane-lightning/pull/492)

* Add support for dependent external packages to C++ core.
  [(#482)](https://github.com/PennyLaneAI/pennylane-lightning/pull/482)

* Add support for building multiple backend simulators.
  [(#497)](https://github.com/PennyLaneAI/pennylane-lightning/pull/497)

### Documentation

### Bug fixes

* Fix CI issues running python-cov with MPI.
  [(#535)](https://github.com/PennyLaneAI/pennylane-lightning/pull/535)

* Re-add support for `pip install pennylane-lightning[gpu]`.
  [(#515)](https://github.com/PennyLaneAI/pennylane-lightning/pull/515)

* Switch most Lightning-Qubit default kernels to `LM`. Add `LM::multiQubitOp` tests, failing when targeting out-of-order wires clustered close to `num_qubits-1`. Fix the `LM::multiQubitOp` kernel implementation by introducing a generic `revWireParity` routine and replacing the `bitswap`-based implementation. Mimic the changes fixing the corresponding `multiQubitOp` and `expval` functors in Lightning-Kokkos.
  [(#511)](https://github.com/PennyLaneAI/pennylane-lightning/pull/511)

* Fix RTD builds by removing unsupported `system_packages` configuration option.
  [(#491)](https://github.com/PennyLaneAI/pennylane-lightning/pull/491)

### Contributors

This release contains contributions from (in alphabetical order):

Ali Asadi, Amintor Dusko, Vincent Michaud-Rioux, Lee J. O'Riordan, Shuli Shu

---

# Release 0.32.0

### New features since last release

* The `lightning.kokkos` backend supports Nvidia GPU execution (with Kokkos v4 and CUDA v12).
  [(#477)](https://github.com/PennyLaneAI/pennylane-lightning/pull/477)

* Complete overhaul of repository structure to facilitates integration of multiple backends. Refactoring efforts we directed to improve development performance, code reuse and decrease overall overhead to propagate changes through backends. New C++ modular build strategy allows for faster test builds restricted to a module. Update CI/CD actions concurrency strategy. Change minimal Python version to 3.9.
  [(#472)] (https://github.com/PennyLaneAI/pennylane-lightning/pull/472)

* Wheels are built with native support for sparse Hamiltonians.
  [(#470)] (https://github.com/PennyLaneAI/pennylane-lightning/pull/470)

* Add native support to sparse Hamiltonians in the absence of Kokkos & Kokkos-kernels.
  [(#465)] (https://github.com/PennyLaneAI/pennylane-lightning/pull/465)

### Breaking changes

* Rename `QubitStateVector` to `StatePrep` in the Lightning-Qubit and `Lightning-Kokkos` classes.
  [(#486)](https://github.com/PennyLaneAI/pennylane-lightning/pull/486)

* Modify `adjointJacobian` methods to accept a (maybe unused) reference `StateVectorT`, allowing device-backed simulators to directly access state vector data for adjoint differentiation instead of copying it back-and-forth into `JacobianData` (host memory).
  [(#477)](https://github.com/PennyLaneAI/pennylane-lightning/pull/477)

### Improvements

* Refactor LKokkos `Measurements` class to use (fast) specialized functors whenever possible.
  [(#481)] (https://github.com/PennyLaneAI/pennylane-lightning/pull/481)

* Merge Lightning Qubit and Lightning Kokkos backends in the new repository.
  [(#472)] (https://github.com/PennyLaneAI/pennylane-lightning/pull/472)

* Integrated new unified docs for Lightning Kokkos and Lightning Qubit packages.
  [(#473)] (https://github.com/PennyLaneAI/pennylane-lightning/pull/473)

### Documentation

### Bug fixes

* Ensure PennyLane has an `active_return` attribute before calling it.
 [(#483)] (https://github.com/PennyLaneAI/pennylane-lightning/pull/483)

* Do no import `sqrt2_v` from `<numbers>` in `Util.hpp` to resolve issue with Lightning-GPU builds.
  [(#479)](https://github.com/PennyLaneAI/pennylane-lightning/pull/479)

* Update the CMake internal references to enable sub-project compilation with affecting the parent package.
  [(#478)](https://github.com/PennyLaneAI/pennylane-lightning/pull/478)

* `apply` no longer mutates the inputted list of operations.
  [(#474)](https://github.com/PennyLaneAI/pennylane-lightning/pull/474)

### Contributors

This release contains contributions from (in alphabetical order):

Amintor Dusko, Christina Lee, Vincent Michaud-Rioux, Lee J. O'Riordan

---

# Release 0.31.0

### New features since last release

* Update Kokkos support to 4.0.01.
  [(#439)] (https://github.com/PennyLaneAI/pennylane-lightning/pull/439)

### Breaking changes

* Update tests to be compliant with PennyLane v0.31.0 development changes and deprecations.
  [(#448)](https://github.com/PennyLaneAI/pennylane-lightning/pull/448)

### Improvements

* Remove logic from `setup.py` and transfer paths and env variable definitions into workflow files.
  [(#450)](https://github.com/PennyLaneAI/pennylane-lightning/pull/450)

* Detect MKL or CBLAS if `ENABLE_BLAS=ON` making sure that BLAS is linked as expected.
  [(#449)](https://github.com/PennyLaneAI/pennylane-lightning/pull/449)

### Documentation

* Fix LightningQubit class parameter documentation.
  [(#456)](https://github.com/PennyLaneAI/pennylane-lightning/pull/456)

### Bug fixes

* Ensure cross-platform wheels continue to build with updates in git safety checks.
  [(#452)](https://github.com/PennyLaneAI/pennylane-lightning/pull/452)

* Fixing Python version bug introduce in [(#450)](https://github.com/PennyLaneAI/pennylane-lightning/pull/450)
  when `Python_EXECUTABLE` was removed from `setup.py`.
  [(#461)](https://github.com/PennyLaneAI/pennylane-lightning/pull/461)

* Ensure aligned allocator definition works with C++20 compilers.
  [(#438)](https://github.com/PennyLaneAI/pennylane-lightning/pull/438)

* Prevent multiple threads from calling `Kokkos::initialize` or `Kokkos::finalize`.
  [(#439)](https://github.com/PennyLaneAI/pennylane-lightning/pull/439)

### Contributors

This release contains contributions from (in alphabetical order):

Vincent Michaud-Rioux, Lee J. O'Riordan, Chae-Yeun Park

---

# Release 0.30.0

### New features since last release

* Add MCMC sampler.
  [(#384)] (https://github.com/PennyLaneAI/pennylane-lightning/pull/384)

* Serialize PennyLane's arithmetic operators when they are used as observables
  that are expressed in the Pauli basis.
  [(#424)](https://github.com/PennyLaneAI/pennylane-lightning/pull/424)

### Breaking changes

* Lightning now works with the new return types specification that is now default in PennyLane.
  See [the PennyLane `qml.enable_return`](https://docs.pennylane.ai/en/stable/code/api/pennylane.enable_return.html?highlight=enable_return) documentation for more information on this change.
  [(#427)](https://github.com/PennyLaneAI/pennylane-lightning/pull/427)

Instead of creating potentially ragged numpy array, devices and `QNode`'s now return an object of the same type as that
returned by the quantum function.

```
>>> dev = qml.device('lightning.qubit', wires=1)
>>> @qml.qnode(dev, diff_method="adjoint")
... def circuit(x):
...     qml.RX(x, wires=0)
...     return qml.expval(qml.PauliY(0)), qml.expval(qml.PauliZ(0))
>>> x = qml.numpy.array(0.5)
>>> circuit(qml.numpy.array(0.5))
(array(-0.47942554), array(0.87758256))
```

Interfaces like Jax or Torch handle tuple outputs without issues:

```
>>> jax.jacobian(circuit)(jax.numpy.array(0.5))
(Array(-0.87758255, dtype=float32, weak_type=True),
Array(-0.47942555, dtype=float32, weak_type=True))
```

Autograd cannot differentiate an output tuple, so results must be converted to an array before
use with `qml.jacobian`:

```
>>> qml.jacobian(lambda y: qml.numpy.array(circuit(y)))(x)
array([-0.87758256, -0.47942554])
```

Alternatively, the quantum function itself can return a numpy array of measurements:

```
>>> dev = qml.device('lightning.qubit', wires=1)
>>> @qml.qnode(dev, diff_method="adjoint")
>>> def circuit2(x):
...     qml.RX(x, wires=0)
...     return np.array([qml.expval(qml.PauliY(0)), qml.expval(qml.PauliZ(0))])
>>> qml.jacobian(circuit2)(np.array(0.5))
array([-0.87758256, -0.47942554])
```

### Improvements

* Remove deprecated `set-output` commands from workflow files.
  [(#437)](https://github.com/PennyLaneAI/pennylane-lightning/pull/437)

* Lightning wheels are now checked with `twine check` post-creation for PyPI compatibility.
  [(#430)](https://github.com/PennyLaneAI/pennylane-lightning/pull/430)

* Lightning has been made compatible with the change in return types specification.
  [(#427)](https://github.com/PennyLaneAI/pennylane-lightning/pull/427)

* Lightning is compatible with clang-tidy version 16.
  [(#429)](https://github.com/PennyLaneAI/pennylane-lightning/pull/429)

### Contributors

This release contains contributions from (in alphabetical order):

Christina Lee, Vincent Michaud-Rioux, Lee James O'Riordan, Chae-Yeun Park, Matthew Silverman

---

# Release 0.29.0

### Improvements

* Remove runtime dependency on ninja build system.
  [(#414)](https://github.com/PennyLaneAI/pennylane-lightning/pull/414)

* Allow better integration and installation support with CMake targeted binary builds.
  [(#403)](https://github.com/PennyLaneAI/pennylane-lightning/pull/403)

* Remove explicit Numpy and Scipy requirements.
  [(#412)](https://github.com/PennyLaneAI/pennylane-lightning/pull/412)

* Get `llvm` installation root from the environment variable `LLVM_ROOT_DIR` (or fallback to `brew`).
  [(#413)](https://github.com/PennyLaneAI/pennylane-lightning/pull/413)

* Update AVX2/512 kernel infrastructure for additional gate/generator operations.
  [(#404)](https://github.com/PennyLaneAI/pennylane-lightning/pull/404)

* Remove unnecessary lines for resolving CodeCov issue.
  [(#415)](https://github.com/PennyLaneAI/pennylane-lightning/pull/415)

* Add more AVX2/512 gate operations.
  [(#393)](https://github.com/PennyLaneAI/pennylane-lightning/pull/393)

### Documentation

### Bug fixes

* Ensure error raised when asking for out of order marginal probabilities. Prevents the return of incorrect results.
  [(#416)](https://github.com/PennyLaneAI/pennylane-lightning/pull/416)

* Fix Github shields in README.
  [(#402)](https://github.com/PennyLaneAI/pennylane-lightning/pull/402)

### Contributors

Amintor Dusko, Vincent Michaud-Rioux, Lee James O'Riordan, Chae-Yeun Park

---

# Release 0.28.2

### Bug fixes

* Fix Python module versioning for Linux wheels.
  [(#408)](https://github.com/PennyLaneAI/pennylane-lightning/pull/408)

### Contributors

This release contains contributions from (in alphabetical order):

Amintor Dusko, Shuli Shu, Trevor Vincent

---

# Release 0.28.1

### Bug fixes

* Fix Pybind11 module versioning and locations for Windows wheels.
  [(#400)](https://github.com/PennyLaneAI/pennylane-lightning/pull/400)

### Contributors

This release contains contributions from (in alphabetical order):

Lee J. O'Riordan

---

# Release 0.28.0

### Breaking changes

* Deprecate support for Python 3.7.
  [(#391)](https://github.com/PennyLaneAI/pennylane-lightning/pull/391)

### Improvements

* Improve Lightning package structure for external use as a C++ library.
  [(#369)](https://github.com/PennyLaneAI/pennylane-lightning/pull/369)

* Improve the stopping condition method.
  [(#386)](https://github.com/PennyLaneAI/pennylane-lightning/pull/386)

### Bug fixes

- Pin CMake to 3.24.x in wheel-builder to avoid Python not found error in CMake 3.25, when building wheels for PennyLane-Lightning-GPU.
  [(#387)](https://github.com/PennyLaneAI/pennylane-lightning/pull/387)

### Contributors

This release contains contributions from (in alphabetical order):

Amintor Dusko, Lee J. O'Riordan

---

# Release 0.27.0

### New features since last release

* Enable building of Python 3.11 wheels and upgrade Python on CI/CD workflows to 3.8.
  [(#381)](https://github.com/PennyLaneAI/pennylane-lightning/pull/381)

### Breaking changes

### Improvements

* Update clang-tools version in Github workflows.
  [(#351)](https://github.com/PennyLaneAI/pennylane-lightning/pull/351)

* Improve tests and checks CI/CD pipelines.
  [(#353)](https://github.com/PennyLaneAI/pennylane-lightning/pull/353)

* Implement 3 Qubits gates (CSWAP & Toffoli) & 4 Qubits gates (DoubleExcitation, DoubleExcitationMinus, DoubleExcitationPlus) in LM manner.
  [(#362)](https://github.com/PennyLaneAI/pennylane-lightning/pull/362)

* Upgrade Kokkos and Kokkos Kernels to 3.7.00, and improve sparse matrix-vector multiplication performance and memory usage.
  [(#361)](https://github.com/PennyLaneAI/pennylane-lightning/pull/361)

* Update Linux (ubuntu-latest) architecture x86_64 wheel-builder from GCC 10.x to GCC 11.x.
  [(#373)](https://github.com/PennyLaneAI/pennylane-lightning/pull/373)

* Update gcc and g++ 10.x to 11.x in CI tests. This update brings improved support for newer C++ features.
  [(#370)](https://github.com/PennyLaneAI/pennylane-lightning/pull/370)

* Change Lightning to inherit from QubitDevice instead of DefaultQubit.
  [(#365)](https://github.com/PennyLaneAI/pennylane-lightning/pull/365)

### Documentation

### Bug fixes

* Use mutex when accessing cache in KernelMap.
  [(#382)](https://github.com/PennyLaneAI/pennylane-lightning/pull/382)

### Contributors

This release contains contributions from (in alphabetical order):

Amintor Dusko, Chae-Yeun Park, Monit Sharma, Shuli Shu

---

# Release 0.26.1

### Bug fixes

* Fixes the transposition method used in the probability calculation.
  [(#377)](https://github.com/PennyLaneAI/pennylane-lightning/pull/377)

### Contributor

Amintor Dusko

---
# Release 0.26.0

### Improvements

* Introduces requirements-dev.txt and improves dockerfile.
  [(#330)](https://github.com/PennyLaneAI/pennylane-lightning/pull/330)

* Support `expval` for a Hamiltonian.
  [(#333)](https://github.com/PennyLaneAI/pennylane-lightning/pull/333)

* Implements caching for Kokkos installation.
  [(#316)](https://github.com/PennyLaneAI/pennylane-lightning/pull/316)

* Supports measurements of operator arithmetic classes such as `Sum`, `Prod`,
  and `SProd` by deferring handling of them to `DefaultQubit`.
  [(#349)](https://github.com/PennyLaneAI/pennylane-lightning/pull/349)

```
@qml.qnode(qml.device('lightning.qubit', wires=2))
def circuit():
    obs = qml.s_prod(2.1, qml.PauliZ(0)) + qml.op_sum(qml.PauliX(0), qml.PauliZ(1))
    return qml.expval(obs)
```

### Bug fixes

* Test updates to reflect new measurement error messages.
  [(#334)](https://github.com/PennyLaneAI/pennylane-lightning/pull/334)

* Updates to the release tagger to fix incompatibilities with RTD.
  [(#344)](https://github.com/PennyLaneAI/pennylane-lightning/pull/344)

* Update cancel-workflow-action and bot credentials.
  [(#345)](https://github.com/PennyLaneAI/pennylane-lightning/pull/345)

### Contributors

This release contains contributions from (in alphabetical order):

Amintor Dusko, Christina Lee, Lee J. O'Riordan, Chae-Yeun Park

---

# Release 0.25.0

### New features since last release

### Breaking changes

* We explicitly disable support for PennyLane's parameter broadcasting.
[#317](https://github.com/PennyLaneAI/pennylane-lightning/pull/317)

* We explicitly remove support for PennyLane's `Sum`, `SProd` and `Prod`
  as observables.
  [(#326)](https://github.com/PennyLaneAI/pennylane-lightning/pull/326)

### Improvements

* CI builders use a reduced set of resources and redundant tests for PRs.
  [(#319)](https://github.com/PennyLaneAI/pennylane-lightning/pull/319)

* Parallelize wheel-builds where applicable.
  [(#314)](https://github.com/PennyLaneAI/pennylane-lightning/pull/314)

* AVX2/512 kernels are now available on Linux/MacOS with x86-64 architecture.
  [(#313)](https://github.com/PennyLaneAI/pennylane-lightning/pull/313)

### Documentation

* Updated ReadTheDocs runner version from Ubuntu 20.04 to 22.04
  [(#327)](https://github.com/PennyLaneAI/pennylane-lightning/pull/327)

### Bug fixes

* Test updates to reflect new additions to PennyLane.
  [(#318)](https://github.com/PennyLaneAI/pennylane-lightning/pull/318)

### Contributors

This release contains contributions from (in alphabetical order):

Amintor Dusko, Christina Lee, Rashid N H M, Lee J. O'Riordan, Chae-Yeun Park

---

# Release 0.24.0

### New features since last release

* Add `SingleExcitation` and `DoubleExcitation` qchem gates and generators.
  [(#289)](https://github.com/PennyLaneAI/pennylane-lightning/pull/289)

* Add a new dispatch mechanism for future kernels.
  [(#291)](https://github.com/PennyLaneAI/pennylane-lightning/pull/291)

* Add `IsingXY` gate operation.
  [(#303)](https://github.com/PennyLaneAI/pennylane-lightning/pull/303)

* Support `qml.state()` in vjp and Hamiltonian in adjoint jacobian.
  [(#294)](https://github.com/PennyLaneAI/pennylane-lightning/pull/294)

### Breaking changes

* Codebase is now moving to C++20. The default compiler for Linux is now GCC10.
  [(#295)](https://github.com/PennyLaneAI/pennylane-lightning/pull/295)

* Minimum macOS version is changed to 10.15 (Catalina).
  [(#295)](https://github.com/PennyLaneAI/pennylane-lightning/pull/295)

### Improvements

* Split matrix operations, refactor dispatch mechanisms, and add a benchmark suits.
  [(#274)](https://github.com/PennyLaneAI/pennylane-lightning/pull/274)

* Add native support for the calculation of sparse Hamiltonians' expectation values.
Sparse operations are offloaded to [Kokkos](https://github.com/kokkos/kokkos) and
[Kokkos-Kernels](https://github.com/kokkos/kokkos-kernels).
  [(#283)](https://github.com/PennyLaneAI/pennylane-lightning/pull/283)

* Device `lightning.qubit` now accepts a datatype for a statevector.
  [(#290)](https://github.com/PennyLaneAI/pennylane-lightning/pull/290)

```python
dev1 = qml.device('lightning.qubit', wires=4, c_dtype=np.complex64) # for single precision
dev2 = qml.device('lightning.qubit', wires=4, c_dtype=np.complex128) # for double precision
```

### Documentation

* Use the centralized [Xanadu Sphinx Theme](https://github.com/XanaduAI/xanadu-sphinx-theme)
  to style the Sphinx documentation.
  [(#287)](https://github.com/PennyLaneAI/pennylane-lightning/pull/287)

### Bug fixes

* Fix the issue with using available `clang-format` version in format.
  [(#288)](https://github.com/PennyLaneAI/pennylane-lightning/pull/288)

* Fix a bug in the generator of `DoubleExcitationPlus`.
  [(#298)](https://github.com/PennyLaneAI/pennylane-lightning/pull/298)

### Contributors

This release contains contributions from (in alphabetical order):

Mikhail Andrenkov, Ali Asadi, Amintor Dusko, Lee James O'Riordan, Chae-Yeun Park, and Shuli Shu

---

# Release 0.23.0

### New features since last release

* Add `generate_samples()` to lightning.
  [(#247)](https://github.com/PennyLaneAI/pennylane-lightning/pull/247)

* Add Lightning GBenchmark Suite.
  [(#249)](https://github.com/PennyLaneAI/pennylane-lightning/pull/249)

* Support runtime and compile information.
  [(#253)](https://github.com/PennyLaneAI/pennylane-lightning/pull/253)

### Improvements

* Add `ENABLE_BLAS` build to CI checks.
  [(#249)](https://github.com/PennyLaneAI/pennylane-lightning/pull/249)

* Add more `clang-tidy` checks and kernel tests.
  [(#253)](https://github.com/PennyLaneAI/pennylane-lightning/pull/253)

* Add C++ code coverage to CI.
  [(#265)](https://github.com/PennyLaneAI/pennylane-lightning/pull/265)

* Skip over identity operations in `"lightning.qubit"`.
  [(#268)](https://github.com/PennyLaneAI/pennylane-lightning/pull/268)

### Bug fixes

* Update tests to remove `JacobianTape`.
  [(#260)](https://github.com/PennyLaneAI/pennylane-lightning/pull/260)

* Fix tests for MSVC.
  [(#264)](https://github.com/PennyLaneAI/pennylane-lightning/pull/264)

* Fix `#include <cpuid.h>` for PPC and AArch64 in Linux.
  [(#266)](https://github.com/PennyLaneAI/pennylane-lightning/pull/266)

* Remove deprecated tape execution methods.
  [(#270)](https://github.com/PennyLaneAI/pennylane-lightning/pull/270)

* Update `qml.probs` in `test_measures.py`.
  [(#280)](https://github.com/PennyLaneAI/pennylane-lightning/pull/280)

### Contributors

This release contains contributions from (in alphabetical order):

Ali Asadi, Chae-Yeun Park, Lee James O'Riordan, and Trevor Vincent

---

# Release 0.22.1

### Bug fixes

* Ensure `Identity ` kernel is registered to C++ dispatcher.
  [(#275)](https://github.com/PennyLaneAI/pennylane-lightning/pull/275)

---

# Release 0.22.0

### New features since last release

* Add Docker support.
  [(#234)](https://github.com/PennyLaneAI/pennylane-lightning/pull/234)

### Improvements

* Update quantum tapes serialization and Python tests.
  [(#239)](https://github.com/PennyLaneAI/pennylane-lightning/pull/239)

* Clang-tidy is now enabled for both tests and examples builds under Github Actions.
  [(#237)](https://github.com/PennyLaneAI/pennylane-lightning/pull/237)

* The return type of `StateVectorBase` data is now derived-class defined.
  [(#237)](https://github.com/PennyLaneAI/pennylane-lightning/pull/237)

* Update adjointJacobian and VJP methods.
  [(#222)](https://github.com/PennyLaneAI/pennylane-lightning/pull/222)

* Set GitHub workflow to upload wheels to Test PyPI.
  [(#220)](https://github.com/PennyLaneAI/pennylane-lightning/pull/220)

* Finalize the new kernel implementation.
  [(#212)](https://github.com/PennyLaneAI/pennylane-lightning/pull/212)

### Documentation

* Use of batching with OpenMP threads is documented.
  [(#221)](https://github.com/PennyLaneAI/pennylane-lightning/pull/221)

### Bug fixes

* Fix for OOM errors when using adjoint with large numbers of observables.
  [(#221)](https://github.com/PennyLaneAI/pennylane-lightning/pull/221)

* Add virtual destructor to C++ state-vector classes.
  [(#200)](https://github.com/PennyLaneAI/pennylane-lightning/pull/200)

* Fix a bug in Python tests with operations' `matrix` calls.
  [(#238)](https://github.com/PennyLaneAI/pennylane-lightning/pull/238)

* Refactor utility header and fix a bug in linear algebra function with CBLAS.
  [(#228)](https://github.com/PennyLaneAI/pennylane-lightning/pull/228)

### Contributors

This release contains contributions from (in alphabetical order):

Ali Asadi, Chae-Yeun Park, Lee James O'Riordan

---

# Release 0.21.0

### New features since last release

* Add C++ only benchmark for a given list of gates.
  [(#199)](https://github.com/PennyLaneAI/pennylane-lightning/pull/199)

* Wheel-build support for Python 3.10.
  [(#186)](https://github.com/PennyLaneAI/pennylane-lightning/pull/186)

* C++ support for probability, expectation value and variance calculations.
  [(#185)](https://github.com/PennyLaneAI/pennylane-lightning/pull/185)

* Add bindings to C++ expval, var, probs.
  [(#214)](https://github.com/PennyLaneAI/pennylane-lightning/pull/214)

### Improvements

* `setup.py` adds debug only when --debug is given
  [(#208)](https://github.com/PennyLaneAI/pennylane-lightning/pull/208)

* Add new highly-performant C++ kernels for quantum gates.
  [(#202)](https://github.com/PennyLaneAI/pennylane-lightning/pull/202)

The new kernels significantly improve the runtime performance of PennyLane-Lightning
for both differentiable and non-differentiable workflows. Here is an example workflow
using the adjoint differentiation method with a circuit of 5 strongly entangling layers:

```python
import pennylane as qml
from pennylane import numpy as np
from pennylane.templates.layers import StronglyEntanglingLayers
from numpy.random import random
np.random.seed(42)
n_layers = 5
n_wires = 6
dev = qml.device("lightning.qubit", wires=n_wires)

@qml.qnode(dev, diff_method="adjoint")
def circuit(weights):
    StronglyEntanglingLayers(weights, wires=list(range(n_wires)))
    return [qml.expval(qml.PauliZ(i)) for i in range(n_wires)]

init_weights = np.random.random(StronglyEntanglingLayers.shape(n_layers=n_layers, n_wires=n_wires))
params = np.array(init_weights,requires_grad=True)
jac = qml.jacobian(circuit)(params)
```
The latest release shows improved performance on both single and multi-threaded evaluations!

<img src="https://raw.githubusercontent.com/PennyLaneAI/pennylane-lightning/v0.21.0-rc0/doc/_static/lightning_v20_v21_bm.png" width=50%/>

* Ensure debug info is built into dynamic libraries.
  [(#201)](https://github.com/PennyLaneAI/pennylane-lightning/pull/201)

### Documentation

* New guidelines on adding and benchmarking C++ kernels.
  [(#202)](https://github.com/PennyLaneAI/pennylane-lightning/pull/202)

### Bug fixes

* Update clang-format version
  [(#219)](https://github.com/PennyLaneAI/pennylane-lightning/pull/219)

* Fix failed tests on Windows.
  [(#218)](https://github.com/PennyLaneAI/pennylane-lightning/pull/218)

* Update clang-format version
  [(#219)](https://github.com/PennyLaneAI/pennylane-lightning/pull/219)

* Add virtual destructor to C++ state-vector classes.
  [(#200)](https://github.com/PennyLaneAI/pennylane-lightning/pull/200)

* Fix failed tests for the non-binary wheel.
  [(#213)](https://github.com/PennyLaneAI/pennylane-lightning/pull/213)

* Add virtual destructor to C++ state-vector classes.
  [(#200)](https://github.com/PennyLaneAI/pennylane-lightning/pull/200)

### Contributors

This release contains contributions from (in alphabetical order):

Ali Asadi, Amintor Dusko, Chae-Yeun Park, Lee James O'Riordan

---

# Release 0.20.1

### Bug fixes

* Fix missing header-files causing build errors in algorithms module.
  [(#193)](https://github.com/PennyLaneAI/pennylane-lightning/pull/193)

* Fix failed tests for the non-binary wheel.
  [(#191)](https://github.com/PennyLaneAI/pennylane-lightning/pull/191)

---
# Release 0.20.2

### Bug fixes

* Introduce CY kernel to Lightning to avoid issues with decomposition.
  [(#203)](https://github.com/PennyLaneAI/pennylane-lightning/pull/203)

### Contributors

This release contains contributions from (in alphabetical order):

Lee J. O'Riordan

# Release 0.20.1

### Bug fixes

* Fix missing header-files causing build errors in algorithms module.
  [(#193)](https://github.com/PennyLaneAI/pennylane-lightning/pull/193)

* Fix failed tests for the non-binary wheel.
  [(#191)](https://github.com/PennyLaneAI/pennylane-lightning/pull/191)

# Release 0.20.0

### New features since last release

* Add wheel-builder support for Python 3.10.
  [(#186)](https://github.com/PennyLaneAI/pennylane-lightning/pull/186)

* Add VJP support to PL-Lightning.
  [(#181)](https://github.com/PennyLaneAI/pennylane-lightning/pull/181)

* Add complex64 support in PL-Lightning.
  [(#177)](https://github.com/PennyLaneAI/pennylane-lightning/pull/177)

* Added examples folder containing aggregate gate performance test.
  [(#165)](https://github.com/PennyLaneAI/pennylane-lightning/pull/165)

### Breaking changes

### Improvements

* Update PL-Lightning to support new features in PL.
  [(#179)](https://github.com/PennyLaneAI/pennylane-lightning/pull/179)

### Documentation

* Lightning setup.py build process uses CMake.
  [(#176)](https://github.com/PennyLaneAI/pennylane-lightning/pull/176)

### Contributors

This release contains contributions from (in alphabetical order):

Ali Asadi, Chae-Yeun Park, Isidor Schoch, Lee James O'Riordan

---

# Release 0.19.0

* Add Cache-Friendly DOTC, GEMV, GEMM along with BLAS Support.
  [(#155)](https://github.com/PennyLaneAI/pennylane-lightning/pull/155)

### Improvements

* The performance of parametric gates has been improved.
  [(#157)](https://github.com/PennyLaneAI/pennylane-lightning/pull/157)

* AVX support is enabled for Linux users on Intel/AMD platforms.
  [(#157)](https://github.com/PennyLaneAI/pennylane-lightning/pull/157)

* PennyLane-Lightning has been updated to conform with clang-tidy
  recommendations for modernization, offering performance improvements across
  all use-cases.
  [(#153)](https://github.com/PennyLaneAI/pennylane-lightning/pull/153)

### Breaking changes

* Linux users on `x86_64` must have a CPU supporting AVX.
  [(#157)](https://github.com/PennyLaneAI/pennylane-lightning/pull/157)

### Bug fixes

* OpenMP built with Intel MacOS CI runners causes failures on M1 Macs. OpenMP is currently
  disabled in the built wheels until this can be resolved with Github Actions runners.
  [(#166)](https://github.com/PennyLaneAI/pennylane-lightning/pull/166)

### Contributors

This release contains contributions from (in alphabetical order):

Ali Asadi, Lee James O'Riordan

---

# Release 0.18.0

### New features since last release

* PennyLane-Lightning now provides a high-performance
  [adjoint Jacobian](http://arxiv.org/abs/2009.02823) method for differentiating quantum circuits.
  [(#136)](https://github.com/PennyLaneAI/pennylane-lightning/pull/136)

  The adjoint method operates after a forward pass by iteratively applying inverse gates to scan
  backwards through the circuit. The method is already available in PennyLane's
  `default.qubit` device, but the version provided by `lightning.qubit` integrates with the C++
  backend and is more performant, as shown in the plot below:

  <img src="https://raw.githubusercontent.com/PennyLaneAI/pennylane-lightning/master/doc/_static/lightning_adjoint.png" width=70%/>

  The plot compares the average runtime of `lightning.qubit` and `default.qubit` for calculating the
  Jacobian of a circuit using the adjoint method for a range of qubit numbers. The circuit
  consists of ten `BasicEntanglerLayers` with a `PauliZ` expectation value calculated on each wire,
  repeated over ten runs. We see that `lightning.qubit` provides a speedup of around two to eight
  times, depending on the number of qubits.

  The adjoint method can be accessed using the standard interface. Consider the following circuit:

  ```python
  import pennylane as qml

  wires = 3
  layers = 2
  dev = qml.device("lightning.qubit", wires=wires)

  @qml.qnode(dev, diff_method="adjoint")
  def circuit(weights):
      qml.templates.StronglyEntanglingLayers(weights, wires=range(wires))
      return qml.expval(qml.PauliZ(0))

  weights = qml.init.strong_ent_layers_normal(layers, wires, seed=1967)
  ```

  The circuit can be executed and its gradient calculated using:

    ```pycon
  >>> print(f"Circuit evaluated: {circuit(weights)}")
  Circuit evaluated: 0.9801286266677633
  >>> print(f"Circuit gradient:\n{qml.grad(circuit)(weights)}")
  Circuit gradient:
  [[[-1.11022302e-16 -1.63051504e-01 -4.14810501e-04]
    [ 1.11022302e-16 -1.50136528e-04 -1.77922957e-04]
    [ 0.00000000e+00 -3.92874550e-02  8.14523075e-05]]

   [[-1.14472273e-04  3.85963953e-02  0.00000000e+00]
    [-5.76791765e-05 -9.78478343e-02  0.00000000e+00]
    [-5.55111512e-17  0.00000000e+00 -1.11022302e-16]]]
  ```

* PennyLane-Lightning now supports all of the operations and observables of `default.qubit`.
  [(#124)](https://github.com/PennyLaneAI/pennylane-lightning/pull/124)

### Improvements

* A new state-vector class `StateVectorManaged` was added, enabling memory use to be bound to
  statevector lifetime.
  [(#136)](https://github.com/PennyLaneAI/pennylane-lightning/pull/136)

* The repository now has a well-defined component hierarchy, allowing each indepedent unit to be
  compiled and linked separately.
  [(#136)](https://github.com/PennyLaneAI/pennylane-lightning/pull/136)

* PennyLane-Lightning can now be installed without compiling its C++ binaries and will fall back
  to using the `default.qubit` implementation. Skipping compilation is achieved by setting the
  `SKIP_COMPILATION` environment variable, e.g., Linux/MacOS: `export SKIP_COMPILATION=True`,
  Windows: `set SKIP_COMPILATION=True`. This feature is intended for building a pure-Python wheel of
  PennyLane-Lightning as a backup for platforms without a dedicated wheel.
  [(#129)](https://github.com/PennyLaneAI/pennylane-lightning/pull/129)

* The C++-backed Python bound methods can now be directly called with wires and supplied parameters.
  [(#125)](https://github.com/PennyLaneAI/pennylane-lightning/pull/125)

* Lightning supports arbitrary unitary and non-unitary gate-calls from Python to C++ layer.
  [(#121)](https://github.com/PennyLaneAI/pennylane-lightning/pull/121)

### Documentation

* Added preliminary architecture diagram for package.
  [(#131)](https://github.com/PennyLaneAI/pennylane-lightning/pull/131)

* C++ API built as part of docs generation.
  [(#131)](https://github.com/PennyLaneAI/pennylane-lightning/pull/131)

### Breaking changes

* Wheels for MacOS <= 10.13 will no longer be provided due to XCode SDK C++17 support requirements.
  [(#149)](https://github.com/PennyLaneAI/pennylane-lightning/pull/149)

### Bug fixes

* An indexing error in the CRY gate is fixed. [(#136)](https://github.com/PennyLaneAI/pennylane-lightning/pull/136)

* Column-major data in numpy is now correctly converted to row-major upon pass to the C++ layer.
  [(#126)](https://github.com/PennyLaneAI/pennylane-lightning/pull/126)

### Contributors

This release contains contributions from (in alphabetical order):

Thomas Bromley, Lee James O'Riordan

---

# Release 0.17.0

### New features

* C++ layer now supports float (32-bit) and double (64-bit) templated complex data.
  [(#113)](https://github.com/PennyLaneAI/pennylane-lightning/pull/113)

### Improvements

* The PennyLane device test suite is now included in coverage reports.
  [(#123)](https://github.com/PennyLaneAI/pennylane-lightning/pull/123)

* Static versions of jQuery and Bootstrap are no longer included in the CSS theme.
  [(#118)](https://github.com/PennyLaneAI/pennylane-lightning/pull/118)

* C++ tests have been ported to use Catch2 framework.
  [(#115)](https://github.com/PennyLaneAI/pennylane-lightning/pull/115)

* Testing now exists for both float and double precision methods in C++ layer.
  [(#113)](https://github.com/PennyLaneAI/pennylane-lightning/pull/113)
  [(#115)](https://github.com/PennyLaneAI/pennylane-lightning/pull/115)

* Compile-time utility methods with `constexpr` have been added.
  [(#113)](https://github.com/PennyLaneAI/pennylane-lightning/pull/113)

* Wheel-build support for ARM64 (Linux and MacOS) and PowerPC (Linux) added.
  [(#110)](https://github.com/PennyLaneAI/pennylane-lightning/pull/110)

* Add support for Controlled Phase Gate (`ControlledPhaseShift`).
  [(#114)](https://github.com/PennyLaneAI/pennylane-lightning/pull/114)

* Move changelog to `.github` and add a changelog reminder.
  [(#111)](https://github.com/PennyLaneAI/pennylane-lightning/pull/111)

* Adds CMake build system support.
  [(#104)](https://github.com/PennyLaneAI/pennylane-lightning/pull/104)


### Breaking changes

* Removes support for Python 3.6 and adds support for Python 3.9.
  [(#127)](https://github.com/PennyLaneAI/pennylane-lightning/pull/127)
  [(#128)](https://github.com/PennyLaneAI/pennylane-lightning/pull/128)

* Compilers with C++17 support are now required to build C++ module.
  [(#113)](https://github.com/PennyLaneAI/pennylane-lightning/pull/113)

* Gate classes have been removed with functionality added to StateVector class.
  [(#113)](https://github.com/PennyLaneAI/pennylane-lightning/pull/113)

* We are no longer building wheels for Python 3.6.
  [(#106)](https://github.com/PennyLaneAI/pennylane-lightning/pull/106)

### Bug fixes

* PowerPC wheel-builder now successfully compiles modules.
  [(#120)](https://github.com/PennyLaneAI/pennylane-lightning/pull/120)

### Documentation

* Added community guidelines.
  [(#109)](https://github.com/PennyLaneAI/pennylane-lightning/pull/109)

### Contributors

This release contains contributions from (in alphabetical order):

Ali Asadi, Christina Lee, Thomas Bromley, Lee James O'Riordan

---

# Release 0.15.1

### Bug fixes

* The PennyLane-Lightning binaries are now built with NumPy 1.19.5, to avoid ABI
  compatibility issues with the latest NumPy 1.20 release. See
  [the NumPy release notes](https://numpy.org/doc/stable/release/1.20.0-notes.html#size-of-np-ndarray-and-np-void-changed)
  for more details.
  [(#97)](https://github.com/PennyLaneAI/pennylane-lightning/pull/97)

### Contributors

This release contains contributions from (in alphabetical order):

Josh Izaac, Antal Száva

---

# Release 0.15.0

### Improvements

* For compatibility with PennyLane v0.15, the `analytic` keyword argument
  has been removed. Statistics can still be computed analytically by setting
  `shots=None`.
  [(#93)](https://github.com/PennyLaneAI/pennylane-lightning/pull/93)

* Inverse gates are now supported.
  [(#89)](https://github.com/PennyLaneAI/pennylane-lightning/pull/89)

* Add new lightweight backend with performance improvements.
  [(#57)](https://github.com/PennyLaneAI/pennylane-lightning/pull/57)

* Remove the previous Eigen-based backend.
  [(#67)](https://github.com/PennyLaneAI/pennylane-lightning/pull/67)

### Bug fixes

* Re-add dispatch table after fixing static initialisation order issue.
  [(#68)](https://github.com/PennyLaneAI/pennylane-lightning/pull/68)

### Contributors

This release contains contributions from (in alphabetical order):

Thomas Bromley, Theodor Isacsson, Christina Lee, Thomas Loke, Antal Száva.

---

# Release 0.14.1

### Bug fixes

* Fixes a bug where the `QNode` would swap Lightning-Qubit to
  `DefaultQubitAutograd` on device execution due to the inherited
  `passthru_devices` entry of the `capabilities` dictionary.
  [(#61)](https://github.com/PennyLaneAI/pennylane-lightning/pull/61)

### Contributors

This release contains contributions from (in alphabetical order):

Antal Száva

---

# Release 0.14.0

### Improvements

* Extends support from 16 qubits to 50 qubits.
  [(#52)](https://github.com/PennyLaneAI/pennylane-lightning/pull/52)

### Bug fixes

* Updates applying basis state preparations to correspond to the
  changes in `DefaultQubit`.
  [(#55)](https://github.com/PennyLaneAI/pennylane-lightning/pull/55)

### Contributors

This release contains contributions from (in alphabetical order):

Thomas Loke, Tom Bromley, Josh Izaac, Antal Száva

---

# Release 0.12.0

### Bug fixes

* Updates capabilities dictionary to be compatible with core PennyLane
  [(#45)](https://github.com/PennyLaneAI/pennylane-lightning/pull/45)

* Fix install of Eigen for CI wheel building
  [(#44)](https://github.com/PennyLaneAI/pennylane-lightning/pull/44)

### Contributors

This release contains contributions from (in alphabetical order):

Tom Bromley, Josh Izaac, Antal Száva

---

# Release 0.11.0

Initial release.

This release contains contributions from (in alphabetical order):

Tom Bromley, Josh Izaac, Nathan Killoran, Antal Száva<|MERGE_RESOLUTION|>--- conflicted
+++ resolved
@@ -6,15 +6,12 @@
 
 ### Improvements
 
-<<<<<<< HEAD
 * Lightning devices support dynamically allocated wires (e.g. `qml.device("lightning.qubit")`)
   [(#1043)](https://github.com/PennyLaneAI/pennylane-lightning/pull/1043)
 
-=======
 * Remove the old device API references in the Lightning repo and test suite.
   [(#1057)](https://github.com/PennyLaneAI/pennylane-lightning/pull/1057)
   
->>>>>>> c44508cc
 * Update `qml.ControlledQubitUnitary` tests following the latest updates in PennyLane.
   [(#1047)](https://github.com/PennyLaneAI/pennylane-lightning/pull/1047)
 
