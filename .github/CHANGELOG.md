# Release 0.42.0-dev (development release)

<h3>New features since last release</h3>

- The distributed simulation using MPI in the `lightning.kokkos` device is added,
  enabling larger quantum circuits by distributing workloads across multiple CPUs or GPUs.
  [(#1114)](https://github.com/PennyLaneAI/pennylane-lightning/pull/1114)

- Mid-circuit measurements using the tree-traversal algorithm are now supported
  in the `lightning.qubit`, `lightning.kokkos` and `lightning.gpu` devices,
  providing both significant memory savings and sampling efficiency!
  [(#1166)](https://github.com/PennyLaneAI/pennylane-lightning/pull/1166)

<h3>Improvements 🛠</h3>

- Lightning devices accept a `seed` argument to enable deterministic shots measurements.
  [(#1171)](https://github.com/PennyLaneAI/pennylane-lightning/pull/1171)

- `MultiControlledX` gates are now natively supported in Lightning-Tensor.
  [(#1169)](https://github.com/PennyLaneAI/pennylane-lightning/pull/1169)

- PennyLane-Lightning is compatible with JAX version 0.5.3+.
  [(#1152)](https://github.com/PennyLaneAI/pennylane-lightning/pull/1152)
  [(#1161)](https://github.com/PennyLaneAI/pennylane-lightning/pull/1161)

- Refactor `MPIManager` class from `lightning.gpu` to base class.
  [(#1162)](https://github.com/PennyLaneAI/pennylane-lightning/pull/1162)

<h3>Breaking changes 💔</h3>

- The `LightningBaseStateVector`, `LightningBaseAdjointJacobian`, `LightningBaseMeasurements`, `LightningInterpreter` and `QuantumScriptSerializer` base classes now can be found at `pennylane_lightning.lightning_base`.

  The new `lightning_base` module further enables the relocation of core files from `pennylane_lightning/core/src/*` to `pennylane_lightning/core/*`.

  The license classifier and `project.license` as a TOML table are deprecated in favor of a SPDX license expression and removed in `pyproject.toml`.

  To speedup the recompilation of C++ source code, `ccache` is also added to `Makefile`.

  [(#1098)](https://github.com/PennyLaneAI/pennylane-lightning/pull/1098)

- Adhere to PyPA binary distribution format for built wheels.
  [(#1193)](https://github.com/PennyLaneAI/pennylane-lightning/pull/1193)

<h3>Deprecations 👋</h3>

- Remove `MultiControlledX` gates native support in `lightning.tensor`.
  [(#1183)](https://github.com/PennyLaneAI/pennylane-lightning/pull/1183)

<h3>Documentation 📝</h3>

- Converted the `README` to markdown (as in the `pennylane` and `catalyst` repositories), and added a header image.
  [(#1139)](https://github.com/PennyLaneAI/pennylane-lightning/pull/1139)
  [(#1141)](https://github.com/PennyLaneAI/pennylane-lightning/pull/1141)
  [(#1142)](https://github.com/PennyLaneAI/pennylane-lightning/pull/1142)

- Fix typo in `lightning.gpu` documentation adjoint-jacobian section.
  [(#1179)](https://github.com/PennyLaneAI/pennylane-lightning/pull/1179)

<h3>Bug fixes 🐛</h3>

- Fixed the implementation of multi-controlled gates with a single target wire for arbitrary control values in `lightning.tensor`.
  [(#1169)](https://github.com/PennyLaneAI/pennylane-lightning/pull/1169)

- Only download JAX version 0.5.3 for non-X86 MacOS. 
  [(#1163)](https://github.com/PennyLaneAI/pennylane-lightning/pull/1163)

- Fix Docker build for `lighting.kokkos` with ROCM library for AMD GPUs. Updating ROCM from 5.7 to 6.2.4. 
  [(#1158)](https://github.com/PennyLaneAI/pennylane-lightning/pull/1158)

- Fix using Torch with `AmplitudeEmbedding` by applying `qml.broadcast_expand` before decomposition in the preprocessing stage. 
  [(#1175)](https://github.com/PennyLaneAI/pennylane-lightning/pull/1175)

<h3>Internal changes ⚙️</h3>

- Update tests with `device(..., shots=...)` to use `qml.set_shots` to ensure compatibility with the latest version of PennyLane.
  [(#1173)](https://github.com/PennyLaneAI/pennylane-lightning/pull/1173)
  
- Fix `applyMultiRZ` for `lightning.kokkos` device to use Kokkos function instead of lambda.
  [(#1194)](https://github.com/PennyLaneAI/pennylane-lightning/pull/1194)
  
- Enable `AmplitudeEmbedding` Python tests for `lightning.kokkos` and `lightning.gpu` devices.
  [(#1192)](https://github.com/PennyLaneAI/pennylane-lightning/pull/1192)
  
- Introduce Nanobind as a new framework for Python bindings, and enhance modularity and performance of binding code. 
  This includes significant improvements to the build system and a first round of codebase simplification. 
  Legacy PyBind11 code remains accessible for compatibility and will be incrementally phased out.
  [(#1176)](https://github.com/PennyLaneAI/pennylane-lightning/pull/1176)

- Update docker build CI for stable version to use v0.41.1.
  [(#1188)](https://github.com/PennyLaneAI/pennylane-lightning/pull/1188)

- Remove flaky tests and add random seed to measurement tests.
  [(#1172)](https://github.com/PennyLaneAI/pennylane-lightning/pull/1172)
  [(#1196)](https://github.com/PennyLaneAI/pennylane-lightning/pull/1196)

- Use local catalyst repository instead of fetching on Github CI.
  [(#1164)](https://github.com/PennyLaneAI/pennylane-lightning/pull/1164)

- Update the Lightning build dependencies.
  [(#1168)](https://github.com/PennyLaneAI/pennylane-lightning/pull/1168)

- Use JAX version 0.6.0 for CI tests for latest version.
  [(#1161)](https://github.com/PennyLaneAI/pennylane-lightning/pull/1161)
  
- Use JAX version 0.4.28 for CI tests for stable version.
  [(#1160)](https://github.com/PennyLaneAI/pennylane-lightning/pull/1160)

- Bump `readthedocs` Github action runner to use Ubuntu-24.04.
  [(#1151)](https://github.com/PennyLaneAI/pennylane-lightning/pull/1151)

- Updated the `clang-format` and `clang-tidy` versions to v20 for compatibility with Catalyst.
  [(#1153)](https://github.com/PennyLaneAI/pennylane-lightning/pull/1153)

- Bump `readthedocs` Github action runner to use Ubuntu-24.04.
  [(#1151)](https://github.com/PennyLaneAI/pennylane-lightning/pull/1151)

- Removed `max_workers` argument for `default.qubit` device in Python tests to reduce CI testing time.
  [(##1174)](https://github.com/PennyLaneAI/pennylane-lightning/pull/1174)
  
- Bump Github action runner to use `Ubuntu-24.04` or `Ubuntu-latest`. Fixing all `ubuntu-latest` action runners to `ubuntu-24.04`.
  [(#1167)](https://github.com/PennyLaneAI/pennylane-lightning/pull/1167)

- Edit and prepare `CHANGELOG.md` for the release `v0.42.0`.
  [(#1199)](https://github.com/PennyLaneAI/pennylane-lightning/pull/1199)

- Merge the `v0.41.0-rc` branch to the `master` and bump version.
  [(#1132)](https://github.com/PennyLaneAI/pennylane-lightning/pull/1132)

<h3>Contributors ✍️</h3>

This release contains contributions from (in alphabetical order):

Runor Agbaire,
Ali Asadi,
<<<<<<< HEAD
Amintor Dusko
David Ittah,
=======
Yushao Chen,
>>>>>>> 226d03a5
Christina Lee,
Joseph Lee,
Mehrdad Malekmohammadi,
Anton Naim Ibrahim,
Luis Alfredo Nuñez Meneses,
Mudit Pandey,
Shuli Shu,
Marc Vandelle,
<<<<<<< HEAD
Jake Zaia
=======
Jake Zaia 
>>>>>>> 226d03a5

---

# Release 0.41.1

<h3>Breaking changes 💔</h3>

- Build Catalyst Lightning plugins against Catalyst Runtime v0.11.0.
  [(#1148)](https://github.com/PennyLaneAI/pennylane-lightning/pull/1148)

<h3>Documentation 📝</h3>

- `pennylane.ai` search is enabled, so users are redirected to the PennyLane search page from the PennyLane-Lightning docs.
  [(#1135)](https://github.com/PennyLaneAI/pennylane-lightning/pull/1135)

- Fix doxygen doc builds for `AVXCommon::FuncReturn`.
  [(#1134)](https://github.com/PennyLaneAI/pennylane-lightning/pull/1134)

- Move the installation sections from `README.rst` to dedicated pages.
  [(#1131)](https://github.com/PennyLaneAI/pennylane-lightning/pull/1131)

<h3>Internal changes ⚙️</h3>

- Updates for depending deprecations to `Observable`, `is_trainable`, and `AnyWires` in pennylane.
  [(#1138)](https://github.com/PennyLaneAI/pennylane-lightning/pull/1138)
  [(#1146)](https://github.com/PennyLaneAI/pennylane-lightning/pull/1146)

- Improve performance of computing expectation values of Pauli Sentences for `lightning.kokkos`.
  [(#1126)](https://github.com/PennyLaneAI/pennylane-lightning/pull/1126)

- Import custom PennyLane errors from `pennylane.exceptions` rather than top-level.
  [(#1122)](https://github.com/PennyLaneAI/pennylane-lightning/pull/1122)

- Added flags to all Codecov reports and a default carryforward flag for all flags.
  [(1144)](https://github.com/PennyLaneAI/pennylane-lightning/pull/1144)

- All Catalyst plugins have been updated to be compatible with the next version of Catalyst (v0.12) with changes to the `QuantumDevice` interface.
  [(#1143)](https://github.com/PennyLaneAI/pennylane-lightning/pull/1143)
  [(#1147)](https://github.com/PennyLaneAI/pennylane-lightning/pull/1147)

<h3>Contributors ✍️</h3>

This release contains contributions from (in alphabetical order):

Ali Asadi,
Amintor Dusko,
Andrew Gardhouse,
David Ittah,
Joseph Lee,
Anton Naim Ibrahim,
Luis Alfredo Nuñez Meneses,
Andrija Paurevic,

---

# Release 0.41.0

### New features since last release

* Add native support for `qml.PCPhase` for `lightning.qubit` and `lightning.gpu`.
  [(#1107)](https://github.com/PennyLaneAI/pennylane-lightning/pull/1107)

* Integrate sparse kernels into the Lightning-Qubit dynamic dispatcher, enhance the Python layers, and expand the testing process for dense and sparse operations.
  [(#1094)](https://github.com/PennyLaneAI/pennylane-lightning/pull/1094)

* Add `PSWAP` gate native implementation to PennyLane-Lightning devices.
  [(#1088)](https://github.com/PennyLaneAI/pennylane-lightning/pull/1088)

* Implement new C++ kernels for efficient in-place multiplication of sparse matrices to state vectors, supporting both controlled and non-controlled gates, and add comprehensive tests for this new functionality.
  [(#1085)](https://github.com/PennyLaneAI/pennylane-lightning/pull/1085)

* Add support for sparse `qml.QubitUnitary` gates for Lightning state-vector simulators.
  [(#1068)](https://github.com/PennyLaneAI/pennylane-lightning/pull/1068)

* Lightning devices support dynamically allocated wires (e.g. `qml.device("lightning.qubit")`).
  [(#1043)](https://github.com/PennyLaneAI/pennylane-lightning/pull/1043)

* Add support for Python 3.13 Lightning wheel builds.
  [(#1001)](https://github.com/PennyLaneAI/pennylane-lightning/pull/1001)

* Add native `SX` and `C(SX)` gates to all lightning devices.
  [(#731)](https://github.com/PennyLaneAI/pennylane-lightning/pull/731)

### Breaking changes

* Update the minimum required version of PennyLane to `v0.40.0`.
  [(#1033)](https://github.com/PennyLaneAI/pennylane-lightning/pull/1033)

### Improvements

* Install Pytorch 2.5.1 CPU in CIs and update `make python` command.
  [[#1118]](https://github.com/PennyLaneAI/pennylane-lightning/pull/1118)

* Update TF, Keras and Torch versions in the CIs based on PennyLane's pinned versions.
  [(#1112)](https://github.com/PennyLaneAI/pennylane-lightning/pull/1112)

* Build Lightning-GPU and Lightning-Tensor wheels against Python 3.10 and 3.13 on non-release PRs.
  [(#1112)](https://github.com/PennyLaneAI/pennylane-lightning/pull/1112)

* Use cuQuantum API for calculating expectation value of Pauli sentences in Lightning-GPU.
  [(#1104)](https://github.com/PennyLaneAI/pennylane-lightning/pull/1104)

* Update CIs to use `requirements-tests.txt` instead of `requirements-dev.txt`.
  [(#1105)](https://github.com/PennyLaneAI/pennylane-lightning/pull/1105)

* Hide internal C++ APIs in Lightning docs.
  [(#1096)](https://github.com/PennyLaneAI/pennylane-lightning/pull/1096)

* Implement the `jaxpr_jvp` method to compute the jvp of a jaxpr using `lightning.qubit`.
  This method currently only support the adjoint differentiation method.
  [(#1087)](https://github.com/PennyLaneAI/pennylane-lightning/pull/1087)
  [(#1106)](https://github.com/PennyLaneAI/pennylane-lightning/pull/1106)

* Modify `expval` of named operators in Lightning-Qubit for in-place computation of expectation value, to avoid creating an intermediate statevector
  [(#1079)] (https://github.com/PennyLaneAI/pennylane-lightning/pull/1079)
  [(#565)] (https://github.com/PennyLaneAI/pennylane-lightning/pull/565)

* Device (`"lightning.qubit"`, `"lightning.gpu"`, `"lightning.kokkos"`) pre-processing is now included in the execution pipeline when program capture is enabled.
  [(#1084)](https://github.com/PennyLaneAI/pennylane-lightning/pull/1084)

* Add semgrep/bandit security scanning for pull requests.
  [(#1100)](https://github.com/PennyLaneAI/pennylane-lightning/pull/1100)

* Hide anonymous namespaces in Lightning docs.
  [(#1097)](https://github.com/PennyLaneAI/pennylane-lightning/pull/1097)

* Expand test structure to efficiently handle sparse data.
  [(#1085)](https://github.com/PennyLaneAI/pennylane-lightning/pull/1085)

* Remove redundant `reset_state` calls for circuit execution when state vector is freshly initialized.
  [(#1076)](https://github.com/PennyLaneAI/pennylane-lightning/pull/1076)

* Introduce a generalized sparse gate selection system via the `_observable_is_sparse` method in the base measurement class, enabling future expansion for any number of sparse observables.
  [(#1068)](https://github.com/PennyLaneAI/pennylane-lightning/pull/1068)

* Optimize the copy of a input state-vector into Lightning-GPU.
  [(#1071)](https://github.com/PennyLaneAI/pennylane-lightning/pull/1071)

* Add new GitHub workflow to enable benchmarking within pull request.
  [(#1073)](https://github.com/PennyLaneAI/pennylane-lightning/pull/1073)

* Fix wheel naming in Docker builds for `setuptools v75.8.1` compatibility.
  [(#1075)](https://github.com/PennyLaneAI/pennylane-lightning/pull/1075)

* Use native C++ kernels for controlled-adjoint and adjoint-controlled of supported operations.
  [(#1063)](https://github.com/PennyLaneAI/pennylane-lightning/pull/1063)

* In Lightning-Tensor, allow `qml.MPSPrep` to accept an MPS with `len(MPS) = n_wires-1`.
  [(#1064)](https://github.com/PennyLaneAI/pennylane-lightning/pull/1064)

* Capture execution via `dev.eval_jaxpr` can now be used with `jax.jit` and `jax.vmap`.
  [(#1055)](https://github.com/PennyLaneAI/pennylane-lightning/pull/1055)

* Add an `execution_config` keyword argument to `LightningBase.eval_jaxpr` to accommodate a Device API change.
  [(#1067)](https://github.com/PennyLaneAI/pennylane-lightning/pull/1067)

* Remove the old device API references in the Lightning repo and test suite.
  [(#1057)](https://github.com/PennyLaneAI/pennylane-lightning/pull/1057)

* Update GPU workflow to use the new self-hosted GPU runner infrastructure.
  [(#1061)](https://github.com/PennyLaneAI/pennylane-lightning/pull/1061)

* Optimize MPO operation in `lightning.tensor`.
  [(#1054)](https://github.com/PennyLaneAI/pennylane-lightning/pull/1054)

* Update `qml.ControlledQubitUnitary` tests following the latest updates in PennyLane.
  [(#1047)](https://github.com/PennyLaneAI/pennylane-lightning/pull/1047)

* Remove unnecessary adjoint pytest skip for Lightning-Kokkos.
  [(#1048)](https://github.com/PennyLaneAI/pennylane-lightning/pull/1048)

* Add `isort` to the precommit hook.
   [(#1052)](https://github.com/PennyLaneAI/pennylane-lightning/pull/1052)

* Update source code to use `black` formatter 25.1.0.
  [(#1059)](https://github.com/PennyLaneAI/pennylane-lightning/pull/1059)

* Replace the type checking using the property `return_type` of `MeasurementProcess` with direct `isinstance` checks.
  [(#1044)](https://github.com/PennyLaneAI/pennylane-lightning/pull/1044)

* Update Lightning integration tests following the `gradient_kwargs` deprecation in Pennylane.
  [(#1045)](https://github.com/PennyLaneAI/pennylane-lightning/pull/1045)

* Update `qml.MultiControlledX` tests following the latest updates in PennyLane.
  [(#1040)](https://github.com/PennyLaneAI/pennylane-lightning/pull/1040)

* Merge the `v0.40.0-rc` branch to the master and bump version.
  [(#1038)](https://github.com/PennyLaneAI/pennylane-lightning/pull/1038)

* Reduce the number of shots in the PennyLane Python tests on CIs, from 20k to 10k.
  [(#1046)](https://github.com/PennyLaneAI/pennylane-lightning/pull/1046)

* Program transformed by `qml.defer_measurements` can be executed on `lightning.qubit`. Supports `ctrl` and `adjoint` with program capture in `lightning.qubit`.
  [(#1069)](https://github.com/PennyLaneAI/pennylane-lightning/pull/1069)

### Documentation

* Modify `CHANGELOG.md` to prepare it for release v0.41.0
  [(#1117)](https://github.com/PennyLaneAI/pennylane-lightning/pull/1117)

* Update install instructions for `lightning.gpu`.
  [(#1037)](https://github.com/PennyLaneAI/pennylane-lightning/pull/1037)

### Bug fixes

* Fix the issue with decomposing controlled `qml.SProd` and `qml.Exp` operations.
  [(#1120)](https://github.com/PennyLaneAI/pennylane-lightning/pull/1120)

* Fix the validation for all wires present after adding the extra wires from apply `mid_circuit_measurements`.
  [(#1119)](https://github.com/PennyLaneAI/pennylane-lightning/pull/1119)

* Fix the issue with pip installing PennyLane (and Lightning-Qubit) on Windows.
  [(#1116)](https://github.com/PennyLaneAI/pennylane-lightning/pull/1116)

* Fix the stable/stable issue with missing `pytest-split`.
  [(#1112)](https://github.com/PennyLaneAI/pennylane-lightning/pull/1112)

* Add missing GH workflow step id, python setup, and virtual environment for aarch64 cuda.
  [(#1113)](https://github.com/PennyLaneAI/pennylane-lightning/pull/1113)

* Fix the development wheel upload step for Python 3.13 by following the same syntax as for the other Python wheels.
  [(#1111)](https://github.com/PennyLaneAI/pennylane-lightning/pull/1111)

* Add a workflow to run `label-external-pull-request` to label pull requests from external forks.
  [(#1110)](https://github.com/PennyLaneAI/pennylane-lightning/pull/1110)

* Fix the `test_preprocess` test skip condition for `lightning.tensor`.
  [(#1092)](https://github.com/PennyLaneAI/pennylane-lightning/pull/1092)

* Fix measurements with empty wires and operators for statevectors with dynamically allocated wires.
  [(#1081)](https://github.com/PennyLaneAI/pennylane-lightning/pull/1081)

* Fix unit tests that were being skipped in `testApplyControlledPhaseShift`.
  [(#1083)](https://github.com/PennyLaneAI/pennylane-lightning/pull/1083)

* Fix Github CI for aarch64 cuda to clean up after runs.
  [(#1074)](https://github.com/PennyLaneAI/pennylane-lightning/pull/1074)

* Increase maximum time for aarch64-CUDA Github CI action.
  [(#1072)](https://github.com/PennyLaneAI/pennylane-lightning/pull/1072)

* Fix `SyntaxWarning` from `is` with a literal in Python tests.
  [(#1070)](https://github.com/PennyLaneAI/pennylane-lightning/pull/1070)

* Fix CI to collect Python code coverage for Lightning-Qubit and Lightning-Kokkos CPU.
  [(#1053)](https://github.com/PennyLaneAI/pennylane-lightning/pull/1053)

* Upgrade the version of QEMU image to fix AARCH64 wheel action.
  [(#1056)](https://github.com/PennyLaneAI/pennylane-lightning/pull/1056)

* Patch `MultiControlledX` tests to fix stable/latest failures after the v0.40.0 release.
  [(#1046)](https://github.com/PennyLaneAI/pennylane-lightning/pull/1046)

* Update Github CI to use Ubuntu 24 and remove `libopenblas-base` package.
  [(#1041)](https://github.com/PennyLaneAI/pennylane-lightning/pull/1041)

* Update the `eval_jaxpr` method to handle the new signatures for the `cond`, `while`, and `for` primitives.
  [(#1051)](https://github.com/PennyLaneAI/pennylane-lightning/pull/1051)

### Contributors

This release contains contributions from (in alphabetical order):

Runor Agbaire,
Catalina Albornoz,
Ali Asadi,
Saeed Bohloul,
Astral Cai,
Yushao Chen,
Amintor Dusko,
Pietropaolo Frisoni,
Christina Lee,
Joseph Lee,
Rashid N H M,
Luis Alfredo Nuñez Meneses,
Lee J. O'Riordan,
Mudit Pandey,
Andrija Paurevic,
Alex Preciado,
Shuli Shu,
Jake Zaia

---

# Release 0.40.0

### New features since last release

* Add Exact Tensor Network (TN) C++ backend to Lightning-Tensor.
  [(#977)](https://github.com/PennyLaneAI/pennylane-lightning/pull/977)

* Add native N-controlled generators and adjoint support to `lightning.gpu`'s single-GPU backend.
  [(#970)](https://github.com/PennyLaneAI/pennylane-lightning/pull/970)

* Add a Catalyst-specific wrapping class for Lightning-Qubit.
  [(#960)](https://github.com/PennyLaneAI/pennylane-lightning/pull/960)
  [(#999)](https://github.com/PennyLaneAI/pennylane-lightning/pull/999)

* Add native N-controlled gate/matrix operations and adjoint support to `lightning.kokkos`.
  [(#950)](https://github.com/PennyLaneAI/pennylane-lightning/pull/950)

* Add native N-controlled gates support to `lightning.gpu`'s single-GPU backend.
  [(#938)](https://github.com/PennyLaneAI/pennylane-lightning/pull/938)

### Breaking changes

* Remove all instances of the legacy operator arithmetic (the `Hamiltonian` and `Tensor` deprecated classes in PennyLane).
  [(#994)](https://github.com/PennyLaneAI/pennylane-lightning/pull/994)
  [(#997)](https://github.com/PennyLaneAI/pennylane-lightning/pull/997)

* Remove all instances of `qml.QubitStateVector` as deprecated in PennyLane.
  [(#985)](https://github.com/PennyLaneAI/pennylane-lightning/pull/985)

### Improvements

* Add CI wheels checks for `aarch64` wheels of Lightning-GPU and Lightning-Tensor.
  [(#1031)](https://github.com/PennyLaneAI/pennylane-lightning/pull/1031)

* Replace the `dummy_tensor_update` method with the `cutensornetStateCaptureMPS` API to ensure that applying gates is allowed after the `cutensornetStateCompute` call.
  [(#1028)](https://github.com/PennyLaneAI/pennylane-lightning/pull/1028)

* Add unit tests for measurement with shots for Lightning-Tensor (`method="tn"`).
  [(#1027)](https://github.com/PennyLaneAI/pennylane-lightning/pull/1027)

* Add CUDA dependencies to Lightning-GPU and Lightning-Tensor Python wheels.
  [(#1025)](https://github.com/PennyLaneAI/pennylane-lightning/pull/1025)

* Update the python layer UI of Lightning-Tensor.
  [(#1022)](https://github.com/PennyLaneAI/pennylane-lightning/pull/1022)

* Catalyst device interfaces support dynamic shots, and no longer parses the device init op's attribute dictionary for a static shots literal.
  [(#1017)](https://github.com/PennyLaneAI/pennylane-lightning/pull/1017)

* Update the logic for enabling `grad_on_execution` during device execution.
  [(#1016)](https://github.com/PennyLaneAI/pennylane-lightning/pull/1016)

* Reduce flaky test and increase test shots count.
  [(#1015)](https://github.com/PennyLaneAI/pennylane-lightning/pull/1015)

* Add Python bindings for Lightning-Tensor (Exact Tensor Network).
  [(#1014)](https://github.com/PennyLaneAI/pennylane-lightning/pull/1014)

* Reverse Lightning-Qubit generators vector insertion order.
  [(#1009)](https://github.com/PennyLaneAI/pennylane-lightning/pull/1009)

* Update Kokkos version support to 4.5.
  [(#1007)](https://github.com/PennyLaneAI/pennylane-lightning/pull/1007)

* Enable N-controlled gate and matrix support to `lightning.gpu` simulator for Catalyst.
  [(#1005)](https://github.com/PennyLaneAI/pennylane-lightning/pull/1005)

* Generalize seeding mechanism for all measurements.
  [(#1003)](https://github.com/PennyLaneAI/pennylane-lightning/pull/1003)

* `lightning.qubit`, `lightning.gpu`, and `lightning.kokkos` now define
  the `eval_jaxpr` method for integration with the experimental
  capture project.
  [(#1002)](https://github.com/PennyLaneAI/pennylane-lightning/pull/1002)

* Update Kokkos version support to 4.4.1 and enable Lightning-Kokkos[CUDA] C++ tests on CI.
  [(#1000)](https://github.com/PennyLaneAI/pennylane-lightning/pull/1000)

* Add C++ unit tests for Lightning-Tensor (Exact Tensor Network).
  [(#998)](https://github.com/PennyLaneAI/pennylane-lightning/pull/998)

* Add native BLAS support to the C++ layer via dynamic `scipy-openblas32` loading.
  [(#995)](https://github.com/PennyLaneAI/pennylane-lightning/pull/995)

* Update installation instruction for Lightning-GPU-MPI to explicitly ask users to add `path/to/libmpi.so` to the `LD_LIBRARY_PATH`. Update the runtime error message to ensure users know how to fix.
  [(#993)](https://github.com/PennyLaneAI/pennylane-lightning/pull/993)

* Update the Lightning TOML files for the devices to use the new schema for declaring device capabilities.
  [(#988)](https://github.com/PennyLaneAI/pennylane-lightning/pull/988)

* Optimize lightning.tensor by adding direct MPS sites data set with `qml.MPSPrep`.
  [(#983)](https://github.com/PennyLaneAI/pennylane-lightning/pull/983)

* Unify excitation gates memory layout to row-major for both Lightning-GPU and Lightning-Tensor.
  [(#959)](https://github.com/PennyLaneAI/pennylane-lightning/pull/959)

* Update the Lightning-Kokkos CUDA backend for compatibility with Catalyst.
  [(#942)](https://github.com/PennyLaneAI/pennylane-lightning/pull/942)

### Documentation

* Update and improve `README.rst` and documentations.
  [(#1035)](https://github.com/PennyLaneAI/pennylane-lightning/pull/1035)

* Add the exact tensor network to the `README.rst` and update link to `HIP`.
  [(#1034)](https://github.com/PennyLaneAI/pennylane-lightning/pull/1034)

* Add the exact tensor network to the Lightning-Tensor docs.
  [(#1021)](https://github.com/PennyLaneAI/pennylane-lightning/pull/1021)

* Update Lightning-Tensor installation docs and usage suggestions.
  [(#979)](https://github.com/PennyLaneAI/pennylane-lightning/pull/979)

### Bug fixes

* Fix Python CUDA dependencies by adding path to `nvidia/nvjitlink/lib` to RPATH.
  [(#1031)](https://github.com/PennyLaneAI/pennylane-lightning/pull/1031)

* Add `RTLD_NODELETE` flag to `dlopen` in order to mitigate the segfault issues for arm64-macos Catalyst support.
  [(#1030)](https://github.com/PennyLaneAI/pennylane-lightning/pull/1030)

* Set RPATH with `@loader_path` instead of `$ORIGIN` for macOS.
  [(#1029)](https://github.com/PennyLaneAI/pennylane-lightning/pull/1029)

* Update CUDA version to 12.4 for GPU tests on CI.
  [(#1023)](https://github.com/PennyLaneAI/pennylane-lightning/pull/1023)

* Pin `jax[cpu]==0.4.28` for compatibility with PennyLane and Catalyst.
  [(#1019)](https://github.com/PennyLaneAI/pennylane-lightning/pull/1019)

* Fix Lightning-Kokkos `[[maybe_unused]]` and `exp2` errors with hipcc.
  [(#1018)](https://github.com/PennyLaneAI/pennylane-lightning/pull/1018)

* Fix Lightning-Kokkos editable mode path.
  [(#1010)](https://github.com/PennyLaneAI/pennylane-lightning/pull/1010)

* Fix the missing `ninja` in Linux AARCH64 wheels recipe.
  [(#1007)](https://github.com/PennyLaneAI/pennylane-lightning/pull/1007)

* Fix version switch condition the GPU workflow tests for LGPU and LKokkos.
  [(#1006)](https://github.com/PennyLaneAI/pennylane-lightning/pull/1006)

* Fix issue with `lightning.gpu` Rot operation with adjoint.
  [(#1004)](https://github.com/PennyLaneAI/pennylane-lightning/pull/1004)

* Fix the Lightning-Kokkos[CUDA] C++ API `cudaFree` segfaults in `applyMatrix`.
  [(#1000)](https://github.com/PennyLaneAI/pennylane-lightning/pull/1000)

* Fix issue with adjoint-jacobian of adjoint ops.
  [(#996)](https://github.com/PennyLaneAI/pennylane-lightning/pull/996)

* Fix the `upload-pypi` token issues for Linux and MacOS (x86_64 & AARCH64) wheels.
  [(#989)](https://github.com/PennyLaneAI/pennylane-lightning/pull/989)

* Fix Pennylane dependency branch (`v0.39_rc0` to `master`).
  [(#984)](https://github.com/PennyLaneAI/pennylane-lightning/pull/984)

* Fix PTM stable latest. Removing FIXME patch for v0.39.
  [(#982)](https://github.com/PennyLaneAI/pennylane-lightning/pull/982)

### Contributors

This release contains contributions from (in alphabetical order):

Ali Asadi,
Astral Cai,
Amintor Dusko,
Christina Lee,
Joseph Lee,
Anton Naim Ibrahim,
Luis Alfredo Nuñez Meneses,
Mudit Pandey,
Andrija Paurevic,
Shuli Shu,
Raul Torres,
Haochen Paul Wang

---

# Release 0.39.0

### New features since last release

* Add support for out-of-order `qml.probs` in `lightning.gpu`.
  [(#941)](https://github.com/PennyLaneAI/pennylane-lightning/pull/941)

* Add mid-circuit measurements support to `lightning.gpu`'s single-GPU backend.
  [(#931)](https://github.com/PennyLaneAI/pennylane-lightning/pull/931)

* Integrate Lightning-GPU with Catalyst so that hybrid programs can be seamlessly QJIT-compiled and executed on this device following `pip install pennylane-lightning-gpu`.
  [(#928)](https://github.com/PennyLaneAI/pennylane-lightning/pull/928)

* Add `qml.Projector` observable support via diagonalization to Lightning-GPU.
  [(#894)](https://github.com/PennyLaneAI/pennylane-lightning/pull/894)

* Add 1-target wire controlled gate support to `lightning.tensor`. Note that `cutensornet` only supports 1-target wire controlled gate as of `v24.08`. A controlled gate with more than 1 target wire should be converted to dense matrix.
  [(#880)](https://github.com/PennyLaneAI/pennylane-lightning/pull/880)

* Build and upload Lightning-Tensor wheels (x86_64, AARCH64) to PyPI.
  [(#862)](https://github.com/PennyLaneAI/pennylane-lightning/pull/862)
  [(#905)](https://github.com/PennyLaneAI/pennylane-lightning/pull/905)

* Add Matrix Product Operator (MPO) for all gates support to `lightning.tensor`. Note current C++ implementation only works for MPO sites data provided by users.
  [(#859)](https://github.com/PennyLaneAI/pennylane-lightning/pull/859)

* Add shots measurement support to `lightning.tensor`.
  [(#852)](https://github.com/PennyLaneAI/pennylane-lightning/pull/852)

* Lightning-GPU and Lightning-Kokkos migrated to the new device API.
  [(#853)](https://github.com/PennyLaneAI/pennylane-lightning/pull/853)
  [(#810)](https://github.com/PennyLaneAI/pennylane-lightning/pull/810)

### Breaking changes

* Update MacOS wheel build to 13.0 for X86_64 and ARM due to the deprecation of MacOS-12 CI runners.
  [(#969)](https://github.com/PennyLaneAI/pennylane-lightning/pull/969)

* Deprecate `initSV()` and add `resetStateVector()` from the C++ API Lightning-GPU. This is to remove the `reset_state` additional call in the Python layer.
  [(#933)](https://github.com/PennyLaneAI/pennylane-lightning/pull/933)

* Deprecate PI gates implementation in Lightning-Qubit. The PI gates were the first implementation of gate kernels in `lightning.qubit` using pre-computed indices, prior to the development of LM (less memory) and AVX kernels. This deprecation is in favour of reducing compilation time and ensuring that Lightning-Qubit only relies on LM kernels in the dynamic dispatcher across all platforms.
  [(#925)](https://github.com/PennyLaneAI/pennylane-lightning/pull/925)

* Remove PowerPC wheel build recipe for Lightning-Qubit.
  [(#902)](https://github.com/PennyLaneAI/pennylane-lightning/pull/902)

* Update MacOS wheel builds to require Monterey (12.0) or greater for x86_64 and ARM. This was required to update Pybind11 to the latest release (2.13.5) for enabling Numpy 2.0 support in Lightning.
  [(#901)](https://github.com/PennyLaneAI/pennylane-lightning/pull/901)

* Remove support for Python 3.9 for all Lightning simulators.
  [(#891)](https://github.com/PennyLaneAI/pennylane-lightning/pull/891)

### Improvements

* Update the `lightning.tensor` Python layer unit tests, as `lightning.tensor` cannot be cleaned up like other state-vector devices because the data is attached to the graph. It is recommended to use one device per circuit for `lightning.tensor`.
  [(#971)](https://github.com/PennyLaneAI/pennylane-lightning/pull/971)

* Add joint check for the N-controlled wires support in `lightning.qubit`.
  [(#949)](https://github.com/PennyLaneAI/pennylane-lightning/pull/949)

* Optimize `GlobalPhase` and `C(GlobalPhase)` gate implementation in `lightning.gpu`.
  [(#946)](https://github.com/PennyLaneAI/pennylane-lightning/pull/946)

* Add missing `liblightning_kokkos_catalyst.so` when building Lightning-Kokkos in editable installation.
  [(#945)](https://github.com/PennyLaneAI/pennylane-lightning/pull/945)

* Optimize the cartesian product to reduce the amount of memory necessary to set the `StatePrep` in Lightning-Tensor.
  [(#943)](https://github.com/PennyLaneAI/pennylane-lightning/pull/943)

* Update the `qml.probs` data-return in Lightning-GPU C++ API to align with other state-vector devices.
  [(#941)](https://github.com/PennyLaneAI/pennylane-lightning/pull/941)

* Add zero-state initialization to both `StateVectorCudaManaged` and `StateVectorCudaMPI` constructors to remove the `reset_state` in the Python layer ctor and refactor `setBasisState(state, wires)` in the C++ API.
  [(#933)](https://github.com/PennyLaneAI/pennylane-lightning/pull/933)

* Add `setStateVector(state, wire)` support to the Lightning-GPU C++ API.
  [(#930)](https://github.com/PennyLaneAI/pennylane-lightning/pull/930)

* The `generate_samples` methods of `lightning.qubit` and `lightning.kokkos` can now take in a seed number to make the generated samples deterministic. This can be useful when, among other things, fixing flaky tests in CI.
  [(#927)](https://github.com/PennyLaneAI/pennylane-lightning/pull/927)

* Remove dynamic decomposition rules for all Lightning devices.
  [(#926)](https://github.com/PennyLaneAI/pennylane-lightning/pull/926)

* Always decompose `qml.QFT` in all Lightning devices.
  [(#924)](https://github.com/PennyLaneAI/pennylane-lightning/pull/924)

* Uniform Python format to adhere PennyLane style.
  [(#924)](https://github.com/PennyLaneAI/pennylane-lightning/pull/924)

* Add the `ci:use-gpu-runner` GitHub label to `lightning.kokkos` GPU Testing CIs.
  [(#916)](https://github.com/PennyLaneAI/pennylane-lightning/pull/916)

* Update the test suite to remove deprecated code.
  [(#912)](https://github.com/PennyLaneAI/pennylane-lightning/pull/912)

* Merge `lightning.gpu` and `lightning.tensor` GPU tests in single Python and C++ CIs controlled by the `ci:use-gpu-runner` label.
  [(#911)](https://github.com/PennyLaneAI/pennylane-lightning/pull/911)

* Skip the compilation of Lightning simulators and development requirements to boost the build of public docs up to 5x.
  [(#904)](https://github.com/PennyLaneAI/pennylane-lightning/pull/904)

* Build Lightning wheels in `Release` mode to reduce the binary sizes.
  [(#903)](https://github.com/PennyLaneAI/pennylane-lightning/pull/903)

* Update Pybind11 to 2.13.5.
  [(#901)](https://github.com/PennyLaneAI/pennylane-lightning/pull/901)

* Migrate wheels artifacts to v4.
  [(#893)](https://github.com/PennyLaneAI/pennylane-lightning/pull/893)

* Update GitHub actions in response to a high-severity vulnerability.
  [(#887)](https://github.com/PennyLaneAI/pennylane-lightning/pull/887)

* Optimize and simplify controlled kernels in Lightning-Qubit.
  [(#882)](https://github.com/PennyLaneAI/pennylane-lightning/pull/882)

* Optimize gate cache recording for Lightning-Tensor C++ API.
  [(#879)](https://github.com/PennyLaneAI/pennylane-lightning/pull/879)

* Unify Lightning-Kokkos and Lightning-Qubit devices under a Lightning-Base abstracted class.
  [(#876)](https://github.com/PennyLaneAI/pennylane-lightning/pull/876)

* Smarter defaults for the `split_obs` argument in the serializer. The serializer splits linear combinations into chunks instead of all their terms.
  [(#873)](https://github.com/PennyLaneAI/pennylane-lightning/pull/873/)

* Prefer `tomlkit` over `toml` for building Lightning wheels, and choose `tomli` and `tomllib` over `toml` when installing the package.
  [(#857)](https://github.com/PennyLaneAI/pennylane-lightning/pull/857)

* Lightning-Kokkos gains native support for the `PauliRot` gate.
  [(#855)](https://github.com/PennyLaneAI/pennylane-lightning/pull/855)

### Documentation

* Update Lightning-Tensor installation docs and usage suggestions.
  [(#971)](https://github.com/PennyLaneAI/pennylane-lightning/pull/971)
  [(#972)](https://github.com/PennyLaneAI/pennylane-lightning/pull/971)

* Update `README.rst` installation instructions for `lightning.gpu` and `lightning.tensor`.
  [(#957)](https://github.com/PennyLaneAI/pennylane-lightning/pull/957)

* Update `lightning.tensor` documentation to include all the new features added since pull request #756. The new features are: 1. Finite-shot measurements; 2. Expval-base quantities; 3. Support for `qml.state()` and `qml.stateprep()`; 4. Support for all gates support via Matrix Product Operator (MPO).
  [(#909)](https://github.com/PennyLaneAI/pennylane-lightning/pull/909)

### Bug fixes

*  Fix Lightning Kokkos test_device for `kokkos_args` fail for MacOS due to `np.complex256`
  [(#974)](https://github.com/PennyLaneAI/pennylane-lightning/pull/974)

*  Fix PTM stable-latest related to `default.qubit.legacy` and the `latest` flag usage.
  [(#961)](https://github.com/PennyLaneAI/pennylane-lightning/pull/961)
  [(#966)](https://github.com/PennyLaneAI/pennylane-lightning/pull/966)

* Fix build failure for Lightning-Kokkos editable installation on MacOS due to `liblightning_kokkos_catalyst.so` copy and `liblightning_kokkos_catalyst.so` not copied to correct build path for editable installation.
  [(#947)](https://github.com/PennyLaneAI/pennylane-lightning/pull/947)
  [(#968)](https://github.com/PennyLaneAI/pennylane-lightning/pull/968)

* Add concept restriction to ensure `ConstMult` inline function only hit with arithmetic-values times complex values. Fixes build failures with the test suite when enabling OpenMP, and disabling BLAS and Python under clang.
  [(#936)](https://github.com/PennyLaneAI/pennylane-lightning/pull/936)

* Bug fix for `applyMatrix` in Lightning-Tensor. Matrix operator data is not stored in the `cuGateCache` object to support `TensorProd` obs with multiple `Hermitian` obs.
  [(#932)](https://github.com/PennyLaneAI/pennylane-lightning/pull/932)

* Bug fix for `_pauli_word` of `QuantumScriptSerializer`. `_pauli_word` can process `PauliWord` object: `I`.
  [(#919)](https://github.com/PennyLaneAI/pennylane-lightning/pull/919)

* Bug fix for analytic `qml.probs` in the Lightning-Tensor C++ API.
  [(#906)](https://github.com/PennyLaneAI/pennylane-lightning/pull/906)

### Contributors

This release contains contributions from (in alphabetical order):

Ali Asadi, Amintor Dusko, Diego Guala, Joseph Lee, Luis Alfredo Nuñez Meneses, Vincent Michaud-Rioux, Lee J. O'Riordan, Mudit Pandey, Shuli Shu, Haochen Paul Wang

---

# Release 0.38.0

### New features since last release

* Add `qml.StatePrep()` and `qml.QubitStateVector()` support to `lightning.tensor`.
  [(#849)](https://github.com/PennyLaneAI/pennylane-lightning/pull/849)

* Add analytic `qml.probs()` measurement support to `lightning.tensor`.
  [(#830)](https://github.com/PennyLaneAI/pennylane-lightning/pull/830)

* Add `qml.state()` measurement support to `lightning.tensor`.
  [(#827)](https://github.com/PennyLaneAI/pennylane-lightning/pull/827)

* Add Lightning-GPU Linux (AArch64 + GraceHopper) wheels to PyPI.
  [(#815)](https://github.com/PennyLaneAI/pennylane-lightning/pull/815)

* Add `var` support to `lightning.tensor`. Note that `var` support is added via `obs**2` and this implementation scales as `O(num_obs**2)`.
  [(#804)](https://github.com/PennyLaneAI/pennylane-lightning/pull/804)

### Breaking changes

* Update python packaging to follow PEP 517/518/621/660 standards.
  [(#832)](https://github.com/PennyLaneAI/pennylane-lightning/pull/832)

* Add `getData()` in the `lightning.tensor` C++ backend. Users are responsible for ensuring sufficient host memory is allocated for the full state vector.
  [(#827)](https://github.com/PennyLaneAI/pennylane-lightning/pull/827)

* Remove `NDpermuter.hpp` which is no longer required.
  [(#795)](https://github.com/PennyLaneAI/pennylane-lightning/pull/795)

* Remove temporary steps from the CI, such as downgrading Scipy to <1.14 and installing Kokkos v4.2 for `lightning-version == 'stable'`.
  [(#792)](https://github.com/PennyLaneAI/pennylane-lightning/pull/792)

* Do not run GPU tests and Docker workflows on release.
  [(#788)](https://github.com/PennyLaneAI/pennylane-lightning/pull/788)

* Update python packaging to follow PEP 517/518/621/660 standards.
  [(#832)](https://github.com/PennyLaneAI/pennylane-lightning/pull/832)

### Improvements

* Updated calls of ``size_t`` to ``std::size_t`` everywhere.
  [(#816)](https://github.com/PennyLaneAI/pennylane-lightning/pull/816)

* Update Lightning tests to support the generalization of basis state preparation.
  [(#864)](https://github.com/PennyLaneAI/pennylane-lightning/pull/864)

* Add `SetState` and `SetBasisState` to `Lightning-KokkosSimulator`.
  [(#861)](https://github.com/PennyLaneAI/pennylane-lightning/pull/861)

* Remove use of the deprecated `Operator.expand` in favour of `Operator.decomposition`.
  [(#846)](https://github.com/PennyLaneAI/pennylane-lightning/pull/846)

* The `setBasisState` and `setStateVector` methods of `StateVectorLQubit` and `StateVectorKokkos` are overloaded to support PennyLane-like parameters.
  [(#843)](https://github.com/PennyLaneAI/pennylane-lightning/pull/843)

* Move `setBasisState`, `setStateVector` and `resetStateVector` from `StateVectorLQubitManaged` to `StateVectorLQubit`.
  [(#841)](https://github.com/PennyLaneAI/pennylane-lightning/pull/841)

* Update `generate_samples` in Lightning-Kokkos and Lightning-GPU to support `qml.measurements.Shots` type instances.
  [(#839)](https://github.com/PennyLaneAI/pennylane-lightning/pull/839)

* Add a Catalyst-specific wrapping class for Lightning Kokkos.
  [(#837)](https://github.com/PennyLaneAI/pennylane-lightning/pull/837)
  [(#770)](https://github.com/PennyLaneAI/pennylane-lightning/pull/770)

* Lightning-Qubit natively supports the `PauliRot` gate.
  [(#834)](https://github.com/PennyLaneAI/pennylane-lightning/pull/834)

* Multiple calls to the `append_mps_final_state()` API is allowed in `lightning.tensor`.
  [(#830)](https://github.com/PennyLaneAI/pennylane-lightning/pull/830)

* Add `initial_state_prep` option to Catalyst TOML file.
  [(#826)](https://github.com/PennyLaneAI/pennylane-lightning/pull/826)

* `ENABLE_LAPACK` is `OFF` by default for all Lightning backends.
  [(#825)](https://github.com/PennyLaneAI/pennylane-lightning/pull/825)

* Update `ctrl_decomp_zyz` tests with `len(control_wires) > 1`.
  [(#821)](https://github.com/PennyLaneAI/pennylane-lightning/pull/821)

* Update the Catalyst-specific wrapping class for Lightning Kokkos to track Catalyst's new support for MCM seeding.
  [(#819)](https://github.com/PennyLaneAI/pennylane-lightning/pull/819)

* Replace ``size_t`` by ``std::size_t`` everywhere.
  [(#816)](https://github.com/PennyLaneAI/pennylane-lightning/pull/816/)

* Shot batching is made more efficient by executing all the shots in one go on Lightning-Qubit.
  [(#814)](https://github.com/PennyLaneAI/pennylane-lightning/pull/814)

* Lightning-Qubit calls `generate_samples(wires)` on a minimal subset of wires when executing in finite-shot mode.
  [(#813)](https://github.com/PennyLaneAI/pennylane-lightning/pull/813)

* Update `LightingQubit.preprocess` to work with changes to preprocessing for mid-circuit measurements.
  [(#812)](https://github.com/PennyLaneAI/pennylane-lightning/pull/812)

* Avoid unnecessary memory reset in Lightning-Qubit's state vector class constructor.
  [(#811)](https://github.com/PennyLaneAI/pennylane-lightning/pull/811)

* Add `generate_samples(wires)` support in Lightning-Qubit, which samples faster for a subset of wires.
  [(#809)](https://github.com/PennyLaneAI/pennylane-lightning/pull/809)

* Optimize the OpenMP parallelization of Lightning-Qubit's `probs` for all number of targets.
  [(#807)](https://github.com/PennyLaneAI/pennylane-lightning/pull/807)

* Optimize `probs(wires)` of Lightning-Kokkos using various kernels. Which kernel is to be used depends on the device, number of qubits and number of target wires.
  [(#802)](https://github.com/PennyLaneAI/pennylane-lightning/pull/802)

* Add GPU device compute capability check for Lightning-Tensor.
  [(#803)](https://github.com/PennyLaneAI/pennylane-lightning/pull/803)

* Refactor CUDA utils Python bindings to a separate module.
  [(#801)](https://github.com/PennyLaneAI/pennylane-lightning/pull/801)

* Parallelize Lightning-Qubit `probs` with OpenMP when using the `-DLQ_ENABLE_KERNEL_OMP=1` CMake argument.
  [(#800)](https://github.com/PennyLaneAI/pennylane-lightning/pull/800)

* Implement `probs(wires)` using a bit-shift implementation akin to the gate kernels in Lightning-Qubit.
  [(#795)](https://github.com/PennyLaneAI/pennylane-lightning/pull/795)

* Enable setting the PennyLane version when invoking, for example, `make docker-build version=master pl_version=master`.
  [(#791)](https://github.com/PennyLaneAI/pennylane-lightning/pull/791)

### Documentation

* The installation instructions for all lightning plugins have been improved.
  [(#858)](https://github.com/PennyLaneAI/pennylane-lightning/pull/858)
  [(#851)](https://github.com/PennyLaneAI/pennylane-lightning/pull/851)

* Updated the README and added citation format for Lightning arXiv preprint.
  [(#818)](https://github.com/PennyLaneAI/pennylane-lightning/pull/818)

### Bug fixes

* Point to the right Lightning root folder independently from the invocation location, when configuring the project.
  [(#874)](https://github.com/PennyLaneAI/pennylane-lightning/pull/874)

* Update dependencies and `build` command options following changes in the build system.
  [(#863)](https://github.com/PennyLaneAI/pennylane-lightning/pull/863)

* Replace structured bindings by variables in `GateImplementationsLM.hpp`.
  [(#856)](https://github.com/PennyLaneAI/pennylane-lightning/pull/856)

* Remove wrong `-m` when calling `setup.py`.
  [(#854)](https://github.com/PennyLaneAI/pennylane-lightning/pull/854)

* Fix plugin-test-matrix CI/CD workflows.
  [(#850)](https://github.com/PennyLaneAI/pennylane-lightning/pull/850)

* Set the `immutable` parameter value as `false` for the `cutensornetStateApplyTensorOperator` to allow the following `cutensornetStateUpdateTensorOperator` call.
  [(#845)](https://github.com/PennyLaneAI/pennylane-lightning/pull/845)

* Fix cuQuantum SDK path pass-though in CMake.
  [(#831)](https://github.com/PennyLaneAI/pennylane-lightning/pull/831)

* Fix CUDA sync issues on AArch64 + GraceHopper.
  [(#823)](https://github.com/PennyLaneAI/pennylane-lightning/pull/823)

* Check for the number of wires for Hermitian observables in Lightning-Tensor. Only 1-wire Hermitian observables are supported as of `cuTensorNet-v24.03.0`.
  [(#806)](https://github.com/PennyLaneAI/pennylane-lightning/pull/806)

* Set `PL_BACKEND` for the entire `build-wheel-lightning-gpu` Docker-build stage to properly build the Lightning-GPU wheel.
  [(#791)](https://github.com/PennyLaneAI/pennylane-lightning/pull/791)

* Fix conditions for skipping build & push steps in the Docker build workflows.
  [(#790)](https://github.com/PennyLaneAI/pennylane-lightning/pull/790)

* Downgrade Scipy on Lightning stable version tests.
  [(#783)](https://github.com/PennyLaneAI/pennylane-lightning/pull/783)

* Fix checkout command in test workflows for rc branches.
  [(#777)](https://github.com/PennyLaneAI/pennylane-lightning/pull/777)

* Point to the right Lightning root folder independently from the invocation location, when configuring the project.
  [(#874)](https://github.com/PennyLaneAI/pennylane-lightning/pull/874)

### Contributors

This release contains contributions from (in alphabetical order):

Ali Asadi, Astral Cai, Ahmed Darwish, Amintor Dusko, Vincent Michaud-Rioux, Luis Alfredo Nuñez Meneses, Erick Ochoa Lopez, Lee J. O'Riordan, Mudit Pandey, Shuli Shu, Raul Torres, Paul Haochen Wang

---

# Release 0.37.0

### New features since last release

* Implement Python interface to the `lightning.tensor` device.
  [(#748)](https://github.com/PennyLaneAI/pennylane-lightning/pull/748)

* Add `inverse` support for gate operations in `lightning.tensor` in the C++ layer.
  [(#753)](https://github.com/PennyLaneAI/pennylane-lightning/pull/753)

* Add `observable` and `expval` support to the `cutensornet`-backed `lightning.tensor` C++ layer.
  [(#728)](https://github.com/PennyLaneAI/pennylane-lightning/pull/728)

* Add gate support to `cutensornet`-backed `lightning.tensor` C++ layer.
  [(#718)](https://github.com/PennyLaneAI/pennylane-lightning/pull/718)

* Add `cutensornet`-backed `MPS` C++ layer to `lightning.tensor`.
  [(#704)](https://github.com/PennyLaneAI/pennylane-lightning/pull/704)

* Add support for `C(BlockEncode)` to Lightning devices.
  [(#743)](https://github.com/PennyLaneAI/pennylane-lightning/pull/743)

### Breaking changes

* Removed the `QuimbMPS` class and the corresponding backend from `lightning.tensor`.
  [(#737)](https://github.com/PennyLaneAI/pennylane-lightning/pull/737)

* Changed the name of `default.tensor` to `lightning.tensor` with the `quimb` backend.
  [(#730)](https://github.com/PennyLaneAI/pennylane-lightning/pull/730)

* `dynamic_one_shot` uses shot-vectors in the auxiliary tape to tell the device how many times to repeat the tape. Lightning-Qubit is updated accordingly.
  [(#724)](https://github.com/PennyLaneAI/pennylane-lightning/pull/724)

* `dynamic_one_shot` deals with post-selection during the post-processing phase, so Lightning-Qubit does not return `None`-valued measurements for mismatching samples anymore.
  [(#720)](https://github.com/PennyLaneAI/pennylane-lightning/pull/720)

### Improvements

* Release candidate branches automatically use the new large GitHub runner pool.
  [(#769)](https://github.com/PennyLaneAI/pennylane-lightning/pull/769)

* Lightning-Kokkos dev wheels for MacOS (x86_64, ARM64) and Linux (AArch64) are uploaded to TestPyPI upon merging a pull request.
  [(#765)](https://github.com/PennyLaneAI/pennylane-lightning/pull/765)

* Lightning-Kokkos Linux (x86_64) dev wheels are pushed to [Test PyPI](https://test.pypi.org/project/PennyLane-Lightning-Kokkos/) upon merging a pull request.
  [(#763)](https://github.com/PennyLaneAI/pennylane-lightning/pull/763)

* Change the type of tensor network objects passed to `ObservablesTNCuda` and `MeasurementsTNCuda` classes from `StateTensorT` to `TensorNetT`.
  [(#759)](https://github.com/PennyLaneAI/pennylane-lightning/pull/759)

* Silence `NDPermuter` linting warnings.
  [(#750)](https://github.com/PennyLaneAI/pennylane-lightning/pull/750)

* Rationalize MCM tests, removing most end-to-end tests from the native MCM test file, but keeping one that validates multiple mid-circuit measurements with any allowed return.
  [(#754)](https://github.com/PennyLaneAI/pennylane-lightning/pull/754)

* Rename `lightning.tensor` C++ libraries.
  [(#755)](https://github.com/PennyLaneAI/pennylane-lightning/pull/755)

* Set `state_tensor` as `const` for the `MeasurementTNCuda` class.
  [(#753)](https://github.com/PennyLaneAI/pennylane-lightning/pull/753)

* Updated Kokkos version and support to 4.3.01.
  [(#725)](https://github.com/PennyLaneAI/pennylane-lightning/pull/725)

* Lightning-Kokkos' functors are rewritten as functions wrapping around generic gate and generator functors templated over a coefficient interaction function. This reduces boilerplate while clarifying how the various kernels differ from one another.
  [(#640)](https://github.com/PennyLaneAI/pennylane-lightning/pull/640)

* Update C++ and Python GitHub actions names to include the matrix info.
  [(#717)](https://github.com/PennyLaneAI/pennylane-lightning/pull/717)

* Remove `CPhase` in favour of `CPhaseShift` in Lightning devices.
  [(#717)](https://github.com/PennyLaneAI/pennylane-lightning/pull/717)

* The various OpenMP configurations of Lightning-Qubit are tested in parallel on different Github Actions runners.
  [(#712)](https://github.com/PennyLaneAI/pennylane-lightning/pull/712)

* Update Linux wheels to use `manylinux_2_28` images.
  [(#667)](https://github.com/PennyLaneAI/pennylane-lightning/pull/667)

* Add support for `qml.expval` and `qml.var` in the `lightning.tensor` device for the `quimb` interface and the MPS method.
  [(#686)](https://github.com/PennyLaneAI/pennylane-lightning/pull/686)

* Changed the name of `lightning.tensor` to `default.tensor` with the `quimb` backend.
  [(#719)](https://github.com/PennyLaneAI/pennylane-lightning/pull/719)

* `lightning.qubit` and `lightning.kokkos` adhere to user-specified mid-circuit measurement configuration options.
  [(#736)](https://github.com/PennyLaneAI/pennylane-lightning/pull/736)

* Patch the C++ `Measurements.probs(wires)` method in Lightning-Qubit and Lightning-Kokkos to `Measurements.probs()` when called with all wires.
  This will trigger a more optimized implementation for calculating the probabilities of the entire system.
  [(#744)](https://github.com/PennyLaneAI/pennylane-lightning/pull/744)

* Remove the daily schedule from the "Compat Check w/PL - release/release" GitHub action.
  [(#746)](https://github.com/PennyLaneAI/pennylane-lightning/pull/746)

* Remove the required `scipy` config file for Lightning-Qubit. The support is now maintained by passing `SCIPY_LIBS_PATH` to the compiler.
  [(#775)](https://github.com/PennyLaneAI/pennylane-lightning/pull/775)

### Documentation

* Add installation instructions and documentation for `lightning.tensor`.
  [(#756)](https://github.com/PennyLaneAI/pennylane-lightning/pull/756)

### Bug fixes

* Don't route `probs(wires=[])` to `probs(all_wires)` in Lightning-Kokkos.
  [(#762)](https://github.com/PennyLaneAI/pennylane-lightning/pull/762)

* `ControlledQubitUnitary` is present in the Python device but not the TOML files. It is added to the decomposition gates since it can be implemented in its alternate form of `C(QubitUnitary)`.
  [(#767)](https://github.com/PennyLaneAI/pennylane-lightning/pull/767)

* Update the Lightning TOML files to indicate that non-commuting observables are supported.
  [(#764)](https://github.com/PennyLaneAI/pennylane-lightning/pull/764)

* Fix regex matching issue with auto on-boarding of release candidate branch to using the large runner queue.
  [(#774)](https://github.com/PennyLaneAI/pennylane-lightning/pull/774)

* Fix random CI failures for `lightning.tensor` Python unit tests and ignore `lightning_tensor` paths.
  [(#761)](https://github.com/PennyLaneAI/pennylane-lightning/pull/761)

* `lightning.qubit` and `lightning.kokkos` use `qml.ops.Conditional.base` instead of `qml.ops.Conditional.then_op`.
  [(#752)](https://github.com/PennyLaneAI/pennylane-lightning/pull/752)

* The preprocessing step in `lightning.qubit` now uses interface information to properly support the hardware-like postselection for mid-circuit measurements.
  [(#760)](https://github.com/PennyLaneAI/pennylane-lightning/pull/760)

* Fix AVX streaming operation support with newer GCC.
  [(#729)](https://github.com/PennyLaneAI/pennylane-lightning/pull/729)

* Revert changes calling the templated `IMAG`, `ONE`, `ZERO` functions in Kokkos kernels since they are incompatible with device execution.
  [(#733)](https://github.com/PennyLaneAI/pennylane-lightning/pull/733)

* The `tests_lkcpu_python.yml` workflow properly checks out the release or stable version of Lightning-Qubit during the test job.
  [(#723)](https://github.com/PennyLaneAI/pennylane-lightning/pull/723)

* Fix PennyLane Lightning-Kokkos and Lightning-Qubit tests for stable/stable configuration.
  [(#734)](https://github.com/PennyLaneAI/pennylane-lightning/pull/734)

* Remove the Autoray dependency from requirement files.
  [(#736)](https://github.com/PennyLaneAI/pennylane-lightning/pull/736)

* Fix the `cuda-runtime-12-0` dependency issue on RHEL8.
  [(#739)](https://github.com/PennyLaneAI/pennylane-lightning/pull/739)

* Fix the memory segmentation fault when initializing zero-wire Lightning-Kokkos.
  [(#757)](https://github.com/PennyLaneAI/pennylane-lightning/pull/757)

* Remove `pennylane.ops.op_math.controlled_decompositions.ctrl_decomp_zyz` tests with `len(control_wires) > 1`.
  [(#757)](https://github.com/PennyLaneAI/pennylane-lightning/pull/757)

* Add support for Scipy v1.14.
  [(#776)](https://github.com/PennyLaneAI/pennylane-lightning/pull/776)

* Add pickle support for the `DevPool` object in `lightning.gpu`.
  [(#772)](https://github.com/PennyLaneAI/pennylane-lightning/pull/772)

### Contributors

This release contains contributions from (in alphabetical order):

Ali Asadi, Amintor Dusko, Lillian Frederiksen, Pietropaolo Frisoni, David Ittah, Vincent Michaud-Rioux, Lee James O'Riordan, Mudit Pandey, Shuli Shu, Jay Soni

---

# Release 0.36.0

### New features since last release

* Add `cutensornet`-backed `MPS` C++ layer to `lightning.tensor`.
  [(#704)](https://github.com/PennyLaneAI/pennylane-lightning/pull/704)

* Add Python class for the `lightning.tensor` device which uses the new device API and the interface for `quimb` based on the MPS method.
  [(#671)](https://github.com/PennyLaneAI/pennylane-lightning/pull/671)

* Add compile-time support for AVX2/512 streaming operations in `lightning.qubit`.
  [(#664)](https://github.com/PennyLaneAI/pennylane-lightning/pull/664)

* `lightning.kokkos` supports mid-circuit measurements.
  [(#672)](https://github.com/PennyLaneAI/pennylane-lightning/pull/672)

* Add dynamic linking to LAPACK/OpenBlas shared objects in `scipy.libs` for both C++ and Python layer.
  [(#653)](https://github.com/PennyLaneAI/pennylane-lightning/pull/653)

* `lightning.qubit` supports mid-circuit measurements.
  [(#650)](https://github.com/PennyLaneAI/pennylane-lightning/pull/650)

* Add finite shots support in `lightning.qubit2`.
  [(#630)](https://github.com/PennyLaneAI/pennylane-lightning/pull/630)

* Add `collapse` and `normalize` methods to the `StateVectorLQubit` classes, enabling "branching" of the wavefunction. Add methods to create and seed an RNG in the `Measurements` modules.
  [(#645)](https://github.com/PennyLaneAI/pennylane-lightning/pull/645)

* Add two new Python classes (LightningStateVector and LightningMeasurements) to support `lightning.qubit2`.
  [(#613)](https://github.com/PennyLaneAI/pennylane-lightning/pull/613)

* Add analytic-mode `qml.probs` and `qml.var` support in `lightning.qubit2`.
  [(#627)](https://github.com/PennyLaneAI/pennylane-lightning/pull/627)

* Add `LightningAdjointJacobian` to support `lightning.qubit2`.
  [(#631)](https://github.com/PennyLaneAI/pennylane-lightning/pull/631)

* Add `lightning.qubit2` device which uses the new device API.
  [(#607)](https://github.com/PennyLaneAI/pennylane-lightning/pull/607)
  [(#628)](https://github.com/PennyLaneAI/pennylane-lightning/pull/628)

* Add Vector-Jacobian Product calculation support to `lightning.qubit`.
  [(#644)](https://github.com/PennyLaneAI/pennylane-lightning/pull/644)

* Add support for using new operator arithmetic as the default.
  [(#649)](https://github.com/PennyLaneAI/pennylane-lightning/pull/649)

### Breaking changes

* Split Lightning-Qubit and Lightning-Kokkos CPU Python tests with `pytest-split`. Remove `SERIAL` from Kokkos' `exec_model` matrix. Remove `all` from Lightning-Kokkos' `pl_backend` matrix. Move `clang-tidy` checks to `tidy.yml`. Avoid editable `pip` installations.
  [(#696)](https://github.com/PennyLaneAI/pennylane-lightning/pull/696)
* Update `lightning.gpu` and `lightning.kokkos` to raise an error instead of falling back to `default.qubit`.
  [(#689)](https://github.com/PennyLaneAI/pennylane-lightning/pull/689)

* Add `paths` directives to test workflows to avoid running tests that cannot be impacted by changes.
  [(#699)](https://github.com/PennyLaneAI/pennylane-lightning/pull/699)
  [(#695)](https://github.com/PennyLaneAI/pennylane-lightning/pull/695)

* Move common components of `/src/simulator/lightning_gpu/utils/` to `/src/utils/cuda_utils/`.
  [(#676)](https://github.com/PennyLaneAI/pennylane-lightning/pull/676)

* Deprecate static LAPACK linking support.
  [(#653)](https://github.com/PennyLaneAI/pennylane-lightning/pull/653)

* Migrate `lightning.qubit` to the new device API.
  [(#646)](https://github.com/PennyLaneAI/pennylane-lightning/pull/646)

* Introduce `ci:build_wheels` label, which controls wheel building on `pull_request` and other triggers.
  [(#648)](https://github.com/PennyLaneAI/pennylane-lightning/pull/648)

* Remove building wheels for Lightning Kokkos on Windows.
  [(#693)](https://github.com/PennyLaneAI/pennylane-lightning/pull/693)

### Improvements

* Add tests for Windows Wheels, fix ill-defined caching, and set the proper backend for `lightning.kokkos` wheels.
  [(#693)](https://github.com/PennyLaneAI/pennylane-lightning/pull/693)

* Replace string comparisons by `isinstance` checks where possible.
  [(#691)](https://github.com/PennyLaneAI/pennylane-lightning/pull/691)

* Refactor `cuda_utils` to remove its dependency on `custatevec.h`.
  [(#681)](https://github.com/PennyLaneAI/pennylane-lightning/pull/681)

* Add `test_templates.py` module where Grover and QSVT are tested.
  [(#684)](https://github.com/PennyLaneAI/pennylane-lightning/pull/684)

* Create `cuda_utils` for common usage of CUDA related backends.
  [(#676)](https://github.com/PennyLaneAI/pennylane-lightning/pull/676)

* Refactor `lightning_gpu_utils` unit tests to remove the dependency on statevector class.
  [(#675)](https://github.com/PennyLaneAI/pennylane-lightning/pull/675)

* Upgrade GitHub actions versions from v3 to v4.
  [(#669)](https://github.com/PennyLaneAI/pennylane-lightning/pull/669)

* Initialize the private attributes `gates_indices_` and `generators_indices_` of `StateVectorKokkos` using the definitions of the `Pennylane::Gates::Constant` namespace.
  [(#641)](https://github.com/PennyLaneAI/pennylane-lightning/pull/641)

* Add `isort` to `requirements-dev.txt` and run before `black` upon `make format` to sort Python imports.
  [(#623)](https://github.com/PennyLaneAI/pennylane-lightning/pull/623)

* Improve support for new operator arithmetic with `QuantumScriptSerializer.serialize_observables`.
  [(#670)](https://github.com/PennyLaneAI/pennylane-lightning/pull/670)

* Add `workflow_dispatch` to wheels recipes; allowing developers to build wheels manually on a branch instead of temporarily changing the headers.
  [(#679)](https://github.com/PennyLaneAI/pennylane-lightning/pull/679)

* Add the `ENABLE_LAPACK` compilation flag to toggle dynamic linking to LAPACK library.
  [(#678)](https://github.com/PennyLaneAI/pennylane-lightning/pull/678)

### Documentation

### Bug fixes

* Fix wire order permutations when using `qml.probs` with out-of-order wires in Lightning-Qubit.
  [(#707)](https://github.com/PennyLaneAI/pennylane-lightning/pull/707)

* Lightning-Qubit once again respects the wire order specified on device instantiation.
  [(#705)](https://github.com/PennyLaneAI/pennylane-lightning/pull/705)

* `dynamic_one_shot` was refactored to use `SampleMP` measurements as a way to return the mid-circuit measurement samples. `LightningQubit's `simulate` is modified accordingly.
  [(#694)](https://github.com/PennyLaneAI/pennylane-lightning/pull/694)

* Lightning-Qubit correctly decomposes state prep operations when used in the middle of a circuit.
  [(#687)](https://github.com/PennyLaneAI/pennylane-lightning/pull/687)

* Lightning-Qubit correctly decomposes `qml.QFT` and `qml.GroverOperator` if `len(wires)` is greater than 9 and 12 respectively.
  [(#687)](https://github.com/PennyLaneAI/pennylane-lightning/pull/687)

* Specify `isort` `--py` (Python version) and `-l` (max line length) to stabilize `isort` across Python versions and environments.
  [(#647)](https://github.com/PennyLaneAI/pennylane-lightning/pull/647)

* Fix random `coverage xml` CI issues.
  [(#635)](https://github.com/PennyLaneAI/pennylane-lightning/pull/635)

* `lightning.qubit` correctly decomposed state preparation operations with adjoint differentiation.
  [(#661)](https://github.com/PennyLaneAI/pennylane-lightning/pull/661)

* Fix the failed observable serialization unit tests.
  [(#683)](https://github.com/PennyLaneAI/pennylane-lightning/pull/683)

* Update the Lightning-Qubit new device API to work with Catalyst.
  [(#665)](https://github.com/PennyLaneAI/pennylane-lightning/pull/665)

* Update the version of `codecov-action` to v4 and fix the CodeCov issue with the PL-Lightning check-compatibility actions.
  [(#682)](https://github.com/PennyLaneAI/pennylane-lightning/pull/682)

* Refactor of dev prerelease auto-update-version workflow.
  [(#685)](https://github.com/PennyLaneAI/pennylane-lightning/pull/685)

* Remove gates unsupported by catalyst from TOML file.
  [(#698)](https://github.com/PennyLaneAI/pennylane-lightning/pull/698)

* Increase tolerance for a flaky test.
  [(#703)](https://github.com/PennyLaneAI/pennylane-lightning/pull/703)

* Remove `ControlledQubitUnitary` in favour of `C(QubitUnitary)` from the list of supported operations and the device TOML file. The `stopping_condition` method guarantees the consistency of decompositions.
  [(#758)](https://github.com/PennyLaneAI/pennylane-lightning/pull/758)

* Raise a clear error message with initialization of `lightning.kokkos` with zero-qubit on Windows.
  [(#758)](https://github.com/PennyLaneAI/pennylane-lightning/pull/758)


### Contributors

This release contains contributions from (in alphabetical order):

Ali Asadi, Amintor Dusko, Pietropaolo Frisoni, Thomas Germain, Christina Lee, Erick Ochoa Lopez, Vincent Michaud-Rioux, Rashid N H M, Lee James O'Riordan, Mudit Pandey, Shuli Shu

---

# Release 0.35.1

### Improvements

* Use the `adjoint` gate parameter to apply `qml.Adjoint` operations instead of matrix methods in `lightning.qubit`.
  [(#632)](https://github.com/PennyLaneAI/pennylane-lightning/pull/632)

### Bug fixes

* Fix `qml.Adjoint` support in `lightning.gpu` and `lightning.kokkos`.
  [(#632)](https://github.com/PennyLaneAI/pennylane-lightning/pull/632)

* Fix finite shots support in `lightning.qubit`, `lightning.gpu` and `lightning.kokkos`. The bug would impact calculations with measurements on observables with non-trivial diagonalizing gates and calculations with shot vectors.
  [(#632)](https://github.com/PennyLaneAI/pennylane-lightning/pull/632)

### Contributors

This release contains contributions from (in alphabetical order):

Vincent Michaud-Rioux

---

# Release 0.35.0

### New features since last release

* All backends now support `GlobalPhase` and `C(GlobalPhase)` in forward pass.
  [(#579)](https://github.com/PennyLaneAI/pennylane-lightning/pull/579)

* Add Hermitian observable support for shot-noise measurement and Lapack support.
  [(#569)](https://github.com/PennyLaneAI/pennylane-lightning/pull/569)

### Breaking changes

* Migrate `lightning.gpu` to CUDA 12.
  [(#606)](https://github.com/PennyLaneAI/pennylane-lightning/pull/606)

### Improvements

* Expand error values and strings returned from CUDA libraries.
  [(#617)](https://github.com/PennyLaneAI/pennylane-lightning/pull/617)

* `C(MultiRZ)` and `C(Rot)` gates are natively supported (with `LM` kernels).
  [(#614)](https://github.com/PennyLaneAI/pennylane-lightning/pull/614)

* Add adjoint support for `GlobalPhase` in Lightning-GPU and Lightning-Kokkos.
  [(#615)](https://github.com/PennyLaneAI/pennylane-lightning/pull/615)

* Lower the overheads of Windows CI tests.
  [(#610)](https://github.com/PennyLaneAI/pennylane-lightning/pull/610)

* Decouple LightningQubit memory ownership from numpy and migrate it to Lightning-Qubit managed state-vector class.
  [(#601)](https://github.com/PennyLaneAI/pennylane-lightning/pull/601)

* Expand support for Projector observables on Lightning-Kokkos.
  [(#601)](https://github.com/PennyLaneAI/pennylane-lightning/pull/601)

* Split Docker build cron job into two jobs: master and latest. This is mainly for reporting in the `plugin-test-matrix` repo.
  [(#600)](https://github.com/PennyLaneAI/pennylane-lightning/pull/600)

* The `BlockEncode` operation from PennyLane is now supported on all Lightning devices.
  [(#599)](https://github.com/PennyLaneAI/pennylane-lightning/pull/599)

* OpenMP acceleration can now be enabled at compile time for all `lightning.qubit` gate kernels using the `-DLQ_ENABLE_KERNEL_OMP=1` CMake argument.
  [(#510)](https://github.com/PennyLaneAI/pennylane-lightning/pull/510)

* Enable building Docker images for any branch or tag. Set the Docker build cron job to build images for the latest release and `master`.
  [(#598)](https://github.com/PennyLaneAI/pennylane-lightning/pull/598)

* Enable choosing the PennyLane-Lightning version and disabling push to Docker Hub in the Docker build workflow. Add a cron job calling the Docker build workflow.
  [(#597)](https://github.com/PennyLaneAI/pennylane-lightning/pull/597)

* Pull Kokkos v4.2.00 from the official Kokkos repository to test Lightning-Kokkos with the CUDA backend.
  [(#596)](https://github.com/PennyLaneAI/pennylane-lightning/pull/596)

* Remove deprecated MeasurementProcess.name.
  [(#605)](https://github.com/PennyLaneAI/pennylane-lightning/pull/605)

### Documentation

* Update requirements to build the documentation.
  [(#594)](https://github.com/PennyLaneAI/pennylane-lightning/pull/594)

### Bug fixes

* Downgrade auditwheel due to changes with library exclusion list.
  [(#620)](https://github.com/PennyLaneAI/pennylane-lightning/pull/620)

* List `GlobalPhase` gate in each device's TOML file.
  [(#615)](https://github.com/PennyLaneAI/pennylane-lightning/pull/615)

* Lightning-GPU's gate cache failed to distinguish between certain gates.
  For example, `MultiControlledX([0, 1, 2], "111")` and `MultiControlledX([0, 2], "00")` were applied as the same operation.
  This could happen with (at least) the following gates: `QubitUnitary`,`ControlledQubitUnitary`,`MultiControlledX`,`DiagonalQubitUnitary`,`PSWAP`,`OrbitalRotation`.
  [(#579)](https://github.com/PennyLaneAI/pennylane-lightning/pull/579)

* Ensure the stopping condition decompositions are respected for larger templated QFT and Grover operators.
  [(#609)](https://github.com/PennyLaneAI/pennylane-lightning/pull/609)

* Move concurrency group specifications from reusable Docker build workflow to the root workflows.
  [(#604)](https://github.com/PennyLaneAI/pennylane-lightning/pull/604)

* Fix `lightning-kokkos-cuda` Docker build and add CI workflow to build images and push to Docker Hub.
  [(#593)](https://github.com/PennyLaneAI/pennylane-lightning/pull/593)

* Update jax.config imports.
  [(#619)](https://github.com/PennyLaneAI/pennylane-lightning/pull/619)

* Fix apply state vector when using a Lightning handle.
  [(#622)](https://github.com/PennyLaneAI/pennylane-lightning/pull/622)

* Pinning Pytest to a version compatible with Flaky.
  [(#624)](https://github.com/PennyLaneAI/pennylane-lightning/pull/624)

### Contributors

This release contains contributions from (in alphabetical order):

Amintor Dusko, David Ittah, Vincent Michaud-Rioux, Lee J. O'Riordan, Shuli Shu, Matthew Silverman

---

# Release 0.34.0

### New features since last release

* Support added for Python 3.12 wheel builds.
  [(#541)](https://github.com/PennyLaneAI/pennylane-lightning/pull/541)

* Lightning-Qubit support arbitrary controlled gates (any wires and any control values). The kernels are implemented in the `LM` module.
  [(#576)](https://github.com/PennyLaneAI/pennylane-lightning/pull/576)

* Shot-noise related methods now accommodate observable objects with arbitrary eigenvalues. Add a Kronecker product method for two diagonal matrices.
  [(#570)](https://github.com/PennyLaneAI/pennylane-lightning/pull/570)

* Add shot-noise support for probs in the C++ layer. Probabilities are calculated from generated samples. All Lightning backends support this feature. Please note that target wires should be sorted in ascending manner.
  [(#568)](https://github.com/PennyLaneAI/pennylane-lightning/pull/568)

* Add `LM` kernels to apply arbitrary controlled operations efficiently.
  [(#516)](https://github.com/PennyLaneAI/pennylane-lightning/pull/516)

* Add shots support for variance value, probs, sample, counts calculation for given observables (`NamedObs`, `TensorProd` and `Hamiltonian`) based on Pauli words, `Identity` and `Hadamard` in the C++ layer. All Lightning backends support this support feature.
  [(#561)](https://github.com/PennyLaneAI/pennylane-lightning/pull/561)

* Add shots support for expectation value calculation for given observables (`NamedObs`, `TensorProd` and `Hamiltonian`) based on Pauli words, `Identity` and `Hadamard` in the C++ layer by adding `measure_with_samples` to the measurement interface. All Lightning backends support this support feature.
  [(#556)](https://github.com/PennyLaneAI/pennylane-lightning/pull/556)

* `qml.QubitUnitary` operators can be included in a circuit differentiated with the adjoint method. Lightning handles circuits with arbitrary non-differentiable `qml.QubitUnitary` operators. 1,2-qubit `qml.QubitUnitary` operators with differentiable parameters can be differentiated using decomposition.
  [(#540)] (https://github.com/PennyLaneAI/pennylane-lightning/pull/540)

### Breaking changes

* Set the default version of Kokkos to 4.2.00 throughout the project (CMake, CI, etc.)
  [(#578)] (https://github.com/PennyLaneAI/pennylane-lightning/pull/578)

* Overload `applyOperation` with a fifth `matrix` argument to all state vector classes to support arbitrary operations in `AdjointJacobianBase`.
  [(#540)] (https://github.com/PennyLaneAI/pennylane-lightning/pull/540)

### Improvements

* Ensure aligned memory used for numpy arrays with state-vector without reallocations.
  [(#572)](https://github.com/PennyLaneAI/pennylane-lightning/pull/572)

* Unify error messages of shot measurement related unsupported observables to better Catalyst.
  [(#577)](https://github.com/PennyLaneAI/pennylane-lightning/pull/577)

* Add configuration files to improve compatibility with Catalyst.
  [(#566)](https://github.com/PennyLaneAI/pennylane-lightning/pull/566)

* Refactor shot-noise related methods of MeasurementsBase class in the C++ layer and eigenvalues are not limited to `1` and `-1`. Add `getObs()` method to Observables class. Refactor `applyInPlaceShots` to allow users to get eigenvalues of Observables object. Deprecated `_preprocess_state` method in `MeasurementsBase` class for safer use of the `LightningQubitRaw` backend.
[(#570)](https://github.com/PennyLaneAI/pennylane-lightning/pull/570)

* Modify `setup.py` to use backend-specific build directory (`f"build_{backend}"`) to accelerate rebuilding backends in alternance.
  [(#540)] (https://github.com/PennyLaneAI/pennylane-lightning/pull/540)

* Update Dockerfile and rewrite the `build-wheel-lightning-gpu` stage to build Lightning-GPU from the `pennylane-lightning` monorepo.
  [(#539)] (https://github.com/PennyLaneAI/pennylane-lightning/pull/539)

* Add the MPI test CI workflows of Lightning-GPU in compatibility cron jobs.
  [(#536)] (https://github.com/PennyLaneAI/pennylane-lightning/pull/536)

* Add MPI synchronization in places to safely handle communicated data.
  [(#538)](https://github.com/PennyLaneAI/pennylane-lightning/pull/538)

* Add release option in compatibility cron jobs to test the release candidates of PennyLane and the Lightning plugins against one another.
  [(#531)] (https://github.com/PennyLaneAI/pennylane-lightning/pull/531)

* Add GPU workflows in compatibility cron jobs to test Lightning-GPU and Lightning-Kokkos with the Kokkos CUDA backend.
  [(#528)] (https://github.com/PennyLaneAI/pennylane-lightning/pull/528)

### Documentation

* Fixed a small typo in the documentation page for the PennyLane-Lightning GPU device.
  [(#563)](https://github.com/PennyLaneAI/pennylane-lightning/pull/563)

* Add OpenGraph social preview for Lightning docs.
  [(#574)](https://github.com/PennyLaneAI/pennylane-lightning/pull/574)

### Bug fixes

* Fix CodeCov file contention issue when uploading data from many workloads.
  [(#584)](https://github.com/PennyLaneAI/pennylane-lightning/pull/584)

* Ensure the `lightning.gpu` intermediate wheel builds are uploaded to TestPyPI.
  [(#575)](https://github.com/PennyLaneAI/pennylane-lightning/pull/575)

* Allow support for newer clang-tidy versions on non-x86_64 platforms.
  [(#567)](https://github.com/PennyLaneAI/pennylane-lightning/pull/567)

* Do not run C++ tests when testing for compatibility with PennyLane, hence fixing plugin-matrix failures. Fix Lightning-GPU workflow trigger.
  [(#571)](https://github.com/PennyLaneAI/pennylane-lightning/pull/571)

* Revert single-node multi-GPU batching behaviour to match https://github.com/PennyLaneAI/pennylane-lightning-gpu/pull/27.
  [(#564)](https://github.com/PennyLaneAI/pennylane-lightning/pull/564)

* Move deprecated `stateprep` `QuantumScript` argument into the operation list in `mpitests/test_adjoint_jacobian.py`.
  [(#540)] (https://github.com/PennyLaneAI/pennylane-lightning/pull/540)

* Fix MPI Python unit tests for the adjoint method.
  [(#538)](https://github.com/PennyLaneAI/pennylane-lightning/pull/538)

* Fix the issue with assigning kernels to ops before registering kernels on macOS
  [(#582)](https://github.com/PennyLaneAI/pennylane-lightning/pull/582)

* Update `MANIFEST.in` to include device config files and `CHANGELOG.md`
  [(#585)](https://github.com/PennyLaneAI/pennylane-lightning/pull/585)

### Contributors

This release contains contributions from (in alphabetical order):

Ali Asadi, Isaac De Vlugt, Amintor Dusko, Vincent Michaud-Rioux, Erick Ochoa Lopez, Lee James O'Riordan, Shuli Shu

---

# Release 0.33.1

* pip-installed CUDA runtime libraries can now be accessed from a virtualenv.
  [(#543)](https://github.com/PennyLaneAI/pennylane-lightning/pull/543)

### Bug fixes

* The pybind11 compiled module RPATH linkage has been restored to pre-0.33 behaviour.
  [(#543)](https://github.com/PennyLaneAI/pennylane-lightning/pull/543)

### Contributors

This release contains contributions from (in alphabetical order):

Lee J. O'Riordan

---

# Release 0.33.0

### New features since last release

* Add documentation updates for the `lightning.gpu` backend.
  [(#525)] (https://github.com/PennyLaneAI/pennylane-lightning/pull/525)

* Add `SparseHamiltonian` support for Lightning-Qubit and Lightning-GPU.
  [(#526)] (https://github.com/PennyLaneAI/pennylane-lightning/pull/526)

* Add `SparseHamiltonian` support for Lightning-Kokkos.
  [(#527)] (https://github.com/PennyLaneAI/pennylane-lightning/pull/527)

* Integrate python/pybind layer of distributed Lightning-GPU into the Lightning monorepo with Python unit tests.
  [(#518)] (https://github.com/PennyLaneAI/pennylane-lightning/pull/518)

* Integrate the distributed C++ backend of Lightning-GPU into the Lightning monorepo.
  [(#514)] (https://github.com/PennyLaneAI/pennylane-lightning/pull/514)

* Integrate Lightning-GPU into the Lightning monorepo. The new backend is named `lightning.gpu` and includes all single-GPU features.
  [(#499)] (https://github.com/PennyLaneAI/pennylane-lightning/pull/499)

* Build Linux wheels for Lightning-GPU (CUDA-11).
  [(#517)](https://github.com/PennyLaneAI/pennylane-lightning/pull/517)

* Add `Dockerfile` in `docker` and `make docker` workflow in `Makefile`. The Docker images and documentation are available on [DockerHub](https://hub.docker.com/repository/docker/pennylaneai/pennylane).
  [(#496)](https://github.com/PennyLaneAI/pennylane-lightning/pull/496)

* Add mid-circuit state preparation operation tests.
  [(#495)](https://github.com/PennyLaneAI/pennylane-lightning/pull/495)

### Breaking changes

* Add `tests_gpu.yml` workflow to test the Lightning-Kokkos backend with CUDA-12.
  [(#494)](https://github.com/PennyLaneAI/pennylane-lightning/pull/494)

* Implement `LM::GeneratorDoubleExcitation`, `LM::GeneratorDoubleExcitationMinus`, `LM::GeneratorDoubleExcitationPlus` kernels. Lightning-Qubit default kernels are now strictly from the `LM` implementation, which requires less memory and is faster for large state vectors.
  [(#512)](https://github.com/PennyLaneAI/pennylane-lightning/pull/512)

* Add workflows validating compatibility between PennyLane and Lightning's most recent stable releases and development (latest) versions.
  [(#507)](https://github.com/PennyLaneAI/pennylane-lightning/pull/507)
  [(#498)](https://github.com/PennyLaneAI/pennylane-lightning/pull/498)

* Introduce `timeout-minutes` in various workflows, mainly to avoid Windows builds hanging for several hours.
  [(#503)](https://github.com/PennyLaneAI/pennylane-lightning/pull/503)

* Cast integral-valued arrays to the device's complex type on entry in `_preprocess_state_vector` to ensure the state is correctly represented with floating-point numbers.
  [(#501)](https://github.com/PennyLaneAI/pennylane-lightning/pull/501)

* Update `DefaultQubit` to `DefaultQubitLegacy` on Lightning fallback.
  [(#500)](https://github.com/PennyLaneAI/pennylane-lightning/pull/500)

* Enums defined in `GateOperation.hpp` start at `1` (previously `0`). `::BEGIN` is introduced in a few places where it was assumed `0` accordingly.
  [(#485)](https://github.com/PennyLaneAI/pennylane-lightning/pull/485)

* Enable pre-commit hooks to format all Python files and linting of all Python source files.
  [(#485)](https://github.com/PennyLaneAI/pennylane-lightning/pull/485)

### Improvements

* Improve Python testing for Lightning-GPU (+MPI) by adding jobs in Actions files and adding Python tests to increase code coverage.
  [(#522)](https://github.com/PennyLaneAI/pennylane-lightning/pull/522)

* Add support for `pip install pennylane-lightning[kokkos]` for the OpenMP backend.
  [(#515)](https://github.com/PennyLaneAI/pennylane-lightning/pull/515)

* Update `setup.py` to allow for multi-package co-existence. The `PennyLane_Lightning` package now is the responsible for the core functionality, and will be depended upon by all other extensions.
  [(#504)] (https://github.com/PennyLaneAI/pennylane-lightning/pull/504)

* Redesign Lightning-Kokkos `StateVectorKokkos` class to use Kokkos `RangePolicy` together with special functors in `applyMultiQubitOp` to apply 1- to 4-wire generic unitary gates. For more than 4 wires, the general implementation using Kokkos `TeamPolicy` is employed to yield the best all-around performance.
  [(#490)] (https://github.com/PennyLaneAI/pennylane-lightning/pull/490)

* Redesign Lightning-Kokkos `Measurements` class to use Kokkos `RangePolicy` together with special functors to obtain the expectation value of 1- to 4-wire generic unitary gates. For more than 4 wires, the general implementation using Kokkos `TeamPolicy` is employed to yield the best all-around performance.
  [(#489)] (https://github.com/PennyLaneAI/pennylane-lightning/pull/489)

* Add tests to increase Lightning-Kokkos coverage.
  [(#485)](https://github.com/PennyLaneAI/pennylane-lightning/pull/485)

* Add memory locality tag reporting and adjoint diff dispatch for `lightning.qubit` statevector classes.
  [(#492)](https://github.com/PennyLaneAI/pennylane-lightning/pull/492)

* Add support for dependent external packages to C++ core.
  [(#482)](https://github.com/PennyLaneAI/pennylane-lightning/pull/482)

* Add support for building multiple backend simulators.
  [(#497)](https://github.com/PennyLaneAI/pennylane-lightning/pull/497)

### Documentation

### Bug fixes

* Fix CI issues running python-cov with MPI.
  [(#535)](https://github.com/PennyLaneAI/pennylane-lightning/pull/535)

* Re-add support for `pip install pennylane-lightning[gpu]`.
  [(#515)](https://github.com/PennyLaneAI/pennylane-lightning/pull/515)

* Switch most Lightning-Qubit default kernels to `LM`. Add `LM::multiQubitOp` tests, failing when targeting out-of-order wires clustered close to `num_qubits-1`. Fix the `LM::multiQubitOp` kernel implementation by introducing a generic `revWireParity` routine and replacing the `bitswap`-based implementation. Mimic the changes fixing the corresponding `multiQubitOp` and `expval` functors in Lightning-Kokkos.
  [(#511)](https://github.com/PennyLaneAI/pennylane-lightning/pull/511)

* Fix RTD builds by removing unsupported `system_packages` configuration option.
  [(#491)](https://github.com/PennyLaneAI/pennylane-lightning/pull/491)

### Contributors

This release contains contributions from (in alphabetical order):

Ali Asadi, Amintor Dusko, Vincent Michaud-Rioux, Lee J. O'Riordan, Shuli Shu

---

# Release 0.32.0

### New features since last release

* The `lightning.kokkos` backend supports Nvidia GPU execution (with Kokkos v4 and CUDA v12).
  [(#477)](https://github.com/PennyLaneAI/pennylane-lightning/pull/477)

* Complete overhaul of repository structure to facilitates integration of multiple backends. Refactoring efforts we directed to improve development performance, code reuse and decrease overall overhead to propagate changes through backends. New C++ modular build strategy allows for faster test builds restricted to a module. Update CI/CD actions concurrency strategy. Change minimal Python version to 3.9.
  [(#472)] (https://github.com/PennyLaneAI/pennylane-lightning/pull/472)

* Wheels are built with native support for sparse Hamiltonians.
  [(#470)] (https://github.com/PennyLaneAI/pennylane-lightning/pull/470)

* Add native support to sparse Hamiltonians in the absence of Kokkos & Kokkos-kernels.
  [(#465)] (https://github.com/PennyLaneAI/pennylane-lightning/pull/465)

### Breaking changes

* Rename `QubitStateVector` to `StatePrep` in the Lightning-Qubit and `Lightning-Kokkos` classes.
  [(#486)](https://github.com/PennyLaneAI/pennylane-lightning/pull/486)

* Modify `adjointJacobian` methods to accept a (maybe unused) reference `StateVectorT`, allowing device-backed simulators to directly access state vector data for adjoint differentiation instead of copying it back-and-forth into `JacobianData` (host memory).
  [(#477)](https://github.com/PennyLaneAI/pennylane-lightning/pull/477)

### Improvements

* Refactor LKokkos `Measurements` class to use (fast) specialized functors whenever possible.
  [(#481)] (https://github.com/PennyLaneAI/pennylane-lightning/pull/481)

* Merge Lightning Qubit and Lightning Kokkos backends in the new repository.
  [(#472)] (https://github.com/PennyLaneAI/pennylane-lightning/pull/472)

* Integrated new unified docs for Lightning Kokkos and Lightning Qubit packages.
  [(#473)] (https://github.com/PennyLaneAI/pennylane-lightning/pull/473)

### Documentation

### Bug fixes

* Ensure PennyLane has an `active_return` attribute before calling it.
 [(#483)] (https://github.com/PennyLaneAI/pennylane-lightning/pull/483)

* Do no import `sqrt2_v` from `<numbers>` in `Util.hpp` to resolve issue with Lightning-GPU builds.
  [(#479)](https://github.com/PennyLaneAI/pennylane-lightning/pull/479)

* Update the CMake internal references to enable sub-project compilation with affecting the parent package.
  [(#478)](https://github.com/PennyLaneAI/pennylane-lightning/pull/478)

* `apply` no longer mutates the inputted list of operations.
  [(#474)](https://github.com/PennyLaneAI/pennylane-lightning/pull/474)

### Contributors

This release contains contributions from (in alphabetical order):

Amintor Dusko, Christina Lee, Vincent Michaud-Rioux, Lee J. O'Riordan

---

# Release 0.31.0

### New features since last release

* Update Kokkos support to 4.0.01.
  [(#439)] (https://github.com/PennyLaneAI/pennylane-lightning/pull/439)

### Breaking changes

* Update tests to be compliant with PennyLane v0.31.0 development changes and deprecations.
  [(#448)](https://github.com/PennyLaneAI/pennylane-lightning/pull/448)

### Improvements

* Remove logic from `setup.py` and transfer paths and env variable definitions into workflow files.
  [(#450)](https://github.com/PennyLaneAI/pennylane-lightning/pull/450)

* Detect MKL or CBLAS if `ENABLE_BLAS=ON` making sure that BLAS is linked as expected.
  [(#449)](https://github.com/PennyLaneAI/pennylane-lightning/pull/449)

### Documentation

* Fix LightningQubit class parameter documentation.
  [(#456)](https://github.com/PennyLaneAI/pennylane-lightning/pull/456)

### Bug fixes

* Ensure cross-platform wheels continue to build with updates in git safety checks.
  [(#452)](https://github.com/PennyLaneAI/pennylane-lightning/pull/452)

* Fixing Python version bug introduce in [(#450)](https://github.com/PennyLaneAI/pennylane-lightning/pull/450)
  when `Python_EXECUTABLE` was removed from `setup.py`.
  [(#461)](https://github.com/PennyLaneAI/pennylane-lightning/pull/461)

* Ensure aligned allocator definition works with C++20 compilers.
  [(#438)](https://github.com/PennyLaneAI/pennylane-lightning/pull/438)

* Prevent multiple threads from calling `Kokkos::initialize` or `Kokkos::finalize`.
  [(#439)](https://github.com/PennyLaneAI/pennylane-lightning/pull/439)

### Contributors

This release contains contributions from (in alphabetical order):

Vincent Michaud-Rioux, Lee J. O'Riordan, Chae-Yeun Park

---

# Release 0.30.0

### New features since last release

* Add MCMC sampler.
  [(#384)] (https://github.com/PennyLaneAI/pennylane-lightning/pull/384)

* Serialize PennyLane's arithmetic operators when they are used as observables
  that are expressed in the Pauli basis.
  [(#424)](https://github.com/PennyLaneAI/pennylane-lightning/pull/424)

### Breaking changes

* Lightning now works with the new return types specification that is now default in PennyLane.
  See [the PennyLane `qml.enable_return`](https://docs.pennylane.ai/en/stable/code/api/pennylane.enable_return.html?highlight=enable_return) documentation for more information on this change.
  [(#427)](https://github.com/PennyLaneAI/pennylane-lightning/pull/427)

Instead of creating potentially ragged numpy array, devices and `QNode`'s now return an object of the same type as that
returned by the quantum function.

```
>>> dev = qml.device('lightning.qubit', wires=1)
>>> @qml.qnode(dev, diff_method="adjoint")
... def circuit(x):
...     qml.RX(x, wires=0)
...     return qml.expval(qml.PauliY(0)), qml.expval(qml.PauliZ(0))
>>> x = qml.numpy.array(0.5)
>>> circuit(qml.numpy.array(0.5))
(array(-0.47942554), array(0.87758256))
```

Interfaces like Jax or Torch handle tuple outputs without issues:

```
>>> jax.jacobian(circuit)(jax.numpy.array(0.5))
(Array(-0.87758255, dtype=float32, weak_type=True),
Array(-0.47942555, dtype=float32, weak_type=True))
```

Autograd cannot differentiate an output tuple, so results must be converted to an array before
use with `qml.jacobian`:

```
>>> qml.jacobian(lambda y: qml.numpy.array(circuit(y)))(x)
array([-0.87758256, -0.47942554])
```

Alternatively, the quantum function itself can return a numpy array of measurements:

```
>>> dev = qml.device('lightning.qubit', wires=1)
>>> @qml.qnode(dev, diff_method="adjoint")
>>> def circuit2(x):
...     qml.RX(x, wires=0)
...     return np.array([qml.expval(qml.PauliY(0)), qml.expval(qml.PauliZ(0))])
>>> qml.jacobian(circuit2)(np.array(0.5))
array([-0.87758256, -0.47942554])
```

### Improvements

* Remove deprecated `set-output` commands from workflow files.
  [(#437)](https://github.com/PennyLaneAI/pennylane-lightning/pull/437)

* Lightning wheels are now checked with `twine check` post-creation for PyPI compatibility.
  [(#430)](https://github.com/PennyLaneAI/pennylane-lightning/pull/430)

* Lightning has been made compatible with the change in return types specification.
  [(#427)](https://github.com/PennyLaneAI/pennylane-lightning/pull/427)

* Lightning is compatible with clang-tidy version 16.
  [(#429)](https://github.com/PennyLaneAI/pennylane-lightning/pull/429)

### Contributors

This release contains contributions from (in alphabetical order):

Christina Lee, Vincent Michaud-Rioux, Lee James O'Riordan, Chae-Yeun Park, Matthew Silverman

---

# Release 0.29.0

### Improvements

* Remove runtime dependency on ninja build system.
  [(#414)](https://github.com/PennyLaneAI/pennylane-lightning/pull/414)

* Allow better integration and installation support with CMake targeted binary builds.
  [(#403)](https://github.com/PennyLaneAI/pennylane-lightning/pull/403)

* Remove explicit Numpy and Scipy requirements.
  [(#412)](https://github.com/PennyLaneAI/pennylane-lightning/pull/412)

* Get `llvm` installation root from the environment variable `LLVM_ROOT_DIR` (or fallback to `brew`).
  [(#413)](https://github.com/PennyLaneAI/pennylane-lightning/pull/413)

* Update AVX2/512 kernel infrastructure for additional gate/generator operations.
  [(#404)](https://github.com/PennyLaneAI/pennylane-lightning/pull/404)

* Remove unnecessary lines for resolving CodeCov issue.
  [(#415)](https://github.com/PennyLaneAI/pennylane-lightning/pull/415)

* Add more AVX2/512 gate operations.
  [(#393)](https://github.com/PennyLaneAI/pennylane-lightning/pull/393)

### Documentation

### Bug fixes

* Ensure error raised when asking for out of order marginal probabilities. Prevents the return of incorrect results.
  [(#416)](https://github.com/PennyLaneAI/pennylane-lightning/pull/416)

* Fix Github shields in README.
  [(#402)](https://github.com/PennyLaneAI/pennylane-lightning/pull/402)

### Contributors

Amintor Dusko, Vincent Michaud-Rioux, Lee James O'Riordan, Chae-Yeun Park

---

# Release 0.28.2

### Bug fixes

* Fix Python module versioning for Linux wheels.
  [(#408)](https://github.com/PennyLaneAI/pennylane-lightning/pull/408)

### Contributors

This release contains contributions from (in alphabetical order):

Amintor Dusko, Shuli Shu, Trevor Vincent

---

# Release 0.28.1

### Bug fixes

* Fix Pybind11 module versioning and locations for Windows wheels.
  [(#400)](https://github.com/PennyLaneAI/pennylane-lightning/pull/400)

### Contributors

This release contains contributions from (in alphabetical order):

Lee J. O'Riordan

---

# Release 0.28.0

### Breaking changes

* Deprecate support for Python 3.7.
  [(#391)](https://github.com/PennyLaneAI/pennylane-lightning/pull/391)

### Improvements

* Improve Lightning package structure for external use as a C++ library.
  [(#369)](https://github.com/PennyLaneAI/pennylane-lightning/pull/369)

* Improve the stopping condition method.
  [(#386)](https://github.com/PennyLaneAI/pennylane-lightning/pull/386)

### Bug fixes

- Pin CMake to 3.24.x in wheel-builder to avoid Python not found error in CMake 3.25, when building wheels for PennyLane-Lightning-GPU.
  [(#387)](https://github.com/PennyLaneAI/pennylane-lightning/pull/387)

### Contributors

This release contains contributions from (in alphabetical order):

Amintor Dusko, Lee J. O'Riordan

---

# Release 0.27.0

### New features since last release

* Enable building of Python 3.11 wheels and upgrade Python on CI/CD workflows to 3.8.
  [(#381)](https://github.com/PennyLaneAI/pennylane-lightning/pull/381)

### Breaking changes

### Improvements

* Update clang-tools version in Github workflows.
  [(#351)](https://github.com/PennyLaneAI/pennylane-lightning/pull/351)

* Improve tests and checks CI/CD pipelines.
  [(#353)](https://github.com/PennyLaneAI/pennylane-lightning/pull/353)

* Implement 3 Qubits gates (CSWAP & Toffoli) & 4 Qubits gates (DoubleExcitation, DoubleExcitationMinus, DoubleExcitationPlus) in LM manner.
  [(#362)](https://github.com/PennyLaneAI/pennylane-lightning/pull/362)

* Upgrade Kokkos and Kokkos Kernels to 3.7.00, and improve sparse matrix-vector multiplication performance and memory usage.
  [(#361)](https://github.com/PennyLaneAI/pennylane-lightning/pull/361)

* Update Linux (ubuntu-latest) architecture x86_64 wheel-builder from GCC 10.x to GCC 11.x.
  [(#373)](https://github.com/PennyLaneAI/pennylane-lightning/pull/373)

* Update gcc and g++ 10.x to 11.x in CI tests. This update brings improved support for newer C++ features.
  [(#370)](https://github.com/PennyLaneAI/pennylane-lightning/pull/370)

* Change Lightning to inherit from QubitDevice instead of DefaultQubit.
  [(#365)](https://github.com/PennyLaneAI/pennylane-lightning/pull/365)

### Documentation

### Bug fixes

* Use mutex when accessing cache in KernelMap.
  [(#382)](https://github.com/PennyLaneAI/pennylane-lightning/pull/382)

### Contributors

This release contains contributions from (in alphabetical order):

Amintor Dusko, Chae-Yeun Park, Monit Sharma, Shuli Shu

---

# Release 0.26.1

### Bug fixes

* Fixes the transposition method used in the probability calculation.
  [(#377)](https://github.com/PennyLaneAI/pennylane-lightning/pull/377)

### Contributor

Amintor Dusko

---
# Release 0.26.0

### Improvements

* Introduces requirements-dev.txt and improves dockerfile.
  [(#330)](https://github.com/PennyLaneAI/pennylane-lightning/pull/330)

* Support `expval` for a Hamiltonian.
  [(#333)](https://github.com/PennyLaneAI/pennylane-lightning/pull/333)

* Implements caching for Kokkos installation.
  [(#316)](https://github.com/PennyLaneAI/pennylane-lightning/pull/316)

* Supports measurements of operator arithmetic classes such as `Sum`, `Prod`,
  and `SProd` by deferring handling of them to `DefaultQubit`.
  [(#349)](https://github.com/PennyLaneAI/pennylane-lightning/pull/349)

```
@qml.qnode(qml.device('lightning.qubit', wires=2))
def circuit():
    obs = qml.s_prod(2.1, qml.PauliZ(0)) + qml.op_sum(qml.PauliX(0), qml.PauliZ(1))
    return qml.expval(obs)
```

### Bug fixes

* Test updates to reflect new measurement error messages.
  [(#334)](https://github.com/PennyLaneAI/pennylane-lightning/pull/334)

* Updates to the release tagger to fix incompatibilities with RTD.
  [(#344)](https://github.com/PennyLaneAI/pennylane-lightning/pull/344)

* Update cancel-workflow-action and bot credentials.
  [(#345)](https://github.com/PennyLaneAI/pennylane-lightning/pull/345)

### Contributors

This release contains contributions from (in alphabetical order):

Amintor Dusko, Christina Lee, Lee J. O'Riordan, Chae-Yeun Park

---

# Release 0.25.0

### New features since last release

### Breaking changes

* We explicitly disable support for PennyLane's parameter broadcasting.
[#317](https://github.com/PennyLaneAI/pennylane-lightning/pull/317)

* We explicitly remove support for PennyLane's `Sum`, `SProd` and `Prod`
  as observables.
  [(#326)](https://github.com/PennyLaneAI/pennylane-lightning/pull/326)

### Improvements

* CI builders use a reduced set of resources and redundant tests for PRs.
  [(#319)](https://github.com/PennyLaneAI/pennylane-lightning/pull/319)

* Parallelize wheel-builds where applicable.
  [(#314)](https://github.com/PennyLaneAI/pennylane-lightning/pull/314)

* AVX2/512 kernels are now available on Linux/MacOS with x86-64 architecture.
  [(#313)](https://github.com/PennyLaneAI/pennylane-lightning/pull/313)

### Documentation

* Updated ReadTheDocs runner version from Ubuntu 20.04 to 22.04
  [(#327)](https://github.com/PennyLaneAI/pennylane-lightning/pull/327)

### Bug fixes

* Test updates to reflect new additions to PennyLane.
  [(#318)](https://github.com/PennyLaneAI/pennylane-lightning/pull/318)

### Contributors

This release contains contributions from (in alphabetical order):

Amintor Dusko, Christina Lee, Rashid N H M, Lee J. O'Riordan, Chae-Yeun Park

---

# Release 0.24.0

### New features since last release

* Add `SingleExcitation` and `DoubleExcitation` qchem gates and generators.
  [(#289)](https://github.com/PennyLaneAI/pennylane-lightning/pull/289)

* Add a new dispatch mechanism for future kernels.
  [(#291)](https://github.com/PennyLaneAI/pennylane-lightning/pull/291)

* Add `IsingXY` gate operation.
  [(#303)](https://github.com/PennyLaneAI/pennylane-lightning/pull/303)

* Support `qml.state()` in vjp and Hamiltonian in adjoint jacobian.
  [(#294)](https://github.com/PennyLaneAI/pennylane-lightning/pull/294)

### Breaking changes

* Codebase is now moving to C++20. The default compiler for Linux is now GCC10.
  [(#295)](https://github.com/PennyLaneAI/pennylane-lightning/pull/295)

* Minimum macOS version is changed to 10.15 (Catalina).
  [(#295)](https://github.com/PennyLaneAI/pennylane-lightning/pull/295)

### Improvements

* Split matrix operations, refactor dispatch mechanisms, and add a benchmark suits.
  [(#274)](https://github.com/PennyLaneAI/pennylane-lightning/pull/274)

* Add native support for the calculation of sparse Hamiltonians' expectation values.
Sparse operations are offloaded to [Kokkos](https://github.com/kokkos/kokkos) and
[Kokkos-Kernels](https://github.com/kokkos/kokkos-kernels).
  [(#283)](https://github.com/PennyLaneAI/pennylane-lightning/pull/283)

* Device `lightning.qubit` now accepts a datatype for a statevector.
  [(#290)](https://github.com/PennyLaneAI/pennylane-lightning/pull/290)

```python
dev1 = qml.device('lightning.qubit', wires=4, c_dtype=np.complex64) # for single precision
dev2 = qml.device('lightning.qubit', wires=4, c_dtype=np.complex128) # for double precision
```

### Documentation

* Use the centralized [Xanadu Sphinx Theme](https://github.com/XanaduAI/xanadu-sphinx-theme)
  to style the Sphinx documentation.
  [(#287)](https://github.com/PennyLaneAI/pennylane-lightning/pull/287)

### Bug fixes

* Fix the issue with using available `clang-format` version in format.
  [(#288)](https://github.com/PennyLaneAI/pennylane-lightning/pull/288)

* Fix a bug in the generator of `DoubleExcitationPlus`.
  [(#298)](https://github.com/PennyLaneAI/pennylane-lightning/pull/298)

### Contributors

This release contains contributions from (in alphabetical order):

Mikhail Andrenkov, Ali Asadi, Amintor Dusko, Lee James O'Riordan, Chae-Yeun Park, and Shuli Shu

---

# Release 0.23.0

### New features since last release

* Add `generate_samples()` to lightning.
  [(#247)](https://github.com/PennyLaneAI/pennylane-lightning/pull/247)

* Add Lightning GBenchmark Suite.
  [(#249)](https://github.com/PennyLaneAI/pennylane-lightning/pull/249)

* Support runtime and compile information.
  [(#253)](https://github.com/PennyLaneAI/pennylane-lightning/pull/253)

### Improvements

* Add `ENABLE_BLAS` build to CI checks.
  [(#249)](https://github.com/PennyLaneAI/pennylane-lightning/pull/249)

* Add more `clang-tidy` checks and kernel tests.
  [(#253)](https://github.com/PennyLaneAI/pennylane-lightning/pull/253)

* Add C++ code coverage to CI.
  [(#265)](https://github.com/PennyLaneAI/pennylane-lightning/pull/265)

* Skip over identity operations in `"lightning.qubit"`.
  [(#268)](https://github.com/PennyLaneAI/pennylane-lightning/pull/268)

### Bug fixes

* Update tests to remove `JacobianTape`.
  [(#260)](https://github.com/PennyLaneAI/pennylane-lightning/pull/260)

* Fix tests for MSVC.
  [(#264)](https://github.com/PennyLaneAI/pennylane-lightning/pull/264)

* Fix `#include <cpuid.h>` for PPC and AArch64 in Linux.
  [(#266)](https://github.com/PennyLaneAI/pennylane-lightning/pull/266)

* Remove deprecated tape execution methods.
  [(#270)](https://github.com/PennyLaneAI/pennylane-lightning/pull/270)

* Update `qml.probs` in `test_measures.py`.
  [(#280)](https://github.com/PennyLaneAI/pennylane-lightning/pull/280)

### Contributors

This release contains contributions from (in alphabetical order):

Ali Asadi, Chae-Yeun Park, Lee James O'Riordan, and Trevor Vincent

---

# Release 0.22.1

### Bug fixes

* Ensure `Identity ` kernel is registered to C++ dispatcher.
  [(#275)](https://github.com/PennyLaneAI/pennylane-lightning/pull/275)

---

# Release 0.22.0

### New features since last release

* Add Docker support.
  [(#234)](https://github.com/PennyLaneAI/pennylane-lightning/pull/234)

### Improvements

* Update quantum tapes serialization and Python tests.
  [(#239)](https://github.com/PennyLaneAI/pennylane-lightning/pull/239)

* Clang-tidy is now enabled for both tests and examples builds under Github Actions.
  [(#237)](https://github.com/PennyLaneAI/pennylane-lightning/pull/237)

* The return type of `StateVectorBase` data is now derived-class defined.
  [(#237)](https://github.com/PennyLaneAI/pennylane-lightning/pull/237)

* Update adjointJacobian and VJP methods.
  [(#222)](https://github.com/PennyLaneAI/pennylane-lightning/pull/222)

* Set GitHub workflow to upload wheels to Test PyPI.
  [(#220)](https://github.com/PennyLaneAI/pennylane-lightning/pull/220)

* Finalize the new kernel implementation.
  [(#212)](https://github.com/PennyLaneAI/pennylane-lightning/pull/212)

### Documentation

* Use of batching with OpenMP threads is documented.
  [(#221)](https://github.com/PennyLaneAI/pennylane-lightning/pull/221)

### Bug fixes

* Fix for OOM errors when using adjoint with large numbers of observables.
  [(#221)](https://github.com/PennyLaneAI/pennylane-lightning/pull/221)

* Add virtual destructor to C++ state-vector classes.
  [(#200)](https://github.com/PennyLaneAI/pennylane-lightning/pull/200)

* Fix a bug in Python tests with operations' `matrix` calls.
  [(#238)](https://github.com/PennyLaneAI/pennylane-lightning/pull/238)

* Refactor utility header and fix a bug in linear algebra function with CBLAS.
  [(#228)](https://github.com/PennyLaneAI/pennylane-lightning/pull/228)

### Contributors

This release contains contributions from (in alphabetical order):

Ali Asadi, Chae-Yeun Park, Lee James O'Riordan

---

# Release 0.21.0

### New features since last release

* Add C++ only benchmark for a given list of gates.
  [(#199)](https://github.com/PennyLaneAI/pennylane-lightning/pull/199)

* Wheel-build support for Python 3.10.
  [(#186)](https://github.com/PennyLaneAI/pennylane-lightning/pull/186)

* C++ support for probability, expectation value and variance calculations.
  [(#185)](https://github.com/PennyLaneAI/pennylane-lightning/pull/185)

* Add bindings to C++ expval, var, probs.
  [(#214)](https://github.com/PennyLaneAI/pennylane-lightning/pull/214)

### Improvements

* `setup.py` adds debug only when --debug is given
  [(#208)](https://github.com/PennyLaneAI/pennylane-lightning/pull/208)

* Add new highly-performant C++ kernels for quantum gates.
  [(#202)](https://github.com/PennyLaneAI/pennylane-lightning/pull/202)

The new kernels significantly improve the runtime performance of PennyLane-Lightning
for both differentiable and non-differentiable workflows. Here is an example workflow
using the adjoint differentiation method with a circuit of 5 strongly entangling layers:

```python
import pennylane as qml
from pennylane import numpy as np
from pennylane.templates.layers import StronglyEntanglingLayers
from numpy.random import random
np.random.seed(42)
n_layers = 5
n_wires = 6
dev = qml.device("lightning.qubit", wires=n_wires)

@qml.qnode(dev, diff_method="adjoint")
def circuit(weights):
    StronglyEntanglingLayers(weights, wires=list(range(n_wires)))
    return [qml.expval(qml.PauliZ(i)) for i in range(n_wires)]

init_weights = np.random.random(StronglyEntanglingLayers.shape(n_layers=n_layers, n_wires=n_wires))
params = np.array(init_weights,requires_grad=True)
jac = qml.jacobian(circuit)(params)
```
The latest release shows improved performance on both single and multi-threaded evaluations!

<img src="https://raw.githubusercontent.com/PennyLaneAI/pennylane-lightning/v0.21.0-rc0/doc/_static/lightning_v20_v21_bm.png" width=50%/>

* Ensure debug info is built into dynamic libraries.
  [(#201)](https://github.com/PennyLaneAI/pennylane-lightning/pull/201)

### Documentation

* New guidelines on adding and benchmarking C++ kernels.
  [(#202)](https://github.com/PennyLaneAI/pennylane-lightning/pull/202)

### Bug fixes

* Update clang-format version
  [(#219)](https://github.com/PennyLaneAI/pennylane-lightning/pull/219)

* Fix failed tests on Windows.
  [(#218)](https://github.com/PennyLaneAI/pennylane-lightning/pull/218)

* Update clang-format version
  [(#219)](https://github.com/PennyLaneAI/pennylane-lightning/pull/219)

* Add virtual destructor to C++ state-vector classes.
  [(#200)](https://github.com/PennyLaneAI/pennylane-lightning/pull/200)

* Fix failed tests for the non-binary wheel.
  [(#213)](https://github.com/PennyLaneAI/pennylane-lightning/pull/213)

* Add virtual destructor to C++ state-vector classes.
  [(#200)](https://github.com/PennyLaneAI/pennylane-lightning/pull/200)

### Contributors

This release contains contributions from (in alphabetical order):

Ali Asadi, Amintor Dusko, Chae-Yeun Park, Lee James O'Riordan

---

# Release 0.20.1

### Bug fixes

* Fix missing header-files causing build errors in algorithms module.
  [(#193)](https://github.com/PennyLaneAI/pennylane-lightning/pull/193)

* Fix failed tests for the non-binary wheel.
  [(#191)](https://github.com/PennyLaneAI/pennylane-lightning/pull/191)

---
# Release 0.20.2

### Bug fixes

* Introduce CY kernel to Lightning to avoid issues with decomposition.
  [(#203)](https://github.com/PennyLaneAI/pennylane-lightning/pull/203)

### Contributors

This release contains contributions from (in alphabetical order):

Lee J. O'Riordan

# Release 0.20.1

### Bug fixes

* Fix missing header-files causing build errors in algorithms module.
  [(#193)](https://github.com/PennyLaneAI/pennylane-lightning/pull/193)

* Fix failed tests for the non-binary wheel.
  [(#191)](https://github.com/PennyLaneAI/pennylane-lightning/pull/191)

# Release 0.20.0

### New features since last release

* Add wheel-builder support for Python 3.10.
  [(#186)](https://github.com/PennyLaneAI/pennylane-lightning/pull/186)

* Add VJP support to PL-Lightning.
  [(#181)](https://github.com/PennyLaneAI/pennylane-lightning/pull/181)

* Add complex64 support in PL-Lightning.
  [(#177)](https://github.com/PennyLaneAI/pennylane-lightning/pull/177)

* Added examples folder containing aggregate gate performance test.
  [(#165)](https://github.com/PennyLaneAI/pennylane-lightning/pull/165)

### Breaking changes

### Improvements

* Update PL-Lightning to support new features in PL.
  [(#179)](https://github.com/PennyLaneAI/pennylane-lightning/pull/179)

### Documentation

* Lightning setup.py build process uses CMake.
  [(#176)](https://github.com/PennyLaneAI/pennylane-lightning/pull/176)

### Contributors

This release contains contributions from (in alphabetical order):

Ali Asadi, Chae-Yeun Park, Isidor Schoch, Lee James O'Riordan

---

# Release 0.19.0

* Add Cache-Friendly DOTC, GEMV, GEMM along with BLAS Support.
  [(#155)](https://github.com/PennyLaneAI/pennylane-lightning/pull/155)

### Improvements

* The performance of parametric gates has been improved.
  [(#157)](https://github.com/PennyLaneAI/pennylane-lightning/pull/157)

* AVX support is enabled for Linux users on Intel/AMD platforms.
  [(#157)](https://github.com/PennyLaneAI/pennylane-lightning/pull/157)

* PennyLane-Lightning has been updated to conform with clang-tidy
  recommendations for modernization, offering performance improvements across
  all use-cases.
  [(#153)](https://github.com/PennyLaneAI/pennylane-lightning/pull/153)

### Breaking changes

* Linux users on `x86_64` must have a CPU supporting AVX.
  [(#157)](https://github.com/PennyLaneAI/pennylane-lightning/pull/157)

### Bug fixes

* OpenMP built with Intel MacOS CI runners causes failures on M1 Macs. OpenMP is currently
  disabled in the built wheels until this can be resolved with Github Actions runners.
  [(#166)](https://github.com/PennyLaneAI/pennylane-lightning/pull/166)

### Contributors

This release contains contributions from (in alphabetical order):

Ali Asadi, Lee James O'Riordan

---

# Release 0.18.0

### New features since last release

* PennyLane-Lightning now provides a high-performance
  [adjoint Jacobian](http://arxiv.org/abs/2009.02823) method for differentiating quantum circuits.
  [(#136)](https://github.com/PennyLaneAI/pennylane-lightning/pull/136)

  The adjoint method operates after a forward pass by iteratively applying inverse gates to scan
  backwards through the circuit. The method is already available in PennyLane's
  `default.qubit` device, but the version provided by `lightning.qubit` integrates with the C++
  backend and is more performant, as shown in the plot below:

  <img src="https://raw.githubusercontent.com/PennyLaneAI/pennylane-lightning/master/doc/_static/lightning_adjoint.png" width=70%/>

  The plot compares the average runtime of `lightning.qubit` and `default.qubit` for calculating the
  Jacobian of a circuit using the adjoint method for a range of qubit numbers. The circuit
  consists of ten `BasicEntanglerLayers` with a `PauliZ` expectation value calculated on each wire,
  repeated over ten runs. We see that `lightning.qubit` provides a speedup of around two to eight
  times, depending on the number of qubits.

  The adjoint method can be accessed using the standard interface. Consider the following circuit:

  ```python
  import pennylane as qml

  wires = 3
  layers = 2
  dev = qml.device("lightning.qubit", wires=wires)

  @qml.qnode(dev, diff_method="adjoint")
  def circuit(weights):
      qml.templates.StronglyEntanglingLayers(weights, wires=range(wires))
      return qml.expval(qml.PauliZ(0))

  weights = qml.init.strong_ent_layers_normal(layers, wires, seed=1967)
  ```

  The circuit can be executed and its gradient calculated using:

    ```pycon
  >>> print(f"Circuit evaluated: {circuit(weights)}")
  Circuit evaluated: 0.9801286266677633
  >>> print(f"Circuit gradient:\n{qml.grad(circuit)(weights)}")
  Circuit gradient:
  [[[-1.11022302e-16 -1.63051504e-01 -4.14810501e-04]
    [ 1.11022302e-16 -1.50136528e-04 -1.77922957e-04]
    [ 0.00000000e+00 -3.92874550e-02  8.14523075e-05]]

   [[-1.14472273e-04  3.85963953e-02  0.00000000e+00]
    [-5.76791765e-05 -9.78478343e-02  0.00000000e+00]
    [-5.55111512e-17  0.00000000e+00 -1.11022302e-16]]]
  ```

* PennyLane-Lightning now supports all of the operations and observables of `default.qubit`.
  [(#124)](https://github.com/PennyLaneAI/pennylane-lightning/pull/124)

### Improvements

* A new state-vector class `StateVectorManaged` was added, enabling memory use to be bound to
  statevector lifetime.
  [(#136)](https://github.com/PennyLaneAI/pennylane-lightning/pull/136)

* The repository now has a well-defined component hierarchy, allowing each indepedent unit to be
  compiled and linked separately.
  [(#136)](https://github.com/PennyLaneAI/pennylane-lightning/pull/136)

* PennyLane-Lightning can now be installed without compiling its C++ binaries and will fall back
  to using the `default.qubit` implementation. Skipping compilation is achieved by setting the
  `SKIP_COMPILATION` environment variable, e.g., Linux/MacOS: `export SKIP_COMPILATION=True`,
  Windows: `set SKIP_COMPILATION=True`. This feature is intended for building a pure-Python wheel of
  PennyLane-Lightning as a backup for platforms without a dedicated wheel.
  [(#129)](https://github.com/PennyLaneAI/pennylane-lightning/pull/129)

* The C++-backed Python bound methods can now be directly called with wires and supplied parameters.
  [(#125)](https://github.com/PennyLaneAI/pennylane-lightning/pull/125)

* Lightning supports arbitrary unitary and non-unitary gate-calls from Python to C++ layer.
  [(#121)](https://github.com/PennyLaneAI/pennylane-lightning/pull/121)

### Documentation

* Added preliminary architecture diagram for package.
  [(#131)](https://github.com/PennyLaneAI/pennylane-lightning/pull/131)

* C++ API built as part of docs generation.
  [(#131)](https://github.com/PennyLaneAI/pennylane-lightning/pull/131)

### Breaking changes

* Wheels for MacOS <= 10.13 will no longer be provided due to XCode SDK C++17 support requirements.
  [(#149)](https://github.com/PennyLaneAI/pennylane-lightning/pull/149)

### Bug fixes

* An indexing error in the CRY gate is fixed. [(#136)](https://github.com/PennyLaneAI/pennylane-lightning/pull/136)

* Column-major data in numpy is now correctly converted to row-major upon pass to the C++ layer.
  [(#126)](https://github.com/PennyLaneAI/pennylane-lightning/pull/126)

### Contributors

This release contains contributions from (in alphabetical order):

Thomas Bromley, Lee James O'Riordan

---

# Release 0.17.0

### New features

* C++ layer now supports float (32-bit) and double (64-bit) templated complex data.
  [(#113)](https://github.com/PennyLaneAI/pennylane-lightning/pull/113)

### Improvements

* The PennyLane device test suite is now included in coverage reports.
  [(#123)](https://github.com/PennyLaneAI/pennylane-lightning/pull/123)

* Static versions of jQuery and Bootstrap are no longer included in the CSS theme.
  [(#118)](https://github.com/PennyLaneAI/pennylane-lightning/pull/118)

* C++ tests have been ported to use Catch2 framework.
  [(#115)](https://github.com/PennyLaneAI/pennylane-lightning/pull/115)

* Testing now exists for both float and double precision methods in C++ layer.
  [(#113)](https://github.com/PennyLaneAI/pennylane-lightning/pull/113)
  [(#115)](https://github.com/PennyLaneAI/pennylane-lightning/pull/115)

* Compile-time utility methods with `constexpr` have been added.
  [(#113)](https://github.com/PennyLaneAI/pennylane-lightning/pull/113)

* Wheel-build support for ARM64 (Linux and MacOS) and PowerPC (Linux) added.
  [(#110)](https://github.com/PennyLaneAI/pennylane-lightning/pull/110)

* Add support for Controlled Phase Gate (`ControlledPhaseShift`).
  [(#114)](https://github.com/PennyLaneAI/pennylane-lightning/pull/114)

* Move changelog to `.github` and add a changelog reminder.
  [(#111)](https://github.com/PennyLaneAI/pennylane-lightning/pull/111)

* Adds CMake build system support.
  [(#104)](https://github.com/PennyLaneAI/pennylane-lightning/pull/104)


### Breaking changes

* Removes support for Python 3.6 and adds support for Python 3.9.
  [(#127)](https://github.com/PennyLaneAI/pennylane-lightning/pull/127)
  [(#128)](https://github.com/PennyLaneAI/pennylane-lightning/pull/128)

* Compilers with C++17 support are now required to build C++ module.
  [(#113)](https://github.com/PennyLaneAI/pennylane-lightning/pull/113)

* Gate classes have been removed with functionality added to StateVector class.
  [(#113)](https://github.com/PennyLaneAI/pennylane-lightning/pull/113)

* We are no longer building wheels for Python 3.6.
  [(#106)](https://github.com/PennyLaneAI/pennylane-lightning/pull/106)

### Bug fixes

* PowerPC wheel-builder now successfully compiles modules.
  [(#120)](https://github.com/PennyLaneAI/pennylane-lightning/pull/120)

### Documentation

* Added community guidelines.
  [(#109)](https://github.com/PennyLaneAI/pennylane-lightning/pull/109)

### Contributors

This release contains contributions from (in alphabetical order):

Ali Asadi, Christina Lee, Thomas Bromley, Lee James O'Riordan

---

# Release 0.15.1

### Bug fixes

* The PennyLane-Lightning binaries are now built with NumPy 1.19.5, to avoid ABI
  compatibility issues with the latest NumPy 1.20 release. See
  [the NumPy release notes](https://numpy.org/doc/stable/release/1.20.0-notes.html#size-of-np-ndarray-and-np-void-changed)
  for more details.
  [(#97)](https://github.com/PennyLaneAI/pennylane-lightning/pull/97)

### Contributors

This release contains contributions from (in alphabetical order):

Josh Izaac, Antal Száva

---

# Release 0.15.0

### Improvements

* For compatibility with PennyLane v0.15, the `analytic` keyword argument
  has been removed. Statistics can still be computed analytically by setting
  `shots=None`.
  [(#93)](https://github.com/PennyLaneAI/pennylane-lightning/pull/93)

* Inverse gates are now supported.
  [(#89)](https://github.com/PennyLaneAI/pennylane-lightning/pull/89)

* Add new lightweight backend with performance improvements.
  [(#57)](https://github.com/PennyLaneAI/pennylane-lightning/pull/57)

* Remove the previous Eigen-based backend.
  [(#67)](https://github.com/PennyLaneAI/pennylane-lightning/pull/67)

### Bug fixes

* Re-add dispatch table after fixing static initialisation order issue.
  [(#68)](https://github.com/PennyLaneAI/pennylane-lightning/pull/68)

### Contributors

This release contains contributions from (in alphabetical order):

Thomas Bromley, Theodor Isacsson, Christina Lee, Thomas Loke, Antal Száva.

---

# Release 0.14.1

### Bug fixes

* Fixes a bug where the `QNode` would swap Lightning-Qubit to
  `DefaultQubitAutograd` on device execution due to the inherited
  `passthru_devices` entry of the `capabilities` dictionary.
  [(#61)](https://github.com/PennyLaneAI/pennylane-lightning/pull/61)

### Contributors

This release contains contributions from (in alphabetical order):

Antal Száva

---

# Release 0.14.0

### Improvements

* Extends support from 16 qubits to 50 qubits.
  [(#52)](https://github.com/PennyLaneAI/pennylane-lightning/pull/52)

### Bug fixes

* Updates applying basis state preparations to correspond to the
  changes in `DefaultQubit`.
  [(#55)](https://github.com/PennyLaneAI/pennylane-lightning/pull/55)

### Contributors

This release contains contributions from (in alphabetical order):

Thomas Loke, Tom Bromley, Josh Izaac, Antal Száva

---

# Release 0.12.0

### Bug fixes

* Updates capabilities dictionary to be compatible with core PennyLane
  [(#45)](https://github.com/PennyLaneAI/pennylane-lightning/pull/45)

* Fix install of Eigen for CI wheel building
  [(#44)](https://github.com/PennyLaneAI/pennylane-lightning/pull/44)

### Contributors

This release contains contributions from (in alphabetical order):

Tom Bromley, Josh Izaac, Antal Száva

---

# Release 0.11.0

Initial release.

This release contains contributions from (in alphabetical order):

Tom Bromley, Josh Izaac, Nathan Killoran, Antal Száva<|MERGE_RESOLUTION|>--- conflicted
+++ resolved
@@ -132,12 +132,8 @@
 
 Runor Agbaire,
 Ali Asadi,
-<<<<<<< HEAD
 Amintor Dusko
-David Ittah,
-=======
 Yushao Chen,
->>>>>>> 226d03a5
 Christina Lee,
 Joseph Lee,
 Mehrdad Malekmohammadi,
@@ -146,11 +142,7 @@
 Mudit Pandey,
 Shuli Shu,
 Marc Vandelle,
-<<<<<<< HEAD
 Jake Zaia
-=======
-Jake Zaia 
->>>>>>> 226d03a5
 
 ---
 
