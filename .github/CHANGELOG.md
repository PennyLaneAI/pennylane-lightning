--- conflicted
+++ resolved
@@ -23,21 +23,15 @@
 
 ### Improvements
 
-<<<<<<< HEAD
-=======
+* Reverse Lightning Qubit generators vector insertion order.
+  [(#1009)](https://github.com/PennyLaneAI/pennylane-lightning/pull/1009)
+
+* Update Kokkos version support to 4.5.
+  [(#1007)](https://github.com/PennyLaneAI/pennylane-lightning/pull/1007)
+
 * Enable N-controlled gate and matrix support to `lightning.gpu` simulator for Catalyst.
   [(#1005)](https://github.com/PennyLaneAI/pennylane-lightning/pull/1005)
 
->>>>>>> 7ba77798
-* Reverse Lightning Qubit generators vector insertion order.
-  [(#1009)](https://github.com/PennyLaneAI/pennylane-lightning/pull/1009)
-
-* Update Kokkos version support to 4.5.
-  [(#1007)](https://github.com/PennyLaneAI/pennylane-lightning/pull/1007)
-
-* Enable N-controlled gate and matrix support to `lightning.gpu` simulator for Catalyst.
-  [(#1005)](https://github.com/PennyLaneAI/pennylane-lightning/pull/1005)
-
 * Update Kokkos version support to 4.4.1 and enable Lightning-Kokkos[CUDA] C++ tests on CI.
   [(#1000)](https://github.com/PennyLaneAI/pennylane-lightning/pull/1000)
 
@@ -60,13 +54,11 @@
 
 ### Bug fixes
 
-<<<<<<< HEAD
+* Fix Lightning Kokkos editable mode path.
+  [(#1010)](https://github.com/PennyLaneAI/pennylane-lightning/pull/1010)
+
 * Fix the missing `ninja` in Linux AARCH64 wheels recipe.
   [(#1007)](https://github.com/PennyLaneAI/pennylane-lightning/pull/1007)
-=======
-* Fix Lightning Kokkos editable mode path.
-  [(#1010)](https://github.com/PennyLaneAI/pennylane-lightning/pull/1010)
->>>>>>> 7ba77798
 
 * Fix version switch condition the GPU workflow tests for LGPU and LKokkos.
   [(#1006)](https://github.com/PennyLaneAI/pennylane-lightning/pull/1006)
