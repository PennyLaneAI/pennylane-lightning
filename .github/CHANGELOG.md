--- conflicted
+++ resolved
@@ -38,11 +38,7 @@
 
 This release contains contributions from (in alphabetical order):
 
-<<<<<<< HEAD
-Amintor Dusko, Chae-Yeun Park, Lee James O'Riordan, Mikhail Andrenkov
-=======
-Mikhail Andrenkov, Ali Asadi, Chae-Yeun Park
->>>>>>> e4db7f16
+Ali Asadi, Amintor Dusko, Chae-Yeun Park, Lee James O'Riordan, Mikhail Andrenkov
 
 ---
 
