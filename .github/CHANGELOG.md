# Release 0.41.0-dev

### New features since last release
* Implement new C++ kernels for efficient in-place multiplication of sparse matrices to state vectors, supporting both controlled and non-controlled gates, and add comprehensive tests for this new functionality.
  [#1085](https://github.com/PennyLaneAI/pennylane-lightning/pull/1085)

* Add support for Python 3.13.
  [(#1001)](https://github.com/PennyLaneAI/pennylane-lightning/pull/1001)

### Breaking changes

### Improvements

<<<<<<< HEAD
* Remove dispensable C++ source code in Lightning wheels.
=======
* Use cuquantum API for calculating expectation value of Pauli sentences in Lightning-GPU.
  [(#1104)](https://github.com/PennyLaneAI/pennylane-lightning/pull/1104)

* Hide internal C++ APIs in Lightning docs.
  [(#1096)](https://github.com/PennyLaneAI/pennylane-lightning/pull/1096)

* Implemented the `jaxpr_jvp` method to compute the jvp of a jaxpr using `lightning.qubit`.
  This method currently only support the adjoint differentiation method.
  [(#1087)](https://github.com/PennyLaneAI/pennylane/pull/1087)
  [(#1106)](https://github.com/PennyLaneAI/pennylane/pull/1106)

* Modify expval of named operators in Lightning-Qubit for in-place computation of expectation value, to avoid creating an intermediate statevector
  [(#1079)] (https://github.com/PennyLaneAI/pennylane-lightning/pull/1079)
  [(#565)] (https://github.com/PennyLaneAI/pennylane-lightning/pull/565)

* Device (`"lightning.qubit"`, `"lightning.gpu"`, `"lightning.kokkos"`) pre-processing is now included in the 
  execution pipeline when program capture is enabled.
  [(#1084)](https://github.com/PennyLaneAI/pennylane-lightning/pull/1084)
  
* Hide anonymous namespaces in Lightning docs.
  [(#1097)](https://github.com/PennyLaneAI/pennylane-lightning/pull/1097)
>>>>>>> 855e01e4

* Expand test structure to efficiently handle sparse data.
  [(#1085)](https://github.com/PennyLaneAI/pennylane-lightning/pull/1085)
  
* Removed redundant `reset_state` calls for circuit execution when state vector is freshly initialized.
  [(#1076)](https://github.com/PennyLaneAI/pennylane-lightning/pull/1076)

* Added support for sparse `qml.QubitUnitary` gates for `lightning.qubit`, `lightning.gpu`, and `lightning.kokkos` backends.
  [(#1068)](https://github.com/PennyLaneAI/pennylane-lightning/pull/1068).

* Introduce a generalized sparse gate selection system via the `_observable_is_sparse` method in the base measurement class, enabling future expansion for any number of sparse observables.
  [(#1068)](https://github.com/PennyLaneAI/pennylane-lightning/pull/1068).

* Optimize the copy of a input state-vector into the LGPU #1071 
  [(#1071)](https://github.com/PennyLaneAI/pennylane-lightning/pull/1071)

* Fix wheel naming in Docker builds for `setuptools v75.8.1` compatibility.
  [(#1075)](https://github.com/PennyLaneAI/pennylane-lightning/pull/1075)

* Use native C++ kernels for controlled-adjoint and adjoint-controlled of supported operations.
  [(#1063)](https://github.com/PennyLaneAI/pennylane-lightning/pull/1063)

* In Lightning-Tensor, allow `qml.MPSPrep` to accept an MPS with `len(MPS) = n_wires-1`.
  [(#1064)](https://github.com/PennyLaneAI/pennylane-lightning/pull/1064)

* Capture execution via `dev.eval_jaxpr` can now be used with `jax.jit` and `jax.vmap`.
  [(#1055)](https://github.com/PennyLaneAI/pennylane-lightning/pull/1055)

* Adds an `execution_config` keyword argument to `LightningBase.eval_jaxpr` to accomodate a
  Device API change.
  [(#1067)](https://github.com/PennyLaneAI/pennylane-lightning/pull/1067/)

* Lightning devices support dynamically allocated wires (e.g. `qml.device("lightning.qubit")`)
  [(#1043)](https://github.com/PennyLaneAI/pennylane-lightning/pull/1043)

* Remove the old device API references in the Lightning repo and test suite.
  [(#1057)](https://github.com/PennyLaneAI/pennylane-lightning/pull/1057)

* Update `qml.ControlledQubitUnitary` tests following the latest updates in PennyLane.
  [(#1047)](https://github.com/PennyLaneAI/pennylane-lightning/pull/1047)

* Remove unnecessary adjoint pytest skip for Lightning-Kokkos.
  [(#1048)](https://github.com/PennyLaneAI/pennylane-lightning/pull/1048)

* Update source code to use black formatter 25.1.0.
  [(#1059)](https://github.com/PennyLaneAI/pennylane-lightning/pull/1059)

* Replace the type checking using the property `return_type` of `MeasurementProcess` with direct `isinstance` checks.
  [(#1044)](https://github.com/PennyLaneAI/pennylane-lightning/pull/1044)

* Update Lightning integration tests following the `gradient_kwargs` deprecation
  in Pennylane.
  [(#1045)](https://github.com/PennyLaneAI/pennylane-lightning/pull/1045)

* Update `qml.MultiControlledX` tests following the latest updates in PennyLane.
  [(#1040)](https://github.com/PennyLaneAI/pennylane-lightning/pull/1040)

* Update the minimum required version of PennyLane to `v0.40.0`.
  [(#1033)](https://github.com/PennyLaneAI/pennylane-lightning/pull/1033)

* Merge the `v0.40.0-rc` branch to the master and bump version.
  [(#1038)](https://github.com/PennyLaneAI/pennylane-lightning/pull/1038)

* Reduce the number of shots in the PennyLane Python tests on CIs, from 20k to 10k.
  [(#1046)](https://github.com/PennyLaneAI/pennylane-lightning/pull/1046)

* `SX` and `C(SX)` gates are natively supported for all lightning devices.
  [(#731)](https://github.com/PennyLaneAI/pennylane-lightning/pull/731)

* Programs transformed by `qml.defer_measurements` can be executed on `lightning.qubit`.
  [(#1069)](https://github.com/PennyLaneAI/pennylane-lightning/pull/1069)

* `lightning.qubit` supports `ctrl` and `adjoint` with program capture.
  [(#1069)](https://github.com/PennyLaneAI/pennylane-lightning/pull/1069)

### Documentation

### Bug fixes

* Fix the `test_preprocess` test skip condition for `lightning.tensor`.
  [(#1092)](https://github.com/PennyLaneAI/pennylane-lightning/pull/1092)

* Fix measurements with empty wires and operators for statevectors with dynamically allocated wires.
  [(#1081)](https://github.com/PennyLaneAI/pennylane-lightning/pull/1081)

* Fix unit tests that were being skipped in `testApplyControlledPhaseShift`.
  [(#1083)](https://github.com/PennyLaneAI/pennylane-lightning/pull/1083)

* Fix Github CI for aarch64 cuda to clean up after runs.
  [(#1074)](https://github.com/PennyLaneAI/pennylane-lightning/pull/1074)

* Increase maximum time for aarch64-CUDA Github CI action .
  [(#1070)](https://github.com/PennyLaneAI/pennylane-lightning/pull/1070)

* Fix `SyntaxWarning` from `is` with a literal in Python tests.
  [(#1070)](https://github.com/PennyLaneAI/pennylane-lightning/pull/1070)

* Fix CI to collect Python code coverage for Lightning-Qubit and Lightning-Kokkos CPU.
  [(#1053)](https://github.com/PennyLaneAI/pennylane-lightning/pull/1053)

* Upgrade the version of QEMU image to fix AARCH64 wheel action.
  [(#1056)](https://github.com/PennyLaneAI/pennylane-lightning/pull/1056)

* Patch `MultiControlledX` tests to fix stable/latest failures after the v0.40.0 release.
  [(#1046)](https://github.com/PennyLaneAI/pennylane-lightning/pull/1046)

* Update Github CI to use Ubuntu 24 and remove `libopenblas-base` package.
  [(#1041)](https://github.com/PennyLaneAI/pennylane-lightning/pull/1041)

* Updates the `eval_jaxpr` method to handle the new signatures for the `cond`, `while`, and
  `for` primitives.
  [(#1051)](https://github.com/PennyLaneAI/pennylane-lightning/pull/1051)

### Contributors

This release contains contributions from (in alphabetical order):

Saeed Bohloul,
Astral Cai,
Yushao Chen,
Amintor Dusko,
Pietropaolo Frisoni,
Christina Lee,
Joseph Lee,
Luis Alfredo Nuñez Meneses,
Lee J. O'Riordan,
Andrija Paurevic,
Alex Preciado,
Shuli Shu

---

# Release 0.40.0

### New features since last release

* Add Exact Tensor Network (TN) C++ backend to Lightning-Tensor.
  [(#977)](https://github.com/PennyLaneAI/pennylane-lightning/pull/977)

* Add native N-controlled generators and adjoint support to `lightning.gpu`'s single-GPU backend.
  [(#970)](https://github.com/PennyLaneAI/pennylane-lightning/pull/970)

* Add a Catalyst-specific wrapping class for Lightning-Qubit.
  [(#960)](https://github.com/PennyLaneAI/pennylane-lightning/pull/960)
  [(#999)](https://github.com/PennyLaneAI/pennylane-lightning/pull/999)

* Add native N-controlled gate/matrix operations and adjoint support to `lightning.kokkos`.
  [(#950)](https://github.com/PennyLaneAI/pennylane-lightning/pull/950)

* Add native N-controlled gates support to `lightning.gpu`'s single-GPU backend.
  [(#938)](https://github.com/PennyLaneAI/pennylane-lightning/pull/938)

### Breaking changes

* Remove all instances of the legacy operator arithmetic (the `Hamiltonian` and `Tensor` deprecated classes in PennyLane).
  [(#994)](https://github.com/PennyLaneAI/pennylane-lightning/pull/994)
  [(#997)](https://github.com/PennyLaneAI/pennylane-lightning/pull/997)

* Remove all instances of `qml.QubitStateVector` as deprecated in PennyLane.
  [(#985)](https://github.com/PennyLaneAI/pennylane-lightning/pull/985)

### Improvements

* Add CI wheels checks for `aarch64` wheels of Lightning-GPU and Lightning-Tensor.
  [(#1031)](https://github.com/PennyLaneAI/pennylane-lightning/pull/1031)

* Replace the `dummy_tensor_update` method with the `cutensornetStateCaptureMPS` API to ensure that applying gates is allowed after the `cutensornetStateCompute` call.
  [(#1028)](https://github.com/PennyLaneAI/pennylane-lightning/pull/1028)

* Add unit tests for measurement with shots for Lightning-Tensor (`method="tn"`).
  [(#1027)](https://github.com/PennyLaneAI/pennylane-lightning/pull/1027)

* Add CUDA dependencies to Lightning-GPU and Lightning-Tensor Python wheels.
  [(#1025)](https://github.com/PennyLaneAI/pennylane-lightning/pull/1025)

* Update the python layer UI of Lightning-Tensor.
  [(#1022)](https://github.com/PennyLaneAI/pennylane-lightning/pull/1022)

* Catalyst device interfaces support dynamic shots, and no longer parses the device init op's attribute dictionary for a static shots literal.
  [(#1017)](https://github.com/PennyLaneAI/pennylane-lightning/pull/1017)

* Update the logic for enabling `grad_on_execution` during device execution.
  [(#1016)](https://github.com/PennyLaneAI/pennylane-lightning/pull/1016)

* Reduce flaky test and increase test shots count.
  [(#1015)](https://github.com/PennyLaneAI/pennylane-lightning/pull/1015)

* Add Python bindings for Lightning-Tensor (Exact Tensor Network).
  [(#1014)](https://github.com/PennyLaneAI/pennylane-lightning/pull/1014)

* Reverse Lightning-Qubit generators vector insertion order.
  [(#1009)](https://github.com/PennyLaneAI/pennylane-lightning/pull/1009)

* Update Kokkos version support to 4.5.
  [(#1007)](https://github.com/PennyLaneAI/pennylane-lightning/pull/1007)

* Enable N-controlled gate and matrix support to `lightning.gpu` simulator for Catalyst.
  [(#1005)](https://github.com/PennyLaneAI/pennylane-lightning/pull/1005)

* Generalize seeding mechanism for all measurements.
  [(#1003)](https://github.com/PennyLaneAI/pennylane-lightning/pull/1003)

* `lightning.qubit`, `lightning.gpu`, and `lightning.kokkos` now define
  the `eval_jaxpr` method for integration with the experimental
  capture project.
  [(#1002)](https://github.com/PennyLaneAI/pennylane-lightning/pull/1002)

* Update Kokkos version support to 4.4.1 and enable Lightning-Kokkos[CUDA] C++ tests on CI.
  [(#1000)](https://github.com/PennyLaneAI/pennylane-lightning/pull/1000)

* Add C++ unit tests for Lightning-Tensor (Exact Tensor Network).
  [(#998)](https://github.com/PennyLaneAI/pennylane-lightning/pull/998)

* Add native BLAS support to the C++ layer via dynamic `scipy-openblas32` loading.
  [(#995)](https://github.com/PennyLaneAI/pennylane-lightning/pull/995)

* Update installation instruction for Lightning-GPU-MPI to explicitly ask users to add `path/to/libmpi.so` to the `LD_LIBRARY_PATH`. Update the runtime error message to ensure users know how to fix.
  [(#993)](https://github.com/PennyLaneAI/pennylane-lightning/pull/993)

* Update the Lightning TOML files for the devices to use the new schema for declaring device capabilities.
  [(#988)](https://github.com/PennyLaneAI/pennylane-lightning/pull/988)

* Optimize lightning.tensor by adding direct MPS sites data set with `qml.MPSPrep`.
  [(#983)](https://github.com/PennyLaneAI/pennylane-lightning/pull/983)

* Unify excitation gates memory layout to row-major for both Lightning-GPU and Lightning-Tensor.
  [(#959)](https://github.com/PennyLaneAI/pennylane-lightning/pull/959)

* Update the Lightning-Kokkos CUDA backend for compatibility with Catalyst.
  [(#942)](https://github.com/PennyLaneAI/pennylane-lightning/pull/942)

### Documentation

* Update and improve `README.rst` and documentations.
  [(#1035)](https://github.com/PennyLaneAI/pennylane-lightning/pull/1035)

* Add the exact tensor network to the `README.rst` and update link to `HIP`.
  [(#1034)](https://github.com/PennyLaneAI/pennylane-lightning/pull/1034)

* Add the exact tensor network to the Lightning-Tensor docs.
  [(#1021)](https://github.com/PennyLaneAI/pennylane-lightning/pull/1021)

* Update Lightning-Tensor installation docs and usage suggestions.
  [(#979)](https://github.com/PennyLaneAI/pennylane-lightning/pull/979)

### Bug fixes

* Fix Python CUDA dependencies by adding path to `nvidia/nvjitlink/lib` to RPATH.
  [(#1031)](https://github.com/PennyLaneAI/pennylane-lightning/pull/1031)

* Add `RTLD_NODELETE` flag to `dlopen` in order to mitigate the segfault issues for arm64-macos Catalyst support.
  [(#1030)](https://github.com/PennyLaneAI/pennylane-lightning/pull/1030)

* Set RPATH with `@loader_path` instead of `$ORIGIN` for macOS.
  [(#1029)](https://github.com/PennyLaneAI/pennylane-lightning/pull/1029)

* Update CUDA version to 12.4 for GPU tests on CI.
  [(#1023)](https://github.com/PennyLaneAI/pennylane-lightning/pull/1023)

* Pin `jax[cpu]==0.4.28` for compatibility with PennyLane and Catalyst.
  [(#1019)](https://github.com/PennyLaneAI/pennylane-lightning/pull/1019)

* Fix Lightning-Kokkos `[[maybe_unused]]` and `exp2` errors with hipcc.
  [(#1018)](https://github.com/PennyLaneAI/pennylane-lightning/pull/1018)

* Fix Lightning-Kokkos editable mode path.
  [(#1010)](https://github.com/PennyLaneAI/pennylane-lightning/pull/1010)

* Fix the missing `ninja` in Linux AARCH64 wheels recipe.
  [(#1007)](https://github.com/PennyLaneAI/pennylane-lightning/pull/1007)

* Fix version switch condition the GPU workflow tests for LGPU and LKokkos.
  [(#1006)](https://github.com/PennyLaneAI/pennylane-lightning/pull/1006)

* Fix issue with `lightning.gpu` Rot operation with adjoint.
  [(#1004)](https://github.com/PennyLaneAI/pennylane-lightning/pull/1004)

* Fix the Lightning-Kokkos[CUDA] C++ API `cudaFree` segfaults in `applyMatrix`.
  [(#1000)](https://github.com/PennyLaneAI/pennylane-lightning/pull/1000)

* Fix issue with adjoint-jacobian of adjoint ops.
  [(#996)](https://github.com/PennyLaneAI/pennylane-lightning/pull/996)

* Fix the `upload-pypi` token issues for Linux and MacOS (x86_64 & AARCH64) wheels.
  [(#989)](https://github.com/PennyLaneAI/pennylane-lightning/pull/989)

* Fix Pennylane dependency branch (`v0.39_rc0` to `master`).
  [(#984)](https://github.com/PennyLaneAI/pennylane-lightning/pull/984)

* Fix PTM stable latest. Removing FIXME patch for v0.39.
  [(#982)](https://github.com/PennyLaneAI/pennylane-lightning/pull/982)

### Contributors

This release contains contributions from (in alphabetical order):

Ali Asadi,
Astral Cai,
Amintor Dusko,
Christina Lee,
Joseph Lee,
Anton Naim Ibrahim,
Luis Alfredo Nuñez Meneses,
Mudit Pandey,
Andrija Paurevic,
Shuli Shu,
Raul Torres,
Haochen Paul Wang

---

# Release 0.39.0

### New features since last release

* Add support for out-of-order `qml.probs` in `lightning.gpu`.
  [(#941)](https://github.com/PennyLaneAI/pennylane-lightning/pull/941)

* Add mid-circuit measurements support to `lightning.gpu`'s single-GPU backend.
  [(#931)](https://github.com/PennyLaneAI/pennylane-lightning/pull/931)

* Integrate Lightning-GPU with Catalyst so that hybrid programs can be seamlessly QJIT-compiled and executed on this device following `pip install pennylane-lightning-gpu`.
  [(#928)](https://github.com/PennyLaneAI/pennylane-lightning/pull/928)

* Add `qml.Projector` observable support via diagonalization to Lightning-GPU.
  [(#894)](https://github.com/PennyLaneAI/pennylane-lightning/pull/894)

* Add 1-target wire controlled gate support to `lightning.tensor`. Note that `cutensornet` only supports 1-target wire controlled gate as of `v24.08`. A controlled gate with more than 1 target wire should be converted to dense matrix.
  [(#880)](https://github.com/PennyLaneAI/pennylane-lightning/pull/880)

* Build and upload Lightning-Tensor wheels (x86_64, AARCH64) to PyPI.
  [(#862)](https://github.com/PennyLaneAI/pennylane-lightning/pull/862)
  [(#905)](https://github.com/PennyLaneAI/pennylane-lightning/pull/905)

* Add Matrix Product Operator (MPO) for all gates support to `lightning.tensor`. Note current C++ implementation only works for MPO sites data provided by users.
  [(#859)](https://github.com/PennyLaneAI/pennylane-lightning/pull/859)

* Add shots measurement support to `lightning.tensor`.
  [(#852)](https://github.com/PennyLaneAI/pennylane-lightning/pull/852)

* Lightning-GPU and Lightning-Kokkos migrated to the new device API.
  [(#853)](https://github.com/PennyLaneAI/pennylane-lightning/pull/853)
  [(#810)](https://github.com/PennyLaneAI/pennylane-lightning/pull/810)

### Breaking changes

* Update MacOS wheel build to 13.0 for X86_64 and ARM due to the deprecation of MacOS-12 CI runners.
  [(#969)](https://github.com/PennyLaneAI/pennylane-lightning/pull/969)

* Deprecate `initSV()` and add `resetStateVector()` from the C++ API Lightning-GPU. This is to remove the `reset_state` additional call in the Python layer.
  [(#933)](https://github.com/PennyLaneAI/pennylane-lightning/pull/933)

* Deprecate PI gates implementation in Lightning-Qubit. The PI gates were the first implementation of gate kernels in `lightning.qubit` using pre-computed indices, prior to the development of LM (less memory) and AVX kernels. This deprecation is in favour of reducing compilation time and ensuring that Lightning-Qubit only relies on LM kernels in the dynamic dispatcher across all platforms.
  [(#925)](https://github.com/PennyLaneAI/pennylane-lightning/pull/925)

* Remove PowerPC wheel build recipe for Lightning-Qubit.
  [(#902)](https://github.com/PennyLaneAI/pennylane-lightning/pull/902)

* Update MacOS wheel builds to require Monterey (12.0) or greater for x86_64 and ARM. This was required to update Pybind11 to the latest release (2.13.5) for enabling Numpy 2.0 support in Lightning.
  [(#901)](https://github.com/PennyLaneAI/pennylane-lightning/pull/901)

* Remove support for Python 3.9 for all Lightning simulators.
  [(#891)](https://github.com/PennyLaneAI/pennylane-lightning/pull/891)

### Improvements

* Update the `lightning.tensor` Python layer unit tests, as `lightning.tensor` cannot be cleaned up like other state-vector devices because the data is attached to the graph. It is recommended to use one device per circuit for `lightning.tensor`.
  [(#971)](https://github.com/PennyLaneAI/pennylane-lightning/pull/971)

* Add joint check for the N-controlled wires support in `lightning.qubit`.
  [(#949)](https://github.com/PennyLaneAI/pennylane-lightning/pull/949)

* Optimize `GlobalPhase` and `C(GlobalPhase)` gate implementation in `lightning.gpu`.
  [(#946)](https://github.com/PennyLaneAI/pennylane-lightning/pull/946)

* Add missing `liblightning_kokkos_catalyst.so` when building Lightning-Kokkos in editable installation.
  [(#945)](https://github.com/PennyLaneAI/pennylane-lightning/pull/945)

* Optimize the cartesian product to reduce the amount of memory necessary to set the `StatePrep` in Lightning-Tensor.
  [(#943)](https://github.com/PennyLaneAI/pennylane-lightning/pull/943)

* Update the `qml.probs` data-return in Lightning-GPU C++ API to align with other state-vector devices.
  [(#941)](https://github.com/PennyLaneAI/pennylane-lightning/pull/941)

* Add zero-state initialization to both `StateVectorCudaManaged` and `StateVectorCudaMPI` constructors to remove the `reset_state` in the Python layer ctor and refactor `setBasisState(state, wires)` in the C++ API.
  [(#933)](https://github.com/PennyLaneAI/pennylane-lightning/pull/933)

* Add `setStateVector(state, wire)` support to the Lightning-GPU C++ API.
  [(#930)](https://github.com/PennyLaneAI/pennylane-lightning/pull/930)

* The `generate_samples` methods of `lightning.qubit` and `lightning.kokkos` can now take in a seed number to make the generated samples deterministic. This can be useful when, among other things, fixing flaky tests in CI.
  [(#927)](https://github.com/PennyLaneAI/pennylane-lightning/pull/927)

* Remove dynamic decomposition rules for all Lightning devices.
  [(#926)](https://github.com/PennyLaneAI/pennylane-lightning/pull/926)

* Always decompose `qml.QFT` in all Lightning devices.
  [(#924)](https://github.com/PennyLaneAI/pennylane-lightning/pull/924)

* Uniform Python format to adhere PennyLane style.
  [(#924)](https://github.com/PennyLaneAI/pennylane-lightning/pull/924)

* Add the `ci:use-gpu-runner` GitHub label to `lightning.kokkos` GPU Testing CIs.
  [(#916)](https://github.com/PennyLaneAI/pennylane-lightning/pull/916)

* Update the test suite to remove deprecated code.
  [(#912)](https://github.com/PennyLaneAI/pennylane-lightning/pull/912)

* Merge `lightning.gpu` and `lightning.tensor` GPU tests in single Python and C++ CIs controlled by the `ci:use-gpu-runner` label.
  [(#911)](https://github.com/PennyLaneAI/pennylane-lightning/pull/911)

* Skip the compilation of Lightning simulators and development requirements to boost the build of public docs up to 5x.
  [(#904)](https://github.com/PennyLaneAI/pennylane-lightning/pull/904)

* Build Lightning wheels in `Release` mode to reduce the binary sizes.
  [(#903)](https://github.com/PennyLaneAI/pennylane-lightning/pull/903)

* Update Pybind11 to 2.13.5.
  [(#901)](https://github.com/PennyLaneAI/pennylane-lightning/pull/901)

* Migrate wheels artifacts to v4.
  [(#893)](https://github.com/PennyLaneAI/pennylane-lightning/pull/893)

* Update GitHub actions in response to a high-severity vulnerability.
  [(#887)](https://github.com/PennyLaneAI/pennylane-lightning/pull/887)

* Optimize and simplify controlled kernels in Lightning-Qubit.
  [(#882)](https://github.com/PennyLaneAI/pennylane-lightning/pull/882)

* Optimize gate cache recording for Lightning-Tensor C++ API.
  [(#879)](https://github.com/PennyLaneAI/pennylane-lightning/pull/879)

* Unify Lightning-Kokkos and Lightning-Qubit devices under a Lightning-Base abstracted class.
  [(#876)](https://github.com/PennyLaneAI/pennylane-lightning/pull/876)

* Smarter defaults for the `split_obs` argument in the serializer. The serializer splits linear combinations into chunks instead of all their terms.
  [(#873)](https://github.com/PennyLaneAI/pennylane-lightning/pull/873/)

* Prefer `tomlkit` over `toml` for building Lightning wheels, and choose `tomli` and `tomllib` over `toml` when installing the package.
  [(#857)](https://github.com/PennyLaneAI/pennylane-lightning/pull/857)

* Lightning-Kokkos gains native support for the `PauliRot` gate.
  [(#855)](https://github.com/PennyLaneAI/pennylane-lightning/pull/855)

### Documentation

* Update Lightning-Tensor installation docs and usage suggestions.
  [(#971)](https://github.com/PennyLaneAI/pennylane-lightning/pull/971)
  [(#972)](https://github.com/PennyLaneAI/pennylane-lightning/pull/971)

* Update `README.rst` installation instructions for `lightning.gpu` and `lightning.tensor`.
  [(#957)](https://github.com/PennyLaneAI/pennylane-lightning/pull/957)

* Update `lightning.tensor` documentation to include all the new features added since pull request #756. The new features are: 1. Finite-shot measurements; 2. Expval-base quantities; 3. Support for `qml.state()` and `qml.stateprep()`; 4. Support for all gates support via Matrix Product Operator (MPO).
  [(#909)](https://github.com/PennyLaneAI/pennylane-lightning/pull/909)

### Bug fixes

*  Fix Lightning Kokkos test_device for `kokkos_args` fail for MacOS due to `np.complex256`
  [(#974)](https://github.com/PennyLaneAI/pennylane-lightning/pull/974)

*  Fix PTM stable-latest related to `default.qubit.legacy` and the `latest` flag usage.
  [(#961)](https://github.com/PennyLaneAI/pennylane-lightning/pull/961)
  [(#966)](https://github.com/PennyLaneAI/pennylane-lightning/pull/966)

* Fix build failure for Lightning-Kokkos editable installation on MacOS due to `liblightning_kokkos_catalyst.so` copy and `liblightning_kokkos_catalyst.so` not copied to correct build path for editable installation.
  [(#947)](https://github.com/PennyLaneAI/pennylane-lightning/pull/947)
  [(#968)](https://github.com/PennyLaneAI/pennylane-lightning/pull/968)

* Add concept restriction to ensure `ConstMult` inline function only hit with arithmetic-values times complex values. Fixes build failures with the test suite when enabling OpenMP, and disabling BLAS and Python under clang.
  [(#936)](https://github.com/PennyLaneAI/pennylane-lightning/pull/936)

* Bug fix for `applyMatrix` in Lightning-Tensor. Matrix operator data is not stored in the `cuGateCache` object to support `TensorProd` obs with multiple `Hermitian` obs.
  [(#932)](https://github.com/PennyLaneAI/pennylane-lightning/pull/932)

* Bug fix for `_pauli_word` of `QuantumScriptSerializer`. `_pauli_word` can process `PauliWord` object: `I`.
  [(#919)](https://github.com/PennyLaneAI/pennylane-lightning/pull/919)

* Bug fix for analytic `qml.probs` in the Lightning-Tensor C++ API.
  [(#906)](https://github.com/PennyLaneAI/pennylane-lightning/pull/906)

### Contributors

This release contains contributions from (in alphabetical order):

Ali Asadi, Amintor Dusko, Diego Guala, Joseph Lee, Luis Alfredo Nuñez Meneses, Vincent Michaud-Rioux, Lee J. O'Riordan, Mudit Pandey, Shuli Shu, Haochen Paul Wang

---

# Release 0.38.0

### New features since last release

* Add `qml.StatePrep()` and `qml.QubitStateVector()` support to `lightning.tensor`.
  [(#849)](https://github.com/PennyLaneAI/pennylane-lightning/pull/849)

* Add analytic `qml.probs()` measurement support to `lightning.tensor`.
  [(#830)](https://github.com/PennyLaneAI/pennylane-lightning/pull/830)

* Add `qml.state()` measurement support to `lightning.tensor`.
  [(#827)](https://github.com/PennyLaneAI/pennylane-lightning/pull/827)

* Add Lightning-GPU Linux (AArch64 + GraceHopper) wheels to PyPI.
  [(#815)](https://github.com/PennyLaneAI/pennylane-lightning/pull/815)

* Add `var` support to `lightning.tensor`. Note that `var` support is added via `obs**2` and this implementation scales as `O(num_obs**2)`.
  [(#804)](https://github.com/PennyLaneAI/pennylane-lightning/pull/804)

### Breaking changes

* Update python packaging to follow PEP 517/518/621/660 standards.
  [(#832)](https://github.com/PennyLaneAI/pennylane-lightning/pull/832)

* Add `getData()` in the `lightning.tensor` C++ backend. Users are responsible for ensuring sufficient host memory is allocated for the full state vector.
  [(#827)](https://github.com/PennyLaneAI/pennylane-lightning/pull/827)

* Remove `NDpermuter.hpp` which is no longer required.
  [(#795)](https://github.com/PennyLaneAI/pennylane-lightning/pull/795)

* Remove temporary steps from the CI, such as downgrading Scipy to <1.14 and installing Kokkos v4.2 for `lightning-version == 'stable'`.
  [(#792)](https://github.com/PennyLaneAI/pennylane-lightning/pull/792)

* Do not run GPU tests and Docker workflows on release.
  [(#788)](https://github.com/PennyLaneAI/pennylane-lightning/pull/788)

* Update python packaging to follow PEP 517/518/621/660 standards.
  [(#832)](https://github.com/PennyLaneAI/pennylane-lightning/pull/832)

### Improvements

* Updated calls of ``size_t`` to ``std::size_t`` everywhere.
  [(#816)](https://github.com/PennyLaneAI/pennylane-lightning/pull/816)

* Update Lightning tests to support the generalization of basis state preparation.
  [(#864)](https://github.com/PennyLaneAI/pennylane-lightning/pull/864)

* Add `SetState` and `SetBasisState` to `Lightning-KokkosSimulator`.
  [(#861)](https://github.com/PennyLaneAI/pennylane-lightning/pull/861)

* Remove use of the deprecated `Operator.expand` in favour of `Operator.decomposition`.
  [(#846)](https://github.com/PennyLaneAI/pennylane-lightning/pull/846)

* The `setBasisState` and `setStateVector` methods of `StateVectorLQubit` and `StateVectorKokkos` are overloaded to support PennyLane-like parameters.
  [(#843)](https://github.com/PennyLaneAI/pennylane-lightning/pull/843)

* Move `setBasisState`, `setStateVector` and `resetStateVector` from `StateVectorLQubitManaged` to `StateVectorLQubit`.
  [(#841)](https://github.com/PennyLaneAI/pennylane-lightning/pull/841)

* Update `generate_samples` in Lightning-Kokkos and Lightning-GPU to support `qml.measurements.Shots` type instances.
  [(#839)](https://github.com/PennyLaneAI/pennylane-lightning/pull/839)

* Add a Catalyst-specific wrapping class for Lightning Kokkos.
  [(#837)](https://github.com/PennyLaneAI/pennylane-lightning/pull/837)
  [(#770)](https://github.com/PennyLaneAI/pennylane-lightning/pull/770)

* Lightning-Qubit natively supports the `PauliRot` gate.
  [(#834)](https://github.com/PennyLaneAI/pennylane-lightning/pull/834)

* Multiple calls to the `append_mps_final_state()` API is allowed in `lightning.tensor`.
  [(#830)](https://github.com/PennyLaneAI/pennylane-lightning/pull/830)

* Add `initial_state_prep` option to Catalyst TOML file.
  [(#826)](https://github.com/PennyLaneAI/pennylane-lightning/pull/826)

* `ENABLE_LAPACK` is `OFF` by default for all Lightning backends.
  [(#825)](https://github.com/PennyLaneAI/pennylane-lightning/pull/825)

* Update `ctrl_decomp_zyz` tests with `len(control_wires) > 1`.
  [(#821)](https://github.com/PennyLaneAI/pennylane-lightning/pull/821)

* Update the Catalyst-specific wrapping class for Lightning Kokkos to track Catalyst's new support for MCM seeding.
  [(#819)](https://github.com/PennyLaneAI/pennylane-lightning/pull/819)

* Replace ``size_t`` by ``std::size_t`` everywhere.
  [(#816)](https://github.com/PennyLaneAI/pennylane-lightning/pull/816/)

* Shot batching is made more efficient by executing all the shots in one go on Lightning-Qubit.
  [(#814)](https://github.com/PennyLaneAI/pennylane-lightning/pull/814)

* Lightning-Qubit calls `generate_samples(wires)` on a minimal subset of wires when executing in finite-shot mode.
  [(#813)](https://github.com/PennyLaneAI/pennylane-lightning/pull/813)

* Update `LightingQubit.preprocess` to work with changes to preprocessing for mid-circuit measurements.
  [(#812)](https://github.com/PennyLaneAI/pennylane-lightning/pull/812)

* Avoid unnecessary memory reset in Lightning-Qubit's state vector class constructor.
  [(#811)](https://github.com/PennyLaneAI/pennylane-lightning/pull/811)

* Add `generate_samples(wires)` support in Lightning-Qubit, which samples faster for a subset of wires.
  [(#809)](https://github.com/PennyLaneAI/pennylane-lightning/pull/809)

* Optimize the OpenMP parallelization of Lightning-Qubit's `probs` for all number of targets.
  [(#807)](https://github.com/PennyLaneAI/pennylane-lightning/pull/807)

* Optimize `probs(wires)` of Lightning-Kokkos using various kernels. Which kernel is to be used depends on the device, number of qubits and number of target wires.
  [(#802)](https://github.com/PennyLaneAI/pennylane-lightning/pull/802)

* Add GPU device compute capability check for Lightning-Tensor.
  [(#803)](https://github.com/PennyLaneAI/pennylane-lightning/pull/803)

* Refactor CUDA utils Python bindings to a separate module.
  [(#801)](https://github.com/PennyLaneAI/pennylane-lightning/pull/801)

* Parallelize Lightning-Qubit `probs` with OpenMP when using the `-DLQ_ENABLE_KERNEL_OMP=1` CMake argument.
  [(#800)](https://github.com/PennyLaneAI/pennylane-lightning/pull/800)

* Implement `probs(wires)` using a bit-shift implementation akin to the gate kernels in Lightning-Qubit.
  [(#795)](https://github.com/PennyLaneAI/pennylane-lightning/pull/795)

* Enable setting the PennyLane version when invoking, for example, `make docker-build version=master pl_version=master`.
  [(#791)](https://github.com/PennyLaneAI/pennylane-lightning/pull/791)

### Documentation

* The installation instructions for all lightning plugins have been improved.
  [(#858)](https://github.com/PennyLaneAI/pennylane-lightning/pull/858)
  [(#851)](https://github.com/PennyLaneAI/pennylane-lightning/pull/851)

* Updated the README and added citation format for Lightning arXiv preprint.
  [(#818)](https://github.com/PennyLaneAI/pennylane-lightning/pull/818)

### Bug fixes

* Point to the right Lightning root folder independently from the invocation location, when configuring the project.
  [(#874)](https://github.com/PennyLaneAI/pennylane-lightning/pull/874)

* Update dependencies and `build` command options following changes in the build system.
  [(#863)](https://github.com/PennyLaneAI/pennylane-lightning/pull/863)

* Replace structured bindings by variables in `GateImplementationsLM.hpp`.
  [(#856)](https://github.com/PennyLaneAI/pennylane-lightning/pull/856)

* Remove wrong `-m` when calling `setup.py`.
  [(#854)](https://github.com/PennyLaneAI/pennylane-lightning/pull/854)

* Fix plugin-test-matrix CI/CD workflows.
  [(#850)](https://github.com/PennyLaneAI/pennylane-lightning/pull/850)

* Set the `immutable` parameter value as `false` for the `cutensornetStateApplyTensorOperator` to allow the following `cutensornetStateUpdateTensorOperator` call.
  [(#845)](https://github.com/PennyLaneAI/pennylane-lightning/pull/845)

* Fix cuQuantum SDK path pass-though in CMake.
  [(#831)](https://github.com/PennyLaneAI/pennylane-lightning/pull/831)

* Fix CUDA sync issues on AArch64 + GraceHopper.
  [(#823)](https://github.com/PennyLaneAI/pennylane-lightning/pull/823)

* Check for the number of wires for Hermitian observables in Lightning-Tensor. Only 1-wire Hermitian observables are supported as of `cuTensorNet-v24.03.0`.
  [(#806)](https://github.com/PennyLaneAI/pennylane-lightning/pull/806)

* Set `PL_BACKEND` for the entire `build-wheel-lightning-gpu` Docker-build stage to properly build the Lightning-GPU wheel.
  [(#791)](https://github.com/PennyLaneAI/pennylane-lightning/pull/791)

* Fix conditions for skipping build & push steps in the Docker build workflows.
  [(#790)](https://github.com/PennyLaneAI/pennylane-lightning/pull/790)

* Downgrade Scipy on Lightning stable version tests.
  [(#783)](https://github.com/PennyLaneAI/pennylane-lightning/pull/783)

* Fix checkout command in test workflows for rc branches.
  [(#777)](https://github.com/PennyLaneAI/pennylane-lightning/pull/777)

* Point to the right Lightning root folder independently from the invocation location, when configuring the project.
  [(#874)](https://github.com/PennyLaneAI/pennylane-lightning/pull/874)

### Contributors

This release contains contributions from (in alphabetical order):

Ali Asadi, Astral Cai, Ahmed Darwish, Amintor Dusko, Vincent Michaud-Rioux, Luis Alfredo Nuñez Meneses, Erick Ochoa Lopez, Lee J. O'Riordan, Mudit Pandey, Shuli Shu, Raul Torres, Paul Haochen Wang

---

# Release 0.37.0

### New features since last release

* Implement Python interface to the `lightning.tensor` device.
  [(#748)](https://github.com/PennyLaneAI/pennylane-lightning/pull/748)

* Add `inverse` support for gate operations in `lightning.tensor` in the C++ layer.
  [(#753)](https://github.com/PennyLaneAI/pennylane-lightning/pull/753)

* Add `observable` and `expval` support to the `cutensornet`-backed `lightning.tensor` C++ layer.
  [(#728)](https://github.com/PennyLaneAI/pennylane-lightning/pull/728)

* Add gate support to `cutensornet`-backed `lightning.tensor` C++ layer.
  [(#718)](https://github.com/PennyLaneAI/pennylane-lightning/pull/718)

* Add `cutensornet`-backed `MPS` C++ layer to `lightning.tensor`.
  [(#704)](https://github.com/PennyLaneAI/pennylane-lightning/pull/704)

* Add support for `C(BlockEncode)` to Lightning devices.
  [(#743)](https://github.com/PennyLaneAI/pennylane-lightning/pull/743)

### Breaking changes

* Removed the `QuimbMPS` class and the corresponding backend from `lightning.tensor`.
  [(#737)](https://github.com/PennyLaneAI/pennylane-lightning/pull/737)

* Changed the name of `default.tensor` to `lightning.tensor` with the `quimb` backend.
  [(#730)](https://github.com/PennyLaneAI/pennylane-lightning/pull/730)

* `dynamic_one_shot` uses shot-vectors in the auxiliary tape to tell the device how many times to repeat the tape. Lightning-Qubit is updated accordingly.
  [(#724)](https://github.com/PennyLaneAI/pennylane-lightning/pull/724)

* `dynamic_one_shot` deals with post-selection during the post-processing phase, so Lightning-Qubit does not return `None`-valued measurements for mismatching samples anymore.
  [(#720)](https://github.com/PennyLaneAI/pennylane-lightning/pull/720)

### Improvements

* Release candidate branches automatically use the new large GitHub runner pool.
  [(#769)](https://github.com/PennyLaneAI/pennylane-lightning/pull/769)

* Lightning-Kokkos dev wheels for MacOS (x86_64, ARM64) and Linux (AArch64) are uploaded to TestPyPI upon merging a pull request.
  [(#765)](https://github.com/PennyLaneAI/pennylane-lightning/pull/765)

* Lightning-Kokkos Linux (x86_64) dev wheels are pushed to [Test PyPI](https://test.pypi.org/project/PennyLane-Lightning-Kokkos/) upon merging a pull request.
  [(#763)](https://github.com/PennyLaneAI/pennylane-lightning/pull/763)

* Change the type of tensor network objects passed to `ObservablesTNCuda` and `MeasurementsTNCuda` classes from `StateTensorT` to `TensorNetT`.
  [(#759)](https://github.com/PennyLaneAI/pennylane-lightning/pull/759)

* Silence `NDPermuter` linting warnings.
  [(#750)](https://github.com/PennyLaneAI/pennylane-lightning/pull/750)

* Rationalize MCM tests, removing most end-to-end tests from the native MCM test file, but keeping one that validates multiple mid-circuit measurements with any allowed return.
  [(#754)](https://github.com/PennyLaneAI/pennylane/pull/754)

* Rename `lightning.tensor` C++ libraries.
  [(#755)](https://github.com/PennyLaneAI/pennylane-lightning/pull/755)

* Set `state_tensor` as `const` for the `MeasurementTNCuda` class.
  [(#753)](https://github.com/PennyLaneAI/pennylane-lightning/pull/753)

* Updated Kokkos version and support to 4.3.01.
  [(#725)](https://github.com/PennyLaneAI/pennylane-lightning/pull/725)

* Lightning-Kokkos' functors are rewritten as functions wrapping around generic gate and generator functors templated over a coefficient interaction function. This reduces boilerplate while clarifying how the various kernels differ from one another.
  [(#640)](https://github.com/PennyLaneAI/pennylane-lightning/pull/640)

* Update C++ and Python GitHub actions names to include the matrix info.
  [(#717)](https://github.com/PennyLaneAI/pennylane-lightning/pull/717)

* Remove `CPhase` in favour of `CPhaseShift` in Lightning devices.
  [(#717)](https://github.com/PennyLaneAI/pennylane-lightning/pull/717)

* The various OpenMP configurations of Lightning-Qubit are tested in parallel on different Github Actions runners.
  [(#712)](https://github.com/PennyLaneAI/pennylane-lightning/pull/712)

* Update Linux wheels to use `manylinux_2_28` images.
  [(#667)](https://github.com/PennyLaneAI/pennylane-lightning/pull/667)

* Add support for `qml.expval` and `qml.var` in the `lightning.tensor` device for the `quimb` interface and the MPS method.
  [(#686)](https://github.com/PennyLaneAI/pennylane-lightning/pull/686)

* Changed the name of `lightning.tensor` to `default.tensor` with the `quimb` backend.
  [(#719)](https://github.com/PennyLaneAI/pennylane-lightning/pull/719)

* `lightning.qubit` and `lightning.kokkos` adhere to user-specified mid-circuit measurement configuration options.
  [(#736)](https://github.com/PennyLaneAI/pennylane-lightning/pull/736)

* Patch the C++ `Measurements.probs(wires)` method in Lightning-Qubit and Lightning-Kokkos to `Measurements.probs()` when called with all wires.
  This will trigger a more optimized implementation for calculating the probabilities of the entire system.
  [(#744)](https://github.com/PennyLaneAI/pennylane-lightning/pull/744)

* Remove the daily schedule from the "Compat Check w/PL - release/release" GitHub action.
  [(#746)](https://github.com/PennyLaneAI/pennylane-lightning/pull/746)

* Remove the required `scipy` config file for Lightning-Qubit. The support is now maintained by passing `SCIPY_LIBS_PATH` to the compiler.
  [(#775)](https://github.com/PennyLaneAI/pennylane-lightning/pull/775)

### Documentation

* Add installation instructions and documentation for `lightning.tensor`.
  [(#756)](https://github.com/PennyLaneAI/pennylane-lightning/pull/756)

### Bug fixes

* Don't route `probs(wires=[])` to `probs(all_wires)` in Lightning-Kokkos.
  [(#762)](https://github.com/PennyLaneAI/pennylane-lightning/pull/762)

* `ControlledQubitUnitary` is present in the Python device but not the TOML files. It is added to the decomposition gates since it can be implemented in its alternate form of `C(QubitUnitary)`.
  [(#767)](https://github.com/PennyLaneAI/pennylane-lightning/pull/767)

* Update the Lightning TOML files to indicate that non-commuting observables are supported.
  [(#764)](https://github.com/PennyLaneAI/pennylane-lightning/pull/764)

* Fix regex matching issue with auto on-boarding of release candidate branch to using the large runner queue.
  [(#774)](https://github.com/PennyLaneAI/pennylane-lightning/pull/774)

* Fix random CI failures for `lightning.tensor` Python unit tests and ignore `lightning_tensor` paths.
  [(#761)](https://github.com/PennyLaneAI/pennylane-lightning/pull/761)

* `lightning.qubit` and `lightning.kokkos` use `qml.ops.Conditional.base` instead of `qml.ops.Conditional.then_op`.
  [(#752)](https://github.com/PennyLaneAI/pennylane-lightning/pull/752)

* The preprocessing step in `lightning.qubit` now uses interface information to properly support the hardware-like postselection for mid-circuit measurements.
  [(#760)](https://github.com/PennyLaneAI/pennylane-lightning/pull/760)

* Fix AVX streaming operation support with newer GCC.
  [(#729)](https://github.com/PennyLaneAI/pennylane-lightning/pull/729)

* Revert changes calling the templated `IMAG`, `ONE`, `ZERO` functions in Kokkos kernels since they are incompatible with device execution.
  [(#733)](https://github.com/PennyLaneAI/pennylane-lightning/pull/733)

* The `tests_lkcpu_python.yml` workflow properly checks out the release or stable version of Lightning-Qubit during the test job.
  [(#723)](https://github.com/PennyLaneAI/pennylane-lightning/pull/723)

* Fix PennyLane Lightning-Kokkos and Lightning-Qubit tests for stable/stable configuration.
  [(#734)](https://github.com/PennyLaneAI/pennylane-lightning/pull/734)

* Remove the Autoray dependency from requirement files.
  [(#736)](https://github.com/PennyLaneAI/pennylane-lightning/pull/736)

* Fix the `cuda-runtime-12-0` dependency issue on RHEL8.
  [(#739)](https://github.com/PennyLaneAI/pennylane-lightning/pull/739)

* Fix the memory segmentation fault when initializing zero-wire Lightning-Kokkos.
  [(#757)](https://github.com/PennyLaneAI/pennylane-lightning/pull/757)

* Remove `pennylane.ops.op_math.controlled_decompositions.ctrl_decomp_zyz` tests with `len(control_wires) > 1`.
  [(#757)](https://github.com/PennyLaneAI/pennylane-lightning/pull/757)

* Add support for Scipy v1.14.
  [(#776)](https://github.com/PennyLaneAI/pennylane-lightning/pull/776)

* Add pickle support for the `DevPool` object in `lightning.gpu`.
  [(#772)](https://github.com/PennyLaneAI/pennylane-lightning/pull/772)

### Contributors

This release contains contributions from (in alphabetical order):

Ali Asadi, Amintor Dusko, Lillian Frederiksen, Pietropaolo Frisoni, David Ittah, Vincent Michaud-Rioux, Lee James O'Riordan, Mudit Pandey, Shuli Shu, Jay Soni

---

# Release 0.36.0

### New features since last release

* Add `cutensornet`-backed `MPS` C++ layer to `lightning.tensor`.
  [(#704)](https://github.com/PennyLaneAI/pennylane-lightning/pull/704)

* Add Python class for the `lightning.tensor` device which uses the new device API and the interface for `quimb` based on the MPS method.
  [(#671)](https://github.com/PennyLaneAI/pennylane-lightning/pull/671)

* Add compile-time support for AVX2/512 streaming operations in `lightning.qubit`.
  [(#664)](https://github.com/PennyLaneAI/pennylane-lightning/pull/664)

* `lightning.kokkos` supports mid-circuit measurements.
  [(#672)](https://github.com/PennyLaneAI/pennylane-lightning/pull/672)

* Add dynamic linking to LAPACK/OpenBlas shared objects in `scipy.libs` for both C++ and Python layer.
  [(#653)](https://github.com/PennyLaneAI/pennylane-lightning/pull/653)

* `lightning.qubit` supports mid-circuit measurements.
  [(#650)](https://github.com/PennyLaneAI/pennylane-lightning/pull/650)

* Add finite shots support in `lightning.qubit2`.
  [(#630)](https://github.com/PennyLaneAI/pennylane-lightning/pull/630)

* Add `collapse` and `normalize` methods to the `StateVectorLQubit` classes, enabling "branching" of the wavefunction. Add methods to create and seed an RNG in the `Measurements` modules.
  [(#645)](https://github.com/PennyLaneAI/pennylane-lightning/pull/645)

* Add two new Python classes (LightningStateVector and LightningMeasurements) to support `lightning.qubit2`.
  [(#613)](https://github.com/PennyLaneAI/pennylane-lightning/pull/613)

* Add analytic-mode `qml.probs` and `qml.var` support in `lightning.qubit2`.
  [(#627)](https://github.com/PennyLaneAI/pennylane-lightning/pull/627)

* Add `LightningAdjointJacobian` to support `lightning.qubit2`.
  [(#631)](https://github.com/PennyLaneAI/pennylane-lightning/pull/631)

* Add `lightning.qubit2` device which uses the new device API.
  [(#607)](https://github.com/PennyLaneAI/pennylane-lightning/pull/607)
  [(#628)](https://github.com/PennyLaneAI/pennylane-lightning/pull/628)

* Add Vector-Jacobian Product calculation support to `lightning.qubit`.
  [(#644)](https://github.com/PennyLaneAI/pennylane-lightning/pull/644)

* Add support for using new operator arithmetic as the default.
  [(#649)](https://github.com/PennyLaneAI/pennylane-lightning/pull/649)

### Breaking changes

* Split Lightning-Qubit and Lightning-Kokkos CPU Python tests with `pytest-split`. Remove `SERIAL` from Kokkos' `exec_model` matrix. Remove `all` from Lightning-Kokkos' `pl_backend` matrix. Move `clang-tidy` checks to `tidy.yml`. Avoid editable `pip` installations.
  [(#696)](https://github.com/PennyLaneAI/pennylane-lightning/pull/696)
* Update `lightning.gpu` and `lightning.kokkos` to raise an error instead of falling back to `default.qubit`.
  [(#689)](https://github.com/PennyLaneAI/pennylane-lightning/pull/689)

* Add `paths` directives to test workflows to avoid running tests that cannot be impacted by changes.
  [(#699)](https://github.com/PennyLaneAI/pennylane-lightning/pull/699)
  [(#695)](https://github.com/PennyLaneAI/pennylane-lightning/pull/695)

* Move common components of `/src/simulator/lightning_gpu/utils/` to `/src/utils/cuda_utils/`.
  [(#676)](https://github.com/PennyLaneAI/pennylane-lightning/pull/676)

* Deprecate static LAPACK linking support.
  [(#653)](https://github.com/PennyLaneAI/pennylane-lightning/pull/653)

* Migrate `lightning.qubit` to the new device API.
  [(#646)](https://github.com/PennyLaneAI/pennylane-lightning/pull/646)

* Introduce `ci:build_wheels` label, which controls wheel building on `pull_request` and other triggers.
  [(#648)](https://github.com/PennyLaneAI/pennylane-lightning/pull/648)

* Remove building wheels for Lightning Kokkos on Windows.
  [(#693)](https://github.com/PennyLaneAI/pennylane-lightning/pull/693)

### Improvements

* Add tests for Windows Wheels, fix ill-defined caching, and set the proper backend for `lightning.kokkos` wheels.
  [(#693)](https://github.com/PennyLaneAI/pennylane-lightning/pull/693)

* Replace string comparisons by `isinstance` checks where possible.
  [(#691)](https://github.com/PennyLaneAI/pennylane-lightning/pull/691)

* Refactor `cuda_utils` to remove its dependency on `custatevec.h`.
  [(#681)](https://github.com/PennyLaneAI/pennylane-lightning/pull/681)

* Add `test_templates.py` module where Grover and QSVT are tested.
  [(#684)](https://github.com/PennyLaneAI/pennylane-lightning/pull/684)

* Create `cuda_utils` for common usage of CUDA related backends.
  [(#676)](https://github.com/PennyLaneAI/pennylane-lightning/pull/676)

* Refactor `lightning_gpu_utils` unit tests to remove the dependency on statevector class.
  [(#675)](https://github.com/PennyLaneAI/pennylane-lightning/pull/675)

* Upgrade GitHub actions versions from v3 to v4.
  [(#669)](https://github.com/PennyLaneAI/pennylane-lightning/pull/669)

* Initialize the private attributes `gates_indices_` and `generators_indices_` of `StateVectorKokkos` using the definitions of the `Pennylane::Gates::Constant` namespace.
  [(#641)](https://github.com/PennyLaneAI/pennylane-lightning/pull/641)

* Add `isort` to `requirements-dev.txt` and run before `black` upon `make format` to sort Python imports.
  [(#623)](https://github.com/PennyLaneAI/pennylane-lightning/pull/623)

* Improve support for new operator arithmetic with `QuantumScriptSerializer.serialize_observables`.
  [(#670)](https://github.com/PennyLaneAI/pennylane-lightning/pull/670)

* Add `workflow_dispatch` to wheels recipes; allowing developers to build wheels manually on a branch instead of temporarily changing the headers.
  [(#679)](https://github.com/PennyLaneAI/pennylane-lightning/pull/679)

* Add the `ENABLE_LAPACK` compilation flag to toggle dynamic linking to LAPACK library.
  [(#678)](https://github.com/PennyLaneAI/pennylane-lightning/pull/678)

### Documentation

### Bug fixes

* Fix wire order permutations when using `qml.probs` with out-of-order wires in Lightning-Qubit.
  [(#707)](https://github.com/PennyLaneAI/pennylane-lightning/pull/707)

* Lightning-Qubit once again respects the wire order specified on device instantiation.
  [(#705)](https://github.com/PennyLaneAI/pennylane-lightning/pull/705)

* `dynamic_one_shot` was refactored to use `SampleMP` measurements as a way to return the mid-circuit measurement samples. `LightningQubit's `simulate` is modified accordingly.
  [(#694)](https://github.com/PennyLaneAI/pennylane-lightning/pull/694)

* Lightning-Qubit correctly decomposes state prep operations when used in the middle of a circuit.
  [(#687)](https://github.com/PennyLaneAI/pennylane-lightning/pull/687)

* Lightning-Qubit correctly decomposes `qml.QFT` and `qml.GroverOperator` if `len(wires)` is greater than 9 and 12 respectively.
  [(#687)](https://github.com/PennyLaneAI/pennylane-lightning/pull/687)

* Specify `isort` `--py` (Python version) and `-l` (max line length) to stabilize `isort` across Python versions and environments.
  [(#647)](https://github.com/PennyLaneAI/pennylane-lightning/pull/647)

* Fix random `coverage xml` CI issues.
  [(#635)](https://github.com/PennyLaneAI/pennylane-lightning/pull/635)

* `lightning.qubit` correctly decomposed state preparation operations with adjoint differentiation.
  [(#661)](https://github.com/PennyLaneAI/pennylane-lightning/pull/661)

* Fix the failed observable serialization unit tests.
  [(#683)](https://github.com/PennyLaneAI/pennylane-lightning/pull/683)

* Update the Lightning-Qubit new device API to work with Catalyst.
  [(#665)](https://github.com/PennyLaneAI/pennylane-lightning/pull/665)

* Update the version of `codecov-action` to v4 and fix the CodeCov issue with the PL-Lightning check-compatibility actions.
  [(#682)](https://github.com/PennyLaneAI/pennylane-lightning/pull/682)

* Refactor of dev prerelease auto-update-version workflow.
  [(#685)](https://github.com/PennyLaneAI/pennylane-lightning/pull/685)

* Remove gates unsupported by catalyst from TOML file.
  [(#698)](https://github.com/PennyLaneAI/pennylane-lightning/pull/698)

* Increase tolerance for a flaky test.
  [(#703)](https://github.com/PennyLaneAI/pennylane-lightning/pull/703)

* Remove `ControlledQubitUnitary` in favour of `C(QubitUnitary)` from the list of supported operations and the device TOML file. The `stopping_condition` method guarantees the consistency of decompositions.
  [(#758)](https://github.com/PennyLaneAI/pennylane-lightning/pull/758)

* Raise a clear error message with initialization of `lightning.kokkos` with zero-qubit on Windows.
  [(#758)](https://github.com/PennyLaneAI/pennylane-lightning/pull/758)


### Contributors

This release contains contributions from (in alphabetical order):

Ali Asadi, Amintor Dusko, Pietropaolo Frisoni, Thomas Germain, Christina Lee, Erick Ochoa Lopez, Vincent Michaud-Rioux, Rashid N H M, Lee James O'Riordan, Mudit Pandey, Shuli Shu

---

# Release 0.35.1

### Improvements

* Use the `adjoint` gate parameter to apply `qml.Adjoint` operations instead of matrix methods in `lightning.qubit`.
  [(#632)](https://github.com/PennyLaneAI/pennylane-lightning/pull/632)

### Bug fixes

* Fix `qml.Adjoint` support in `lightning.gpu` and `lightning.kokkos`.
  [(#632)](https://github.com/PennyLaneAI/pennylane-lightning/pull/632)

* Fix finite shots support in `lightning.qubit`, `lightning.gpu` and `lightning.kokkos`. The bug would impact calculations with measurements on observables with non-trivial diagonalizing gates and calculations with shot vectors.
  [(#632)](https://github.com/PennyLaneAI/pennylane-lightning/pull/632)

### Contributors

This release contains contributions from (in alphabetical order):

Vincent Michaud-Rioux

---

# Release 0.35.0

### New features since last release

* All backends now support `GlobalPhase` and `C(GlobalPhase)` in forward pass.
  [(#579)](https://github.com/PennyLaneAI/pennylane-lightning/pull/579)

* Add Hermitian observable support for shot-noise measurement and Lapack support.
  [(#569)](https://github.com/PennyLaneAI/pennylane-lightning/pull/569)

### Breaking changes

* Migrate `lightning.gpu` to CUDA 12.
  [(#606)](https://github.com/PennyLaneAI/pennylane-lightning/pull/606)

### Improvements

* Expand error values and strings returned from CUDA libraries.
  [(#617)](https://github.com/PennyLaneAI/pennylane-lightning/pull/617)

* `C(MultiRZ)` and `C(Rot)` gates are natively supported (with `LM` kernels).
  [(#614)](https://github.com/PennyLaneAI/pennylane-lightning/pull/614)

* Add adjoint support for `GlobalPhase` in Lightning-GPU and Lightning-Kokkos.
  [(#615)](https://github.com/PennyLaneAI/pennylane-lightning/pull/615)

* Lower the overheads of Windows CI tests.
  [(#610)](https://github.com/PennyLaneAI/pennylane-lightning/pull/610)

* Decouple LightningQubit memory ownership from numpy and migrate it to Lightning-Qubit managed state-vector class.
  [(#601)](https://github.com/PennyLaneAI/pennylane-lightning/pull/601)

* Expand support for Projector observables on Lightning-Kokkos.
  [(#601)](https://github.com/PennyLaneAI/pennylane-lightning/pull/601)

* Split Docker build cron job into two jobs: master and latest. This is mainly for reporting in the `plugin-test-matrix` repo.
  [(#600)](https://github.com/PennyLaneAI/pennylane-lightning/pull/600)

* The `BlockEncode` operation from PennyLane is now supported on all Lightning devices.
  [(#599)](https://github.com/PennyLaneAI/pennylane-lightning/pull/599)

* OpenMP acceleration can now be enabled at compile time for all `lightning.qubit` gate kernels using the `-DLQ_ENABLE_KERNEL_OMP=1` CMake argument.
  [(#510)](https://github.com/PennyLaneAI/pennylane-lightning/pull/510)

* Enable building Docker images for any branch or tag. Set the Docker build cron job to build images for the latest release and `master`.
  [(#598)](https://github.com/PennyLaneAI/pennylane-lightning/pull/598)

* Enable choosing the PennyLane-Lightning version and disabling push to Docker Hub in the Docker build workflow. Add a cron job calling the Docker build workflow.
  [(#597)](https://github.com/PennyLaneAI/pennylane-lightning/pull/597)

* Pull Kokkos v4.2.00 from the official Kokkos repository to test Lightning-Kokkos with the CUDA backend.
  [(#596)](https://github.com/PennyLaneAI/pennylane-lightning/pull/596)

* Remove deprecated MeasurementProcess.name.
  [(#605)](https://github.com/PennyLaneAI/pennylane-lightning/pull/605)

### Documentation

* Update requirements to build the documentation.
  [(#594)](https://github.com/PennyLaneAI/pennylane-lightning/pull/594)

### Bug fixes

* Downgrade auditwheel due to changes with library exclusion list.
  [(#620)](https://github.com/PennyLaneAI/pennylane-lightning/pull/620)

* List `GlobalPhase` gate in each device's TOML file.
  [(#615)](https://github.com/PennyLaneAI/pennylane-lightning/pull/615)

* Lightning-GPU's gate cache failed to distinguish between certain gates.
  For example, `MultiControlledX([0, 1, 2], "111")` and `MultiControlledX([0, 2], "00")` were applied as the same operation.
  This could happen with (at least) the following gates: `QubitUnitary`,`ControlledQubitUnitary`,`MultiControlledX`,`DiagonalQubitUnitary`,`PSWAP`,`OrbitalRotation`.
  [(#579)](https://github.com/PennyLaneAI/pennylane-lightning/pull/579)

* Ensure the stopping condition decompositions are respected for larger templated QFT and Grover operators.
  [(#609)](https://github.com/PennyLaneAI/pennylane-lightning/pull/609)

* Move concurrency group specifications from reusable Docker build workflow to the root workflows.
  [(#604)](https://github.com/PennyLaneAI/pennylane-lightning/pull/604)

* Fix `lightning-kokkos-cuda` Docker build and add CI workflow to build images and push to Docker Hub.
  [(#593)](https://github.com/PennyLaneAI/pennylane-lightning/pull/593)

* Update jax.config imports.
  [(#619)](https://github.com/PennyLaneAI/pennylane-lightning/pull/619)

* Fix apply state vector when using a Lightning handle.
  [(#622)](https://github.com/PennyLaneAI/pennylane-lightning/pull/622)

* Pinning Pytest to a version compatible with Flaky.
  [(#624)](https://github.com/PennyLaneAI/pennylane-lightning/pull/624)

### Contributors

This release contains contributions from (in alphabetical order):

Amintor Dusko, David Ittah, Vincent Michaud-Rioux, Lee J. O'Riordan, Shuli Shu, Matthew Silverman

---

# Release 0.34.0

### New features since last release

* Support added for Python 3.12 wheel builds.
  [(#541)](https://github.com/PennyLaneAI/pennylane-lightning/pull/541)

* Lightning-Qubit support arbitrary controlled gates (any wires and any control values). The kernels are implemented in the `LM` module.
  [(#576)](https://github.com/PennyLaneAI/pennylane-lightning/pull/576)

* Shot-noise related methods now accommodate observable objects with arbitrary eigenvalues. Add a Kronecker product method for two diagonal matrices.
  [(#570)](https://github.com/PennyLaneAI/pennylane-lightning/pull/570)

* Add shot-noise support for probs in the C++ layer. Probabilities are calculated from generated samples. All Lightning backends support this feature. Please note that target wires should be sorted in ascending manner.
  [(#568)](https://github.com/PennyLaneAI/pennylane-lightning/pull/568)

* Add `LM` kernels to apply arbitrary controlled operations efficiently.
  [(#516)](https://github.com/PennyLaneAI/pennylane-lightning/pull/516)

* Add shots support for variance value, probs, sample, counts calculation for given observables (`NamedObs`, `TensorProd` and `Hamiltonian`) based on Pauli words, `Identity` and `Hadamard` in the C++ layer. All Lightning backends support this support feature.
  [(#561)](https://github.com/PennyLaneAI/pennylane-lightning/pull/561)

* Add shots support for expectation value calculation for given observables (`NamedObs`, `TensorProd` and `Hamiltonian`) based on Pauli words, `Identity` and `Hadamard` in the C++ layer by adding `measure_with_samples` to the measurement interface. All Lightning backends support this support feature.
  [(#556)](https://github.com/PennyLaneAI/pennylane-lightning/pull/556)

* `qml.QubitUnitary` operators can be included in a circuit differentiated with the adjoint method. Lightning handles circuits with arbitrary non-differentiable `qml.QubitUnitary` operators. 1,2-qubit `qml.QubitUnitary` operators with differentiable parameters can be differentiated using decomposition.
  [(#540)] (https://github.com/PennyLaneAI/pennylane-lightning/pull/540)

### Breaking changes

* Set the default version of Kokkos to 4.2.00 throughout the project (CMake, CI, etc.)
  [(#578)] (https://github.com/PennyLaneAI/pennylane-lightning/pull/578)

* Overload `applyOperation` with a fifth `matrix` argument to all state vector classes to support arbitrary operations in `AdjointJacobianBase`.
  [(#540)] (https://github.com/PennyLaneAI/pennylane-lightning/pull/540)

### Improvements

* Ensure aligned memory used for numpy arrays with state-vector without reallocations.
  [(#572)](https://github.com/PennyLaneAI/pennylane-lightning/pull/572)

* Unify error messages of shot measurement related unsupported observables to better Catalyst.
  [(#577)](https://github.com/PennyLaneAI/pennylane-lightning/pull/577)

* Add configuration files to improve compatibility with Catalyst.
  [(#566)](https://github.com/PennyLaneAI/pennylane-lightning/pull/566)

* Refactor shot-noise related methods of MeasurementsBase class in the C++ layer and eigenvalues are not limited to `1` and `-1`. Add `getObs()` method to Observables class. Refactor `applyInPlaceShots` to allow users to get eigenvalues of Observables object. Deprecated `_preprocess_state` method in `MeasurementsBase` class for safer use of the `LightningQubitRaw` backend.
[(#570)](https://github.com/PennyLaneAI/pennylane-lightning/pull/570)

* Modify `setup.py` to use backend-specific build directory (`f"build_{backend}"`) to accelerate rebuilding backends in alternance.
  [(#540)] (https://github.com/PennyLaneAI/pennylane-lightning/pull/540)

* Update Dockerfile and rewrite the `build-wheel-lightning-gpu` stage to build Lightning-GPU from the `pennylane-lightning` monorepo.
  [(#539)] (https://github.com/PennyLaneAI/pennylane-lightning/pull/539)

* Add the MPI test CI workflows of Lightning-GPU in compatibility cron jobs.
  [(#536)] (https://github.com/PennyLaneAI/pennylane-lightning/pull/536)

* Add MPI synchronization in places to safely handle communicated data.
  [(#538)](https://github.com/PennyLaneAI/pennylane-lightning/pull/538)

* Add release option in compatibility cron jobs to test the release candidates of PennyLane and the Lightning plugins against one another.
  [(#531)] (https://github.com/PennyLaneAI/pennylane-lightning/pull/531)

* Add GPU workflows in compatibility cron jobs to test Lightning-GPU and Lightning-Kokkos with the Kokkos CUDA backend.
  [(#528)] (https://github.com/PennyLaneAI/pennylane-lightning/pull/528)

### Documentation

* Fixed a small typo in the documentation page for the PennyLane-Lightning GPU device.
  [(#563)](https://github.com/PennyLaneAI/pennylane-lightning/pull/563)

* Add OpenGraph social preview for Lightning docs.
  [(#574)](https://github.com/PennyLaneAI/pennylane-lightning/pull/574)

### Bug fixes

* Fix CodeCov file contention issue when uploading data from many workloads.
  [(#584)](https://github.com/PennyLaneAI/pennylane-lightning/pull/584)

* Ensure the `lightning.gpu` intermediate wheel builds are uploaded to TestPyPI.
  [(#575)](https://github.com/PennyLaneAI/pennylane-lightning/pull/575)

* Allow support for newer clang-tidy versions on non-x86_64 platforms.
  [(#567)](https://github.com/PennyLaneAI/pennylane-lightning/pull/567)

* Do not run C++ tests when testing for compatibility with PennyLane, hence fixing plugin-matrix failures. Fix Lightning-GPU workflow trigger.
  [(#571)](https://github.com/PennyLaneAI/pennylane-lightning/pull/571)

* Revert single-node multi-GPU batching behaviour to match https://github.com/PennyLaneAI/pennylane-lightning-gpu/pull/27.
  [(#564)](https://github.com/PennyLaneAI/pennylane-lightning/pull/564)

* Move deprecated `stateprep` `QuantumScript` argument into the operation list in `mpitests/test_adjoint_jacobian.py`.
  [(#540)] (https://github.com/PennyLaneAI/pennylane-lightning/pull/540)

* Fix MPI Python unit tests for the adjoint method.
  [(#538)](https://github.com/PennyLaneAI/pennylane-lightning/pull/538)

* Fix the issue with assigning kernels to ops before registering kernels on macOS
  [(#582)](https://github.com/PennyLaneAI/pennylane-lightning/pull/582)

* Update `MANIFEST.in` to include device config files and `CHANGELOG.md`
  [(#585)](https://github.com/PennyLaneAI/pennylane-lightning/pull/585)

### Contributors

This release contains contributions from (in alphabetical order):

Ali Asadi, Isaac De Vlugt, Amintor Dusko, Vincent Michaud-Rioux, Erick Ochoa Lopez, Lee James O'Riordan, Shuli Shu

---

# Release 0.33.1

* pip-installed CUDA runtime libraries can now be accessed from a virtualenv.
  [(#543)](https://github.com/PennyLaneAI/pennylane-lightning/pull/543)

### Bug fixes

* The pybind11 compiled module RPATH linkage has been restored to pre-0.33 behaviour.
  [(#543)](https://github.com/PennyLaneAI/pennylane-lightning/pull/543)

### Contributors

This release contains contributions from (in alphabetical order):

Lee J. O'Riordan

---

# Release 0.33.0

### New features since last release

* Add documentation updates for the `lightning.gpu` backend.
  [(#525)] (https://github.com/PennyLaneAI/pennylane-lightning/pull/525)

* Add `SparseHamiltonian` support for Lightning-Qubit and Lightning-GPU.
  [(#526)] (https://github.com/PennyLaneAI/pennylane-lightning/pull/526)

* Add `SparseHamiltonian` support for Lightning-Kokkos.
  [(#527)] (https://github.com/PennyLaneAI/pennylane-lightning/pull/527)

* Integrate python/pybind layer of distributed Lightning-GPU into the Lightning monorepo with Python unit tests.
  [(#518)] (https://github.com/PennyLaneAI/pennylane-lightning/pull/518)

* Integrate the distributed C++ backend of Lightning-GPU into the Lightning monorepo.
  [(#514)] (https://github.com/PennyLaneAI/pennylane-lightning/pull/514)

* Integrate Lightning-GPU into the Lightning monorepo. The new backend is named `lightning.gpu` and includes all single-GPU features.
  [(#499)] (https://github.com/PennyLaneAI/pennylane-lightning/pull/499)

* Build Linux wheels for Lightning-GPU (CUDA-11).
  [(#517)](https://github.com/PennyLaneAI/pennylane-lightning/pull/517)

* Add `Dockerfile` in `docker` and `make docker` workflow in `Makefile`. The Docker images and documentation are available on [DockerHub](https://hub.docker.com/repository/docker/pennylaneai/pennylane).
  [(#496)](https://github.com/PennyLaneAI/pennylane-lightning/pull/496)

* Add mid-circuit state preparation operation tests.
  [(#495)](https://github.com/PennyLaneAI/pennylane-lightning/pull/495)

### Breaking changes

* Add `tests_gpu.yml` workflow to test the Lightning-Kokkos backend with CUDA-12.
  [(#494)](https://github.com/PennyLaneAI/pennylane-lightning/pull/494)

* Implement `LM::GeneratorDoubleExcitation`, `LM::GeneratorDoubleExcitationMinus`, `LM::GeneratorDoubleExcitationPlus` kernels. Lightning-Qubit default kernels are now strictly from the `LM` implementation, which requires less memory and is faster for large state vectors.
  [(#512)](https://github.com/PennyLaneAI/pennylane-lightning/pull/512)

* Add workflows validating compatibility between PennyLane and Lightning's most recent stable releases and development (latest) versions.
  [(#507)](https://github.com/PennyLaneAI/pennylane-lightning/pull/507)
  [(#498)](https://github.com/PennyLaneAI/pennylane-lightning/pull/498)

* Introduce `timeout-minutes` in various workflows, mainly to avoid Windows builds hanging for several hours.
  [(#503)](https://github.com/PennyLaneAI/pennylane-lightning/pull/503)

* Cast integral-valued arrays to the device's complex type on entry in `_preprocess_state_vector` to ensure the state is correctly represented with floating-point numbers.
  [(#501)](https://github.com/PennyLaneAI/pennylane-lightning/pull/501)

* Update `DefaultQubit` to `DefaultQubitLegacy` on Lightning fallback.
  [(#500)](https://github.com/PennyLaneAI/pennylane-lightning/pull/500)

* Enums defined in `GateOperation.hpp` start at `1` (previously `0`). `::BEGIN` is introduced in a few places where it was assumed `0` accordingly.
  [(#485)](https://github.com/PennyLaneAI/pennylane-lightning/pull/485)

* Enable pre-commit hooks to format all Python files and linting of all Python source files.
  [(#485)](https://github.com/PennyLaneAI/pennylane-lightning/pull/485)

### Improvements

* Improve Python testing for Lightning-GPU (+MPI) by adding jobs in Actions files and adding Python tests to increase code coverage.
  [(#522)](https://github.com/PennyLaneAI/pennylane-lightning/pull/522)

* Add support for `pip install pennylane-lightning[kokkos]` for the OpenMP backend.
  [(#515)](https://github.com/PennyLaneAI/pennylane-lightning/pull/515)

* Update `setup.py` to allow for multi-package co-existence. The `PennyLane_Lightning` package now is the responsible for the core functionality, and will be depended upon by all other extensions.
  [(#504)] (https://github.com/PennyLaneAI/pennylane-lightning/pull/504)

* Redesign Lightning-Kokkos `StateVectorKokkos` class to use Kokkos `RangePolicy` together with special functors in `applyMultiQubitOp` to apply 1- to 4-wire generic unitary gates. For more than 4 wires, the general implementation using Kokkos `TeamPolicy` is employed to yield the best all-around performance.
  [(#490)] (https://github.com/PennyLaneAI/pennylane-lightning/pull/490)

* Redesign Lightning-Kokkos `Measurements` class to use Kokkos `RangePolicy` together with special functors to obtain the expectation value of 1- to 4-wire generic unitary gates. For more than 4 wires, the general implementation using Kokkos `TeamPolicy` is employed to yield the best all-around performance.
  [(#489)] (https://github.com/PennyLaneAI/pennylane-lightning/pull/489)

* Add tests to increase Lightning-Kokkos coverage.
  [(#485)](https://github.com/PennyLaneAI/pennylane-lightning/pull/485)

* Add memory locality tag reporting and adjoint diff dispatch for `lightning.qubit` statevector classes.
  [(#492)](https://github.com/PennyLaneAI/pennylane-lightning/pull/492)

* Add support for dependent external packages to C++ core.
  [(#482)](https://github.com/PennyLaneAI/pennylane-lightning/pull/482)

* Add support for building multiple backend simulators.
  [(#497)](https://github.com/PennyLaneAI/pennylane-lightning/pull/497)

### Documentation

### Bug fixes

* Fix CI issues running python-cov with MPI.
  [(#535)](https://github.com/PennyLaneAI/pennylane-lightning/pull/535)

* Re-add support for `pip install pennylane-lightning[gpu]`.
  [(#515)](https://github.com/PennyLaneAI/pennylane-lightning/pull/515)

* Switch most Lightning-Qubit default kernels to `LM`. Add `LM::multiQubitOp` tests, failing when targeting out-of-order wires clustered close to `num_qubits-1`. Fix the `LM::multiQubitOp` kernel implementation by introducing a generic `revWireParity` routine and replacing the `bitswap`-based implementation. Mimic the changes fixing the corresponding `multiQubitOp` and `expval` functors in Lightning-Kokkos.
  [(#511)](https://github.com/PennyLaneAI/pennylane-lightning/pull/511)

* Fix RTD builds by removing unsupported `system_packages` configuration option.
  [(#491)](https://github.com/PennyLaneAI/pennylane-lightning/pull/491)

### Contributors

This release contains contributions from (in alphabetical order):

Ali Asadi, Amintor Dusko, Vincent Michaud-Rioux, Lee J. O'Riordan, Shuli Shu

---

# Release 0.32.0

### New features since last release

* The `lightning.kokkos` backend supports Nvidia GPU execution (with Kokkos v4 and CUDA v12).
  [(#477)](https://github.com/PennyLaneAI/pennylane-lightning/pull/477)

* Complete overhaul of repository structure to facilitates integration of multiple backends. Refactoring efforts we directed to improve development performance, code reuse and decrease overall overhead to propagate changes through backends. New C++ modular build strategy allows for faster test builds restricted to a module. Update CI/CD actions concurrency strategy. Change minimal Python version to 3.9.
  [(#472)] (https://github.com/PennyLaneAI/pennylane-lightning/pull/472)

* Wheels are built with native support for sparse Hamiltonians.
  [(#470)] (https://github.com/PennyLaneAI/pennylane-lightning/pull/470)

* Add native support to sparse Hamiltonians in the absence of Kokkos & Kokkos-kernels.
  [(#465)] (https://github.com/PennyLaneAI/pennylane-lightning/pull/465)

### Breaking changes

* Rename `QubitStateVector` to `StatePrep` in the Lightning-Qubit and `Lightning-Kokkos` classes.
  [(#486)](https://github.com/PennyLaneAI/pennylane-lightning/pull/486)

* Modify `adjointJacobian` methods to accept a (maybe unused) reference `StateVectorT`, allowing device-backed simulators to directly access state vector data for adjoint differentiation instead of copying it back-and-forth into `JacobianData` (host memory).
  [(#477)](https://github.com/PennyLaneAI/pennylane-lightning/pull/477)

### Improvements

* Refactor LKokkos `Measurements` class to use (fast) specialized functors whenever possible.
  [(#481)] (https://github.com/PennyLaneAI/pennylane-lightning/pull/481)

* Merge Lightning Qubit and Lightning Kokkos backends in the new repository.
  [(#472)] (https://github.com/PennyLaneAI/pennylane-lightning/pull/472)

* Integrated new unified docs for Lightning Kokkos and Lightning Qubit packages.
  [(#473)] (https://github.com/PennyLaneAI/pennylane-lightning/pull/473)

### Documentation

### Bug fixes

* Ensure PennyLane has an `active_return` attribute before calling it.
 [(#483)] (https://github.com/PennyLaneAI/pennylane-lightning/pull/483)

* Do no import `sqrt2_v` from `<numbers>` in `Util.hpp` to resolve issue with Lightning-GPU builds.
  [(#479)](https://github.com/PennyLaneAI/pennylane-lightning/pull/479)

* Update the CMake internal references to enable sub-project compilation with affecting the parent package.
  [(#478)](https://github.com/PennyLaneAI/pennylane-lightning/pull/478)

* `apply` no longer mutates the inputted list of operations.
  [(#474)](https://github.com/PennyLaneAI/pennylane-lightning/pull/474)

### Contributors

This release contains contributions from (in alphabetical order):

Amintor Dusko, Christina Lee, Vincent Michaud-Rioux, Lee J. O'Riordan

---

# Release 0.31.0

### New features since last release

* Update Kokkos support to 4.0.01.
  [(#439)] (https://github.com/PennyLaneAI/pennylane-lightning/pull/439)

### Breaking changes

* Update tests to be compliant with PennyLane v0.31.0 development changes and deprecations.
  [(#448)](https://github.com/PennyLaneAI/pennylane-lightning/pull/448)

### Improvements

* Remove logic from `setup.py` and transfer paths and env variable definitions into workflow files.
  [(#450)](https://github.com/PennyLaneAI/pennylane-lightning/pull/450)

* Detect MKL or CBLAS if `ENABLE_BLAS=ON` making sure that BLAS is linked as expected.
  [(#449)](https://github.com/PennyLaneAI/pennylane-lightning/pull/449)

### Documentation

* Fix LightningQubit class parameter documentation.
  [(#456)](https://github.com/PennyLaneAI/pennylane-lightning/pull/456)

### Bug fixes

* Ensure cross-platform wheels continue to build with updates in git safety checks.
  [(#452)](https://github.com/PennyLaneAI/pennylane-lightning/pull/452)

* Fixing Python version bug introduce in [(#450)](https://github.com/PennyLaneAI/pennylane-lightning/pull/450)
  when `Python_EXECUTABLE` was removed from `setup.py`.
  [(#461)](https://github.com/PennyLaneAI/pennylane-lightning/pull/461)

* Ensure aligned allocator definition works with C++20 compilers.
  [(#438)](https://github.com/PennyLaneAI/pennylane-lightning/pull/438)

* Prevent multiple threads from calling `Kokkos::initialize` or `Kokkos::finalize`.
  [(#439)](https://github.com/PennyLaneAI/pennylane-lightning/pull/439)

### Contributors

This release contains contributions from (in alphabetical order):

Vincent Michaud-Rioux, Lee J. O'Riordan, Chae-Yeun Park

---

# Release 0.30.0

### New features since last release

* Add MCMC sampler.
  [(#384)] (https://github.com/PennyLaneAI/pennylane-lightning/pull/384)

* Serialize PennyLane's arithmetic operators when they are used as observables
  that are expressed in the Pauli basis.
  [(#424)](https://github.com/PennyLaneAI/pennylane-lightning/pull/424)

### Breaking changes

* Lightning now works with the new return types specification that is now default in PennyLane.
  See [the PennyLane `qml.enable_return`](https://docs.pennylane.ai/en/stable/code/api/pennylane.enable_return.html?highlight=enable_return) documentation for more information on this change.
  [(#427)](https://github.com/PennyLaneAI/pennylane-lightning/pull/427)

Instead of creating potentially ragged numpy array, devices and `QNode`'s now return an object of the same type as that
returned by the quantum function.

```
>>> dev = qml.device('lightning.qubit', wires=1)
>>> @qml.qnode(dev, diff_method="adjoint")
... def circuit(x):
...     qml.RX(x, wires=0)
...     return qml.expval(qml.PauliY(0)), qml.expval(qml.PauliZ(0))
>>> x = qml.numpy.array(0.5)
>>> circuit(qml.numpy.array(0.5))
(array(-0.47942554), array(0.87758256))
```

Interfaces like Jax or Torch handle tuple outputs without issues:

```
>>> jax.jacobian(circuit)(jax.numpy.array(0.5))
(Array(-0.87758255, dtype=float32, weak_type=True),
Array(-0.47942555, dtype=float32, weak_type=True))
```

Autograd cannot differentiate an output tuple, so results must be converted to an array before
use with `qml.jacobian`:

```
>>> qml.jacobian(lambda y: qml.numpy.array(circuit(y)))(x)
array([-0.87758256, -0.47942554])
```

Alternatively, the quantum function itself can return a numpy array of measurements:

```
>>> dev = qml.device('lightning.qubit', wires=1)
>>> @qml.qnode(dev, diff_method="adjoint")
>>> def circuit2(x):
...     qml.RX(x, wires=0)
...     return np.array([qml.expval(qml.PauliY(0)), qml.expval(qml.PauliZ(0))])
>>> qml.jacobian(circuit2)(np.array(0.5))
array([-0.87758256, -0.47942554])
```

### Improvements

* Remove deprecated `set-output` commands from workflow files.
  [(#437)](https://github.com/PennyLaneAI/pennylane-lightning/pull/437)

* Lightning wheels are now checked with `twine check` post-creation for PyPI compatibility.
  [(#430)](https://github.com/PennyLaneAI/pennylane-lightning/pull/430)

* Lightning has been made compatible with the change in return types specification.
  [(#427)](https://github.com/PennyLaneAI/pennylane-lightning/pull/427)

* Lightning is compatible with clang-tidy version 16.
  [(#429)](https://github.com/PennyLaneAI/pennylane-lightning/pull/429)

### Contributors

This release contains contributions from (in alphabetical order):

Christina Lee, Vincent Michaud-Rioux, Lee James O'Riordan, Chae-Yeun Park, Matthew Silverman

---

# Release 0.29.0

### Improvements

* Remove runtime dependency on ninja build system.
  [(#414)](https://github.com/PennyLaneAI/pennylane-lightning/pull/414)

* Allow better integration and installation support with CMake targeted binary builds.
  [(#403)](https://github.com/PennyLaneAI/pennylane-lightning/pull/403)

* Remove explicit Numpy and Scipy requirements.
  [(#412)](https://github.com/PennyLaneAI/pennylane-lightning/pull/412)

* Get `llvm` installation root from the environment variable `LLVM_ROOT_DIR` (or fallback to `brew`).
  [(#413)](https://github.com/PennyLaneAI/pennylane-lightning/pull/413)

* Update AVX2/512 kernel infrastructure for additional gate/generator operations.
  [(#404)](https://github.com/PennyLaneAI/pennylane-lightning/pull/404)

* Remove unnecessary lines for resolving CodeCov issue.
  [(#415)](https://github.com/PennyLaneAI/pennylane-lightning/pull/415)

* Add more AVX2/512 gate operations.
  [(#393)](https://github.com/PennyLaneAI/pennylane-lightning/pull/393)

### Documentation

### Bug fixes

* Ensure error raised when asking for out of order marginal probabilities. Prevents the return of incorrect results.
  [(#416)](https://github.com/PennyLaneAI/pennylane-lightning/pull/416)

* Fix Github shields in README.
  [(#402)](https://github.com/PennyLaneAI/pennylane-lightning/pull/402)

### Contributors

Amintor Dusko, Vincent Michaud-Rioux, Lee James O'Riordan, Chae-Yeun Park

---

# Release 0.28.2

### Bug fixes

* Fix Python module versioning for Linux wheels.
  [(#408)](https://github.com/PennyLaneAI/pennylane-lightning/pull/408)

### Contributors

This release contains contributions from (in alphabetical order):

Amintor Dusko, Shuli Shu, Trevor Vincent

---

# Release 0.28.1

### Bug fixes

* Fix Pybind11 module versioning and locations for Windows wheels.
  [(#400)](https://github.com/PennyLaneAI/pennylane-lightning/pull/400)

### Contributors

This release contains contributions from (in alphabetical order):

Lee J. O'Riordan

---

# Release 0.28.0

### Breaking changes

* Deprecate support for Python 3.7.
  [(#391)](https://github.com/PennyLaneAI/pennylane-lightning/pull/391)

### Improvements

* Improve Lightning package structure for external use as a C++ library.
  [(#369)](https://github.com/PennyLaneAI/pennylane-lightning/pull/369)

* Improve the stopping condition method.
  [(#386)](https://github.com/PennyLaneAI/pennylane-lightning/pull/386)

### Bug fixes

- Pin CMake to 3.24.x in wheel-builder to avoid Python not found error in CMake 3.25, when building wheels for PennyLane-Lightning-GPU.
  [(#387)](https://github.com/PennyLaneAI/pennylane-lightning/pull/387)

### Contributors

This release contains contributions from (in alphabetical order):

Amintor Dusko, Lee J. O'Riordan

---

# Release 0.27.0

### New features since last release

* Enable building of Python 3.11 wheels and upgrade Python on CI/CD workflows to 3.8.
  [(#381)](https://github.com/PennyLaneAI/pennylane-lightning/pull/381)

### Breaking changes

### Improvements

* Update clang-tools version in Github workflows.
  [(#351)](https://github.com/PennyLaneAI/pennylane-lightning/pull/351)

* Improve tests and checks CI/CD pipelines.
  [(#353)](https://github.com/PennyLaneAI/pennylane-lightning/pull/353)

* Implement 3 Qubits gates (CSWAP & Toffoli) & 4 Qubits gates (DoubleExcitation, DoubleExcitationMinus, DoubleExcitationPlus) in LM manner.
  [(#362)](https://github.com/PennyLaneAI/pennylane-lightning/pull/362)

* Upgrade Kokkos and Kokkos Kernels to 3.7.00, and improve sparse matrix-vector multiplication performance and memory usage.
  [(#361)](https://github.com/PennyLaneAI/pennylane-lightning/pull/361)

* Update Linux (ubuntu-latest) architecture x86_64 wheel-builder from GCC 10.x to GCC 11.x.
  [(#373)](https://github.com/PennyLaneAI/pennylane-lightning/pull/373)

* Update gcc and g++ 10.x to 11.x in CI tests. This update brings improved support for newer C++ features.
  [(#370)](https://github.com/PennyLaneAI/pennylane-lightning/pull/370)

* Change Lightning to inherit from QubitDevice instead of DefaultQubit.
  [(#365)](https://github.com/PennyLaneAI/pennylane-lightning/pull/365)

### Documentation

### Bug fixes

* Use mutex when accessing cache in KernelMap.
  [(#382)](https://github.com/PennyLaneAI/pennylane-lightning/pull/382)

### Contributors

This release contains contributions from (in alphabetical order):

Amintor Dusko, Chae-Yeun Park, Monit Sharma, Shuli Shu

---

# Release 0.26.1

### Bug fixes

* Fixes the transposition method used in the probability calculation.
  [(#377)](https://github.com/PennyLaneAI/pennylane-lightning/pull/377)

### Contributor

Amintor Dusko

---
# Release 0.26.0

### Improvements

* Introduces requirements-dev.txt and improves dockerfile.
  [(#330)](https://github.com/PennyLaneAI/pennylane-lightning/pull/330)

* Support `expval` for a Hamiltonian.
  [(#333)](https://github.com/PennyLaneAI/pennylane-lightning/pull/333)

* Implements caching for Kokkos installation.
  [(#316)](https://github.com/PennyLaneAI/pennylane-lightning/pull/316)

* Supports measurements of operator arithmetic classes such as `Sum`, `Prod`,
  and `SProd` by deferring handling of them to `DefaultQubit`.
  [(#349)](https://github.com/PennyLaneAI/pennylane-lightning/pull/349)

```
@qml.qnode(qml.device('lightning.qubit', wires=2))
def circuit():
    obs = qml.s_prod(2.1, qml.PauliZ(0)) + qml.op_sum(qml.PauliX(0), qml.PauliZ(1))
    return qml.expval(obs)
```

### Bug fixes

* Test updates to reflect new measurement error messages.
  [(#334)](https://github.com/PennyLaneAI/pennylane-lightning/pull/334)

* Updates to the release tagger to fix incompatibilities with RTD.
  [(#344)](https://github.com/PennyLaneAI/pennylane-lightning/pull/344)

* Update cancel-workflow-action and bot credentials.
  [(#345)](https://github.com/PennyLaneAI/pennylane-lightning/pull/345)

### Contributors

This release contains contributions from (in alphabetical order):

Amintor Dusko, Christina Lee, Lee J. O'Riordan, Chae-Yeun Park

---

# Release 0.25.0

### New features since last release

### Breaking changes

* We explicitly disable support for PennyLane's parameter broadcasting.
[#317](https://github.com/PennyLaneAI/pennylane-lightning/pull/317)

* We explicitly remove support for PennyLane's `Sum`, `SProd` and `Prod`
  as observables.
  [(#326)](https://github.com/PennyLaneAI/pennylane-lightning/pull/326)

### Improvements

* CI builders use a reduced set of resources and redundant tests for PRs.
  [(#319)](https://github.com/PennyLaneAI/pennylane-lightning/pull/319)

* Parallelize wheel-builds where applicable.
  [(#314)](https://github.com/PennyLaneAI/pennylane-lightning/pull/314)

* AVX2/512 kernels are now available on Linux/MacOS with x86-64 architecture.
  [(#313)](https://github.com/PennyLaneAI/pennylane-lightning/pull/313)

### Documentation

* Updated ReadTheDocs runner version from Ubuntu 20.04 to 22.04
  [(#327)](https://github.com/PennyLaneAI/pennylane-lightning/pull/327)

### Bug fixes

* Test updates to reflect new additions to PennyLane.
  [(#318)](https://github.com/PennyLaneAI/pennylane-lightning/pull/318)

### Contributors

This release contains contributions from (in alphabetical order):

Amintor Dusko, Christina Lee, Rashid N H M, Lee J. O'Riordan, Chae-Yeun Park

---

# Release 0.24.0

### New features since last release

* Add `SingleExcitation` and `DoubleExcitation` qchem gates and generators.
  [(#289)](https://github.com/PennyLaneAI/pennylane-lightning/pull/289)

* Add a new dispatch mechanism for future kernels.
  [(#291)](https://github.com/PennyLaneAI/pennylane-lightning/pull/291)

* Add `IsingXY` gate operation.
  [(#303)](https://github.com/PennyLaneAI/pennylane-lightning/pull/303)

* Support `qml.state()` in vjp and Hamiltonian in adjoint jacobian.
  [(#294)](https://github.com/PennyLaneAI/pennylane-lightning/pull/294)

### Breaking changes

* Codebase is now moving to C++20. The default compiler for Linux is now GCC10.
  [(#295)](https://github.com/PennyLaneAI/pennylane-lightning/pull/295)

* Minimum macOS version is changed to 10.15 (Catalina).
  [(#295)](https://github.com/PennyLaneAI/pennylane-lightning/pull/295)

### Improvements

* Split matrix operations, refactor dispatch mechanisms, and add a benchmark suits.
  [(#274)](https://github.com/PennyLaneAI/pennylane-lightning/pull/274)

* Add native support for the calculation of sparse Hamiltonians' expectation values.
Sparse operations are offloaded to [Kokkos](https://github.com/kokkos/kokkos) and
[Kokkos-Kernels](https://github.com/kokkos/kokkos-kernels).
  [(#283)](https://github.com/PennyLaneAI/pennylane-lightning/pull/283)

* Device `lightning.qubit` now accepts a datatype for a statevector.
  [(#290)](https://github.com/PennyLaneAI/pennylane-lightning/pull/290)

```python
dev1 = qml.device('lightning.qubit', wires=4, c_dtype=np.complex64) # for single precision
dev2 = qml.device('lightning.qubit', wires=4, c_dtype=np.complex128) # for double precision
```

### Documentation

* Use the centralized [Xanadu Sphinx Theme](https://github.com/XanaduAI/xanadu-sphinx-theme)
  to style the Sphinx documentation.
  [(#287)](https://github.com/PennyLaneAI/pennylane-lightning/pull/287)

### Bug fixes

* Fix the issue with using available `clang-format` version in format.
  [(#288)](https://github.com/PennyLaneAI/pennylane-lightning/pull/288)

* Fix a bug in the generator of `DoubleExcitationPlus`.
  [(#298)](https://github.com/PennyLaneAI/pennylane-lightning/pull/298)

### Contributors

This release contains contributions from (in alphabetical order):

Mikhail Andrenkov, Ali Asadi, Amintor Dusko, Lee James O'Riordan, Chae-Yeun Park, and Shuli Shu

---

# Release 0.23.0

### New features since last release

* Add `generate_samples()` to lightning.
  [(#247)](https://github.com/PennyLaneAI/pennylane-lightning/pull/247)

* Add Lightning GBenchmark Suite.
  [(#249)](https://github.com/PennyLaneAI/pennylane-lightning/pull/249)

* Support runtime and compile information.
  [(#253)](https://github.com/PennyLaneAI/pennylane-lightning/pull/253)

### Improvements

* Add `ENABLE_BLAS` build to CI checks.
  [(#249)](https://github.com/PennyLaneAI/pennylane-lightning/pull/249)

* Add more `clang-tidy` checks and kernel tests.
  [(#253)](https://github.com/PennyLaneAI/pennylane-lightning/pull/253)

* Add C++ code coverage to CI.
  [(#265)](https://github.com/PennyLaneAI/pennylane-lightning/pull/265)

* Skip over identity operations in `"lightning.qubit"`.
  [(#268)](https://github.com/PennyLaneAI/pennylane-lightning/pull/268)

### Bug fixes

* Update tests to remove `JacobianTape`.
  [(#260)](https://github.com/PennyLaneAI/pennylane-lightning/pull/260)

* Fix tests for MSVC.
  [(#264)](https://github.com/PennyLaneAI/pennylane-lightning/pull/264)

* Fix `#include <cpuid.h>` for PPC and AArch64 in Linux.
  [(#266)](https://github.com/PennyLaneAI/pennylane-lightning/pull/266)

* Remove deprecated tape execution methods.
  [(#270)](https://github.com/PennyLaneAI/pennylane-lightning/pull/270)

* Update `qml.probs` in `test_measures.py`.
  [(#280)](https://github.com/PennyLaneAI/pennylane-lightning/pull/280)

### Contributors

This release contains contributions from (in alphabetical order):

Ali Asadi, Chae-Yeun Park, Lee James O'Riordan, and Trevor Vincent

---

# Release 0.22.1

### Bug fixes

* Ensure `Identity ` kernel is registered to C++ dispatcher.
  [(#275)](https://github.com/PennyLaneAI/pennylane-lightning/pull/275)

---

# Release 0.22.0

### New features since last release

* Add Docker support.
  [(#234)](https://github.com/PennyLaneAI/pennylane-lightning/pull/234)

### Improvements

* Update quantum tapes serialization and Python tests.
  [(#239)](https://github.com/PennyLaneAI/pennylane-lightning/pull/239)

* Clang-tidy is now enabled for both tests and examples builds under Github Actions.
  [(#237)](https://github.com/PennyLaneAI/pennylane-lightning/pull/237)

* The return type of `StateVectorBase` data is now derived-class defined.
  [(#237)](https://github.com/PennyLaneAI/pennylane-lightning/pull/237)

* Update adjointJacobian and VJP methods.
  [(#222)](https://github.com/PennyLaneAI/pennylane-lightning/pull/222)

* Set GitHub workflow to upload wheels to Test PyPI.
  [(#220)](https://github.com/PennyLaneAI/pennylane-lightning/pull/220)

* Finalize the new kernel implementation.
  [(#212)](https://github.com/PennyLaneAI/pennylane-lightning/pull/212)

### Documentation

* Use of batching with OpenMP threads is documented.
  [(#221)](https://github.com/PennyLaneAI/pennylane-lightning/pull/221)

### Bug fixes

* Fix for OOM errors when using adjoint with large numbers of observables.
  [(#221)](https://github.com/PennyLaneAI/pennylane-lightning/pull/221)

* Add virtual destructor to C++ state-vector classes.
  [(#200)](https://github.com/PennyLaneAI/pennylane-lightning/pull/200)

* Fix a bug in Python tests with operations' `matrix` calls.
  [(#238)](https://github.com/PennyLaneAI/pennylane-lightning/pull/238)

* Refactor utility header and fix a bug in linear algebra function with CBLAS.
  [(#228)](https://github.com/PennyLaneAI/pennylane-lightning/pull/228)

### Contributors

This release contains contributions from (in alphabetical order):

Ali Asadi, Chae-Yeun Park, Lee James O'Riordan

---

# Release 0.21.0

### New features since last release

* Add C++ only benchmark for a given list of gates.
  [(#199)](https://github.com/PennyLaneAI/pennylane-lightning/pull/199)

* Wheel-build support for Python 3.10.
  [(#186)](https://github.com/PennyLaneAI/pennylane-lightning/pull/186)

* C++ support for probability, expectation value and variance calculations.
  [(#185)](https://github.com/PennyLaneAI/pennylane-lightning/pull/185)

* Add bindings to C++ expval, var, probs.
  [(#214)](https://github.com/PennyLaneAI/pennylane-lightning/pull/214)

### Improvements

* `setup.py` adds debug only when --debug is given
  [(#208)](https://github.com/PennyLaneAI/pennylane-lightning/pull/208)

* Add new highly-performant C++ kernels for quantum gates.
  [(#202)](https://github.com/PennyLaneAI/pennylane-lightning/pull/202)

The new kernels significantly improve the runtime performance of PennyLane-Lightning
for both differentiable and non-differentiable workflows. Here is an example workflow
using the adjoint differentiation method with a circuit of 5 strongly entangling layers:

```python
import pennylane as qml
from pennylane import numpy as np
from pennylane.templates.layers import StronglyEntanglingLayers
from numpy.random import random
np.random.seed(42)
n_layers = 5
n_wires = 6
dev = qml.device("lightning.qubit", wires=n_wires)

@qml.qnode(dev, diff_method="adjoint")
def circuit(weights):
    StronglyEntanglingLayers(weights, wires=list(range(n_wires)))
    return [qml.expval(qml.PauliZ(i)) for i in range(n_wires)]

init_weights = np.random.random(StronglyEntanglingLayers.shape(n_layers=n_layers, n_wires=n_wires))
params = np.array(init_weights,requires_grad=True)
jac = qml.jacobian(circuit)(params)
```
The latest release shows improved performance on both single and multi-threaded evaluations!

<img src="https://raw.githubusercontent.com/PennyLaneAI/pennylane-lightning/v0.21.0-rc0/doc/_static/lightning_v20_v21_bm.png" width=50%/>

* Ensure debug info is built into dynamic libraries.
  [(#201)](https://github.com/PennyLaneAI/pennylane-lightning/pull/201)

### Documentation

* New guidelines on adding and benchmarking C++ kernels.
  [(#202)](https://github.com/PennyLaneAI/pennylane-lightning/pull/202)

### Bug fixes

* Update clang-format version
  [(#219)](https://github.com/PennyLaneAI/pennylane-lightning/pull/219)

* Fix failed tests on Windows.
  [(#218)](https://github.com/PennyLaneAI/pennylane-lightning/pull/218)

* Update clang-format version
  [(#219)](https://github.com/PennyLaneAI/pennylane-lightning/pull/219)

* Add virtual destructor to C++ state-vector classes.
  [(#200)](https://github.com/PennyLaneAI/pennylane-lightning/pull/200)

* Fix failed tests for the non-binary wheel.
  [(#213)](https://github.com/PennyLaneAI/pennylane-lightning/pull/213)

* Add virtual destructor to C++ state-vector classes.
  [(#200)](https://github.com/PennyLaneAI/pennylane-lightning/pull/200)

### Contributors

This release contains contributions from (in alphabetical order):

Ali Asadi, Amintor Dusko, Chae-Yeun Park, Lee James O'Riordan

---

# Release 0.20.1

### Bug fixes

* Fix missing header-files causing build errors in algorithms module.
  [(#193)](https://github.com/PennyLaneAI/pennylane-lightning/pull/193)

* Fix failed tests for the non-binary wheel.
  [(#191)](https://github.com/PennyLaneAI/pennylane-lightning/pull/191)

---
# Release 0.20.2

### Bug fixes

* Introduce CY kernel to Lightning to avoid issues with decomposition.
  [(#203)](https://github.com/PennyLaneAI/pennylane-lightning/pull/203)

### Contributors

This release contains contributions from (in alphabetical order):

Lee J. O'Riordan

# Release 0.20.1

### Bug fixes

* Fix missing header-files causing build errors in algorithms module.
  [(#193)](https://github.com/PennyLaneAI/pennylane-lightning/pull/193)

* Fix failed tests for the non-binary wheel.
  [(#191)](https://github.com/PennyLaneAI/pennylane-lightning/pull/191)

# Release 0.20.0

### New features since last release

* Add wheel-builder support for Python 3.10.
  [(#186)](https://github.com/PennyLaneAI/pennylane-lightning/pull/186)

* Add VJP support to PL-Lightning.
  [(#181)](https://github.com/PennyLaneAI/pennylane-lightning/pull/181)

* Add complex64 support in PL-Lightning.
  [(#177)](https://github.com/PennyLaneAI/pennylane-lightning/pull/177)

* Added examples folder containing aggregate gate performance test.
  [(#165)](https://github.com/PennyLaneAI/pennylane-lightning/pull/165)

### Breaking changes

### Improvements

* Update PL-Lightning to support new features in PL.
  [(#179)](https://github.com/PennyLaneAI/pennylane-lightning/pull/179)

### Documentation

* Lightning setup.py build process uses CMake.
  [(#176)](https://github.com/PennyLaneAI/pennylane-lightning/pull/176)

### Contributors

This release contains contributions from (in alphabetical order):

Ali Asadi, Chae-Yeun Park, Isidor Schoch, Lee James O'Riordan

---

# Release 0.19.0

* Add Cache-Friendly DOTC, GEMV, GEMM along with BLAS Support.
  [(#155)](https://github.com/PennyLaneAI/pennylane-lightning/pull/155)

### Improvements

* The performance of parametric gates has been improved.
  [(#157)](https://github.com/PennyLaneAI/pennylane-lightning/pull/157)

* AVX support is enabled for Linux users on Intel/AMD platforms.
  [(#157)](https://github.com/PennyLaneAI/pennylane-lightning/pull/157)

* PennyLane-Lightning has been updated to conform with clang-tidy
  recommendations for modernization, offering performance improvements across
  all use-cases.
  [(#153)](https://github.com/PennyLaneAI/pennylane-lightning/pull/153)

### Breaking changes

* Linux users on `x86_64` must have a CPU supporting AVX.
  [(#157)](https://github.com/PennyLaneAI/pennylane-lightning/pull/157)

### Bug fixes

* OpenMP built with Intel MacOS CI runners causes failures on M1 Macs. OpenMP is currently
  disabled in the built wheels until this can be resolved with Github Actions runners.
  [(#166)](https://github.com/PennyLaneAI/pennylane-lightning/pull/166)

### Contributors

This release contains contributions from (in alphabetical order):

Ali Asadi, Lee James O'Riordan

---

# Release 0.18.0

### New features since last release

* PennyLane-Lightning now provides a high-performance
  [adjoint Jacobian](http://arxiv.org/abs/2009.02823) method for differentiating quantum circuits.
  [(#136)](https://github.com/PennyLaneAI/pennylane-lightning/pull/136)

  The adjoint method operates after a forward pass by iteratively applying inverse gates to scan
  backwards through the circuit. The method is already available in PennyLane's
  `default.qubit` device, but the version provided by `lightning.qubit` integrates with the C++
  backend and is more performant, as shown in the plot below:

  <img src="https://raw.githubusercontent.com/PennyLaneAI/pennylane-lightning/master/doc/_static/lightning_adjoint.png" width=70%/>

  The plot compares the average runtime of `lightning.qubit` and `default.qubit` for calculating the
  Jacobian of a circuit using the adjoint method for a range of qubit numbers. The circuit
  consists of ten `BasicEntanglerLayers` with a `PauliZ` expectation value calculated on each wire,
  repeated over ten runs. We see that `lightning.qubit` provides a speedup of around two to eight
  times, depending on the number of qubits.

  The adjoint method can be accessed using the standard interface. Consider the following circuit:

  ```python
  import pennylane as qml

  wires = 3
  layers = 2
  dev = qml.device("lightning.qubit", wires=wires)

  @qml.qnode(dev, diff_method="adjoint")
  def circuit(weights):
      qml.templates.StronglyEntanglingLayers(weights, wires=range(wires))
      return qml.expval(qml.PauliZ(0))

  weights = qml.init.strong_ent_layers_normal(layers, wires, seed=1967)
  ```

  The circuit can be executed and its gradient calculated using:

    ```pycon
  >>> print(f"Circuit evaluated: {circuit(weights)}")
  Circuit evaluated: 0.9801286266677633
  >>> print(f"Circuit gradient:\n{qml.grad(circuit)(weights)}")
  Circuit gradient:
  [[[-1.11022302e-16 -1.63051504e-01 -4.14810501e-04]
    [ 1.11022302e-16 -1.50136528e-04 -1.77922957e-04]
    [ 0.00000000e+00 -3.92874550e-02  8.14523075e-05]]

   [[-1.14472273e-04  3.85963953e-02  0.00000000e+00]
    [-5.76791765e-05 -9.78478343e-02  0.00000000e+00]
    [-5.55111512e-17  0.00000000e+00 -1.11022302e-16]]]
  ```

* PennyLane-Lightning now supports all of the operations and observables of `default.qubit`.
  [(#124)](https://github.com/PennyLaneAI/pennylane-lightning/pull/124)

### Improvements

* A new state-vector class `StateVectorManaged` was added, enabling memory use to be bound to
  statevector lifetime.
  [(#136)](https://github.com/PennyLaneAI/pennylane-lightning/pull/136)

* The repository now has a well-defined component hierarchy, allowing each indepedent unit to be
  compiled and linked separately.
  [(#136)](https://github.com/PennyLaneAI/pennylane-lightning/pull/136)

* PennyLane-Lightning can now be installed without compiling its C++ binaries and will fall back
  to using the `default.qubit` implementation. Skipping compilation is achieved by setting the
  `SKIP_COMPILATION` environment variable, e.g., Linux/MacOS: `export SKIP_COMPILATION=True`,
  Windows: `set SKIP_COMPILATION=True`. This feature is intended for building a pure-Python wheel of
  PennyLane-Lightning as a backup for platforms without a dedicated wheel.
  [(#129)](https://github.com/PennyLaneAI/pennylane-lightning/pull/129)

* The C++-backed Python bound methods can now be directly called with wires and supplied parameters.
  [(#125)](https://github.com/PennyLaneAI/pennylane-lightning/pull/125)

* Lightning supports arbitrary unitary and non-unitary gate-calls from Python to C++ layer.
  [(#121)](https://github.com/PennyLaneAI/pennylane-lightning/pull/121)

### Documentation

* Added preliminary architecture diagram for package.
  [(#131)](https://github.com/PennyLaneAI/pennylane-lightning/pull/131)

* C++ API built as part of docs generation.
  [(#131)](https://github.com/PennyLaneAI/pennylane-lightning/pull/131)

### Breaking changes

* Wheels for MacOS <= 10.13 will no longer be provided due to XCode SDK C++17 support requirements.
  [(#149)](https://github.com/PennyLaneAI/pennylane-lightning/pull/149)

### Bug fixes

* An indexing error in the CRY gate is fixed. [(#136)](https://github.com/PennyLaneAI/pennylane-lightning/pull/136)

* Column-major data in numpy is now correctly converted to row-major upon pass to the C++ layer.
  [(#126)](https://github.com/PennyLaneAI/pennylane-lightning/pull/126)

### Contributors

This release contains contributions from (in alphabetical order):

Thomas Bromley, Lee James O'Riordan

---

# Release 0.17.0

### New features

* C++ layer now supports float (32-bit) and double (64-bit) templated complex data.
  [(#113)](https://github.com/PennyLaneAI/pennylane-lightning/pull/113)

### Improvements

* The PennyLane device test suite is now included in coverage reports.
  [(#123)](https://github.com/PennyLaneAI/pennylane-lightning/pull/123)

* Static versions of jQuery and Bootstrap are no longer included in the CSS theme.
  [(#118)](https://github.com/PennyLaneAI/pennylane-lightning/pull/118)

* C++ tests have been ported to use Catch2 framework.
  [(#115)](https://github.com/PennyLaneAI/pennylane-lightning/pull/115)

* Testing now exists for both float and double precision methods in C++ layer.
  [(#113)](https://github.com/PennyLaneAI/pennylane-lightning/pull/113)
  [(#115)](https://github.com/PennyLaneAI/pennylane-lightning/pull/115)

* Compile-time utility methods with `constexpr` have been added.
  [(#113)](https://github.com/PennyLaneAI/pennylane-lightning/pull/113)

* Wheel-build support for ARM64 (Linux and MacOS) and PowerPC (Linux) added.
  [(#110)](https://github.com/PennyLaneAI/pennylane-lightning/pull/110)

* Add support for Controlled Phase Gate (`ControlledPhaseShift`).
  [(#114)](https://github.com/PennyLaneAI/pennylane-lightning/pull/114)

* Move changelog to `.github` and add a changelog reminder.
  [(#111)](https://github.com/PennyLaneAI/pennylane-lightning/pull/111)

* Adds CMake build system support.
  [(#104)](https://github.com/PennyLaneAI/pennylane-lightning/pull/104)


### Breaking changes

* Removes support for Python 3.6 and adds support for Python 3.9.
  [(#127)](https://github.com/PennyLaneAI/pennylane-lightning/pull/127)
  [(#128)](https://github.com/PennyLaneAI/pennylane-lightning/pull/128)

* Compilers with C++17 support are now required to build C++ module.
  [(#113)](https://github.com/PennyLaneAI/pennylane-lightning/pull/113)

* Gate classes have been removed with functionality added to StateVector class.
  [(#113)](https://github.com/PennyLaneAI/pennylane-lightning/pull/113)

* We are no longer building wheels for Python 3.6.
  [(#106)](https://github.com/PennyLaneAI/pennylane-lightning/pull/106)

### Bug fixes

* PowerPC wheel-builder now successfully compiles modules.
  [(#120)](https://github.com/PennyLaneAI/pennylane-lightning/pull/120)

### Documentation

* Added community guidelines.
  [(#109)](https://github.com/PennyLaneAI/pennylane-lightning/pull/109)

### Contributors

This release contains contributions from (in alphabetical order):

Ali Asadi, Christina Lee, Thomas Bromley, Lee James O'Riordan

---

# Release 0.15.1

### Bug fixes

* The PennyLane-Lightning binaries are now built with NumPy 1.19.5, to avoid ABI
  compatibility issues with the latest NumPy 1.20 release. See
  [the NumPy release notes](https://numpy.org/doc/stable/release/1.20.0-notes.html#size-of-np-ndarray-and-np-void-changed)
  for more details.
  [(#97)](https://github.com/PennyLaneAI/pennylane-lightning/pull/97)

### Contributors

This release contains contributions from (in alphabetical order):

Josh Izaac, Antal Száva

---

# Release 0.15.0

### Improvements

* For compatibility with PennyLane v0.15, the `analytic` keyword argument
  has been removed. Statistics can still be computed analytically by setting
  `shots=None`.
  [(#93)](https://github.com/PennyLaneAI/pennylane-lightning/pull/93)

* Inverse gates are now supported.
  [(#89)](https://github.com/PennyLaneAI/pennylane-lightning/pull/89)

* Add new lightweight backend with performance improvements.
  [(#57)](https://github.com/PennyLaneAI/pennylane-lightning/pull/57)

* Remove the previous Eigen-based backend.
  [(#67)](https://github.com/PennyLaneAI/pennylane-lightning/pull/67)

### Bug fixes

* Re-add dispatch table after fixing static initialisation order issue.
  [(#68)](https://github.com/PennyLaneAI/pennylane-lightning/pull/68)

### Contributors

This release contains contributions from (in alphabetical order):

Thomas Bromley, Theodor Isacsson, Christina Lee, Thomas Loke, Antal Száva.

---

# Release 0.14.1

### Bug fixes

* Fixes a bug where the `QNode` would swap Lightning-Qubit to
  `DefaultQubitAutograd` on device execution due to the inherited
  `passthru_devices` entry of the `capabilities` dictionary.
  [(#61)](https://github.com/PennyLaneAI/pennylane-lightning/pull/61)

### Contributors

This release contains contributions from (in alphabetical order):

Antal Száva

---

# Release 0.14.0

### Improvements

* Extends support from 16 qubits to 50 qubits.
  [(#52)](https://github.com/PennyLaneAI/pennylane-lightning/pull/52)

### Bug fixes

* Updates applying basis state preparations to correspond to the
  changes in `DefaultQubit`.
  [(#55)](https://github.com/PennyLaneAI/pennylane-lightning/pull/55)

### Contributors

This release contains contributions from (in alphabetical order):

Thomas Loke, Tom Bromley, Josh Izaac, Antal Száva

---

# Release 0.12.0

### Bug fixes

* Updates capabilities dictionary to be compatible with core PennyLane
  [(#45)](https://github.com/PennyLaneAI/pennylane-lightning/pull/45)

* Fix install of Eigen for CI wheel building
  [(#44)](https://github.com/PennyLaneAI/pennylane-lightning/pull/44)

### Contributors

This release contains contributions from (in alphabetical order):

Tom Bromley, Josh Izaac, Antal Száva

---

# Release 0.11.0

Initial release.

This release contains contributions from (in alphabetical order):

Tom Bromley, Josh Izaac, Nathan Killoran, Antal Száva<|MERGE_RESOLUTION|>--- conflicted
+++ resolved
@@ -11,19 +11,19 @@
 
 ### Improvements
 
-<<<<<<< HEAD
 * Remove dispensable C++ source code in Lightning wheels.
-=======
+  [(#1098)](https://github.com/PennyLaneAI/pennylane-lightning/pull/1098)
+
 * Use cuquantum API for calculating expectation value of Pauli sentences in Lightning-GPU.
   [(#1104)](https://github.com/PennyLaneAI/pennylane-lightning/pull/1104)
 
 * Hide internal C++ APIs in Lightning docs.
   [(#1096)](https://github.com/PennyLaneAI/pennylane-lightning/pull/1096)
 
-* Implemented the `jaxpr_jvp` method to compute the jvp of a jaxpr using `lightning.qubit`.
+* Implement the `jaxpr_jvp` method to compute the jvp of a jaxpr using `lightning.qubit`.
   This method currently only support the adjoint differentiation method.
-  [(#1087)](https://github.com/PennyLaneAI/pennylane/pull/1087)
-  [(#1106)](https://github.com/PennyLaneAI/pennylane/pull/1106)
+  [(#1087)](https://github.com/PennyLaneAI/pennylane-lightning/pull/1087)
+  [(#1106)](https://github.com/PennyLaneAI/pennylane-lightning/pull/1106)
 
 * Modify expval of named operators in Lightning-Qubit for in-place computation of expectation value, to avoid creating an intermediate statevector
   [(#1079)] (https://github.com/PennyLaneAI/pennylane-lightning/pull/1079)
@@ -35,15 +35,14 @@
   
 * Hide anonymous namespaces in Lightning docs.
   [(#1097)](https://github.com/PennyLaneAI/pennylane-lightning/pull/1097)
->>>>>>> 855e01e4
 
 * Expand test structure to efficiently handle sparse data.
   [(#1085)](https://github.com/PennyLaneAI/pennylane-lightning/pull/1085)
   
-* Removed redundant `reset_state` calls for circuit execution when state vector is freshly initialized.
+* Remove redundant `reset_state` calls for circuit execution when state vector is freshly initialized.
   [(#1076)](https://github.com/PennyLaneAI/pennylane-lightning/pull/1076)
 
-* Added support for sparse `qml.QubitUnitary` gates for `lightning.qubit`, `lightning.gpu`, and `lightning.kokkos` backends.
+* Add support for sparse `qml.QubitUnitary` gates for `lightning.qubit`, `lightning.gpu`, and `lightning.kokkos` backends.
   [(#1068)](https://github.com/PennyLaneAI/pennylane-lightning/pull/1068).
 
 * Introduce a generalized sparse gate selection system via the `_observable_is_sparse` method in the base measurement class, enabling future expansion for any number of sparse observables.
@@ -763,7 +762,7 @@
   [(#750)](https://github.com/PennyLaneAI/pennylane-lightning/pull/750)
 
 * Rationalize MCM tests, removing most end-to-end tests from the native MCM test file, but keeping one that validates multiple mid-circuit measurements with any allowed return.
-  [(#754)](https://github.com/PennyLaneAI/pennylane/pull/754)
+  [(#754)](https://github.com/PennyLaneAI/pennylane-lightning/pull/754)
 
 * Rename `lightning.tensor` C++ libraries.
   [(#755)](https://github.com/PennyLaneAI/pennylane-lightning/pull/755)
