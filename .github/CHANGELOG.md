# Release 0.27.0-dev

### New features since last release

### Breaking changes

### Improvements
* Implement 3 Qubits gates (CSWAP & Toffoli) & 4 Qubits gates (DoubleExcitation, DoubleExcitationMinus, DoubleExcitationPlus) in LM manner.
[(#358)](https://github.com/PennyLaneAI/pennylane-lightning/pull/358)

* Update clang-tools version in Github workflows.
[(#351)](https://github.com/PennyLaneAI/pennylane-lightning/pull/351)

* Improve tests and checks CI/CD pipelines.
[(#353)](https://github.com/PennyLaneAI/pennylane-lightning/pull/353)

### Documentation

### Bug fixes

### Contributors

This release contains contributions from (in alphabetical order):

<<<<<<< HEAD
Shuli Shu
=======
Amintor Dusko, Chae-Yeun Park
>>>>>>> 98e0dcaa

---

# Release 0.26.0

### Improvements

* Introduces requirements-dev.txt and improves dockerfile.
[(#330)](https://github.com/PennyLaneAI/pennylane-lightning/pull/330)

* Support `expval` for a Hamiltonian.
[(#333)](https://github.com/PennyLaneAI/pennylane-lightning/pull/333)

* Implements caching for Kokkos installation.
[(#316)](https://github.com/PennyLaneAI/pennylane-lightning/pull/316)

* Supports measurements of operator arithmetic classes such as `Sum`, `Prod`,
  and `SProd` by deferring handling of them to `DefaultQubit`.
  [(#349)](https://github.com/PennyLaneAI/pennylane-lightning/pull/349)

```
@qml.qnode(qml.device('lightning.qubit', wires=2))
def circuit():
    obs = qml.s_prod(2.1, qml.PauliZ(0)) + qml.op_sum(qml.PauliX(0), qml.PauliZ(1))
    return qml.expval(obs)
```

### Documentation

### Bug fixes

* Test updates to reflect new measurement error messages.
[(#334)](https://github.com/PennyLaneAI/pennylane-lightning/pull/334)

* Updates to the release tagger to fix incompatibilities with RTD.
[(#344)](https://github.com/PennyLaneAI/pennylane-lightning/pull/344)

* Update cancel-workflow-action and bot credentials.
[(#345)](https://github.com/PennyLaneAI/pennylane-lightning/pull/345)

### Contributors

This release contains contributions from (in alphabetical order):

Amintor Dusko, Christina Lee, Chae-Yeun Park

---

# Release 0.25.0

### New features since last release

### Breaking changes

* We explicitly disable support for PennyLane's parameter broadcasting.
[#317](https://github.com/PennyLaneAI/pennylane-lightning/pull/317)

* We explicitly remove support for PennyLane's `Sum`, `SProd` and `Prod`
  as observables.
  [(#326)](https://github.com/PennyLaneAI/pennylane-lightning/pull/326)

### Improvements

* CI builders use a reduced set of resources and redundant tests for PRs.
[(#319)](https://github.com/PennyLaneAI/pennylane-lightning/pull/319)

* Parallelize wheel-builds where applicable.
[(#314)](https://github.com/PennyLaneAI/pennylane-lightning/pull/314)

* AVX2/512 kernels are now available on Linux/MacOS with x86-64 architecture.
[(#313)](https://github.com/PennyLaneAI/pennylane-lightning/pull/313)

### Documentation

* Updated ReadTheDocs runner version from Ubuntu 20.04 to 22.04
[(#327)](https://github.com/PennyLaneAI/pennylane-lightning/pull/327)

### Bug fixes

* Test updates to reflect new additions to PennyLane.
[(#318)](https://github.com/PennyLaneAI/pennylane-lightning/pull/318)

### Contributors

This release contains contributions from (in alphabetical order):

Amintor Dusko, Christina Lee, Rashid N H M, Lee J. O'Riordan, Chae-Yeun Park

---

# Release 0.24.0

### New features since last release

* Add `SingleExcitation` and `DoubleExcitation` qchem gates and generators.
[(#289)](https://github.com/PennyLaneAI/pennylane-lightning/pull/289)

* Add a new dispatch mechanism for future kernels.
[(#291)](https://github.com/PennyLaneAI/pennylane-lightning/pull/291)

* Add `IsingXY` gate operation.
[(#303)](https://github.com/PennyLaneAI/pennylane-lightning/pull/303)

* Support `qml.state()` in vjp and Hamiltonian in adjoint jacobian.
[(#294)](https://github.com/PennyLaneAI/pennylane-lightning/pull/294)

### Breaking changes

* Codebase is now moving to C++20. The default compiler for Linux is now GCC10.
[(#295)](https://github.com/PennyLaneAI/pennylane-lightning/pull/295)

* Minimum macOS version is changed to 10.15 (Catalina).
[(#295)](https://github.com/PennyLaneAI/pennylane-lightning/pull/295)

### Improvements

* Split matrix operations, refactor dispatch mechanisms, and add a benchmark suits.
[(#274)](https://github.com/PennyLaneAI/pennylane-lightning/pull/274)

* Add native support for the calculation of sparse Hamiltonians' expectation values.
Sparse operations are offloaded to [Kokkos](https://github.com/kokkos/kokkos) and
[Kokkos-Kernels](https://github.com/kokkos/kokkos-kernels).
[(#283)](https://github.com/PennyLaneAI/pennylane-lightning/pull/283)

* Device `lightning.qubit` now accepts a datatype for a statevector.
[(#290)](https://github.com/PennyLaneAI/pennylane-lightning/pull/290)

```python
dev1 = qml.device('lightning.qubit', wires=4, c_dtype=np.complex64) # for single precision
dev2 = qml.device('lightning.qubit', wires=4, c_dtype=np.complex128) # for double precision
```

### Documentation

* Use the centralized [Xanadu Sphinx Theme](https://github.com/XanaduAI/xanadu-sphinx-theme)
  to style the Sphinx documentation.
[(#287)](https://github.com/PennyLaneAI/pennylane-lightning/pull/287)

### Bug fixes

* Fix the issue with using available `clang-format` version in format.
[(#288)](https://github.com/PennyLaneAI/pennylane-lightning/pull/288)

* Fix a bug in the generator of `DoubleExcitationPlus`.
[(#298)](https://github.com/PennyLaneAI/pennylane-lightning/pull/298)

### Contributors

This release contains contributions from (in alphabetical order):

Mikhail Andrenkov, Ali Asadi, Amintor Dusko, Lee James O'Riordan, Chae-Yeun Park, and Shuli Shu

---

# Release 0.23.0

### New features since last release

* Add `generate_samples()` to lightning.
[(#247)](https://github.com/PennyLaneAI/pennylane-lightning/pull/247)

* Add Lightning GBenchmark Suite.
[(#249)](https://github.com/PennyLaneAI/pennylane-lightning/pull/249)

* Support runtime and compile information.
[(#253)](https://github.com/PennyLaneAI/pennylane-lightning/pull/253)

### Improvements

* Add `ENABLE_BLAS` build to CI checks.
[(#249)](https://github.com/PennyLaneAI/pennylane-lightning/pull/249)

* Add more `clang-tidy` checks and kernel tests.
[(#253)](https://github.com/PennyLaneAI/pennylane-lightning/pull/253)

* Add C++ code coverage to CI.
[(#265)](https://github.com/PennyLaneAI/pennylane-lightning/pull/265)

* Skip over identity operations in `"lightning.qubit"`.
[(#268)](https://github.com/PennyLaneAI/pennylane-lightning/pull/268)

### Bug fixes

* Update tests to remove `JacobianTape`.
[(#260)](https://github.com/PennyLaneAI/pennylane-lightning/pull/260)

* Fix tests for MSVC.
[(#264)](https://github.com/PennyLaneAI/pennylane-lightning/pull/264)

* Fix `#include <cpuid.h>` for PPC and AArch64 in Linux.
[(#266)](https://github.com/PennyLaneAI/pennylane-lightning/pull/266)

* Remove deprecated tape execution methods.
[(#270)](https://github.com/PennyLaneAI/pennylane-lightning/pull/270)

* Update `qml.probs` in `test_measures.py`.
[(#280)](https://github.com/PennyLaneAI/pennylane-lightning/pull/280)

### Contributors

This release contains contributions from (in alphabetical order):

Ali Asadi, Chae-Yeun Park, Lee James O'Riordan, and Trevor Vincent

---

# Release 0.22.1

### Bug fixes

* Ensure `Identity ` kernel is registered to C++ dispatcher.
[(#275)](https://github.com/PennyLaneAI/pennylane-lightning/pull/275)

---

# Release 0.22.0

### New features since last release

* Add Docker support.
[(#234)](https://github.com/PennyLaneAI/pennylane-lightning/pull/234)

### Improvements

* Update quantum tapes serialization and Python tests.
[(#239)](https://github.com/PennyLaneAI/pennylane-lightning/pull/239)

* Clang-tidy is now enabled for both tests and examples builds under Github Actions.
[(#237)](https://github.com/PennyLaneAI/pennylane-lightning/pull/237)

* The return type of `StateVectorBase` data is now derived-class defined.
[(#237)](https://github.com/PennyLaneAI/pennylane-lightning/pull/237)

* Update adjointJacobian and VJP methods.
[(#222)](https://github.com/PennyLaneAI/pennylane-lightning/pull/222)

* Set GitHub workflow to upload wheels to Test PyPI.
[(#220)](https://github.com/PennyLaneAI/pennylane-lightning/pull/220)

* Finalize the new kernel implementation.
[(#212)](https://github.com/PennyLaneAI/pennylane-lightning/pull/212)

### Documentation

* Use of batching with OpenMP threads is documented.
[(#221)](https://github.com/PennyLaneAI/pennylane-lightning/pull/221)

### Bug fixes

* Fix for OOM errors when using adjoint with large numbers of observables.
[(#221)](https://github.com/PennyLaneAI/pennylane-lightning/pull/221)

* Add virtual destructor to C++ state-vector classes.
[(#200)](https://github.com/PennyLaneAI/pennylane-lightning/pull/200)

* Fix a bug in Python tests with operations' `matrix` calls.
[(#238)](https://github.com/PennyLaneAI/pennylane-lightning/pull/238)

* Refactor utility header and fix a bug in linear algebra function with CBLAS.
[(#228)](https://github.com/PennyLaneAI/pennylane-lightning/pull/228)

### Contributors

This release contains contributions from (in alphabetical order):

Ali Asadi, Chae-Yeun Park, Lee James O'Riordan

---

# Release 0.21.0

### New features since last release

* Add C++ only benchmark for a given list of gates.
[(#199)](https://github.com/PennyLaneAI/pennylane-lightning/pull/199)

* Wheel-build support for Python 3.10.
[(#186)](https://github.com/PennyLaneAI/pennylane-lightning/pull/186)

* C++ support for probability, expectation value and variance calculations.
[(#185)](https://github.com/PennyLaneAI/pennylane-lightning/pull/185)

* Add bindings to C++ expval, var, probs.
[(#214)](https://github.com/PennyLaneAI/pennylane-lightning/pull/214)

### Improvements

* `setup.py` adds debug only when --debug is given
[(#208)](https://github.com/PennyLaneAI/pennylane-lightning/pull/208)

* Add new highly-performant C++ kernels for quantum gates.
[(#202)](https://github.com/PennyLaneAI/pennylane-lightning/pull/202)

The new kernels significantly improve the runtime performance of PennyLane-Lightning
for both differentiable and non-differentiable workflows. Here is an example workflow
using the adjoint differentiation method with a circuit of 5 strongly entangling layers:

```python
import pennylane as qml
from pennylane import numpy as np
from pennylane.templates.layers import StronglyEntanglingLayers
from numpy.random import random
np.random.seed(42)
n_layers = 5
n_wires = 6
dev = qml.device("lightning.qubit", wires=n_wires)

@qml.qnode(dev, diff_method="adjoint")
def circuit(weights):
    StronglyEntanglingLayers(weights, wires=list(range(n_wires)))
    return [qml.expval(qml.PauliZ(i)) for i in range(n_wires)]

init_weights = np.random.random(StronglyEntanglingLayers.shape(n_layers=n_layers, n_wires=n_wires))
params = np.array(init_weights,requires_grad=True)
jac = qml.jacobian(circuit)(params)
```
The latest release shows improved performance on both single and multi-threaded evaluations!

<img src="https://raw.githubusercontent.com/PennyLaneAI/pennylane-lightning/v0.21.0-rc0/doc/_static/lightning_v20_v21_bm.png" width=50%/>

* Ensure debug info is built into dynamic libraries.
[(#201)](https://github.com/PennyLaneAI/pennylane-lightning/pull/201)

### Documentation

* New guidelines on adding and benchmarking C++ kernels.
[(#202)](https://github.com/PennyLaneAI/pennylane-lightning/pull/202)

### Bug fixes

* Update clang-format version
[(#219)](https://github.com/PennyLaneAI/pennylane-lightning/pull/219)

* Fix failed tests on Windows.
[(#218)](https://github.com/PennyLaneAI/pennylane-lightning/pull/218)

* Update clang-format version
[(#219)](https://github.com/PennyLaneAI/pennylane-lightning/pull/219)

* Add virtual destructor to C++ state-vector classes.
[(#200)](https://github.com/PennyLaneAI/pennylane-lightning/pull/200)

* Fix failed tests for the non-binary wheel.
[(#213)](https://github.com/PennyLaneAI/pennylane-lightning/pull/213)

* Add virtual destructor to C++ state-vector classes.
[(#200)](https://github.com/PennyLaneAI/pennylane-lightning/pull/200)

### Contributors

This release contains contributions from (in alphabetical order):

Ali Asadi, Amintor Dusko, Chae-Yeun Park, Lee James O'Riordan

---

# Release 0.20.1

### Bug fixes

* Fix missing header-files causing build errors in algorithms module.
[(#193)](https://github.com/PennyLaneAI/pennylane-lightning/pull/193)

* Fix failed tests for the non-binary wheel.
[(#191)](https://github.com/PennyLaneAI/pennylane-lightning/pull/191)

---
# Release 0.20.2

### Bug fixes

* Introduce CY kernel to Lightning to avoid issues with decomposition.
[(#203)](https://github.com/PennyLaneAI/pennylane-lightning/pull/203)

### Contributors

This release contains contributions from (in alphabetical order):

Lee J. O'Riordan

# Release 0.20.1

### Bug fixes

* Fix missing header-files causing build errors in algorithms module.
[(#193)](https://github.com/PennyLaneAI/pennylane-lightning/pull/193)

* Fix failed tests for the non-binary wheel.
[(#191)](https://github.com/PennyLaneAI/pennylane-lightning/pull/191)

# Release 0.20.0

### New features since last release

* Add wheel-builder support for Python 3.10.
  [(#186)](https://github.com/PennyLaneAI/pennylane-lightning/pull/186)

* Add VJP support to PL-Lightning.
[(#181)](https://github.com/PennyLaneAI/pennylane-lightning/pull/181)

* Add complex64 support in PL-Lightning.
[(#177)](https://github.com/PennyLaneAI/pennylane-lightning/pull/177)

* Added examples folder containing aggregate gate performance test.
[(#165)](https://github.com/PennyLaneAI/pennylane-lightning/pull/165)

### Breaking changes

### Improvements

* Update PL-Lightning to support new features in PL.
[(#179)](https://github.com/PennyLaneAI/pennylane-lightning/pull/179)

### Documentation

* Lightning setup.py build process uses CMake.
[(#176)](https://github.com/PennyLaneAI/pennylane-lightning/pull/176)

### Contributors

This release contains contributions from (in alphabetical order):

Ali Asadi, Chae-Yeun Park, Isidor Schoch, Lee James O'Riordan

---

# Release 0.19.0

* Add Cache-Friendly DOTC, GEMV, GEMM along with BLAS Support.
[(#155)](https://github.com/PennyLaneAI/pennylane-lightning/pull/155)

### Improvements

* The performance of parametric gates has been improved.
  [(#157)](https://github.com/PennyLaneAI/pennylane-lightning/pull/157)

* AVX support is enabled for Linux users on Intel/AMD platforms.
  [(#157)](https://github.com/PennyLaneAI/pennylane-lightning/pull/157)

* PennyLane-Lightning has been updated to conform with clang-tidy
  recommendations for modernization, offering performance improvements across
  all use-cases.
  [(#153)](https://github.com/PennyLaneAI/pennylane-lightning/pull/153)

### Breaking changes

* Linux users on `x86_64` must have a CPU supporting AVX.
  [(#157)](https://github.com/PennyLaneAI/pennylane-lightning/pull/157)

### Bug fixes

* OpenMP built with Intel MacOS CI runners causes failures on M1 Macs. OpenMP is currently
  disabled in the built wheels until this can be resolved with Github Actions runners.
  [(#166)](https://github.com/PennyLaneAI/pennylane-lightning/pull/166)

### Contributors

This release contains contributions from (in alphabetical order):

Ali Asadi, Lee James O'Riordan

---

# Release 0.18.0

### New features since last release

* PennyLane-Lightning now provides a high-performance
  [adjoint Jacobian](http://arxiv.org/abs/2009.02823) method for differentiating quantum circuits.
  [(#136)](https://github.com/PennyLaneAI/pennylane-lightning/pull/136)

  The adjoint method operates after a forward pass by iteratively applying inverse gates to scan
  backwards through the circuit. The method is already available in PennyLane's
  `default.qubit` device, but the version provided by `lightning.qubit` integrates with the C++
  backend and is more performant, as shown in the plot below:

  <img src="https://raw.githubusercontent.com/PennyLaneAI/pennylane-lightning/master/doc/_static/lightning_adjoint.png" width=70%/>

  The plot compares the average runtime of `lightning.qubit` and `default.qubit` for calculating the
  Jacobian of a circuit using the adjoint method for a range of qubit numbers. The circuit
  consists of ten `BasicEntanglerLayers` with a `PauliZ` expectation value calculated on each wire,
  repeated over ten runs. We see that `lightning.qubit` provides a speedup of around two to eight
  times, depending on the number of qubits.

  The adjoint method can be accessed using the standard interface. Consider the following circuit:

  ```python
  import pennylane as qml

  wires = 3
  layers = 2
  dev = qml.device("lightning.qubit", wires=wires)

  @qml.qnode(dev, diff_method="adjoint")
  def circuit(weights):
      qml.templates.StronglyEntanglingLayers(weights, wires=range(wires))
      return qml.expval(qml.PauliZ(0))

  weights = qml.init.strong_ent_layers_normal(layers, wires, seed=1967)
  ```

  The circuit can be executed and its gradient calculated using:

    ```pycon
  >>> print(f"Circuit evaluated: {circuit(weights)}")
  Circuit evaluated: 0.9801286266677633
  >>> print(f"Circuit gradient:\n{qml.grad(circuit)(weights)}")
  Circuit gradient:
  [[[-1.11022302e-16 -1.63051504e-01 -4.14810501e-04]
    [ 1.11022302e-16 -1.50136528e-04 -1.77922957e-04]
    [ 0.00000000e+00 -3.92874550e-02  8.14523075e-05]]

   [[-1.14472273e-04  3.85963953e-02  0.00000000e+00]
    [-5.76791765e-05 -9.78478343e-02  0.00000000e+00]
    [-5.55111512e-17  0.00000000e+00 -1.11022302e-16]]]
  ```

* PennyLane-Lightning now supports all of the operations and observables of `default.qubit`.
  [(#124)](https://github.com/PennyLaneAI/pennylane-lightning/pull/124)

### Improvements

* A new state-vector class `StateVectorManaged` was added, enabling memory use to be bound to
  statevector lifetime.
  [(#136)](https://github.com/PennyLaneAI/pennylane-lightning/pull/136)

* The repository now has a well-defined component hierarchy, allowing each indepedent unit to be
  compiled and linked separately.
  [(#136)](https://github.com/PennyLaneAI/pennylane-lightning/pull/136)

* PennyLane-Lightning can now be installed without compiling its C++ binaries and will fall back
  to using the `default.qubit` implementation. Skipping compilation is achieved by setting the
  `SKIP_COMPILATION` environment variable, e.g., Linux/MacOS: `export SKIP_COMPILATION=True`,
  Windows: `set SKIP_COMPILATION=True`. This feature is intended for building a pure-Python wheel of
  PennyLane-Lightning as a backup for platforms without a dedicated wheel.
  [(#129)](https://github.com/PennyLaneAI/pennylane-lightning/pull/129)

* The C++-backed Python bound methods can now be directly called with wires and supplied parameters.
  [(#125)](https://github.com/PennyLaneAI/pennylane-lightning/pull/125)

* Lightning supports arbitrary unitary and non-unitary gate-calls from Python to C++ layer.
  [(#121)](https://github.com/PennyLaneAI/pennylane-lightning/pull/121)

### Documentation

* Added preliminary architecture diagram for package.
  [(#131)](https://github.com/PennyLaneAI/pennylane-lightning/pull/131)

* C++ API built as part of docs generation.
  [(#131)](https://github.com/PennyLaneAI/pennylane-lightning/pull/131)

### Breaking changes

* Wheels for MacOS <= 10.13 will no longer be provided due to XCode SDK C++17 support requirements.
  [(#149)](https://github.com/PennyLaneAI/pennylane-lightning/pull/149)

### Bug fixes

* An indexing error in the CRY gate is fixed. [(#136)](https://github.com/PennyLaneAI/pennylane-lightning/pull/136)

* Column-major data in numpy is now correctly converted to row-major upon pass to the C++ layer.
  [(#126)](https://github.com/PennyLaneAI/pennylane-lightning/pull/126)

### Contributors

This release contains contributions from (in alphabetical order):

Thomas Bromley, Lee James O'Riordan

---

# Release 0.17.0

### New features

* C++ layer now supports float (32-bit) and double (64-bit) templated complex data.
  [(#113)](https://github.com/PennyLaneAI/pennylane-lightning/pull/113)

### Improvements

* The PennyLane device test suite is now included in coverage reports.
  [(#123)](https://github.com/PennyLaneAI/pennylane-lightning/pull/123)

* Static versions of jQuery and Bootstrap are no longer included in the CSS theme.
  [(#118)](https://github.com/PennyLaneAI/pennylane-lightning/pull/118)

* C++ tests have been ported to use Catch2 framework.
  [(#115)](https://github.com/PennyLaneAI/pennylane-lightning/pull/115)

* Testing now exists for both float and double precision methods in C++ layer.
  [(#113)](https://github.com/PennyLaneAI/pennylane-lightning/pull/113)
  [(#115)](https://github.com/PennyLaneAI/pennylane-lightning/pull/115)

* Compile-time utility methods with `constexpr` have been added.
  [(#113)](https://github.com/PennyLaneAI/pennylane-lightning/pull/113)

* Wheel-build support for ARM64 (Linux and MacOS) and PowerPC (Linux) added.
  [(#110)](https://github.com/PennyLaneAI/pennylane-lightning/pull/110)

* Add support for Controlled Phase Gate (`ControlledPhaseShift`).
  [(#114)](https://github.com/PennyLaneAI/pennylane-lightning/pull/114)

* Move changelog to `.github` and add a changelog reminder.
  [(#111)](https://github.com/PennyLaneAI/pennylane-lightning/pull/111)

* Adds CMake build system support.
  [(#104)](https://github.com/PennyLaneAI/pennylane-lightning/pull/104)


### Breaking changes

* Removes support for Python 3.6 and adds support for Python 3.9.
  [(#127)](https://github.com/PennyLaneAI/pennylane-lightning/pull/127)
  [(#128)](https://github.com/PennyLaneAI/pennylane-lightning/pull/128)

* Compilers with C++17 support are now required to build C++ module.
  [(#113)](https://github.com/PennyLaneAI/pennylane-lightning/pull/113)

* Gate classes have been removed with functionality added to StateVector class.
  [(#113)](https://github.com/PennyLaneAI/pennylane-lightning/pull/113)

* We are no longer building wheels for Python 3.6.
  [(#106)](https://github.com/PennyLaneAI/pennylane-lightning/pull/106)

### Bug fixes

* PowerPC wheel-builder now successfully compiles modules.
  [(#120)](https://github.com/PennyLaneAI/pennylane-lightning/pull/120)

### Documentation

* Added community guidelines.
  [(#109)](https://github.com/PennyLaneAI/pennylane-lightning/pull/109)

### Contributors

This release contains contributions from (in alphabetical order):

Ali Asadi, Christina Lee, Thomas Bromley, Lee James O'Riordan

---

# Release 0.15.1

### Bug fixes

* The PennyLane-Lightning binaries are now built with NumPy 1.19.5, to avoid ABI
  compatibility issues with the latest NumPy 1.20 release. See
  [the NumPy release notes](https://numpy.org/doc/stable/release/1.20.0-notes.html#size-of-np-ndarray-and-np-void-changed)
  for more details.
  [(#97)](https://github.com/PennyLaneAI/pennylane-lightning/pull/97)

### Contributors

This release contains contributions from (in alphabetical order):

Josh Izaac, Antal Száva

---

# Release 0.15.0

### Improvements

* For compatibility with PennyLane v0.15, the `analytic` keyword argument
  has been removed. Statistics can still be computed analytically by setting
  `shots=None`.
  [(#93)](https://github.com/PennyLaneAI/pennylane-lightning/pull/93)

* Inverse gates are now supported.
  [(#89)](https://github.com/PennyLaneAI/pennylane-lightning/pull/89)

* Add new lightweight backend with performance improvements.
  [(#57)](https://github.com/PennyLaneAI/pennylane-lightning/pull/57)

* Remove the previous Eigen-based backend.
  [(#67)](https://github.com/PennyLaneAI/pennylane-lightning/pull/67)

### Bug fixes

* Re-add dispatch table after fixing static initialisation order issue.
  [(#68)](https://github.com/PennyLaneAI/pennylane-lightning/pull/68)

### Contributors

This release contains contributions from (in alphabetical order):

Thomas Bromley, Theodor Isacsson, Christina Lee, Thomas Loke, Antal Száva.

---

# Release 0.14.1

### Bug fixes

* Fixes a bug where the `QNode` would swap `LightningQubit` to
  `DefaultQubitAutograd` on device execution due to the inherited
  `passthru_devices` entry of the `capabilities` dictionary.
  [(#61)](https://github.com/PennyLaneAI/pennylane-lightning/pull/61)

### Contributors

This release contains contributions from (in alphabetical order):

Antal Száva

---

# Release 0.14.0

### Improvements

* Extends support from 16 qubits to 50 qubits.
  [(#52)](https://github.com/PennyLaneAI/pennylane-lightning/pull/52)

### Bug fixes

* Updates applying basis state preparations to correspond to the
  changes in `DefaultQubit`.
  [(#55)](https://github.com/PennyLaneAI/pennylane-lightning/pull/55)

### Contributors

This release contains contributions from (in alphabetical order):

Thomas Loke, Tom Bromley, Josh Izaac, Antal Száva

---

# Release 0.12.0

### Bug fixes

* Updates capabilities dictionary to be compatible with core PennyLane
  [(#45)](https://github.com/PennyLaneAI/pennylane-lightning/pull/45)

* Fix install of Eigen for CI wheel building
  [(#44)](https://github.com/PennyLaneAI/pennylane-lightning/pull/44)

### Contributors

This release contains contributions from (in alphabetical order):

Tom Bromley, Josh Izaac, Antal Száva

---

# Release 0.11.0

Initial release.

This release contains contributions from (in alphabetical order):

Tom Bromley, Josh Izaac, Nathan Killoran, Antal Száva<|MERGE_RESOLUTION|>--- conflicted
+++ resolved
@@ -22,11 +22,7 @@
 
 This release contains contributions from (in alphabetical order):
 
-<<<<<<< HEAD
-Shuli Shu
-=======
-Amintor Dusko, Chae-Yeun Park
->>>>>>> 98e0dcaa
+Amintor Dusko, Chae-Yeun Park, Shuli Shu
 
 ---
 
