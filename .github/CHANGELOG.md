<<<<<<< HEAD
# Release 0.33.0
=======
# Release 0.34.0-dev

### New features since last release

### Breaking changes

### Improvements

* Add GPU workflows in compatibility cron jobs to test Lightning-GPU and Lightning-Kokkos with the Kokkos CUDA backend.
  [(#528)] (https://github.com/PennyLaneAI/pennylane-lightning/pull/528)

* Add release option in compatibility cron jobs to test the release candidates of PennyLane and the Lightning plugins against one another.
  [(#531)] (https://github.com/PennyLaneAI/pennylane-lightning/pull/531)

### Documentation

### Bug fixes

### Contributors

This release contains contributions from (in alphabetical order):

Vincent Michaud-Rioux

# Release 0.33.0-dev
>>>>>>> c4afbd0e

### New features since last release

* Add documentation updates for the `lightning_gpu` backend.
  [(#525)] (https://github.com/PennyLaneAI/pennylane-lightning/pull/525)

* Add `SparseHamiltonian` support for Lightning-Qubit and Lightning-GPU.
  [(#526)] (https://github.com/PennyLaneAI/pennylane-lightning/pull/526)

* Add `SparseHamiltonian` support for Lightning-Kokkos.
  [(#527)] (https://github.com/PennyLaneAI/pennylane-lightning/pull/527)

* Integrate python/pybind layer of distributed Lightning-GPU into the Lightning monorepo with python unit tests.
  [(#518)] (https://github.com/PennyLaneAI/pennylane-lightning/pull/518)

* Integrate the distributed C++ backend of Lightning-GPU into the Lightning monorepo.
  [(#514)] (https://github.com/PennyLaneAI/pennylane-lightning/pull/514)

* Integrate Lightning-GPU into the Lightning monorepo. The new backend is named `lightning_gpu` and includes all single-GPU features.
  [(#499)] (https://github.com/PennyLaneAI/pennylane-lightning/pull/499)

* Build Linux wheels for Lightning-GPU (CUDA-11).
  [(#517)](https://github.com/PennyLaneAI/pennylane-lightning/pull/517)

* Add `Dockerfile` in `docker` and `make docker` workflow in `Makefile`. The Docker images and documentation are available on [DockerHub](https://hub.docker.com/repository/docker/pennylaneai/pennylane).
  [(#496)](https://github.com/PennyLaneAI/pennylane-lightning/pull/496)

* Add mid-circuit state preparation operation tests.
  [(#495)](https://github.com/PennyLaneAI/pennylane-lightning/pull/495)

### Breaking changes

* Add `tests_gpu.yml` workflow to test the Lightning-Kokkos backend with CUDA-12.
  [(#494)](https://github.com/PennyLaneAI/pennylane-lightning/pull/494)

* Implement `LM::GeneratorDoubleExcitation`, `LM::GeneratorDoubleExcitationMinus`, `LM::GeneratorDoubleExcitationPlus` kernels. Lightning-Qubit default kernels are now strictly from the `LM` implementation, which requires less memory and is faster for large state vectors.
  [(#512)](https://github.com/PennyLaneAI/pennylane-lightning/pull/512)

* Add workflows validating compatibility between PennyLane and Lightning's most recent stable releases and development (latest) versions.
  [(#507)](https://github.com/PennyLaneAI/pennylane-lightning/pull/507)
  [(#498)](https://github.com/PennyLaneAI/pennylane-lightning/pull/498)

* Introduce `timeout-minutes` in various workflows, mainly to avoid Windows builds hanging for several hours.
  [(#503)](https://github.com/PennyLaneAI/pennylane-lightning/pull/503)

* Cast integral-valued arrays to the device's complex type on entry in `_preprocess_state_vector` to ensure the state is correctly represented with floating-point numbers.
  [(#501)](https://github.com/PennyLaneAI/pennylane-lightning/pull/501)

* Update `DefaultQubit` to `DefaultQubitLegacy` on Lightning fallback.
  [(#500)](https://github.com/PennyLaneAI/pennylane-lightning/pull/500)

* Enums defined in `GateOperation.hpp` start at `1` (previously `0`). `::BEGIN` is introduced in a few places where it was assumed `0` accordingly.
  [(#485)](https://github.com/PennyLaneAI/pennylane-lightning/pull/485)

* Enable pre-commit hooks to format all Python files and linting of all Python source files.
  [(#485)](https://github.com/PennyLaneAI/pennylane-lightning/pull/485)

### Improvements

* Improve Python testing for Lightning-GPU (+MPI) by adding jobs in Actions files and adding Python tests to increase code coverage.   
  [(#522)](https://github.com/PennyLaneAI/pennylane-lightning/pull/522)

* Add support for `pip install pennylane-lightning[kokkos]` for the OpenMP backend.
  [(#515)](https://github.com/PennyLaneAI/pennylane-lightning/pull/515)

* Update `setup.py` to allow for multi-package co-existence. The `PennyLane_Lightning` package now is the responsible for the core functionality, and will be depended upon by all other extensions.
  [(#504)] (https://github.com/PennyLaneAI/pennylane-lightning/pull/504)

* Redesign Lightning-Kokkos `StateVectorKokkos` class to use Kokkos `RangePolicy` together with special functors in `applyMultiQubitOp` to apply 1- to 4-wire generic unitary gates. For more than 4 wires, the general implementation using Kokkos `TeamPolicy` is employed to yield the best all-around performance.
  [(#490)] (https://github.com/PennyLaneAI/pennylane-lightning/pull/490)

* Redesign Lightning-Kokkos `Measurements` class to use Kokkos `RangePolicy` together with special functors to obtain the expectation value of 1- to 4-wire generic unitary gates. For more than 4 wires, the general implementation using Kokkos `TeamPolicy` is employed to yield the best all-around performance.
  [(#489)] (https://github.com/PennyLaneAI/pennylane-lightning/pull/489)

* Add tests to increase Lightning-Kokkos coverage.
  [(#485)](https://github.com/PennyLaneAI/pennylane-lightning/pull/485)

* Add memory locality tag reporting and adjoint diff dispatch for `lightning.qubit` statevector classes.
  [(#492)](https://github.com/PennyLaneAI/pennylane-lightning/pull/492)

* Add support for dependent external packages to C++ core.
  [(#482)](https://github.com/PennyLaneAI/pennylane-lightning/pull/482)

* Add support for building multiple backend simulators.
  [(#497)](https://github.com/PennyLaneAI/pennylane-lightning/pull/497)

### Documentation

### Bug fixes

* Re-add support for `pip install pennylane-lightning[gpu]`.
  [(#515)](https://github.com/PennyLaneAI/pennylane-lightning/pull/515)

* Switch most Lightning-Qubit default kernels to `LM`. Add `LM::multiQubitOp` tests, failing when targeting out-of-order wires clustered close to `num_qubits-1`. Fix the `LM::multiQubitOp` kernel implementation by introducing a generic `revWireParity` routine and replacing the `bitswap`-based implementation. Mimic the changes fixing the corresponding `multiQubitOp` and `expval` functors in Lightning-Kokkos.
  [(#511)](https://github.com/PennyLaneAI/pennylane-lightning/pull/511)

* Fix RTD builds by removing unsupported `system_packages` configuration option.
  [(#491)](https://github.com/PennyLaneAI/pennylane-lightning/pull/491)

### Contributors

This release contains contributions from (in alphabetical order):

Ali Asadi, Amintor Dusko, Vincent Michaud-Rioux, Lee J. O'Riordan, Shuli Shu

---

# Release 0.32.0

### New features since last release

* The `lightning_kokkos` backend supports Nvidia GPU execution (with Kokkos v4 and CUDA v12).
  [(#477)](https://github.com/PennyLaneAI/pennylane-lightning/pull/477)

* Complete overhaul of repository structure to facilitates integration of multiple backends. Refactoring efforts we directed to improve development performance, code reuse and decrease overall overhead to propagate changes through backends. New C++ modular build strategy allows for faster test builds restricted to a module. Update CI/CD actions concurrency strategy. Change minimal Python version to 3.9.
  [(#472)] (https://github.com/PennyLaneAI/pennylane-lightning/pull/472)

* Wheels are built with native support for sparse Hamiltonians.
  [(#470)] (https://github.com/PennyLaneAI/pennylane-lightning/pull/470)

* Add native support to sparse Hamiltonians in the absence of Kokkos & Kokkos-kernels.
  [(#465)] (https://github.com/PennyLaneAI/pennylane-lightning/pull/465)

### Breaking changes

* Rename `QubitStateVector` to `StatePrep` in the `LightningQubit` and `LightningKokkos` classes.
  [(#486)](https://github.com/PennyLaneAI/pennylane-lightning/pull/486)

* Modify `adjointJacobian` methods to accept a (maybe unused) reference `StateVectorT`, allowing device-backed simulators to directly access state vector data for adjoint differentiation instead of copying it back-and-forth into `JacobianData` (host memory).
  [(#477)](https://github.com/PennyLaneAI/pennylane-lightning/pull/477)

### Improvements

* Refactor LKokkos `Measurements` class to use (fast) specialized functors whenever possible.
  [(#481)] (https://github.com/PennyLaneAI/pennylane-lightning/pull/481)

* Merge Lightning Qubit and Lightning Kokkos backends in the new repository.
  [(#472)] (https://github.com/PennyLaneAI/pennylane-lightning/pull/472)

* Integrated new unified docs for Lightning Kokkos and Lightning Qubit packages.
  [(#473)] (https://github.com/PennyLaneAI/pennylane-lightning/pull/473)

### Documentation

### Bug fixes

* Ensure PennyLane has an `active_return` attribute before calling it.
 [(#483)] (https://github.com/PennyLaneAI/pennylane-lightning/pull/483)

* Do no import `sqrt2_v` from `<numbers>` in `Util.hpp` to resolve issue with Lightning-GPU builds.
  [(#479)](https://github.com/PennyLaneAI/pennylane-lightning/pull/479)

* Update the CMake internal references to enable sub-project compilation with affecting the parent package.
  [(#478)](https://github.com/PennyLaneAI/pennylane-lightning/pull/478)

* `apply` no longer mutates the inputted list of operations.
  [(#474)](https://github.com/PennyLaneAI/pennylane-lightning/pull/474)

### Contributors

This release contains contributions from (in alphabetical order):

Amintor Dusko, Christina Lee, Vincent Michaud-Rioux, Lee J. O'Riordan

---

# Release 0.31.0

### New features since last release

* Update Kokkos support to 4.0.01.
  [(#439)] (https://github.com/PennyLaneAI/pennylane-lightning/pull/439)

### Breaking changes

* Update tests to be compliant with PennyLane v0.31.0 development changes and deprecations.
  [(#448)](https://github.com/PennyLaneAI/pennylane-lightning/pull/448)

### Improvements

* Remove logic from `setup.py` and transfer paths and env variable definitions into workflow files.
  [(#450)](https://github.com/PennyLaneAI/pennylane-lightning/pull/450)

* Detect MKL or CBLAS if `ENABLE_BLAS=ON` making sure that BLAS is linked as expected.
  [(#449)](https://github.com/PennyLaneAI/pennylane-lightning/pull/449)

### Documentation

* Fix LightningQubit class parameter documentation.
  [(#456)](https://github.com/PennyLaneAI/pennylane-lightning/pull/456)

### Bug fixes

* Ensure cross-platform wheels continue to build with updates in git safety checks.
  [(#452)](https://github.com/PennyLaneAI/pennylane-lightning/pull/452)

* Fixing Python version bug introduce in [(#450)](https://github.com/PennyLaneAI/pennylane-lightning/pull/450)
  when `Python_EXECUTABLE` was removed from `setup.py`.
  [(#461)](https://github.com/PennyLaneAI/pennylane-lightning/pull/461)

* Ensure aligned allocator definition works with C++20 compilers.
  [(#438)](https://github.com/PennyLaneAI/pennylane-lightning/pull/438)

* Prevent multiple threads from calling `Kokkos::initialize` or `Kokkos::finalize`.
  [(#439)](https://github.com/PennyLaneAI/pennylane-lightning/pull/439)

### Contributors

This release contains contributions from (in alphabetical order):

Vincent Michaud-Rioux, Lee J. O'Riordan, Chae-Yeun Park

---

# Release 0.30.0

### New features since last release

* Add MCMC sampler.
  [(#384)] (https://github.com/PennyLaneAI/pennylane-lightning/pull/384)

* Serialize PennyLane's arithmetic operators when they are used as observables
  that are expressed in the Pauli basis.
  [(#424)](https://github.com/PennyLaneAI/pennylane-lightning/pull/424)

### Breaking changes

* Lightning now works with the new return types specification that is now default in PennyLane.
  See [the PennyLane `qml.enable_return`](https://docs.pennylane.ai/en/stable/code/api/pennylane.enable_return.html?highlight=enable_return) documentation for more information on this change.
  [(#427)](https://github.com/PennyLaneAI/pennylane-lightning/pull/427)

Instead of creating potentially ragged numpy array, devices and `QNode`'s now return an object of the same type as that
returned by the quantum function.

```
>>> dev = qml.device('lightning.qubit', wires=1)
>>> @qml.qnode(dev, diff_method="adjoint")
... def circuit(x):
...     qml.RX(x, wires=0)
...     return qml.expval(qml.PauliY(0)), qml.expval(qml.PauliZ(0))
>>> x = qml.numpy.array(0.5)
>>> circuit(qml.numpy.array(0.5))
(array(-0.47942554), array(0.87758256))
```

Interfaces like Jax or Torch handle tuple outputs without issues:

```
>>> jax.jacobian(circuit)(jax.numpy.array(0.5))
(Array(-0.87758255, dtype=float32, weak_type=True),
Array(-0.47942555, dtype=float32, weak_type=True))
```

Autograd cannot differentiate an output tuple, so results must be converted to an array before
use with `qml.jacobian`:

```
>>> qml.jacobian(lambda y: qml.numpy.array(circuit(y)))(x)
array([-0.87758256, -0.47942554])
```

Alternatively, the quantum function itself can return a numpy array of measurements:

```
>>> dev = qml.device('lightning.qubit', wires=1)
>>> @qml.qnode(dev, diff_method="adjoint")
>>> def circuit2(x):
...     qml.RX(x, wires=0)
...     return np.array([qml.expval(qml.PauliY(0)), qml.expval(qml.PauliZ(0))])
>>> qml.jacobian(circuit2)(np.array(0.5))
array([-0.87758256, -0.47942554])
```

### Improvements

* Remove deprecated `set-output` commands from workflow files.
  [(#437)](https://github.com/PennyLaneAI/pennylane-lightning/pull/437)

* Lightning wheels are now checked with `twine check` post-creation for PyPI compatibility.
  [(#430)](https://github.com/PennyLaneAI/pennylane-lightning/pull/430)

* Lightning has been made compatible with the change in return types specification.
  [(#427)](https://github.com/PennyLaneAI/pennylane-lightning/pull/427)

* Lightning is compatible with clang-tidy version 16.
  [(#429)](https://github.com/PennyLaneAI/pennylane-lightning/pull/429)

### Contributors

This release contains contributions from (in alphabetical order):

Christina Lee, Vincent Michaud-Rioux, Lee James O'Riordan, Chae-Yeun Park, Matthew Silverman

---

# Release 0.29.0

### Improvements

* Remove runtime dependency on ninja build system.
  [(#414)](https://github.com/PennyLaneAI/pennylane-lightning/pull/414)

* Allow better integration and installation support with CMake targeted binary builds.
  [(#403)](https://github.com/PennyLaneAI/pennylane-lightning/pull/403)

* Remove explicit Numpy and Scipy requirements.
  [(#412)](https://github.com/PennyLaneAI/pennylane-lightning/pull/412)

* Get `llvm` installation root from the environment variable `LLVM_ROOT_DIR` (or fallback to `brew`).
  [(#413)](https://github.com/PennyLaneAI/pennylane-lightning/pull/413)

* Update AVX2/512 kernel infrastructure for additional gate/generator operations.
  [(#404)](https://github.com/PennyLaneAI/pennylane-lightning/pull/404)

* Remove unnecessary lines for resolving CodeCov issue.
  [(#415)](https://github.com/PennyLaneAI/pennylane-lightning/pull/415)

* Add more AVX2/512 gate operations.
  [(#393)](https://github.com/PennyLaneAI/pennylane-lightning/pull/393)

### Documentation

### Bug fixes

* Ensure error raised when asking for out of order marginal probabilities. Prevents the return of incorrect results.
  [(#416)](https://github.com/PennyLaneAI/pennylane-lightning/pull/416)

* Fix Github shields in README.
  [(#402)](https://github.com/PennyLaneAI/pennylane-lightning/pull/402)

### Contributors

Amintor Dusko, Vincent Michaud-Rioux, Lee James O'Riordan, Chae-Yeun Park

---

# Release 0.28.2

### Bug fixes

* Fix Python module versioning for Linux wheels.
  [(#408)](https://github.com/PennyLaneAI/pennylane-lightning/pull/408)

### Contributors

This release contains contributions from (in alphabetical order):

Amintor Dusko, Shuli Shu, Trevor Vincent

---

# Release 0.28.1

### Bug fixes

* Fix Pybind11 module versioning and locations for Windows wheels.
  [(#400)](https://github.com/PennyLaneAI/pennylane-lightning/pull/400)

### Contributors

This release contains contributions from (in alphabetical order):

Lee J. O'Riordan

---

# Release 0.28.0

### Breaking changes

* Deprecate support for Python 3.7.
  [(#391)](https://github.com/PennyLaneAI/pennylane-lightning/pull/391)

### Improvements

* Improve Lightning package structure for external use as a C++ library.
  [(#369)](https://github.com/PennyLaneAI/pennylane-lightning/pull/369)

* Improve the stopping condition method.
  [(#386)](https://github.com/PennyLaneAI/pennylane-lightning/pull/386)

### Bug fixes

- Pin CMake to 3.24.x in wheel-builder to avoid Python not found error in CMake 3.25, when building wheels for PennyLane-Lightning-GPU.
  [(#387)](https://github.com/PennyLaneAI/pennylane-lightning/pull/387)

### Contributors

This release contains contributions from (in alphabetical order):

Amintor Dusko, Lee J. O'Riordan

---

# Release 0.27.0

### New features since last release

* Enable building of python 3.11 wheels and upgrade python on CI/CD workflows to 3.8.
  [(#381)](https://github.com/PennyLaneAI/pennylane-lightning/pull/381)

### Breaking changes

### Improvements

* Update clang-tools version in Github workflows.
  [(#351)](https://github.com/PennyLaneAI/pennylane-lightning/pull/351)

* Improve tests and checks CI/CD pipelines.
  [(#353)](https://github.com/PennyLaneAI/pennylane-lightning/pull/353)

* Implement 3 Qubits gates (CSWAP & Toffoli) & 4 Qubits gates (DoubleExcitation, DoubleExcitationMinus, DoubleExcitationPlus) in LM manner.
  [(#362)](https://github.com/PennyLaneAI/pennylane-lightning/pull/362)

* Upgrade Kokkos and Kokkos Kernels to 3.7.00, and improve sparse matrix-vector multiplication performance and memory usage.
  [(#361)](https://github.com/PennyLaneAI/pennylane-lightning/pull/361)

* Update Linux (ubuntu-latest) architecture x86_64 wheel-builder from GCC 10.x to GCC 11.x.
  [(#373)](https://github.com/PennyLaneAI/pennylane-lightning/pull/373)

* Update gcc and g++ 10.x to 11.x in CI tests. This update brings improved support for newer C++ features.
  [(#370)](https://github.com/PennyLaneAI/pennylane-lightning/pull/370)

* Change Lightning to inherit from QubitDevice instead of DefaultQubit.
  [(#365)](https://github.com/PennyLaneAI/pennylane-lightning/pull/365)

### Documentation

### Bug fixes

* Use mutex when accessing cache in KernelMap.
  [(#382)](https://github.com/PennyLaneAI/pennylane-lightning/pull/382)

### Contributors

This release contains contributions from (in alphabetical order):

Amintor Dusko, Chae-Yeun Park, Monit Sharma, Shuli Shu

---

# Release 0.26.1

### Bug fixes

* Fixes the transposition method used in the probability calculation.
  [(#377)](https://github.com/PennyLaneAI/pennylane-lightning/pull/377)

### Contributor

Amintor Dusko

---
# Release 0.26.0

### Improvements

* Introduces requirements-dev.txt and improves dockerfile.
  [(#330)](https://github.com/PennyLaneAI/pennylane-lightning/pull/330)

* Support `expval` for a Hamiltonian.
  [(#333)](https://github.com/PennyLaneAI/pennylane-lightning/pull/333)

* Implements caching for Kokkos installation.
  [(#316)](https://github.com/PennyLaneAI/pennylane-lightning/pull/316)

* Supports measurements of operator arithmetic classes such as `Sum`, `Prod`,
  and `SProd` by deferring handling of them to `DefaultQubit`.
  [(#349)](https://github.com/PennyLaneAI/pennylane-lightning/pull/349)

```
@qml.qnode(qml.device('lightning.qubit', wires=2))
def circuit():
    obs = qml.s_prod(2.1, qml.PauliZ(0)) + qml.op_sum(qml.PauliX(0), qml.PauliZ(1))
    return qml.expval(obs)
```

### Bug fixes

* Test updates to reflect new measurement error messages.
  [(#334)](https://github.com/PennyLaneAI/pennylane-lightning/pull/334)

* Updates to the release tagger to fix incompatibilities with RTD.
  [(#344)](https://github.com/PennyLaneAI/pennylane-lightning/pull/344)

* Update cancel-workflow-action and bot credentials.
  [(#345)](https://github.com/PennyLaneAI/pennylane-lightning/pull/345)

### Contributors

This release contains contributions from (in alphabetical order):

Amintor Dusko, Christina Lee, Lee J. O'Riordan, Chae-Yeun Park

---

# Release 0.25.0

### New features since last release

### Breaking changes

* We explicitly disable support for PennyLane's parameter broadcasting.
[#317](https://github.com/PennyLaneAI/pennylane-lightning/pull/317)

* We explicitly remove support for PennyLane's `Sum`, `SProd` and `Prod`
  as observables.
  [(#326)](https://github.com/PennyLaneAI/pennylane-lightning/pull/326)

### Improvements

* CI builders use a reduced set of resources and redundant tests for PRs.
  [(#319)](https://github.com/PennyLaneAI/pennylane-lightning/pull/319)

* Parallelize wheel-builds where applicable.
  [(#314)](https://github.com/PennyLaneAI/pennylane-lightning/pull/314)

* AVX2/512 kernels are now available on Linux/MacOS with x86-64 architecture.
  [(#313)](https://github.com/PennyLaneAI/pennylane-lightning/pull/313)

### Documentation

* Updated ReadTheDocs runner version from Ubuntu 20.04 to 22.04
  [(#327)](https://github.com/PennyLaneAI/pennylane-lightning/pull/327)

### Bug fixes

* Test updates to reflect new additions to PennyLane.
  [(#318)](https://github.com/PennyLaneAI/pennylane-lightning/pull/318)

### Contributors

This release contains contributions from (in alphabetical order):

Amintor Dusko, Christina Lee, Rashid N H M, Lee J. O'Riordan, Chae-Yeun Park

---

# Release 0.24.0

### New features since last release

* Add `SingleExcitation` and `DoubleExcitation` qchem gates and generators.
  [(#289)](https://github.com/PennyLaneAI/pennylane-lightning/pull/289)

* Add a new dispatch mechanism for future kernels.
  [(#291)](https://github.com/PennyLaneAI/pennylane-lightning/pull/291)

* Add `IsingXY` gate operation.
  [(#303)](https://github.com/PennyLaneAI/pennylane-lightning/pull/303)

* Support `qml.state()` in vjp and Hamiltonian in adjoint jacobian.
  [(#294)](https://github.com/PennyLaneAI/pennylane-lightning/pull/294)

### Breaking changes

* Codebase is now moving to C++20. The default compiler for Linux is now GCC10.
  [(#295)](https://github.com/PennyLaneAI/pennylane-lightning/pull/295)

* Minimum macOS version is changed to 10.15 (Catalina).
  [(#295)](https://github.com/PennyLaneAI/pennylane-lightning/pull/295)

### Improvements

* Split matrix operations, refactor dispatch mechanisms, and add a benchmark suits.
  [(#274)](https://github.com/PennyLaneAI/pennylane-lightning/pull/274)

* Add native support for the calculation of sparse Hamiltonians' expectation values.
Sparse operations are offloaded to [Kokkos](https://github.com/kokkos/kokkos) and
[Kokkos-Kernels](https://github.com/kokkos/kokkos-kernels).
  [(#283)](https://github.com/PennyLaneAI/pennylane-lightning/pull/283)

* Device `lightning.qubit` now accepts a datatype for a statevector.
  [(#290)](https://github.com/PennyLaneAI/pennylane-lightning/pull/290)

```python
dev1 = qml.device('lightning.qubit', wires=4, c_dtype=np.complex64) # for single precision
dev2 = qml.device('lightning.qubit', wires=4, c_dtype=np.complex128) # for double precision
```

### Documentation

* Use the centralized [Xanadu Sphinx Theme](https://github.com/XanaduAI/xanadu-sphinx-theme)
  to style the Sphinx documentation.
  [(#287)](https://github.com/PennyLaneAI/pennylane-lightning/pull/287)

### Bug fixes

* Fix the issue with using available `clang-format` version in format.
  [(#288)](https://github.com/PennyLaneAI/pennylane-lightning/pull/288)

* Fix a bug in the generator of `DoubleExcitationPlus`.
  [(#298)](https://github.com/PennyLaneAI/pennylane-lightning/pull/298)

### Contributors

This release contains contributions from (in alphabetical order):

Mikhail Andrenkov, Ali Asadi, Amintor Dusko, Lee James O'Riordan, Chae-Yeun Park, and Shuli Shu

---

# Release 0.23.0

### New features since last release

* Add `generate_samples()` to lightning.
  [(#247)](https://github.com/PennyLaneAI/pennylane-lightning/pull/247)

* Add Lightning GBenchmark Suite.
  [(#249)](https://github.com/PennyLaneAI/pennylane-lightning/pull/249)

* Support runtime and compile information.
  [(#253)](https://github.com/PennyLaneAI/pennylane-lightning/pull/253)

### Improvements

* Add `ENABLE_BLAS` build to CI checks.
  [(#249)](https://github.com/PennyLaneAI/pennylane-lightning/pull/249)

* Add more `clang-tidy` checks and kernel tests.
  [(#253)](https://github.com/PennyLaneAI/pennylane-lightning/pull/253)

* Add C++ code coverage to CI.
  [(#265)](https://github.com/PennyLaneAI/pennylane-lightning/pull/265)

* Skip over identity operations in `"lightning.qubit"`.
  [(#268)](https://github.com/PennyLaneAI/pennylane-lightning/pull/268)

### Bug fixes

* Update tests to remove `JacobianTape`.
  [(#260)](https://github.com/PennyLaneAI/pennylane-lightning/pull/260)

* Fix tests for MSVC.
  [(#264)](https://github.com/PennyLaneAI/pennylane-lightning/pull/264)

* Fix `#include <cpuid.h>` for PPC and AArch64 in Linux.
  [(#266)](https://github.com/PennyLaneAI/pennylane-lightning/pull/266)

* Remove deprecated tape execution methods.
  [(#270)](https://github.com/PennyLaneAI/pennylane-lightning/pull/270)

* Update `qml.probs` in `test_measures.py`.
  [(#280)](https://github.com/PennyLaneAI/pennylane-lightning/pull/280)

### Contributors

This release contains contributions from (in alphabetical order):

Ali Asadi, Chae-Yeun Park, Lee James O'Riordan, and Trevor Vincent

---

# Release 0.22.1

### Bug fixes

* Ensure `Identity ` kernel is registered to C++ dispatcher.
  [(#275)](https://github.com/PennyLaneAI/pennylane-lightning/pull/275)

---

# Release 0.22.0

### New features since last release

* Add Docker support.
  [(#234)](https://github.com/PennyLaneAI/pennylane-lightning/pull/234)

### Improvements

* Update quantum tapes serialization and Python tests.
  [(#239)](https://github.com/PennyLaneAI/pennylane-lightning/pull/239)

* Clang-tidy is now enabled for both tests and examples builds under Github Actions.
  [(#237)](https://github.com/PennyLaneAI/pennylane-lightning/pull/237)

* The return type of `StateVectorBase` data is now derived-class defined.
  [(#237)](https://github.com/PennyLaneAI/pennylane-lightning/pull/237)

* Update adjointJacobian and VJP methods.
  [(#222)](https://github.com/PennyLaneAI/pennylane-lightning/pull/222)

* Set GitHub workflow to upload wheels to Test PyPI.
  [(#220)](https://github.com/PennyLaneAI/pennylane-lightning/pull/220)

* Finalize the new kernel implementation.
  [(#212)](https://github.com/PennyLaneAI/pennylane-lightning/pull/212)

### Documentation

* Use of batching with OpenMP threads is documented.
  [(#221)](https://github.com/PennyLaneAI/pennylane-lightning/pull/221)

### Bug fixes

* Fix for OOM errors when using adjoint with large numbers of observables.
  [(#221)](https://github.com/PennyLaneAI/pennylane-lightning/pull/221)

* Add virtual destructor to C++ state-vector classes.
  [(#200)](https://github.com/PennyLaneAI/pennylane-lightning/pull/200)

* Fix a bug in Python tests with operations' `matrix` calls.
  [(#238)](https://github.com/PennyLaneAI/pennylane-lightning/pull/238)

* Refactor utility header and fix a bug in linear algebra function with CBLAS.
  [(#228)](https://github.com/PennyLaneAI/pennylane-lightning/pull/228)

### Contributors

This release contains contributions from (in alphabetical order):

Ali Asadi, Chae-Yeun Park, Lee James O'Riordan

---

# Release 0.21.0

### New features since last release

* Add C++ only benchmark for a given list of gates.
  [(#199)](https://github.com/PennyLaneAI/pennylane-lightning/pull/199)

* Wheel-build support for Python 3.10.
  [(#186)](https://github.com/PennyLaneAI/pennylane-lightning/pull/186)

* C++ support for probability, expectation value and variance calculations.
  [(#185)](https://github.com/PennyLaneAI/pennylane-lightning/pull/185)

* Add bindings to C++ expval, var, probs.
  [(#214)](https://github.com/PennyLaneAI/pennylane-lightning/pull/214)

### Improvements

* `setup.py` adds debug only when --debug is given
  [(#208)](https://github.com/PennyLaneAI/pennylane-lightning/pull/208)

* Add new highly-performant C++ kernels for quantum gates.
  [(#202)](https://github.com/PennyLaneAI/pennylane-lightning/pull/202)

The new kernels significantly improve the runtime performance of PennyLane-Lightning
for both differentiable and non-differentiable workflows. Here is an example workflow
using the adjoint differentiation method with a circuit of 5 strongly entangling layers:

```python
import pennylane as qml
from pennylane import numpy as np
from pennylane.templates.layers import StronglyEntanglingLayers
from numpy.random import random
np.random.seed(42)
n_layers = 5
n_wires = 6
dev = qml.device("lightning.qubit", wires=n_wires)

@qml.qnode(dev, diff_method="adjoint")
def circuit(weights):
    StronglyEntanglingLayers(weights, wires=list(range(n_wires)))
    return [qml.expval(qml.PauliZ(i)) for i in range(n_wires)]

init_weights = np.random.random(StronglyEntanglingLayers.shape(n_layers=n_layers, n_wires=n_wires))
params = np.array(init_weights,requires_grad=True)
jac = qml.jacobian(circuit)(params)
```
The latest release shows improved performance on both single and multi-threaded evaluations!

<img src="https://raw.githubusercontent.com/PennyLaneAI/pennylane-lightning/v0.21.0-rc0/doc/_static/lightning_v20_v21_bm.png" width=50%/>

* Ensure debug info is built into dynamic libraries.
  [(#201)](https://github.com/PennyLaneAI/pennylane-lightning/pull/201)

### Documentation

* New guidelines on adding and benchmarking C++ kernels.
  [(#202)](https://github.com/PennyLaneAI/pennylane-lightning/pull/202)

### Bug fixes

* Update clang-format version
  [(#219)](https://github.com/PennyLaneAI/pennylane-lightning/pull/219)

* Fix failed tests on Windows.
  [(#218)](https://github.com/PennyLaneAI/pennylane-lightning/pull/218)

* Update clang-format version
  [(#219)](https://github.com/PennyLaneAI/pennylane-lightning/pull/219)

* Add virtual destructor to C++ state-vector classes.
  [(#200)](https://github.com/PennyLaneAI/pennylane-lightning/pull/200)

* Fix failed tests for the non-binary wheel.
  [(#213)](https://github.com/PennyLaneAI/pennylane-lightning/pull/213)

* Add virtual destructor to C++ state-vector classes.
  [(#200)](https://github.com/PennyLaneAI/pennylane-lightning/pull/200)

### Contributors

This release contains contributions from (in alphabetical order):

Ali Asadi, Amintor Dusko, Chae-Yeun Park, Lee James O'Riordan

---

# Release 0.20.1

### Bug fixes

* Fix missing header-files causing build errors in algorithms module.
  [(#193)](https://github.com/PennyLaneAI/pennylane-lightning/pull/193)

* Fix failed tests for the non-binary wheel.
  [(#191)](https://github.com/PennyLaneAI/pennylane-lightning/pull/191)

---
# Release 0.20.2

### Bug fixes

* Introduce CY kernel to Lightning to avoid issues with decomposition.
  [(#203)](https://github.com/PennyLaneAI/pennylane-lightning/pull/203)

### Contributors

This release contains contributions from (in alphabetical order):

Lee J. O'Riordan

# Release 0.20.1

### Bug fixes

* Fix missing header-files causing build errors in algorithms module.
  [(#193)](https://github.com/PennyLaneAI/pennylane-lightning/pull/193)

* Fix failed tests for the non-binary wheel.
  [(#191)](https://github.com/PennyLaneAI/pennylane-lightning/pull/191)

# Release 0.20.0

### New features since last release

* Add wheel-builder support for Python 3.10.
  [(#186)](https://github.com/PennyLaneAI/pennylane-lightning/pull/186)

* Add VJP support to PL-Lightning.
  [(#181)](https://github.com/PennyLaneAI/pennylane-lightning/pull/181)

* Add complex64 support in PL-Lightning.
  [(#177)](https://github.com/PennyLaneAI/pennylane-lightning/pull/177)

* Added examples folder containing aggregate gate performance test.
  [(#165)](https://github.com/PennyLaneAI/pennylane-lightning/pull/165)

### Breaking changes

### Improvements

* Update PL-Lightning to support new features in PL.
  [(#179)](https://github.com/PennyLaneAI/pennylane-lightning/pull/179)

### Documentation

* Lightning setup.py build process uses CMake.
  [(#176)](https://github.com/PennyLaneAI/pennylane-lightning/pull/176)

### Contributors

This release contains contributions from (in alphabetical order):

Ali Asadi, Chae-Yeun Park, Isidor Schoch, Lee James O'Riordan

---

# Release 0.19.0

* Add Cache-Friendly DOTC, GEMV, GEMM along with BLAS Support.
  [(#155)](https://github.com/PennyLaneAI/pennylane-lightning/pull/155)

### Improvements

* The performance of parametric gates has been improved.
  [(#157)](https://github.com/PennyLaneAI/pennylane-lightning/pull/157)

* AVX support is enabled for Linux users on Intel/AMD platforms.
  [(#157)](https://github.com/PennyLaneAI/pennylane-lightning/pull/157)

* PennyLane-Lightning has been updated to conform with clang-tidy
  recommendations for modernization, offering performance improvements across
  all use-cases.
  [(#153)](https://github.com/PennyLaneAI/pennylane-lightning/pull/153)

### Breaking changes

* Linux users on `x86_64` must have a CPU supporting AVX.
  [(#157)](https://github.com/PennyLaneAI/pennylane-lightning/pull/157)

### Bug fixes

* OpenMP built with Intel MacOS CI runners causes failures on M1 Macs. OpenMP is currently
  disabled in the built wheels until this can be resolved with Github Actions runners.
  [(#166)](https://github.com/PennyLaneAI/pennylane-lightning/pull/166)

### Contributors

This release contains contributions from (in alphabetical order):

Ali Asadi, Lee James O'Riordan

---

# Release 0.18.0

### New features since last release

* PennyLane-Lightning now provides a high-performance
  [adjoint Jacobian](http://arxiv.org/abs/2009.02823) method for differentiating quantum circuits.
  [(#136)](https://github.com/PennyLaneAI/pennylane-lightning/pull/136)

  The adjoint method operates after a forward pass by iteratively applying inverse gates to scan
  backwards through the circuit. The method is already available in PennyLane's
  `default.qubit` device, but the version provided by `lightning.qubit` integrates with the C++
  backend and is more performant, as shown in the plot below:

  <img src="https://raw.githubusercontent.com/PennyLaneAI/pennylane-lightning/master/doc/_static/lightning_adjoint.png" width=70%/>

  The plot compares the average runtime of `lightning.qubit` and `default.qubit` for calculating the
  Jacobian of a circuit using the adjoint method for a range of qubit numbers. The circuit
  consists of ten `BasicEntanglerLayers` with a `PauliZ` expectation value calculated on each wire,
  repeated over ten runs. We see that `lightning.qubit` provides a speedup of around two to eight
  times, depending on the number of qubits.

  The adjoint method can be accessed using the standard interface. Consider the following circuit:

  ```python
  import pennylane as qml

  wires = 3
  layers = 2
  dev = qml.device("lightning.qubit", wires=wires)

  @qml.qnode(dev, diff_method="adjoint")
  def circuit(weights):
      qml.templates.StronglyEntanglingLayers(weights, wires=range(wires))
      return qml.expval(qml.PauliZ(0))

  weights = qml.init.strong_ent_layers_normal(layers, wires, seed=1967)
  ```

  The circuit can be executed and its gradient calculated using:

    ```pycon
  >>> print(f"Circuit evaluated: {circuit(weights)}")
  Circuit evaluated: 0.9801286266677633
  >>> print(f"Circuit gradient:\n{qml.grad(circuit)(weights)}")
  Circuit gradient:
  [[[-1.11022302e-16 -1.63051504e-01 -4.14810501e-04]
    [ 1.11022302e-16 -1.50136528e-04 -1.77922957e-04]
    [ 0.00000000e+00 -3.92874550e-02  8.14523075e-05]]

   [[-1.14472273e-04  3.85963953e-02  0.00000000e+00]
    [-5.76791765e-05 -9.78478343e-02  0.00000000e+00]
    [-5.55111512e-17  0.00000000e+00 -1.11022302e-16]]]
  ```

* PennyLane-Lightning now supports all of the operations and observables of `default.qubit`.
  [(#124)](https://github.com/PennyLaneAI/pennylane-lightning/pull/124)

### Improvements

* A new state-vector class `StateVectorManaged` was added, enabling memory use to be bound to
  statevector lifetime.
  [(#136)](https://github.com/PennyLaneAI/pennylane-lightning/pull/136)

* The repository now has a well-defined component hierarchy, allowing each indepedent unit to be
  compiled and linked separately.
  [(#136)](https://github.com/PennyLaneAI/pennylane-lightning/pull/136)

* PennyLane-Lightning can now be installed without compiling its C++ binaries and will fall back
  to using the `default.qubit` implementation. Skipping compilation is achieved by setting the
  `SKIP_COMPILATION` environment variable, e.g., Linux/MacOS: `export SKIP_COMPILATION=True`,
  Windows: `set SKIP_COMPILATION=True`. This feature is intended for building a pure-Python wheel of
  PennyLane-Lightning as a backup for platforms without a dedicated wheel.
  [(#129)](https://github.com/PennyLaneAI/pennylane-lightning/pull/129)

* The C++-backed Python bound methods can now be directly called with wires and supplied parameters.
  [(#125)](https://github.com/PennyLaneAI/pennylane-lightning/pull/125)

* Lightning supports arbitrary unitary and non-unitary gate-calls from Python to C++ layer.
  [(#121)](https://github.com/PennyLaneAI/pennylane-lightning/pull/121)

### Documentation

* Added preliminary architecture diagram for package.
  [(#131)](https://github.com/PennyLaneAI/pennylane-lightning/pull/131)

* C++ API built as part of docs generation.
  [(#131)](https://github.com/PennyLaneAI/pennylane-lightning/pull/131)

### Breaking changes

* Wheels for MacOS <= 10.13 will no longer be provided due to XCode SDK C++17 support requirements.
  [(#149)](https://github.com/PennyLaneAI/pennylane-lightning/pull/149)

### Bug fixes

* An indexing error in the CRY gate is fixed. [(#136)](https://github.com/PennyLaneAI/pennylane-lightning/pull/136)

* Column-major data in numpy is now correctly converted to row-major upon pass to the C++ layer.
  [(#126)](https://github.com/PennyLaneAI/pennylane-lightning/pull/126)

### Contributors

This release contains contributions from (in alphabetical order):

Thomas Bromley, Lee James O'Riordan

---

# Release 0.17.0

### New features

* C++ layer now supports float (32-bit) and double (64-bit) templated complex data.
  [(#113)](https://github.com/PennyLaneAI/pennylane-lightning/pull/113)

### Improvements

* The PennyLane device test suite is now included in coverage reports.
  [(#123)](https://github.com/PennyLaneAI/pennylane-lightning/pull/123)

* Static versions of jQuery and Bootstrap are no longer included in the CSS theme.
  [(#118)](https://github.com/PennyLaneAI/pennylane-lightning/pull/118)

* C++ tests have been ported to use Catch2 framework.
  [(#115)](https://github.com/PennyLaneAI/pennylane-lightning/pull/115)

* Testing now exists for both float and double precision methods in C++ layer.
  [(#113)](https://github.com/PennyLaneAI/pennylane-lightning/pull/113)
  [(#115)](https://github.com/PennyLaneAI/pennylane-lightning/pull/115)

* Compile-time utility methods with `constexpr` have been added.
  [(#113)](https://github.com/PennyLaneAI/pennylane-lightning/pull/113)

* Wheel-build support for ARM64 (Linux and MacOS) and PowerPC (Linux) added.
  [(#110)](https://github.com/PennyLaneAI/pennylane-lightning/pull/110)

* Add support for Controlled Phase Gate (`ControlledPhaseShift`).
  [(#114)](https://github.com/PennyLaneAI/pennylane-lightning/pull/114)

* Move changelog to `.github` and add a changelog reminder.
  [(#111)](https://github.com/PennyLaneAI/pennylane-lightning/pull/111)

* Adds CMake build system support.
  [(#104)](https://github.com/PennyLaneAI/pennylane-lightning/pull/104)


### Breaking changes

* Removes support for Python 3.6 and adds support for Python 3.9.
  [(#127)](https://github.com/PennyLaneAI/pennylane-lightning/pull/127)
  [(#128)](https://github.com/PennyLaneAI/pennylane-lightning/pull/128)

* Compilers with C++17 support are now required to build C++ module.
  [(#113)](https://github.com/PennyLaneAI/pennylane-lightning/pull/113)

* Gate classes have been removed with functionality added to StateVector class.
  [(#113)](https://github.com/PennyLaneAI/pennylane-lightning/pull/113)

* We are no longer building wheels for Python 3.6.
  [(#106)](https://github.com/PennyLaneAI/pennylane-lightning/pull/106)

### Bug fixes

* PowerPC wheel-builder now successfully compiles modules.
  [(#120)](https://github.com/PennyLaneAI/pennylane-lightning/pull/120)

### Documentation

* Added community guidelines.
  [(#109)](https://github.com/PennyLaneAI/pennylane-lightning/pull/109)

### Contributors

This release contains contributions from (in alphabetical order):

Ali Asadi, Christina Lee, Thomas Bromley, Lee James O'Riordan

---

# Release 0.15.1

### Bug fixes

* The PennyLane-Lightning binaries are now built with NumPy 1.19.5, to avoid ABI
  compatibility issues with the latest NumPy 1.20 release. See
  [the NumPy release notes](https://numpy.org/doc/stable/release/1.20.0-notes.html#size-of-np-ndarray-and-np-void-changed)
  for more details.
  [(#97)](https://github.com/PennyLaneAI/pennylane-lightning/pull/97)

### Contributors

This release contains contributions from (in alphabetical order):

Josh Izaac, Antal Száva

---

# Release 0.15.0

### Improvements

* For compatibility with PennyLane v0.15, the `analytic` keyword argument
  has been removed. Statistics can still be computed analytically by setting
  `shots=None`.
  [(#93)](https://github.com/PennyLaneAI/pennylane-lightning/pull/93)

* Inverse gates are now supported.
  [(#89)](https://github.com/PennyLaneAI/pennylane-lightning/pull/89)

* Add new lightweight backend with performance improvements.
  [(#57)](https://github.com/PennyLaneAI/pennylane-lightning/pull/57)

* Remove the previous Eigen-based backend.
  [(#67)](https://github.com/PennyLaneAI/pennylane-lightning/pull/67)

### Bug fixes

* Re-add dispatch table after fixing static initialisation order issue.
  [(#68)](https://github.com/PennyLaneAI/pennylane-lightning/pull/68)

### Contributors

This release contains contributions from (in alphabetical order):

Thomas Bromley, Theodor Isacsson, Christina Lee, Thomas Loke, Antal Száva.

---

# Release 0.14.1

### Bug fixes

* Fixes a bug where the `QNode` would swap `LightningQubit` to
  `DefaultQubitAutograd` on device execution due to the inherited
  `passthru_devices` entry of the `capabilities` dictionary.
  [(#61)](https://github.com/PennyLaneAI/pennylane-lightning/pull/61)

### Contributors

This release contains contributions from (in alphabetical order):

Antal Száva

---

# Release 0.14.0

### Improvements

* Extends support from 16 qubits to 50 qubits.
  [(#52)](https://github.com/PennyLaneAI/pennylane-lightning/pull/52)

### Bug fixes

* Updates applying basis state preparations to correspond to the
  changes in `DefaultQubit`.
  [(#55)](https://github.com/PennyLaneAI/pennylane-lightning/pull/55)

### Contributors

This release contains contributions from (in alphabetical order):

Thomas Loke, Tom Bromley, Josh Izaac, Antal Száva

---

# Release 0.12.0

### Bug fixes

* Updates capabilities dictionary to be compatible with core PennyLane
  [(#45)](https://github.com/PennyLaneAI/pennylane-lightning/pull/45)

* Fix install of Eigen for CI wheel building
  [(#44)](https://github.com/PennyLaneAI/pennylane-lightning/pull/44)

### Contributors

This release contains contributions from (in alphabetical order):

Tom Bromley, Josh Izaac, Antal Száva

---

# Release 0.11.0

Initial release.

This release contains contributions from (in alphabetical order):

Tom Bromley, Josh Izaac, Nathan Killoran, Antal Száva<|MERGE_RESOLUTION|>--- conflicted
+++ resolved
@@ -1,6 +1,3 @@
-<<<<<<< HEAD
-# Release 0.33.0
-=======
 # Release 0.34.0-dev
 
 ### New features since last release
@@ -8,6 +5,9 @@
 ### Breaking changes
 
 ### Improvements
+
+* Add more MPI synchronization for safter MPI calls.
+  [(#530)](https://github.com/PennyLaneAI/pennylane-lightning/pull/530)
 
 * Add GPU workflows in compatibility cron jobs to test Lightning-GPU and Lightning-Kokkos with the Kokkos CUDA backend.
   [(#528)] (https://github.com/PennyLaneAI/pennylane-lightning/pull/528)
@@ -19,14 +19,16 @@
 
 ### Bug fixes
 
-### Contributors
-
-This release contains contributions from (in alphabetical order):
-
-Vincent Michaud-Rioux
-
-# Release 0.33.0-dev
->>>>>>> c4afbd0e
+* Fix MPI python unit tests for adjoint method.
+  [(#530)](https://github.com/PennyLaneAI/pennylane-lightning/pull/530)
+
+### Contributors
+
+This release contains contributions from (in alphabetical order):
+
+Vincent Michaud-Rioux, Shuli Shu
+
+# Release 0.33.0
 
 ### New features since last release
 
@@ -116,6 +118,9 @@
 ### Documentation
 
 ### Bug fixes
+
+* Fix CI issues running py-cov with MPI. 
+  [(#535)](https://github.com/PennyLaneAI/pennylane-lightning/pull/535)
 
 * Re-add support for `pip install pennylane-lightning[gpu]`.
   [(#515)](https://github.com/PennyLaneAI/pennylane-lightning/pull/515)
