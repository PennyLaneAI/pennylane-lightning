# Release 0.34.0-dev

### New features since last release

### Breaking changes

### Improvements

<<<<<<< HEAD
* Add the MPI test CI workflows of Lightning-GPU in compatibility cron jobs.
  [(#536)] (https://github.com/PennyLaneAI/pennylane-lightning/pull/536)

* Add GPU workflows in compatibility cron jobs to test Lightning-GPU and Lightning-Kokkos with the Kokkos CUDA backend.
  [(#528)] (https://github.com/PennyLaneAI/pennylane-lightning/pull/528)

=======
>>>>>>> ce8597eb
* Add release option in compatibility cron jobs to test the release candidates of PennyLane and the Lightning plugins against one another.
  [(#531)] (https://github.com/PennyLaneAI/pennylane-lightning/pull/531)

* Add GPU workflows in compatibility cron jobs to test Lightning-GPU and Lightning-Kokkos with the Kokkos CUDA backend.
  [(#528)] (https://github.com/PennyLaneAI/pennylane-lightning/pull/528)

### Documentation

### Bug fixes

### Contributors

This release contains contributions from (in alphabetical order):

Vincent Michaud-Rioux

---

# Release 0.33.0

### New features since last release

* Add `SparseHamiltonian` support for Lightning-Qubit and Lightning-GPU.
  [(#526)] (https://github.com/PennyLaneAI/pennylane-lightning/pull/526)

* Add `SparseHamiltonian` support for Lightning-Kokkos.
  [(#527)] (https://github.com/PennyLaneAI/pennylane-lightning/pull/527)

* Integrate python/pybind layer of distributed Lightning-GPU into the Lightning monorepo with python unit tests.
  [(#518)] (https://github.com/PennyLaneAI/pennylane-lightning/pull/518)

* Integrate the distributed C++ backend of Lightning-GPU into the Lightning monorepo.
  [(#514)] (https://github.com/PennyLaneAI/pennylane-lightning/pull/514)

* Integrate Lightning-GPU into the Lightning monorepo. The new backend is named `lightning_gpu` and includes all single-GPU features.
  [(#499)] (https://github.com/PennyLaneAI/pennylane-lightning/pull/499)

* Build Linux wheels for Lightning-GPU (CUDA-11).
  [(#517)](https://github.com/PennyLaneAI/pennylane-lightning/pull/517)

* Add `Dockerfile` in `docker` and `make docker` workflow in `Makefile`. The Docker images and documentation are available on [DockerHub](https://hub.docker.com/repository/docker/pennylaneai/pennylane).
  [(#496)](https://github.com/PennyLaneAI/pennylane-lightning/pull/496)

* Add mid-circuit state preparation operation tests.
  [(#495)](https://github.com/PennyLaneAI/pennylane-lightning/pull/495)

### Breaking changes

* Add `tests_gpu.yml` workflow to test the Lightning-Kokkos backend with CUDA-12. 
  [(#494)](https://github.com/PennyLaneAI/pennylane-lightning/pull/494)

* Implement `LM::GeneratorDoubleExcitation`, `LM::GeneratorDoubleExcitationMinus`, `LM::GeneratorDoubleExcitationPlus` kernels. L-Qubit default kernels are now strictly from the `LM` implementation, which requires less memory and is faster for large state vectors.  
  [(#512)](https://github.com/PennyLaneAI/pennylane-lightning/pull/512)

* Add workflows validating compatibility between PennyLane and Lightning's most recent stable releases and development (latest) versions.
  [(#507)](https://github.com/PennyLaneAI/pennylane-lightning/pull/507)
  [(#498)](https://github.com/PennyLaneAI/pennylane-lightning/pull/498)

* Introduce `timeout-minutes` in various workflows, mainly to avoid Windows builds hanging for several hours.
  [(#503)](https://github.com/PennyLaneAI/pennylane-lightning/pull/503)

* Cast integral-valued arrays to the device's complex type on entry in `_preprocess_state_vector` to ensure the state is correctly represented with floating-point numbers.
  [(#501)](https://github.com/PennyLaneAI/pennylane-lightning/pull/501)

* Update DefaultQubit to DefaultQubitLegacy on Lightning fallback.
  [(#500)](https://github.com/PennyLaneAI/pennylane-lightning/pull/500)

* Enums defined in `GateOperation.hpp` start at `1` (previously `0`). `::BEGIN` is introduced in a few places where it was assumed `0` accordingly.
  [(#485)](https://github.com/PennyLaneAI/pennylane-lightning/pull/485)

* Enable pre-commit hooks to format all Python files and linting of all Python source files.
  [(#485)](https://github.com/PennyLaneAI/pennylane-lightning/pull/485)

### Improvements

* Improve Python testing for Lightning-GPU (+MPI) by adding jobs in Actions files and adding Python tests to increase code coverage.   
  [(#522)](https://github.com/PennyLaneAI/pennylane-lightning/pull/522)

* Add support for `pip install pennylane-lightning[kokkos]` for the OpenMP backend.
  [(#515)](https://github.com/PennyLaneAI/pennylane-lightning/pull/515)

* Update setup.py to allow for multi-package co-existence. The PennyLane_Lightning package now is the responsible for the core functionality, and will be depended upon by all other extensions.
  [(#504)] (https://github.com/PennyLaneAI/pennylane-lightning/pull/504)

* Refactor LKokkos `StateVectorKokkos` class to use Kokkos `RangePolicy` together with special functors in `applyMultiQubitOp` to apply 1- to 4-wire generic unitary gates. For more than 4 wires, the general implementation using Kokkos `TeamPolicy` is employed to yield the best all-around performance.
  [(#490)] (https://github.com/PennyLaneAI/pennylane-lightning/pull/490)

* Refactor LKokkos `Measurements` class to use Kokkos `RangePolicy` together with special functors to obtain the expectation value of 1- to 4-wire generic unitary gates. For more than 4 wires, the general implementation using Kokkos `TeamPolicy` is employed to yield the best all-around performance.
  [(#489)] (https://github.com/PennyLaneAI/pennylane-lightning/pull/489)

* Add tests to increase LKokkos coverage.
  [(#485)](https://github.com/PennyLaneAI/pennylane-lightning/pull/485)

* Add memory locality tag reporting and adjoint diff dispatch for `lightning.qubit` statevector classes.
  [(#492)](https://github.com/PennyLaneAI/pennylane-lightning/pull/492)

* Add support for dependent external packages to C++ core.
  [(#482)](https://github.com/PennyLaneAI/pennylane-lightning/pull/482)

* Add support for building multiple backend simulators.
  [(#497)](https://github.com/PennyLaneAI/pennylane-lightning/pull/497)

### Documentation

### Bug fixes

* Re-add support for `pip install pennylane-lightning[gpu]`.
  [(#515)](https://github.com/PennyLaneAI/pennylane-lightning/pull/515)

* Switch most L-Qubit default kernels to `LM`. Add `LM::multiQubitOp` tests, failing when targeting out-of-order wires clustered close to `num_qubits-1`. Fix the `LM::multiQubitOp` kernel implementation by introducing a generic `revWireParity` routine and replacing the `bitswap`-based implementation. Mimic the changes fixing the corresponding `multiQubitOp` and `expval` functors in L-Kokkos.
  [(#511)](https://github.com/PennyLaneAI/pennylane-lightning/pull/511)

* Fix RTD builds by removing unsupported `sytem_packages` configuration option.
  [(#491)](https://github.com/PennyLaneAI/pennylane-lightning/pull/491)

### Contributors

This release contains contributions from (in alphabetical order):

Ali Asadi, Amintor Dusko, Vincent Michaud-Rioux, Lee J. O'Riordan, Shuli Shu

---

# Release 0.32.0

### New features since last release

* The `lightning_kokkos` backend supports Nvidia GPU execution (with Kokkos v4 and CUDA v12).
  [(#477)](https://github.com/PennyLaneAI/pennylane-lightning/pull/477)

* Complete overhaul of repository structure to facilitates integration of multiple backends. Refactoring efforts we directed to improve development performance, code reuse and decrease overall overhead to propagate changes through backends. New C++ modular build strategy allows for faster test builds restricted to a module. Update CI/CD actions concurrency strategy. Change minimal Python version to 3.9.
  [(#472)] (https://github.com/PennyLaneAI/pennylane-lightning/pull/472)

* Wheels are built with native support for sparse Hamiltonians.
  [(#470)] (https://github.com/PennyLaneAI/pennylane-lightning/pull/470)

* Add native support to sparse Hamiltonians in the absence of Kokkos & Kokkos-kernels.
  [(#465)] (https://github.com/PennyLaneAI/pennylane-lightning/pull/465)

### Breaking changes

* Rename `QubitStateVector` to `StatePrep` in the `LightningQubit` and `LightningKokkos` classes.
  [(#486)](https://github.com/PennyLaneAI/pennylane-lightning/pull/486)

* Modify `adjointJacobian` methods to accept a (maybe unused) reference `StateVectorT`, allowing device-backed simulators to directly access state vector data for adjoint differentiation instead of copying it back-and-forth into `JacobianData` (host memory).
  [(#477)](https://github.com/PennyLaneAI/pennylane-lightning/pull/477)

### Improvements

* Refactor LKokkos `Measurements` class to use (fast) specialized functors whenever possible.
  [(#481)] (https://github.com/PennyLaneAI/pennylane-lightning/pull/481)

* Merge Lightning Qubit and Lightning Kokkos backends in the new repository.
  [(#472)] (https://github.com/PennyLaneAI/pennylane-lightning/pull/472)

* Integrated new unified docs for Lightning Kokkos and Lightning Qubit packages.
  [(#473)] (https://github.com/PennyLaneAI/pennylane-lightning/pull/473)

### Documentation

### Bug fixes

* Ensure PennyLane has an `active_return` attribute before calling it.
 [(#483)] (https://github.com/PennyLaneAI/pennylane-lightning/pull/483)

* Do no import `sqrt2_v` from `<numbers>` in `Util.hpp` to resolve issue with Lightning-GPU builds.
  [(#479)](https://github.com/PennyLaneAI/pennylane-lightning/pull/479)

* Update the CMake internal references to enable sub-project compilation with affecting the parent package.
  [(#478)](https://github.com/PennyLaneAI/pennylane-lightning/pull/478)

* `apply` no longer mutates the inputted list of operations.
  [(#474)](https://github.com/PennyLaneAI/pennylane-lightning/pull/474)

### Contributors

This release contains contributions from (in alphabetical order):

Amintor Dusko, Christina Lee, Vincent Michaud-Rioux, Lee J. O'Riordan

---

# Release 0.31.0

### New features since last release

* Update Kokkos support to 4.0.01.
  [(#439)] (https://github.com/PennyLaneAI/pennylane-lightning/pull/439)

### Breaking changes

* Update tests to be compliant with PennyLane v0.31.0 development changes and deprecations.
  [(#448)](https://github.com/PennyLaneAI/pennylane-lightning/pull/448)

### Improvements

* Remove logic from `setup.py` and transfer paths and env variable definitions into workflow files.
  [(#450)](https://github.com/PennyLaneAI/pennylane-lightning/pull/450)

* Detect MKL or CBLAS if `ENABLE_BLAS=ON` making sure that BLAS is linked as expected.
  [(#449)](https://github.com/PennyLaneAI/pennylane-lightning/pull/449)

### Documentation

* Fix LightningQubit class parameter documentation.
  [(#456)](https://github.com/PennyLaneAI/pennylane-lightning/pull/456)

### Bug fixes

* Ensure cross-platform wheels continue to build with updates in git safety checks.
  [(#452)](https://github.com/PennyLaneAI/pennylane-lightning/pull/452)

* Fixing Python version bug introduce in [(#450)](https://github.com/PennyLaneAI/pennylane-lightning/pull/450)
  when `Python_EXECUTABLE` was removed from `setup.py`.
  [(#461)](https://github.com/PennyLaneAI/pennylane-lightning/pull/461)

* Ensure aligned allocator definition works with C++20 compilers.
  [(#438)](https://github.com/PennyLaneAI/pennylane-lightning/pull/438)

* Prevent multiple threads from calling `Kokkos::initialize` or `Kokkos::finalize`.
  [(#439)](https://github.com/PennyLaneAI/pennylane-lightning/pull/439)

### Contributors

This release contains contributions from (in alphabetical order):

Vincent Michaud-Rioux, Lee J. O'Riordan, Chae-Yeun Park

---

# Release 0.30.0

### New features since last release

* Add MCMC sampler.
  [(#384)] (https://github.com/PennyLaneAI/pennylane-lightning/pull/384)

* Serialize PennyLane's arithmetic operators when they are used as observables
  that are expressed in the Pauli basis.
  [(#424)](https://github.com/PennyLaneAI/pennylane-lightning/pull/424)

### Breaking changes

* Lightning now works with the new return types specification that is now default in PennyLane.
  See [the PennyLane `qml.enable_return`](https://docs.pennylane.ai/en/stable/code/api/pennylane.enable_return.html?highlight=enable_return) documentation for more information on this change.
  [(#427)](https://github.com/PennyLaneAI/pennylane-lightning/pull/427)

Instead of creating potentially ragged numpy array, devices and `QNode`'s now return an object of the same type as that
returned by the quantum function.

```
>>> dev = qml.device('lightning.qubit', wires=1)
>>> @qml.qnode(dev, diff_method="adjoint")
... def circuit(x):
...     qml.RX(x, wires=0)
...     return qml.expval(qml.PauliY(0)), qml.expval(qml.PauliZ(0))
>>> x = qml.numpy.array(0.5)
>>> circuit(qml.numpy.array(0.5))
(array(-0.47942554), array(0.87758256))
```

Interfaces like Jax or Torch handle tuple outputs without issues:

```
>>> jax.jacobian(circuit)(jax.numpy.array(0.5))
(Array(-0.87758255, dtype=float32, weak_type=True),
Array(-0.47942555, dtype=float32, weak_type=True))
```

Autograd cannot differentiate an output tuple, so results must be converted to an array before
use with `qml.jacobian`:

```
>>> qml.jacobian(lambda y: qml.numpy.array(circuit(y)))(x)
array([-0.87758256, -0.47942554])
```

Alternatively, the quantum function itself can return a numpy array of measurements:

```
>>> dev = qml.device('lightning.qubit', wires=1)
>>> @qml.qnode(dev, diff_method="adjoint")
>>> def circuit2(x):
...     qml.RX(x, wires=0)
...     return np.array([qml.expval(qml.PauliY(0)), qml.expval(qml.PauliZ(0))])
>>> qml.jacobian(circuit2)(np.array(0.5))
array([-0.87758256, -0.47942554])
```

### Improvements

* Remove deprecated `set-output` commands from workflow files.
  [(#437)](https://github.com/PennyLaneAI/pennylane-lightning/pull/437)

* Lightning wheels are now checked with `twine check` post-creation for PyPI compatibility.
  [(#430)](https://github.com/PennyLaneAI/pennylane-lightning/pull/430)

* Lightning has been made compatible with the change in return types specification.
  [(#427)](https://github.com/PennyLaneAI/pennylane-lightning/pull/427)

* Lightning is compatible with clang-tidy version 16.
  [(#429)](https://github.com/PennyLaneAI/pennylane-lightning/pull/429)

### Contributors

This release contains contributions from (in alphabetical order):

Christina Lee, Vincent Michaud-Rioux, Lee James O'Riordan, Chae-Yeun Park, Matthew Silverman

---

# Release 0.29.0

### Improvements

* Remove runtime dependency on ninja build system.
  [(#414)](https://github.com/PennyLaneAI/pennylane-lightning/pull/414)

* Allow better integration and installation support with CMake targeted binary builds.
  [(#403)](https://github.com/PennyLaneAI/pennylane-lightning/pull/403)

* Remove explicit Numpy and Scipy requirements.
  [(#412)](https://github.com/PennyLaneAI/pennylane-lightning/pull/412)

* Get `llvm` installation root from the environment variable `LLVM_ROOT_DIR` (or fallback to `brew`).
  [(#413)](https://github.com/PennyLaneAI/pennylane-lightning/pull/413)

* Update AVX2/512 kernel infrastructure for additional gate/generator operations.
  [(#404)](https://github.com/PennyLaneAI/pennylane-lightning/pull/404)

* Remove unnecessary lines for resolving CodeCov issue.
  [(#415)](https://github.com/PennyLaneAI/pennylane-lightning/pull/415)

* Add more AVX2/512 gate operations.
  [(#393)](https://github.com/PennyLaneAI/pennylane-lightning/pull/393)

### Documentation

### Bug fixes

* Ensure error raised when asking for out of order marginal probabilities. Prevents the return of incorrect results.
  [(#416)](https://github.com/PennyLaneAI/pennylane-lightning/pull/416)

* Fix Github shields in README.
  [(#402)](https://github.com/PennyLaneAI/pennylane-lightning/pull/402)

### Contributors

Amintor Dusko, Vincent Michaud-Rioux, Lee James O'Riordan, Chae-Yeun Park

---

# Release 0.28.2

### Bug fixes

* Fix Python module versioning for Linux wheels.
  [(#408)](https://github.com/PennyLaneAI/pennylane-lightning/pull/408)

### Contributors

This release contains contributions from (in alphabetical order):

Amintor Dusko, Shuli Shu, Trevor Vincent

---

# Release 0.28.1

### Bug fixes

* Fix Pybind11 module versioning and locations for Windows wheels.
  [(#400)](https://github.com/PennyLaneAI/pennylane-lightning/pull/400)

### Contributors

This release contains contributions from (in alphabetical order):

Lee J. O'Riordan

---

# Release 0.28.0

### Breaking changes

* Deprecate support for Python 3.7.
  [(#391)](https://github.com/PennyLaneAI/pennylane-lightning/pull/391)

### Improvements

* Improve Lightning package structure for external use as a C++ library.
  [(#369)](https://github.com/PennyLaneAI/pennylane-lightning/pull/369)

* Improve the stopping condition method.
  [(#386)](https://github.com/PennyLaneAI/pennylane-lightning/pull/386)

### Bug fixes

- Pin CMake to 3.24.x in wheel-builder to avoid Python not found error in CMake 3.25, when building wheels for PennyLane-Lightning-GPU.
  [(#387)](https://github.com/PennyLaneAI/pennylane-lightning/pull/387)

### Contributors

This release contains contributions from (in alphabetical order):

Amintor Dusko, Lee J. O'Riordan

---

# Release 0.27.0

### New features since last release

* Enable building of python 3.11 wheels and upgrade python on CI/CD workflows to 3.8.
  [(#381)](https://github.com/PennyLaneAI/pennylane-lightning/pull/381)

### Breaking changes

### Improvements

* Update clang-tools version in Github workflows.
  [(#351)](https://github.com/PennyLaneAI/pennylane-lightning/pull/351)

* Improve tests and checks CI/CD pipelines.
  [(#353)](https://github.com/PennyLaneAI/pennylane-lightning/pull/353)

* Implement 3 Qubits gates (CSWAP & Toffoli) & 4 Qubits gates (DoubleExcitation, DoubleExcitationMinus, DoubleExcitationPlus) in LM manner.
  [(#362)](https://github.com/PennyLaneAI/pennylane-lightning/pull/362)

* Upgrade Kokkos and Kokkos Kernels to 3.7.00, and improve sparse matrix-vector multiplication performance and memory usage.
  [(#361)](https://github.com/PennyLaneAI/pennylane-lightning/pull/361)

* Update Linux (ubuntu-latest) architecture x86_64 wheel-builder from GCC 10.x to GCC 11.x.
  [(#373)](https://github.com/PennyLaneAI/pennylane-lightning/pull/373)

* Update gcc and g++ 10.x to 11.x in CI tests. This update brings improved support for newer C++ features.
  [(#370)](https://github.com/PennyLaneAI/pennylane-lightning/pull/370)

* Change Lightning to inherit from QubitDevice instead of DefaultQubit.
  [(#365)](https://github.com/PennyLaneAI/pennylane-lightning/pull/365)

### Documentation

### Bug fixes

* Use mutex when accessing cache in KernelMap.
  [(#382)](https://github.com/PennyLaneAI/pennylane-lightning/pull/382)

### Contributors

This release contains contributions from (in alphabetical order):

Amintor Dusko, Chae-Yeun Park, Monit Sharma, Shuli Shu

---

# Release 0.26.1

### Bug fixes

* Fixes the transposition method used in the probability calculation.
  [(#377)](https://github.com/PennyLaneAI/pennylane-lightning/pull/377)

### Contributor

Amintor Dusko

---
# Release 0.26.0

### Improvements

* Introduces requirements-dev.txt and improves dockerfile.
  [(#330)](https://github.com/PennyLaneAI/pennylane-lightning/pull/330)

* Support `expval` for a Hamiltonian.
  [(#333)](https://github.com/PennyLaneAI/pennylane-lightning/pull/333)

* Implements caching for Kokkos installation.
  [(#316)](https://github.com/PennyLaneAI/pennylane-lightning/pull/316)

* Supports measurements of operator arithmetic classes such as `Sum`, `Prod`,
  and `SProd` by deferring handling of them to `DefaultQubit`.
  [(#349)](https://github.com/PennyLaneAI/pennylane-lightning/pull/349)

```
@qml.qnode(qml.device('lightning.qubit', wires=2))
def circuit():
    obs = qml.s_prod(2.1, qml.PauliZ(0)) + qml.op_sum(qml.PauliX(0), qml.PauliZ(1))
    return qml.expval(obs)
```

### Bug fixes

* Test updates to reflect new measurement error messages.
  [(#334)](https://github.com/PennyLaneAI/pennylane-lightning/pull/334)

* Updates to the release tagger to fix incompatibilities with RTD.
  [(#344)](https://github.com/PennyLaneAI/pennylane-lightning/pull/344)

* Update cancel-workflow-action and bot credentials.
  [(#345)](https://github.com/PennyLaneAI/pennylane-lightning/pull/345)

### Contributors

This release contains contributions from (in alphabetical order):

Amintor Dusko, Christina Lee, Lee J. O'Riordan, Chae-Yeun Park

---

# Release 0.25.0

### New features since last release

### Breaking changes

* We explicitly disable support for PennyLane's parameter broadcasting.
[#317](https://github.com/PennyLaneAI/pennylane-lightning/pull/317)

* We explicitly remove support for PennyLane's `Sum`, `SProd` and `Prod`
  as observables.
  [(#326)](https://github.com/PennyLaneAI/pennylane-lightning/pull/326)

### Improvements

* CI builders use a reduced set of resources and redundant tests for PRs.
  [(#319)](https://github.com/PennyLaneAI/pennylane-lightning/pull/319)

* Parallelize wheel-builds where applicable.
  [(#314)](https://github.com/PennyLaneAI/pennylane-lightning/pull/314)

* AVX2/512 kernels are now available on Linux/MacOS with x86-64 architecture.
  [(#313)](https://github.com/PennyLaneAI/pennylane-lightning/pull/313)

### Documentation

* Updated ReadTheDocs runner version from Ubuntu 20.04 to 22.04
  [(#327)](https://github.com/PennyLaneAI/pennylane-lightning/pull/327)

### Bug fixes

* Test updates to reflect new additions to PennyLane.
  [(#318)](https://github.com/PennyLaneAI/pennylane-lightning/pull/318)

### Contributors

This release contains contributions from (in alphabetical order):

Amintor Dusko, Christina Lee, Rashid N H M, Lee J. O'Riordan, Chae-Yeun Park

---

# Release 0.24.0

### New features since last release

* Add `SingleExcitation` and `DoubleExcitation` qchem gates and generators.
  [(#289)](https://github.com/PennyLaneAI/pennylane-lightning/pull/289)

* Add a new dispatch mechanism for future kernels.
  [(#291)](https://github.com/PennyLaneAI/pennylane-lightning/pull/291)

* Add `IsingXY` gate operation.
  [(#303)](https://github.com/PennyLaneAI/pennylane-lightning/pull/303)

* Support `qml.state()` in vjp and Hamiltonian in adjoint jacobian.
  [(#294)](https://github.com/PennyLaneAI/pennylane-lightning/pull/294)

### Breaking changes

* Codebase is now moving to C++20. The default compiler for Linux is now GCC10.
  [(#295)](https://github.com/PennyLaneAI/pennylane-lightning/pull/295)

* Minimum macOS version is changed to 10.15 (Catalina).
  [(#295)](https://github.com/PennyLaneAI/pennylane-lightning/pull/295)

### Improvements

* Split matrix operations, refactor dispatch mechanisms, and add a benchmark suits.
  [(#274)](https://github.com/PennyLaneAI/pennylane-lightning/pull/274)

* Add native support for the calculation of sparse Hamiltonians' expectation values.
Sparse operations are offloaded to [Kokkos](https://github.com/kokkos/kokkos) and
[Kokkos-Kernels](https://github.com/kokkos/kokkos-kernels).
  [(#283)](https://github.com/PennyLaneAI/pennylane-lightning/pull/283)

* Device `lightning.qubit` now accepts a datatype for a statevector.
  [(#290)](https://github.com/PennyLaneAI/pennylane-lightning/pull/290)

```python
dev1 = qml.device('lightning.qubit', wires=4, c_dtype=np.complex64) # for single precision
dev2 = qml.device('lightning.qubit', wires=4, c_dtype=np.complex128) # for double precision
```

### Documentation

* Use the centralized [Xanadu Sphinx Theme](https://github.com/XanaduAI/xanadu-sphinx-theme)
  to style the Sphinx documentation.
  [(#287)](https://github.com/PennyLaneAI/pennylane-lightning/pull/287)

### Bug fixes

* Fix the issue with using available `clang-format` version in format.
  [(#288)](https://github.com/PennyLaneAI/pennylane-lightning/pull/288)

* Fix a bug in the generator of `DoubleExcitationPlus`.
  [(#298)](https://github.com/PennyLaneAI/pennylane-lightning/pull/298)

### Contributors

This release contains contributions from (in alphabetical order):

Mikhail Andrenkov, Ali Asadi, Amintor Dusko, Lee James O'Riordan, Chae-Yeun Park, and Shuli Shu

---

# Release 0.23.0

### New features since last release

* Add `generate_samples()` to lightning.
  [(#247)](https://github.com/PennyLaneAI/pennylane-lightning/pull/247)

* Add Lightning GBenchmark Suite.
  [(#249)](https://github.com/PennyLaneAI/pennylane-lightning/pull/249)

* Support runtime and compile information.
  [(#253)](https://github.com/PennyLaneAI/pennylane-lightning/pull/253)

### Improvements

* Add `ENABLE_BLAS` build to CI checks.
  [(#249)](https://github.com/PennyLaneAI/pennylane-lightning/pull/249)

* Add more `clang-tidy` checks and kernel tests.
  [(#253)](https://github.com/PennyLaneAI/pennylane-lightning/pull/253)

* Add C++ code coverage to CI.
  [(#265)](https://github.com/PennyLaneAI/pennylane-lightning/pull/265)

* Skip over identity operations in `"lightning.qubit"`.
  [(#268)](https://github.com/PennyLaneAI/pennylane-lightning/pull/268)

### Bug fixes

* Update tests to remove `JacobianTape`.
  [(#260)](https://github.com/PennyLaneAI/pennylane-lightning/pull/260)

* Fix tests for MSVC.
  [(#264)](https://github.com/PennyLaneAI/pennylane-lightning/pull/264)

* Fix `#include <cpuid.h>` for PPC and AArch64 in Linux.
  [(#266)](https://github.com/PennyLaneAI/pennylane-lightning/pull/266)

* Remove deprecated tape execution methods.
  [(#270)](https://github.com/PennyLaneAI/pennylane-lightning/pull/270)

* Update `qml.probs` in `test_measures.py`.
  [(#280)](https://github.com/PennyLaneAI/pennylane-lightning/pull/280)

### Contributors

This release contains contributions from (in alphabetical order):

Ali Asadi, Chae-Yeun Park, Lee James O'Riordan, and Trevor Vincent

---

# Release 0.22.1

### Bug fixes

* Ensure `Identity ` kernel is registered to C++ dispatcher.
  [(#275)](https://github.com/PennyLaneAI/pennylane-lightning/pull/275)

---

# Release 0.22.0

### New features since last release

* Add Docker support.
  [(#234)](https://github.com/PennyLaneAI/pennylane-lightning/pull/234)

### Improvements

* Update quantum tapes serialization and Python tests.
  [(#239)](https://github.com/PennyLaneAI/pennylane-lightning/pull/239)

* Clang-tidy is now enabled for both tests and examples builds under Github Actions.
  [(#237)](https://github.com/PennyLaneAI/pennylane-lightning/pull/237)

* The return type of `StateVectorBase` data is now derived-class defined.
  [(#237)](https://github.com/PennyLaneAI/pennylane-lightning/pull/237)

* Update adjointJacobian and VJP methods.
  [(#222)](https://github.com/PennyLaneAI/pennylane-lightning/pull/222)

* Set GitHub workflow to upload wheels to Test PyPI.
  [(#220)](https://github.com/PennyLaneAI/pennylane-lightning/pull/220)

* Finalize the new kernel implementation.
  [(#212)](https://github.com/PennyLaneAI/pennylane-lightning/pull/212)

### Documentation

* Use of batching with OpenMP threads is documented.
  [(#221)](https://github.com/PennyLaneAI/pennylane-lightning/pull/221)

### Bug fixes

* Fix for OOM errors when using adjoint with large numbers of observables.
  [(#221)](https://github.com/PennyLaneAI/pennylane-lightning/pull/221)

* Add virtual destructor to C++ state-vector classes.
  [(#200)](https://github.com/PennyLaneAI/pennylane-lightning/pull/200)

* Fix a bug in Python tests with operations' `matrix` calls.
  [(#238)](https://github.com/PennyLaneAI/pennylane-lightning/pull/238)

* Refactor utility header and fix a bug in linear algebra function with CBLAS.
  [(#228)](https://github.com/PennyLaneAI/pennylane-lightning/pull/228)

### Contributors

This release contains contributions from (in alphabetical order):

Ali Asadi, Chae-Yeun Park, Lee James O'Riordan

---

# Release 0.21.0

### New features since last release

* Add C++ only benchmark for a given list of gates.
  [(#199)](https://github.com/PennyLaneAI/pennylane-lightning/pull/199)

* Wheel-build support for Python 3.10.
  [(#186)](https://github.com/PennyLaneAI/pennylane-lightning/pull/186)

* C++ support for probability, expectation value and variance calculations.
  [(#185)](https://github.com/PennyLaneAI/pennylane-lightning/pull/185)

* Add bindings to C++ expval, var, probs.
  [(#214)](https://github.com/PennyLaneAI/pennylane-lightning/pull/214)

### Improvements

* `setup.py` adds debug only when --debug is given
  [(#208)](https://github.com/PennyLaneAI/pennylane-lightning/pull/208)

* Add new highly-performant C++ kernels for quantum gates.
  [(#202)](https://github.com/PennyLaneAI/pennylane-lightning/pull/202)

The new kernels significantly improve the runtime performance of PennyLane-Lightning
for both differentiable and non-differentiable workflows. Here is an example workflow
using the adjoint differentiation method with a circuit of 5 strongly entangling layers:

```python
import pennylane as qml
from pennylane import numpy as np
from pennylane.templates.layers import StronglyEntanglingLayers
from numpy.random import random
np.random.seed(42)
n_layers = 5
n_wires = 6
dev = qml.device("lightning.qubit", wires=n_wires)

@qml.qnode(dev, diff_method="adjoint")
def circuit(weights):
    StronglyEntanglingLayers(weights, wires=list(range(n_wires)))
    return [qml.expval(qml.PauliZ(i)) for i in range(n_wires)]

init_weights = np.random.random(StronglyEntanglingLayers.shape(n_layers=n_layers, n_wires=n_wires))
params = np.array(init_weights,requires_grad=True)
jac = qml.jacobian(circuit)(params)
```
The latest release shows improved performance on both single and multi-threaded evaluations!

<img src="https://raw.githubusercontent.com/PennyLaneAI/pennylane-lightning/v0.21.0-rc0/doc/_static/lightning_v20_v21_bm.png" width=50%/>

* Ensure debug info is built into dynamic libraries.
  [(#201)](https://github.com/PennyLaneAI/pennylane-lightning/pull/201)

### Documentation

* New guidelines on adding and benchmarking C++ kernels.
  [(#202)](https://github.com/PennyLaneAI/pennylane-lightning/pull/202)

### Bug fixes

* Update clang-format version
  [(#219)](https://github.com/PennyLaneAI/pennylane-lightning/pull/219)

* Fix failed tests on Windows.
  [(#218)](https://github.com/PennyLaneAI/pennylane-lightning/pull/218)

* Update clang-format version
  [(#219)](https://github.com/PennyLaneAI/pennylane-lightning/pull/219)

* Add virtual destructor to C++ state-vector classes.
  [(#200)](https://github.com/PennyLaneAI/pennylane-lightning/pull/200)

* Fix failed tests for the non-binary wheel.
  [(#213)](https://github.com/PennyLaneAI/pennylane-lightning/pull/213)

* Add virtual destructor to C++ state-vector classes.
  [(#200)](https://github.com/PennyLaneAI/pennylane-lightning/pull/200)

### Contributors

This release contains contributions from (in alphabetical order):

Ali Asadi, Amintor Dusko, Chae-Yeun Park, Lee James O'Riordan

---

# Release 0.20.1

### Bug fixes

* Fix missing header-files causing build errors in algorithms module.
  [(#193)](https://github.com/PennyLaneAI/pennylane-lightning/pull/193)

* Fix failed tests for the non-binary wheel.
  [(#191)](https://github.com/PennyLaneAI/pennylane-lightning/pull/191)

---
# Release 0.20.2

### Bug fixes

* Introduce CY kernel to Lightning to avoid issues with decomposition.
  [(#203)](https://github.com/PennyLaneAI/pennylane-lightning/pull/203)

### Contributors

This release contains contributions from (in alphabetical order):

Lee J. O'Riordan

# Release 0.20.1

### Bug fixes

* Fix missing header-files causing build errors in algorithms module.
  [(#193)](https://github.com/PennyLaneAI/pennylane-lightning/pull/193)

* Fix failed tests for the non-binary wheel.
  [(#191)](https://github.com/PennyLaneAI/pennylane-lightning/pull/191)

# Release 0.20.0

### New features since last release

* Add wheel-builder support for Python 3.10.
  [(#186)](https://github.com/PennyLaneAI/pennylane-lightning/pull/186)

* Add VJP support to PL-Lightning.
  [(#181)](https://github.com/PennyLaneAI/pennylane-lightning/pull/181)

* Add complex64 support in PL-Lightning.
  [(#177)](https://github.com/PennyLaneAI/pennylane-lightning/pull/177)

* Added examples folder containing aggregate gate performance test.
  [(#165)](https://github.com/PennyLaneAI/pennylane-lightning/pull/165)

### Breaking changes

### Improvements

* Update PL-Lightning to support new features in PL.
  [(#179)](https://github.com/PennyLaneAI/pennylane-lightning/pull/179)

### Documentation

* Lightning setup.py build process uses CMake.
  [(#176)](https://github.com/PennyLaneAI/pennylane-lightning/pull/176)

### Contributors

This release contains contributions from (in alphabetical order):

Ali Asadi, Chae-Yeun Park, Isidor Schoch, Lee James O'Riordan

---

# Release 0.19.0

* Add Cache-Friendly DOTC, GEMV, GEMM along with BLAS Support.
  [(#155)](https://github.com/PennyLaneAI/pennylane-lightning/pull/155)

### Improvements

* The performance of parametric gates has been improved.
  [(#157)](https://github.com/PennyLaneAI/pennylane-lightning/pull/157)

* AVX support is enabled for Linux users on Intel/AMD platforms.
  [(#157)](https://github.com/PennyLaneAI/pennylane-lightning/pull/157)

* PennyLane-Lightning has been updated to conform with clang-tidy
  recommendations for modernization, offering performance improvements across
  all use-cases.
  [(#153)](https://github.com/PennyLaneAI/pennylane-lightning/pull/153)

### Breaking changes

* Linux users on `x86_64` must have a CPU supporting AVX.
  [(#157)](https://github.com/PennyLaneAI/pennylane-lightning/pull/157)

### Bug fixes

* OpenMP built with Intel MacOS CI runners causes failures on M1 Macs. OpenMP is currently
  disabled in the built wheels until this can be resolved with Github Actions runners.
  [(#166)](https://github.com/PennyLaneAI/pennylane-lightning/pull/166)

### Contributors

This release contains contributions from (in alphabetical order):

Ali Asadi, Lee James O'Riordan

---

# Release 0.18.0

### New features since last release

* PennyLane-Lightning now provides a high-performance
  [adjoint Jacobian](http://arxiv.org/abs/2009.02823) method for differentiating quantum circuits.
  [(#136)](https://github.com/PennyLaneAI/pennylane-lightning/pull/136)

  The adjoint method operates after a forward pass by iteratively applying inverse gates to scan
  backwards through the circuit. The method is already available in PennyLane's
  `default.qubit` device, but the version provided by `lightning.qubit` integrates with the C++
  backend and is more performant, as shown in the plot below:

  <img src="https://raw.githubusercontent.com/PennyLaneAI/pennylane-lightning/master/doc/_static/lightning_adjoint.png" width=70%/>

  The plot compares the average runtime of `lightning.qubit` and `default.qubit` for calculating the
  Jacobian of a circuit using the adjoint method for a range of qubit numbers. The circuit
  consists of ten `BasicEntanglerLayers` with a `PauliZ` expectation value calculated on each wire,
  repeated over ten runs. We see that `lightning.qubit` provides a speedup of around two to eight
  times, depending on the number of qubits.

  The adjoint method can be accessed using the standard interface. Consider the following circuit:

  ```python
  import pennylane as qml

  wires = 3
  layers = 2
  dev = qml.device("lightning.qubit", wires=wires)

  @qml.qnode(dev, diff_method="adjoint")
  def circuit(weights):
      qml.templates.StronglyEntanglingLayers(weights, wires=range(wires))
      return qml.expval(qml.PauliZ(0))

  weights = qml.init.strong_ent_layers_normal(layers, wires, seed=1967)
  ```

  The circuit can be executed and its gradient calculated using:

    ```pycon
  >>> print(f"Circuit evaluated: {circuit(weights)}")
  Circuit evaluated: 0.9801286266677633
  >>> print(f"Circuit gradient:\n{qml.grad(circuit)(weights)}")
  Circuit gradient:
  [[[-1.11022302e-16 -1.63051504e-01 -4.14810501e-04]
    [ 1.11022302e-16 -1.50136528e-04 -1.77922957e-04]
    [ 0.00000000e+00 -3.92874550e-02  8.14523075e-05]]

   [[-1.14472273e-04  3.85963953e-02  0.00000000e+00]
    [-5.76791765e-05 -9.78478343e-02  0.00000000e+00]
    [-5.55111512e-17  0.00000000e+00 -1.11022302e-16]]]
  ```

* PennyLane-Lightning now supports all of the operations and observables of `default.qubit`.
  [(#124)](https://github.com/PennyLaneAI/pennylane-lightning/pull/124)

### Improvements

* A new state-vector class `StateVectorManaged` was added, enabling memory use to be bound to
  statevector lifetime.
  [(#136)](https://github.com/PennyLaneAI/pennylane-lightning/pull/136)

* The repository now has a well-defined component hierarchy, allowing each indepedent unit to be
  compiled and linked separately.
  [(#136)](https://github.com/PennyLaneAI/pennylane-lightning/pull/136)

* PennyLane-Lightning can now be installed without compiling its C++ binaries and will fall back
  to using the `default.qubit` implementation. Skipping compilation is achieved by setting the
  `SKIP_COMPILATION` environment variable, e.g., Linux/MacOS: `export SKIP_COMPILATION=True`,
  Windows: `set SKIP_COMPILATION=True`. This feature is intended for building a pure-Python wheel of
  PennyLane-Lightning as a backup for platforms without a dedicated wheel.
  [(#129)](https://github.com/PennyLaneAI/pennylane-lightning/pull/129)

* The C++-backed Python bound methods can now be directly called with wires and supplied parameters.
  [(#125)](https://github.com/PennyLaneAI/pennylane-lightning/pull/125)

* Lightning supports arbitrary unitary and non-unitary gate-calls from Python to C++ layer.
  [(#121)](https://github.com/PennyLaneAI/pennylane-lightning/pull/121)

### Documentation

* Added preliminary architecture diagram for package.
  [(#131)](https://github.com/PennyLaneAI/pennylane-lightning/pull/131)

* C++ API built as part of docs generation.
  [(#131)](https://github.com/PennyLaneAI/pennylane-lightning/pull/131)

### Breaking changes

* Wheels for MacOS <= 10.13 will no longer be provided due to XCode SDK C++17 support requirements.
  [(#149)](https://github.com/PennyLaneAI/pennylane-lightning/pull/149)

### Bug fixes

* An indexing error in the CRY gate is fixed. [(#136)](https://github.com/PennyLaneAI/pennylane-lightning/pull/136)

* Column-major data in numpy is now correctly converted to row-major upon pass to the C++ layer.
  [(#126)](https://github.com/PennyLaneAI/pennylane-lightning/pull/126)

### Contributors

This release contains contributions from (in alphabetical order):

Thomas Bromley, Lee James O'Riordan

---

# Release 0.17.0

### New features

* C++ layer now supports float (32-bit) and double (64-bit) templated complex data.
  [(#113)](https://github.com/PennyLaneAI/pennylane-lightning/pull/113)

### Improvements

* The PennyLane device test suite is now included in coverage reports.
  [(#123)](https://github.com/PennyLaneAI/pennylane-lightning/pull/123)

* Static versions of jQuery and Bootstrap are no longer included in the CSS theme.
  [(#118)](https://github.com/PennyLaneAI/pennylane-lightning/pull/118)

* C++ tests have been ported to use Catch2 framework.
  [(#115)](https://github.com/PennyLaneAI/pennylane-lightning/pull/115)

* Testing now exists for both float and double precision methods in C++ layer.
  [(#113)](https://github.com/PennyLaneAI/pennylane-lightning/pull/113)
  [(#115)](https://github.com/PennyLaneAI/pennylane-lightning/pull/115)

* Compile-time utility methods with `constexpr` have been added.
  [(#113)](https://github.com/PennyLaneAI/pennylane-lightning/pull/113)

* Wheel-build support for ARM64 (Linux and MacOS) and PowerPC (Linux) added.
  [(#110)](https://github.com/PennyLaneAI/pennylane-lightning/pull/110)

* Add support for Controlled Phase Gate (`ControlledPhaseShift`).
  [(#114)](https://github.com/PennyLaneAI/pennylane-lightning/pull/114)

* Move changelog to `.github` and add a changelog reminder.
  [(#111)](https://github.com/PennyLaneAI/pennylane-lightning/pull/111)

* Adds CMake build system support.
  [(#104)](https://github.com/PennyLaneAI/pennylane-lightning/pull/104)


### Breaking changes

* Removes support for Python 3.6 and adds support for Python 3.9.
  [(#127)](https://github.com/PennyLaneAI/pennylane-lightning/pull/127)
  [(#128)](https://github.com/PennyLaneAI/pennylane-lightning/pull/128)

* Compilers with C++17 support are now required to build C++ module.
  [(#113)](https://github.com/PennyLaneAI/pennylane-lightning/pull/113)

* Gate classes have been removed with functionality added to StateVector class.
  [(#113)](https://github.com/PennyLaneAI/pennylane-lightning/pull/113)

* We are no longer building wheels for Python 3.6.
  [(#106)](https://github.com/PennyLaneAI/pennylane-lightning/pull/106)

### Bug fixes

* PowerPC wheel-builder now successfully compiles modules.
  [(#120)](https://github.com/PennyLaneAI/pennylane-lightning/pull/120)

### Documentation

* Added community guidelines.
  [(#109)](https://github.com/PennyLaneAI/pennylane-lightning/pull/109)

### Contributors

This release contains contributions from (in alphabetical order):

Ali Asadi, Christina Lee, Thomas Bromley, Lee James O'Riordan

---

# Release 0.15.1

### Bug fixes

* The PennyLane-Lightning binaries are now built with NumPy 1.19.5, to avoid ABI
  compatibility issues with the latest NumPy 1.20 release. See
  [the NumPy release notes](https://numpy.org/doc/stable/release/1.20.0-notes.html#size-of-np-ndarray-and-np-void-changed)
  for more details.
  [(#97)](https://github.com/PennyLaneAI/pennylane-lightning/pull/97)

### Contributors

This release contains contributions from (in alphabetical order):

Josh Izaac, Antal Száva

---

# Release 0.15.0

### Improvements

* For compatibility with PennyLane v0.15, the `analytic` keyword argument
  has been removed. Statistics can still be computed analytically by setting
  `shots=None`.
  [(#93)](https://github.com/PennyLaneAI/pennylane-lightning/pull/93)

* Inverse gates are now supported.
  [(#89)](https://github.com/PennyLaneAI/pennylane-lightning/pull/89)

* Add new lightweight backend with performance improvements.
  [(#57)](https://github.com/PennyLaneAI/pennylane-lightning/pull/57)

* Remove the previous Eigen-based backend.
  [(#67)](https://github.com/PennyLaneAI/pennylane-lightning/pull/67)

### Bug fixes

* Re-add dispatch table after fixing static initialisation order issue.
  [(#68)](https://github.com/PennyLaneAI/pennylane-lightning/pull/68)

### Contributors

This release contains contributions from (in alphabetical order):

Thomas Bromley, Theodor Isacsson, Christina Lee, Thomas Loke, Antal Száva.

---

# Release 0.14.1

### Bug fixes

* Fixes a bug where the `QNode` would swap `LightningQubit` to
  `DefaultQubitAutograd` on device execution due to the inherited
  `passthru_devices` entry of the `capabilities` dictionary.
  [(#61)](https://github.com/PennyLaneAI/pennylane-lightning/pull/61)

### Contributors

This release contains contributions from (in alphabetical order):

Antal Száva

---

# Release 0.14.0

### Improvements

* Extends support from 16 qubits to 50 qubits.
  [(#52)](https://github.com/PennyLaneAI/pennylane-lightning/pull/52)

### Bug fixes

* Updates applying basis state preparations to correspond to the
  changes in `DefaultQubit`.
  [(#55)](https://github.com/PennyLaneAI/pennylane-lightning/pull/55)

### Contributors

This release contains contributions from (in alphabetical order):

Thomas Loke, Tom Bromley, Josh Izaac, Antal Száva

---

# Release 0.12.0

### Bug fixes

* Updates capabilities dictionary to be compatible with core PennyLane
  [(#45)](https://github.com/PennyLaneAI/pennylane-lightning/pull/45)

* Fix install of Eigen for CI wheel building
  [(#44)](https://github.com/PennyLaneAI/pennylane-lightning/pull/44)

### Contributors

This release contains contributions from (in alphabetical order):

Tom Bromley, Josh Izaac, Antal Száva

---

# Release 0.11.0

Initial release.

This release contains contributions from (in alphabetical order):

Tom Bromley, Josh Izaac, Nathan Killoran, Antal Száva<|MERGE_RESOLUTION|>--- conflicted
+++ resolved
@@ -6,15 +6,9 @@
 
 ### Improvements
 
-<<<<<<< HEAD
 * Add the MPI test CI workflows of Lightning-GPU in compatibility cron jobs.
   [(#536)] (https://github.com/PennyLaneAI/pennylane-lightning/pull/536)
 
-* Add GPU workflows in compatibility cron jobs to test Lightning-GPU and Lightning-Kokkos with the Kokkos CUDA backend.
-  [(#528)] (https://github.com/PennyLaneAI/pennylane-lightning/pull/528)
-
-=======
->>>>>>> ce8597eb
 * Add release option in compatibility cron jobs to test the release candidates of PennyLane and the Lightning plugins against one another.
   [(#531)] (https://github.com/PennyLaneAI/pennylane-lightning/pull/531)
 
