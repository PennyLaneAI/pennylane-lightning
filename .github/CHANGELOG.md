--- conflicted
+++ resolved
@@ -3,6 +3,9 @@
 ### New features since last release
 
 ### Breaking changes
+
+* Enable pre-commit hooks to format all Python files and linting of all Python source files.
+  [(#485)](https://github.com/PennyLaneAI/pennylane-lightning/pull/485)
 
 ### Improvements
 
@@ -37,16 +40,11 @@
 
 ### Breaking changes
 
-<<<<<<< HEAD
 * Rename `QubitStateVector` to `StatePrep` in the `LightningQubit` and `LightningKokkos` classes.
   [(#486)](https://github.com/PennyLaneAI/pennylane-lightning/pull/486)
 
 * Modify `adjointJacobian` methods to accept a (maybe unused) reference `StateVectorT`, allowing device-backed simulators to directly access state vector data for adjoint differentiation instead of copying it back-and-forth into `JacobianData` (host memory).
   [(#477)](https://github.com/PennyLaneAI/pennylane-lightning/pull/477)
-=======
-* Enable pre-commit hooks to format all Python files and linting of all Python source files.
-  [(#480)](https://github.com/PennyLaneAI/pennylane/pull/480)
->>>>>>> 1406999a
 
 ### Improvements
 
