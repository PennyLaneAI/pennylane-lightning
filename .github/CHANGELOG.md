--- conflicted
+++ resolved
@@ -4,16 +4,12 @@
 
 ### Improvements
 
-<<<<<<< HEAD
-- Static versions of jQuery and Bootstrap are no longer included in the CSS theme. [(118)](https://github.com/PennyLaneAI/pennylane-lightning/pull/118)
-
-- Move changelog to `.github` and add a changelog reminder.
-=======
-* Move changelog to `.github` and add a changelog reminder.
+* Static versions of jQuery and Bootstrap are no longer included in the CSS theme. [(118)](https://github.com/PennyLaneAI/pennylane-lightning/pull/118)
 
 * Add support for Controlled Phase Gate (CPhaseShift).
   [(#112)](https://github.com/PennyLaneAI/pennylane-lightning/issues/112)
->>>>>>> 550ee8ab
+
+* Move changelog to `.github` and add a changelog reminder.
 
 ### Breaking changes
 
@@ -23,11 +19,7 @@
 
 This release contains contributions from (in alphabetical order):
 
-<<<<<<< HEAD
-Thomas Bromley, Lee James O'Riordan
-=======
-Ali Asadi, Thomas Bromley
->>>>>>> 550ee8ab
+Ali Asadi, Thomas Bromley, Lee James O'Riordan
 
 ---
 
