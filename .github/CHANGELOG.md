# Release 0.42.0-dev (development release)

<h3>New features since last release</h3>

<h3>Improvements 🛠</h3>

- PennyLane-Lightning is compatible with JAX version 0.5.3+.
  [(#1152)](https://github.com/PennyLaneAI/pennylane-lightning/pull/1152)
  [(#1161)](https://github.com/PennyLaneAI/pennylane-lightning/pull/1161)

- Improve performance of computing expectation values of Pauli Sentences for `lightning.kokkos`.
  [(#1126)](https://github.com/PennyLaneAI/pennylane-lightning/pull/1126)

<h3>Breaking changes 💔</h3>

<h3>Deprecations 👋</h3>

<h3>Documentation 📝</h3>

- Added a header/banner image to the README (`README.rst`), as in the `pennylane` and `catalyst` repositories.
  Temporarily reverted this change as PyPI forbids the `.. raw::` directive for security reasons in `rst` files.
  This will be revisited in a future PR.
  [(#1139)](https://github.com/PennyLaneAI/pennylane-lightning/pull/1139)
  [(#1141)](https://github.com/PennyLaneAI/pennylane-lightning/pull/1141)

<h3>Bug fixes 🐛</h3>

- Only download JAX version 0.5.3 for non-X86 MacOS. 
  [(#1163)](https://github.com/PennyLaneAI/pennylane-lightning/pull/1163)

- Fix Docker build for Lighting-Kokkos with ROCM library for AMD GPUs.
  Updating ROCM from 5.7 to 6.2.4. 
  [(#1158)](https://github.com/PennyLaneAI/pennylane-lightning/pull/1158)

<h3>Internal changes ⚙️</h3>

- Use local catalyst repository instead of fetching on Github CI.
  [(#1164)](https://github.com/PennyLaneAI/pennylane-lightning/pull/1164)
  
- Update the Lightning build dependencies.
  [(#1168)](https://github.com/PennyLaneAI/pennylane-lightning/pull/1168)

- Use JAX version 0.6.0 for CI tests for latest version.
  [(#1161)](https://github.com/PennyLaneAI/pennylane-lightning/pull/1161)
  
- Use JAX version 0.4.28 for CI tests for stable version.
  [(#1160)](https://github.com/PennyLaneAI/pennylane-lightning/pull/1160)

- Bump `readthedocs` Github action runner to use Ubuntu-24.04.
  [(#1151)](https://github.com/PennyLaneAI/pennylane-lightning/pull/1151)

- The `LightningBaseStateVector`, `LightningBaseAdjointJacobian`, `LightningBaseMeasurements`, `LightningInterpreter` and `QuantumScriptSerializer` base classes now can be found at `pennylane_lightning.lightning_base`.

  The new `lightning_base` module further enables the relocation of core files from `pennylane_lightning/core/src/*` to `pennylane_lightning/core/*`.

  The license classifier and `project.license` as a TOML table are deprecated in favor of a SPDX license expression and removed in `pyproject.toml`.

  To speedup the recompilation of C++ source code, `ccache` is also added to `Makefile`.

  [(#1098)](https://github.com/PennyLaneAI/pennylane-lightning/pull/1098)

- All Catalyst plugins have been updated to be compatible with the next version of Catalyst (v0.12) with changes to the `QuantumDevice` interface.
  [(#1143)](https://github.com/PennyLaneAI/pennylane-lightning/pull/1143)
  [(#1147)](https://github.com/PennyLaneAI/pennylane-lightning/pull/1147)

- Updates for depending deprecations to `Observable`, `is_trainable`, and `AnyWires` in pennylane.
  [(#1138)](https://github.com/PennyLaneAI/pennylane-lightning/pull/1138)
  [(#1146)](https://github.com/PennyLaneAI/pennylane-lightning/pull/1146)

- Import custom PennyLane errors from `pennylane.exceptions` rather than top-level.
  [(#1122)](https://github.com/PennyLaneAI/pennylane-lightning/pull/1122)

- Merge the `v0.41.0-rc` branch to the master and bump version.
  [(#1132)](https://github.com/PennyLaneAI/pennylane-lightning/pull/1132)

- Added flags to all Codecov reports and a default carryforward flag for all flags.
  [(1144)](https://github.com/PennyLaneAI/pennylane-lightning/pull/1144)

- Updated the `clang-format` and `clang-tidy` versions to v20 for compatibility with Catalyst.
  [(#1153)](https://github.com/PennyLaneAI/pennylane-lightning/pull/1153)

- Bump `readthedocs` Github action runner to use Ubuntu-24.04.
  [(#1151)](https://github.com/PennyLaneAI/pennylane-lightning/pull/1151)

<<<<<<< HEAD
- Bump Github action runner to use `Ubuntu-24.04` or `Ubuntu-latest`.
  [(#1167)](https://github.com/PennyLaneAI/pennylane-lightning/pull/1167)
=======
- Removed `max_workers` argument for `default.qubit` device in Python tests to reduce CI testing time.
  [(##1174)](https://github.com/PennyLaneAI/pennylane-lightning/pull/1174)
>>>>>>> 24be96c9

<h3>Contributors ✍️</h3>

This release contains contributions from (in alphabetical order):

Runor Agbaire,
Ali Asadi,
David Ittah,
Christina Lee,
Joseph Lee,
Mehrdad Malekmohammadi,
Anton Naim Ibrahim,
Luis Alfredo Nuñez Meneses,
Mudit Pandey,
Andrija Paurevic,
Marc Vandelle

---

# Release 0.41.1

<h3>Breaking changes 💔</h3>

- Build Catalyst Lightning plugins against Catalyst Runtime v0.11.0.
  [(#1148)](https://github.com/PennyLaneAI/pennylane-lightning/pull/1148)

<h3>Documentation 📝</h3>

- `pennylane.ai` search is enabled, so users are redirected to the PennyLane search page from the PennyLane-Lightning docs.
  [(#1135)](https://github.com/PennyLaneAI/pennylane-lightning/pull/1135)

- Fix doxygen doc builds for `AVXCommon::FuncReturn`.
  [(#1134)](https://github.com/PennyLaneAI/pennylane-lightning/pull/1134)

- Move the installation sections from `README.rst` to dedicated pages.
  [(#1131)](https://github.com/PennyLaneAI/pennylane-lightning/pull/1131)

<h3>Contributors ✍️</h3>

This release contains contributions from (in alphabetical order):

Ali Asadi,
Amintor Dusko,
Andrew Gardhouse,
Joseph Lee,
Anton Naim Ibrahim,
Luis Alfredo Nuñez Meneses

---

# Release 0.41.0

### New features since last release

* Add native support for `qml.PCPhase` for `lightning.qubit` and `lightning.gpu`.
  [(#1107)](https://github.com/PennyLaneAI/pennylane-lightning/pull/1107)

* Integrate sparse kernels into the Lightning-Qubit dynamic dispatcher, enhance the Python layers, and expand the testing process for dense and sparse operations.
  [(#1094)](https://github.com/PennyLaneAI/pennylane-lightning/pull/1094)

* Add `PSWAP` gate native implementation to PennyLane-Lightning devices.
  [(#1088)](https://github.com/PennyLaneAI/pennylane-lightning/pull/1088)

* Implement new C++ kernels for efficient in-place multiplication of sparse matrices to state vectors, supporting both controlled and non-controlled gates, and add comprehensive tests for this new functionality.
  [(#1085)](https://github.com/PennyLaneAI/pennylane-lightning/pull/1085)

* Add support for sparse `qml.QubitUnitary` gates for Lightning state-vector simulators.
  [(#1068)](https://github.com/PennyLaneAI/pennylane-lightning/pull/1068)

* Lightning devices support dynamically allocated wires (e.g. `qml.device("lightning.qubit")`).
  [(#1043)](https://github.com/PennyLaneAI/pennylane-lightning/pull/1043)

* Add support for Python 3.13 Lightning wheel builds.
  [(#1001)](https://github.com/PennyLaneAI/pennylane-lightning/pull/1001)

* Add native `SX` and `C(SX)` gates to all lightning devices.
  [(#731)](https://github.com/PennyLaneAI/pennylane-lightning/pull/731)

### Breaking changes

* Update the minimum required version of PennyLane to `v0.40.0`.
  [(#1033)](https://github.com/PennyLaneAI/pennylane-lightning/pull/1033)

### Improvements

* Install Pytorch 2.5.1 CPU in CIs and update `make python` command.
  [[#1118]](https://github.com/PennyLaneAI/pennylane-lightning/pull/1118)

* Update TF, Keras and Torch versions in the CIs based on PennyLane's pinned versions.
  [(#1112)](https://github.com/PennyLaneAI/pennylane-lightning/pull/1112)

* Build Lightning-GPU and Lightning-Tensor wheels against Python 3.10 and 3.13 on non-release PRs.
  [(#1112)](https://github.com/PennyLaneAI/pennylane-lightning/pull/1112)

* Use cuQuantum API for calculating expectation value of Pauli sentences in Lightning-GPU.
  [(#1104)](https://github.com/PennyLaneAI/pennylane-lightning/pull/1104)

* Update CIs to use `requirements-tests.txt` instead of `requirements-dev.txt`.
  [(#1105)](https://github.com/PennyLaneAI/pennylane-lightning/pull/1105)

* Hide internal C++ APIs in Lightning docs.
  [(#1096)](https://github.com/PennyLaneAI/pennylane-lightning/pull/1096)

* Implement the `jaxpr_jvp` method to compute the jvp of a jaxpr using `lightning.qubit`.
  This method currently only support the adjoint differentiation method.
  [(#1087)](https://github.com/PennyLaneAI/pennylane-lightning/pull/1087)
  [(#1106)](https://github.com/PennyLaneAI/pennylane-lightning/pull/1106)

* Modify `expval` of named operators in Lightning-Qubit for in-place computation of expectation value, to avoid creating an intermediate statevector
  [(#1079)] (https://github.com/PennyLaneAI/pennylane-lightning/pull/1079)
  [(#565)] (https://github.com/PennyLaneAI/pennylane-lightning/pull/565)

* Device (`"lightning.qubit"`, `"lightning.gpu"`, `"lightning.kokkos"`) pre-processing is now included in the execution pipeline when program capture is enabled.
  [(#1084)](https://github.com/PennyLaneAI/pennylane-lightning/pull/1084)

* Add semgrep/bandit security scanning for pull requests.
  [(#1100)](https://github.com/PennyLaneAI/pennylane-lightning/pull/1100)

* Hide anonymous namespaces in Lightning docs.
  [(#1097)](https://github.com/PennyLaneAI/pennylane-lightning/pull/1097)

* Expand test structure to efficiently handle sparse data.
  [(#1085)](https://github.com/PennyLaneAI/pennylane-lightning/pull/1085)

* Remove redundant `reset_state` calls for circuit execution when state vector is freshly initialized.
  [(#1076)](https://github.com/PennyLaneAI/pennylane-lightning/pull/1076)

* Introduce a generalized sparse gate selection system via the `_observable_is_sparse` method in the base measurement class, enabling future expansion for any number of sparse observables.
  [(#1068)](https://github.com/PennyLaneAI/pennylane-lightning/pull/1068)

* Optimize the copy of a input state-vector into Lightning-GPU.
  [(#1071)](https://github.com/PennyLaneAI/pennylane-lightning/pull/1071)

* Add new GitHub workflow to enable benchmarking within pull request.
  [(#1073)](https://github.com/PennyLaneAI/pennylane-lightning/pull/1073)

* Fix wheel naming in Docker builds for `setuptools v75.8.1` compatibility.
  [(#1075)](https://github.com/PennyLaneAI/pennylane-lightning/pull/1075)

* Use native C++ kernels for controlled-adjoint and adjoint-controlled of supported operations.
  [(#1063)](https://github.com/PennyLaneAI/pennylane-lightning/pull/1063)

* In Lightning-Tensor, allow `qml.MPSPrep` to accept an MPS with `len(MPS) = n_wires-1`.
  [(#1064)](https://github.com/PennyLaneAI/pennylane-lightning/pull/1064)

* Capture execution via `dev.eval_jaxpr` can now be used with `jax.jit` and `jax.vmap`.
  [(#1055)](https://github.com/PennyLaneAI/pennylane-lightning/pull/1055)

* Add an `execution_config` keyword argument to `LightningBase.eval_jaxpr` to accommodate a Device API change.
  [(#1067)](https://github.com/PennyLaneAI/pennylane-lightning/pull/1067)

* Remove the old device API references in the Lightning repo and test suite.
  [(#1057)](https://github.com/PennyLaneAI/pennylane-lightning/pull/1057)

* Update GPU workflow to use the new self-hosted GPU runner infrastructure.
  [(#1061)](https://github.com/PennyLaneAI/pennylane-lightning/pull/1061)

* Optimize MPO operation in `lightning.tensor`.
  [(#1054)](https://github.com/PennyLaneAI/pennylane-lightning/pull/1054)

* Update `qml.ControlledQubitUnitary` tests following the latest updates in PennyLane.
  [(#1047)](https://github.com/PennyLaneAI/pennylane-lightning/pull/1047)

* Remove unnecessary adjoint pytest skip for Lightning-Kokkos.
  [(#1048)](https://github.com/PennyLaneAI/pennylane-lightning/pull/1048)

* Add `isort` to the precommit hook.
   [(#1052)](https://github.com/PennyLaneAI/pennylane-lightning/pull/1052)

* Update source code to use `black` formatter 25.1.0.
  [(#1059)](https://github.com/PennyLaneAI/pennylane-lightning/pull/1059)

* Replace the type checking using the property `return_type` of `MeasurementProcess` with direct `isinstance` checks.
  [(#1044)](https://github.com/PennyLaneAI/pennylane-lightning/pull/1044)

* Update Lightning integration tests following the `gradient_kwargs` deprecation in Pennylane.
  [(#1045)](https://github.com/PennyLaneAI/pennylane-lightning/pull/1045)

* Update `qml.MultiControlledX` tests following the latest updates in PennyLane.
  [(#1040)](https://github.com/PennyLaneAI/pennylane-lightning/pull/1040)

* Merge the `v0.40.0-rc` branch to the master and bump version.
  [(#1038)](https://github.com/PennyLaneAI/pennylane-lightning/pull/1038)

* Reduce the number of shots in the PennyLane Python tests on CIs, from 20k to 10k.
  [(#1046)](https://github.com/PennyLaneAI/pennylane-lightning/pull/1046)

* Program transformed by `qml.defer_measurements` can be executed on `lightning.qubit`. Supports `ctrl` and `adjoint` with program capture in `lightning.qubit`.
  [(#1069)](https://github.com/PennyLaneAI/pennylane-lightning/pull/1069)

### Documentation

* Modify `CHANGELOG.md` to prepare it for release v0.41.0
  [(#1117)](https://github.com/PennyLaneAI/pennylane-lightning/pull/1117)

* Update install instructions for `lightning.gpu`.
  [(#1037)](https://github.com/PennyLaneAI/pennylane-lightning/pull/1037)

### Bug fixes

* Fix the issue with decomposing controlled `qml.SProd` and `qml.Exp` operations.
  [(#1120)](https://github.com/PennyLaneAI/pennylane-lightning/pull/1120)

* Fix the validation for all wires present after adding the extra wires from apply `mid_circuit_measurements`.
  [(#1119)](https://github.com/PennyLaneAI/pennylane-lightning/pull/1119)

* Fix the issue with pip installing PennyLane (and Lightning-Qubit) on Windows.
  [(#1116)](https://github.com/PennyLaneAI/pennylane-lightning/pull/1116)

* Fix the stable/stable issue with missing `pytest-split`.
  [(#1112)](https://github.com/PennyLaneAI/pennylane-lightning/pull/1112)

* Add missing GH workflow step id, python setup, and virtual environment for aarch64 cuda.
  [(#1113)](https://github.com/PennyLaneAI/pennylane-lightning/pull/1113)

* Fix the development wheel upload step for Python 3.13 by following the same syntax as for the other Python wheels.
  [(#1111)](https://github.com/PennyLaneAI/pennylane-lightning/pull/1111)

* Add a workflow to run `label-external-pull-request` to label pull requests from external forks.
  [(#1110)](https://github.com/PennyLaneAI/pennylane-lightning/pull/1110)

* Fix the `test_preprocess` test skip condition for `lightning.tensor`.
  [(#1092)](https://github.com/PennyLaneAI/pennylane-lightning/pull/1092)

* Fix measurements with empty wires and operators for statevectors with dynamically allocated wires.
  [(#1081)](https://github.com/PennyLaneAI/pennylane-lightning/pull/1081)

* Fix unit tests that were being skipped in `testApplyControlledPhaseShift`.
  [(#1083)](https://github.com/PennyLaneAI/pennylane-lightning/pull/1083)

* Fix Github CI for aarch64 cuda to clean up after runs.
  [(#1074)](https://github.com/PennyLaneAI/pennylane-lightning/pull/1074)

* Increase maximum time for aarch64-CUDA Github CI action.
  [(#1072)](https://github.com/PennyLaneAI/pennylane-lightning/pull/1072)

* Fix `SyntaxWarning` from `is` with a literal in Python tests.
  [(#1070)](https://github.com/PennyLaneAI/pennylane-lightning/pull/1070)

* Fix CI to collect Python code coverage for Lightning-Qubit and Lightning-Kokkos CPU.
  [(#1053)](https://github.com/PennyLaneAI/pennylane-lightning/pull/1053)

* Upgrade the version of QEMU image to fix AARCH64 wheel action.
  [(#1056)](https://github.com/PennyLaneAI/pennylane-lightning/pull/1056)

* Patch `MultiControlledX` tests to fix stable/latest failures after the v0.40.0 release.
  [(#1046)](https://github.com/PennyLaneAI/pennylane-lightning/pull/1046)

* Update Github CI to use Ubuntu 24 and remove `libopenblas-base` package.
  [(#1041)](https://github.com/PennyLaneAI/pennylane-lightning/pull/1041)

* Update the `eval_jaxpr` method to handle the new signatures for the `cond`, `while`, and `for` primitives.
  [(#1051)](https://github.com/PennyLaneAI/pennylane-lightning/pull/1051)

### Contributors

This release contains contributions from (in alphabetical order):

Runor Agbaire,
Catalina Albornoz,
Ali Asadi,
Saeed Bohloul,
Astral Cai,
Yushao Chen,
Amintor Dusko,
Pietropaolo Frisoni,
Christina Lee,
Joseph Lee,
Rashid N H M,
Luis Alfredo Nuñez Meneses,
Lee J. O'Riordan,
Mudit Pandey,
Andrija Paurevic,
Alex Preciado,
Shuli Shu,
Jake Zaia

---

# Release 0.40.0

### New features since last release

* Add Exact Tensor Network (TN) C++ backend to Lightning-Tensor.
  [(#977)](https://github.com/PennyLaneAI/pennylane-lightning/pull/977)

* Add native N-controlled generators and adjoint support to `lightning.gpu`'s single-GPU backend.
  [(#970)](https://github.com/PennyLaneAI/pennylane-lightning/pull/970)

* Add a Catalyst-specific wrapping class for Lightning-Qubit.
  [(#960)](https://github.com/PennyLaneAI/pennylane-lightning/pull/960)
  [(#999)](https://github.com/PennyLaneAI/pennylane-lightning/pull/999)

* Add native N-controlled gate/matrix operations and adjoint support to `lightning.kokkos`.
  [(#950)](https://github.com/PennyLaneAI/pennylane-lightning/pull/950)

* Add native N-controlled gates support to `lightning.gpu`'s single-GPU backend.
  [(#938)](https://github.com/PennyLaneAI/pennylane-lightning/pull/938)

### Breaking changes

* Remove all instances of the legacy operator arithmetic (the `Hamiltonian` and `Tensor` deprecated classes in PennyLane).
  [(#994)](https://github.com/PennyLaneAI/pennylane-lightning/pull/994)
  [(#997)](https://github.com/PennyLaneAI/pennylane-lightning/pull/997)

* Remove all instances of `qml.QubitStateVector` as deprecated in PennyLane.
  [(#985)](https://github.com/PennyLaneAI/pennylane-lightning/pull/985)

### Improvements

* Add CI wheels checks for `aarch64` wheels of Lightning-GPU and Lightning-Tensor.
  [(#1031)](https://github.com/PennyLaneAI/pennylane-lightning/pull/1031)

* Replace the `dummy_tensor_update` method with the `cutensornetStateCaptureMPS` API to ensure that applying gates is allowed after the `cutensornetStateCompute` call.
  [(#1028)](https://github.com/PennyLaneAI/pennylane-lightning/pull/1028)

* Add unit tests for measurement with shots for Lightning-Tensor (`method="tn"`).
  [(#1027)](https://github.com/PennyLaneAI/pennylane-lightning/pull/1027)

* Add CUDA dependencies to Lightning-GPU and Lightning-Tensor Python wheels.
  [(#1025)](https://github.com/PennyLaneAI/pennylane-lightning/pull/1025)

* Update the python layer UI of Lightning-Tensor.
  [(#1022)](https://github.com/PennyLaneAI/pennylane-lightning/pull/1022)

* Catalyst device interfaces support dynamic shots, and no longer parses the device init op's attribute dictionary for a static shots literal.
  [(#1017)](https://github.com/PennyLaneAI/pennylane-lightning/pull/1017)

* Update the logic for enabling `grad_on_execution` during device execution.
  [(#1016)](https://github.com/PennyLaneAI/pennylane-lightning/pull/1016)

* Reduce flaky test and increase test shots count.
  [(#1015)](https://github.com/PennyLaneAI/pennylane-lightning/pull/1015)

* Add Python bindings for Lightning-Tensor (Exact Tensor Network).
  [(#1014)](https://github.com/PennyLaneAI/pennylane-lightning/pull/1014)

* Reverse Lightning-Qubit generators vector insertion order.
  [(#1009)](https://github.com/PennyLaneAI/pennylane-lightning/pull/1009)

* Update Kokkos version support to 4.5.
  [(#1007)](https://github.com/PennyLaneAI/pennylane-lightning/pull/1007)

* Enable N-controlled gate and matrix support to `lightning.gpu` simulator for Catalyst.
  [(#1005)](https://github.com/PennyLaneAI/pennylane-lightning/pull/1005)

* Generalize seeding mechanism for all measurements.
  [(#1003)](https://github.com/PennyLaneAI/pennylane-lightning/pull/1003)

* `lightning.qubit`, `lightning.gpu`, and `lightning.kokkos` now define
  the `eval_jaxpr` method for integration with the experimental
  capture project.
  [(#1002)](https://github.com/PennyLaneAI/pennylane-lightning/pull/1002)

* Update Kokkos version support to 4.4.1 and enable Lightning-Kokkos[CUDA] C++ tests on CI.
  [(#1000)](https://github.com/PennyLaneAI/pennylane-lightning/pull/1000)

* Add C++ unit tests for Lightning-Tensor (Exact Tensor Network).
  [(#998)](https://github.com/PennyLaneAI/pennylane-lightning/pull/998)

* Add native BLAS support to the C++ layer via dynamic `scipy-openblas32` loading.
  [(#995)](https://github.com/PennyLaneAI/pennylane-lightning/pull/995)

* Update installation instruction for Lightning-GPU-MPI to explicitly ask users to add `path/to/libmpi.so` to the `LD_LIBRARY_PATH`. Update the runtime error message to ensure users know how to fix.
  [(#993)](https://github.com/PennyLaneAI/pennylane-lightning/pull/993)

* Update the Lightning TOML files for the devices to use the new schema for declaring device capabilities.
  [(#988)](https://github.com/PennyLaneAI/pennylane-lightning/pull/988)

* Optimize lightning.tensor by adding direct MPS sites data set with `qml.MPSPrep`.
  [(#983)](https://github.com/PennyLaneAI/pennylane-lightning/pull/983)

* Unify excitation gates memory layout to row-major for both Lightning-GPU and Lightning-Tensor.
  [(#959)](https://github.com/PennyLaneAI/pennylane-lightning/pull/959)

* Update the Lightning-Kokkos CUDA backend for compatibility with Catalyst.
  [(#942)](https://github.com/PennyLaneAI/pennylane-lightning/pull/942)

### Documentation

* Update and improve `README.rst` and documentations.
  [(#1035)](https://github.com/PennyLaneAI/pennylane-lightning/pull/1035)

* Add the exact tensor network to the `README.rst` and update link to `HIP`.
  [(#1034)](https://github.com/PennyLaneAI/pennylane-lightning/pull/1034)

* Add the exact tensor network to the Lightning-Tensor docs.
  [(#1021)](https://github.com/PennyLaneAI/pennylane-lightning/pull/1021)

* Update Lightning-Tensor installation docs and usage suggestions.
  [(#979)](https://github.com/PennyLaneAI/pennylane-lightning/pull/979)

### Bug fixes

* Fix Python CUDA dependencies by adding path to `nvidia/nvjitlink/lib` to RPATH.
  [(#1031)](https://github.com/PennyLaneAI/pennylane-lightning/pull/1031)

* Add `RTLD_NODELETE` flag to `dlopen` in order to mitigate the segfault issues for arm64-macos Catalyst support.
  [(#1030)](https://github.com/PennyLaneAI/pennylane-lightning/pull/1030)

* Set RPATH with `@loader_path` instead of `$ORIGIN` for macOS.
  [(#1029)](https://github.com/PennyLaneAI/pennylane-lightning/pull/1029)

* Update CUDA version to 12.4 for GPU tests on CI.
  [(#1023)](https://github.com/PennyLaneAI/pennylane-lightning/pull/1023)

* Pin `jax[cpu]==0.4.28` for compatibility with PennyLane and Catalyst.
  [(#1019)](https://github.com/PennyLaneAI/pennylane-lightning/pull/1019)

* Fix Lightning-Kokkos `[[maybe_unused]]` and `exp2` errors with hipcc.
  [(#1018)](https://github.com/PennyLaneAI/pennylane-lightning/pull/1018)

* Fix Lightning-Kokkos editable mode path.
  [(#1010)](https://github.com/PennyLaneAI/pennylane-lightning/pull/1010)

* Fix the missing `ninja` in Linux AARCH64 wheels recipe.
  [(#1007)](https://github.com/PennyLaneAI/pennylane-lightning/pull/1007)

* Fix version switch condition the GPU workflow tests for LGPU and LKokkos.
  [(#1006)](https://github.com/PennyLaneAI/pennylane-lightning/pull/1006)

* Fix issue with `lightning.gpu` Rot operation with adjoint.
  [(#1004)](https://github.com/PennyLaneAI/pennylane-lightning/pull/1004)

* Fix the Lightning-Kokkos[CUDA] C++ API `cudaFree` segfaults in `applyMatrix`.
  [(#1000)](https://github.com/PennyLaneAI/pennylane-lightning/pull/1000)

* Fix issue with adjoint-jacobian of adjoint ops.
  [(#996)](https://github.com/PennyLaneAI/pennylane-lightning/pull/996)

* Fix the `upload-pypi` token issues for Linux and MacOS (x86_64 & AARCH64) wheels.
  [(#989)](https://github.com/PennyLaneAI/pennylane-lightning/pull/989)

* Fix Pennylane dependency branch (`v0.39_rc0` to `master`).
  [(#984)](https://github.com/PennyLaneAI/pennylane-lightning/pull/984)

* Fix PTM stable latest. Removing FIXME patch for v0.39.
  [(#982)](https://github.com/PennyLaneAI/pennylane-lightning/pull/982)

### Contributors

This release contains contributions from (in alphabetical order):

Ali Asadi,
Astral Cai,
Amintor Dusko,
Christina Lee,
Joseph Lee,
Anton Naim Ibrahim,
Luis Alfredo Nuñez Meneses,
Mudit Pandey,
Andrija Paurevic,
Shuli Shu,
Raul Torres,
Haochen Paul Wang

---

# Release 0.39.0

### New features since last release

* Add support for out-of-order `qml.probs` in `lightning.gpu`.
  [(#941)](https://github.com/PennyLaneAI/pennylane-lightning/pull/941)

* Add mid-circuit measurements support to `lightning.gpu`'s single-GPU backend.
  [(#931)](https://github.com/PennyLaneAI/pennylane-lightning/pull/931)

* Integrate Lightning-GPU with Catalyst so that hybrid programs can be seamlessly QJIT-compiled and executed on this device following `pip install pennylane-lightning-gpu`.
  [(#928)](https://github.com/PennyLaneAI/pennylane-lightning/pull/928)

* Add `qml.Projector` observable support via diagonalization to Lightning-GPU.
  [(#894)](https://github.com/PennyLaneAI/pennylane-lightning/pull/894)

* Add 1-target wire controlled gate support to `lightning.tensor`. Note that `cutensornet` only supports 1-target wire controlled gate as of `v24.08`. A controlled gate with more than 1 target wire should be converted to dense matrix.
  [(#880)](https://github.com/PennyLaneAI/pennylane-lightning/pull/880)

* Build and upload Lightning-Tensor wheels (x86_64, AARCH64) to PyPI.
  [(#862)](https://github.com/PennyLaneAI/pennylane-lightning/pull/862)
  [(#905)](https://github.com/PennyLaneAI/pennylane-lightning/pull/905)

* Add Matrix Product Operator (MPO) for all gates support to `lightning.tensor`. Note current C++ implementation only works for MPO sites data provided by users.
  [(#859)](https://github.com/PennyLaneAI/pennylane-lightning/pull/859)

* Add shots measurement support to `lightning.tensor`.
  [(#852)](https://github.com/PennyLaneAI/pennylane-lightning/pull/852)

* Lightning-GPU and Lightning-Kokkos migrated to the new device API.
  [(#853)](https://github.com/PennyLaneAI/pennylane-lightning/pull/853)
  [(#810)](https://github.com/PennyLaneAI/pennylane-lightning/pull/810)

### Breaking changes

* Update MacOS wheel build to 13.0 for X86_64 and ARM due to the deprecation of MacOS-12 CI runners.
  [(#969)](https://github.com/PennyLaneAI/pennylane-lightning/pull/969)

* Deprecate `initSV()` and add `resetStateVector()` from the C++ API Lightning-GPU. This is to remove the `reset_state` additional call in the Python layer.
  [(#933)](https://github.com/PennyLaneAI/pennylane-lightning/pull/933)

* Deprecate PI gates implementation in Lightning-Qubit. The PI gates were the first implementation of gate kernels in `lightning.qubit` using pre-computed indices, prior to the development of LM (less memory) and AVX kernels. This deprecation is in favour of reducing compilation time and ensuring that Lightning-Qubit only relies on LM kernels in the dynamic dispatcher across all platforms.
  [(#925)](https://github.com/PennyLaneAI/pennylane-lightning/pull/925)

* Remove PowerPC wheel build recipe for Lightning-Qubit.
  [(#902)](https://github.com/PennyLaneAI/pennylane-lightning/pull/902)

* Update MacOS wheel builds to require Monterey (12.0) or greater for x86_64 and ARM. This was required to update Pybind11 to the latest release (2.13.5) for enabling Numpy 2.0 support in Lightning.
  [(#901)](https://github.com/PennyLaneAI/pennylane-lightning/pull/901)

* Remove support for Python 3.9 for all Lightning simulators.
  [(#891)](https://github.com/PennyLaneAI/pennylane-lightning/pull/891)

### Improvements

* Update the `lightning.tensor` Python layer unit tests, as `lightning.tensor` cannot be cleaned up like other state-vector devices because the data is attached to the graph. It is recommended to use one device per circuit for `lightning.tensor`.
  [(#971)](https://github.com/PennyLaneAI/pennylane-lightning/pull/971)

* Add joint check for the N-controlled wires support in `lightning.qubit`.
  [(#949)](https://github.com/PennyLaneAI/pennylane-lightning/pull/949)

* Optimize `GlobalPhase` and `C(GlobalPhase)` gate implementation in `lightning.gpu`.
  [(#946)](https://github.com/PennyLaneAI/pennylane-lightning/pull/946)

* Add missing `liblightning_kokkos_catalyst.so` when building Lightning-Kokkos in editable installation.
  [(#945)](https://github.com/PennyLaneAI/pennylane-lightning/pull/945)

* Optimize the cartesian product to reduce the amount of memory necessary to set the `StatePrep` in Lightning-Tensor.
  [(#943)](https://github.com/PennyLaneAI/pennylane-lightning/pull/943)

* Update the `qml.probs` data-return in Lightning-GPU C++ API to align with other state-vector devices.
  [(#941)](https://github.com/PennyLaneAI/pennylane-lightning/pull/941)

* Add zero-state initialization to both `StateVectorCudaManaged` and `StateVectorCudaMPI` constructors to remove the `reset_state` in the Python layer ctor and refactor `setBasisState(state, wires)` in the C++ API.
  [(#933)](https://github.com/PennyLaneAI/pennylane-lightning/pull/933)

* Add `setStateVector(state, wire)` support to the Lightning-GPU C++ API.
  [(#930)](https://github.com/PennyLaneAI/pennylane-lightning/pull/930)

* The `generate_samples` methods of `lightning.qubit` and `lightning.kokkos` can now take in a seed number to make the generated samples deterministic. This can be useful when, among other things, fixing flaky tests in CI.
  [(#927)](https://github.com/PennyLaneAI/pennylane-lightning/pull/927)

* Remove dynamic decomposition rules for all Lightning devices.
  [(#926)](https://github.com/PennyLaneAI/pennylane-lightning/pull/926)

* Always decompose `qml.QFT` in all Lightning devices.
  [(#924)](https://github.com/PennyLaneAI/pennylane-lightning/pull/924)

* Uniform Python format to adhere PennyLane style.
  [(#924)](https://github.com/PennyLaneAI/pennylane-lightning/pull/924)

* Add the `ci:use-gpu-runner` GitHub label to `lightning.kokkos` GPU Testing CIs.
  [(#916)](https://github.com/PennyLaneAI/pennylane-lightning/pull/916)

* Update the test suite to remove deprecated code.
  [(#912)](https://github.com/PennyLaneAI/pennylane-lightning/pull/912)

* Merge `lightning.gpu` and `lightning.tensor` GPU tests in single Python and C++ CIs controlled by the `ci:use-gpu-runner` label.
  [(#911)](https://github.com/PennyLaneAI/pennylane-lightning/pull/911)

* Skip the compilation of Lightning simulators and development requirements to boost the build of public docs up to 5x.
  [(#904)](https://github.com/PennyLaneAI/pennylane-lightning/pull/904)

* Build Lightning wheels in `Release` mode to reduce the binary sizes.
  [(#903)](https://github.com/PennyLaneAI/pennylane-lightning/pull/903)

* Update Pybind11 to 2.13.5.
  [(#901)](https://github.com/PennyLaneAI/pennylane-lightning/pull/901)

* Migrate wheels artifacts to v4.
  [(#893)](https://github.com/PennyLaneAI/pennylane-lightning/pull/893)

* Update GitHub actions in response to a high-severity vulnerability.
  [(#887)](https://github.com/PennyLaneAI/pennylane-lightning/pull/887)

* Optimize and simplify controlled kernels in Lightning-Qubit.
  [(#882)](https://github.com/PennyLaneAI/pennylane-lightning/pull/882)

* Optimize gate cache recording for Lightning-Tensor C++ API.
  [(#879)](https://github.com/PennyLaneAI/pennylane-lightning/pull/879)

* Unify Lightning-Kokkos and Lightning-Qubit devices under a Lightning-Base abstracted class.
  [(#876)](https://github.com/PennyLaneAI/pennylane-lightning/pull/876)

* Smarter defaults for the `split_obs` argument in the serializer. The serializer splits linear combinations into chunks instead of all their terms.
  [(#873)](https://github.com/PennyLaneAI/pennylane-lightning/pull/873/)

* Prefer `tomlkit` over `toml` for building Lightning wheels, and choose `tomli` and `tomllib` over `toml` when installing the package.
  [(#857)](https://github.com/PennyLaneAI/pennylane-lightning/pull/857)

* Lightning-Kokkos gains native support for the `PauliRot` gate.
  [(#855)](https://github.com/PennyLaneAI/pennylane-lightning/pull/855)

### Documentation

* Update Lightning-Tensor installation docs and usage suggestions.
  [(#971)](https://github.com/PennyLaneAI/pennylane-lightning/pull/971)
  [(#972)](https://github.com/PennyLaneAI/pennylane-lightning/pull/971)

* Update `README.rst` installation instructions for `lightning.gpu` and `lightning.tensor`.
  [(#957)](https://github.com/PennyLaneAI/pennylane-lightning/pull/957)

* Update `lightning.tensor` documentation to include all the new features added since pull request #756. The new features are: 1. Finite-shot measurements; 2. Expval-base quantities; 3. Support for `qml.state()` and `qml.stateprep()`; 4. Support for all gates support via Matrix Product Operator (MPO).
  [(#909)](https://github.com/PennyLaneAI/pennylane-lightning/pull/909)

### Bug fixes

*  Fix Lightning Kokkos test_device for `kokkos_args` fail for MacOS due to `np.complex256`
  [(#974)](https://github.com/PennyLaneAI/pennylane-lightning/pull/974)

*  Fix PTM stable-latest related to `default.qubit.legacy` and the `latest` flag usage.
  [(#961)](https://github.com/PennyLaneAI/pennylane-lightning/pull/961)
  [(#966)](https://github.com/PennyLaneAI/pennylane-lightning/pull/966)

* Fix build failure for Lightning-Kokkos editable installation on MacOS due to `liblightning_kokkos_catalyst.so` copy and `liblightning_kokkos_catalyst.so` not copied to correct build path for editable installation.
  [(#947)](https://github.com/PennyLaneAI/pennylane-lightning/pull/947)
  [(#968)](https://github.com/PennyLaneAI/pennylane-lightning/pull/968)

* Add concept restriction to ensure `ConstMult` inline function only hit with arithmetic-values times complex values. Fixes build failures with the test suite when enabling OpenMP, and disabling BLAS and Python under clang.
  [(#936)](https://github.com/PennyLaneAI/pennylane-lightning/pull/936)

* Bug fix for `applyMatrix` in Lightning-Tensor. Matrix operator data is not stored in the `cuGateCache` object to support `TensorProd` obs with multiple `Hermitian` obs.
  [(#932)](https://github.com/PennyLaneAI/pennylane-lightning/pull/932)

* Bug fix for `_pauli_word` of `QuantumScriptSerializer`. `_pauli_word` can process `PauliWord` object: `I`.
  [(#919)](https://github.com/PennyLaneAI/pennylane-lightning/pull/919)

* Bug fix for analytic `qml.probs` in the Lightning-Tensor C++ API.
  [(#906)](https://github.com/PennyLaneAI/pennylane-lightning/pull/906)

### Contributors

This release contains contributions from (in alphabetical order):

Ali Asadi, Amintor Dusko, Diego Guala, Joseph Lee, Luis Alfredo Nuñez Meneses, Vincent Michaud-Rioux, Lee J. O'Riordan, Mudit Pandey, Shuli Shu, Haochen Paul Wang

---

# Release 0.38.0

### New features since last release

* Add `qml.StatePrep()` and `qml.QubitStateVector()` support to `lightning.tensor`.
  [(#849)](https://github.com/PennyLaneAI/pennylane-lightning/pull/849)

* Add analytic `qml.probs()` measurement support to `lightning.tensor`.
  [(#830)](https://github.com/PennyLaneAI/pennylane-lightning/pull/830)

* Add `qml.state()` measurement support to `lightning.tensor`.
  [(#827)](https://github.com/PennyLaneAI/pennylane-lightning/pull/827)

* Add Lightning-GPU Linux (AArch64 + GraceHopper) wheels to PyPI.
  [(#815)](https://github.com/PennyLaneAI/pennylane-lightning/pull/815)

* Add `var` support to `lightning.tensor`. Note that `var` support is added via `obs**2` and this implementation scales as `O(num_obs**2)`.
  [(#804)](https://github.com/PennyLaneAI/pennylane-lightning/pull/804)

### Breaking changes

* Update python packaging to follow PEP 517/518/621/660 standards.
  [(#832)](https://github.com/PennyLaneAI/pennylane-lightning/pull/832)

* Add `getData()` in the `lightning.tensor` C++ backend. Users are responsible for ensuring sufficient host memory is allocated for the full state vector.
  [(#827)](https://github.com/PennyLaneAI/pennylane-lightning/pull/827)

* Remove `NDpermuter.hpp` which is no longer required.
  [(#795)](https://github.com/PennyLaneAI/pennylane-lightning/pull/795)

* Remove temporary steps from the CI, such as downgrading Scipy to <1.14 and installing Kokkos v4.2 for `lightning-version == 'stable'`.
  [(#792)](https://github.com/PennyLaneAI/pennylane-lightning/pull/792)

* Do not run GPU tests and Docker workflows on release.
  [(#788)](https://github.com/PennyLaneAI/pennylane-lightning/pull/788)

* Update python packaging to follow PEP 517/518/621/660 standards.
  [(#832)](https://github.com/PennyLaneAI/pennylane-lightning/pull/832)

### Improvements

* Updated calls of ``size_t`` to ``std::size_t`` everywhere.
  [(#816)](https://github.com/PennyLaneAI/pennylane-lightning/pull/816)

* Update Lightning tests to support the generalization of basis state preparation.
  [(#864)](https://github.com/PennyLaneAI/pennylane-lightning/pull/864)

* Add `SetState` and `SetBasisState` to `Lightning-KokkosSimulator`.
  [(#861)](https://github.com/PennyLaneAI/pennylane-lightning/pull/861)

* Remove use of the deprecated `Operator.expand` in favour of `Operator.decomposition`.
  [(#846)](https://github.com/PennyLaneAI/pennylane-lightning/pull/846)

* The `setBasisState` and `setStateVector` methods of `StateVectorLQubit` and `StateVectorKokkos` are overloaded to support PennyLane-like parameters.
  [(#843)](https://github.com/PennyLaneAI/pennylane-lightning/pull/843)

* Move `setBasisState`, `setStateVector` and `resetStateVector` from `StateVectorLQubitManaged` to `StateVectorLQubit`.
  [(#841)](https://github.com/PennyLaneAI/pennylane-lightning/pull/841)

* Update `generate_samples` in Lightning-Kokkos and Lightning-GPU to support `qml.measurements.Shots` type instances.
  [(#839)](https://github.com/PennyLaneAI/pennylane-lightning/pull/839)

* Add a Catalyst-specific wrapping class for Lightning Kokkos.
  [(#837)](https://github.com/PennyLaneAI/pennylane-lightning/pull/837)
  [(#770)](https://github.com/PennyLaneAI/pennylane-lightning/pull/770)

* Lightning-Qubit natively supports the `PauliRot` gate.
  [(#834)](https://github.com/PennyLaneAI/pennylane-lightning/pull/834)

* Multiple calls to the `append_mps_final_state()` API is allowed in `lightning.tensor`.
  [(#830)](https://github.com/PennyLaneAI/pennylane-lightning/pull/830)

* Add `initial_state_prep` option to Catalyst TOML file.
  [(#826)](https://github.com/PennyLaneAI/pennylane-lightning/pull/826)

* `ENABLE_LAPACK` is `OFF` by default for all Lightning backends.
  [(#825)](https://github.com/PennyLaneAI/pennylane-lightning/pull/825)

* Update `ctrl_decomp_zyz` tests with `len(control_wires) > 1`.
  [(#821)](https://github.com/PennyLaneAI/pennylane-lightning/pull/821)

* Update the Catalyst-specific wrapping class for Lightning Kokkos to track Catalyst's new support for MCM seeding.
  [(#819)](https://github.com/PennyLaneAI/pennylane-lightning/pull/819)

* Replace ``size_t`` by ``std::size_t`` everywhere.
  [(#816)](https://github.com/PennyLaneAI/pennylane-lightning/pull/816/)

* Shot batching is made more efficient by executing all the shots in one go on Lightning-Qubit.
  [(#814)](https://github.com/PennyLaneAI/pennylane-lightning/pull/814)

* Lightning-Qubit calls `generate_samples(wires)` on a minimal subset of wires when executing in finite-shot mode.
  [(#813)](https://github.com/PennyLaneAI/pennylane-lightning/pull/813)

* Update `LightingQubit.preprocess` to work with changes to preprocessing for mid-circuit measurements.
  [(#812)](https://github.com/PennyLaneAI/pennylane-lightning/pull/812)

* Avoid unnecessary memory reset in Lightning-Qubit's state vector class constructor.
  [(#811)](https://github.com/PennyLaneAI/pennylane-lightning/pull/811)

* Add `generate_samples(wires)` support in Lightning-Qubit, which samples faster for a subset of wires.
  [(#809)](https://github.com/PennyLaneAI/pennylane-lightning/pull/809)

* Optimize the OpenMP parallelization of Lightning-Qubit's `probs` for all number of targets.
  [(#807)](https://github.com/PennyLaneAI/pennylane-lightning/pull/807)

* Optimize `probs(wires)` of Lightning-Kokkos using various kernels. Which kernel is to be used depends on the device, number of qubits and number of target wires.
  [(#802)](https://github.com/PennyLaneAI/pennylane-lightning/pull/802)

* Add GPU device compute capability check for Lightning-Tensor.
  [(#803)](https://github.com/PennyLaneAI/pennylane-lightning/pull/803)

* Refactor CUDA utils Python bindings to a separate module.
  [(#801)](https://github.com/PennyLaneAI/pennylane-lightning/pull/801)

* Parallelize Lightning-Qubit `probs` with OpenMP when using the `-DLQ_ENABLE_KERNEL_OMP=1` CMake argument.
  [(#800)](https://github.com/PennyLaneAI/pennylane-lightning/pull/800)

* Implement `probs(wires)` using a bit-shift implementation akin to the gate kernels in Lightning-Qubit.
  [(#795)](https://github.com/PennyLaneAI/pennylane-lightning/pull/795)

* Enable setting the PennyLane version when invoking, for example, `make docker-build version=master pl_version=master`.
  [(#791)](https://github.com/PennyLaneAI/pennylane-lightning/pull/791)

### Documentation

* The installation instructions for all lightning plugins have been improved.
  [(#858)](https://github.com/PennyLaneAI/pennylane-lightning/pull/858)
  [(#851)](https://github.com/PennyLaneAI/pennylane-lightning/pull/851)

* Updated the README and added citation format for Lightning arXiv preprint.
  [(#818)](https://github.com/PennyLaneAI/pennylane-lightning/pull/818)

### Bug fixes

* Point to the right Lightning root folder independently from the invocation location, when configuring the project.
  [(#874)](https://github.com/PennyLaneAI/pennylane-lightning/pull/874)

* Update dependencies and `build` command options following changes in the build system.
  [(#863)](https://github.com/PennyLaneAI/pennylane-lightning/pull/863)

* Replace structured bindings by variables in `GateImplementationsLM.hpp`.
  [(#856)](https://github.com/PennyLaneAI/pennylane-lightning/pull/856)

* Remove wrong `-m` when calling `setup.py`.
  [(#854)](https://github.com/PennyLaneAI/pennylane-lightning/pull/854)

* Fix plugin-test-matrix CI/CD workflows.
  [(#850)](https://github.com/PennyLaneAI/pennylane-lightning/pull/850)

* Set the `immutable` parameter value as `false` for the `cutensornetStateApplyTensorOperator` to allow the following `cutensornetStateUpdateTensorOperator` call.
  [(#845)](https://github.com/PennyLaneAI/pennylane-lightning/pull/845)

* Fix cuQuantum SDK path pass-though in CMake.
  [(#831)](https://github.com/PennyLaneAI/pennylane-lightning/pull/831)

* Fix CUDA sync issues on AArch64 + GraceHopper.
  [(#823)](https://github.com/PennyLaneAI/pennylane-lightning/pull/823)

* Check for the number of wires for Hermitian observables in Lightning-Tensor. Only 1-wire Hermitian observables are supported as of `cuTensorNet-v24.03.0`.
  [(#806)](https://github.com/PennyLaneAI/pennylane-lightning/pull/806)

* Set `PL_BACKEND` for the entire `build-wheel-lightning-gpu` Docker-build stage to properly build the Lightning-GPU wheel.
  [(#791)](https://github.com/PennyLaneAI/pennylane-lightning/pull/791)

* Fix conditions for skipping build & push steps in the Docker build workflows.
  [(#790)](https://github.com/PennyLaneAI/pennylane-lightning/pull/790)

* Downgrade Scipy on Lightning stable version tests.
  [(#783)](https://github.com/PennyLaneAI/pennylane-lightning/pull/783)

* Fix checkout command in test workflows for rc branches.
  [(#777)](https://github.com/PennyLaneAI/pennylane-lightning/pull/777)

* Point to the right Lightning root folder independently from the invocation location, when configuring the project.
  [(#874)](https://github.com/PennyLaneAI/pennylane-lightning/pull/874)

### Contributors

This release contains contributions from (in alphabetical order):

Ali Asadi, Astral Cai, Ahmed Darwish, Amintor Dusko, Vincent Michaud-Rioux, Luis Alfredo Nuñez Meneses, Erick Ochoa Lopez, Lee J. O'Riordan, Mudit Pandey, Shuli Shu, Raul Torres, Paul Haochen Wang

---

# Release 0.37.0

### New features since last release

* Implement Python interface to the `lightning.tensor` device.
  [(#748)](https://github.com/PennyLaneAI/pennylane-lightning/pull/748)

* Add `inverse` support for gate operations in `lightning.tensor` in the C++ layer.
  [(#753)](https://github.com/PennyLaneAI/pennylane-lightning/pull/753)

* Add `observable` and `expval` support to the `cutensornet`-backed `lightning.tensor` C++ layer.
  [(#728)](https://github.com/PennyLaneAI/pennylane-lightning/pull/728)

* Add gate support to `cutensornet`-backed `lightning.tensor` C++ layer.
  [(#718)](https://github.com/PennyLaneAI/pennylane-lightning/pull/718)

* Add `cutensornet`-backed `MPS` C++ layer to `lightning.tensor`.
  [(#704)](https://github.com/PennyLaneAI/pennylane-lightning/pull/704)

* Add support for `C(BlockEncode)` to Lightning devices.
  [(#743)](https://github.com/PennyLaneAI/pennylane-lightning/pull/743)

### Breaking changes

* Removed the `QuimbMPS` class and the corresponding backend from `lightning.tensor`.
  [(#737)](https://github.com/PennyLaneAI/pennylane-lightning/pull/737)

* Changed the name of `default.tensor` to `lightning.tensor` with the `quimb` backend.
  [(#730)](https://github.com/PennyLaneAI/pennylane-lightning/pull/730)

* `dynamic_one_shot` uses shot-vectors in the auxiliary tape to tell the device how many times to repeat the tape. Lightning-Qubit is updated accordingly.
  [(#724)](https://github.com/PennyLaneAI/pennylane-lightning/pull/724)

* `dynamic_one_shot` deals with post-selection during the post-processing phase, so Lightning-Qubit does not return `None`-valued measurements for mismatching samples anymore.
  [(#720)](https://github.com/PennyLaneAI/pennylane-lightning/pull/720)

### Improvements

* Release candidate branches automatically use the new large GitHub runner pool.
  [(#769)](https://github.com/PennyLaneAI/pennylane-lightning/pull/769)

* Lightning-Kokkos dev wheels for MacOS (x86_64, ARM64) and Linux (AArch64) are uploaded to TestPyPI upon merging a pull request.
  [(#765)](https://github.com/PennyLaneAI/pennylane-lightning/pull/765)

* Lightning-Kokkos Linux (x86_64) dev wheels are pushed to [Test PyPI](https://test.pypi.org/project/PennyLane-Lightning-Kokkos/) upon merging a pull request.
  [(#763)](https://github.com/PennyLaneAI/pennylane-lightning/pull/763)

* Change the type of tensor network objects passed to `ObservablesTNCuda` and `MeasurementsTNCuda` classes from `StateTensorT` to `TensorNetT`.
  [(#759)](https://github.com/PennyLaneAI/pennylane-lightning/pull/759)

* Silence `NDPermuter` linting warnings.
  [(#750)](https://github.com/PennyLaneAI/pennylane-lightning/pull/750)

* Rationalize MCM tests, removing most end-to-end tests from the native MCM test file, but keeping one that validates multiple mid-circuit measurements with any allowed return.
  [(#754)](https://github.com/PennyLaneAI/pennylane-lightning/pull/754)

* Rename `lightning.tensor` C++ libraries.
  [(#755)](https://github.com/PennyLaneAI/pennylane-lightning/pull/755)

* Set `state_tensor` as `const` for the `MeasurementTNCuda` class.
  [(#753)](https://github.com/PennyLaneAI/pennylane-lightning/pull/753)

* Updated Kokkos version and support to 4.3.01.
  [(#725)](https://github.com/PennyLaneAI/pennylane-lightning/pull/725)

* Lightning-Kokkos' functors are rewritten as functions wrapping around generic gate and generator functors templated over a coefficient interaction function. This reduces boilerplate while clarifying how the various kernels differ from one another.
  [(#640)](https://github.com/PennyLaneAI/pennylane-lightning/pull/640)

* Update C++ and Python GitHub actions names to include the matrix info.
  [(#717)](https://github.com/PennyLaneAI/pennylane-lightning/pull/717)

* Remove `CPhase` in favour of `CPhaseShift` in Lightning devices.
  [(#717)](https://github.com/PennyLaneAI/pennylane-lightning/pull/717)

* The various OpenMP configurations of Lightning-Qubit are tested in parallel on different Github Actions runners.
  [(#712)](https://github.com/PennyLaneAI/pennylane-lightning/pull/712)

* Update Linux wheels to use `manylinux_2_28` images.
  [(#667)](https://github.com/PennyLaneAI/pennylane-lightning/pull/667)

* Add support for `qml.expval` and `qml.var` in the `lightning.tensor` device for the `quimb` interface and the MPS method.
  [(#686)](https://github.com/PennyLaneAI/pennylane-lightning/pull/686)

* Changed the name of `lightning.tensor` to `default.tensor` with the `quimb` backend.
  [(#719)](https://github.com/PennyLaneAI/pennylane-lightning/pull/719)

* `lightning.qubit` and `lightning.kokkos` adhere to user-specified mid-circuit measurement configuration options.
  [(#736)](https://github.com/PennyLaneAI/pennylane-lightning/pull/736)

* Patch the C++ `Measurements.probs(wires)` method in Lightning-Qubit and Lightning-Kokkos to `Measurements.probs()` when called with all wires.
  This will trigger a more optimized implementation for calculating the probabilities of the entire system.
  [(#744)](https://github.com/PennyLaneAI/pennylane-lightning/pull/744)

* Remove the daily schedule from the "Compat Check w/PL - release/release" GitHub action.
  [(#746)](https://github.com/PennyLaneAI/pennylane-lightning/pull/746)

* Remove the required `scipy` config file for Lightning-Qubit. The support is now maintained by passing `SCIPY_LIBS_PATH` to the compiler.
  [(#775)](https://github.com/PennyLaneAI/pennylane-lightning/pull/775)

### Documentation

* Add installation instructions and documentation for `lightning.tensor`.
  [(#756)](https://github.com/PennyLaneAI/pennylane-lightning/pull/756)

### Bug fixes

* Don't route `probs(wires=[])` to `probs(all_wires)` in Lightning-Kokkos.
  [(#762)](https://github.com/PennyLaneAI/pennylane-lightning/pull/762)

* `ControlledQubitUnitary` is present in the Python device but not the TOML files. It is added to the decomposition gates since it can be implemented in its alternate form of `C(QubitUnitary)`.
  [(#767)](https://github.com/PennyLaneAI/pennylane-lightning/pull/767)

* Update the Lightning TOML files to indicate that non-commuting observables are supported.
  [(#764)](https://github.com/PennyLaneAI/pennylane-lightning/pull/764)

* Fix regex matching issue with auto on-boarding of release candidate branch to using the large runner queue.
  [(#774)](https://github.com/PennyLaneAI/pennylane-lightning/pull/774)

* Fix random CI failures for `lightning.tensor` Python unit tests and ignore `lightning_tensor` paths.
  [(#761)](https://github.com/PennyLaneAI/pennylane-lightning/pull/761)

* `lightning.qubit` and `lightning.kokkos` use `qml.ops.Conditional.base` instead of `qml.ops.Conditional.then_op`.
  [(#752)](https://github.com/PennyLaneAI/pennylane-lightning/pull/752)

* The preprocessing step in `lightning.qubit` now uses interface information to properly support the hardware-like postselection for mid-circuit measurements.
  [(#760)](https://github.com/PennyLaneAI/pennylane-lightning/pull/760)

* Fix AVX streaming operation support with newer GCC.
  [(#729)](https://github.com/PennyLaneAI/pennylane-lightning/pull/729)

* Revert changes calling the templated `IMAG`, `ONE`, `ZERO` functions in Kokkos kernels since they are incompatible with device execution.
  [(#733)](https://github.com/PennyLaneAI/pennylane-lightning/pull/733)

* The `tests_lkcpu_python.yml` workflow properly checks out the release or stable version of Lightning-Qubit during the test job.
  [(#723)](https://github.com/PennyLaneAI/pennylane-lightning/pull/723)

* Fix PennyLane Lightning-Kokkos and Lightning-Qubit tests for stable/stable configuration.
  [(#734)](https://github.com/PennyLaneAI/pennylane-lightning/pull/734)

* Remove the Autoray dependency from requirement files.
  [(#736)](https://github.com/PennyLaneAI/pennylane-lightning/pull/736)

* Fix the `cuda-runtime-12-0` dependency issue on RHEL8.
  [(#739)](https://github.com/PennyLaneAI/pennylane-lightning/pull/739)

* Fix the memory segmentation fault when initializing zero-wire Lightning-Kokkos.
  [(#757)](https://github.com/PennyLaneAI/pennylane-lightning/pull/757)

* Remove `pennylane.ops.op_math.controlled_decompositions.ctrl_decomp_zyz` tests with `len(control_wires) > 1`.
  [(#757)](https://github.com/PennyLaneAI/pennylane-lightning/pull/757)

* Add support for Scipy v1.14.
  [(#776)](https://github.com/PennyLaneAI/pennylane-lightning/pull/776)

* Add pickle support for the `DevPool` object in `lightning.gpu`.
  [(#772)](https://github.com/PennyLaneAI/pennylane-lightning/pull/772)

### Contributors

This release contains contributions from (in alphabetical order):

Ali Asadi, Amintor Dusko, Lillian Frederiksen, Pietropaolo Frisoni, David Ittah, Vincent Michaud-Rioux, Lee James O'Riordan, Mudit Pandey, Shuli Shu, Jay Soni

---

# Release 0.36.0

### New features since last release

* Add `cutensornet`-backed `MPS` C++ layer to `lightning.tensor`.
  [(#704)](https://github.com/PennyLaneAI/pennylane-lightning/pull/704)

* Add Python class for the `lightning.tensor` device which uses the new device API and the interface for `quimb` based on the MPS method.
  [(#671)](https://github.com/PennyLaneAI/pennylane-lightning/pull/671)

* Add compile-time support for AVX2/512 streaming operations in `lightning.qubit`.
  [(#664)](https://github.com/PennyLaneAI/pennylane-lightning/pull/664)

* `lightning.kokkos` supports mid-circuit measurements.
  [(#672)](https://github.com/PennyLaneAI/pennylane-lightning/pull/672)

* Add dynamic linking to LAPACK/OpenBlas shared objects in `scipy.libs` for both C++ and Python layer.
  [(#653)](https://github.com/PennyLaneAI/pennylane-lightning/pull/653)

* `lightning.qubit` supports mid-circuit measurements.
  [(#650)](https://github.com/PennyLaneAI/pennylane-lightning/pull/650)

* Add finite shots support in `lightning.qubit2`.
  [(#630)](https://github.com/PennyLaneAI/pennylane-lightning/pull/630)

* Add `collapse` and `normalize` methods to the `StateVectorLQubit` classes, enabling "branching" of the wavefunction. Add methods to create and seed an RNG in the `Measurements` modules.
  [(#645)](https://github.com/PennyLaneAI/pennylane-lightning/pull/645)

* Add two new Python classes (LightningStateVector and LightningMeasurements) to support `lightning.qubit2`.
  [(#613)](https://github.com/PennyLaneAI/pennylane-lightning/pull/613)

* Add analytic-mode `qml.probs` and `qml.var` support in `lightning.qubit2`.
  [(#627)](https://github.com/PennyLaneAI/pennylane-lightning/pull/627)

* Add `LightningAdjointJacobian` to support `lightning.qubit2`.
  [(#631)](https://github.com/PennyLaneAI/pennylane-lightning/pull/631)

* Add `lightning.qubit2` device which uses the new device API.
  [(#607)](https://github.com/PennyLaneAI/pennylane-lightning/pull/607)
  [(#628)](https://github.com/PennyLaneAI/pennylane-lightning/pull/628)

* Add Vector-Jacobian Product calculation support to `lightning.qubit`.
  [(#644)](https://github.com/PennyLaneAI/pennylane-lightning/pull/644)

* Add support for using new operator arithmetic as the default.
  [(#649)](https://github.com/PennyLaneAI/pennylane-lightning/pull/649)

### Breaking changes

* Split Lightning-Qubit and Lightning-Kokkos CPU Python tests with `pytest-split`. Remove `SERIAL` from Kokkos' `exec_model` matrix. Remove `all` from Lightning-Kokkos' `pl_backend` matrix. Move `clang-tidy` checks to `tidy.yml`. Avoid editable `pip` installations.
  [(#696)](https://github.com/PennyLaneAI/pennylane-lightning/pull/696)
* Update `lightning.gpu` and `lightning.kokkos` to raise an error instead of falling back to `default.qubit`.
  [(#689)](https://github.com/PennyLaneAI/pennylane-lightning/pull/689)

* Add `paths` directives to test workflows to avoid running tests that cannot be impacted by changes.
  [(#699)](https://github.com/PennyLaneAI/pennylane-lightning/pull/699)
  [(#695)](https://github.com/PennyLaneAI/pennylane-lightning/pull/695)

* Move common components of `/src/simulator/lightning_gpu/utils/` to `/src/utils/cuda_utils/`.
  [(#676)](https://github.com/PennyLaneAI/pennylane-lightning/pull/676)

* Deprecate static LAPACK linking support.
  [(#653)](https://github.com/PennyLaneAI/pennylane-lightning/pull/653)

* Migrate `lightning.qubit` to the new device API.
  [(#646)](https://github.com/PennyLaneAI/pennylane-lightning/pull/646)

* Introduce `ci:build_wheels` label, which controls wheel building on `pull_request` and other triggers.
  [(#648)](https://github.com/PennyLaneAI/pennylane-lightning/pull/648)

* Remove building wheels for Lightning Kokkos on Windows.
  [(#693)](https://github.com/PennyLaneAI/pennylane-lightning/pull/693)

### Improvements

* Add tests for Windows Wheels, fix ill-defined caching, and set the proper backend for `lightning.kokkos` wheels.
  [(#693)](https://github.com/PennyLaneAI/pennylane-lightning/pull/693)

* Replace string comparisons by `isinstance` checks where possible.
  [(#691)](https://github.com/PennyLaneAI/pennylane-lightning/pull/691)

* Refactor `cuda_utils` to remove its dependency on `custatevec.h`.
  [(#681)](https://github.com/PennyLaneAI/pennylane-lightning/pull/681)

* Add `test_templates.py` module where Grover and QSVT are tested.
  [(#684)](https://github.com/PennyLaneAI/pennylane-lightning/pull/684)

* Create `cuda_utils` for common usage of CUDA related backends.
  [(#676)](https://github.com/PennyLaneAI/pennylane-lightning/pull/676)

* Refactor `lightning_gpu_utils` unit tests to remove the dependency on statevector class.
  [(#675)](https://github.com/PennyLaneAI/pennylane-lightning/pull/675)

* Upgrade GitHub actions versions from v3 to v4.
  [(#669)](https://github.com/PennyLaneAI/pennylane-lightning/pull/669)

* Initialize the private attributes `gates_indices_` and `generators_indices_` of `StateVectorKokkos` using the definitions of the `Pennylane::Gates::Constant` namespace.
  [(#641)](https://github.com/PennyLaneAI/pennylane-lightning/pull/641)

* Add `isort` to `requirements-dev.txt` and run before `black` upon `make format` to sort Python imports.
  [(#623)](https://github.com/PennyLaneAI/pennylane-lightning/pull/623)

* Improve support for new operator arithmetic with `QuantumScriptSerializer.serialize_observables`.
  [(#670)](https://github.com/PennyLaneAI/pennylane-lightning/pull/670)

* Add `workflow_dispatch` to wheels recipes; allowing developers to build wheels manually on a branch instead of temporarily changing the headers.
  [(#679)](https://github.com/PennyLaneAI/pennylane-lightning/pull/679)

* Add the `ENABLE_LAPACK` compilation flag to toggle dynamic linking to LAPACK library.
  [(#678)](https://github.com/PennyLaneAI/pennylane-lightning/pull/678)

### Documentation

### Bug fixes

* Fix wire order permutations when using `qml.probs` with out-of-order wires in Lightning-Qubit.
  [(#707)](https://github.com/PennyLaneAI/pennylane-lightning/pull/707)

* Lightning-Qubit once again respects the wire order specified on device instantiation.
  [(#705)](https://github.com/PennyLaneAI/pennylane-lightning/pull/705)

* `dynamic_one_shot` was refactored to use `SampleMP` measurements as a way to return the mid-circuit measurement samples. `LightningQubit's `simulate` is modified accordingly.
  [(#694)](https://github.com/PennyLaneAI/pennylane-lightning/pull/694)

* Lightning-Qubit correctly decomposes state prep operations when used in the middle of a circuit.
  [(#687)](https://github.com/PennyLaneAI/pennylane-lightning/pull/687)

* Lightning-Qubit correctly decomposes `qml.QFT` and `qml.GroverOperator` if `len(wires)` is greater than 9 and 12 respectively.
  [(#687)](https://github.com/PennyLaneAI/pennylane-lightning/pull/687)

* Specify `isort` `--py` (Python version) and `-l` (max line length) to stabilize `isort` across Python versions and environments.
  [(#647)](https://github.com/PennyLaneAI/pennylane-lightning/pull/647)

* Fix random `coverage xml` CI issues.
  [(#635)](https://github.com/PennyLaneAI/pennylane-lightning/pull/635)

* `lightning.qubit` correctly decomposed state preparation operations with adjoint differentiation.
  [(#661)](https://github.com/PennyLaneAI/pennylane-lightning/pull/661)

* Fix the failed observable serialization unit tests.
  [(#683)](https://github.com/PennyLaneAI/pennylane-lightning/pull/683)

* Update the Lightning-Qubit new device API to work with Catalyst.
  [(#665)](https://github.com/PennyLaneAI/pennylane-lightning/pull/665)

* Update the version of `codecov-action` to v4 and fix the CodeCov issue with the PL-Lightning check-compatibility actions.
  [(#682)](https://github.com/PennyLaneAI/pennylane-lightning/pull/682)

* Refactor of dev prerelease auto-update-version workflow.
  [(#685)](https://github.com/PennyLaneAI/pennylane-lightning/pull/685)

* Remove gates unsupported by catalyst from TOML file.
  [(#698)](https://github.com/PennyLaneAI/pennylane-lightning/pull/698)

* Increase tolerance for a flaky test.
  [(#703)](https://github.com/PennyLaneAI/pennylane-lightning/pull/703)

* Remove `ControlledQubitUnitary` in favour of `C(QubitUnitary)` from the list of supported operations and the device TOML file. The `stopping_condition` method guarantees the consistency of decompositions.
  [(#758)](https://github.com/PennyLaneAI/pennylane-lightning/pull/758)

* Raise a clear error message with initialization of `lightning.kokkos` with zero-qubit on Windows.
  [(#758)](https://github.com/PennyLaneAI/pennylane-lightning/pull/758)


### Contributors

This release contains contributions from (in alphabetical order):

Ali Asadi, Amintor Dusko, Pietropaolo Frisoni, Thomas Germain, Christina Lee, Erick Ochoa Lopez, Vincent Michaud-Rioux, Rashid N H M, Lee James O'Riordan, Mudit Pandey, Shuli Shu

---

# Release 0.35.1

### Improvements

* Use the `adjoint` gate parameter to apply `qml.Adjoint` operations instead of matrix methods in `lightning.qubit`.
  [(#632)](https://github.com/PennyLaneAI/pennylane-lightning/pull/632)

### Bug fixes

* Fix `qml.Adjoint` support in `lightning.gpu` and `lightning.kokkos`.
  [(#632)](https://github.com/PennyLaneAI/pennylane-lightning/pull/632)

* Fix finite shots support in `lightning.qubit`, `lightning.gpu` and `lightning.kokkos`. The bug would impact calculations with measurements on observables with non-trivial diagonalizing gates and calculations with shot vectors.
  [(#632)](https://github.com/PennyLaneAI/pennylane-lightning/pull/632)

### Contributors

This release contains contributions from (in alphabetical order):

Vincent Michaud-Rioux

---

# Release 0.35.0

### New features since last release

* All backends now support `GlobalPhase` and `C(GlobalPhase)` in forward pass.
  [(#579)](https://github.com/PennyLaneAI/pennylane-lightning/pull/579)

* Add Hermitian observable support for shot-noise measurement and Lapack support.
  [(#569)](https://github.com/PennyLaneAI/pennylane-lightning/pull/569)

### Breaking changes

* Migrate `lightning.gpu` to CUDA 12.
  [(#606)](https://github.com/PennyLaneAI/pennylane-lightning/pull/606)

### Improvements

* Expand error values and strings returned from CUDA libraries.
  [(#617)](https://github.com/PennyLaneAI/pennylane-lightning/pull/617)

* `C(MultiRZ)` and `C(Rot)` gates are natively supported (with `LM` kernels).
  [(#614)](https://github.com/PennyLaneAI/pennylane-lightning/pull/614)

* Add adjoint support for `GlobalPhase` in Lightning-GPU and Lightning-Kokkos.
  [(#615)](https://github.com/PennyLaneAI/pennylane-lightning/pull/615)

* Lower the overheads of Windows CI tests.
  [(#610)](https://github.com/PennyLaneAI/pennylane-lightning/pull/610)

* Decouple LightningQubit memory ownership from numpy and migrate it to Lightning-Qubit managed state-vector class.
  [(#601)](https://github.com/PennyLaneAI/pennylane-lightning/pull/601)

* Expand support for Projector observables on Lightning-Kokkos.
  [(#601)](https://github.com/PennyLaneAI/pennylane-lightning/pull/601)

* Split Docker build cron job into two jobs: master and latest. This is mainly for reporting in the `plugin-test-matrix` repo.
  [(#600)](https://github.com/PennyLaneAI/pennylane-lightning/pull/600)

* The `BlockEncode` operation from PennyLane is now supported on all Lightning devices.
  [(#599)](https://github.com/PennyLaneAI/pennylane-lightning/pull/599)

* OpenMP acceleration can now be enabled at compile time for all `lightning.qubit` gate kernels using the `-DLQ_ENABLE_KERNEL_OMP=1` CMake argument.
  [(#510)](https://github.com/PennyLaneAI/pennylane-lightning/pull/510)

* Enable building Docker images for any branch or tag. Set the Docker build cron job to build images for the latest release and `master`.
  [(#598)](https://github.com/PennyLaneAI/pennylane-lightning/pull/598)

* Enable choosing the PennyLane-Lightning version and disabling push to Docker Hub in the Docker build workflow. Add a cron job calling the Docker build workflow.
  [(#597)](https://github.com/PennyLaneAI/pennylane-lightning/pull/597)

* Pull Kokkos v4.2.00 from the official Kokkos repository to test Lightning-Kokkos with the CUDA backend.
  [(#596)](https://github.com/PennyLaneAI/pennylane-lightning/pull/596)

* Remove deprecated MeasurementProcess.name.
  [(#605)](https://github.com/PennyLaneAI/pennylane-lightning/pull/605)

### Documentation

* Update requirements to build the documentation.
  [(#594)](https://github.com/PennyLaneAI/pennylane-lightning/pull/594)

### Bug fixes

* Downgrade auditwheel due to changes with library exclusion list.
  [(#620)](https://github.com/PennyLaneAI/pennylane-lightning/pull/620)

* List `GlobalPhase` gate in each device's TOML file.
  [(#615)](https://github.com/PennyLaneAI/pennylane-lightning/pull/615)

* Lightning-GPU's gate cache failed to distinguish between certain gates.
  For example, `MultiControlledX([0, 1, 2], "111")` and `MultiControlledX([0, 2], "00")` were applied as the same operation.
  This could happen with (at least) the following gates: `QubitUnitary`,`ControlledQubitUnitary`,`MultiControlledX`,`DiagonalQubitUnitary`,`PSWAP`,`OrbitalRotation`.
  [(#579)](https://github.com/PennyLaneAI/pennylane-lightning/pull/579)

* Ensure the stopping condition decompositions are respected for larger templated QFT and Grover operators.
  [(#609)](https://github.com/PennyLaneAI/pennylane-lightning/pull/609)

* Move concurrency group specifications from reusable Docker build workflow to the root workflows.
  [(#604)](https://github.com/PennyLaneAI/pennylane-lightning/pull/604)

* Fix `lightning-kokkos-cuda` Docker build and add CI workflow to build images and push to Docker Hub.
  [(#593)](https://github.com/PennyLaneAI/pennylane-lightning/pull/593)

* Update jax.config imports.
  [(#619)](https://github.com/PennyLaneAI/pennylane-lightning/pull/619)

* Fix apply state vector when using a Lightning handle.
  [(#622)](https://github.com/PennyLaneAI/pennylane-lightning/pull/622)

* Pinning Pytest to a version compatible with Flaky.
  [(#624)](https://github.com/PennyLaneAI/pennylane-lightning/pull/624)

### Contributors

This release contains contributions from (in alphabetical order):

Amintor Dusko, David Ittah, Vincent Michaud-Rioux, Lee J. O'Riordan, Shuli Shu, Matthew Silverman

---

# Release 0.34.0

### New features since last release

* Support added for Python 3.12 wheel builds.
  [(#541)](https://github.com/PennyLaneAI/pennylane-lightning/pull/541)

* Lightning-Qubit support arbitrary controlled gates (any wires and any control values). The kernels are implemented in the `LM` module.
  [(#576)](https://github.com/PennyLaneAI/pennylane-lightning/pull/576)

* Shot-noise related methods now accommodate observable objects with arbitrary eigenvalues. Add a Kronecker product method for two diagonal matrices.
  [(#570)](https://github.com/PennyLaneAI/pennylane-lightning/pull/570)

* Add shot-noise support for probs in the C++ layer. Probabilities are calculated from generated samples. All Lightning backends support this feature. Please note that target wires should be sorted in ascending manner.
  [(#568)](https://github.com/PennyLaneAI/pennylane-lightning/pull/568)

* Add `LM` kernels to apply arbitrary controlled operations efficiently.
  [(#516)](https://github.com/PennyLaneAI/pennylane-lightning/pull/516)

* Add shots support for variance value, probs, sample, counts calculation for given observables (`NamedObs`, `TensorProd` and `Hamiltonian`) based on Pauli words, `Identity` and `Hadamard` in the C++ layer. All Lightning backends support this support feature.
  [(#561)](https://github.com/PennyLaneAI/pennylane-lightning/pull/561)

* Add shots support for expectation value calculation for given observables (`NamedObs`, `TensorProd` and `Hamiltonian`) based on Pauli words, `Identity` and `Hadamard` in the C++ layer by adding `measure_with_samples` to the measurement interface. All Lightning backends support this support feature.
  [(#556)](https://github.com/PennyLaneAI/pennylane-lightning/pull/556)

* `qml.QubitUnitary` operators can be included in a circuit differentiated with the adjoint method. Lightning handles circuits with arbitrary non-differentiable `qml.QubitUnitary` operators. 1,2-qubit `qml.QubitUnitary` operators with differentiable parameters can be differentiated using decomposition.
  [(#540)] (https://github.com/PennyLaneAI/pennylane-lightning/pull/540)

### Breaking changes

* Set the default version of Kokkos to 4.2.00 throughout the project (CMake, CI, etc.)
  [(#578)] (https://github.com/PennyLaneAI/pennylane-lightning/pull/578)

* Overload `applyOperation` with a fifth `matrix` argument to all state vector classes to support arbitrary operations in `AdjointJacobianBase`.
  [(#540)] (https://github.com/PennyLaneAI/pennylane-lightning/pull/540)

### Improvements

* Ensure aligned memory used for numpy arrays with state-vector without reallocations.
  [(#572)](https://github.com/PennyLaneAI/pennylane-lightning/pull/572)

* Unify error messages of shot measurement related unsupported observables to better Catalyst.
  [(#577)](https://github.com/PennyLaneAI/pennylane-lightning/pull/577)

* Add configuration files to improve compatibility with Catalyst.
  [(#566)](https://github.com/PennyLaneAI/pennylane-lightning/pull/566)

* Refactor shot-noise related methods of MeasurementsBase class in the C++ layer and eigenvalues are not limited to `1` and `-1`. Add `getObs()` method to Observables class. Refactor `applyInPlaceShots` to allow users to get eigenvalues of Observables object. Deprecated `_preprocess_state` method in `MeasurementsBase` class for safer use of the `LightningQubitRaw` backend.
[(#570)](https://github.com/PennyLaneAI/pennylane-lightning/pull/570)

* Modify `setup.py` to use backend-specific build directory (`f"build_{backend}"`) to accelerate rebuilding backends in alternance.
  [(#540)] (https://github.com/PennyLaneAI/pennylane-lightning/pull/540)

* Update Dockerfile and rewrite the `build-wheel-lightning-gpu` stage to build Lightning-GPU from the `pennylane-lightning` monorepo.
  [(#539)] (https://github.com/PennyLaneAI/pennylane-lightning/pull/539)

* Add the MPI test CI workflows of Lightning-GPU in compatibility cron jobs.
  [(#536)] (https://github.com/PennyLaneAI/pennylane-lightning/pull/536)

* Add MPI synchronization in places to safely handle communicated data.
  [(#538)](https://github.com/PennyLaneAI/pennylane-lightning/pull/538)

* Add release option in compatibility cron jobs to test the release candidates of PennyLane and the Lightning plugins against one another.
  [(#531)] (https://github.com/PennyLaneAI/pennylane-lightning/pull/531)

* Add GPU workflows in compatibility cron jobs to test Lightning-GPU and Lightning-Kokkos with the Kokkos CUDA backend.
  [(#528)] (https://github.com/PennyLaneAI/pennylane-lightning/pull/528)

### Documentation

* Fixed a small typo in the documentation page for the PennyLane-Lightning GPU device.
  [(#563)](https://github.com/PennyLaneAI/pennylane-lightning/pull/563)

* Add OpenGraph social preview for Lightning docs.
  [(#574)](https://github.com/PennyLaneAI/pennylane-lightning/pull/574)

### Bug fixes

* Fix CodeCov file contention issue when uploading data from many workloads.
  [(#584)](https://github.com/PennyLaneAI/pennylane-lightning/pull/584)

* Ensure the `lightning.gpu` intermediate wheel builds are uploaded to TestPyPI.
  [(#575)](https://github.com/PennyLaneAI/pennylane-lightning/pull/575)

* Allow support for newer clang-tidy versions on non-x86_64 platforms.
  [(#567)](https://github.com/PennyLaneAI/pennylane-lightning/pull/567)

* Do not run C++ tests when testing for compatibility with PennyLane, hence fixing plugin-matrix failures. Fix Lightning-GPU workflow trigger.
  [(#571)](https://github.com/PennyLaneAI/pennylane-lightning/pull/571)

* Revert single-node multi-GPU batching behaviour to match https://github.com/PennyLaneAI/pennylane-lightning-gpu/pull/27.
  [(#564)](https://github.com/PennyLaneAI/pennylane-lightning/pull/564)

* Move deprecated `stateprep` `QuantumScript` argument into the operation list in `mpitests/test_adjoint_jacobian.py`.
  [(#540)] (https://github.com/PennyLaneAI/pennylane-lightning/pull/540)

* Fix MPI Python unit tests for the adjoint method.
  [(#538)](https://github.com/PennyLaneAI/pennylane-lightning/pull/538)

* Fix the issue with assigning kernels to ops before registering kernels on macOS
  [(#582)](https://github.com/PennyLaneAI/pennylane-lightning/pull/582)

* Update `MANIFEST.in` to include device config files and `CHANGELOG.md`
  [(#585)](https://github.com/PennyLaneAI/pennylane-lightning/pull/585)

### Contributors

This release contains contributions from (in alphabetical order):

Ali Asadi, Isaac De Vlugt, Amintor Dusko, Vincent Michaud-Rioux, Erick Ochoa Lopez, Lee James O'Riordan, Shuli Shu

---

# Release 0.33.1

* pip-installed CUDA runtime libraries can now be accessed from a virtualenv.
  [(#543)](https://github.com/PennyLaneAI/pennylane-lightning/pull/543)

### Bug fixes

* The pybind11 compiled module RPATH linkage has been restored to pre-0.33 behaviour.
  [(#543)](https://github.com/PennyLaneAI/pennylane-lightning/pull/543)

### Contributors

This release contains contributions from (in alphabetical order):

Lee J. O'Riordan

---

# Release 0.33.0

### New features since last release

* Add documentation updates for the `lightning.gpu` backend.
  [(#525)] (https://github.com/PennyLaneAI/pennylane-lightning/pull/525)

* Add `SparseHamiltonian` support for Lightning-Qubit and Lightning-GPU.
  [(#526)] (https://github.com/PennyLaneAI/pennylane-lightning/pull/526)

* Add `SparseHamiltonian` support for Lightning-Kokkos.
  [(#527)] (https://github.com/PennyLaneAI/pennylane-lightning/pull/527)

* Integrate python/pybind layer of distributed Lightning-GPU into the Lightning monorepo with Python unit tests.
  [(#518)] (https://github.com/PennyLaneAI/pennylane-lightning/pull/518)

* Integrate the distributed C++ backend of Lightning-GPU into the Lightning monorepo.
  [(#514)] (https://github.com/PennyLaneAI/pennylane-lightning/pull/514)

* Integrate Lightning-GPU into the Lightning monorepo. The new backend is named `lightning.gpu` and includes all single-GPU features.
  [(#499)] (https://github.com/PennyLaneAI/pennylane-lightning/pull/499)

* Build Linux wheels for Lightning-GPU (CUDA-11).
  [(#517)](https://github.com/PennyLaneAI/pennylane-lightning/pull/517)

* Add `Dockerfile` in `docker` and `make docker` workflow in `Makefile`. The Docker images and documentation are available on [DockerHub](https://hub.docker.com/repository/docker/pennylaneai/pennylane).
  [(#496)](https://github.com/PennyLaneAI/pennylane-lightning/pull/496)

* Add mid-circuit state preparation operation tests.
  [(#495)](https://github.com/PennyLaneAI/pennylane-lightning/pull/495)

### Breaking changes

* Add `tests_gpu.yml` workflow to test the Lightning-Kokkos backend with CUDA-12.
  [(#494)](https://github.com/PennyLaneAI/pennylane-lightning/pull/494)

* Implement `LM::GeneratorDoubleExcitation`, `LM::GeneratorDoubleExcitationMinus`, `LM::GeneratorDoubleExcitationPlus` kernels. Lightning-Qubit default kernels are now strictly from the `LM` implementation, which requires less memory and is faster for large state vectors.
  [(#512)](https://github.com/PennyLaneAI/pennylane-lightning/pull/512)

* Add workflows validating compatibility between PennyLane and Lightning's most recent stable releases and development (latest) versions.
  [(#507)](https://github.com/PennyLaneAI/pennylane-lightning/pull/507)
  [(#498)](https://github.com/PennyLaneAI/pennylane-lightning/pull/498)

* Introduce `timeout-minutes` in various workflows, mainly to avoid Windows builds hanging for several hours.
  [(#503)](https://github.com/PennyLaneAI/pennylane-lightning/pull/503)

* Cast integral-valued arrays to the device's complex type on entry in `_preprocess_state_vector` to ensure the state is correctly represented with floating-point numbers.
  [(#501)](https://github.com/PennyLaneAI/pennylane-lightning/pull/501)

* Update `DefaultQubit` to `DefaultQubitLegacy` on Lightning fallback.
  [(#500)](https://github.com/PennyLaneAI/pennylane-lightning/pull/500)

* Enums defined in `GateOperation.hpp` start at `1` (previously `0`). `::BEGIN` is introduced in a few places where it was assumed `0` accordingly.
  [(#485)](https://github.com/PennyLaneAI/pennylane-lightning/pull/485)

* Enable pre-commit hooks to format all Python files and linting of all Python source files.
  [(#485)](https://github.com/PennyLaneAI/pennylane-lightning/pull/485)

### Improvements

* Improve Python testing for Lightning-GPU (+MPI) by adding jobs in Actions files and adding Python tests to increase code coverage.
  [(#522)](https://github.com/PennyLaneAI/pennylane-lightning/pull/522)

* Add support for `pip install pennylane-lightning[kokkos]` for the OpenMP backend.
  [(#515)](https://github.com/PennyLaneAI/pennylane-lightning/pull/515)

* Update `setup.py` to allow for multi-package co-existence. The `PennyLane_Lightning` package now is the responsible for the core functionality, and will be depended upon by all other extensions.
  [(#504)] (https://github.com/PennyLaneAI/pennylane-lightning/pull/504)

* Redesign Lightning-Kokkos `StateVectorKokkos` class to use Kokkos `RangePolicy` together with special functors in `applyMultiQubitOp` to apply 1- to 4-wire generic unitary gates. For more than 4 wires, the general implementation using Kokkos `TeamPolicy` is employed to yield the best all-around performance.
  [(#490)] (https://github.com/PennyLaneAI/pennylane-lightning/pull/490)

* Redesign Lightning-Kokkos `Measurements` class to use Kokkos `RangePolicy` together with special functors to obtain the expectation value of 1- to 4-wire generic unitary gates. For more than 4 wires, the general implementation using Kokkos `TeamPolicy` is employed to yield the best all-around performance.
  [(#489)] (https://github.com/PennyLaneAI/pennylane-lightning/pull/489)

* Add tests to increase Lightning-Kokkos coverage.
  [(#485)](https://github.com/PennyLaneAI/pennylane-lightning/pull/485)

* Add memory locality tag reporting and adjoint diff dispatch for `lightning.qubit` statevector classes.
  [(#492)](https://github.com/PennyLaneAI/pennylane-lightning/pull/492)

* Add support for dependent external packages to C++ core.
  [(#482)](https://github.com/PennyLaneAI/pennylane-lightning/pull/482)

* Add support for building multiple backend simulators.
  [(#497)](https://github.com/PennyLaneAI/pennylane-lightning/pull/497)

### Documentation

### Bug fixes

* Fix CI issues running python-cov with MPI.
  [(#535)](https://github.com/PennyLaneAI/pennylane-lightning/pull/535)

* Re-add support for `pip install pennylane-lightning[gpu]`.
  [(#515)](https://github.com/PennyLaneAI/pennylane-lightning/pull/515)

* Switch most Lightning-Qubit default kernels to `LM`. Add `LM::multiQubitOp` tests, failing when targeting out-of-order wires clustered close to `num_qubits-1`. Fix the `LM::multiQubitOp` kernel implementation by introducing a generic `revWireParity` routine and replacing the `bitswap`-based implementation. Mimic the changes fixing the corresponding `multiQubitOp` and `expval` functors in Lightning-Kokkos.
  [(#511)](https://github.com/PennyLaneAI/pennylane-lightning/pull/511)

* Fix RTD builds by removing unsupported `system_packages` configuration option.
  [(#491)](https://github.com/PennyLaneAI/pennylane-lightning/pull/491)

### Contributors

This release contains contributions from (in alphabetical order):

Ali Asadi, Amintor Dusko, Vincent Michaud-Rioux, Lee J. O'Riordan, Shuli Shu

---

# Release 0.32.0

### New features since last release

* The `lightning.kokkos` backend supports Nvidia GPU execution (with Kokkos v4 and CUDA v12).
  [(#477)](https://github.com/PennyLaneAI/pennylane-lightning/pull/477)

* Complete overhaul of repository structure to facilitates integration of multiple backends. Refactoring efforts we directed to improve development performance, code reuse and decrease overall overhead to propagate changes through backends. New C++ modular build strategy allows for faster test builds restricted to a module. Update CI/CD actions concurrency strategy. Change minimal Python version to 3.9.
  [(#472)] (https://github.com/PennyLaneAI/pennylane-lightning/pull/472)

* Wheels are built with native support for sparse Hamiltonians.
  [(#470)] (https://github.com/PennyLaneAI/pennylane-lightning/pull/470)

* Add native support to sparse Hamiltonians in the absence of Kokkos & Kokkos-kernels.
  [(#465)] (https://github.com/PennyLaneAI/pennylane-lightning/pull/465)

### Breaking changes

* Rename `QubitStateVector` to `StatePrep` in the Lightning-Qubit and `Lightning-Kokkos` classes.
  [(#486)](https://github.com/PennyLaneAI/pennylane-lightning/pull/486)

* Modify `adjointJacobian` methods to accept a (maybe unused) reference `StateVectorT`, allowing device-backed simulators to directly access state vector data for adjoint differentiation instead of copying it back-and-forth into `JacobianData` (host memory).
  [(#477)](https://github.com/PennyLaneAI/pennylane-lightning/pull/477)

### Improvements

* Refactor LKokkos `Measurements` class to use (fast) specialized functors whenever possible.
  [(#481)] (https://github.com/PennyLaneAI/pennylane-lightning/pull/481)

* Merge Lightning Qubit and Lightning Kokkos backends in the new repository.
  [(#472)] (https://github.com/PennyLaneAI/pennylane-lightning/pull/472)

* Integrated new unified docs for Lightning Kokkos and Lightning Qubit packages.
  [(#473)] (https://github.com/PennyLaneAI/pennylane-lightning/pull/473)

### Documentation

### Bug fixes

* Ensure PennyLane has an `active_return` attribute before calling it.
 [(#483)] (https://github.com/PennyLaneAI/pennylane-lightning/pull/483)

* Do no import `sqrt2_v` from `<numbers>` in `Util.hpp` to resolve issue with Lightning-GPU builds.
  [(#479)](https://github.com/PennyLaneAI/pennylane-lightning/pull/479)

* Update the CMake internal references to enable sub-project compilation with affecting the parent package.
  [(#478)](https://github.com/PennyLaneAI/pennylane-lightning/pull/478)

* `apply` no longer mutates the inputted list of operations.
  [(#474)](https://github.com/PennyLaneAI/pennylane-lightning/pull/474)

### Contributors

This release contains contributions from (in alphabetical order):

Amintor Dusko, Christina Lee, Vincent Michaud-Rioux, Lee J. O'Riordan

---

# Release 0.31.0

### New features since last release

* Update Kokkos support to 4.0.01.
  [(#439)] (https://github.com/PennyLaneAI/pennylane-lightning/pull/439)

### Breaking changes

* Update tests to be compliant with PennyLane v0.31.0 development changes and deprecations.
  [(#448)](https://github.com/PennyLaneAI/pennylane-lightning/pull/448)

### Improvements

* Remove logic from `setup.py` and transfer paths and env variable definitions into workflow files.
  [(#450)](https://github.com/PennyLaneAI/pennylane-lightning/pull/450)

* Detect MKL or CBLAS if `ENABLE_BLAS=ON` making sure that BLAS is linked as expected.
  [(#449)](https://github.com/PennyLaneAI/pennylane-lightning/pull/449)

### Documentation

* Fix LightningQubit class parameter documentation.
  [(#456)](https://github.com/PennyLaneAI/pennylane-lightning/pull/456)

### Bug fixes

* Ensure cross-platform wheels continue to build with updates in git safety checks.
  [(#452)](https://github.com/PennyLaneAI/pennylane-lightning/pull/452)

* Fixing Python version bug introduce in [(#450)](https://github.com/PennyLaneAI/pennylane-lightning/pull/450)
  when `Python_EXECUTABLE` was removed from `setup.py`.
  [(#461)](https://github.com/PennyLaneAI/pennylane-lightning/pull/461)

* Ensure aligned allocator definition works with C++20 compilers.
  [(#438)](https://github.com/PennyLaneAI/pennylane-lightning/pull/438)

* Prevent multiple threads from calling `Kokkos::initialize` or `Kokkos::finalize`.
  [(#439)](https://github.com/PennyLaneAI/pennylane-lightning/pull/439)

### Contributors

This release contains contributions from (in alphabetical order):

Vincent Michaud-Rioux, Lee J. O'Riordan, Chae-Yeun Park

---

# Release 0.30.0

### New features since last release

* Add MCMC sampler.
  [(#384)] (https://github.com/PennyLaneAI/pennylane-lightning/pull/384)

* Serialize PennyLane's arithmetic operators when they are used as observables
  that are expressed in the Pauli basis.
  [(#424)](https://github.com/PennyLaneAI/pennylane-lightning/pull/424)

### Breaking changes

* Lightning now works with the new return types specification that is now default in PennyLane.
  See [the PennyLane `qml.enable_return`](https://docs.pennylane.ai/en/stable/code/api/pennylane.enable_return.html?highlight=enable_return) documentation for more information on this change.
  [(#427)](https://github.com/PennyLaneAI/pennylane-lightning/pull/427)

Instead of creating potentially ragged numpy array, devices and `QNode`'s now return an object of the same type as that
returned by the quantum function.

```
>>> dev = qml.device('lightning.qubit', wires=1)
>>> @qml.qnode(dev, diff_method="adjoint")
... def circuit(x):
...     qml.RX(x, wires=0)
...     return qml.expval(qml.PauliY(0)), qml.expval(qml.PauliZ(0))
>>> x = qml.numpy.array(0.5)
>>> circuit(qml.numpy.array(0.5))
(array(-0.47942554), array(0.87758256))
```

Interfaces like Jax or Torch handle tuple outputs without issues:

```
>>> jax.jacobian(circuit)(jax.numpy.array(0.5))
(Array(-0.87758255, dtype=float32, weak_type=True),
Array(-0.47942555, dtype=float32, weak_type=True))
```

Autograd cannot differentiate an output tuple, so results must be converted to an array before
use with `qml.jacobian`:

```
>>> qml.jacobian(lambda y: qml.numpy.array(circuit(y)))(x)
array([-0.87758256, -0.47942554])
```

Alternatively, the quantum function itself can return a numpy array of measurements:

```
>>> dev = qml.device('lightning.qubit', wires=1)
>>> @qml.qnode(dev, diff_method="adjoint")
>>> def circuit2(x):
...     qml.RX(x, wires=0)
...     return np.array([qml.expval(qml.PauliY(0)), qml.expval(qml.PauliZ(0))])
>>> qml.jacobian(circuit2)(np.array(0.5))
array([-0.87758256, -0.47942554])
```

### Improvements

* Remove deprecated `set-output` commands from workflow files.
  [(#437)](https://github.com/PennyLaneAI/pennylane-lightning/pull/437)

* Lightning wheels are now checked with `twine check` post-creation for PyPI compatibility.
  [(#430)](https://github.com/PennyLaneAI/pennylane-lightning/pull/430)

* Lightning has been made compatible with the change in return types specification.
  [(#427)](https://github.com/PennyLaneAI/pennylane-lightning/pull/427)

* Lightning is compatible with clang-tidy version 16.
  [(#429)](https://github.com/PennyLaneAI/pennylane-lightning/pull/429)

### Contributors

This release contains contributions from (in alphabetical order):

Christina Lee, Vincent Michaud-Rioux, Lee James O'Riordan, Chae-Yeun Park, Matthew Silverman

---

# Release 0.29.0

### Improvements

* Remove runtime dependency on ninja build system.
  [(#414)](https://github.com/PennyLaneAI/pennylane-lightning/pull/414)

* Allow better integration and installation support with CMake targeted binary builds.
  [(#403)](https://github.com/PennyLaneAI/pennylane-lightning/pull/403)

* Remove explicit Numpy and Scipy requirements.
  [(#412)](https://github.com/PennyLaneAI/pennylane-lightning/pull/412)

* Get `llvm` installation root from the environment variable `LLVM_ROOT_DIR` (or fallback to `brew`).
  [(#413)](https://github.com/PennyLaneAI/pennylane-lightning/pull/413)

* Update AVX2/512 kernel infrastructure for additional gate/generator operations.
  [(#404)](https://github.com/PennyLaneAI/pennylane-lightning/pull/404)

* Remove unnecessary lines for resolving CodeCov issue.
  [(#415)](https://github.com/PennyLaneAI/pennylane-lightning/pull/415)

* Add more AVX2/512 gate operations.
  [(#393)](https://github.com/PennyLaneAI/pennylane-lightning/pull/393)

### Documentation

### Bug fixes

* Ensure error raised when asking for out of order marginal probabilities. Prevents the return of incorrect results.
  [(#416)](https://github.com/PennyLaneAI/pennylane-lightning/pull/416)

* Fix Github shields in README.
  [(#402)](https://github.com/PennyLaneAI/pennylane-lightning/pull/402)

### Contributors

Amintor Dusko, Vincent Michaud-Rioux, Lee James O'Riordan, Chae-Yeun Park

---

# Release 0.28.2

### Bug fixes

* Fix Python module versioning for Linux wheels.
  [(#408)](https://github.com/PennyLaneAI/pennylane-lightning/pull/408)

### Contributors

This release contains contributions from (in alphabetical order):

Amintor Dusko, Shuli Shu, Trevor Vincent

---

# Release 0.28.1

### Bug fixes

* Fix Pybind11 module versioning and locations for Windows wheels.
  [(#400)](https://github.com/PennyLaneAI/pennylane-lightning/pull/400)

### Contributors

This release contains contributions from (in alphabetical order):

Lee J. O'Riordan

---

# Release 0.28.0

### Breaking changes

* Deprecate support for Python 3.7.
  [(#391)](https://github.com/PennyLaneAI/pennylane-lightning/pull/391)

### Improvements

* Improve Lightning package structure for external use as a C++ library.
  [(#369)](https://github.com/PennyLaneAI/pennylane-lightning/pull/369)

* Improve the stopping condition method.
  [(#386)](https://github.com/PennyLaneAI/pennylane-lightning/pull/386)

### Bug fixes

- Pin CMake to 3.24.x in wheel-builder to avoid Python not found error in CMake 3.25, when building wheels for PennyLane-Lightning-GPU.
  [(#387)](https://github.com/PennyLaneAI/pennylane-lightning/pull/387)

### Contributors

This release contains contributions from (in alphabetical order):

Amintor Dusko, Lee J. O'Riordan

---

# Release 0.27.0

### New features since last release

* Enable building of Python 3.11 wheels and upgrade Python on CI/CD workflows to 3.8.
  [(#381)](https://github.com/PennyLaneAI/pennylane-lightning/pull/381)

### Breaking changes

### Improvements

* Update clang-tools version in Github workflows.
  [(#351)](https://github.com/PennyLaneAI/pennylane-lightning/pull/351)

* Improve tests and checks CI/CD pipelines.
  [(#353)](https://github.com/PennyLaneAI/pennylane-lightning/pull/353)

* Implement 3 Qubits gates (CSWAP & Toffoli) & 4 Qubits gates (DoubleExcitation, DoubleExcitationMinus, DoubleExcitationPlus) in LM manner.
  [(#362)](https://github.com/PennyLaneAI/pennylane-lightning/pull/362)

* Upgrade Kokkos and Kokkos Kernels to 3.7.00, and improve sparse matrix-vector multiplication performance and memory usage.
  [(#361)](https://github.com/PennyLaneAI/pennylane-lightning/pull/361)

* Update Linux (ubuntu-latest) architecture x86_64 wheel-builder from GCC 10.x to GCC 11.x.
  [(#373)](https://github.com/PennyLaneAI/pennylane-lightning/pull/373)

* Update gcc and g++ 10.x to 11.x in CI tests. This update brings improved support for newer C++ features.
  [(#370)](https://github.com/PennyLaneAI/pennylane-lightning/pull/370)

* Change Lightning to inherit from QubitDevice instead of DefaultQubit.
  [(#365)](https://github.com/PennyLaneAI/pennylane-lightning/pull/365)

### Documentation

### Bug fixes

* Use mutex when accessing cache in KernelMap.
  [(#382)](https://github.com/PennyLaneAI/pennylane-lightning/pull/382)

### Contributors

This release contains contributions from (in alphabetical order):

Amintor Dusko, Chae-Yeun Park, Monit Sharma, Shuli Shu

---

# Release 0.26.1

### Bug fixes

* Fixes the transposition method used in the probability calculation.
  [(#377)](https://github.com/PennyLaneAI/pennylane-lightning/pull/377)

### Contributor

Amintor Dusko

---
# Release 0.26.0

### Improvements

* Introduces requirements-dev.txt and improves dockerfile.
  [(#330)](https://github.com/PennyLaneAI/pennylane-lightning/pull/330)

* Support `expval` for a Hamiltonian.
  [(#333)](https://github.com/PennyLaneAI/pennylane-lightning/pull/333)

* Implements caching for Kokkos installation.
  [(#316)](https://github.com/PennyLaneAI/pennylane-lightning/pull/316)

* Supports measurements of operator arithmetic classes such as `Sum`, `Prod`,
  and `SProd` by deferring handling of them to `DefaultQubit`.
  [(#349)](https://github.com/PennyLaneAI/pennylane-lightning/pull/349)

```
@qml.qnode(qml.device('lightning.qubit', wires=2))
def circuit():
    obs = qml.s_prod(2.1, qml.PauliZ(0)) + qml.op_sum(qml.PauliX(0), qml.PauliZ(1))
    return qml.expval(obs)
```

### Bug fixes

* Test updates to reflect new measurement error messages.
  [(#334)](https://github.com/PennyLaneAI/pennylane-lightning/pull/334)

* Updates to the release tagger to fix incompatibilities with RTD.
  [(#344)](https://github.com/PennyLaneAI/pennylane-lightning/pull/344)

* Update cancel-workflow-action and bot credentials.
  [(#345)](https://github.com/PennyLaneAI/pennylane-lightning/pull/345)

### Contributors

This release contains contributions from (in alphabetical order):

Amintor Dusko, Christina Lee, Lee J. O'Riordan, Chae-Yeun Park

---

# Release 0.25.0

### New features since last release

### Breaking changes

* We explicitly disable support for PennyLane's parameter broadcasting.
[#317](https://github.com/PennyLaneAI/pennylane-lightning/pull/317)

* We explicitly remove support for PennyLane's `Sum`, `SProd` and `Prod`
  as observables.
  [(#326)](https://github.com/PennyLaneAI/pennylane-lightning/pull/326)

### Improvements

* CI builders use a reduced set of resources and redundant tests for PRs.
  [(#319)](https://github.com/PennyLaneAI/pennylane-lightning/pull/319)

* Parallelize wheel-builds where applicable.
  [(#314)](https://github.com/PennyLaneAI/pennylane-lightning/pull/314)

* AVX2/512 kernels are now available on Linux/MacOS with x86-64 architecture.
  [(#313)](https://github.com/PennyLaneAI/pennylane-lightning/pull/313)

### Documentation

* Updated ReadTheDocs runner version from Ubuntu 20.04 to 22.04
  [(#327)](https://github.com/PennyLaneAI/pennylane-lightning/pull/327)

### Bug fixes

* Test updates to reflect new additions to PennyLane.
  [(#318)](https://github.com/PennyLaneAI/pennylane-lightning/pull/318)

### Contributors

This release contains contributions from (in alphabetical order):

Amintor Dusko, Christina Lee, Rashid N H M, Lee J. O'Riordan, Chae-Yeun Park

---

# Release 0.24.0

### New features since last release

* Add `SingleExcitation` and `DoubleExcitation` qchem gates and generators.
  [(#289)](https://github.com/PennyLaneAI/pennylane-lightning/pull/289)

* Add a new dispatch mechanism for future kernels.
  [(#291)](https://github.com/PennyLaneAI/pennylane-lightning/pull/291)

* Add `IsingXY` gate operation.
  [(#303)](https://github.com/PennyLaneAI/pennylane-lightning/pull/303)

* Support `qml.state()` in vjp and Hamiltonian in adjoint jacobian.
  [(#294)](https://github.com/PennyLaneAI/pennylane-lightning/pull/294)

### Breaking changes

* Codebase is now moving to C++20. The default compiler for Linux is now GCC10.
  [(#295)](https://github.com/PennyLaneAI/pennylane-lightning/pull/295)

* Minimum macOS version is changed to 10.15 (Catalina).
  [(#295)](https://github.com/PennyLaneAI/pennylane-lightning/pull/295)

### Improvements

* Split matrix operations, refactor dispatch mechanisms, and add a benchmark suits.
  [(#274)](https://github.com/PennyLaneAI/pennylane-lightning/pull/274)

* Add native support for the calculation of sparse Hamiltonians' expectation values.
Sparse operations are offloaded to [Kokkos](https://github.com/kokkos/kokkos) and
[Kokkos-Kernels](https://github.com/kokkos/kokkos-kernels).
  [(#283)](https://github.com/PennyLaneAI/pennylane-lightning/pull/283)

* Device `lightning.qubit` now accepts a datatype for a statevector.
  [(#290)](https://github.com/PennyLaneAI/pennylane-lightning/pull/290)

```python
dev1 = qml.device('lightning.qubit', wires=4, c_dtype=np.complex64) # for single precision
dev2 = qml.device('lightning.qubit', wires=4, c_dtype=np.complex128) # for double precision
```

### Documentation

* Use the centralized [Xanadu Sphinx Theme](https://github.com/XanaduAI/xanadu-sphinx-theme)
  to style the Sphinx documentation.
  [(#287)](https://github.com/PennyLaneAI/pennylane-lightning/pull/287)

### Bug fixes

* Fix the issue with using available `clang-format` version in format.
  [(#288)](https://github.com/PennyLaneAI/pennylane-lightning/pull/288)

* Fix a bug in the generator of `DoubleExcitationPlus`.
  [(#298)](https://github.com/PennyLaneAI/pennylane-lightning/pull/298)

### Contributors

This release contains contributions from (in alphabetical order):

Mikhail Andrenkov, Ali Asadi, Amintor Dusko, Lee James O'Riordan, Chae-Yeun Park, and Shuli Shu

---

# Release 0.23.0

### New features since last release

* Add `generate_samples()` to lightning.
  [(#247)](https://github.com/PennyLaneAI/pennylane-lightning/pull/247)

* Add Lightning GBenchmark Suite.
  [(#249)](https://github.com/PennyLaneAI/pennylane-lightning/pull/249)

* Support runtime and compile information.
  [(#253)](https://github.com/PennyLaneAI/pennylane-lightning/pull/253)

### Improvements

* Add `ENABLE_BLAS` build to CI checks.
  [(#249)](https://github.com/PennyLaneAI/pennylane-lightning/pull/249)

* Add more `clang-tidy` checks and kernel tests.
  [(#253)](https://github.com/PennyLaneAI/pennylane-lightning/pull/253)

* Add C++ code coverage to CI.
  [(#265)](https://github.com/PennyLaneAI/pennylane-lightning/pull/265)

* Skip over identity operations in `"lightning.qubit"`.
  [(#268)](https://github.com/PennyLaneAI/pennylane-lightning/pull/268)

### Bug fixes

* Update tests to remove `JacobianTape`.
  [(#260)](https://github.com/PennyLaneAI/pennylane-lightning/pull/260)

* Fix tests for MSVC.
  [(#264)](https://github.com/PennyLaneAI/pennylane-lightning/pull/264)

* Fix `#include <cpuid.h>` for PPC and AArch64 in Linux.
  [(#266)](https://github.com/PennyLaneAI/pennylane-lightning/pull/266)

* Remove deprecated tape execution methods.
  [(#270)](https://github.com/PennyLaneAI/pennylane-lightning/pull/270)

* Update `qml.probs` in `test_measures.py`.
  [(#280)](https://github.com/PennyLaneAI/pennylane-lightning/pull/280)

### Contributors

This release contains contributions from (in alphabetical order):

Ali Asadi, Chae-Yeun Park, Lee James O'Riordan, and Trevor Vincent

---

# Release 0.22.1

### Bug fixes

* Ensure `Identity ` kernel is registered to C++ dispatcher.
  [(#275)](https://github.com/PennyLaneAI/pennylane-lightning/pull/275)

---

# Release 0.22.0

### New features since last release

* Add Docker support.
  [(#234)](https://github.com/PennyLaneAI/pennylane-lightning/pull/234)

### Improvements

* Update quantum tapes serialization and Python tests.
  [(#239)](https://github.com/PennyLaneAI/pennylane-lightning/pull/239)

* Clang-tidy is now enabled for both tests and examples builds under Github Actions.
  [(#237)](https://github.com/PennyLaneAI/pennylane-lightning/pull/237)

* The return type of `StateVectorBase` data is now derived-class defined.
  [(#237)](https://github.com/PennyLaneAI/pennylane-lightning/pull/237)

* Update adjointJacobian and VJP methods.
  [(#222)](https://github.com/PennyLaneAI/pennylane-lightning/pull/222)

* Set GitHub workflow to upload wheels to Test PyPI.
  [(#220)](https://github.com/PennyLaneAI/pennylane-lightning/pull/220)

* Finalize the new kernel implementation.
  [(#212)](https://github.com/PennyLaneAI/pennylane-lightning/pull/212)

### Documentation

* Use of batching with OpenMP threads is documented.
  [(#221)](https://github.com/PennyLaneAI/pennylane-lightning/pull/221)

### Bug fixes

* Fix for OOM errors when using adjoint with large numbers of observables.
  [(#221)](https://github.com/PennyLaneAI/pennylane-lightning/pull/221)

* Add virtual destructor to C++ state-vector classes.
  [(#200)](https://github.com/PennyLaneAI/pennylane-lightning/pull/200)

* Fix a bug in Python tests with operations' `matrix` calls.
  [(#238)](https://github.com/PennyLaneAI/pennylane-lightning/pull/238)

* Refactor utility header and fix a bug in linear algebra function with CBLAS.
  [(#228)](https://github.com/PennyLaneAI/pennylane-lightning/pull/228)

### Contributors

This release contains contributions from (in alphabetical order):

Ali Asadi, Chae-Yeun Park, Lee James O'Riordan

---

# Release 0.21.0

### New features since last release

* Add C++ only benchmark for a given list of gates.
  [(#199)](https://github.com/PennyLaneAI/pennylane-lightning/pull/199)

* Wheel-build support for Python 3.10.
  [(#186)](https://github.com/PennyLaneAI/pennylane-lightning/pull/186)

* C++ support for probability, expectation value and variance calculations.
  [(#185)](https://github.com/PennyLaneAI/pennylane-lightning/pull/185)

* Add bindings to C++ expval, var, probs.
  [(#214)](https://github.com/PennyLaneAI/pennylane-lightning/pull/214)

### Improvements

* `setup.py` adds debug only when --debug is given
  [(#208)](https://github.com/PennyLaneAI/pennylane-lightning/pull/208)

* Add new highly-performant C++ kernels for quantum gates.
  [(#202)](https://github.com/PennyLaneAI/pennylane-lightning/pull/202)

The new kernels significantly improve the runtime performance of PennyLane-Lightning
for both differentiable and non-differentiable workflows. Here is an example workflow
using the adjoint differentiation method with a circuit of 5 strongly entangling layers:

```python
import pennylane as qml
from pennylane import numpy as np
from pennylane.templates.layers import StronglyEntanglingLayers
from numpy.random import random
np.random.seed(42)
n_layers = 5
n_wires = 6
dev = qml.device("lightning.qubit", wires=n_wires)

@qml.qnode(dev, diff_method="adjoint")
def circuit(weights):
    StronglyEntanglingLayers(weights, wires=list(range(n_wires)))
    return [qml.expval(qml.PauliZ(i)) for i in range(n_wires)]

init_weights = np.random.random(StronglyEntanglingLayers.shape(n_layers=n_layers, n_wires=n_wires))
params = np.array(init_weights,requires_grad=True)
jac = qml.jacobian(circuit)(params)
```
The latest release shows improved performance on both single and multi-threaded evaluations!

<img src="https://raw.githubusercontent.com/PennyLaneAI/pennylane-lightning/v0.21.0-rc0/doc/_static/lightning_v20_v21_bm.png" width=50%/>

* Ensure debug info is built into dynamic libraries.
  [(#201)](https://github.com/PennyLaneAI/pennylane-lightning/pull/201)

### Documentation

* New guidelines on adding and benchmarking C++ kernels.
  [(#202)](https://github.com/PennyLaneAI/pennylane-lightning/pull/202)

### Bug fixes

* Update clang-format version
  [(#219)](https://github.com/PennyLaneAI/pennylane-lightning/pull/219)

* Fix failed tests on Windows.
  [(#218)](https://github.com/PennyLaneAI/pennylane-lightning/pull/218)

* Update clang-format version
  [(#219)](https://github.com/PennyLaneAI/pennylane-lightning/pull/219)

* Add virtual destructor to C++ state-vector classes.
  [(#200)](https://github.com/PennyLaneAI/pennylane-lightning/pull/200)

* Fix failed tests for the non-binary wheel.
  [(#213)](https://github.com/PennyLaneAI/pennylane-lightning/pull/213)

* Add virtual destructor to C++ state-vector classes.
  [(#200)](https://github.com/PennyLaneAI/pennylane-lightning/pull/200)

### Contributors

This release contains contributions from (in alphabetical order):

Ali Asadi, Amintor Dusko, Chae-Yeun Park, Lee James O'Riordan

---

# Release 0.20.1

### Bug fixes

* Fix missing header-files causing build errors in algorithms module.
  [(#193)](https://github.com/PennyLaneAI/pennylane-lightning/pull/193)

* Fix failed tests for the non-binary wheel.
  [(#191)](https://github.com/PennyLaneAI/pennylane-lightning/pull/191)

---
# Release 0.20.2

### Bug fixes

* Introduce CY kernel to Lightning to avoid issues with decomposition.
  [(#203)](https://github.com/PennyLaneAI/pennylane-lightning/pull/203)

### Contributors

This release contains contributions from (in alphabetical order):

Lee J. O'Riordan

# Release 0.20.1

### Bug fixes

* Fix missing header-files causing build errors in algorithms module.
  [(#193)](https://github.com/PennyLaneAI/pennylane-lightning/pull/193)

* Fix failed tests for the non-binary wheel.
  [(#191)](https://github.com/PennyLaneAI/pennylane-lightning/pull/191)

# Release 0.20.0

### New features since last release

* Add wheel-builder support for Python 3.10.
  [(#186)](https://github.com/PennyLaneAI/pennylane-lightning/pull/186)

* Add VJP support to PL-Lightning.
  [(#181)](https://github.com/PennyLaneAI/pennylane-lightning/pull/181)

* Add complex64 support in PL-Lightning.
  [(#177)](https://github.com/PennyLaneAI/pennylane-lightning/pull/177)

* Added examples folder containing aggregate gate performance test.
  [(#165)](https://github.com/PennyLaneAI/pennylane-lightning/pull/165)

### Breaking changes

### Improvements

* Update PL-Lightning to support new features in PL.
  [(#179)](https://github.com/PennyLaneAI/pennylane-lightning/pull/179)

### Documentation

* Lightning setup.py build process uses CMake.
  [(#176)](https://github.com/PennyLaneAI/pennylane-lightning/pull/176)

### Contributors

This release contains contributions from (in alphabetical order):

Ali Asadi, Chae-Yeun Park, Isidor Schoch, Lee James O'Riordan

---

# Release 0.19.0

* Add Cache-Friendly DOTC, GEMV, GEMM along with BLAS Support.
  [(#155)](https://github.com/PennyLaneAI/pennylane-lightning/pull/155)

### Improvements

* The performance of parametric gates has been improved.
  [(#157)](https://github.com/PennyLaneAI/pennylane-lightning/pull/157)

* AVX support is enabled for Linux users on Intel/AMD platforms.
  [(#157)](https://github.com/PennyLaneAI/pennylane-lightning/pull/157)

* PennyLane-Lightning has been updated to conform with clang-tidy
  recommendations for modernization, offering performance improvements across
  all use-cases.
  [(#153)](https://github.com/PennyLaneAI/pennylane-lightning/pull/153)

### Breaking changes

* Linux users on `x86_64` must have a CPU supporting AVX.
  [(#157)](https://github.com/PennyLaneAI/pennylane-lightning/pull/157)

### Bug fixes

* OpenMP built with Intel MacOS CI runners causes failures on M1 Macs. OpenMP is currently
  disabled in the built wheels until this can be resolved with Github Actions runners.
  [(#166)](https://github.com/PennyLaneAI/pennylane-lightning/pull/166)

### Contributors

This release contains contributions from (in alphabetical order):

Ali Asadi, Lee James O'Riordan

---

# Release 0.18.0

### New features since last release

* PennyLane-Lightning now provides a high-performance
  [adjoint Jacobian](http://arxiv.org/abs/2009.02823) method for differentiating quantum circuits.
  [(#136)](https://github.com/PennyLaneAI/pennylane-lightning/pull/136)

  The adjoint method operates after a forward pass by iteratively applying inverse gates to scan
  backwards through the circuit. The method is already available in PennyLane's
  `default.qubit` device, but the version provided by `lightning.qubit` integrates with the C++
  backend and is more performant, as shown in the plot below:

  <img src="https://raw.githubusercontent.com/PennyLaneAI/pennylane-lightning/master/doc/_static/lightning_adjoint.png" width=70%/>

  The plot compares the average runtime of `lightning.qubit` and `default.qubit` for calculating the
  Jacobian of a circuit using the adjoint method for a range of qubit numbers. The circuit
  consists of ten `BasicEntanglerLayers` with a `PauliZ` expectation value calculated on each wire,
  repeated over ten runs. We see that `lightning.qubit` provides a speedup of around two to eight
  times, depending on the number of qubits.

  The adjoint method can be accessed using the standard interface. Consider the following circuit:

  ```python
  import pennylane as qml

  wires = 3
  layers = 2
  dev = qml.device("lightning.qubit", wires=wires)

  @qml.qnode(dev, diff_method="adjoint")
  def circuit(weights):
      qml.templates.StronglyEntanglingLayers(weights, wires=range(wires))
      return qml.expval(qml.PauliZ(0))

  weights = qml.init.strong_ent_layers_normal(layers, wires, seed=1967)
  ```

  The circuit can be executed and its gradient calculated using:

    ```pycon
  >>> print(f"Circuit evaluated: {circuit(weights)}")
  Circuit evaluated: 0.9801286266677633
  >>> print(f"Circuit gradient:\n{qml.grad(circuit)(weights)}")
  Circuit gradient:
  [[[-1.11022302e-16 -1.63051504e-01 -4.14810501e-04]
    [ 1.11022302e-16 -1.50136528e-04 -1.77922957e-04]
    [ 0.00000000e+00 -3.92874550e-02  8.14523075e-05]]

   [[-1.14472273e-04  3.85963953e-02  0.00000000e+00]
    [-5.76791765e-05 -9.78478343e-02  0.00000000e+00]
    [-5.55111512e-17  0.00000000e+00 -1.11022302e-16]]]
  ```

* PennyLane-Lightning now supports all of the operations and observables of `default.qubit`.
  [(#124)](https://github.com/PennyLaneAI/pennylane-lightning/pull/124)

### Improvements

* A new state-vector class `StateVectorManaged` was added, enabling memory use to be bound to
  statevector lifetime.
  [(#136)](https://github.com/PennyLaneAI/pennylane-lightning/pull/136)

* The repository now has a well-defined component hierarchy, allowing each indepedent unit to be
  compiled and linked separately.
  [(#136)](https://github.com/PennyLaneAI/pennylane-lightning/pull/136)

* PennyLane-Lightning can now be installed without compiling its C++ binaries and will fall back
  to using the `default.qubit` implementation. Skipping compilation is achieved by setting the
  `SKIP_COMPILATION` environment variable, e.g., Linux/MacOS: `export SKIP_COMPILATION=True`,
  Windows: `set SKIP_COMPILATION=True`. This feature is intended for building a pure-Python wheel of
  PennyLane-Lightning as a backup for platforms without a dedicated wheel.
  [(#129)](https://github.com/PennyLaneAI/pennylane-lightning/pull/129)

* The C++-backed Python bound methods can now be directly called with wires and supplied parameters.
  [(#125)](https://github.com/PennyLaneAI/pennylane-lightning/pull/125)

* Lightning supports arbitrary unitary and non-unitary gate-calls from Python to C++ layer.
  [(#121)](https://github.com/PennyLaneAI/pennylane-lightning/pull/121)

### Documentation

* Added preliminary architecture diagram for package.
  [(#131)](https://github.com/PennyLaneAI/pennylane-lightning/pull/131)

* C++ API built as part of docs generation.
  [(#131)](https://github.com/PennyLaneAI/pennylane-lightning/pull/131)

### Breaking changes

* Wheels for MacOS <= 10.13 will no longer be provided due to XCode SDK C++17 support requirements.
  [(#149)](https://github.com/PennyLaneAI/pennylane-lightning/pull/149)

### Bug fixes

* An indexing error in the CRY gate is fixed. [(#136)](https://github.com/PennyLaneAI/pennylane-lightning/pull/136)

* Column-major data in numpy is now correctly converted to row-major upon pass to the C++ layer.
  [(#126)](https://github.com/PennyLaneAI/pennylane-lightning/pull/126)

### Contributors

This release contains contributions from (in alphabetical order):

Thomas Bromley, Lee James O'Riordan

---

# Release 0.17.0

### New features

* C++ layer now supports float (32-bit) and double (64-bit) templated complex data.
  [(#113)](https://github.com/PennyLaneAI/pennylane-lightning/pull/113)

### Improvements

* The PennyLane device test suite is now included in coverage reports.
  [(#123)](https://github.com/PennyLaneAI/pennylane-lightning/pull/123)

* Static versions of jQuery and Bootstrap are no longer included in the CSS theme.
  [(#118)](https://github.com/PennyLaneAI/pennylane-lightning/pull/118)

* C++ tests have been ported to use Catch2 framework.
  [(#115)](https://github.com/PennyLaneAI/pennylane-lightning/pull/115)

* Testing now exists for both float and double precision methods in C++ layer.
  [(#113)](https://github.com/PennyLaneAI/pennylane-lightning/pull/113)
  [(#115)](https://github.com/PennyLaneAI/pennylane-lightning/pull/115)

* Compile-time utility methods with `constexpr` have been added.
  [(#113)](https://github.com/PennyLaneAI/pennylane-lightning/pull/113)

* Wheel-build support for ARM64 (Linux and MacOS) and PowerPC (Linux) added.
  [(#110)](https://github.com/PennyLaneAI/pennylane-lightning/pull/110)

* Add support for Controlled Phase Gate (`ControlledPhaseShift`).
  [(#114)](https://github.com/PennyLaneAI/pennylane-lightning/pull/114)

* Move changelog to `.github` and add a changelog reminder.
  [(#111)](https://github.com/PennyLaneAI/pennylane-lightning/pull/111)

* Adds CMake build system support.
  [(#104)](https://github.com/PennyLaneAI/pennylane-lightning/pull/104)


### Breaking changes

* Removes support for Python 3.6 and adds support for Python 3.9.
  [(#127)](https://github.com/PennyLaneAI/pennylane-lightning/pull/127)
  [(#128)](https://github.com/PennyLaneAI/pennylane-lightning/pull/128)

* Compilers with C++17 support are now required to build C++ module.
  [(#113)](https://github.com/PennyLaneAI/pennylane-lightning/pull/113)

* Gate classes have been removed with functionality added to StateVector class.
  [(#113)](https://github.com/PennyLaneAI/pennylane-lightning/pull/113)

* We are no longer building wheels for Python 3.6.
  [(#106)](https://github.com/PennyLaneAI/pennylane-lightning/pull/106)

### Bug fixes

* PowerPC wheel-builder now successfully compiles modules.
  [(#120)](https://github.com/PennyLaneAI/pennylane-lightning/pull/120)

### Documentation

* Added community guidelines.
  [(#109)](https://github.com/PennyLaneAI/pennylane-lightning/pull/109)

### Contributors

This release contains contributions from (in alphabetical order):

Ali Asadi, Christina Lee, Thomas Bromley, Lee James O'Riordan

---

# Release 0.15.1

### Bug fixes

* The PennyLane-Lightning binaries are now built with NumPy 1.19.5, to avoid ABI
  compatibility issues with the latest NumPy 1.20 release. See
  [the NumPy release notes](https://numpy.org/doc/stable/release/1.20.0-notes.html#size-of-np-ndarray-and-np-void-changed)
  for more details.
  [(#97)](https://github.com/PennyLaneAI/pennylane-lightning/pull/97)

### Contributors

This release contains contributions from (in alphabetical order):

Josh Izaac, Antal Száva

---

# Release 0.15.0

### Improvements

* For compatibility with PennyLane v0.15, the `analytic` keyword argument
  has been removed. Statistics can still be computed analytically by setting
  `shots=None`.
  [(#93)](https://github.com/PennyLaneAI/pennylane-lightning/pull/93)

* Inverse gates are now supported.
  [(#89)](https://github.com/PennyLaneAI/pennylane-lightning/pull/89)

* Add new lightweight backend with performance improvements.
  [(#57)](https://github.com/PennyLaneAI/pennylane-lightning/pull/57)

* Remove the previous Eigen-based backend.
  [(#67)](https://github.com/PennyLaneAI/pennylane-lightning/pull/67)

### Bug fixes

* Re-add dispatch table after fixing static initialisation order issue.
  [(#68)](https://github.com/PennyLaneAI/pennylane-lightning/pull/68)

### Contributors

This release contains contributions from (in alphabetical order):

Thomas Bromley, Theodor Isacsson, Christina Lee, Thomas Loke, Antal Száva.

---

# Release 0.14.1

### Bug fixes

* Fixes a bug where the `QNode` would swap Lightning-Qubit to
  `DefaultQubitAutograd` on device execution due to the inherited
  `passthru_devices` entry of the `capabilities` dictionary.
  [(#61)](https://github.com/PennyLaneAI/pennylane-lightning/pull/61)

### Contributors

This release contains contributions from (in alphabetical order):

Antal Száva

---

# Release 0.14.0

### Improvements

* Extends support from 16 qubits to 50 qubits.
  [(#52)](https://github.com/PennyLaneAI/pennylane-lightning/pull/52)

### Bug fixes

* Updates applying basis state preparations to correspond to the
  changes in `DefaultQubit`.
  [(#55)](https://github.com/PennyLaneAI/pennylane-lightning/pull/55)

### Contributors

This release contains contributions from (in alphabetical order):

Thomas Loke, Tom Bromley, Josh Izaac, Antal Száva

---

# Release 0.12.0

### Bug fixes

* Updates capabilities dictionary to be compatible with core PennyLane
  [(#45)](https://github.com/PennyLaneAI/pennylane-lightning/pull/45)

* Fix install of Eigen for CI wheel building
  [(#44)](https://github.com/PennyLaneAI/pennylane-lightning/pull/44)

### Contributors

This release contains contributions from (in alphabetical order):

Tom Bromley, Josh Izaac, Antal Száva

---

# Release 0.11.0

Initial release.

This release contains contributions from (in alphabetical order):

Tom Bromley, Josh Izaac, Nathan Killoran, Antal Száva<|MERGE_RESOLUTION|>--- conflicted
+++ resolved
@@ -82,13 +82,11 @@
 - Bump `readthedocs` Github action runner to use Ubuntu-24.04.
   [(#1151)](https://github.com/PennyLaneAI/pennylane-lightning/pull/1151)
 
-<<<<<<< HEAD
-- Bump Github action runner to use `Ubuntu-24.04` or `Ubuntu-latest`.
-  [(#1167)](https://github.com/PennyLaneAI/pennylane-lightning/pull/1167)
-=======
 - Removed `max_workers` argument for `default.qubit` device in Python tests to reduce CI testing time.
   [(##1174)](https://github.com/PennyLaneAI/pennylane-lightning/pull/1174)
->>>>>>> 24be96c9
+  
+ - Bump Github action runner to use `Ubuntu-24.04` or `Ubuntu-latest`.
+  [(#1167)](https://github.com/PennyLaneAI/pennylane-lightning/pull/1167)
 
 <h3>Contributors ✍️</h3>
 
