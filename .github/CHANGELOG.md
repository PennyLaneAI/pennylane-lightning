# Release 0.36.0-dev

### New features since last release

<<<<<<< HEAD
* Add Python class for the `lightning.tensor` device which uses the new device API and the interface for `quimb` based on the MPS method.
  [(#671)](https://github.com/PennyLaneAI/pennylane-lightning/pull/671)
=======
* Add compile-time support for AVX2/512 streaming operations in `lightning.qubit`.
  [(#664)](https://github.com/PennyLaneAI/pennylane-lightning/pull/664)
>>>>>>> 8b131caa

* `lightning.kokkos` supports mid-circuit measurements.
  [(#672)](https://github.com/PennyLaneAI/pennylane-lightning/pull/672)

* Add dynamic linking to LAPACK/OpenBlas shared objects in scipy.libs for both C++ and Python layer.
  [(#653)](https://github.com/PennyLaneAI/pennylane-lightning/pull/653)

* `lightning.qubit` supports mid-circuit measurements.
  [(#650)](https://github.com/PennyLaneAI/pennylane-lightning/pull/650)

* Add finite shots support in `lightning.qubit2`.
  [(#630)](https://github.com/PennyLaneAI/pennylane-lightning/pull/630)

* Add `collapse` and `normalize` methods to the `StateVectorLQubit` classes, enabling "branching" of the wavefunction. Add methods to create and seed an RNG in the `Measurements` modules.
  [(#645)](https://github.com/PennyLaneAI/pennylane-lightning/pull/645)

* Add two new python classes (LightningStateVector and LightningMeasurements) to support `lightning.qubit2`.
  [(#613)](https://github.com/PennyLaneAI/pennylane-lightning/pull/613)

* Add analytic-mode `qml.probs` and `qml.var` support in `lightning.qubit2`.
  [(#627)](https://github.com/PennyLaneAI/pennylane-lightning/pull/627)

* Add LightningAdjointJacobian to support `lightning.qubit2`.
  [(#631)](https://github.com/PennyLaneAI/pennylane-lightning/pull/631)

* Add `lightning.qubit2` device which uses the new device API.
  [(#607)](https://github.com/PennyLaneAI/pennylane-lightning/pull/607)
  [(#628)](https://github.com/PennyLaneAI/pennylane-lightning/pull/628)

* Add Vector-Jacobian Product calculation support to `lightning.qubit`.
  [(#644)](https://github.com/PennyLaneAI/pennylane-lightning/pull/644)

* Add support for using new operator arithmetic as the default.
  [(#649)](https://github.com/PennyLaneAI/pennylane-lightning/pull/649)

### Breaking changes

* Add `paths` directives to test workflows to avoid running tests that cannot be impacted by changes.
  [(#695)](https://github.com/PennyLaneAI/pennylane-lightning/pull/695)

* Move common components of `/src/simulator/lightning_gpu/utils/` to `/src/utils/cuda_utils/`.
  [(#676)](https://github.com/PennyLaneAI/pennylane-lightning/pull/676)

* Deprecate static LAPACK linking support.
  [(#653)](https://github.com/PennyLaneAI/pennylane-lightning/pull/653)

* Migrate `lightning.qubit` to the new device API.
  [(#646)](https://github.com/PennyLaneAI/pennylane-lightning/pull/646)

* Introduce `ci:build_wheels` label, which controls wheel building on `pull_request` and other triggers.
  [(#648)](https://github.com/PennyLaneAI/pennylane-lightning/pull/648)

* Remove building wheels for Lightning Kokkos on Windows.
  [(#693)](https://github.com/PennyLaneAI/pennylane-lightning/pull/693)

### Improvements

* Add tests for Windows Wheels, fix ill-defined caching, and set the proper backend for LKokkos wheels.
  [(#693)](https://github.com/PennyLaneAI/pennylane-lightning/pull/693)

* Replace string comparisons by `isinstance` checks where possible.
  [(#691)](https://github.com/PennyLaneAI/pennylane-lightning/pull/691)

* Refactor `cuda_utils` to remove its dependency on `custatevec.h`.
  [(#681)](https://github.com/PennyLaneAI/pennylane-lightning/pull/681)

* Add `test_templates.py` module where Grover and QSVT are tested.
  [(#684)](https://github.com/PennyLaneAI/pennylane-lightning/pull/684)

* Create `cuda_utils` for common usage of CUDA related backends.
  [(#676)](https://github.com/PennyLaneAI/pennylane-lightning/pull/676)

* Refactor `lightning_gpu_utils` unit tests to remove the dependency on statevector class.
  [(#675)](https://github.com/PennyLaneAI/pennylane-lightning/pull/675)

* Upgrade GitHub actions versions from v3 to v4.
  [(#669)](https://github.com/PennyLaneAI/pennylane-lightning/pull/669)

* Initialize the private attributes `gates_indices_` and `generators_indices_` of `StateVectorKokkos` using the definitions of the `Pennylane::Gates::Constant` namespace.
  [(#641)](https://github.com/PennyLaneAI/pennylane-lightning/pull/641)

* Add `isort` to `requirements-dev.txt` and run before `black` upon `make format` to sort Python imports.
  [(#623)](https://github.com/PennyLaneAI/pennylane-lightning/pull/623)

* Improve support for new operator arithmetic with `QuantumScriptSerializer.serialize_observables`.
  [(#670)](https://github.com/PennyLaneAI/pennylane-lightning/pull/670)

* Add `workflow_dispatch` to wheels recipes; allowing developers to build wheels manually on a branch instead of temporarily changing the headers.
  [(#679)](https://github.com/PennyLaneAI/pennylane-lightning/pull/679)

* Add the `ENABLE_LAPACK` compilation flag to toggle dynamic linking to LAPACK library.
  [(#678)](https://github.com/PennyLaneAI/pennylane-lightning/pull/678)

### Documentation

### Bug fixes

* `dynamic_one_shot` was refactored to use `SampleMP` measurements as a way to return the mid-circuit measurement samples. `LightningQubit`'s `simulate` is modified accordingly.
  [(#694)](https://github.com/PennyLaneAI/pennylane/pull/694)

* `LightningQubit` correctly decomposes state prep operations when used in the middle of a circuit.
  [(#687)](https://github.com/PennyLaneAI/pennylane/pull/687)

* `LightningQubit` correctly decomposes `qml.QFT` and `qml.GroverOperator` if `len(wires)` is greater than 9 and 12 respectively.
  [(#687)](https://github.com/PennyLaneAI/pennylane/pull/687)

* Specify `isort` `--py` (Python version) and `-l` (max line length) to stabilize `isort` across Python versions and environments.
  [(#647)](https://github.com/PennyLaneAI/pennylane-lightning/pull/647)

* Fix random `coverage xml` CI issues.
  [(#635)](https://github.com/PennyLaneAI/pennylane-lightning/pull/635)

* `lightning.qubit` correctly decomposed state preparation operations with adjoint differentiation.
  [(#661)](https://github.com/PennyLaneAI/pennylane-lightning/pull/661)

* Fix the failed observable serialization unit tests.
  [(#683)](https://github.com/PennyLaneAI/pennylane-lightning/pull/683)

* Update the `LightningQubit` new device API to work with Catalyst.
  [(#665)](https://github.com/PennyLaneAI/pennylane-lightning/pull/665)

* Update the version of `codecov-action` to v4 and fix the CodeCov issue with the PL-Lightning check-compatibility actions.
  [(#682)](https://github.com/PennyLaneAI/pennylane-lightning/pull/682)

### Contributors

This release contains contributions from (in alphabetical order):

<<<<<<< HEAD
Ali Asadi, Amintor Dusko, Pietropaolo Frisoni, Christina Lee, Vincent Michaud-Rioux, Mudit Pandey, Shuli Shu
=======
Ali Asadi, Amintor Dusko, Christina Lee, Vincent Michaud-Rioux, Lee James O'Riordan, Mudit Pandey, Shuli Shu
>>>>>>> 8b131caa

---

# Release 0.35.1

### Improvements

* Use the `adjoint` gate parameter to apply `qml.Adjoint` operations instead of matrix methods in `lightning.qubit`.
  [(#632)](https://github.com/PennyLaneAI/pennylane-lightning/pull/632)

### Bug fixes

* Fix `qml.Adjoint` support in `lightning.gpu` and `lightning.kokkos`.
  [(#632)](https://github.com/PennyLaneAI/pennylane-lightning/pull/632)

* Fix finite shots support in `lightning.qubit`, `lightning.gpu` and `lightning.kokkos`. The bug would impact calculations with measurements on observables with non-trivial diagonalizing gates and calculations with shot vectors.
  [(#632)](https://github.com/PennyLaneAI/pennylane-lightning/pull/632)

### Contributors

This release contains contributions from (in alphabetical order):

Vincent Michaud-Rioux

---

# Release 0.35.0

### New features since last release

* All backends now support `GlobalPhase` and `C(GlobalPhase)` in forward pass.
  [(#579)](https://github.com/PennyLaneAI/pennylane-lightning/pull/579)

* Add Hermitian observable support for shot-noise measurement and Lapack support.
  [(#569)](https://github.com/PennyLaneAI/pennylane-lightning/pull/569)

### Breaking changes

* Migrate `lightning.gpu` to CUDA 12.
  [(#606)](https://github.com/PennyLaneAI/pennylane-lightning/pull/606)

### Improvements

* Expand error values and strings returned from CUDA libraries.
  [(#617)](https://github.com/PennyLaneAI/pennylane-lightning/pull/617)

* `C(MultiRZ)` and `C(Rot)` gates are natively supported (with `LM` kernels).
  [(#614)](https://github.com/PennyLaneAI/pennylane-lightning/pull/614)

* Add adjoint support for `GlobalPhase` in Lightning-GPU and Lightning-Kokkos.
  [(#615)](https://github.com/PennyLaneAI/pennylane-lightning/pull/615)

* Lower the overheads of Windows CI tests.
  [(#610)](https://github.com/PennyLaneAI/pennylane-lightning/pull/610)

* Decouple LightningQubit memory ownership from numpy and migrate it to Lightning-Qubit managed state-vector class.
  [(#601)](https://github.com/PennyLaneAI/pennylane-lightning/pull/601)

* Expand support for Projector observables on Lightning-Kokkos.
  [(#601)](https://github.com/PennyLaneAI/pennylane-lightning/pull/601)

* Split Docker build cron job into two jobs: master and latest. This is mainly for reporting in the `plugin-test-matrix` repo.
  [(#600)](https://github.com/PennyLaneAI/pennylane-lightning/pull/600)

* The `BlockEncode` operation from PennyLane is now supported on all Lightning devices.
  [(#599)](https://github.com/PennyLaneAI/pennylane-lightning/pull/599)

* OpenMP acceleration can now be enabled at compile time for all `lightning.qubit` gate kernels using the "-DLQ_ENABLE_KERNEL_OMP=1" CMake argument.
  [(#510)](https://github.com/PennyLaneAI/pennylane-lightning/pull/510)

* Enable building Docker images for any branch or tag. Set the Docker build cron job to build images for the latest release and `master`.
  [(#598)](https://github.com/PennyLaneAI/pennylane-lightning/pull/598)

* Enable choosing the PennyLane-Lightning version and disabling push to Docker Hub in the Docker build workflow. Add a cron job calling the Docker build workflow.
  [(#597)](https://github.com/PennyLaneAI/pennylane-lightning/pull/597)

* Pull Kokkos v4.2.00 from the official Kokkos repository to test Lightning-Kokkos with the CUDA backend.
  [(#596)](https://github.com/PennyLaneAI/pennylane-lightning/pull/596)

* Remove deprecated MeasurementProcess.name.
  [(#605)](https://github.com/PennyLaneAI/pennylane-lightning/pull/605)

### Documentation

* Update requirements to build the documentation.
  [(#594)](https://github.com/PennyLaneAI/pennylane-lightning/pull/594)

### Bug fixes

* Downgrade auditwheel due to changes with library exclusion list.
  [(#620)](https://github.com/PennyLaneAI/pennylane-lightning/pull/620)

* List `GlobalPhase` gate in each device's TOML file.
  [(#615)](https://github.com/PennyLaneAI/pennylane-lightning/pull/615)

* Lightning-GPU's gate cache failed to distinguish between certain gates.
  For example, `MultiControlledX([0, 1, 2], "111")` and `MultiControlledX([0, 2], "00")` were applied as the same operation.
  This could happen with (at least) the following gates: `QubitUnitary`,`ControlledQubitUnitary`,`MultiControlledX`,`DiagonalQubitUnitary`,`PSWAP`,`OrbitalRotation`.
  [(#579)](https://github.com/PennyLaneAI/pennylane-lightning/pull/579)

* Ensure the stopping condition decompositions are respected for larger templated QFT and Grover operators.
  [(#609)](https://github.com/PennyLaneAI/pennylane-lightning/pull/609)

* Move concurrency group specifications from reusable Docker build workflow to the root workflows.
  [(#604)](https://github.com/PennyLaneAI/pennylane-lightning/pull/604)

* Fix `lightning-kokkos-cuda` Docker build and add CI workflow to build images and push to Docker Hub.
  [(#593)](https://github.com/PennyLaneAI/pennylane-lightning/pull/593)

* Update jax.config imports.
  [(#619)](https://github.com/PennyLaneAI/pennylane-lightning/pull/619)

* Fix apply state vector when using a Lightning handle.
  [(#622)](https://github.com/PennyLaneAI/pennylane-lightning/pull/622)

* Pinning Pytest to a version compatible with Flaky.
  [(#624)](https://github.com/PennyLaneAI/pennylane-lightning/pull/624)

### Contributors

This release contains contributions from (in alphabetical order):

Amintor Dusko, David Ittah, Vincent Michaud-Rioux, Lee J. O'Riordan, Shuli Shu, Matthew Silverman

---

# Release 0.34.0

### New features since last release

* Support added for Python 3.12 wheel builds.
  [(#541)](https://github.com/PennyLaneAI/pennylane-lightning/pull/541)

* Lightning-Qubit support arbitrary controlled gates (any wires and any control values). The kernels are implemented in the `LM` module.
  [(#576)](https://github.com/PennyLaneAI/pennylane-lightning/pull/576)

* Shot-noise related methods now accommodate observable objects with arbitrary eigenvalues. Add a Kronecker product method for two diagonal matrices.
  [(#570)](https://github.com/PennyLaneAI/pennylane-lightning/pull/570)

* Add shot-noise support for probs in the C++ layer. Probabilities are calculated from generated samples. All Lightning backends support this feature. Please note that target wires should be sorted in ascending manner.
  [(#568)](https://github.com/PennyLaneAI/pennylane-lightning/pull/568)

* Add `LM` kernels to apply arbitrary controlled operations efficiently.
  [(#516)](https://github.com/PennyLaneAI/pennylane-lightning/pull/516)

* Add shots support for variance value, probs, sample, counts calculation for given observables (`NamedObs`, `TensorProd` and `Hamiltonian`) based on Pauli words, `Identity` and `Hadamard` in the C++ layer. All Lightning backends support this support feature.
  [(#561)](https://github.com/PennyLaneAI/pennylane-lightning/pull/561)

* Add shots support for expectation value calculation for given observables (`NamedObs`, `TensorProd` and `Hamiltonian`) based on Pauli words, `Identity` and `Hadamard` in the C++ layer by adding `measure_with_samples` to the measurement interface. All Lightning backends support this support feature.
  [(#556)](https://github.com/PennyLaneAI/pennylane-lightning/pull/556)

* `qml.QubitUnitary` operators can be included in a circuit differentiated with the adjoint method. Lightning handles circuits with arbitrary non-differentiable `qml.QubitUnitary` operators. 1,2-qubit `qml.QubitUnitary` operators with differentiable parameters can be differentiated using decomposition.
  [(#540)] (https://github.com/PennyLaneAI/pennylane-lightning/pull/540)

### Breaking changes

* Set the default version of Kokkos to 4.2.00 throughout the project (CMake, CI, etc.)
  [(#578)] (https://github.com/PennyLaneAI/pennylane-lightning/pull/578)

* Overload `applyOperation` with a fifth `matrix` argument to all state vector classes to support arbitrary operations in `AdjointJacobianBase`.
  [(#540)] (https://github.com/PennyLaneAI/pennylane-lightning/pull/540)

### Improvements

* Ensure aligned memory used for numpy arrays with state-vector without reallocations.
  [(#572)](https://github.com/PennyLaneAI/pennylane-lightning/pull/572)

* Unify error messages of shot measurement related unsupported observables to better Catalyst.
  [(#577)](https://github.com/PennyLaneAI/pennylane-lightning/pull/577)

* Add configuration files to improve compatibility with Catalyst.
  [(#566)](https://github.com/PennyLaneAI/pennylane-lightning/pull/566)

* Refactor shot-noise related methods of MeasurementsBase class in the C++ layer and eigenvalues are not limited to `1` and `-1`. Add `getObs()` method to Observables class. Refactor `applyInPlaceShots` to allow users to get eigenvalues of Observables object. Deprecated `_preprocess_state` method in `MeasurementsBase` class for safer use of the `LightningQubitRaw` backend.
[(#570)](https://github.com/PennyLaneAI/pennylane-lightning/pull/570)

* Modify `setup.py` to use backend-specific build directory (`f"build_{backend}"`) to accelerate rebuilding backends in alternance.
  [(#540)] (https://github.com/PennyLaneAI/pennylane-lightning/pull/540)

* Update Dockerfile and rewrite the `build-wheel-lightning-gpu` stage to build Lightning-GPU from the `pennylane-lightning` monorepo.
  [(#539)] (https://github.com/PennyLaneAI/pennylane-lightning/pull/539)

* Add the MPI test CI workflows of Lightning-GPU in compatibility cron jobs.
  [(#536)] (https://github.com/PennyLaneAI/pennylane-lightning/pull/536)

* Add MPI synchronization in places to safely handle communicated data.
  [(#538)](https://github.com/PennyLaneAI/pennylane-lightning/pull/538)

* Add release option in compatibility cron jobs to test the release candidates of PennyLane and the Lightning plugins against one another.
  [(#531)] (https://github.com/PennyLaneAI/pennylane-lightning/pull/531)

* Add GPU workflows in compatibility cron jobs to test Lightning-GPU and Lightning-Kokkos with the Kokkos CUDA backend.
  [(#528)] (https://github.com/PennyLaneAI/pennylane-lightning/pull/528)

### Documentation

* Fixed a small typo in the documentation page for the PennyLane-Lightning GPU device.
  [(#563)](https://github.com/PennyLaneAI/pennylane-lightning/pull/563)

* Add OpenGraph social preview for Lightning docs.
  [(#574)](https://github.com/PennyLaneAI/pennylane-lightning/pull/574)

### Bug fixes

* Fix CodeCov file contention issue when uploading data from many workloads.
  [(#584)](https://github.com/PennyLaneAI/pennylane-lightning/pull/584)

* Ensure the `lightning.gpu` intermediate wheel builds are uploaded to TestPyPI.
  [(#575)](https://github.com/PennyLaneAI/pennylane-lightning/pull/575)

* Allow support for newer clang-tidy versions on non-x86_64 platforms.
  [(#567)](https://github.com/PennyLaneAI/pennylane-lightning/pull/567)

* Do not run C++ tests when testing for compatibility with PennyLane, hence fixing plugin-matrix failures. Fix Lightning-GPU workflow trigger.
  [(#571)](https://github.com/PennyLaneAI/pennylane-lightning/pull/571)

* Revert single-node multi-GPU batching behaviour to match https://github.com/PennyLaneAI/pennylane-lightning-gpu/pull/27.
  [(#564)](https://github.com/PennyLaneAI/pennylane-lightning/pull/564)

* Move deprecated `stateprep` `QuantumScript` argument into the operation list in `mpitests/test_adjoint_jacobian.py`.
  [(#540)] (https://github.com/PennyLaneAI/pennylane-lightning/pull/540)

* Fix MPI Python unit tests for the adjoint method.
  [(#538)](https://github.com/PennyLaneAI/pennylane-lightning/pull/538)

* Fix the issue with assigning kernels to ops before registering kernels on macOS
  [(#582)](https://github.com/PennyLaneAI/pennylane-lightning/pull/582)

* Update `MANIFEST.in` to include device config files and `CHANGELOG.md`
  [(#585)](https://github.com/PennyLaneAI/pennylane-lightning/pull/585)

### Contributors

This release contains contributions from (in alphabetical order):

Ali Asadi, Isaac De Vlugt, Amintor Dusko, Vincent Michaud-Rioux, Erick Ochoa Lopez, Lee James O'Riordan, Shuli Shu

---

# Release 0.33.1

* pip-installed CUDA runtime libraries can now be accessed from a virtualenv.
  [(#543)](https://github.com/PennyLaneAI/pennylane-lightning/pull/543)

### Bug fixes

* The pybind11 compiled module RPATH linkage has been restored to pre-0.33 behaviour.
  [(#543)](https://github.com/PennyLaneAI/pennylane-lightning/pull/543)

### Contributors

This release contains contributions from (in alphabetical order):

Lee J. O'Riordan

---

# Release 0.33.0

### New features since last release

* Add documentation updates for the `lightning.gpu` backend.
  [(#525)] (https://github.com/PennyLaneAI/pennylane-lightning/pull/525)

* Add `SparseHamiltonian` support for Lightning-Qubit and Lightning-GPU.
  [(#526)] (https://github.com/PennyLaneAI/pennylane-lightning/pull/526)

* Add `SparseHamiltonian` support for Lightning-Kokkos.
  [(#527)] (https://github.com/PennyLaneAI/pennylane-lightning/pull/527)

* Integrate python/pybind layer of distributed Lightning-GPU into the Lightning monorepo with python unit tests.
  [(#518)] (https://github.com/PennyLaneAI/pennylane-lightning/pull/518)

* Integrate the distributed C++ backend of Lightning-GPU into the Lightning monorepo.
  [(#514)] (https://github.com/PennyLaneAI/pennylane-lightning/pull/514)

* Integrate Lightning-GPU into the Lightning monorepo. The new backend is named `lightning.gpu` and includes all single-GPU features.
  [(#499)] (https://github.com/PennyLaneAI/pennylane-lightning/pull/499)

* Build Linux wheels for Lightning-GPU (CUDA-11).
  [(#517)](https://github.com/PennyLaneAI/pennylane-lightning/pull/517)

* Add `Dockerfile` in `docker` and `make docker` workflow in `Makefile`. The Docker images and documentation are available on [DockerHub](https://hub.docker.com/repository/docker/pennylaneai/pennylane).
  [(#496)](https://github.com/PennyLaneAI/pennylane-lightning/pull/496)

* Add mid-circuit state preparation operation tests.
  [(#495)](https://github.com/PennyLaneAI/pennylane-lightning/pull/495)

### Breaking changes

* Add `tests_gpu.yml` workflow to test the Lightning-Kokkos backend with CUDA-12.
  [(#494)](https://github.com/PennyLaneAI/pennylane-lightning/pull/494)

* Implement `LM::GeneratorDoubleExcitation`, `LM::GeneratorDoubleExcitationMinus`, `LM::GeneratorDoubleExcitationPlus` kernels. Lightning-Qubit default kernels are now strictly from the `LM` implementation, which requires less memory and is faster for large state vectors.
  [(#512)](https://github.com/PennyLaneAI/pennylane-lightning/pull/512)

* Add workflows validating compatibility between PennyLane and Lightning's most recent stable releases and development (latest) versions.
  [(#507)](https://github.com/PennyLaneAI/pennylane-lightning/pull/507)
  [(#498)](https://github.com/PennyLaneAI/pennylane-lightning/pull/498)

* Introduce `timeout-minutes` in various workflows, mainly to avoid Windows builds hanging for several hours.
  [(#503)](https://github.com/PennyLaneAI/pennylane-lightning/pull/503)

* Cast integral-valued arrays to the device's complex type on entry in `_preprocess_state_vector` to ensure the state is correctly represented with floating-point numbers.
  [(#501)](https://github.com/PennyLaneAI/pennylane-lightning/pull/501)

* Update `DefaultQubit` to `DefaultQubitLegacy` on Lightning fallback.
  [(#500)](https://github.com/PennyLaneAI/pennylane-lightning/pull/500)

* Enums defined in `GateOperation.hpp` start at `1` (previously `0`). `::BEGIN` is introduced in a few places where it was assumed `0` accordingly.
  [(#485)](https://github.com/PennyLaneAI/pennylane-lightning/pull/485)

* Enable pre-commit hooks to format all Python files and linting of all Python source files.
  [(#485)](https://github.com/PennyLaneAI/pennylane-lightning/pull/485)

### Improvements

* Improve Python testing for Lightning-GPU (+MPI) by adding jobs in Actions files and adding Python tests to increase code coverage.
  [(#522)](https://github.com/PennyLaneAI/pennylane-lightning/pull/522)

* Add support for `pip install pennylane-lightning[kokkos]` for the OpenMP backend.
  [(#515)](https://github.com/PennyLaneAI/pennylane-lightning/pull/515)

* Update `setup.py` to allow for multi-package co-existence. The `PennyLane_Lightning` package now is the responsible for the core functionality, and will be depended upon by all other extensions.
  [(#504)] (https://github.com/PennyLaneAI/pennylane-lightning/pull/504)

* Redesign Lightning-Kokkos `StateVectorKokkos` class to use Kokkos `RangePolicy` together with special functors in `applyMultiQubitOp` to apply 1- to 4-wire generic unitary gates. For more than 4 wires, the general implementation using Kokkos `TeamPolicy` is employed to yield the best all-around performance.
  [(#490)] (https://github.com/PennyLaneAI/pennylane-lightning/pull/490)

* Redesign Lightning-Kokkos `Measurements` class to use Kokkos `RangePolicy` together with special functors to obtain the expectation value of 1- to 4-wire generic unitary gates. For more than 4 wires, the general implementation using Kokkos `TeamPolicy` is employed to yield the best all-around performance.
  [(#489)] (https://github.com/PennyLaneAI/pennylane-lightning/pull/489)

* Add tests to increase Lightning-Kokkos coverage.
  [(#485)](https://github.com/PennyLaneAI/pennylane-lightning/pull/485)

* Add memory locality tag reporting and adjoint diff dispatch for `lightning.qubit` statevector classes.
  [(#492)](https://github.com/PennyLaneAI/pennylane-lightning/pull/492)

* Add support for dependent external packages to C++ core.
  [(#482)](https://github.com/PennyLaneAI/pennylane-lightning/pull/482)

* Add support for building multiple backend simulators.
  [(#497)](https://github.com/PennyLaneAI/pennylane-lightning/pull/497)

### Documentation

### Bug fixes

* Fix CI issues running python-cov with MPI.
  [(#535)](https://github.com/PennyLaneAI/pennylane-lightning/pull/535)

* Re-add support for `pip install pennylane-lightning[gpu]`.
  [(#515)](https://github.com/PennyLaneAI/pennylane-lightning/pull/515)

* Switch most Lightning-Qubit default kernels to `LM`. Add `LM::multiQubitOp` tests, failing when targeting out-of-order wires clustered close to `num_qubits-1`. Fix the `LM::multiQubitOp` kernel implementation by introducing a generic `revWireParity` routine and replacing the `bitswap`-based implementation. Mimic the changes fixing the corresponding `multiQubitOp` and `expval` functors in Lightning-Kokkos.
  [(#511)](https://github.com/PennyLaneAI/pennylane-lightning/pull/511)

* Fix RTD builds by removing unsupported `system_packages` configuration option.
  [(#491)](https://github.com/PennyLaneAI/pennylane-lightning/pull/491)

### Contributors

This release contains contributions from (in alphabetical order):

Ali Asadi, Amintor Dusko, Vincent Michaud-Rioux, Lee J. O'Riordan, Shuli Shu

---

# Release 0.32.0

### New features since last release

* The `lightning.kokkos` backend supports Nvidia GPU execution (with Kokkos v4 and CUDA v12).
  [(#477)](https://github.com/PennyLaneAI/pennylane-lightning/pull/477)

* Complete overhaul of repository structure to facilitates integration of multiple backends. Refactoring efforts we directed to improve development performance, code reuse and decrease overall overhead to propagate changes through backends. New C++ modular build strategy allows for faster test builds restricted to a module. Update CI/CD actions concurrency strategy. Change minimal Python version to 3.9.
  [(#472)] (https://github.com/PennyLaneAI/pennylane-lightning/pull/472)

* Wheels are built with native support for sparse Hamiltonians.
  [(#470)] (https://github.com/PennyLaneAI/pennylane-lightning/pull/470)

* Add native support to sparse Hamiltonians in the absence of Kokkos & Kokkos-kernels.
  [(#465)] (https://github.com/PennyLaneAI/pennylane-lightning/pull/465)

### Breaking changes

* Rename `QubitStateVector` to `StatePrep` in the `LightningQubit` and `LightningKokkos` classes.
  [(#486)](https://github.com/PennyLaneAI/pennylane-lightning/pull/486)

* Modify `adjointJacobian` methods to accept a (maybe unused) reference `StateVectorT`, allowing device-backed simulators to directly access state vector data for adjoint differentiation instead of copying it back-and-forth into `JacobianData` (host memory).
  [(#477)](https://github.com/PennyLaneAI/pennylane-lightning/pull/477)

### Improvements

* Refactor LKokkos `Measurements` class to use (fast) specialized functors whenever possible.
  [(#481)] (https://github.com/PennyLaneAI/pennylane-lightning/pull/481)

* Merge Lightning Qubit and Lightning Kokkos backends in the new repository.
  [(#472)] (https://github.com/PennyLaneAI/pennylane-lightning/pull/472)

* Integrated new unified docs for Lightning Kokkos and Lightning Qubit packages.
  [(#473)] (https://github.com/PennyLaneAI/pennylane-lightning/pull/473)

### Documentation

### Bug fixes

* Ensure PennyLane has an `active_return` attribute before calling it.
 [(#483)] (https://github.com/PennyLaneAI/pennylane-lightning/pull/483)

* Do no import `sqrt2_v` from `<numbers>` in `Util.hpp` to resolve issue with Lightning-GPU builds.
  [(#479)](https://github.com/PennyLaneAI/pennylane-lightning/pull/479)

* Update the CMake internal references to enable sub-project compilation with affecting the parent package.
  [(#478)](https://github.com/PennyLaneAI/pennylane-lightning/pull/478)

* `apply` no longer mutates the inputted list of operations.
  [(#474)](https://github.com/PennyLaneAI/pennylane-lightning/pull/474)

### Contributors

This release contains contributions from (in alphabetical order):

Amintor Dusko, Christina Lee, Vincent Michaud-Rioux, Lee J. O'Riordan

---

# Release 0.31.0

### New features since last release

* Update Kokkos support to 4.0.01.
  [(#439)] (https://github.com/PennyLaneAI/pennylane-lightning/pull/439)

### Breaking changes

* Update tests to be compliant with PennyLane v0.31.0 development changes and deprecations.
  [(#448)](https://github.com/PennyLaneAI/pennylane-lightning/pull/448)

### Improvements

* Remove logic from `setup.py` and transfer paths and env variable definitions into workflow files.
  [(#450)](https://github.com/PennyLaneAI/pennylane-lightning/pull/450)

* Detect MKL or CBLAS if `ENABLE_BLAS=ON` making sure that BLAS is linked as expected.
  [(#449)](https://github.com/PennyLaneAI/pennylane-lightning/pull/449)

### Documentation

* Fix LightningQubit class parameter documentation.
  [(#456)](https://github.com/PennyLaneAI/pennylane-lightning/pull/456)

### Bug fixes

* Ensure cross-platform wheels continue to build with updates in git safety checks.
  [(#452)](https://github.com/PennyLaneAI/pennylane-lightning/pull/452)

* Fixing Python version bug introduce in [(#450)](https://github.com/PennyLaneAI/pennylane-lightning/pull/450)
  when `Python_EXECUTABLE` was removed from `setup.py`.
  [(#461)](https://github.com/PennyLaneAI/pennylane-lightning/pull/461)

* Ensure aligned allocator definition works with C++20 compilers.
  [(#438)](https://github.com/PennyLaneAI/pennylane-lightning/pull/438)

* Prevent multiple threads from calling `Kokkos::initialize` or `Kokkos::finalize`.
  [(#439)](https://github.com/PennyLaneAI/pennylane-lightning/pull/439)

### Contributors

This release contains contributions from (in alphabetical order):

Vincent Michaud-Rioux, Lee J. O'Riordan, Chae-Yeun Park

---

# Release 0.30.0

### New features since last release

* Add MCMC sampler.
  [(#384)] (https://github.com/PennyLaneAI/pennylane-lightning/pull/384)

* Serialize PennyLane's arithmetic operators when they are used as observables
  that are expressed in the Pauli basis.
  [(#424)](https://github.com/PennyLaneAI/pennylane-lightning/pull/424)

### Breaking changes

* Lightning now works with the new return types specification that is now default in PennyLane.
  See [the PennyLane `qml.enable_return`](https://docs.pennylane.ai/en/stable/code/api/pennylane.enable_return.html?highlight=enable_return) documentation for more information on this change.
  [(#427)](https://github.com/PennyLaneAI/pennylane-lightning/pull/427)

Instead of creating potentially ragged numpy array, devices and `QNode`'s now return an object of the same type as that
returned by the quantum function.

```
>>> dev = qml.device('lightning.qubit', wires=1)
>>> @qml.qnode(dev, diff_method="adjoint")
... def circuit(x):
...     qml.RX(x, wires=0)
...     return qml.expval(qml.PauliY(0)), qml.expval(qml.PauliZ(0))
>>> x = qml.numpy.array(0.5)
>>> circuit(qml.numpy.array(0.5))
(array(-0.47942554), array(0.87758256))
```

Interfaces like Jax or Torch handle tuple outputs without issues:

```
>>> jax.jacobian(circuit)(jax.numpy.array(0.5))
(Array(-0.87758255, dtype=float32, weak_type=True),
Array(-0.47942555, dtype=float32, weak_type=True))
```

Autograd cannot differentiate an output tuple, so results must be converted to an array before
use with `qml.jacobian`:

```
>>> qml.jacobian(lambda y: qml.numpy.array(circuit(y)))(x)
array([-0.87758256, -0.47942554])
```

Alternatively, the quantum function itself can return a numpy array of measurements:

```
>>> dev = qml.device('lightning.qubit', wires=1)
>>> @qml.qnode(dev, diff_method="adjoint")
>>> def circuit2(x):
...     qml.RX(x, wires=0)
...     return np.array([qml.expval(qml.PauliY(0)), qml.expval(qml.PauliZ(0))])
>>> qml.jacobian(circuit2)(np.array(0.5))
array([-0.87758256, -0.47942554])
```

### Improvements

* Remove deprecated `set-output` commands from workflow files.
  [(#437)](https://github.com/PennyLaneAI/pennylane-lightning/pull/437)

* Lightning wheels are now checked with `twine check` post-creation for PyPI compatibility.
  [(#430)](https://github.com/PennyLaneAI/pennylane-lightning/pull/430)

* Lightning has been made compatible with the change in return types specification.
  [(#427)](https://github.com/PennyLaneAI/pennylane-lightning/pull/427)

* Lightning is compatible with clang-tidy version 16.
  [(#429)](https://github.com/PennyLaneAI/pennylane-lightning/pull/429)

### Contributors

This release contains contributions from (in alphabetical order):

Christina Lee, Vincent Michaud-Rioux, Lee James O'Riordan, Chae-Yeun Park, Matthew Silverman

---

# Release 0.29.0

### Improvements

* Remove runtime dependency on ninja build system.
  [(#414)](https://github.com/PennyLaneAI/pennylane-lightning/pull/414)

* Allow better integration and installation support with CMake targeted binary builds.
  [(#403)](https://github.com/PennyLaneAI/pennylane-lightning/pull/403)

* Remove explicit Numpy and Scipy requirements.
  [(#412)](https://github.com/PennyLaneAI/pennylane-lightning/pull/412)

* Get `llvm` installation root from the environment variable `LLVM_ROOT_DIR` (or fallback to `brew`).
  [(#413)](https://github.com/PennyLaneAI/pennylane-lightning/pull/413)

* Update AVX2/512 kernel infrastructure for additional gate/generator operations.
  [(#404)](https://github.com/PennyLaneAI/pennylane-lightning/pull/404)

* Remove unnecessary lines for resolving CodeCov issue.
  [(#415)](https://github.com/PennyLaneAI/pennylane-lightning/pull/415)

* Add more AVX2/512 gate operations.
  [(#393)](https://github.com/PennyLaneAI/pennylane-lightning/pull/393)

### Documentation

### Bug fixes

* Ensure error raised when asking for out of order marginal probabilities. Prevents the return of incorrect results.
  [(#416)](https://github.com/PennyLaneAI/pennylane-lightning/pull/416)

* Fix Github shields in README.
  [(#402)](https://github.com/PennyLaneAI/pennylane-lightning/pull/402)

### Contributors

Amintor Dusko, Vincent Michaud-Rioux, Lee James O'Riordan, Chae-Yeun Park

---

# Release 0.28.2

### Bug fixes

* Fix Python module versioning for Linux wheels.
  [(#408)](https://github.com/PennyLaneAI/pennylane-lightning/pull/408)

### Contributors

This release contains contributions from (in alphabetical order):

Amintor Dusko, Shuli Shu, Trevor Vincent

---

# Release 0.28.1

### Bug fixes

* Fix Pybind11 module versioning and locations for Windows wheels.
  [(#400)](https://github.com/PennyLaneAI/pennylane-lightning/pull/400)

### Contributors

This release contains contributions from (in alphabetical order):

Lee J. O'Riordan

---

# Release 0.28.0

### Breaking changes

* Deprecate support for Python 3.7.
  [(#391)](https://github.com/PennyLaneAI/pennylane-lightning/pull/391)

### Improvements

* Improve Lightning package structure for external use as a C++ library.
  [(#369)](https://github.com/PennyLaneAI/pennylane-lightning/pull/369)

* Improve the stopping condition method.
  [(#386)](https://github.com/PennyLaneAI/pennylane-lightning/pull/386)

### Bug fixes

- Pin CMake to 3.24.x in wheel-builder to avoid Python not found error in CMake 3.25, when building wheels for PennyLane-Lightning-GPU.
  [(#387)](https://github.com/PennyLaneAI/pennylane-lightning/pull/387)

### Contributors

This release contains contributions from (in alphabetical order):

Amintor Dusko, Lee J. O'Riordan

---

# Release 0.27.0

### New features since last release

* Enable building of python 3.11 wheels and upgrade python on CI/CD workflows to 3.8.
  [(#381)](https://github.com/PennyLaneAI/pennylane-lightning/pull/381)

### Breaking changes

### Improvements

* Update clang-tools version in Github workflows.
  [(#351)](https://github.com/PennyLaneAI/pennylane-lightning/pull/351)

* Improve tests and checks CI/CD pipelines.
  [(#353)](https://github.com/PennyLaneAI/pennylane-lightning/pull/353)

* Implement 3 Qubits gates (CSWAP & Toffoli) & 4 Qubits gates (DoubleExcitation, DoubleExcitationMinus, DoubleExcitationPlus) in LM manner.
  [(#362)](https://github.com/PennyLaneAI/pennylane-lightning/pull/362)

* Upgrade Kokkos and Kokkos Kernels to 3.7.00, and improve sparse matrix-vector multiplication performance and memory usage.
  [(#361)](https://github.com/PennyLaneAI/pennylane-lightning/pull/361)

* Update Linux (ubuntu-latest) architecture x86_64 wheel-builder from GCC 10.x to GCC 11.x.
  [(#373)](https://github.com/PennyLaneAI/pennylane-lightning/pull/373)

* Update gcc and g++ 10.x to 11.x in CI tests. This update brings improved support for newer C++ features.
  [(#370)](https://github.com/PennyLaneAI/pennylane-lightning/pull/370)

* Change Lightning to inherit from QubitDevice instead of DefaultQubit.
  [(#365)](https://github.com/PennyLaneAI/pennylane-lightning/pull/365)

### Documentation

### Bug fixes

* Use mutex when accessing cache in KernelMap.
  [(#382)](https://github.com/PennyLaneAI/pennylane-lightning/pull/382)

### Contributors

This release contains contributions from (in alphabetical order):

Amintor Dusko, Chae-Yeun Park, Monit Sharma, Shuli Shu

---

# Release 0.26.1

### Bug fixes

* Fixes the transposition method used in the probability calculation.
  [(#377)](https://github.com/PennyLaneAI/pennylane-lightning/pull/377)

### Contributor

Amintor Dusko

---
# Release 0.26.0

### Improvements

* Introduces requirements-dev.txt and improves dockerfile.
  [(#330)](https://github.com/PennyLaneAI/pennylane-lightning/pull/330)

* Support `expval` for a Hamiltonian.
  [(#333)](https://github.com/PennyLaneAI/pennylane-lightning/pull/333)

* Implements caching for Kokkos installation.
  [(#316)](https://github.com/PennyLaneAI/pennylane-lightning/pull/316)

* Supports measurements of operator arithmetic classes such as `Sum`, `Prod`,
  and `SProd` by deferring handling of them to `DefaultQubit`.
  [(#349)](https://github.com/PennyLaneAI/pennylane-lightning/pull/349)

```
@qml.qnode(qml.device('lightning.qubit', wires=2))
def circuit():
    obs = qml.s_prod(2.1, qml.PauliZ(0)) + qml.op_sum(qml.PauliX(0), qml.PauliZ(1))
    return qml.expval(obs)
```

### Bug fixes

* Test updates to reflect new measurement error messages.
  [(#334)](https://github.com/PennyLaneAI/pennylane-lightning/pull/334)

* Updates to the release tagger to fix incompatibilities with RTD.
  [(#344)](https://github.com/PennyLaneAI/pennylane-lightning/pull/344)

* Update cancel-workflow-action and bot credentials.
  [(#345)](https://github.com/PennyLaneAI/pennylane-lightning/pull/345)

### Contributors

This release contains contributions from (in alphabetical order):

Amintor Dusko, Christina Lee, Lee J. O'Riordan, Chae-Yeun Park

---

# Release 0.25.0

### New features since last release

### Breaking changes

* We explicitly disable support for PennyLane's parameter broadcasting.
[#317](https://github.com/PennyLaneAI/pennylane-lightning/pull/317)

* We explicitly remove support for PennyLane's `Sum`, `SProd` and `Prod`
  as observables.
  [(#326)](https://github.com/PennyLaneAI/pennylane-lightning/pull/326)

### Improvements

* CI builders use a reduced set of resources and redundant tests for PRs.
  [(#319)](https://github.com/PennyLaneAI/pennylane-lightning/pull/319)

* Parallelize wheel-builds where applicable.
  [(#314)](https://github.com/PennyLaneAI/pennylane-lightning/pull/314)

* AVX2/512 kernels are now available on Linux/MacOS with x86-64 architecture.
  [(#313)](https://github.com/PennyLaneAI/pennylane-lightning/pull/313)

### Documentation

* Updated ReadTheDocs runner version from Ubuntu 20.04 to 22.04
  [(#327)](https://github.com/PennyLaneAI/pennylane-lightning/pull/327)

### Bug fixes

* Test updates to reflect new additions to PennyLane.
  [(#318)](https://github.com/PennyLaneAI/pennylane-lightning/pull/318)

### Contributors

This release contains contributions from (in alphabetical order):

Amintor Dusko, Christina Lee, Rashid N H M, Lee J. O'Riordan, Chae-Yeun Park

---

# Release 0.24.0

### New features since last release

* Add `SingleExcitation` and `DoubleExcitation` qchem gates and generators.
  [(#289)](https://github.com/PennyLaneAI/pennylane-lightning/pull/289)

* Add a new dispatch mechanism for future kernels.
  [(#291)](https://github.com/PennyLaneAI/pennylane-lightning/pull/291)

* Add `IsingXY` gate operation.
  [(#303)](https://github.com/PennyLaneAI/pennylane-lightning/pull/303)

* Support `qml.state()` in vjp and Hamiltonian in adjoint jacobian.
  [(#294)](https://github.com/PennyLaneAI/pennylane-lightning/pull/294)

### Breaking changes

* Codebase is now moving to C++20. The default compiler for Linux is now GCC10.
  [(#295)](https://github.com/PennyLaneAI/pennylane-lightning/pull/295)

* Minimum macOS version is changed to 10.15 (Catalina).
  [(#295)](https://github.com/PennyLaneAI/pennylane-lightning/pull/295)

### Improvements

* Split matrix operations, refactor dispatch mechanisms, and add a benchmark suits.
  [(#274)](https://github.com/PennyLaneAI/pennylane-lightning/pull/274)

* Add native support for the calculation of sparse Hamiltonians' expectation values.
Sparse operations are offloaded to [Kokkos](https://github.com/kokkos/kokkos) and
[Kokkos-Kernels](https://github.com/kokkos/kokkos-kernels).
  [(#283)](https://github.com/PennyLaneAI/pennylane-lightning/pull/283)

* Device `lightning.qubit` now accepts a datatype for a statevector.
  [(#290)](https://github.com/PennyLaneAI/pennylane-lightning/pull/290)

```python
dev1 = qml.device('lightning.qubit', wires=4, c_dtype=np.complex64) # for single precision
dev2 = qml.device('lightning.qubit', wires=4, c_dtype=np.complex128) # for double precision
```

### Documentation

* Use the centralized [Xanadu Sphinx Theme](https://github.com/XanaduAI/xanadu-sphinx-theme)
  to style the Sphinx documentation.
  [(#287)](https://github.com/PennyLaneAI/pennylane-lightning/pull/287)

### Bug fixes

* Fix the issue with using available `clang-format` version in format.
  [(#288)](https://github.com/PennyLaneAI/pennylane-lightning/pull/288)

* Fix a bug in the generator of `DoubleExcitationPlus`.
  [(#298)](https://github.com/PennyLaneAI/pennylane-lightning/pull/298)

### Contributors

This release contains contributions from (in alphabetical order):

Mikhail Andrenkov, Ali Asadi, Amintor Dusko, Lee James O'Riordan, Chae-Yeun Park, and Shuli Shu

---

# Release 0.23.0

### New features since last release

* Add `generate_samples()` to lightning.
  [(#247)](https://github.com/PennyLaneAI/pennylane-lightning/pull/247)

* Add Lightning GBenchmark Suite.
  [(#249)](https://github.com/PennyLaneAI/pennylane-lightning/pull/249)

* Support runtime and compile information.
  [(#253)](https://github.com/PennyLaneAI/pennylane-lightning/pull/253)

### Improvements

* Add `ENABLE_BLAS` build to CI checks.
  [(#249)](https://github.com/PennyLaneAI/pennylane-lightning/pull/249)

* Add more `clang-tidy` checks and kernel tests.
  [(#253)](https://github.com/PennyLaneAI/pennylane-lightning/pull/253)

* Add C++ code coverage to CI.
  [(#265)](https://github.com/PennyLaneAI/pennylane-lightning/pull/265)

* Skip over identity operations in `"lightning.qubit"`.
  [(#268)](https://github.com/PennyLaneAI/pennylane-lightning/pull/268)

### Bug fixes

* Update tests to remove `JacobianTape`.
  [(#260)](https://github.com/PennyLaneAI/pennylane-lightning/pull/260)

* Fix tests for MSVC.
  [(#264)](https://github.com/PennyLaneAI/pennylane-lightning/pull/264)

* Fix `#include <cpuid.h>` for PPC and AArch64 in Linux.
  [(#266)](https://github.com/PennyLaneAI/pennylane-lightning/pull/266)

* Remove deprecated tape execution methods.
  [(#270)](https://github.com/PennyLaneAI/pennylane-lightning/pull/270)

* Update `qml.probs` in `test_measures.py`.
  [(#280)](https://github.com/PennyLaneAI/pennylane-lightning/pull/280)

### Contributors

This release contains contributions from (in alphabetical order):

Ali Asadi, Chae-Yeun Park, Lee James O'Riordan, and Trevor Vincent

---

# Release 0.22.1

### Bug fixes

* Ensure `Identity ` kernel is registered to C++ dispatcher.
  [(#275)](https://github.com/PennyLaneAI/pennylane-lightning/pull/275)

---

# Release 0.22.0

### New features since last release

* Add Docker support.
  [(#234)](https://github.com/PennyLaneAI/pennylane-lightning/pull/234)

### Improvements

* Update quantum tapes serialization and Python tests.
  [(#239)](https://github.com/PennyLaneAI/pennylane-lightning/pull/239)

* Clang-tidy is now enabled for both tests and examples builds under Github Actions.
  [(#237)](https://github.com/PennyLaneAI/pennylane-lightning/pull/237)

* The return type of `StateVectorBase` data is now derived-class defined.
  [(#237)](https://github.com/PennyLaneAI/pennylane-lightning/pull/237)

* Update adjointJacobian and VJP methods.
  [(#222)](https://github.com/PennyLaneAI/pennylane-lightning/pull/222)

* Set GitHub workflow to upload wheels to Test PyPI.
  [(#220)](https://github.com/PennyLaneAI/pennylane-lightning/pull/220)

* Finalize the new kernel implementation.
  [(#212)](https://github.com/PennyLaneAI/pennylane-lightning/pull/212)

### Documentation

* Use of batching with OpenMP threads is documented.
  [(#221)](https://github.com/PennyLaneAI/pennylane-lightning/pull/221)

### Bug fixes

* Fix for OOM errors when using adjoint with large numbers of observables.
  [(#221)](https://github.com/PennyLaneAI/pennylane-lightning/pull/221)

* Add virtual destructor to C++ state-vector classes.
  [(#200)](https://github.com/PennyLaneAI/pennylane-lightning/pull/200)

* Fix a bug in Python tests with operations' `matrix` calls.
  [(#238)](https://github.com/PennyLaneAI/pennylane-lightning/pull/238)

* Refactor utility header and fix a bug in linear algebra function with CBLAS.
  [(#228)](https://github.com/PennyLaneAI/pennylane-lightning/pull/228)

### Contributors

This release contains contributions from (in alphabetical order):

Ali Asadi, Chae-Yeun Park, Lee James O'Riordan

---

# Release 0.21.0

### New features since last release

* Add C++ only benchmark for a given list of gates.
  [(#199)](https://github.com/PennyLaneAI/pennylane-lightning/pull/199)

* Wheel-build support for Python 3.10.
  [(#186)](https://github.com/PennyLaneAI/pennylane-lightning/pull/186)

* C++ support for probability, expectation value and variance calculations.
  [(#185)](https://github.com/PennyLaneAI/pennylane-lightning/pull/185)

* Add bindings to C++ expval, var, probs.
  [(#214)](https://github.com/PennyLaneAI/pennylane-lightning/pull/214)

### Improvements

* `setup.py` adds debug only when --debug is given
  [(#208)](https://github.com/PennyLaneAI/pennylane-lightning/pull/208)

* Add new highly-performant C++ kernels for quantum gates.
  [(#202)](https://github.com/PennyLaneAI/pennylane-lightning/pull/202)

The new kernels significantly improve the runtime performance of PennyLane-Lightning
for both differentiable and non-differentiable workflows. Here is an example workflow
using the adjoint differentiation method with a circuit of 5 strongly entangling layers:

```python
import pennylane as qml
from pennylane import numpy as np
from pennylane.templates.layers import StronglyEntanglingLayers
from numpy.random import random
np.random.seed(42)
n_layers = 5
n_wires = 6
dev = qml.device("lightning.qubit", wires=n_wires)

@qml.qnode(dev, diff_method="adjoint")
def circuit(weights):
    StronglyEntanglingLayers(weights, wires=list(range(n_wires)))
    return [qml.expval(qml.PauliZ(i)) for i in range(n_wires)]

init_weights = np.random.random(StronglyEntanglingLayers.shape(n_layers=n_layers, n_wires=n_wires))
params = np.array(init_weights,requires_grad=True)
jac = qml.jacobian(circuit)(params)
```
The latest release shows improved performance on both single and multi-threaded evaluations!

<img src="https://raw.githubusercontent.com/PennyLaneAI/pennylane-lightning/v0.21.0-rc0/doc/_static/lightning_v20_v21_bm.png" width=50%/>

* Ensure debug info is built into dynamic libraries.
  [(#201)](https://github.com/PennyLaneAI/pennylane-lightning/pull/201)

### Documentation

* New guidelines on adding and benchmarking C++ kernels.
  [(#202)](https://github.com/PennyLaneAI/pennylane-lightning/pull/202)

### Bug fixes

* Update clang-format version
  [(#219)](https://github.com/PennyLaneAI/pennylane-lightning/pull/219)

* Fix failed tests on Windows.
  [(#218)](https://github.com/PennyLaneAI/pennylane-lightning/pull/218)

* Update clang-format version
  [(#219)](https://github.com/PennyLaneAI/pennylane-lightning/pull/219)

* Add virtual destructor to C++ state-vector classes.
  [(#200)](https://github.com/PennyLaneAI/pennylane-lightning/pull/200)

* Fix failed tests for the non-binary wheel.
  [(#213)](https://github.com/PennyLaneAI/pennylane-lightning/pull/213)

* Add virtual destructor to C++ state-vector classes.
  [(#200)](https://github.com/PennyLaneAI/pennylane-lightning/pull/200)

### Contributors

This release contains contributions from (in alphabetical order):

Ali Asadi, Amintor Dusko, Chae-Yeun Park, Lee James O'Riordan

---

# Release 0.20.1

### Bug fixes

* Fix missing header-files causing build errors in algorithms module.
  [(#193)](https://github.com/PennyLaneAI/pennylane-lightning/pull/193)

* Fix failed tests for the non-binary wheel.
  [(#191)](https://github.com/PennyLaneAI/pennylane-lightning/pull/191)

---
# Release 0.20.2

### Bug fixes

* Introduce CY kernel to Lightning to avoid issues with decomposition.
  [(#203)](https://github.com/PennyLaneAI/pennylane-lightning/pull/203)

### Contributors

This release contains contributions from (in alphabetical order):

Lee J. O'Riordan

# Release 0.20.1

### Bug fixes

* Fix missing header-files causing build errors in algorithms module.
  [(#193)](https://github.com/PennyLaneAI/pennylane-lightning/pull/193)

* Fix failed tests for the non-binary wheel.
  [(#191)](https://github.com/PennyLaneAI/pennylane-lightning/pull/191)

# Release 0.20.0

### New features since last release

* Add wheel-builder support for Python 3.10.
  [(#186)](https://github.com/PennyLaneAI/pennylane-lightning/pull/186)

* Add VJP support to PL-Lightning.
  [(#181)](https://github.com/PennyLaneAI/pennylane-lightning/pull/181)

* Add complex64 support in PL-Lightning.
  [(#177)](https://github.com/PennyLaneAI/pennylane-lightning/pull/177)

* Added examples folder containing aggregate gate performance test.
  [(#165)](https://github.com/PennyLaneAI/pennylane-lightning/pull/165)

### Breaking changes

### Improvements

* Update PL-Lightning to support new features in PL.
  [(#179)](https://github.com/PennyLaneAI/pennylane-lightning/pull/179)

### Documentation

* Lightning setup.py build process uses CMake.
  [(#176)](https://github.com/PennyLaneAI/pennylane-lightning/pull/176)

### Contributors

This release contains contributions from (in alphabetical order):

Ali Asadi, Chae-Yeun Park, Isidor Schoch, Lee James O'Riordan

---

# Release 0.19.0

* Add Cache-Friendly DOTC, GEMV, GEMM along with BLAS Support.
  [(#155)](https://github.com/PennyLaneAI/pennylane-lightning/pull/155)

### Improvements

* The performance of parametric gates has been improved.
  [(#157)](https://github.com/PennyLaneAI/pennylane-lightning/pull/157)

* AVX support is enabled for Linux users on Intel/AMD platforms.
  [(#157)](https://github.com/PennyLaneAI/pennylane-lightning/pull/157)

* PennyLane-Lightning has been updated to conform with clang-tidy
  recommendations for modernization, offering performance improvements across
  all use-cases.
  [(#153)](https://github.com/PennyLaneAI/pennylane-lightning/pull/153)

### Breaking changes

* Linux users on `x86_64` must have a CPU supporting AVX.
  [(#157)](https://github.com/PennyLaneAI/pennylane-lightning/pull/157)

### Bug fixes

* OpenMP built with Intel MacOS CI runners causes failures on M1 Macs. OpenMP is currently
  disabled in the built wheels until this can be resolved with Github Actions runners.
  [(#166)](https://github.com/PennyLaneAI/pennylane-lightning/pull/166)

### Contributors

This release contains contributions from (in alphabetical order):

Ali Asadi, Lee James O'Riordan

---

# Release 0.18.0

### New features since last release

* PennyLane-Lightning now provides a high-performance
  [adjoint Jacobian](http://arxiv.org/abs/2009.02823) method for differentiating quantum circuits.
  [(#136)](https://github.com/PennyLaneAI/pennylane-lightning/pull/136)

  The adjoint method operates after a forward pass by iteratively applying inverse gates to scan
  backwards through the circuit. The method is already available in PennyLane's
  `default.qubit` device, but the version provided by `lightning.qubit` integrates with the C++
  backend and is more performant, as shown in the plot below:

  <img src="https://raw.githubusercontent.com/PennyLaneAI/pennylane-lightning/master/doc/_static/lightning_adjoint.png" width=70%/>

  The plot compares the average runtime of `lightning.qubit` and `default.qubit` for calculating the
  Jacobian of a circuit using the adjoint method for a range of qubit numbers. The circuit
  consists of ten `BasicEntanglerLayers` with a `PauliZ` expectation value calculated on each wire,
  repeated over ten runs. We see that `lightning.qubit` provides a speedup of around two to eight
  times, depending on the number of qubits.

  The adjoint method can be accessed using the standard interface. Consider the following circuit:

  ```python
  import pennylane as qml

  wires = 3
  layers = 2
  dev = qml.device("lightning.qubit", wires=wires)

  @qml.qnode(dev, diff_method="adjoint")
  def circuit(weights):
      qml.templates.StronglyEntanglingLayers(weights, wires=range(wires))
      return qml.expval(qml.PauliZ(0))

  weights = qml.init.strong_ent_layers_normal(layers, wires, seed=1967)
  ```

  The circuit can be executed and its gradient calculated using:

    ```pycon
  >>> print(f"Circuit evaluated: {circuit(weights)}")
  Circuit evaluated: 0.9801286266677633
  >>> print(f"Circuit gradient:\n{qml.grad(circuit)(weights)}")
  Circuit gradient:
  [[[-1.11022302e-16 -1.63051504e-01 -4.14810501e-04]
    [ 1.11022302e-16 -1.50136528e-04 -1.77922957e-04]
    [ 0.00000000e+00 -3.92874550e-02  8.14523075e-05]]

   [[-1.14472273e-04  3.85963953e-02  0.00000000e+00]
    [-5.76791765e-05 -9.78478343e-02  0.00000000e+00]
    [-5.55111512e-17  0.00000000e+00 -1.11022302e-16]]]
  ```

* PennyLane-Lightning now supports all of the operations and observables of `default.qubit`.
  [(#124)](https://github.com/PennyLaneAI/pennylane-lightning/pull/124)

### Improvements

* A new state-vector class `StateVectorManaged` was added, enabling memory use to be bound to
  statevector lifetime.
  [(#136)](https://github.com/PennyLaneAI/pennylane-lightning/pull/136)

* The repository now has a well-defined component hierarchy, allowing each indepedent unit to be
  compiled and linked separately.
  [(#136)](https://github.com/PennyLaneAI/pennylane-lightning/pull/136)

* PennyLane-Lightning can now be installed without compiling its C++ binaries and will fall back
  to using the `default.qubit` implementation. Skipping compilation is achieved by setting the
  `SKIP_COMPILATION` environment variable, e.g., Linux/MacOS: `export SKIP_COMPILATION=True`,
  Windows: `set SKIP_COMPILATION=True`. This feature is intended for building a pure-Python wheel of
  PennyLane-Lightning as a backup for platforms without a dedicated wheel.
  [(#129)](https://github.com/PennyLaneAI/pennylane-lightning/pull/129)

* The C++-backed Python bound methods can now be directly called with wires and supplied parameters.
  [(#125)](https://github.com/PennyLaneAI/pennylane-lightning/pull/125)

* Lightning supports arbitrary unitary and non-unitary gate-calls from Python to C++ layer.
  [(#121)](https://github.com/PennyLaneAI/pennylane-lightning/pull/121)

### Documentation

* Added preliminary architecture diagram for package.
  [(#131)](https://github.com/PennyLaneAI/pennylane-lightning/pull/131)

* C++ API built as part of docs generation.
  [(#131)](https://github.com/PennyLaneAI/pennylane-lightning/pull/131)

### Breaking changes

* Wheels for MacOS <= 10.13 will no longer be provided due to XCode SDK C++17 support requirements.
  [(#149)](https://github.com/PennyLaneAI/pennylane-lightning/pull/149)

### Bug fixes

* An indexing error in the CRY gate is fixed. [(#136)](https://github.com/PennyLaneAI/pennylane-lightning/pull/136)

* Column-major data in numpy is now correctly converted to row-major upon pass to the C++ layer.
  [(#126)](https://github.com/PennyLaneAI/pennylane-lightning/pull/126)

### Contributors

This release contains contributions from (in alphabetical order):

Thomas Bromley, Lee James O'Riordan

---

# Release 0.17.0

### New features

* C++ layer now supports float (32-bit) and double (64-bit) templated complex data.
  [(#113)](https://github.com/PennyLaneAI/pennylane-lightning/pull/113)

### Improvements

* The PennyLane device test suite is now included in coverage reports.
  [(#123)](https://github.com/PennyLaneAI/pennylane-lightning/pull/123)

* Static versions of jQuery and Bootstrap are no longer included in the CSS theme.
  [(#118)](https://github.com/PennyLaneAI/pennylane-lightning/pull/118)

* C++ tests have been ported to use Catch2 framework.
  [(#115)](https://github.com/PennyLaneAI/pennylane-lightning/pull/115)

* Testing now exists for both float and double precision methods in C++ layer.
  [(#113)](https://github.com/PennyLaneAI/pennylane-lightning/pull/113)
  [(#115)](https://github.com/PennyLaneAI/pennylane-lightning/pull/115)

* Compile-time utility methods with `constexpr` have been added.
  [(#113)](https://github.com/PennyLaneAI/pennylane-lightning/pull/113)

* Wheel-build support for ARM64 (Linux and MacOS) and PowerPC (Linux) added.
  [(#110)](https://github.com/PennyLaneAI/pennylane-lightning/pull/110)

* Add support for Controlled Phase Gate (`ControlledPhaseShift`).
  [(#114)](https://github.com/PennyLaneAI/pennylane-lightning/pull/114)

* Move changelog to `.github` and add a changelog reminder.
  [(#111)](https://github.com/PennyLaneAI/pennylane-lightning/pull/111)

* Adds CMake build system support.
  [(#104)](https://github.com/PennyLaneAI/pennylane-lightning/pull/104)


### Breaking changes

* Removes support for Python 3.6 and adds support for Python 3.9.
  [(#127)](https://github.com/PennyLaneAI/pennylane-lightning/pull/127)
  [(#128)](https://github.com/PennyLaneAI/pennylane-lightning/pull/128)

* Compilers with C++17 support are now required to build C++ module.
  [(#113)](https://github.com/PennyLaneAI/pennylane-lightning/pull/113)

* Gate classes have been removed with functionality added to StateVector class.
  [(#113)](https://github.com/PennyLaneAI/pennylane-lightning/pull/113)

* We are no longer building wheels for Python 3.6.
  [(#106)](https://github.com/PennyLaneAI/pennylane-lightning/pull/106)

### Bug fixes

* PowerPC wheel-builder now successfully compiles modules.
  [(#120)](https://github.com/PennyLaneAI/pennylane-lightning/pull/120)

### Documentation

* Added community guidelines.
  [(#109)](https://github.com/PennyLaneAI/pennylane-lightning/pull/109)

### Contributors

This release contains contributions from (in alphabetical order):

Ali Asadi, Christina Lee, Thomas Bromley, Lee James O'Riordan

---

# Release 0.15.1

### Bug fixes

* The PennyLane-Lightning binaries are now built with NumPy 1.19.5, to avoid ABI
  compatibility issues with the latest NumPy 1.20 release. See
  [the NumPy release notes](https://numpy.org/doc/stable/release/1.20.0-notes.html#size-of-np-ndarray-and-np-void-changed)
  for more details.
  [(#97)](https://github.com/PennyLaneAI/pennylane-lightning/pull/97)

### Contributors

This release contains contributions from (in alphabetical order):

Josh Izaac, Antal Száva

---

# Release 0.15.0

### Improvements

* For compatibility with PennyLane v0.15, the `analytic` keyword argument
  has been removed. Statistics can still be computed analytically by setting
  `shots=None`.
  [(#93)](https://github.com/PennyLaneAI/pennylane-lightning/pull/93)

* Inverse gates are now supported.
  [(#89)](https://github.com/PennyLaneAI/pennylane-lightning/pull/89)

* Add new lightweight backend with performance improvements.
  [(#57)](https://github.com/PennyLaneAI/pennylane-lightning/pull/57)

* Remove the previous Eigen-based backend.
  [(#67)](https://github.com/PennyLaneAI/pennylane-lightning/pull/67)

### Bug fixes

* Re-add dispatch table after fixing static initialisation order issue.
  [(#68)](https://github.com/PennyLaneAI/pennylane-lightning/pull/68)

### Contributors

This release contains contributions from (in alphabetical order):

Thomas Bromley, Theodor Isacsson, Christina Lee, Thomas Loke, Antal Száva.

---

# Release 0.14.1

### Bug fixes

* Fixes a bug where the `QNode` would swap `LightningQubit` to
  `DefaultQubitAutograd` on device execution due to the inherited
  `passthru_devices` entry of the `capabilities` dictionary.
  [(#61)](https://github.com/PennyLaneAI/pennylane-lightning/pull/61)

### Contributors

This release contains contributions from (in alphabetical order):

Antal Száva

---

# Release 0.14.0

### Improvements

* Extends support from 16 qubits to 50 qubits.
  [(#52)](https://github.com/PennyLaneAI/pennylane-lightning/pull/52)

### Bug fixes

* Updates applying basis state preparations to correspond to the
  changes in `DefaultQubit`.
  [(#55)](https://github.com/PennyLaneAI/pennylane-lightning/pull/55)

### Contributors

This release contains contributions from (in alphabetical order):

Thomas Loke, Tom Bromley, Josh Izaac, Antal Száva

---

# Release 0.12.0

### Bug fixes

* Updates capabilities dictionary to be compatible with core PennyLane
  [(#45)](https://github.com/PennyLaneAI/pennylane-lightning/pull/45)

* Fix install of Eigen for CI wheel building
  [(#44)](https://github.com/PennyLaneAI/pennylane-lightning/pull/44)

### Contributors

This release contains contributions from (in alphabetical order):

Tom Bromley, Josh Izaac, Antal Száva

---

# Release 0.11.0

Initial release.

This release contains contributions from (in alphabetical order):

Tom Bromley, Josh Izaac, Nathan Killoran, Antal Száva<|MERGE_RESOLUTION|>--- conflicted
+++ resolved
@@ -2,13 +2,11 @@
 
 ### New features since last release
 
-<<<<<<< HEAD
 * Add Python class for the `lightning.tensor` device which uses the new device API and the interface for `quimb` based on the MPS method.
   [(#671)](https://github.com/PennyLaneAI/pennylane-lightning/pull/671)
-=======
+
 * Add compile-time support for AVX2/512 streaming operations in `lightning.qubit`.
   [(#664)](https://github.com/PennyLaneAI/pennylane-lightning/pull/664)
->>>>>>> 8b131caa
 
 * `lightning.kokkos` supports mid-circuit measurements.
   [(#672)](https://github.com/PennyLaneAI/pennylane-lightning/pull/672)
@@ -137,11 +135,7 @@
 
 This release contains contributions from (in alphabetical order):
 
-<<<<<<< HEAD
 Ali Asadi, Amintor Dusko, Pietropaolo Frisoni, Christina Lee, Vincent Michaud-Rioux, Mudit Pandey, Shuli Shu
-=======
-Ali Asadi, Amintor Dusko, Christina Lee, Vincent Michaud-Rioux, Lee James O'Riordan, Mudit Pandey, Shuli Shu
->>>>>>> 8b131caa
 
 ---
 
