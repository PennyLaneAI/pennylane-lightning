--- conflicted
+++ resolved
@@ -8,13 +8,11 @@
 
 ### Improvements
 
-<<<<<<< HEAD
 * Use cuquantum API for calculating expectation value of Pauli sentences in Lightning-GPU.
   [(#1104)](https://github.com/PennyLaneAI/pennylane-lightning/pull/1104)
-=======
+
 * Hide internal C++ APIs in Lightning docs.
   [(#1096)](https://github.com/PennyLaneAI/pennylane-lightning/pull/1096)
->>>>>>> e34523f8
 
 * Implemented the `jaxpr_jvp` method to compute the jvp of a jaxpr using `lightning.qubit`.
   This method currently only support the adjoint differentiation method.
