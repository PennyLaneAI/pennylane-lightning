--- conflicted
+++ resolved
@@ -7,13 +7,11 @@
 
 ### Breaking changes
 
-<<<<<<< HEAD
 * Add `tests_gpu.yml` workflow to test the Lightning-Kokkos backend with CUDA-12. 
   [(#494)](https://github.com/PennyLaneAI/pennylane-lightning/pull/494)
-=======
+
 * Add workflows validating compatibility between PennyLane and Lightning's most recent stable releases and development (latest) versions.
   [(#498)](https://github.com/PennyLaneAI/pennylane-lightning/pull/498)
->>>>>>> 17812fbf
 
 * Introduce `timeout-minutes` in various workflows, mainly to avoid Windows builds hanging for several hours.
   [(#503)](https://github.com/PennyLaneAI/pennylane-lightning/pull/503)
