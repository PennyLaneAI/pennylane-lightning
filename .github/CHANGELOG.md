# Release 0.34.0-dev

### New features since last release

* 1,2-qubit `qml.QubitUnitary` operators can be included in circuit differentiated with the adjoint method.
  [(#540)] (https://github.com/PennyLaneAI/pennylane-lightning/pull/540)

### Breaking changes

* Overload `applyOperation` with a fifth `matrix` argument to all state vector classes to support arbitrary operations in `AdjointJacobianBase`.
  [(#540)] (https://github.com/PennyLaneAI/pennylane-lightning/pull/540)

### Improvements

<<<<<<< HEAD
* Modify `setup.py` to use backend-specific build directory (`f"build_{backend}"`) to accelerate rebuilding backends in alternance.
  [(#540)] (https://github.com/PennyLaneAI/pennylane-lightning/pull/540)
=======
* Update Dockerfile and rewrite the `build-wheel-lightning-gpu` stage to build Lightning-GPU from the `pennylane-lightning` monorepo.
  [(#539)] (https://github.com/PennyLaneAI/pennylane-lightning/pull/539)
>>>>>>> 74427014

* Add the MPI test CI workflows of Lightning-GPU in compatibility cron jobs.
  [(#536)] (https://github.com/PennyLaneAI/pennylane-lightning/pull/536)

* Add MPI synchronization in places to safely handle communicated data.
  [(#538)](https://github.com/PennyLaneAI/pennylane-lightning/pull/538)

* Add release option in compatibility cron jobs to test the release candidates of PennyLane and the Lightning plugins against one another.
  [(#531)] (https://github.com/PennyLaneAI/pennylane-lightning/pull/531)

* Add GPU workflows in compatibility cron jobs to test Lightning-GPU and Lightning-Kokkos with the Kokkos CUDA backend.
  [(#528)] (https://github.com/PennyLaneAI/pennylane-lightning/pull/528)

### Documentation

### Bug fixes

* Move deprecated `stateprep` `QuantumScript` argument into the operation list in `mpitests/test_adjoint_jacobian.py`.
  [(#540)] (https://github.com/PennyLaneAI/pennylane-lightning/pull/540)

* Fix MPI Python unit tests for the adjoint method.
  [(#538)](https://github.com/PennyLaneAI/pennylane-lightning/pull/538)

### Contributors

This release contains contributions from (in alphabetical order):

Vincent Michaud-Rioux, Shuli Shu

---

# Release 0.33.1

* pip-installed CUDA runtime libraries can now be accessed from a virtualenv.
  [(#543)](https://github.com/PennyLaneAI/pennylane-lightning/pull/543)

### Bug fixes

* The pybind11 compiled module RPATH linkage has been restored to pre-0.33 behaviour.
  [(#543)](https://github.com/PennyLaneAI/pennylane-lightning/pull/543)

### Contributors

This release contains contributions from (in alphabetical order):

Lee J. O'Riordan

---

# Release 0.33.0

### New features since last release

* Add documentation updates for the `lightning.gpu` backend.
  [(#525)] (https://github.com/PennyLaneAI/pennylane-lightning/pull/525)

* Add `SparseHamiltonian` support for Lightning-Qubit and Lightning-GPU.
  [(#526)] (https://github.com/PennyLaneAI/pennylane-lightning/pull/526)

* Add `SparseHamiltonian` support for Lightning-Kokkos.
  [(#527)] (https://github.com/PennyLaneAI/pennylane-lightning/pull/527)

* Integrate python/pybind layer of distributed Lightning-GPU into the Lightning monorepo with python unit tests.
  [(#518)] (https://github.com/PennyLaneAI/pennylane-lightning/pull/518)

* Integrate the distributed C++ backend of Lightning-GPU into the Lightning monorepo.
  [(#514)] (https://github.com/PennyLaneAI/pennylane-lightning/pull/514)

* Integrate Lightning-GPU into the Lightning monorepo. The new backend is named `lightning.gpu` and includes all single-GPU features.
  [(#499)] (https://github.com/PennyLaneAI/pennylane-lightning/pull/499)

* Build Linux wheels for Lightning-GPU (CUDA-11).
  [(#517)](https://github.com/PennyLaneAI/pennylane-lightning/pull/517)

* Add `Dockerfile` in `docker` and `make docker` workflow in `Makefile`. The Docker images and documentation are available on [DockerHub](https://hub.docker.com/repository/docker/pennylaneai/pennylane).
  [(#496)](https://github.com/PennyLaneAI/pennylane-lightning/pull/496)

* Add mid-circuit state preparation operation tests.
  [(#495)](https://github.com/PennyLaneAI/pennylane-lightning/pull/495)

### Breaking changes

* Add `tests_gpu.yml` workflow to test the Lightning-Kokkos backend with CUDA-12.
  [(#494)](https://github.com/PennyLaneAI/pennylane-lightning/pull/494)

* Implement `LM::GeneratorDoubleExcitation`, `LM::GeneratorDoubleExcitationMinus`, `LM::GeneratorDoubleExcitationPlus` kernels. Lightning-Qubit default kernels are now strictly from the `LM` implementation, which requires less memory and is faster for large state vectors.
  [(#512)](https://github.com/PennyLaneAI/pennylane-lightning/pull/512)

* Add workflows validating compatibility between PennyLane and Lightning's most recent stable releases and development (latest) versions.
  [(#507)](https://github.com/PennyLaneAI/pennylane-lightning/pull/507)
  [(#498)](https://github.com/PennyLaneAI/pennylane-lightning/pull/498)

* Introduce `timeout-minutes` in various workflows, mainly to avoid Windows builds hanging for several hours.
  [(#503)](https://github.com/PennyLaneAI/pennylane-lightning/pull/503)

* Cast integral-valued arrays to the device's complex type on entry in `_preprocess_state_vector` to ensure the state is correctly represented with floating-point numbers.
  [(#501)](https://github.com/PennyLaneAI/pennylane-lightning/pull/501)

* Update `DefaultQubit` to `DefaultQubitLegacy` on Lightning fallback.
  [(#500)](https://github.com/PennyLaneAI/pennylane-lightning/pull/500)

* Enums defined in `GateOperation.hpp` start at `1` (previously `0`). `::BEGIN` is introduced in a few places where it was assumed `0` accordingly.
  [(#485)](https://github.com/PennyLaneAI/pennylane-lightning/pull/485)

* Enable pre-commit hooks to format all Python files and linting of all Python source files.
  [(#485)](https://github.com/PennyLaneAI/pennylane-lightning/pull/485)

### Improvements

* Improve Python testing for Lightning-GPU (+MPI) by adding jobs in Actions files and adding Python tests to increase code coverage.
  [(#522)](https://github.com/PennyLaneAI/pennylane-lightning/pull/522)

* Add support for `pip install pennylane-lightning[kokkos]` for the OpenMP backend.
  [(#515)](https://github.com/PennyLaneAI/pennylane-lightning/pull/515)

* Update `setup.py` to allow for multi-package co-existence. The `PennyLane_Lightning` package now is the responsible for the core functionality, and will be depended upon by all other extensions.
  [(#504)] (https://github.com/PennyLaneAI/pennylane-lightning/pull/504)

* Redesign Lightning-Kokkos `StateVectorKokkos` class to use Kokkos `RangePolicy` together with special functors in `applyMultiQubitOp` to apply 1- to 4-wire generic unitary gates. For more than 4 wires, the general implementation using Kokkos `TeamPolicy` is employed to yield the best all-around performance.
  [(#490)] (https://github.com/PennyLaneAI/pennylane-lightning/pull/490)

* Redesign Lightning-Kokkos `Measurements` class to use Kokkos `RangePolicy` together with special functors to obtain the expectation value of 1- to 4-wire generic unitary gates. For more than 4 wires, the general implementation using Kokkos `TeamPolicy` is employed to yield the best all-around performance.
  [(#489)] (https://github.com/PennyLaneAI/pennylane-lightning/pull/489)

* Add tests to increase Lightning-Kokkos coverage.
  [(#485)](https://github.com/PennyLaneAI/pennylane-lightning/pull/485)

* Add memory locality tag reporting and adjoint diff dispatch for `lightning.qubit` statevector classes.
  [(#492)](https://github.com/PennyLaneAI/pennylane-lightning/pull/492)

* Add support for dependent external packages to C++ core.
  [(#482)](https://github.com/PennyLaneAI/pennylane-lightning/pull/482)

* Add support for building multiple backend simulators.
  [(#497)](https://github.com/PennyLaneAI/pennylane-lightning/pull/497)

### Documentation

### Bug fixes

* Fix CI issues running python-cov with MPI.
  [(#535)](https://github.com/PennyLaneAI/pennylane-lightning/pull/535)

* Re-add support for `pip install pennylane-lightning[gpu]`.
  [(#515)](https://github.com/PennyLaneAI/pennylane-lightning/pull/515)

* Switch most Lightning-Qubit default kernels to `LM`. Add `LM::multiQubitOp` tests, failing when targeting out-of-order wires clustered close to `num_qubits-1`. Fix the `LM::multiQubitOp` kernel implementation by introducing a generic `revWireParity` routine and replacing the `bitswap`-based implementation. Mimic the changes fixing the corresponding `multiQubitOp` and `expval` functors in Lightning-Kokkos.
  [(#511)](https://github.com/PennyLaneAI/pennylane-lightning/pull/511)

* Fix RTD builds by removing unsupported `system_packages` configuration option.
  [(#491)](https://github.com/PennyLaneAI/pennylane-lightning/pull/491)

### Contributors

This release contains contributions from (in alphabetical order):

Ali Asadi, Amintor Dusko, Vincent Michaud-Rioux, Lee J. O'Riordan, Shuli Shu

---

# Release 0.32.0

### New features since last release

* The `lightning.kokkos` backend supports Nvidia GPU execution (with Kokkos v4 and CUDA v12).
  [(#477)](https://github.com/PennyLaneAI/pennylane-lightning/pull/477)

* Complete overhaul of repository structure to facilitates integration of multiple backends. Refactoring efforts we directed to improve development performance, code reuse and decrease overall overhead to propagate changes through backends. New C++ modular build strategy allows for faster test builds restricted to a module. Update CI/CD actions concurrency strategy. Change minimal Python version to 3.9.
  [(#472)] (https://github.com/PennyLaneAI/pennylane-lightning/pull/472)

* Wheels are built with native support for sparse Hamiltonians.
  [(#470)] (https://github.com/PennyLaneAI/pennylane-lightning/pull/470)

* Add native support to sparse Hamiltonians in the absence of Kokkos & Kokkos-kernels.
  [(#465)] (https://github.com/PennyLaneAI/pennylane-lightning/pull/465)

### Breaking changes

* Rename `QubitStateVector` to `StatePrep` in the `LightningQubit` and `LightningKokkos` classes.
  [(#486)](https://github.com/PennyLaneAI/pennylane-lightning/pull/486)

* Modify `adjointJacobian` methods to accept a (maybe unused) reference `StateVectorT`, allowing device-backed simulators to directly access state vector data for adjoint differentiation instead of copying it back-and-forth into `JacobianData` (host memory).
  [(#477)](https://github.com/PennyLaneAI/pennylane-lightning/pull/477)

### Improvements

* Refactor LKokkos `Measurements` class to use (fast) specialized functors whenever possible.
  [(#481)] (https://github.com/PennyLaneAI/pennylane-lightning/pull/481)

* Merge Lightning Qubit and Lightning Kokkos backends in the new repository.
  [(#472)] (https://github.com/PennyLaneAI/pennylane-lightning/pull/472)

* Integrated new unified docs for Lightning Kokkos and Lightning Qubit packages.
  [(#473)] (https://github.com/PennyLaneAI/pennylane-lightning/pull/473)

### Documentation

### Bug fixes

* Ensure PennyLane has an `active_return` attribute before calling it.
 [(#483)] (https://github.com/PennyLaneAI/pennylane-lightning/pull/483)

* Do no import `sqrt2_v` from `<numbers>` in `Util.hpp` to resolve issue with Lightning-GPU builds.
  [(#479)](https://github.com/PennyLaneAI/pennylane-lightning/pull/479)

* Update the CMake internal references to enable sub-project compilation with affecting the parent package.
  [(#478)](https://github.com/PennyLaneAI/pennylane-lightning/pull/478)

* `apply` no longer mutates the inputted list of operations.
  [(#474)](https://github.com/PennyLaneAI/pennylane-lightning/pull/474)

### Contributors

This release contains contributions from (in alphabetical order):

Amintor Dusko, Christina Lee, Vincent Michaud-Rioux, Lee J. O'Riordan

---

# Release 0.31.0

### New features since last release

* Update Kokkos support to 4.0.01.
  [(#439)] (https://github.com/PennyLaneAI/pennylane-lightning/pull/439)

### Breaking changes

* Update tests to be compliant with PennyLane v0.31.0 development changes and deprecations.
  [(#448)](https://github.com/PennyLaneAI/pennylane-lightning/pull/448)

### Improvements

* Remove logic from `setup.py` and transfer paths and env variable definitions into workflow files.
  [(#450)](https://github.com/PennyLaneAI/pennylane-lightning/pull/450)

* Detect MKL or CBLAS if `ENABLE_BLAS=ON` making sure that BLAS is linked as expected.
  [(#449)](https://github.com/PennyLaneAI/pennylane-lightning/pull/449)

### Documentation

* Fix LightningQubit class parameter documentation.
  [(#456)](https://github.com/PennyLaneAI/pennylane-lightning/pull/456)

### Bug fixes

* Ensure cross-platform wheels continue to build with updates in git safety checks.
  [(#452)](https://github.com/PennyLaneAI/pennylane-lightning/pull/452)

* Fixing Python version bug introduce in [(#450)](https://github.com/PennyLaneAI/pennylane-lightning/pull/450)
  when `Python_EXECUTABLE` was removed from `setup.py`.
  [(#461)](https://github.com/PennyLaneAI/pennylane-lightning/pull/461)

* Ensure aligned allocator definition works with C++20 compilers.
  [(#438)](https://github.com/PennyLaneAI/pennylane-lightning/pull/438)

* Prevent multiple threads from calling `Kokkos::initialize` or `Kokkos::finalize`.
  [(#439)](https://github.com/PennyLaneAI/pennylane-lightning/pull/439)

### Contributors

This release contains contributions from (in alphabetical order):

Vincent Michaud-Rioux, Lee J. O'Riordan, Chae-Yeun Park

---

# Release 0.30.0

### New features since last release

* Add MCMC sampler.
  [(#384)] (https://github.com/PennyLaneAI/pennylane-lightning/pull/384)

* Serialize PennyLane's arithmetic operators when they are used as observables
  that are expressed in the Pauli basis.
  [(#424)](https://github.com/PennyLaneAI/pennylane-lightning/pull/424)

### Breaking changes

* Lightning now works with the new return types specification that is now default in PennyLane.
  See [the PennyLane `qml.enable_return`](https://docs.pennylane.ai/en/stable/code/api/pennylane.enable_return.html?highlight=enable_return) documentation for more information on this change.
  [(#427)](https://github.com/PennyLaneAI/pennylane-lightning/pull/427)

Instead of creating potentially ragged numpy array, devices and `QNode`'s now return an object of the same type as that
returned by the quantum function.

```
>>> dev = qml.device('lightning.qubit', wires=1)
>>> @qml.qnode(dev, diff_method="adjoint")
... def circuit(x):
...     qml.RX(x, wires=0)
...     return qml.expval(qml.PauliY(0)), qml.expval(qml.PauliZ(0))
>>> x = qml.numpy.array(0.5)
>>> circuit(qml.numpy.array(0.5))
(array(-0.47942554), array(0.87758256))
```

Interfaces like Jax or Torch handle tuple outputs without issues:

```
>>> jax.jacobian(circuit)(jax.numpy.array(0.5))
(Array(-0.87758255, dtype=float32, weak_type=True),
Array(-0.47942555, dtype=float32, weak_type=True))
```

Autograd cannot differentiate an output tuple, so results must be converted to an array before
use with `qml.jacobian`:

```
>>> qml.jacobian(lambda y: qml.numpy.array(circuit(y)))(x)
array([-0.87758256, -0.47942554])
```

Alternatively, the quantum function itself can return a numpy array of measurements:

```
>>> dev = qml.device('lightning.qubit', wires=1)
>>> @qml.qnode(dev, diff_method="adjoint")
>>> def circuit2(x):
...     qml.RX(x, wires=0)
...     return np.array([qml.expval(qml.PauliY(0)), qml.expval(qml.PauliZ(0))])
>>> qml.jacobian(circuit2)(np.array(0.5))
array([-0.87758256, -0.47942554])
```

### Improvements

* Remove deprecated `set-output` commands from workflow files.
  [(#437)](https://github.com/PennyLaneAI/pennylane-lightning/pull/437)

* Lightning wheels are now checked with `twine check` post-creation for PyPI compatibility.
  [(#430)](https://github.com/PennyLaneAI/pennylane-lightning/pull/430)

* Lightning has been made compatible with the change in return types specification.
  [(#427)](https://github.com/PennyLaneAI/pennylane-lightning/pull/427)

* Lightning is compatible with clang-tidy version 16.
  [(#429)](https://github.com/PennyLaneAI/pennylane-lightning/pull/429)

### Contributors

This release contains contributions from (in alphabetical order):

Christina Lee, Vincent Michaud-Rioux, Lee James O'Riordan, Chae-Yeun Park, Matthew Silverman

---

# Release 0.29.0

### Improvements

* Remove runtime dependency on ninja build system.
  [(#414)](https://github.com/PennyLaneAI/pennylane-lightning/pull/414)

* Allow better integration and installation support with CMake targeted binary builds.
  [(#403)](https://github.com/PennyLaneAI/pennylane-lightning/pull/403)

* Remove explicit Numpy and Scipy requirements.
  [(#412)](https://github.com/PennyLaneAI/pennylane-lightning/pull/412)

* Get `llvm` installation root from the environment variable `LLVM_ROOT_DIR` (or fallback to `brew`).
  [(#413)](https://github.com/PennyLaneAI/pennylane-lightning/pull/413)

* Update AVX2/512 kernel infrastructure for additional gate/generator operations.
  [(#404)](https://github.com/PennyLaneAI/pennylane-lightning/pull/404)

* Remove unnecessary lines for resolving CodeCov issue.
  [(#415)](https://github.com/PennyLaneAI/pennylane-lightning/pull/415)

* Add more AVX2/512 gate operations.
  [(#393)](https://github.com/PennyLaneAI/pennylane-lightning/pull/393)

### Documentation

### Bug fixes

* Ensure error raised when asking for out of order marginal probabilities. Prevents the return of incorrect results.
  [(#416)](https://github.com/PennyLaneAI/pennylane-lightning/pull/416)

* Fix Github shields in README.
  [(#402)](https://github.com/PennyLaneAI/pennylane-lightning/pull/402)

### Contributors

Amintor Dusko, Vincent Michaud-Rioux, Lee James O'Riordan, Chae-Yeun Park

---

# Release 0.28.2

### Bug fixes

* Fix Python module versioning for Linux wheels.
  [(#408)](https://github.com/PennyLaneAI/pennylane-lightning/pull/408)

### Contributors

This release contains contributions from (in alphabetical order):

Amintor Dusko, Shuli Shu, Trevor Vincent

---

# Release 0.28.1

### Bug fixes

* Fix Pybind11 module versioning and locations for Windows wheels.
  [(#400)](https://github.com/PennyLaneAI/pennylane-lightning/pull/400)

### Contributors

This release contains contributions from (in alphabetical order):

Lee J. O'Riordan

---

# Release 0.28.0

### Breaking changes

* Deprecate support for Python 3.7.
  [(#391)](https://github.com/PennyLaneAI/pennylane-lightning/pull/391)

### Improvements

* Improve Lightning package structure for external use as a C++ library.
  [(#369)](https://github.com/PennyLaneAI/pennylane-lightning/pull/369)

* Improve the stopping condition method.
  [(#386)](https://github.com/PennyLaneAI/pennylane-lightning/pull/386)

### Bug fixes

- Pin CMake to 3.24.x in wheel-builder to avoid Python not found error in CMake 3.25, when building wheels for PennyLane-Lightning-GPU.
  [(#387)](https://github.com/PennyLaneAI/pennylane-lightning/pull/387)

### Contributors

This release contains contributions from (in alphabetical order):

Amintor Dusko, Lee J. O'Riordan

---

# Release 0.27.0

### New features since last release

* Enable building of python 3.11 wheels and upgrade python on CI/CD workflows to 3.8.
  [(#381)](https://github.com/PennyLaneAI/pennylane-lightning/pull/381)

### Breaking changes

### Improvements

* Update clang-tools version in Github workflows.
  [(#351)](https://github.com/PennyLaneAI/pennylane-lightning/pull/351)

* Improve tests and checks CI/CD pipelines.
  [(#353)](https://github.com/PennyLaneAI/pennylane-lightning/pull/353)

* Implement 3 Qubits gates (CSWAP & Toffoli) & 4 Qubits gates (DoubleExcitation, DoubleExcitationMinus, DoubleExcitationPlus) in LM manner.
  [(#362)](https://github.com/PennyLaneAI/pennylane-lightning/pull/362)

* Upgrade Kokkos and Kokkos Kernels to 3.7.00, and improve sparse matrix-vector multiplication performance and memory usage.
  [(#361)](https://github.com/PennyLaneAI/pennylane-lightning/pull/361)

* Update Linux (ubuntu-latest) architecture x86_64 wheel-builder from GCC 10.x to GCC 11.x.
  [(#373)](https://github.com/PennyLaneAI/pennylane-lightning/pull/373)

* Update gcc and g++ 10.x to 11.x in CI tests. This update brings improved support for newer C++ features.
  [(#370)](https://github.com/PennyLaneAI/pennylane-lightning/pull/370)

* Change Lightning to inherit from QubitDevice instead of DefaultQubit.
  [(#365)](https://github.com/PennyLaneAI/pennylane-lightning/pull/365)

### Documentation

### Bug fixes

* Use mutex when accessing cache in KernelMap.
  [(#382)](https://github.com/PennyLaneAI/pennylane-lightning/pull/382)

### Contributors

This release contains contributions from (in alphabetical order):

Amintor Dusko, Chae-Yeun Park, Monit Sharma, Shuli Shu

---

# Release 0.26.1

### Bug fixes

* Fixes the transposition method used in the probability calculation.
  [(#377)](https://github.com/PennyLaneAI/pennylane-lightning/pull/377)

### Contributor

Amintor Dusko

---
# Release 0.26.0

### Improvements

* Introduces requirements-dev.txt and improves dockerfile.
  [(#330)](https://github.com/PennyLaneAI/pennylane-lightning/pull/330)

* Support `expval` for a Hamiltonian.
  [(#333)](https://github.com/PennyLaneAI/pennylane-lightning/pull/333)

* Implements caching for Kokkos installation.
  [(#316)](https://github.com/PennyLaneAI/pennylane-lightning/pull/316)

* Supports measurements of operator arithmetic classes such as `Sum`, `Prod`,
  and `SProd` by deferring handling of them to `DefaultQubit`.
  [(#349)](https://github.com/PennyLaneAI/pennylane-lightning/pull/349)

```
@qml.qnode(qml.device('lightning.qubit', wires=2))
def circuit():
    obs = qml.s_prod(2.1, qml.PauliZ(0)) + qml.op_sum(qml.PauliX(0), qml.PauliZ(1))
    return qml.expval(obs)
```

### Bug fixes

* Test updates to reflect new measurement error messages.
  [(#334)](https://github.com/PennyLaneAI/pennylane-lightning/pull/334)

* Updates to the release tagger to fix incompatibilities with RTD.
  [(#344)](https://github.com/PennyLaneAI/pennylane-lightning/pull/344)

* Update cancel-workflow-action and bot credentials.
  [(#345)](https://github.com/PennyLaneAI/pennylane-lightning/pull/345)

### Contributors

This release contains contributions from (in alphabetical order):

Amintor Dusko, Christina Lee, Lee J. O'Riordan, Chae-Yeun Park

---

# Release 0.25.0

### New features since last release

### Breaking changes

* We explicitly disable support for PennyLane's parameter broadcasting.
[#317](https://github.com/PennyLaneAI/pennylane-lightning/pull/317)

* We explicitly remove support for PennyLane's `Sum`, `SProd` and `Prod`
  as observables.
  [(#326)](https://github.com/PennyLaneAI/pennylane-lightning/pull/326)

### Improvements

* CI builders use a reduced set of resources and redundant tests for PRs.
  [(#319)](https://github.com/PennyLaneAI/pennylane-lightning/pull/319)

* Parallelize wheel-builds where applicable.
  [(#314)](https://github.com/PennyLaneAI/pennylane-lightning/pull/314)

* AVX2/512 kernels are now available on Linux/MacOS with x86-64 architecture.
  [(#313)](https://github.com/PennyLaneAI/pennylane-lightning/pull/313)

### Documentation

* Updated ReadTheDocs runner version from Ubuntu 20.04 to 22.04
  [(#327)](https://github.com/PennyLaneAI/pennylane-lightning/pull/327)

### Bug fixes

* Test updates to reflect new additions to PennyLane.
  [(#318)](https://github.com/PennyLaneAI/pennylane-lightning/pull/318)

### Contributors

This release contains contributions from (in alphabetical order):

Amintor Dusko, Christina Lee, Rashid N H M, Lee J. O'Riordan, Chae-Yeun Park

---

# Release 0.24.0

### New features since last release

* Add `SingleExcitation` and `DoubleExcitation` qchem gates and generators.
  [(#289)](https://github.com/PennyLaneAI/pennylane-lightning/pull/289)

* Add a new dispatch mechanism for future kernels.
  [(#291)](https://github.com/PennyLaneAI/pennylane-lightning/pull/291)

* Add `IsingXY` gate operation.
  [(#303)](https://github.com/PennyLaneAI/pennylane-lightning/pull/303)

* Support `qml.state()` in vjp and Hamiltonian in adjoint jacobian.
  [(#294)](https://github.com/PennyLaneAI/pennylane-lightning/pull/294)

### Breaking changes

* Codebase is now moving to C++20. The default compiler for Linux is now GCC10.
  [(#295)](https://github.com/PennyLaneAI/pennylane-lightning/pull/295)

* Minimum macOS version is changed to 10.15 (Catalina).
  [(#295)](https://github.com/PennyLaneAI/pennylane-lightning/pull/295)

### Improvements

* Split matrix operations, refactor dispatch mechanisms, and add a benchmark suits.
  [(#274)](https://github.com/PennyLaneAI/pennylane-lightning/pull/274)

* Add native support for the calculation of sparse Hamiltonians' expectation values.
Sparse operations are offloaded to [Kokkos](https://github.com/kokkos/kokkos) and
[Kokkos-Kernels](https://github.com/kokkos/kokkos-kernels).
  [(#283)](https://github.com/PennyLaneAI/pennylane-lightning/pull/283)

* Device `lightning.qubit` now accepts a datatype for a statevector.
  [(#290)](https://github.com/PennyLaneAI/pennylane-lightning/pull/290)

```python
dev1 = qml.device('lightning.qubit', wires=4, c_dtype=np.complex64) # for single precision
dev2 = qml.device('lightning.qubit', wires=4, c_dtype=np.complex128) # for double precision
```

### Documentation

* Use the centralized [Xanadu Sphinx Theme](https://github.com/XanaduAI/xanadu-sphinx-theme)
  to style the Sphinx documentation.
  [(#287)](https://github.com/PennyLaneAI/pennylane-lightning/pull/287)

### Bug fixes

* Fix the issue with using available `clang-format` version in format.
  [(#288)](https://github.com/PennyLaneAI/pennylane-lightning/pull/288)

* Fix a bug in the generator of `DoubleExcitationPlus`.
  [(#298)](https://github.com/PennyLaneAI/pennylane-lightning/pull/298)

### Contributors

This release contains contributions from (in alphabetical order):

Mikhail Andrenkov, Ali Asadi, Amintor Dusko, Lee James O'Riordan, Chae-Yeun Park, and Shuli Shu

---

# Release 0.23.0

### New features since last release

* Add `generate_samples()` to lightning.
  [(#247)](https://github.com/PennyLaneAI/pennylane-lightning/pull/247)

* Add Lightning GBenchmark Suite.
  [(#249)](https://github.com/PennyLaneAI/pennylane-lightning/pull/249)

* Support runtime and compile information.
  [(#253)](https://github.com/PennyLaneAI/pennylane-lightning/pull/253)

### Improvements

* Add `ENABLE_BLAS` build to CI checks.
  [(#249)](https://github.com/PennyLaneAI/pennylane-lightning/pull/249)

* Add more `clang-tidy` checks and kernel tests.
  [(#253)](https://github.com/PennyLaneAI/pennylane-lightning/pull/253)

* Add C++ code coverage to CI.
  [(#265)](https://github.com/PennyLaneAI/pennylane-lightning/pull/265)

* Skip over identity operations in `"lightning.qubit"`.
  [(#268)](https://github.com/PennyLaneAI/pennylane-lightning/pull/268)

### Bug fixes

* Update tests to remove `JacobianTape`.
  [(#260)](https://github.com/PennyLaneAI/pennylane-lightning/pull/260)

* Fix tests for MSVC.
  [(#264)](https://github.com/PennyLaneAI/pennylane-lightning/pull/264)

* Fix `#include <cpuid.h>` for PPC and AArch64 in Linux.
  [(#266)](https://github.com/PennyLaneAI/pennylane-lightning/pull/266)

* Remove deprecated tape execution methods.
  [(#270)](https://github.com/PennyLaneAI/pennylane-lightning/pull/270)

* Update `qml.probs` in `test_measures.py`.
  [(#280)](https://github.com/PennyLaneAI/pennylane-lightning/pull/280)

### Contributors

This release contains contributions from (in alphabetical order):

Ali Asadi, Chae-Yeun Park, Lee James O'Riordan, and Trevor Vincent

---

# Release 0.22.1

### Bug fixes

* Ensure `Identity ` kernel is registered to C++ dispatcher.
  [(#275)](https://github.com/PennyLaneAI/pennylane-lightning/pull/275)

---

# Release 0.22.0

### New features since last release

* Add Docker support.
  [(#234)](https://github.com/PennyLaneAI/pennylane-lightning/pull/234)

### Improvements

* Update quantum tapes serialization and Python tests.
  [(#239)](https://github.com/PennyLaneAI/pennylane-lightning/pull/239)

* Clang-tidy is now enabled for both tests and examples builds under Github Actions.
  [(#237)](https://github.com/PennyLaneAI/pennylane-lightning/pull/237)

* The return type of `StateVectorBase` data is now derived-class defined.
  [(#237)](https://github.com/PennyLaneAI/pennylane-lightning/pull/237)

* Update adjointJacobian and VJP methods.
  [(#222)](https://github.com/PennyLaneAI/pennylane-lightning/pull/222)

* Set GitHub workflow to upload wheels to Test PyPI.
  [(#220)](https://github.com/PennyLaneAI/pennylane-lightning/pull/220)

* Finalize the new kernel implementation.
  [(#212)](https://github.com/PennyLaneAI/pennylane-lightning/pull/212)

### Documentation

* Use of batching with OpenMP threads is documented.
  [(#221)](https://github.com/PennyLaneAI/pennylane-lightning/pull/221)

### Bug fixes

* Fix for OOM errors when using adjoint with large numbers of observables.
  [(#221)](https://github.com/PennyLaneAI/pennylane-lightning/pull/221)

* Add virtual destructor to C++ state-vector classes.
  [(#200)](https://github.com/PennyLaneAI/pennylane-lightning/pull/200)

* Fix a bug in Python tests with operations' `matrix` calls.
  [(#238)](https://github.com/PennyLaneAI/pennylane-lightning/pull/238)

* Refactor utility header and fix a bug in linear algebra function with CBLAS.
  [(#228)](https://github.com/PennyLaneAI/pennylane-lightning/pull/228)

### Contributors

This release contains contributions from (in alphabetical order):

Ali Asadi, Chae-Yeun Park, Lee James O'Riordan

---

# Release 0.21.0

### New features since last release

* Add C++ only benchmark for a given list of gates.
  [(#199)](https://github.com/PennyLaneAI/pennylane-lightning/pull/199)

* Wheel-build support for Python 3.10.
  [(#186)](https://github.com/PennyLaneAI/pennylane-lightning/pull/186)

* C++ support for probability, expectation value and variance calculations.
  [(#185)](https://github.com/PennyLaneAI/pennylane-lightning/pull/185)

* Add bindings to C++ expval, var, probs.
  [(#214)](https://github.com/PennyLaneAI/pennylane-lightning/pull/214)

### Improvements

* `setup.py` adds debug only when --debug is given
  [(#208)](https://github.com/PennyLaneAI/pennylane-lightning/pull/208)

* Add new highly-performant C++ kernels for quantum gates.
  [(#202)](https://github.com/PennyLaneAI/pennylane-lightning/pull/202)

The new kernels significantly improve the runtime performance of PennyLane-Lightning
for both differentiable and non-differentiable workflows. Here is an example workflow
using the adjoint differentiation method with a circuit of 5 strongly entangling layers:

```python
import pennylane as qml
from pennylane import numpy as np
from pennylane.templates.layers import StronglyEntanglingLayers
from numpy.random import random
np.random.seed(42)
n_layers = 5
n_wires = 6
dev = qml.device("lightning.qubit", wires=n_wires)

@qml.qnode(dev, diff_method="adjoint")
def circuit(weights):
    StronglyEntanglingLayers(weights, wires=list(range(n_wires)))
    return [qml.expval(qml.PauliZ(i)) for i in range(n_wires)]

init_weights = np.random.random(StronglyEntanglingLayers.shape(n_layers=n_layers, n_wires=n_wires))
params = np.array(init_weights,requires_grad=True)
jac = qml.jacobian(circuit)(params)
```
The latest release shows improved performance on both single and multi-threaded evaluations!

<img src="https://raw.githubusercontent.com/PennyLaneAI/pennylane-lightning/v0.21.0-rc0/doc/_static/lightning_v20_v21_bm.png" width=50%/>

* Ensure debug info is built into dynamic libraries.
  [(#201)](https://github.com/PennyLaneAI/pennylane-lightning/pull/201)

### Documentation

* New guidelines on adding and benchmarking C++ kernels.
  [(#202)](https://github.com/PennyLaneAI/pennylane-lightning/pull/202)

### Bug fixes

* Update clang-format version
  [(#219)](https://github.com/PennyLaneAI/pennylane-lightning/pull/219)

* Fix failed tests on Windows.
  [(#218)](https://github.com/PennyLaneAI/pennylane-lightning/pull/218)

* Update clang-format version
  [(#219)](https://github.com/PennyLaneAI/pennylane-lightning/pull/219)

* Add virtual destructor to C++ state-vector classes.
  [(#200)](https://github.com/PennyLaneAI/pennylane-lightning/pull/200)

* Fix failed tests for the non-binary wheel.
  [(#213)](https://github.com/PennyLaneAI/pennylane-lightning/pull/213)

* Add virtual destructor to C++ state-vector classes.
  [(#200)](https://github.com/PennyLaneAI/pennylane-lightning/pull/200)

### Contributors

This release contains contributions from (in alphabetical order):

Ali Asadi, Amintor Dusko, Chae-Yeun Park, Lee James O'Riordan

---

# Release 0.20.1

### Bug fixes

* Fix missing header-files causing build errors in algorithms module.
  [(#193)](https://github.com/PennyLaneAI/pennylane-lightning/pull/193)

* Fix failed tests for the non-binary wheel.
  [(#191)](https://github.com/PennyLaneAI/pennylane-lightning/pull/191)

---
# Release 0.20.2

### Bug fixes

* Introduce CY kernel to Lightning to avoid issues with decomposition.
  [(#203)](https://github.com/PennyLaneAI/pennylane-lightning/pull/203)

### Contributors

This release contains contributions from (in alphabetical order):

Lee J. O'Riordan

# Release 0.20.1

### Bug fixes

* Fix missing header-files causing build errors in algorithms module.
  [(#193)](https://github.com/PennyLaneAI/pennylane-lightning/pull/193)

* Fix failed tests for the non-binary wheel.
  [(#191)](https://github.com/PennyLaneAI/pennylane-lightning/pull/191)

# Release 0.20.0

### New features since last release

* Add wheel-builder support for Python 3.10.
  [(#186)](https://github.com/PennyLaneAI/pennylane-lightning/pull/186)

* Add VJP support to PL-Lightning.
  [(#181)](https://github.com/PennyLaneAI/pennylane-lightning/pull/181)

* Add complex64 support in PL-Lightning.
  [(#177)](https://github.com/PennyLaneAI/pennylane-lightning/pull/177)

* Added examples folder containing aggregate gate performance test.
  [(#165)](https://github.com/PennyLaneAI/pennylane-lightning/pull/165)

### Breaking changes

### Improvements

* Update PL-Lightning to support new features in PL.
  [(#179)](https://github.com/PennyLaneAI/pennylane-lightning/pull/179)

### Documentation

* Lightning setup.py build process uses CMake.
  [(#176)](https://github.com/PennyLaneAI/pennylane-lightning/pull/176)

### Contributors

This release contains contributions from (in alphabetical order):

Ali Asadi, Chae-Yeun Park, Isidor Schoch, Lee James O'Riordan

---

# Release 0.19.0

* Add Cache-Friendly DOTC, GEMV, GEMM along with BLAS Support.
  [(#155)](https://github.com/PennyLaneAI/pennylane-lightning/pull/155)

### Improvements

* The performance of parametric gates has been improved.
  [(#157)](https://github.com/PennyLaneAI/pennylane-lightning/pull/157)

* AVX support is enabled for Linux users on Intel/AMD platforms.
  [(#157)](https://github.com/PennyLaneAI/pennylane-lightning/pull/157)

* PennyLane-Lightning has been updated to conform with clang-tidy
  recommendations for modernization, offering performance improvements across
  all use-cases.
  [(#153)](https://github.com/PennyLaneAI/pennylane-lightning/pull/153)

### Breaking changes

* Linux users on `x86_64` must have a CPU supporting AVX.
  [(#157)](https://github.com/PennyLaneAI/pennylane-lightning/pull/157)

### Bug fixes

* OpenMP built with Intel MacOS CI runners causes failures on M1 Macs. OpenMP is currently
  disabled in the built wheels until this can be resolved with Github Actions runners.
  [(#166)](https://github.com/PennyLaneAI/pennylane-lightning/pull/166)

### Contributors

This release contains contributions from (in alphabetical order):

Ali Asadi, Lee James O'Riordan

---

# Release 0.18.0

### New features since last release

* PennyLane-Lightning now provides a high-performance
  [adjoint Jacobian](http://arxiv.org/abs/2009.02823) method for differentiating quantum circuits.
  [(#136)](https://github.com/PennyLaneAI/pennylane-lightning/pull/136)

  The adjoint method operates after a forward pass by iteratively applying inverse gates to scan
  backwards through the circuit. The method is already available in PennyLane's
  `default.qubit` device, but the version provided by `lightning.qubit` integrates with the C++
  backend and is more performant, as shown in the plot below:

  <img src="https://raw.githubusercontent.com/PennyLaneAI/pennylane-lightning/master/doc/_static/lightning_adjoint.png" width=70%/>

  The plot compares the average runtime of `lightning.qubit` and `default.qubit` for calculating the
  Jacobian of a circuit using the adjoint method for a range of qubit numbers. The circuit
  consists of ten `BasicEntanglerLayers` with a `PauliZ` expectation value calculated on each wire,
  repeated over ten runs. We see that `lightning.qubit` provides a speedup of around two to eight
  times, depending on the number of qubits.

  The adjoint method can be accessed using the standard interface. Consider the following circuit:

  ```python
  import pennylane as qml

  wires = 3
  layers = 2
  dev = qml.device("lightning.qubit", wires=wires)

  @qml.qnode(dev, diff_method="adjoint")
  def circuit(weights):
      qml.templates.StronglyEntanglingLayers(weights, wires=range(wires))
      return qml.expval(qml.PauliZ(0))

  weights = qml.init.strong_ent_layers_normal(layers, wires, seed=1967)
  ```

  The circuit can be executed and its gradient calculated using:

    ```pycon
  >>> print(f"Circuit evaluated: {circuit(weights)}")
  Circuit evaluated: 0.9801286266677633
  >>> print(f"Circuit gradient:\n{qml.grad(circuit)(weights)}")
  Circuit gradient:
  [[[-1.11022302e-16 -1.63051504e-01 -4.14810501e-04]
    [ 1.11022302e-16 -1.50136528e-04 -1.77922957e-04]
    [ 0.00000000e+00 -3.92874550e-02  8.14523075e-05]]

   [[-1.14472273e-04  3.85963953e-02  0.00000000e+00]
    [-5.76791765e-05 -9.78478343e-02  0.00000000e+00]
    [-5.55111512e-17  0.00000000e+00 -1.11022302e-16]]]
  ```

* PennyLane-Lightning now supports all of the operations and observables of `default.qubit`.
  [(#124)](https://github.com/PennyLaneAI/pennylane-lightning/pull/124)

### Improvements

* A new state-vector class `StateVectorManaged` was added, enabling memory use to be bound to
  statevector lifetime.
  [(#136)](https://github.com/PennyLaneAI/pennylane-lightning/pull/136)

* The repository now has a well-defined component hierarchy, allowing each indepedent unit to be
  compiled and linked separately.
  [(#136)](https://github.com/PennyLaneAI/pennylane-lightning/pull/136)

* PennyLane-Lightning can now be installed without compiling its C++ binaries and will fall back
  to using the `default.qubit` implementation. Skipping compilation is achieved by setting the
  `SKIP_COMPILATION` environment variable, e.g., Linux/MacOS: `export SKIP_COMPILATION=True`,
  Windows: `set SKIP_COMPILATION=True`. This feature is intended for building a pure-Python wheel of
  PennyLane-Lightning as a backup for platforms without a dedicated wheel.
  [(#129)](https://github.com/PennyLaneAI/pennylane-lightning/pull/129)

* The C++-backed Python bound methods can now be directly called with wires and supplied parameters.
  [(#125)](https://github.com/PennyLaneAI/pennylane-lightning/pull/125)

* Lightning supports arbitrary unitary and non-unitary gate-calls from Python to C++ layer.
  [(#121)](https://github.com/PennyLaneAI/pennylane-lightning/pull/121)

### Documentation

* Added preliminary architecture diagram for package.
  [(#131)](https://github.com/PennyLaneAI/pennylane-lightning/pull/131)

* C++ API built as part of docs generation.
  [(#131)](https://github.com/PennyLaneAI/pennylane-lightning/pull/131)

### Breaking changes

* Wheels for MacOS <= 10.13 will no longer be provided due to XCode SDK C++17 support requirements.
  [(#149)](https://github.com/PennyLaneAI/pennylane-lightning/pull/149)

### Bug fixes

* An indexing error in the CRY gate is fixed. [(#136)](https://github.com/PennyLaneAI/pennylane-lightning/pull/136)

* Column-major data in numpy is now correctly converted to row-major upon pass to the C++ layer.
  [(#126)](https://github.com/PennyLaneAI/pennylane-lightning/pull/126)

### Contributors

This release contains contributions from (in alphabetical order):

Thomas Bromley, Lee James O'Riordan

---

# Release 0.17.0

### New features

* C++ layer now supports float (32-bit) and double (64-bit) templated complex data.
  [(#113)](https://github.com/PennyLaneAI/pennylane-lightning/pull/113)

### Improvements

* The PennyLane device test suite is now included in coverage reports.
  [(#123)](https://github.com/PennyLaneAI/pennylane-lightning/pull/123)

* Static versions of jQuery and Bootstrap are no longer included in the CSS theme.
  [(#118)](https://github.com/PennyLaneAI/pennylane-lightning/pull/118)

* C++ tests have been ported to use Catch2 framework.
  [(#115)](https://github.com/PennyLaneAI/pennylane-lightning/pull/115)

* Testing now exists for both float and double precision methods in C++ layer.
  [(#113)](https://github.com/PennyLaneAI/pennylane-lightning/pull/113)
  [(#115)](https://github.com/PennyLaneAI/pennylane-lightning/pull/115)

* Compile-time utility methods with `constexpr` have been added.
  [(#113)](https://github.com/PennyLaneAI/pennylane-lightning/pull/113)

* Wheel-build support for ARM64 (Linux and MacOS) and PowerPC (Linux) added.
  [(#110)](https://github.com/PennyLaneAI/pennylane-lightning/pull/110)

* Add support for Controlled Phase Gate (`ControlledPhaseShift`).
  [(#114)](https://github.com/PennyLaneAI/pennylane-lightning/pull/114)

* Move changelog to `.github` and add a changelog reminder.
  [(#111)](https://github.com/PennyLaneAI/pennylane-lightning/pull/111)

* Adds CMake build system support.
  [(#104)](https://github.com/PennyLaneAI/pennylane-lightning/pull/104)


### Breaking changes

* Removes support for Python 3.6 and adds support for Python 3.9.
  [(#127)](https://github.com/PennyLaneAI/pennylane-lightning/pull/127)
  [(#128)](https://github.com/PennyLaneAI/pennylane-lightning/pull/128)

* Compilers with C++17 support are now required to build C++ module.
  [(#113)](https://github.com/PennyLaneAI/pennylane-lightning/pull/113)

* Gate classes have been removed with functionality added to StateVector class.
  [(#113)](https://github.com/PennyLaneAI/pennylane-lightning/pull/113)

* We are no longer building wheels for Python 3.6.
  [(#106)](https://github.com/PennyLaneAI/pennylane-lightning/pull/106)

### Bug fixes

* PowerPC wheel-builder now successfully compiles modules.
  [(#120)](https://github.com/PennyLaneAI/pennylane-lightning/pull/120)

### Documentation

* Added community guidelines.
  [(#109)](https://github.com/PennyLaneAI/pennylane-lightning/pull/109)

### Contributors

This release contains contributions from (in alphabetical order):

Ali Asadi, Christina Lee, Thomas Bromley, Lee James O'Riordan

---

# Release 0.15.1

### Bug fixes

* The PennyLane-Lightning binaries are now built with NumPy 1.19.5, to avoid ABI
  compatibility issues with the latest NumPy 1.20 release. See
  [the NumPy release notes](https://numpy.org/doc/stable/release/1.20.0-notes.html#size-of-np-ndarray-and-np-void-changed)
  for more details.
  [(#97)](https://github.com/PennyLaneAI/pennylane-lightning/pull/97)

### Contributors

This release contains contributions from (in alphabetical order):

Josh Izaac, Antal Száva

---

# Release 0.15.0

### Improvements

* For compatibility with PennyLane v0.15, the `analytic` keyword argument
  has been removed. Statistics can still be computed analytically by setting
  `shots=None`.
  [(#93)](https://github.com/PennyLaneAI/pennylane-lightning/pull/93)

* Inverse gates are now supported.
  [(#89)](https://github.com/PennyLaneAI/pennylane-lightning/pull/89)

* Add new lightweight backend with performance improvements.
  [(#57)](https://github.com/PennyLaneAI/pennylane-lightning/pull/57)

* Remove the previous Eigen-based backend.
  [(#67)](https://github.com/PennyLaneAI/pennylane-lightning/pull/67)

### Bug fixes

* Re-add dispatch table after fixing static initialisation order issue.
  [(#68)](https://github.com/PennyLaneAI/pennylane-lightning/pull/68)

### Contributors

This release contains contributions from (in alphabetical order):

Thomas Bromley, Theodor Isacsson, Christina Lee, Thomas Loke, Antal Száva.

---

# Release 0.14.1

### Bug fixes

* Fixes a bug where the `QNode` would swap `LightningQubit` to
  `DefaultQubitAutograd` on device execution due to the inherited
  `passthru_devices` entry of the `capabilities` dictionary.
  [(#61)](https://github.com/PennyLaneAI/pennylane-lightning/pull/61)

### Contributors

This release contains contributions from (in alphabetical order):

Antal Száva

---

# Release 0.14.0

### Improvements

* Extends support from 16 qubits to 50 qubits.
  [(#52)](https://github.com/PennyLaneAI/pennylane-lightning/pull/52)

### Bug fixes

* Updates applying basis state preparations to correspond to the
  changes in `DefaultQubit`.
  [(#55)](https://github.com/PennyLaneAI/pennylane-lightning/pull/55)

### Contributors

This release contains contributions from (in alphabetical order):

Thomas Loke, Tom Bromley, Josh Izaac, Antal Száva

---

# Release 0.12.0

### Bug fixes

* Updates capabilities dictionary to be compatible with core PennyLane
  [(#45)](https://github.com/PennyLaneAI/pennylane-lightning/pull/45)

* Fix install of Eigen for CI wheel building
  [(#44)](https://github.com/PennyLaneAI/pennylane-lightning/pull/44)

### Contributors

This release contains contributions from (in alphabetical order):

Tom Bromley, Josh Izaac, Antal Száva

---

# Release 0.11.0

Initial release.

This release contains contributions from (in alphabetical order):

Tom Bromley, Josh Izaac, Nathan Killoran, Antal Száva<|MERGE_RESOLUTION|>--- conflicted
+++ resolved
@@ -12,13 +12,11 @@
 
 ### Improvements
 
-<<<<<<< HEAD
 * Modify `setup.py` to use backend-specific build directory (`f"build_{backend}"`) to accelerate rebuilding backends in alternance.
   [(#540)] (https://github.com/PennyLaneAI/pennylane-lightning/pull/540)
-=======
+
 * Update Dockerfile and rewrite the `build-wheel-lightning-gpu` stage to build Lightning-GPU from the `pennylane-lightning` monorepo.
   [(#539)] (https://github.com/PennyLaneAI/pennylane-lightning/pull/539)
->>>>>>> 74427014
 
 * Add the MPI test CI workflows of Lightning-GPU in compatibility cron jobs.
   [(#536)] (https://github.com/PennyLaneAI/pennylane-lightning/pull/536)
