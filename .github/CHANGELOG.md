--- conflicted
+++ resolved
@@ -1,4 +1,4 @@
-<<<<<<< HEAD
+
 ### New features since last release
 
 * Added examples folder containing aggregate gate performance test.
@@ -12,10 +12,7 @@
 
 ---
 
-# Release 0.19.0-dev
-=======
 # Release 0.20.0-dev
->>>>>>> cf4e47ec
 
 ### New features since last release
 
