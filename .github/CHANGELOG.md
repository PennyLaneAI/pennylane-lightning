--- conflicted
+++ resolved
@@ -18,13 +18,11 @@
 * Upgrade Kokkos and Kokkos Kernels to 3.7.00, and improve sparse matrix-vector multiplication performance and memory usage.
 [(#361)](https://github.com/PennyLaneAI/pennylane-lightning/pull/361)
 
-<<<<<<< HEAD
+* Update gcc and g++ 10.x to 11.x in CI tests. This update brings improved support for newer C++ features.
+[(#370)](https://github.com/PennyLaneAI/pennylane-lightning/pull/370)
+
 * Change Lightning to inherit from QubitDevice instead of DefaultQubit.
 [(#365)](https://github.com/PennyLaneAI/pennylane-lightning/pull/365)
-=======
-* Update gcc and g++ 10.x to 11.x in CI tests. This update brings improved support for newer C++ features.
-[(#370)](https://github.com/PennyLaneAI/pennylane-lightning/pull/370)
->>>>>>> 2405af8c
 
 ### Documentation
 
