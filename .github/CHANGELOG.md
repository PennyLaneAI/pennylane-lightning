--- conflicted
+++ resolved
@@ -22,11 +22,7 @@
 
 This release contains contributions from (in alphabetical order):
 
-<<<<<<< HEAD
 Amintor Dusko, Vincent Michaud-Rioux
-=======
-Amintor Dusko
->>>>>>> b9b6e1c3
 
 ---
 
