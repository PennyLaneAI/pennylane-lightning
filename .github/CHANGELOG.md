# Release 0.37.0-dev

### New features since last release

* Add `cutensornet` backed `MPS` C++ layer to `lightning.tensor`.
  [(#704)](https://github.com/PennyLaneAI/pennylane-lightning/pull/704)

### Breaking changes

* `dynamic_one_shot` uses shot-vectors in the auxiliary tape to tell the device how many times to repeat the tape. Lightning-Qubit is updated accordingly.
  [(#724)](https://github.com/PennyLaneAI/pennylane-lightning/pull/724)

* `dynamic_one_shot` deals with post-selection during the post-processing phase, so Lightning-Qubit does not return `None`-valued measurements for mismatching samples anymore.
  [(#720)](https://github.com/PennyLaneAI/pennylane-lightning/pull/720)

### Improvements

<<<<<<< HEAD
* Lightning-Kokkos' functors are rewritten as functions wrapping around generic gate and generator functors templated over a coefficient interaction function. This reduces boilerplate while clarifying how the various kernels differ from one another.
  [(#640)](https://github.com/PennyLaneAI/pennylane-lightning/pull/640)
  
=======
* Update C++ and Python GitHub actions names to include the matrix info.
  [(#717)](https://github.com/PennyLaneAI/pennylane-lightning/pull/717)

* Remove `CPhase` in favour of `CPhaseShift` in Lightning devices.
  [(#717)](https://github.com/PennyLaneAI/pennylane-lightning/pull/717)

>>>>>>> e535094b
* The various OpenMP configurations of Lightning-Qubit are tested in parallel on different Github Actions runners.
  [(#712)](https://github.com/PennyLaneAI/pennylane-lightning/pull/712)

* Update Linux wheels to use `manylinux_2_28` images.
  [(#667)](https://github.com/PennyLaneAI/pennylane-lightning/pull/667)

* Add support for `qml.expval` and `qml.var` in the `lightning.tensor` device for the `quimb` interface and the MPS method.
  [(#686)](https://github.com/PennyLaneAI/pennylane-lightning/pull/686)

* Changed the name of `lightning.tensor` to `default.tensor` with the `quimb` backend.
  [(#719)](https://github.com/PennyLaneAI/pennylane-lightning/pull/719)

### Documentation

### Bug fixes

* The `.github/workflows/tests_lkcpu_python.yml` workflow properly checks out the release or stable version of Lightning-Qubit during the test job.
  [(#723)](https://github.com/PennyLaneAI/pennylane-lightning/pull/723)

### Contributors

This release contains contributions from (in alphabetical order):

Ali Asadi, Amintor Dusko, Pietropaolo Frisoni, Vincent Michaud-Rioux, Mudit Pandey, Shuli Shu

---

# Release 0.36.0

### New features since last release

* Add `cutensornet` backed `MPS` C++ layer to `lightning.tensor`.
  [(#704)](https://github.com/PennyLaneAI/pennylane-lightning/pull/704)

* Add Python class for the `lightning.tensor` device which uses the new device API and the interface for `quimb` based on the MPS method.
  [(#671)](https://github.com/PennyLaneAI/pennylane-lightning/pull/671)

* Add compile-time support for AVX2/512 streaming operations in `lightning.qubit`.
  [(#664)](https://github.com/PennyLaneAI/pennylane-lightning/pull/664)

* `lightning.kokkos` supports mid-circuit measurements.
  [(#672)](https://github.com/PennyLaneAI/pennylane-lightning/pull/672)

* Add dynamic linking to LAPACK/OpenBlas shared objects in `scipy.libs` for both C++ and Python layer.
  [(#653)](https://github.com/PennyLaneAI/pennylane-lightning/pull/653)

* `lightning.qubit` supports mid-circuit measurements.
  [(#650)](https://github.com/PennyLaneAI/pennylane-lightning/pull/650)

* Add finite shots support in `lightning.qubit2`.
  [(#630)](https://github.com/PennyLaneAI/pennylane-lightning/pull/630)

* Add `collapse` and `normalize` methods to the `StateVectorLQubit` classes, enabling "branching" of the wavefunction. Add methods to create and seed an RNG in the `Measurements` modules.
  [(#645)](https://github.com/PennyLaneAI/pennylane-lightning/pull/645)

* Add two new python classes (LightningStateVector and LightningMeasurements) to support `lightning.qubit2`.
  [(#613)](https://github.com/PennyLaneAI/pennylane-lightning/pull/613)

* Add analytic-mode `qml.probs` and `qml.var` support in `lightning.qubit2`.
  [(#627)](https://github.com/PennyLaneAI/pennylane-lightning/pull/627)

* Add `LightningAdjointJacobian` to support `lightning.qubit2`.
  [(#631)](https://github.com/PennyLaneAI/pennylane-lightning/pull/631)

* Add `lightning.qubit2` device which uses the new device API.
  [(#607)](https://github.com/PennyLaneAI/pennylane-lightning/pull/607)
  [(#628)](https://github.com/PennyLaneAI/pennylane-lightning/pull/628)

* Add Vector-Jacobian Product calculation support to `lightning.qubit`.
  [(#644)](https://github.com/PennyLaneAI/pennylane-lightning/pull/644)

* Add support for using new operator arithmetic as the default.
  [(#649)](https://github.com/PennyLaneAI/pennylane-lightning/pull/649)

### Breaking changes

* Split Lightning-Qubit and Lightning-Kokkos CPU Python tests with `pytest-split`. Remove `SERIAL` from Kokkos' `exec_model` matrix. Remove `all` from Lightning-Kokkos' `pl_backend` matrix. Move `clang-tidy` checks to `tidy.yml`. Avoid editable `pip` installations.
  [(#696)](https://github.com/PennyLaneAI/pennylane-lightning/pull/696)
* Update `lightning.gpu` and `lightning.kokkos` to raise an error instead of falling back to `default.qubit`.
  [(#689)](https://github.com/PennyLaneAI/pennylane-lightning/pull/689)

* Add `paths` directives to test workflows to avoid running tests that cannot be impacted by changes.
  [(#699)](https://github.com/PennyLaneAI/pennylane-lightning/pull/699)
  [(#695)](https://github.com/PennyLaneAI/pennylane-lightning/pull/695)

* Move common components of `/src/simulator/lightning_gpu/utils/` to `/src/utils/cuda_utils/`.
  [(#676)](https://github.com/PennyLaneAI/pennylane-lightning/pull/676)

* Deprecate static LAPACK linking support.
  [(#653)](https://github.com/PennyLaneAI/pennylane-lightning/pull/653)

* Migrate `lightning.qubit` to the new device API.
  [(#646)](https://github.com/PennyLaneAI/pennylane-lightning/pull/646)

* Introduce `ci:build_wheels` label, which controls wheel building on `pull_request` and other triggers.
  [(#648)](https://github.com/PennyLaneAI/pennylane-lightning/pull/648)

* Remove building wheels for Lightning Kokkos on Windows.
  [(#693)](https://github.com/PennyLaneAI/pennylane-lightning/pull/693)

### Improvements

* Add tests for Windows Wheels, fix ill-defined caching, and set the proper backend for `lightning.kokkos` wheels.
  [(#693)](https://github.com/PennyLaneAI/pennylane-lightning/pull/693)

* Replace string comparisons by `isinstance` checks where possible.
  [(#691)](https://github.com/PennyLaneAI/pennylane-lightning/pull/691)

* Refactor `cuda_utils` to remove its dependency on `custatevec.h`.
  [(#681)](https://github.com/PennyLaneAI/pennylane-lightning/pull/681)

* Add `test_templates.py` module where Grover and QSVT are tested.
  [(#684)](https://github.com/PennyLaneAI/pennylane-lightning/pull/684)

* Create `cuda_utils` for common usage of CUDA related backends.
  [(#676)](https://github.com/PennyLaneAI/pennylane-lightning/pull/676)

* Refactor `lightning_gpu_utils` unit tests to remove the dependency on statevector class.
  [(#675)](https://github.com/PennyLaneAI/pennylane-lightning/pull/675)

* Upgrade GitHub actions versions from v3 to v4.
  [(#669)](https://github.com/PennyLaneAI/pennylane-lightning/pull/669)

* Initialize the private attributes `gates_indices_` and `generators_indices_` of `StateVectorKokkos` using the definitions of the `Pennylane::Gates::Constant` namespace.
  [(#641)](https://github.com/PennyLaneAI/pennylane-lightning/pull/641)

* Add `isort` to `requirements-dev.txt` and run before `black` upon `make format` to sort Python imports.
  [(#623)](https://github.com/PennyLaneAI/pennylane-lightning/pull/623)

* Improve support for new operator arithmetic with `QuantumScriptSerializer.serialize_observables`.
  [(#670)](https://github.com/PennyLaneAI/pennylane-lightning/pull/670)

* Add `workflow_dispatch` to wheels recipes; allowing developers to build wheels manually on a branch instead of temporarily changing the headers.
  [(#679)](https://github.com/PennyLaneAI/pennylane-lightning/pull/679)

* Add the `ENABLE_LAPACK` compilation flag to toggle dynamic linking to LAPACK library.
  [(#678)](https://github.com/PennyLaneAI/pennylane-lightning/pull/678)

### Documentation

### Bug fixes

* Fix wire order permutations when using `qml.probs` with out-of-order wires.
  [(#707)](https://github.com/PennyLaneAI/pennylane-lightning/pull/707)

* Lightning Qubit once again respects the wire order specified on device instantiation.
  [(#705)](https://github.com/PennyLaneAI/pennylane-lightning/pull/705)

* `dynamic_one_shot` was refactored to use `SampleMP` measurements as a way to return the mid-circuit measurement samples. `LightningQubit`'s `simulate` is modified accordingly.
  [(#694)](https://github.com/PennyLaneAI/pennylane-lightning/pull/694)

* `LightningQubit` correctly decomposes state prep operations when used in the middle of a circuit.
  [(#687)](https://github.com/PennyLaneAI/pennylane-lightning/pull/687)

* `LightningQubit` correctly decomposes `qml.QFT` and `qml.GroverOperator` if `len(wires)` is greater than 9 and 12 respectively.
  [(#687)](https://github.com/PennyLaneAI/pennylane-lightning/pull/687)

* Specify `isort` `--py` (Python version) and `-l` (max line length) to stabilize `isort` across Python versions and environments.
  [(#647)](https://github.com/PennyLaneAI/pennylane-lightning/pull/647)

* Fix random `coverage xml` CI issues.
  [(#635)](https://github.com/PennyLaneAI/pennylane-lightning/pull/635)

* `lightning.qubit` correctly decomposed state preparation operations with adjoint differentiation.
  [(#661)](https://github.com/PennyLaneAI/pennylane-lightning/pull/661)

* Fix the failed observable serialization unit tests.
  [(#683)](https://github.com/PennyLaneAI/pennylane-lightning/pull/683)

* Update the `LightningQubit` new device API to work with Catalyst.
  [(#665)](https://github.com/PennyLaneAI/pennylane-lightning/pull/665)

* Update the version of `codecov-action` to v4 and fix the CodeCov issue with the PL-Lightning check-compatibility actions.
  [(#682)](https://github.com/PennyLaneAI/pennylane-lightning/pull/682)

* Refactor of dev prerelease auto-update-version workflow.
  [(#685)](https://github.com/PennyLaneAI/pennylane-lightning/pull/685)

* Remove gates unsupported by catalyst from toml file.
  [(#698)](https://github.com/PennyLaneAI/pennylane-lightning/pull/698)

* Increase tolerance for a flaky test.
  [(#703)](https://github.com/PennyLaneAI/pennylane-lightning/pull/703)

### Contributors

This release contains contributions from (in alphabetical order):

Ali Asadi, Amintor Dusko, Pietropaolo Frisoni, Thomas Germain, Christina Lee, Erick Ochoa Lopez, Vincent Michaud-Rioux, Rashid N H M, Lee James O'Riordan, Mudit Pandey, Shuli Shu

---

# Release 0.35.1

### Improvements

* Use the `adjoint` gate parameter to apply `qml.Adjoint` operations instead of matrix methods in `lightning.qubit`.
  [(#632)](https://github.com/PennyLaneAI/pennylane-lightning/pull/632)

### Bug fixes

* Fix `qml.Adjoint` support in `lightning.gpu` and `lightning.kokkos`.
  [(#632)](https://github.com/PennyLaneAI/pennylane-lightning/pull/632)

* Fix finite shots support in `lightning.qubit`, `lightning.gpu` and `lightning.kokkos`. The bug would impact calculations with measurements on observables with non-trivial diagonalizing gates and calculations with shot vectors.
  [(#632)](https://github.com/PennyLaneAI/pennylane-lightning/pull/632)

### Contributors

This release contains contributions from (in alphabetical order):

Vincent Michaud-Rioux

---

# Release 0.35.0

### New features since last release

* All backends now support `GlobalPhase` and `C(GlobalPhase)` in forward pass.
  [(#579)](https://github.com/PennyLaneAI/pennylane-lightning/pull/579)

* Add Hermitian observable support for shot-noise measurement and Lapack support.
  [(#569)](https://github.com/PennyLaneAI/pennylane-lightning/pull/569)

### Breaking changes

* Migrate `lightning.gpu` to CUDA 12.
  [(#606)](https://github.com/PennyLaneAI/pennylane-lightning/pull/606)

### Improvements

* Expand error values and strings returned from CUDA libraries.
  [(#617)](https://github.com/PennyLaneAI/pennylane-lightning/pull/617)

* `C(MultiRZ)` and `C(Rot)` gates are natively supported (with `LM` kernels).
  [(#614)](https://github.com/PennyLaneAI/pennylane-lightning/pull/614)

* Add adjoint support for `GlobalPhase` in Lightning-GPU and Lightning-Kokkos.
  [(#615)](https://github.com/PennyLaneAI/pennylane-lightning/pull/615)

* Lower the overheads of Windows CI tests.
  [(#610)](https://github.com/PennyLaneAI/pennylane-lightning/pull/610)

* Decouple LightningQubit memory ownership from numpy and migrate it to Lightning-Qubit managed state-vector class.
  [(#601)](https://github.com/PennyLaneAI/pennylane-lightning/pull/601)

* Expand support for Projector observables on Lightning-Kokkos.
  [(#601)](https://github.com/PennyLaneAI/pennylane-lightning/pull/601)

* Split Docker build cron job into two jobs: master and latest. This is mainly for reporting in the `plugin-test-matrix` repo.
  [(#600)](https://github.com/PennyLaneAI/pennylane-lightning/pull/600)

* The `BlockEncode` operation from PennyLane is now supported on all Lightning devices.
  [(#599)](https://github.com/PennyLaneAI/pennylane-lightning/pull/599)

* OpenMP acceleration can now be enabled at compile time for all `lightning.qubit` gate kernels using the "-DLQ_ENABLE_KERNEL_OMP=1" CMake argument.
  [(#510)](https://github.com/PennyLaneAI/pennylane-lightning/pull/510)

* Enable building Docker images for any branch or tag. Set the Docker build cron job to build images for the latest release and `master`.
  [(#598)](https://github.com/PennyLaneAI/pennylane-lightning/pull/598)

* Enable choosing the PennyLane-Lightning version and disabling push to Docker Hub in the Docker build workflow. Add a cron job calling the Docker build workflow.
  [(#597)](https://github.com/PennyLaneAI/pennylane-lightning/pull/597)

* Pull Kokkos v4.2.00 from the official Kokkos repository to test Lightning-Kokkos with the CUDA backend.
  [(#596)](https://github.com/PennyLaneAI/pennylane-lightning/pull/596)

* Remove deprecated MeasurementProcess.name.
  [(#605)](https://github.com/PennyLaneAI/pennylane-lightning/pull/605)

### Documentation

* Update requirements to build the documentation.
  [(#594)](https://github.com/PennyLaneAI/pennylane-lightning/pull/594)

### Bug fixes

* Downgrade auditwheel due to changes with library exclusion list.
  [(#620)](https://github.com/PennyLaneAI/pennylane-lightning/pull/620)

* List `GlobalPhase` gate in each device's TOML file.
  [(#615)](https://github.com/PennyLaneAI/pennylane-lightning/pull/615)

* Lightning-GPU's gate cache failed to distinguish between certain gates.
  For example, `MultiControlledX([0, 1, 2], "111")` and `MultiControlledX([0, 2], "00")` were applied as the same operation.
  This could happen with (at least) the following gates: `QubitUnitary`,`ControlledQubitUnitary`,`MultiControlledX`,`DiagonalQubitUnitary`,`PSWAP`,`OrbitalRotation`.
  [(#579)](https://github.com/PennyLaneAI/pennylane-lightning/pull/579)

* Ensure the stopping condition decompositions are respected for larger templated QFT and Grover operators.
  [(#609)](https://github.com/PennyLaneAI/pennylane-lightning/pull/609)

* Move concurrency group specifications from reusable Docker build workflow to the root workflows.
  [(#604)](https://github.com/PennyLaneAI/pennylane-lightning/pull/604)

* Fix `lightning-kokkos-cuda` Docker build and add CI workflow to build images and push to Docker Hub.
  [(#593)](https://github.com/PennyLaneAI/pennylane-lightning/pull/593)

* Update jax.config imports.
  [(#619)](https://github.com/PennyLaneAI/pennylane-lightning/pull/619)

* Fix apply state vector when using a Lightning handle.
  [(#622)](https://github.com/PennyLaneAI/pennylane-lightning/pull/622)

* Pinning Pytest to a version compatible with Flaky.
  [(#624)](https://github.com/PennyLaneAI/pennylane-lightning/pull/624)

### Contributors

This release contains contributions from (in alphabetical order):

Amintor Dusko, David Ittah, Vincent Michaud-Rioux, Lee J. O'Riordan, Shuli Shu, Matthew Silverman

---

# Release 0.34.0

### New features since last release

* Support added for Python 3.12 wheel builds.
  [(#541)](https://github.com/PennyLaneAI/pennylane-lightning/pull/541)

* Lightning-Qubit support arbitrary controlled gates (any wires and any control values). The kernels are implemented in the `LM` module.
  [(#576)](https://github.com/PennyLaneAI/pennylane-lightning/pull/576)

* Shot-noise related methods now accommodate observable objects with arbitrary eigenvalues. Add a Kronecker product method for two diagonal matrices.
  [(#570)](https://github.com/PennyLaneAI/pennylane-lightning/pull/570)

* Add shot-noise support for probs in the C++ layer. Probabilities are calculated from generated samples. All Lightning backends support this feature. Please note that target wires should be sorted in ascending manner.
  [(#568)](https://github.com/PennyLaneAI/pennylane-lightning/pull/568)

* Add `LM` kernels to apply arbitrary controlled operations efficiently.
  [(#516)](https://github.com/PennyLaneAI/pennylane-lightning/pull/516)

* Add shots support for variance value, probs, sample, counts calculation for given observables (`NamedObs`, `TensorProd` and `Hamiltonian`) based on Pauli words, `Identity` and `Hadamard` in the C++ layer. All Lightning backends support this support feature.
  [(#561)](https://github.com/PennyLaneAI/pennylane-lightning/pull/561)

* Add shots support for expectation value calculation for given observables (`NamedObs`, `TensorProd` and `Hamiltonian`) based on Pauli words, `Identity` and `Hadamard` in the C++ layer by adding `measure_with_samples` to the measurement interface. All Lightning backends support this support feature.
  [(#556)](https://github.com/PennyLaneAI/pennylane-lightning/pull/556)

* `qml.QubitUnitary` operators can be included in a circuit differentiated with the adjoint method. Lightning handles circuits with arbitrary non-differentiable `qml.QubitUnitary` operators. 1,2-qubit `qml.QubitUnitary` operators with differentiable parameters can be differentiated using decomposition.
  [(#540)] (https://github.com/PennyLaneAI/pennylane-lightning/pull/540)

### Breaking changes

* Set the default version of Kokkos to 4.2.00 throughout the project (CMake, CI, etc.)
  [(#578)] (https://github.com/PennyLaneAI/pennylane-lightning/pull/578)

* Overload `applyOperation` with a fifth `matrix` argument to all state vector classes to support arbitrary operations in `AdjointJacobianBase`.
  [(#540)] (https://github.com/PennyLaneAI/pennylane-lightning/pull/540)

### Improvements

* Ensure aligned memory used for numpy arrays with state-vector without reallocations.
  [(#572)](https://github.com/PennyLaneAI/pennylane-lightning/pull/572)

* Unify error messages of shot measurement related unsupported observables to better Catalyst.
  [(#577)](https://github.com/PennyLaneAI/pennylane-lightning/pull/577)

* Add configuration files to improve compatibility with Catalyst.
  [(#566)](https://github.com/PennyLaneAI/pennylane-lightning/pull/566)

* Refactor shot-noise related methods of MeasurementsBase class in the C++ layer and eigenvalues are not limited to `1` and `-1`. Add `getObs()` method to Observables class. Refactor `applyInPlaceShots` to allow users to get eigenvalues of Observables object. Deprecated `_preprocess_state` method in `MeasurementsBase` class for safer use of the `LightningQubitRaw` backend.
[(#570)](https://github.com/PennyLaneAI/pennylane-lightning/pull/570)

* Modify `setup.py` to use backend-specific build directory (`f"build_{backend}"`) to accelerate rebuilding backends in alternance.
  [(#540)] (https://github.com/PennyLaneAI/pennylane-lightning/pull/540)

* Update Dockerfile and rewrite the `build-wheel-lightning-gpu` stage to build Lightning-GPU from the `pennylane-lightning` monorepo.
  [(#539)] (https://github.com/PennyLaneAI/pennylane-lightning/pull/539)

* Add the MPI test CI workflows of Lightning-GPU in compatibility cron jobs.
  [(#536)] (https://github.com/PennyLaneAI/pennylane-lightning/pull/536)

* Add MPI synchronization in places to safely handle communicated data.
  [(#538)](https://github.com/PennyLaneAI/pennylane-lightning/pull/538)

* Add release option in compatibility cron jobs to test the release candidates of PennyLane and the Lightning plugins against one another.
  [(#531)] (https://github.com/PennyLaneAI/pennylane-lightning/pull/531)

* Add GPU workflows in compatibility cron jobs to test Lightning-GPU and Lightning-Kokkos with the Kokkos CUDA backend.
  [(#528)] (https://github.com/PennyLaneAI/pennylane-lightning/pull/528)

### Documentation

* Fixed a small typo in the documentation page for the PennyLane-Lightning GPU device.
  [(#563)](https://github.com/PennyLaneAI/pennylane-lightning/pull/563)

* Add OpenGraph social preview for Lightning docs.
  [(#574)](https://github.com/PennyLaneAI/pennylane-lightning/pull/574)

### Bug fixes

* Fix CodeCov file contention issue when uploading data from many workloads.
  [(#584)](https://github.com/PennyLaneAI/pennylane-lightning/pull/584)

* Ensure the `lightning.gpu` intermediate wheel builds are uploaded to TestPyPI.
  [(#575)](https://github.com/PennyLaneAI/pennylane-lightning/pull/575)

* Allow support for newer clang-tidy versions on non-x86_64 platforms.
  [(#567)](https://github.com/PennyLaneAI/pennylane-lightning/pull/567)

* Do not run C++ tests when testing for compatibility with PennyLane, hence fixing plugin-matrix failures. Fix Lightning-GPU workflow trigger.
  [(#571)](https://github.com/PennyLaneAI/pennylane-lightning/pull/571)

* Revert single-node multi-GPU batching behaviour to match https://github.com/PennyLaneAI/pennylane-lightning-gpu/pull/27.
  [(#564)](https://github.com/PennyLaneAI/pennylane-lightning/pull/564)

* Move deprecated `stateprep` `QuantumScript` argument into the operation list in `mpitests/test_adjoint_jacobian.py`.
  [(#540)] (https://github.com/PennyLaneAI/pennylane-lightning/pull/540)

* Fix MPI Python unit tests for the adjoint method.
  [(#538)](https://github.com/PennyLaneAI/pennylane-lightning/pull/538)

* Fix the issue with assigning kernels to ops before registering kernels on macOS
  [(#582)](https://github.com/PennyLaneAI/pennylane-lightning/pull/582)

* Update `MANIFEST.in` to include device config files and `CHANGELOG.md`
  [(#585)](https://github.com/PennyLaneAI/pennylane-lightning/pull/585)

### Contributors

This release contains contributions from (in alphabetical order):

Ali Asadi, Isaac De Vlugt, Amintor Dusko, Vincent Michaud-Rioux, Erick Ochoa Lopez, Lee James O'Riordan, Shuli Shu

---

# Release 0.33.1

* pip-installed CUDA runtime libraries can now be accessed from a virtualenv.
  [(#543)](https://github.com/PennyLaneAI/pennylane-lightning/pull/543)

### Bug fixes

* The pybind11 compiled module RPATH linkage has been restored to pre-0.33 behaviour.
  [(#543)](https://github.com/PennyLaneAI/pennylane-lightning/pull/543)

### Contributors

This release contains contributions from (in alphabetical order):

Lee J. O'Riordan

---

# Release 0.33.0

### New features since last release

* Add documentation updates for the `lightning.gpu` backend.
  [(#525)] (https://github.com/PennyLaneAI/pennylane-lightning/pull/525)

* Add `SparseHamiltonian` support for Lightning-Qubit and Lightning-GPU.
  [(#526)] (https://github.com/PennyLaneAI/pennylane-lightning/pull/526)

* Add `SparseHamiltonian` support for Lightning-Kokkos.
  [(#527)] (https://github.com/PennyLaneAI/pennylane-lightning/pull/527)

* Integrate python/pybind layer of distributed Lightning-GPU into the Lightning monorepo with python unit tests.
  [(#518)] (https://github.com/PennyLaneAI/pennylane-lightning/pull/518)

* Integrate the distributed C++ backend of Lightning-GPU into the Lightning monorepo.
  [(#514)] (https://github.com/PennyLaneAI/pennylane-lightning/pull/514)

* Integrate Lightning-GPU into the Lightning monorepo. The new backend is named `lightning.gpu` and includes all single-GPU features.
  [(#499)] (https://github.com/PennyLaneAI/pennylane-lightning/pull/499)

* Build Linux wheels for Lightning-GPU (CUDA-11).
  [(#517)](https://github.com/PennyLaneAI/pennylane-lightning/pull/517)

* Add `Dockerfile` in `docker` and `make docker` workflow in `Makefile`. The Docker images and documentation are available on [DockerHub](https://hub.docker.com/repository/docker/pennylaneai/pennylane).
  [(#496)](https://github.com/PennyLaneAI/pennylane-lightning/pull/496)

* Add mid-circuit state preparation operation tests.
  [(#495)](https://github.com/PennyLaneAI/pennylane-lightning/pull/495)

### Breaking changes

* Add `tests_gpu.yml` workflow to test the Lightning-Kokkos backend with CUDA-12.
  [(#494)](https://github.com/PennyLaneAI/pennylane-lightning/pull/494)

* Implement `LM::GeneratorDoubleExcitation`, `LM::GeneratorDoubleExcitationMinus`, `LM::GeneratorDoubleExcitationPlus` kernels. Lightning-Qubit default kernels are now strictly from the `LM` implementation, which requires less memory and is faster for large state vectors.
  [(#512)](https://github.com/PennyLaneAI/pennylane-lightning/pull/512)

* Add workflows validating compatibility between PennyLane and Lightning's most recent stable releases and development (latest) versions.
  [(#507)](https://github.com/PennyLaneAI/pennylane-lightning/pull/507)
  [(#498)](https://github.com/PennyLaneAI/pennylane-lightning/pull/498)

* Introduce `timeout-minutes` in various workflows, mainly to avoid Windows builds hanging for several hours.
  [(#503)](https://github.com/PennyLaneAI/pennylane-lightning/pull/503)

* Cast integral-valued arrays to the device's complex type on entry in `_preprocess_state_vector` to ensure the state is correctly represented with floating-point numbers.
  [(#501)](https://github.com/PennyLaneAI/pennylane-lightning/pull/501)

* Update `DefaultQubit` to `DefaultQubitLegacy` on Lightning fallback.
  [(#500)](https://github.com/PennyLaneAI/pennylane-lightning/pull/500)

* Enums defined in `GateOperation.hpp` start at `1` (previously `0`). `::BEGIN` is introduced in a few places where it was assumed `0` accordingly.
  [(#485)](https://github.com/PennyLaneAI/pennylane-lightning/pull/485)

* Enable pre-commit hooks to format all Python files and linting of all Python source files.
  [(#485)](https://github.com/PennyLaneAI/pennylane-lightning/pull/485)

### Improvements

* Improve Python testing for Lightning-GPU (+MPI) by adding jobs in Actions files and adding Python tests to increase code coverage.
  [(#522)](https://github.com/PennyLaneAI/pennylane-lightning/pull/522)

* Add support for `pip install pennylane-lightning[kokkos]` for the OpenMP backend.
  [(#515)](https://github.com/PennyLaneAI/pennylane-lightning/pull/515)

* Update `setup.py` to allow for multi-package co-existence. The `PennyLane_Lightning` package now is the responsible for the core functionality, and will be depended upon by all other extensions.
  [(#504)] (https://github.com/PennyLaneAI/pennylane-lightning/pull/504)

* Redesign Lightning-Kokkos `StateVectorKokkos` class to use Kokkos `RangePolicy` together with special functors in `applyMultiQubitOp` to apply 1- to 4-wire generic unitary gates. For more than 4 wires, the general implementation using Kokkos `TeamPolicy` is employed to yield the best all-around performance.
  [(#490)] (https://github.com/PennyLaneAI/pennylane-lightning/pull/490)

* Redesign Lightning-Kokkos `Measurements` class to use Kokkos `RangePolicy` together with special functors to obtain the expectation value of 1- to 4-wire generic unitary gates. For more than 4 wires, the general implementation using Kokkos `TeamPolicy` is employed to yield the best all-around performance.
  [(#489)] (https://github.com/PennyLaneAI/pennylane-lightning/pull/489)

* Add tests to increase Lightning-Kokkos coverage.
  [(#485)](https://github.com/PennyLaneAI/pennylane-lightning/pull/485)

* Add memory locality tag reporting and adjoint diff dispatch for `lightning.qubit` statevector classes.
  [(#492)](https://github.com/PennyLaneAI/pennylane-lightning/pull/492)

* Add support for dependent external packages to C++ core.
  [(#482)](https://github.com/PennyLaneAI/pennylane-lightning/pull/482)

* Add support for building multiple backend simulators.
  [(#497)](https://github.com/PennyLaneAI/pennylane-lightning/pull/497)

### Documentation

### Bug fixes

* Fix CI issues running python-cov with MPI.
  [(#535)](https://github.com/PennyLaneAI/pennylane-lightning/pull/535)

* Re-add support for `pip install pennylane-lightning[gpu]`.
  [(#515)](https://github.com/PennyLaneAI/pennylane-lightning/pull/515)

* Switch most Lightning-Qubit default kernels to `LM`. Add `LM::multiQubitOp` tests, failing when targeting out-of-order wires clustered close to `num_qubits-1`. Fix the `LM::multiQubitOp` kernel implementation by introducing a generic `revWireParity` routine and replacing the `bitswap`-based implementation. Mimic the changes fixing the corresponding `multiQubitOp` and `expval` functors in Lightning-Kokkos.
  [(#511)](https://github.com/PennyLaneAI/pennylane-lightning/pull/511)

* Fix RTD builds by removing unsupported `system_packages` configuration option.
  [(#491)](https://github.com/PennyLaneAI/pennylane-lightning/pull/491)

### Contributors

This release contains contributions from (in alphabetical order):

Ali Asadi, Amintor Dusko, Vincent Michaud-Rioux, Lee J. O'Riordan, Shuli Shu

---

# Release 0.32.0

### New features since last release

* The `lightning.kokkos` backend supports Nvidia GPU execution (with Kokkos v4 and CUDA v12).
  [(#477)](https://github.com/PennyLaneAI/pennylane-lightning/pull/477)

* Complete overhaul of repository structure to facilitates integration of multiple backends. Refactoring efforts we directed to improve development performance, code reuse and decrease overall overhead to propagate changes through backends. New C++ modular build strategy allows for faster test builds restricted to a module. Update CI/CD actions concurrency strategy. Change minimal Python version to 3.9.
  [(#472)] (https://github.com/PennyLaneAI/pennylane-lightning/pull/472)

* Wheels are built with native support for sparse Hamiltonians.
  [(#470)] (https://github.com/PennyLaneAI/pennylane-lightning/pull/470)

* Add native support to sparse Hamiltonians in the absence of Kokkos & Kokkos-kernels.
  [(#465)] (https://github.com/PennyLaneAI/pennylane-lightning/pull/465)

### Breaking changes

* Rename `QubitStateVector` to `StatePrep` in the `LightningQubit` and `LightningKokkos` classes.
  [(#486)](https://github.com/PennyLaneAI/pennylane-lightning/pull/486)

* Modify `adjointJacobian` methods to accept a (maybe unused) reference `StateVectorT`, allowing device-backed simulators to directly access state vector data for adjoint differentiation instead of copying it back-and-forth into `JacobianData` (host memory).
  [(#477)](https://github.com/PennyLaneAI/pennylane-lightning/pull/477)

### Improvements

* Refactor LKokkos `Measurements` class to use (fast) specialized functors whenever possible.
  [(#481)] (https://github.com/PennyLaneAI/pennylane-lightning/pull/481)

* Merge Lightning Qubit and Lightning Kokkos backends in the new repository.
  [(#472)] (https://github.com/PennyLaneAI/pennylane-lightning/pull/472)

* Integrated new unified docs for Lightning Kokkos and Lightning Qubit packages.
  [(#473)] (https://github.com/PennyLaneAI/pennylane-lightning/pull/473)

### Documentation

### Bug fixes

* Ensure PennyLane has an `active_return` attribute before calling it.
 [(#483)] (https://github.com/PennyLaneAI/pennylane-lightning/pull/483)

* Do no import `sqrt2_v` from `<numbers>` in `Util.hpp` to resolve issue with Lightning-GPU builds.
  [(#479)](https://github.com/PennyLaneAI/pennylane-lightning/pull/479)

* Update the CMake internal references to enable sub-project compilation with affecting the parent package.
  [(#478)](https://github.com/PennyLaneAI/pennylane-lightning/pull/478)

* `apply` no longer mutates the inputted list of operations.
  [(#474)](https://github.com/PennyLaneAI/pennylane-lightning/pull/474)

### Contributors

This release contains contributions from (in alphabetical order):

Amintor Dusko, Christina Lee, Vincent Michaud-Rioux, Lee J. O'Riordan

---

# Release 0.31.0

### New features since last release

* Update Kokkos support to 4.0.01.
  [(#439)] (https://github.com/PennyLaneAI/pennylane-lightning/pull/439)

### Breaking changes

* Update tests to be compliant with PennyLane v0.31.0 development changes and deprecations.
  [(#448)](https://github.com/PennyLaneAI/pennylane-lightning/pull/448)

### Improvements

* Remove logic from `setup.py` and transfer paths and env variable definitions into workflow files.
  [(#450)](https://github.com/PennyLaneAI/pennylane-lightning/pull/450)

* Detect MKL or CBLAS if `ENABLE_BLAS=ON` making sure that BLAS is linked as expected.
  [(#449)](https://github.com/PennyLaneAI/pennylane-lightning/pull/449)

### Documentation

* Fix LightningQubit class parameter documentation.
  [(#456)](https://github.com/PennyLaneAI/pennylane-lightning/pull/456)

### Bug fixes

* Ensure cross-platform wheels continue to build with updates in git safety checks.
  [(#452)](https://github.com/PennyLaneAI/pennylane-lightning/pull/452)

* Fixing Python version bug introduce in [(#450)](https://github.com/PennyLaneAI/pennylane-lightning/pull/450)
  when `Python_EXECUTABLE` was removed from `setup.py`.
  [(#461)](https://github.com/PennyLaneAI/pennylane-lightning/pull/461)

* Ensure aligned allocator definition works with C++20 compilers.
  [(#438)](https://github.com/PennyLaneAI/pennylane-lightning/pull/438)

* Prevent multiple threads from calling `Kokkos::initialize` or `Kokkos::finalize`.
  [(#439)](https://github.com/PennyLaneAI/pennylane-lightning/pull/439)

### Contributors

This release contains contributions from (in alphabetical order):

Vincent Michaud-Rioux, Lee J. O'Riordan, Chae-Yeun Park

---

# Release 0.30.0

### New features since last release

* Add MCMC sampler.
  [(#384)] (https://github.com/PennyLaneAI/pennylane-lightning/pull/384)

* Serialize PennyLane's arithmetic operators when they are used as observables
  that are expressed in the Pauli basis.
  [(#424)](https://github.com/PennyLaneAI/pennylane-lightning/pull/424)

### Breaking changes

* Lightning now works with the new return types specification that is now default in PennyLane.
  See [the PennyLane `qml.enable_return`](https://docs.pennylane.ai/en/stable/code/api/pennylane.enable_return.html?highlight=enable_return) documentation for more information on this change.
  [(#427)](https://github.com/PennyLaneAI/pennylane-lightning/pull/427)

Instead of creating potentially ragged numpy array, devices and `QNode`'s now return an object of the same type as that
returned by the quantum function.

```
>>> dev = qml.device('lightning.qubit', wires=1)
>>> @qml.qnode(dev, diff_method="adjoint")
... def circuit(x):
...     qml.RX(x, wires=0)
...     return qml.expval(qml.PauliY(0)), qml.expval(qml.PauliZ(0))
>>> x = qml.numpy.array(0.5)
>>> circuit(qml.numpy.array(0.5))
(array(-0.47942554), array(0.87758256))
```

Interfaces like Jax or Torch handle tuple outputs without issues:

```
>>> jax.jacobian(circuit)(jax.numpy.array(0.5))
(Array(-0.87758255, dtype=float32, weak_type=True),
Array(-0.47942555, dtype=float32, weak_type=True))
```

Autograd cannot differentiate an output tuple, so results must be converted to an array before
use with `qml.jacobian`:

```
>>> qml.jacobian(lambda y: qml.numpy.array(circuit(y)))(x)
array([-0.87758256, -0.47942554])
```

Alternatively, the quantum function itself can return a numpy array of measurements:

```
>>> dev = qml.device('lightning.qubit', wires=1)
>>> @qml.qnode(dev, diff_method="adjoint")
>>> def circuit2(x):
...     qml.RX(x, wires=0)
...     return np.array([qml.expval(qml.PauliY(0)), qml.expval(qml.PauliZ(0))])
>>> qml.jacobian(circuit2)(np.array(0.5))
array([-0.87758256, -0.47942554])
```

### Improvements

* Remove deprecated `set-output` commands from workflow files.
  [(#437)](https://github.com/PennyLaneAI/pennylane-lightning/pull/437)

* Lightning wheels are now checked with `twine check` post-creation for PyPI compatibility.
  [(#430)](https://github.com/PennyLaneAI/pennylane-lightning/pull/430)

* Lightning has been made compatible with the change in return types specification.
  [(#427)](https://github.com/PennyLaneAI/pennylane-lightning/pull/427)

* Lightning is compatible with clang-tidy version 16.
  [(#429)](https://github.com/PennyLaneAI/pennylane-lightning/pull/429)

### Contributors

This release contains contributions from (in alphabetical order):

Christina Lee, Vincent Michaud-Rioux, Lee James O'Riordan, Chae-Yeun Park, Matthew Silverman

---

# Release 0.29.0

### Improvements

* Remove runtime dependency on ninja build system.
  [(#414)](https://github.com/PennyLaneAI/pennylane-lightning/pull/414)

* Allow better integration and installation support with CMake targeted binary builds.
  [(#403)](https://github.com/PennyLaneAI/pennylane-lightning/pull/403)

* Remove explicit Numpy and Scipy requirements.
  [(#412)](https://github.com/PennyLaneAI/pennylane-lightning/pull/412)

* Get `llvm` installation root from the environment variable `LLVM_ROOT_DIR` (or fallback to `brew`).
  [(#413)](https://github.com/PennyLaneAI/pennylane-lightning/pull/413)

* Update AVX2/512 kernel infrastructure for additional gate/generator operations.
  [(#404)](https://github.com/PennyLaneAI/pennylane-lightning/pull/404)

* Remove unnecessary lines for resolving CodeCov issue.
  [(#415)](https://github.com/PennyLaneAI/pennylane-lightning/pull/415)

* Add more AVX2/512 gate operations.
  [(#393)](https://github.com/PennyLaneAI/pennylane-lightning/pull/393)

### Documentation

### Bug fixes

* Ensure error raised when asking for out of order marginal probabilities. Prevents the return of incorrect results.
  [(#416)](https://github.com/PennyLaneAI/pennylane-lightning/pull/416)

* Fix Github shields in README.
  [(#402)](https://github.com/PennyLaneAI/pennylane-lightning/pull/402)

### Contributors

Amintor Dusko, Vincent Michaud-Rioux, Lee James O'Riordan, Chae-Yeun Park

---

# Release 0.28.2

### Bug fixes

* Fix Python module versioning for Linux wheels.
  [(#408)](https://github.com/PennyLaneAI/pennylane-lightning/pull/408)

### Contributors

This release contains contributions from (in alphabetical order):

Amintor Dusko, Shuli Shu, Trevor Vincent

---

# Release 0.28.1

### Bug fixes

* Fix Pybind11 module versioning and locations for Windows wheels.
  [(#400)](https://github.com/PennyLaneAI/pennylane-lightning/pull/400)

### Contributors

This release contains contributions from (in alphabetical order):

Lee J. O'Riordan

---

# Release 0.28.0

### Breaking changes

* Deprecate support for Python 3.7.
  [(#391)](https://github.com/PennyLaneAI/pennylane-lightning/pull/391)

### Improvements

* Improve Lightning package structure for external use as a C++ library.
  [(#369)](https://github.com/PennyLaneAI/pennylane-lightning/pull/369)

* Improve the stopping condition method.
  [(#386)](https://github.com/PennyLaneAI/pennylane-lightning/pull/386)

### Bug fixes

- Pin CMake to 3.24.x in wheel-builder to avoid Python not found error in CMake 3.25, when building wheels for PennyLane-Lightning-GPU.
  [(#387)](https://github.com/PennyLaneAI/pennylane-lightning/pull/387)

### Contributors

This release contains contributions from (in alphabetical order):

Amintor Dusko, Lee J. O'Riordan

---

# Release 0.27.0

### New features since last release

* Enable building of python 3.11 wheels and upgrade python on CI/CD workflows to 3.8.
  [(#381)](https://github.com/PennyLaneAI/pennylane-lightning/pull/381)

### Breaking changes

### Improvements

* Update clang-tools version in Github workflows.
  [(#351)](https://github.com/PennyLaneAI/pennylane-lightning/pull/351)

* Improve tests and checks CI/CD pipelines.
  [(#353)](https://github.com/PennyLaneAI/pennylane-lightning/pull/353)

* Implement 3 Qubits gates (CSWAP & Toffoli) & 4 Qubits gates (DoubleExcitation, DoubleExcitationMinus, DoubleExcitationPlus) in LM manner.
  [(#362)](https://github.com/PennyLaneAI/pennylane-lightning/pull/362)

* Upgrade Kokkos and Kokkos Kernels to 3.7.00, and improve sparse matrix-vector multiplication performance and memory usage.
  [(#361)](https://github.com/PennyLaneAI/pennylane-lightning/pull/361)

* Update Linux (ubuntu-latest) architecture x86_64 wheel-builder from GCC 10.x to GCC 11.x.
  [(#373)](https://github.com/PennyLaneAI/pennylane-lightning/pull/373)

* Update gcc and g++ 10.x to 11.x in CI tests. This update brings improved support for newer C++ features.
  [(#370)](https://github.com/PennyLaneAI/pennylane-lightning/pull/370)

* Change Lightning to inherit from QubitDevice instead of DefaultQubit.
  [(#365)](https://github.com/PennyLaneAI/pennylane-lightning/pull/365)

### Documentation

### Bug fixes

* Use mutex when accessing cache in KernelMap.
  [(#382)](https://github.com/PennyLaneAI/pennylane-lightning/pull/382)

### Contributors

This release contains contributions from (in alphabetical order):

Amintor Dusko, Chae-Yeun Park, Monit Sharma, Shuli Shu

---

# Release 0.26.1

### Bug fixes

* Fixes the transposition method used in the probability calculation.
  [(#377)](https://github.com/PennyLaneAI/pennylane-lightning/pull/377)

### Contributor

Amintor Dusko

---
# Release 0.26.0

### Improvements

* Introduces requirements-dev.txt and improves dockerfile.
  [(#330)](https://github.com/PennyLaneAI/pennylane-lightning/pull/330)

* Support `expval` for a Hamiltonian.
  [(#333)](https://github.com/PennyLaneAI/pennylane-lightning/pull/333)

* Implements caching for Kokkos installation.
  [(#316)](https://github.com/PennyLaneAI/pennylane-lightning/pull/316)

* Supports measurements of operator arithmetic classes such as `Sum`, `Prod`,
  and `SProd` by deferring handling of them to `DefaultQubit`.
  [(#349)](https://github.com/PennyLaneAI/pennylane-lightning/pull/349)

```
@qml.qnode(qml.device('lightning.qubit', wires=2))
def circuit():
    obs = qml.s_prod(2.1, qml.PauliZ(0)) + qml.op_sum(qml.PauliX(0), qml.PauliZ(1))
    return qml.expval(obs)
```

### Bug fixes

* Test updates to reflect new measurement error messages.
  [(#334)](https://github.com/PennyLaneAI/pennylane-lightning/pull/334)

* Updates to the release tagger to fix incompatibilities with RTD.
  [(#344)](https://github.com/PennyLaneAI/pennylane-lightning/pull/344)

* Update cancel-workflow-action and bot credentials.
  [(#345)](https://github.com/PennyLaneAI/pennylane-lightning/pull/345)

### Contributors

This release contains contributions from (in alphabetical order):

Amintor Dusko, Christina Lee, Lee J. O'Riordan, Chae-Yeun Park

---

# Release 0.25.0

### New features since last release

### Breaking changes

* We explicitly disable support for PennyLane's parameter broadcasting.
[#317](https://github.com/PennyLaneAI/pennylane-lightning/pull/317)

* We explicitly remove support for PennyLane's `Sum`, `SProd` and `Prod`
  as observables.
  [(#326)](https://github.com/PennyLaneAI/pennylane-lightning/pull/326)

### Improvements

* CI builders use a reduced set of resources and redundant tests for PRs.
  [(#319)](https://github.com/PennyLaneAI/pennylane-lightning/pull/319)

* Parallelize wheel-builds where applicable.
  [(#314)](https://github.com/PennyLaneAI/pennylane-lightning/pull/314)

* AVX2/512 kernels are now available on Linux/MacOS with x86-64 architecture.
  [(#313)](https://github.com/PennyLaneAI/pennylane-lightning/pull/313)

### Documentation

* Updated ReadTheDocs runner version from Ubuntu 20.04 to 22.04
  [(#327)](https://github.com/PennyLaneAI/pennylane-lightning/pull/327)

### Bug fixes

* Test updates to reflect new additions to PennyLane.
  [(#318)](https://github.com/PennyLaneAI/pennylane-lightning/pull/318)

### Contributors

This release contains contributions from (in alphabetical order):

Amintor Dusko, Christina Lee, Rashid N H M, Lee J. O'Riordan, Chae-Yeun Park

---

# Release 0.24.0

### New features since last release

* Add `SingleExcitation` and `DoubleExcitation` qchem gates and generators.
  [(#289)](https://github.com/PennyLaneAI/pennylane-lightning/pull/289)

* Add a new dispatch mechanism for future kernels.
  [(#291)](https://github.com/PennyLaneAI/pennylane-lightning/pull/291)

* Add `IsingXY` gate operation.
  [(#303)](https://github.com/PennyLaneAI/pennylane-lightning/pull/303)

* Support `qml.state()` in vjp and Hamiltonian in adjoint jacobian.
  [(#294)](https://github.com/PennyLaneAI/pennylane-lightning/pull/294)

### Breaking changes

* Codebase is now moving to C++20. The default compiler for Linux is now GCC10.
  [(#295)](https://github.com/PennyLaneAI/pennylane-lightning/pull/295)

* Minimum macOS version is changed to 10.15 (Catalina).
  [(#295)](https://github.com/PennyLaneAI/pennylane-lightning/pull/295)

### Improvements

* Split matrix operations, refactor dispatch mechanisms, and add a benchmark suits.
  [(#274)](https://github.com/PennyLaneAI/pennylane-lightning/pull/274)

* Add native support for the calculation of sparse Hamiltonians' expectation values.
Sparse operations are offloaded to [Kokkos](https://github.com/kokkos/kokkos) and
[Kokkos-Kernels](https://github.com/kokkos/kokkos-kernels).
  [(#283)](https://github.com/PennyLaneAI/pennylane-lightning/pull/283)

* Device `lightning.qubit` now accepts a datatype for a statevector.
  [(#290)](https://github.com/PennyLaneAI/pennylane-lightning/pull/290)

```python
dev1 = qml.device('lightning.qubit', wires=4, c_dtype=np.complex64) # for single precision
dev2 = qml.device('lightning.qubit', wires=4, c_dtype=np.complex128) # for double precision
```

### Documentation

* Use the centralized [Xanadu Sphinx Theme](https://github.com/XanaduAI/xanadu-sphinx-theme)
  to style the Sphinx documentation.
  [(#287)](https://github.com/PennyLaneAI/pennylane-lightning/pull/287)

### Bug fixes

* Fix the issue with using available `clang-format` version in format.
  [(#288)](https://github.com/PennyLaneAI/pennylane-lightning/pull/288)

* Fix a bug in the generator of `DoubleExcitationPlus`.
  [(#298)](https://github.com/PennyLaneAI/pennylane-lightning/pull/298)

### Contributors

This release contains contributions from (in alphabetical order):

Mikhail Andrenkov, Ali Asadi, Amintor Dusko, Lee James O'Riordan, Chae-Yeun Park, and Shuli Shu

---

# Release 0.23.0

### New features since last release

* Add `generate_samples()` to lightning.
  [(#247)](https://github.com/PennyLaneAI/pennylane-lightning/pull/247)

* Add Lightning GBenchmark Suite.
  [(#249)](https://github.com/PennyLaneAI/pennylane-lightning/pull/249)

* Support runtime and compile information.
  [(#253)](https://github.com/PennyLaneAI/pennylane-lightning/pull/253)

### Improvements

* Add `ENABLE_BLAS` build to CI checks.
  [(#249)](https://github.com/PennyLaneAI/pennylane-lightning/pull/249)

* Add more `clang-tidy` checks and kernel tests.
  [(#253)](https://github.com/PennyLaneAI/pennylane-lightning/pull/253)

* Add C++ code coverage to CI.
  [(#265)](https://github.com/PennyLaneAI/pennylane-lightning/pull/265)

* Skip over identity operations in `"lightning.qubit"`.
  [(#268)](https://github.com/PennyLaneAI/pennylane-lightning/pull/268)

### Bug fixes

* Update tests to remove `JacobianTape`.
  [(#260)](https://github.com/PennyLaneAI/pennylane-lightning/pull/260)

* Fix tests for MSVC.
  [(#264)](https://github.com/PennyLaneAI/pennylane-lightning/pull/264)

* Fix `#include <cpuid.h>` for PPC and AArch64 in Linux.
  [(#266)](https://github.com/PennyLaneAI/pennylane-lightning/pull/266)

* Remove deprecated tape execution methods.
  [(#270)](https://github.com/PennyLaneAI/pennylane-lightning/pull/270)

* Update `qml.probs` in `test_measures.py`.
  [(#280)](https://github.com/PennyLaneAI/pennylane-lightning/pull/280)

### Contributors

This release contains contributions from (in alphabetical order):

Ali Asadi, Chae-Yeun Park, Lee James O'Riordan, and Trevor Vincent

---

# Release 0.22.1

### Bug fixes

* Ensure `Identity ` kernel is registered to C++ dispatcher.
  [(#275)](https://github.com/PennyLaneAI/pennylane-lightning/pull/275)

---

# Release 0.22.0

### New features since last release

* Add Docker support.
  [(#234)](https://github.com/PennyLaneAI/pennylane-lightning/pull/234)

### Improvements

* Update quantum tapes serialization and Python tests.
  [(#239)](https://github.com/PennyLaneAI/pennylane-lightning/pull/239)

* Clang-tidy is now enabled for both tests and examples builds under Github Actions.
  [(#237)](https://github.com/PennyLaneAI/pennylane-lightning/pull/237)

* The return type of `StateVectorBase` data is now derived-class defined.
  [(#237)](https://github.com/PennyLaneAI/pennylane-lightning/pull/237)

* Update adjointJacobian and VJP methods.
  [(#222)](https://github.com/PennyLaneAI/pennylane-lightning/pull/222)

* Set GitHub workflow to upload wheels to Test PyPI.
  [(#220)](https://github.com/PennyLaneAI/pennylane-lightning/pull/220)

* Finalize the new kernel implementation.
  [(#212)](https://github.com/PennyLaneAI/pennylane-lightning/pull/212)

### Documentation

* Use of batching with OpenMP threads is documented.
  [(#221)](https://github.com/PennyLaneAI/pennylane-lightning/pull/221)

### Bug fixes

* Fix for OOM errors when using adjoint with large numbers of observables.
  [(#221)](https://github.com/PennyLaneAI/pennylane-lightning/pull/221)

* Add virtual destructor to C++ state-vector classes.
  [(#200)](https://github.com/PennyLaneAI/pennylane-lightning/pull/200)

* Fix a bug in Python tests with operations' `matrix` calls.
  [(#238)](https://github.com/PennyLaneAI/pennylane-lightning/pull/238)

* Refactor utility header and fix a bug in linear algebra function with CBLAS.
  [(#228)](https://github.com/PennyLaneAI/pennylane-lightning/pull/228)

### Contributors

This release contains contributions from (in alphabetical order):

Ali Asadi, Chae-Yeun Park, Lee James O'Riordan

---

# Release 0.21.0

### New features since last release

* Add C++ only benchmark for a given list of gates.
  [(#199)](https://github.com/PennyLaneAI/pennylane-lightning/pull/199)

* Wheel-build support for Python 3.10.
  [(#186)](https://github.com/PennyLaneAI/pennylane-lightning/pull/186)

* C++ support for probability, expectation value and variance calculations.
  [(#185)](https://github.com/PennyLaneAI/pennylane-lightning/pull/185)

* Add bindings to C++ expval, var, probs.
  [(#214)](https://github.com/PennyLaneAI/pennylane-lightning/pull/214)

### Improvements

* `setup.py` adds debug only when --debug is given
  [(#208)](https://github.com/PennyLaneAI/pennylane-lightning/pull/208)

* Add new highly-performant C++ kernels for quantum gates.
  [(#202)](https://github.com/PennyLaneAI/pennylane-lightning/pull/202)

The new kernels significantly improve the runtime performance of PennyLane-Lightning
for both differentiable and non-differentiable workflows. Here is an example workflow
using the adjoint differentiation method with a circuit of 5 strongly entangling layers:

```python
import pennylane as qml
from pennylane import numpy as np
from pennylane.templates.layers import StronglyEntanglingLayers
from numpy.random import random
np.random.seed(42)
n_layers = 5
n_wires = 6
dev = qml.device("lightning.qubit", wires=n_wires)

@qml.qnode(dev, diff_method="adjoint")
def circuit(weights):
    StronglyEntanglingLayers(weights, wires=list(range(n_wires)))
    return [qml.expval(qml.PauliZ(i)) for i in range(n_wires)]

init_weights = np.random.random(StronglyEntanglingLayers.shape(n_layers=n_layers, n_wires=n_wires))
params = np.array(init_weights,requires_grad=True)
jac = qml.jacobian(circuit)(params)
```
The latest release shows improved performance on both single and multi-threaded evaluations!

<img src="https://raw.githubusercontent.com/PennyLaneAI/pennylane-lightning/v0.21.0-rc0/doc/_static/lightning_v20_v21_bm.png" width=50%/>

* Ensure debug info is built into dynamic libraries.
  [(#201)](https://github.com/PennyLaneAI/pennylane-lightning/pull/201)

### Documentation

* New guidelines on adding and benchmarking C++ kernels.
  [(#202)](https://github.com/PennyLaneAI/pennylane-lightning/pull/202)

### Bug fixes

* Update clang-format version
  [(#219)](https://github.com/PennyLaneAI/pennylane-lightning/pull/219)

* Fix failed tests on Windows.
  [(#218)](https://github.com/PennyLaneAI/pennylane-lightning/pull/218)

* Update clang-format version
  [(#219)](https://github.com/PennyLaneAI/pennylane-lightning/pull/219)

* Add virtual destructor to C++ state-vector classes.
  [(#200)](https://github.com/PennyLaneAI/pennylane-lightning/pull/200)

* Fix failed tests for the non-binary wheel.
  [(#213)](https://github.com/PennyLaneAI/pennylane-lightning/pull/213)

* Add virtual destructor to C++ state-vector classes.
  [(#200)](https://github.com/PennyLaneAI/pennylane-lightning/pull/200)

### Contributors

This release contains contributions from (in alphabetical order):

Ali Asadi, Amintor Dusko, Chae-Yeun Park, Lee James O'Riordan

---

# Release 0.20.1

### Bug fixes

* Fix missing header-files causing build errors in algorithms module.
  [(#193)](https://github.com/PennyLaneAI/pennylane-lightning/pull/193)

* Fix failed tests for the non-binary wheel.
  [(#191)](https://github.com/PennyLaneAI/pennylane-lightning/pull/191)

---
# Release 0.20.2

### Bug fixes

* Introduce CY kernel to Lightning to avoid issues with decomposition.
  [(#203)](https://github.com/PennyLaneAI/pennylane-lightning/pull/203)

### Contributors

This release contains contributions from (in alphabetical order):

Lee J. O'Riordan

# Release 0.20.1

### Bug fixes

* Fix missing header-files causing build errors in algorithms module.
  [(#193)](https://github.com/PennyLaneAI/pennylane-lightning/pull/193)

* Fix failed tests for the non-binary wheel.
  [(#191)](https://github.com/PennyLaneAI/pennylane-lightning/pull/191)

# Release 0.20.0

### New features since last release

* Add wheel-builder support for Python 3.10.
  [(#186)](https://github.com/PennyLaneAI/pennylane-lightning/pull/186)

* Add VJP support to PL-Lightning.
  [(#181)](https://github.com/PennyLaneAI/pennylane-lightning/pull/181)

* Add complex64 support in PL-Lightning.
  [(#177)](https://github.com/PennyLaneAI/pennylane-lightning/pull/177)

* Added examples folder containing aggregate gate performance test.
  [(#165)](https://github.com/PennyLaneAI/pennylane-lightning/pull/165)

### Breaking changes

### Improvements

* Update PL-Lightning to support new features in PL.
  [(#179)](https://github.com/PennyLaneAI/pennylane-lightning/pull/179)

### Documentation

* Lightning setup.py build process uses CMake.
  [(#176)](https://github.com/PennyLaneAI/pennylane-lightning/pull/176)

### Contributors

This release contains contributions from (in alphabetical order):

Ali Asadi, Chae-Yeun Park, Isidor Schoch, Lee James O'Riordan

---

# Release 0.19.0

* Add Cache-Friendly DOTC, GEMV, GEMM along with BLAS Support.
  [(#155)](https://github.com/PennyLaneAI/pennylane-lightning/pull/155)

### Improvements

* The performance of parametric gates has been improved.
  [(#157)](https://github.com/PennyLaneAI/pennylane-lightning/pull/157)

* AVX support is enabled for Linux users on Intel/AMD platforms.
  [(#157)](https://github.com/PennyLaneAI/pennylane-lightning/pull/157)

* PennyLane-Lightning has been updated to conform with clang-tidy
  recommendations for modernization, offering performance improvements across
  all use-cases.
  [(#153)](https://github.com/PennyLaneAI/pennylane-lightning/pull/153)

### Breaking changes

* Linux users on `x86_64` must have a CPU supporting AVX.
  [(#157)](https://github.com/PennyLaneAI/pennylane-lightning/pull/157)

### Bug fixes

* OpenMP built with Intel MacOS CI runners causes failures on M1 Macs. OpenMP is currently
  disabled in the built wheels until this can be resolved with Github Actions runners.
  [(#166)](https://github.com/PennyLaneAI/pennylane-lightning/pull/166)

### Contributors

This release contains contributions from (in alphabetical order):

Ali Asadi, Lee James O'Riordan

---

# Release 0.18.0

### New features since last release

* PennyLane-Lightning now provides a high-performance
  [adjoint Jacobian](http://arxiv.org/abs/2009.02823) method for differentiating quantum circuits.
  [(#136)](https://github.com/PennyLaneAI/pennylane-lightning/pull/136)

  The adjoint method operates after a forward pass by iteratively applying inverse gates to scan
  backwards through the circuit. The method is already available in PennyLane's
  `default.qubit` device, but the version provided by `lightning.qubit` integrates with the C++
  backend and is more performant, as shown in the plot below:

  <img src="https://raw.githubusercontent.com/PennyLaneAI/pennylane-lightning/master/doc/_static/lightning_adjoint.png" width=70%/>

  The plot compares the average runtime of `lightning.qubit` and `default.qubit` for calculating the
  Jacobian of a circuit using the adjoint method for a range of qubit numbers. The circuit
  consists of ten `BasicEntanglerLayers` with a `PauliZ` expectation value calculated on each wire,
  repeated over ten runs. We see that `lightning.qubit` provides a speedup of around two to eight
  times, depending on the number of qubits.

  The adjoint method can be accessed using the standard interface. Consider the following circuit:

  ```python
  import pennylane as qml

  wires = 3
  layers = 2
  dev = qml.device("lightning.qubit", wires=wires)

  @qml.qnode(dev, diff_method="adjoint")
  def circuit(weights):
      qml.templates.StronglyEntanglingLayers(weights, wires=range(wires))
      return qml.expval(qml.PauliZ(0))

  weights = qml.init.strong_ent_layers_normal(layers, wires, seed=1967)
  ```

  The circuit can be executed and its gradient calculated using:

    ```pycon
  >>> print(f"Circuit evaluated: {circuit(weights)}")
  Circuit evaluated: 0.9801286266677633
  >>> print(f"Circuit gradient:\n{qml.grad(circuit)(weights)}")
  Circuit gradient:
  [[[-1.11022302e-16 -1.63051504e-01 -4.14810501e-04]
    [ 1.11022302e-16 -1.50136528e-04 -1.77922957e-04]
    [ 0.00000000e+00 -3.92874550e-02  8.14523075e-05]]

   [[-1.14472273e-04  3.85963953e-02  0.00000000e+00]
    [-5.76791765e-05 -9.78478343e-02  0.00000000e+00]
    [-5.55111512e-17  0.00000000e+00 -1.11022302e-16]]]
  ```

* PennyLane-Lightning now supports all of the operations and observables of `default.qubit`.
  [(#124)](https://github.com/PennyLaneAI/pennylane-lightning/pull/124)

### Improvements

* A new state-vector class `StateVectorManaged` was added, enabling memory use to be bound to
  statevector lifetime.
  [(#136)](https://github.com/PennyLaneAI/pennylane-lightning/pull/136)

* The repository now has a well-defined component hierarchy, allowing each indepedent unit to be
  compiled and linked separately.
  [(#136)](https://github.com/PennyLaneAI/pennylane-lightning/pull/136)

* PennyLane-Lightning can now be installed without compiling its C++ binaries and will fall back
  to using the `default.qubit` implementation. Skipping compilation is achieved by setting the
  `SKIP_COMPILATION` environment variable, e.g., Linux/MacOS: `export SKIP_COMPILATION=True`,
  Windows: `set SKIP_COMPILATION=True`. This feature is intended for building a pure-Python wheel of
  PennyLane-Lightning as a backup for platforms without a dedicated wheel.
  [(#129)](https://github.com/PennyLaneAI/pennylane-lightning/pull/129)

* The C++-backed Python bound methods can now be directly called with wires and supplied parameters.
  [(#125)](https://github.com/PennyLaneAI/pennylane-lightning/pull/125)

* Lightning supports arbitrary unitary and non-unitary gate-calls from Python to C++ layer.
  [(#121)](https://github.com/PennyLaneAI/pennylane-lightning/pull/121)

### Documentation

* Added preliminary architecture diagram for package.
  [(#131)](https://github.com/PennyLaneAI/pennylane-lightning/pull/131)

* C++ API built as part of docs generation.
  [(#131)](https://github.com/PennyLaneAI/pennylane-lightning/pull/131)

### Breaking changes

* Wheels for MacOS <= 10.13 will no longer be provided due to XCode SDK C++17 support requirements.
  [(#149)](https://github.com/PennyLaneAI/pennylane-lightning/pull/149)

### Bug fixes

* An indexing error in the CRY gate is fixed. [(#136)](https://github.com/PennyLaneAI/pennylane-lightning/pull/136)

* Column-major data in numpy is now correctly converted to row-major upon pass to the C++ layer.
  [(#126)](https://github.com/PennyLaneAI/pennylane-lightning/pull/126)

### Contributors

This release contains contributions from (in alphabetical order):

Thomas Bromley, Lee James O'Riordan

---

# Release 0.17.0

### New features

* C++ layer now supports float (32-bit) and double (64-bit) templated complex data.
  [(#113)](https://github.com/PennyLaneAI/pennylane-lightning/pull/113)

### Improvements

* The PennyLane device test suite is now included in coverage reports.
  [(#123)](https://github.com/PennyLaneAI/pennylane-lightning/pull/123)

* Static versions of jQuery and Bootstrap are no longer included in the CSS theme.
  [(#118)](https://github.com/PennyLaneAI/pennylane-lightning/pull/118)

* C++ tests have been ported to use Catch2 framework.
  [(#115)](https://github.com/PennyLaneAI/pennylane-lightning/pull/115)

* Testing now exists for both float and double precision methods in C++ layer.
  [(#113)](https://github.com/PennyLaneAI/pennylane-lightning/pull/113)
  [(#115)](https://github.com/PennyLaneAI/pennylane-lightning/pull/115)

* Compile-time utility methods with `constexpr` have been added.
  [(#113)](https://github.com/PennyLaneAI/pennylane-lightning/pull/113)

* Wheel-build support for ARM64 (Linux and MacOS) and PowerPC (Linux) added.
  [(#110)](https://github.com/PennyLaneAI/pennylane-lightning/pull/110)

* Add support for Controlled Phase Gate (`ControlledPhaseShift`).
  [(#114)](https://github.com/PennyLaneAI/pennylane-lightning/pull/114)

* Move changelog to `.github` and add a changelog reminder.
  [(#111)](https://github.com/PennyLaneAI/pennylane-lightning/pull/111)

* Adds CMake build system support.
  [(#104)](https://github.com/PennyLaneAI/pennylane-lightning/pull/104)


### Breaking changes

* Removes support for Python 3.6 and adds support for Python 3.9.
  [(#127)](https://github.com/PennyLaneAI/pennylane-lightning/pull/127)
  [(#128)](https://github.com/PennyLaneAI/pennylane-lightning/pull/128)

* Compilers with C++17 support are now required to build C++ module.
  [(#113)](https://github.com/PennyLaneAI/pennylane-lightning/pull/113)

* Gate classes have been removed with functionality added to StateVector class.
  [(#113)](https://github.com/PennyLaneAI/pennylane-lightning/pull/113)

* We are no longer building wheels for Python 3.6.
  [(#106)](https://github.com/PennyLaneAI/pennylane-lightning/pull/106)

### Bug fixes

* PowerPC wheel-builder now successfully compiles modules.
  [(#120)](https://github.com/PennyLaneAI/pennylane-lightning/pull/120)

### Documentation

* Added community guidelines.
  [(#109)](https://github.com/PennyLaneAI/pennylane-lightning/pull/109)

### Contributors

This release contains contributions from (in alphabetical order):

Ali Asadi, Christina Lee, Thomas Bromley, Lee James O'Riordan

---

# Release 0.15.1

### Bug fixes

* The PennyLane-Lightning binaries are now built with NumPy 1.19.5, to avoid ABI
  compatibility issues with the latest NumPy 1.20 release. See
  [the NumPy release notes](https://numpy.org/doc/stable/release/1.20.0-notes.html#size-of-np-ndarray-and-np-void-changed)
  for more details.
  [(#97)](https://github.com/PennyLaneAI/pennylane-lightning/pull/97)

### Contributors

This release contains contributions from (in alphabetical order):

Josh Izaac, Antal Száva

---

# Release 0.15.0

### Improvements

* For compatibility with PennyLane v0.15, the `analytic` keyword argument
  has been removed. Statistics can still be computed analytically by setting
  `shots=None`.
  [(#93)](https://github.com/PennyLaneAI/pennylane-lightning/pull/93)

* Inverse gates are now supported.
  [(#89)](https://github.com/PennyLaneAI/pennylane-lightning/pull/89)

* Add new lightweight backend with performance improvements.
  [(#57)](https://github.com/PennyLaneAI/pennylane-lightning/pull/57)

* Remove the previous Eigen-based backend.
  [(#67)](https://github.com/PennyLaneAI/pennylane-lightning/pull/67)

### Bug fixes

* Re-add dispatch table after fixing static initialisation order issue.
  [(#68)](https://github.com/PennyLaneAI/pennylane-lightning/pull/68)

### Contributors

This release contains contributions from (in alphabetical order):

Thomas Bromley, Theodor Isacsson, Christina Lee, Thomas Loke, Antal Száva.

---

# Release 0.14.1

### Bug fixes

* Fixes a bug where the `QNode` would swap `LightningQubit` to
  `DefaultQubitAutograd` on device execution due to the inherited
  `passthru_devices` entry of the `capabilities` dictionary.
  [(#61)](https://github.com/PennyLaneAI/pennylane-lightning/pull/61)

### Contributors

This release contains contributions from (in alphabetical order):

Antal Száva

---

# Release 0.14.0

### Improvements

* Extends support from 16 qubits to 50 qubits.
  [(#52)](https://github.com/PennyLaneAI/pennylane-lightning/pull/52)

### Bug fixes

* Updates applying basis state preparations to correspond to the
  changes in `DefaultQubit`.
  [(#55)](https://github.com/PennyLaneAI/pennylane-lightning/pull/55)

### Contributors

This release contains contributions from (in alphabetical order):

Thomas Loke, Tom Bromley, Josh Izaac, Antal Száva

---

# Release 0.12.0

### Bug fixes

* Updates capabilities dictionary to be compatible with core PennyLane
  [(#45)](https://github.com/PennyLaneAI/pennylane-lightning/pull/45)

* Fix install of Eigen for CI wheel building
  [(#44)](https://github.com/PennyLaneAI/pennylane-lightning/pull/44)

### Contributors

This release contains contributions from (in alphabetical order):

Tom Bromley, Josh Izaac, Antal Száva

---

# Release 0.11.0

Initial release.

This release contains contributions from (in alphabetical order):

Tom Bromley, Josh Izaac, Nathan Killoran, Antal Száva<|MERGE_RESOLUTION|>--- conflicted
+++ resolved
@@ -15,18 +15,15 @@
 
 ### Improvements
 
-<<<<<<< HEAD
 * Lightning-Kokkos' functors are rewritten as functions wrapping around generic gate and generator functors templated over a coefficient interaction function. This reduces boilerplate while clarifying how the various kernels differ from one another.
   [(#640)](https://github.com/PennyLaneAI/pennylane-lightning/pull/640)
   
-=======
 * Update C++ and Python GitHub actions names to include the matrix info.
   [(#717)](https://github.com/PennyLaneAI/pennylane-lightning/pull/717)
 
 * Remove `CPhase` in favour of `CPhaseShift` in Lightning devices.
   [(#717)](https://github.com/PennyLaneAI/pennylane-lightning/pull/717)
 
->>>>>>> e535094b
 * The various OpenMP configurations of Lightning-Qubit are tested in parallel on different Github Actions runners.
   [(#712)](https://github.com/PennyLaneAI/pennylane-lightning/pull/712)
 
