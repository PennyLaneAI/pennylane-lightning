# Release 0.41.0-dev

### New features since last release

* Implement new C++ kernels for efficient in-place multiplication of sparse matrices to state vectors, supporting both controlled and non-controlled gates, and add comprehensive tests for this new functionality.
  [(#1085)](https://github.com/PennyLaneAI/pennylane-lightning/pull/1085)

* Integrate sparse kernels into the Lightning-Qubit dynamic dispatcher, enhance the Python layers, and expand the testing process for dense and sparse operations.
  [(#1094)](https://github.com/PennyLaneAI/pennylane-lightning/pull/1094)

* Add support for Python 3.13.
  [(#1001)](https://github.com/PennyLaneAI/pennylane-lightning/pull/1001)

### Breaking changes

### Improvements

* Update TF, Keras and Torch versions in the CIs based on PennyLane's pinned versions.
  [(#1112)](https://github.com/PennyLaneAI/pennylane-lightning/pull/1112)

* Build Lightning-GPU and Lightning-Tensor wheels against Python 3.10 and 3.13 on non-release PRs.
  [(#1112)](https://github.com/PennyLaneAI/pennylane-lightning/pull/1112)

* Add `PSWAP` gate native implementation to PennyLane-Lightning devices.
  [(#1088)](https://github.com/PennyLaneAI/pennylane-lightning/pull/1088)

* Add native support for `qml.PCPhase` for `lightning.qubit` and `lightning.gpu`.
  [(#1107)](https://github.com/PennyLaneAI/pennylane-lightning/pull/1107)

* Use cuquantum API for calculating expectation value of Pauli sentences in Lightning-GPU.
  [(#1104)](https://github.com/PennyLaneAI/pennylane-lightning/pull/1104)

* Hide internal C++ APIs in Lightning docs.
  [(#1096)](https://github.com/PennyLaneAI/pennylane-lightning/pull/1096)

* Implement the `jaxpr_jvp` method to compute the jvp of a jaxpr using `lightning.qubit`.
  This method currently only support the adjoint differentiation method.
  [(#1087)](https://github.com/PennyLaneAI/pennylane-lightning/pull/1087)
  [(#1106)](https://github.com/PennyLaneAI/pennylane-lightning/pull/1106)

* Modify expval of named operators in Lightning-Qubit for in-place computation of expectation value, to avoid creating an intermediate statevector
  [(#1079)] (https://github.com/PennyLaneAI/pennylane-lightning/pull/1079)
  [(#565)] (https://github.com/PennyLaneAI/pennylane-lightning/pull/565)

* Device (`"lightning.qubit"`, `"lightning.gpu"`, `"lightning.kokkos"`) pre-processing is now included in the
  execution pipeline when program capture is enabled.
  [(#1084)](https://github.com/PennyLaneAI/pennylane-lightning/pull/1084)

* Hide anonymous namespaces in Lightning docs.
  [(#1097)](https://github.com/PennyLaneAI/pennylane-lightning/pull/1097)

* Expand test structure to efficiently handle sparse data.
  [(#1085)](https://github.com/PennyLaneAI/pennylane-lightning/pull/1085)

* Remove redundant `reset_state` calls for circuit execution when state vector is freshly initialized.
  [(#1076)](https://github.com/PennyLaneAI/pennylane-lightning/pull/1076)

* Add support for sparse `qml.QubitUnitary` gates for `lightning.qubit`, `lightning.gpu`, and `lightning.kokkos` backends.
  [(#1068)](https://github.com/PennyLaneAI/pennylane-lightning/pull/1068).

* Introduce a generalized sparse gate selection system via the `_observable_is_sparse` method in the base measurement class, enabling future expansion for any number of sparse observables.
  [(#1068)](https://github.com/PennyLaneAI/pennylane-lightning/pull/1068).

* Optimize the copy of a input state-vector into Lightning-GPU.
  [(#1071)](https://github.com/PennyLaneAI/pennylane-lightning/pull/1071)

* Fix wheel naming in Docker builds for `setuptools v75.8.1` compatibility.
  [(#1075)](https://github.com/PennyLaneAI/pennylane-lightning/pull/1075)

* Use native C++ kernels for controlled-adjoint and adjoint-controlled of supported operations.
  [(#1063)](https://github.com/PennyLaneAI/pennylane-lightning/pull/1063)

* In Lightning-Tensor, allow `qml.MPSPrep` to accept an MPS with `len(MPS) = n_wires-1`.
  [(#1064)](https://github.com/PennyLaneAI/pennylane-lightning/pull/1064)

* Capture execution via `dev.eval_jaxpr` can now be used with `jax.jit` and `jax.vmap`.
  [(#1055)](https://github.com/PennyLaneAI/pennylane-lightning/pull/1055)

* Add an `execution_config` keyword argument to `LightningBase.eval_jaxpr` to accomodate a
  Device API change.
  [(#1067)](https://github.com/PennyLaneAI/pennylane-lightning/pull/1067/)

* Lightning devices support dynamically allocated wires (e.g. `qml.device("lightning.qubit")`)
  [(#1043)](https://github.com/PennyLaneAI/pennylane-lightning/pull/1043)

* Remove the old device API references in the Lightning repo and test suite.
  [(#1057)](https://github.com/PennyLaneAI/pennylane-lightning/pull/1057)

* Update `qml.ControlledQubitUnitary` tests following the latest updates in PennyLane.
  [(#1047)](https://github.com/PennyLaneAI/pennylane-lightning/pull/1047)

* Remove unnecessary adjoint pytest skip for Lightning-Kokkos.
  [(#1048)](https://github.com/PennyLaneAI/pennylane-lightning/pull/1048)

* Update source code to use black formatter 25.1.0.
  [(#1059)](https://github.com/PennyLaneAI/pennylane-lightning/pull/1059)

* Replace the type checking using the property `return_type` of `MeasurementProcess` with direct `isinstance` checks.
  [(#1044)](https://github.com/PennyLaneAI/pennylane-lightning/pull/1044)

* Update Lightning integration tests following the `gradient_kwargs` deprecation
  in Pennylane.
  [(#1045)](https://github.com/PennyLaneAI/pennylane-lightning/pull/1045)

* Update `qml.MultiControlledX` tests following the latest updates in PennyLane.
  [(#1040)](https://github.com/PennyLaneAI/pennylane-lightning/pull/1040)

* Update the minimum required version of PennyLane to `v0.40.0`.
  [(#1033)](https://github.com/PennyLaneAI/pennylane-lightning/pull/1033)

* Merge the `v0.40.0-rc` branch to the master and bump version.
  [(#1038)](https://github.com/PennyLaneAI/pennylane-lightning/pull/1038)

* Reduce the number of shots in the PennyLane Python tests on CIs, from 20k to 10k.
  [(#1046)](https://github.com/PennyLaneAI/pennylane-lightning/pull/1046)

* `SX` and `C(SX)` gates are natively supported for all lightning devices.
  [(#731)](https://github.com/PennyLaneAI/pennylane-lightning/pull/731)

* Program transformed by `qml.defer_measurements` can be executed on `lightning.qubit`.
  [(#1069)](https://github.com/PennyLaneAI/pennylane-lightning/pull/1069)

* `lightning.qubit` supports `ctrl` and `adjoint` with program capture.
  [(#1069)](https://github.com/PennyLaneAI/pennylane-lightning/pull/1069)

### Documentation

### Bug fixes

<<<<<<< HEAD
* Fix the validation for all wires present after adding the extra wires from apply mid_circuit_measurements.
  [(#1119)](https://github.com/PennyLaneAI/pennylane-lightning/pull/1119)
=======
* Fix the issue with pip installing PennyLane (and Lightning-Qubit) on Windows.
  [(#1116)](https://github.com/PennyLaneAI/pennylane-lightning/pull/1116)

>>>>>>> 914a4f6e

* Fix the stable/stable issue with missing `pytest-split`.
  [(#1112)](https://github.com/PennyLaneAI/pennylane-lightning/pull/1112)

* Add missing GH workflow step id, python setup, and virtual environment for aarch64 cuda.
  [(#1113)](https://github.com/PennyLaneAI/pennylane-lightning/pull/1113)

* Fix the development wheel upload step for Python 3.13 by following the same syntax as for the other Python wheels.
  [(#1111)](https://github.com/PennyLaneAI/pennylane-lightning/pull/1111)

* Fix the `test_preprocess` test skip condition for `lightning.tensor`.
  [(#1092)](https://github.com/PennyLaneAI/pennylane-lightning/pull/1092)

* Fix measurements with empty wires and operators for statevectors with dynamically allocated wires.
  [(#1081)](https://github.com/PennyLaneAI/pennylane-lightning/pull/1081)

* Fix unit tests that were being skipped in `testApplyControlledPhaseShift`.
  [(#1083)](https://github.com/PennyLaneAI/pennylane-lightning/pull/1083)

* Fix Github CI for aarch64 cuda to clean up after runs.
  [(#1074)](https://github.com/PennyLaneAI/pennylane-lightning/pull/1074)

* Increase maximum time for aarch64-CUDA Github CI action .
  [(#1070)](https://github.com/PennyLaneAI/pennylane-lightning/pull/1070)

* Fix `SyntaxWarning` from `is` with a literal in Python tests.
  [(#1070)](https://github.com/PennyLaneAI/pennylane-lightning/pull/1070)

* Fix CI to collect Python code coverage for Lightning-Qubit and Lightning-Kokkos CPU.
  [(#1053)](https://github.com/PennyLaneAI/pennylane-lightning/pull/1053)

* Upgrade the version of QEMU image to fix AARCH64 wheel action.
  [(#1056)](https://github.com/PennyLaneAI/pennylane-lightning/pull/1056)

* Patch `MultiControlledX` tests to fix stable/latest failures after the v0.40.0 release.
  [(#1046)](https://github.com/PennyLaneAI/pennylane-lightning/pull/1046)

* Update Github CI to use Ubuntu 24 and remove `libopenblas-base` package.
  [(#1041)](https://github.com/PennyLaneAI/pennylane-lightning/pull/1041)

* Update the `eval_jaxpr` method to handle the new signatures for the `cond`, `while`, and
  `for` primitives.
  [(#1051)](https://github.com/PennyLaneAI/pennylane-lightning/pull/1051)

### Contributors

This release contains contributions from (in alphabetical order):

Saeed Bohloul,
Astral Cai,
Yushao Chen,
Amintor Dusko,
Pietropaolo Frisoni,
Christina Lee,
Joseph Lee,
Luis Alfredo Nuñez Meneses,
Lee J. O'Riordan,
Andrija Paurevic,
Alex Preciado,
Shuli Shu,
Jake Zaia

---

# Release 0.40.0

### New features since last release

* Add Exact Tensor Network (TN) C++ backend to Lightning-Tensor.
  [(#977)](https://github.com/PennyLaneAI/pennylane-lightning/pull/977)

* Add native N-controlled generators and adjoint support to `lightning.gpu`'s single-GPU backend.
  [(#970)](https://github.com/PennyLaneAI/pennylane-lightning/pull/970)

* Add a Catalyst-specific wrapping class for Lightning-Qubit.
  [(#960)](https://github.com/PennyLaneAI/pennylane-lightning/pull/960)
  [(#999)](https://github.com/PennyLaneAI/pennylane-lightning/pull/999)

* Add native N-controlled gate/matrix operations and adjoint support to `lightning.kokkos`.
  [(#950)](https://github.com/PennyLaneAI/pennylane-lightning/pull/950)

* Add native N-controlled gates support to `lightning.gpu`'s single-GPU backend.
  [(#938)](https://github.com/PennyLaneAI/pennylane-lightning/pull/938)

### Breaking changes

* Remove all instances of the legacy operator arithmetic (the `Hamiltonian` and `Tensor` deprecated classes in PennyLane).
  [(#994)](https://github.com/PennyLaneAI/pennylane-lightning/pull/994)
  [(#997)](https://github.com/PennyLaneAI/pennylane-lightning/pull/997)

* Remove all instances of `qml.QubitStateVector` as deprecated in PennyLane.
  [(#985)](https://github.com/PennyLaneAI/pennylane-lightning/pull/985)

### Improvements

* Add CI wheels checks for `aarch64` wheels of Lightning-GPU and Lightning-Tensor.
  [(#1031)](https://github.com/PennyLaneAI/pennylane-lightning/pull/1031)

* Replace the `dummy_tensor_update` method with the `cutensornetStateCaptureMPS` API to ensure that applying gates is allowed after the `cutensornetStateCompute` call.
  [(#1028)](https://github.com/PennyLaneAI/pennylane-lightning/pull/1028)

* Add unit tests for measurement with shots for Lightning-Tensor (`method="tn"`).
  [(#1027)](https://github.com/PennyLaneAI/pennylane-lightning/pull/1027)

* Add CUDA dependencies to Lightning-GPU and Lightning-Tensor Python wheels.
  [(#1025)](https://github.com/PennyLaneAI/pennylane-lightning/pull/1025)

* Update the python layer UI of Lightning-Tensor.
  [(#1022)](https://github.com/PennyLaneAI/pennylane-lightning/pull/1022)

* Catalyst device interfaces support dynamic shots, and no longer parses the device init op's attribute dictionary for a static shots literal.
  [(#1017)](https://github.com/PennyLaneAI/pennylane-lightning/pull/1017)

* Update the logic for enabling `grad_on_execution` during device execution.
  [(#1016)](https://github.com/PennyLaneAI/pennylane-lightning/pull/1016)

* Reduce flaky test and increase test shots count.
  [(#1015)](https://github.com/PennyLaneAI/pennylane-lightning/pull/1015)

* Add Python bindings for Lightning-Tensor (Exact Tensor Network).
  [(#1014)](https://github.com/PennyLaneAI/pennylane-lightning/pull/1014)

* Reverse Lightning-Qubit generators vector insertion order.
  [(#1009)](https://github.com/PennyLaneAI/pennylane-lightning/pull/1009)

* Update Kokkos version support to 4.5.
  [(#1007)](https://github.com/PennyLaneAI/pennylane-lightning/pull/1007)

* Enable N-controlled gate and matrix support to `lightning.gpu` simulator for Catalyst.
  [(#1005)](https://github.com/PennyLaneAI/pennylane-lightning/pull/1005)

* Generalize seeding mechanism for all measurements.
  [(#1003)](https://github.com/PennyLaneAI/pennylane-lightning/pull/1003)

* `lightning.qubit`, `lightning.gpu`, and `lightning.kokkos` now define
  the `eval_jaxpr` method for integration with the experimental
  capture project.
  [(#1002)](https://github.com/PennyLaneAI/pennylane-lightning/pull/1002)

* Update Kokkos version support to 4.4.1 and enable Lightning-Kokkos[CUDA] C++ tests on CI.
  [(#1000)](https://github.com/PennyLaneAI/pennylane-lightning/pull/1000)

* Add C++ unit tests for Lightning-Tensor (Exact Tensor Network).
  [(#998)](https://github.com/PennyLaneAI/pennylane-lightning/pull/998)

* Add native BLAS support to the C++ layer via dynamic `scipy-openblas32` loading.
  [(#995)](https://github.com/PennyLaneAI/pennylane-lightning/pull/995)

* Update installation instruction for Lightning-GPU-MPI to explicitly ask users to add `path/to/libmpi.so` to the `LD_LIBRARY_PATH`. Update the runtime error message to ensure users know how to fix.
  [(#993)](https://github.com/PennyLaneAI/pennylane-lightning/pull/993)

* Update the Lightning TOML files for the devices to use the new schema for declaring device capabilities.
  [(#988)](https://github.com/PennyLaneAI/pennylane-lightning/pull/988)

* Optimize lightning.tensor by adding direct MPS sites data set with `qml.MPSPrep`.
  [(#983)](https://github.com/PennyLaneAI/pennylane-lightning/pull/983)

* Unify excitation gates memory layout to row-major for both Lightning-GPU and Lightning-Tensor.
  [(#959)](https://github.com/PennyLaneAI/pennylane-lightning/pull/959)

* Update the Lightning-Kokkos CUDA backend for compatibility with Catalyst.
  [(#942)](https://github.com/PennyLaneAI/pennylane-lightning/pull/942)

### Documentation

* Update and improve `README.rst` and documentations.
  [(#1035)](https://github.com/PennyLaneAI/pennylane-lightning/pull/1035)

* Add the exact tensor network to the `README.rst` and update link to `HIP`.
  [(#1034)](https://github.com/PennyLaneAI/pennylane-lightning/pull/1034)

* Add the exact tensor network to the Lightning-Tensor docs.
  [(#1021)](https://github.com/PennyLaneAI/pennylane-lightning/pull/1021)

* Update Lightning-Tensor installation docs and usage suggestions.
  [(#979)](https://github.com/PennyLaneAI/pennylane-lightning/pull/979)

### Bug fixes

* Fix Python CUDA dependencies by adding path to `nvidia/nvjitlink/lib` to RPATH.
  [(#1031)](https://github.com/PennyLaneAI/pennylane-lightning/pull/1031)

* Add `RTLD_NODELETE` flag to `dlopen` in order to mitigate the segfault issues for arm64-macos Catalyst support.
  [(#1030)](https://github.com/PennyLaneAI/pennylane-lightning/pull/1030)

* Set RPATH with `@loader_path` instead of `$ORIGIN` for macOS.
  [(#1029)](https://github.com/PennyLaneAI/pennylane-lightning/pull/1029)

* Update CUDA version to 12.4 for GPU tests on CI.
  [(#1023)](https://github.com/PennyLaneAI/pennylane-lightning/pull/1023)

* Pin `jax[cpu]==0.4.28` for compatibility with PennyLane and Catalyst.
  [(#1019)](https://github.com/PennyLaneAI/pennylane-lightning/pull/1019)

* Fix Lightning-Kokkos `[[maybe_unused]]` and `exp2` errors with hipcc.
  [(#1018)](https://github.com/PennyLaneAI/pennylane-lightning/pull/1018)

* Fix Lightning-Kokkos editable mode path.
  [(#1010)](https://github.com/PennyLaneAI/pennylane-lightning/pull/1010)

* Fix the missing `ninja` in Linux AARCH64 wheels recipe.
  [(#1007)](https://github.com/PennyLaneAI/pennylane-lightning/pull/1007)

* Fix version switch condition the GPU workflow tests for LGPU and LKokkos.
  [(#1006)](https://github.com/PennyLaneAI/pennylane-lightning/pull/1006)

* Fix issue with `lightning.gpu` Rot operation with adjoint.
  [(#1004)](https://github.com/PennyLaneAI/pennylane-lightning/pull/1004)

* Fix the Lightning-Kokkos[CUDA] C++ API `cudaFree` segfaults in `applyMatrix`.
  [(#1000)](https://github.com/PennyLaneAI/pennylane-lightning/pull/1000)

* Fix issue with adjoint-jacobian of adjoint ops.
  [(#996)](https://github.com/PennyLaneAI/pennylane-lightning/pull/996)

* Fix the `upload-pypi` token issues for Linux and MacOS (x86_64 & AARCH64) wheels.
  [(#989)](https://github.com/PennyLaneAI/pennylane-lightning/pull/989)

* Fix Pennylane dependency branch (`v0.39_rc0` to `master`).
  [(#984)](https://github.com/PennyLaneAI/pennylane-lightning/pull/984)

* Fix PTM stable latest. Removing FIXME patch for v0.39.
  [(#982)](https://github.com/PennyLaneAI/pennylane-lightning/pull/982)

### Contributors

This release contains contributions from (in alphabetical order):

Ali Asadi,
Astral Cai,
Amintor Dusko,
Christina Lee,
Joseph Lee,
Anton Naim Ibrahim,
Luis Alfredo Nuñez Meneses,
Mudit Pandey,
Andrija Paurevic,
Shuli Shu,
Raul Torres,
Haochen Paul Wang

---

# Release 0.39.0

### New features since last release

* Add support for out-of-order `qml.probs` in `lightning.gpu`.
  [(#941)](https://github.com/PennyLaneAI/pennylane-lightning/pull/941)

* Add mid-circuit measurements support to `lightning.gpu`'s single-GPU backend.
  [(#931)](https://github.com/PennyLaneAI/pennylane-lightning/pull/931)

* Integrate Lightning-GPU with Catalyst so that hybrid programs can be seamlessly QJIT-compiled and executed on this device following `pip install pennylane-lightning-gpu`.
  [(#928)](https://github.com/PennyLaneAI/pennylane-lightning/pull/928)

* Add `qml.Projector` observable support via diagonalization to Lightning-GPU.
  [(#894)](https://github.com/PennyLaneAI/pennylane-lightning/pull/894)

* Add 1-target wire controlled gate support to `lightning.tensor`. Note that `cutensornet` only supports 1-target wire controlled gate as of `v24.08`. A controlled gate with more than 1 target wire should be converted to dense matrix.
  [(#880)](https://github.com/PennyLaneAI/pennylane-lightning/pull/880)

* Build and upload Lightning-Tensor wheels (x86_64, AARCH64) to PyPI.
  [(#862)](https://github.com/PennyLaneAI/pennylane-lightning/pull/862)
  [(#905)](https://github.com/PennyLaneAI/pennylane-lightning/pull/905)

* Add Matrix Product Operator (MPO) for all gates support to `lightning.tensor`. Note current C++ implementation only works for MPO sites data provided by users.
  [(#859)](https://github.com/PennyLaneAI/pennylane-lightning/pull/859)

* Add shots measurement support to `lightning.tensor`.
  [(#852)](https://github.com/PennyLaneAI/pennylane-lightning/pull/852)

* Lightning-GPU and Lightning-Kokkos migrated to the new device API.
  [(#853)](https://github.com/PennyLaneAI/pennylane-lightning/pull/853)
  [(#810)](https://github.com/PennyLaneAI/pennylane-lightning/pull/810)

### Breaking changes

* Update MacOS wheel build to 13.0 for X86_64 and ARM due to the deprecation of MacOS-12 CI runners.
  [(#969)](https://github.com/PennyLaneAI/pennylane-lightning/pull/969)

* Deprecate `initSV()` and add `resetStateVector()` from the C++ API Lightning-GPU. This is to remove the `reset_state` additional call in the Python layer.
  [(#933)](https://github.com/PennyLaneAI/pennylane-lightning/pull/933)

* Deprecate PI gates implementation in Lightning-Qubit. The PI gates were the first implementation of gate kernels in `lightning.qubit` using pre-computed indices, prior to the development of LM (less memory) and AVX kernels. This deprecation is in favour of reducing compilation time and ensuring that Lightning-Qubit only relies on LM kernels in the dynamic dispatcher across all platforms.
  [(#925)](https://github.com/PennyLaneAI/pennylane-lightning/pull/925)

* Remove PowerPC wheel build recipe for Lightning-Qubit.
  [(#902)](https://github.com/PennyLaneAI/pennylane-lightning/pull/902)

* Update MacOS wheel builds to require Monterey (12.0) or greater for x86_64 and ARM. This was required to update Pybind11 to the latest release (2.13.5) for enabling Numpy 2.0 support in Lightning.
  [(#901)](https://github.com/PennyLaneAI/pennylane-lightning/pull/901)

* Remove support for Python 3.9 for all Lightning simulators.
  [(#891)](https://github.com/PennyLaneAI/pennylane-lightning/pull/891)

### Improvements

* Update the `lightning.tensor` Python layer unit tests, as `lightning.tensor` cannot be cleaned up like other state-vector devices because the data is attached to the graph. It is recommended to use one device per circuit for `lightning.tensor`.
  [(#971)](https://github.com/PennyLaneAI/pennylane-lightning/pull/971)

* Add joint check for the N-controlled wires support in `lightning.qubit`.
  [(#949)](https://github.com/PennyLaneAI/pennylane-lightning/pull/949)

* Optimize `GlobalPhase` and `C(GlobalPhase)` gate implementation in `lightning.gpu`.
  [(#946)](https://github.com/PennyLaneAI/pennylane-lightning/pull/946)

* Add missing `liblightning_kokkos_catalyst.so` when building Lightning-Kokkos in editable installation.
  [(#945)](https://github.com/PennyLaneAI/pennylane-lightning/pull/945)

* Optimize the cartesian product to reduce the amount of memory necessary to set the `StatePrep` in Lightning-Tensor.
  [(#943)](https://github.com/PennyLaneAI/pennylane-lightning/pull/943)

* Update the `qml.probs` data-return in Lightning-GPU C++ API to align with other state-vector devices.
  [(#941)](https://github.com/PennyLaneAI/pennylane-lightning/pull/941)

* Add zero-state initialization to both `StateVectorCudaManaged` and `StateVectorCudaMPI` constructors to remove the `reset_state` in the Python layer ctor and refactor `setBasisState(state, wires)` in the C++ API.
  [(#933)](https://github.com/PennyLaneAI/pennylane-lightning/pull/933)

* Add `setStateVector(state, wire)` support to the Lightning-GPU C++ API.
  [(#930)](https://github.com/PennyLaneAI/pennylane-lightning/pull/930)

* The `generate_samples` methods of `lightning.qubit` and `lightning.kokkos` can now take in a seed number to make the generated samples deterministic. This can be useful when, among other things, fixing flaky tests in CI.
  [(#927)](https://github.com/PennyLaneAI/pennylane-lightning/pull/927)

* Remove dynamic decomposition rules for all Lightning devices.
  [(#926)](https://github.com/PennyLaneAI/pennylane-lightning/pull/926)

* Always decompose `qml.QFT` in all Lightning devices.
  [(#924)](https://github.com/PennyLaneAI/pennylane-lightning/pull/924)

* Uniform Python format to adhere PennyLane style.
  [(#924)](https://github.com/PennyLaneAI/pennylane-lightning/pull/924)

* Add the `ci:use-gpu-runner` GitHub label to `lightning.kokkos` GPU Testing CIs.
  [(#916)](https://github.com/PennyLaneAI/pennylane-lightning/pull/916)

* Update the test suite to remove deprecated code.
  [(#912)](https://github.com/PennyLaneAI/pennylane-lightning/pull/912)

* Merge `lightning.gpu` and `lightning.tensor` GPU tests in single Python and C++ CIs controlled by the `ci:use-gpu-runner` label.
  [(#911)](https://github.com/PennyLaneAI/pennylane-lightning/pull/911)

* Skip the compilation of Lightning simulators and development requirements to boost the build of public docs up to 5x.
  [(#904)](https://github.com/PennyLaneAI/pennylane-lightning/pull/904)

* Build Lightning wheels in `Release` mode to reduce the binary sizes.
  [(#903)](https://github.com/PennyLaneAI/pennylane-lightning/pull/903)

* Update Pybind11 to 2.13.5.
  [(#901)](https://github.com/PennyLaneAI/pennylane-lightning/pull/901)

* Migrate wheels artifacts to v4.
  [(#893)](https://github.com/PennyLaneAI/pennylane-lightning/pull/893)

* Update GitHub actions in response to a high-severity vulnerability.
  [(#887)](https://github.com/PennyLaneAI/pennylane-lightning/pull/887)

* Optimize and simplify controlled kernels in Lightning-Qubit.
  [(#882)](https://github.com/PennyLaneAI/pennylane-lightning/pull/882)

* Optimize gate cache recording for Lightning-Tensor C++ API.
  [(#879)](https://github.com/PennyLaneAI/pennylane-lightning/pull/879)

* Unify Lightning-Kokkos and Lightning-Qubit devices under a Lightning-Base abstracted class.
  [(#876)](https://github.com/PennyLaneAI/pennylane-lightning/pull/876)

* Smarter defaults for the `split_obs` argument in the serializer. The serializer splits linear combinations into chunks instead of all their terms.
  [(#873)](https://github.com/PennyLaneAI/pennylane-lightning/pull/873/)

* Prefer `tomlkit` over `toml` for building Lightning wheels, and choose `tomli` and `tomllib` over `toml` when installing the package.
  [(#857)](https://github.com/PennyLaneAI/pennylane-lightning/pull/857)

* Lightning-Kokkos gains native support for the `PauliRot` gate.
  [(#855)](https://github.com/PennyLaneAI/pennylane-lightning/pull/855)

### Documentation

* Update Lightning-Tensor installation docs and usage suggestions.
  [(#971)](https://github.com/PennyLaneAI/pennylane-lightning/pull/971)
  [(#972)](https://github.com/PennyLaneAI/pennylane-lightning/pull/971)

* Update `README.rst` installation instructions for `lightning.gpu` and `lightning.tensor`.
  [(#957)](https://github.com/PennyLaneAI/pennylane-lightning/pull/957)

* Update `lightning.tensor` documentation to include all the new features added since pull request #756. The new features are: 1. Finite-shot measurements; 2. Expval-base quantities; 3. Support for `qml.state()` and `qml.stateprep()`; 4. Support for all gates support via Matrix Product Operator (MPO).
  [(#909)](https://github.com/PennyLaneAI/pennylane-lightning/pull/909)

### Bug fixes

*  Fix Lightning Kokkos test_device for `kokkos_args` fail for MacOS due to `np.complex256`
  [(#974)](https://github.com/PennyLaneAI/pennylane-lightning/pull/974)

*  Fix PTM stable-latest related to `default.qubit.legacy` and the `latest` flag usage.
  [(#961)](https://github.com/PennyLaneAI/pennylane-lightning/pull/961)
  [(#966)](https://github.com/PennyLaneAI/pennylane-lightning/pull/966)

* Fix build failure for Lightning-Kokkos editable installation on MacOS due to `liblightning_kokkos_catalyst.so` copy and `liblightning_kokkos_catalyst.so` not copied to correct build path for editable installation.
  [(#947)](https://github.com/PennyLaneAI/pennylane-lightning/pull/947)
  [(#968)](https://github.com/PennyLaneAI/pennylane-lightning/pull/968)

* Add concept restriction to ensure `ConstMult` inline function only hit with arithmetic-values times complex values. Fixes build failures with the test suite when enabling OpenMP, and disabling BLAS and Python under clang.
  [(#936)](https://github.com/PennyLaneAI/pennylane-lightning/pull/936)

* Bug fix for `applyMatrix` in Lightning-Tensor. Matrix operator data is not stored in the `cuGateCache` object to support `TensorProd` obs with multiple `Hermitian` obs.
  [(#932)](https://github.com/PennyLaneAI/pennylane-lightning/pull/932)

* Bug fix for `_pauli_word` of `QuantumScriptSerializer`. `_pauli_word` can process `PauliWord` object: `I`.
  [(#919)](https://github.com/PennyLaneAI/pennylane-lightning/pull/919)

* Bug fix for analytic `qml.probs` in the Lightning-Tensor C++ API.
  [(#906)](https://github.com/PennyLaneAI/pennylane-lightning/pull/906)

### Contributors

This release contains contributions from (in alphabetical order):

Ali Asadi, Amintor Dusko, Diego Guala, Joseph Lee, Luis Alfredo Nuñez Meneses, Vincent Michaud-Rioux, Lee J. O'Riordan, Mudit Pandey, Shuli Shu, Haochen Paul Wang

---

# Release 0.38.0

### New features since last release

* Add `qml.StatePrep()` and `qml.QubitStateVector()` support to `lightning.tensor`.
  [(#849)](https://github.com/PennyLaneAI/pennylane-lightning/pull/849)

* Add analytic `qml.probs()` measurement support to `lightning.tensor`.
  [(#830)](https://github.com/PennyLaneAI/pennylane-lightning/pull/830)

* Add `qml.state()` measurement support to `lightning.tensor`.
  [(#827)](https://github.com/PennyLaneAI/pennylane-lightning/pull/827)

* Add Lightning-GPU Linux (AArch64 + GraceHopper) wheels to PyPI.
  [(#815)](https://github.com/PennyLaneAI/pennylane-lightning/pull/815)

* Add `var` support to `lightning.tensor`. Note that `var` support is added via `obs**2` and this implementation scales as `O(num_obs**2)`.
  [(#804)](https://github.com/PennyLaneAI/pennylane-lightning/pull/804)

### Breaking changes

* Update python packaging to follow PEP 517/518/621/660 standards.
  [(#832)](https://github.com/PennyLaneAI/pennylane-lightning/pull/832)

* Add `getData()` in the `lightning.tensor` C++ backend. Users are responsible for ensuring sufficient host memory is allocated for the full state vector.
  [(#827)](https://github.com/PennyLaneAI/pennylane-lightning/pull/827)

* Remove `NDpermuter.hpp` which is no longer required.
  [(#795)](https://github.com/PennyLaneAI/pennylane-lightning/pull/795)

* Remove temporary steps from the CI, such as downgrading Scipy to <1.14 and installing Kokkos v4.2 for `lightning-version == 'stable'`.
  [(#792)](https://github.com/PennyLaneAI/pennylane-lightning/pull/792)

* Do not run GPU tests and Docker workflows on release.
  [(#788)](https://github.com/PennyLaneAI/pennylane-lightning/pull/788)

* Update python packaging to follow PEP 517/518/621/660 standards.
  [(#832)](https://github.com/PennyLaneAI/pennylane-lightning/pull/832)

### Improvements

* Updated calls of ``size_t`` to ``std::size_t`` everywhere.
  [(#816)](https://github.com/PennyLaneAI/pennylane-lightning/pull/816)

* Update Lightning tests to support the generalization of basis state preparation.
  [(#864)](https://github.com/PennyLaneAI/pennylane-lightning/pull/864)

* Add `SetState` and `SetBasisState` to `Lightning-KokkosSimulator`.
  [(#861)](https://github.com/PennyLaneAI/pennylane-lightning/pull/861)

* Remove use of the deprecated `Operator.expand` in favour of `Operator.decomposition`.
  [(#846)](https://github.com/PennyLaneAI/pennylane-lightning/pull/846)

* The `setBasisState` and `setStateVector` methods of `StateVectorLQubit` and `StateVectorKokkos` are overloaded to support PennyLane-like parameters.
  [(#843)](https://github.com/PennyLaneAI/pennylane-lightning/pull/843)

* Move `setBasisState`, `setStateVector` and `resetStateVector` from `StateVectorLQubitManaged` to `StateVectorLQubit`.
  [(#841)](https://github.com/PennyLaneAI/pennylane-lightning/pull/841)

* Update `generate_samples` in Lightning-Kokkos and Lightning-GPU to support `qml.measurements.Shots` type instances.
  [(#839)](https://github.com/PennyLaneAI/pennylane-lightning/pull/839)

* Add a Catalyst-specific wrapping class for Lightning Kokkos.
  [(#837)](https://github.com/PennyLaneAI/pennylane-lightning/pull/837)
  [(#770)](https://github.com/PennyLaneAI/pennylane-lightning/pull/770)

* Lightning-Qubit natively supports the `PauliRot` gate.
  [(#834)](https://github.com/PennyLaneAI/pennylane-lightning/pull/834)

* Multiple calls to the `append_mps_final_state()` API is allowed in `lightning.tensor`.
  [(#830)](https://github.com/PennyLaneAI/pennylane-lightning/pull/830)

* Add `initial_state_prep` option to Catalyst TOML file.
  [(#826)](https://github.com/PennyLaneAI/pennylane-lightning/pull/826)

* `ENABLE_LAPACK` is `OFF` by default for all Lightning backends.
  [(#825)](https://github.com/PennyLaneAI/pennylane-lightning/pull/825)

* Update `ctrl_decomp_zyz` tests with `len(control_wires) > 1`.
  [(#821)](https://github.com/PennyLaneAI/pennylane-lightning/pull/821)

* Update the Catalyst-specific wrapping class for Lightning Kokkos to track Catalyst's new support for MCM seeding.
  [(#819)](https://github.com/PennyLaneAI/pennylane-lightning/pull/819)

* Replace ``size_t`` by ``std::size_t`` everywhere.
  [(#816)](https://github.com/PennyLaneAI/pennylane-lightning/pull/816/)

* Shot batching is made more efficient by executing all the shots in one go on Lightning-Qubit.
  [(#814)](https://github.com/PennyLaneAI/pennylane-lightning/pull/814)

* Lightning-Qubit calls `generate_samples(wires)` on a minimal subset of wires when executing in finite-shot mode.
  [(#813)](https://github.com/PennyLaneAI/pennylane-lightning/pull/813)

* Update `LightingQubit.preprocess` to work with changes to preprocessing for mid-circuit measurements.
  [(#812)](https://github.com/PennyLaneAI/pennylane-lightning/pull/812)

* Avoid unnecessary memory reset in Lightning-Qubit's state vector class constructor.
  [(#811)](https://github.com/PennyLaneAI/pennylane-lightning/pull/811)

* Add `generate_samples(wires)` support in Lightning-Qubit, which samples faster for a subset of wires.
  [(#809)](https://github.com/PennyLaneAI/pennylane-lightning/pull/809)

* Optimize the OpenMP parallelization of Lightning-Qubit's `probs` for all number of targets.
  [(#807)](https://github.com/PennyLaneAI/pennylane-lightning/pull/807)

* Optimize `probs(wires)` of Lightning-Kokkos using various kernels. Which kernel is to be used depends on the device, number of qubits and number of target wires.
  [(#802)](https://github.com/PennyLaneAI/pennylane-lightning/pull/802)

* Add GPU device compute capability check for Lightning-Tensor.
  [(#803)](https://github.com/PennyLaneAI/pennylane-lightning/pull/803)

* Refactor CUDA utils Python bindings to a separate module.
  [(#801)](https://github.com/PennyLaneAI/pennylane-lightning/pull/801)

* Parallelize Lightning-Qubit `probs` with OpenMP when using the `-DLQ_ENABLE_KERNEL_OMP=1` CMake argument.
  [(#800)](https://github.com/PennyLaneAI/pennylane-lightning/pull/800)

* Implement `probs(wires)` using a bit-shift implementation akin to the gate kernels in Lightning-Qubit.
  [(#795)](https://github.com/PennyLaneAI/pennylane-lightning/pull/795)

* Enable setting the PennyLane version when invoking, for example, `make docker-build version=master pl_version=master`.
  [(#791)](https://github.com/PennyLaneAI/pennylane-lightning/pull/791)

### Documentation

* The installation instructions for all lightning plugins have been improved.
  [(#858)](https://github.com/PennyLaneAI/pennylane-lightning/pull/858)
  [(#851)](https://github.com/PennyLaneAI/pennylane-lightning/pull/851)

* Updated the README and added citation format for Lightning arXiv preprint.
  [(#818)](https://github.com/PennyLaneAI/pennylane-lightning/pull/818)

### Bug fixes

* Point to the right Lightning root folder independently from the invocation location, when configuring the project.
  [(#874)](https://github.com/PennyLaneAI/pennylane-lightning/pull/874)

* Update dependencies and `build` command options following changes in the build system.
  [(#863)](https://github.com/PennyLaneAI/pennylane-lightning/pull/863)

* Replace structured bindings by variables in `GateImplementationsLM.hpp`.
  [(#856)](https://github.com/PennyLaneAI/pennylane-lightning/pull/856)

* Remove wrong `-m` when calling `setup.py`.
  [(#854)](https://github.com/PennyLaneAI/pennylane-lightning/pull/854)

* Fix plugin-test-matrix CI/CD workflows.
  [(#850)](https://github.com/PennyLaneAI/pennylane-lightning/pull/850)

* Set the `immutable` parameter value as `false` for the `cutensornetStateApplyTensorOperator` to allow the following `cutensornetStateUpdateTensorOperator` call.
  [(#845)](https://github.com/PennyLaneAI/pennylane-lightning/pull/845)

* Fix cuQuantum SDK path pass-though in CMake.
  [(#831)](https://github.com/PennyLaneAI/pennylane-lightning/pull/831)

* Fix CUDA sync issues on AArch64 + GraceHopper.
  [(#823)](https://github.com/PennyLaneAI/pennylane-lightning/pull/823)

* Check for the number of wires for Hermitian observables in Lightning-Tensor. Only 1-wire Hermitian observables are supported as of `cuTensorNet-v24.03.0`.
  [(#806)](https://github.com/PennyLaneAI/pennylane-lightning/pull/806)

* Set `PL_BACKEND` for the entire `build-wheel-lightning-gpu` Docker-build stage to properly build the Lightning-GPU wheel.
  [(#791)](https://github.com/PennyLaneAI/pennylane-lightning/pull/791)

* Fix conditions for skipping build & push steps in the Docker build workflows.
  [(#790)](https://github.com/PennyLaneAI/pennylane-lightning/pull/790)

* Downgrade Scipy on Lightning stable version tests.
  [(#783)](https://github.com/PennyLaneAI/pennylane-lightning/pull/783)

* Fix checkout command in test workflows for rc branches.
  [(#777)](https://github.com/PennyLaneAI/pennylane-lightning/pull/777)

* Point to the right Lightning root folder independently from the invocation location, when configuring the project.
  [(#874)](https://github.com/PennyLaneAI/pennylane-lightning/pull/874)

### Contributors

This release contains contributions from (in alphabetical order):

Ali Asadi, Astral Cai, Ahmed Darwish, Amintor Dusko, Vincent Michaud-Rioux, Luis Alfredo Nuñez Meneses, Erick Ochoa Lopez, Lee J. O'Riordan, Mudit Pandey, Shuli Shu, Raul Torres, Paul Haochen Wang

---

# Release 0.37.0

### New features since last release

* Implement Python interface to the `lightning.tensor` device.
  [(#748)](https://github.com/PennyLaneAI/pennylane-lightning/pull/748)

* Add `inverse` support for gate operations in `lightning.tensor` in the C++ layer.
  [(#753)](https://github.com/PennyLaneAI/pennylane-lightning/pull/753)

* Add `observable` and `expval` support to the `cutensornet`-backed `lightning.tensor` C++ layer.
  [(#728)](https://github.com/PennyLaneAI/pennylane-lightning/pull/728)

* Add gate support to `cutensornet`-backed `lightning.tensor` C++ layer.
  [(#718)](https://github.com/PennyLaneAI/pennylane-lightning/pull/718)

* Add `cutensornet`-backed `MPS` C++ layer to `lightning.tensor`.
  [(#704)](https://github.com/PennyLaneAI/pennylane-lightning/pull/704)

* Add support for `C(BlockEncode)` to Lightning devices.
  [(#743)](https://github.com/PennyLaneAI/pennylane-lightning/pull/743)

### Breaking changes

* Removed the `QuimbMPS` class and the corresponding backend from `lightning.tensor`.
  [(#737)](https://github.com/PennyLaneAI/pennylane-lightning/pull/737)

* Changed the name of `default.tensor` to `lightning.tensor` with the `quimb` backend.
  [(#730)](https://github.com/PennyLaneAI/pennylane-lightning/pull/730)

* `dynamic_one_shot` uses shot-vectors in the auxiliary tape to tell the device how many times to repeat the tape. Lightning-Qubit is updated accordingly.
  [(#724)](https://github.com/PennyLaneAI/pennylane-lightning/pull/724)

* `dynamic_one_shot` deals with post-selection during the post-processing phase, so Lightning-Qubit does not return `None`-valued measurements for mismatching samples anymore.
  [(#720)](https://github.com/PennyLaneAI/pennylane-lightning/pull/720)

### Improvements

* Release candidate branches automatically use the new large GitHub runner pool.
  [(#769)](https://github.com/PennyLaneAI/pennylane-lightning/pull/769)

* Lightning-Kokkos dev wheels for MacOS (x86_64, ARM64) and Linux (AArch64) are uploaded to TestPyPI upon merging a pull request.
  [(#765)](https://github.com/PennyLaneAI/pennylane-lightning/pull/765)

* Lightning-Kokkos Linux (x86_64) dev wheels are pushed to [Test PyPI](https://test.pypi.org/project/PennyLane-Lightning-Kokkos/) upon merging a pull request.
  [(#763)](https://github.com/PennyLaneAI/pennylane-lightning/pull/763)

* Change the type of tensor network objects passed to `ObservablesTNCuda` and `MeasurementsTNCuda` classes from `StateTensorT` to `TensorNetT`.
  [(#759)](https://github.com/PennyLaneAI/pennylane-lightning/pull/759)

* Silence `NDPermuter` linting warnings.
  [(#750)](https://github.com/PennyLaneAI/pennylane-lightning/pull/750)

* Rationalize MCM tests, removing most end-to-end tests from the native MCM test file, but keeping one that validates multiple mid-circuit measurements with any allowed return.
  [(#754)](https://github.com/PennyLaneAI/pennylane-lightning/pull/754)

* Rename `lightning.tensor` C++ libraries.
  [(#755)](https://github.com/PennyLaneAI/pennylane-lightning/pull/755)

* Set `state_tensor` as `const` for the `MeasurementTNCuda` class.
  [(#753)](https://github.com/PennyLaneAI/pennylane-lightning/pull/753)

* Updated Kokkos version and support to 4.3.01.
  [(#725)](https://github.com/PennyLaneAI/pennylane-lightning/pull/725)

* Lightning-Kokkos' functors are rewritten as functions wrapping around generic gate and generator functors templated over a coefficient interaction function. This reduces boilerplate while clarifying how the various kernels differ from one another.
  [(#640)](https://github.com/PennyLaneAI/pennylane-lightning/pull/640)

* Update C++ and Python GitHub actions names to include the matrix info.
  [(#717)](https://github.com/PennyLaneAI/pennylane-lightning/pull/717)

* Remove `CPhase` in favour of `CPhaseShift` in Lightning devices.
  [(#717)](https://github.com/PennyLaneAI/pennylane-lightning/pull/717)

* The various OpenMP configurations of Lightning-Qubit are tested in parallel on different Github Actions runners.
  [(#712)](https://github.com/PennyLaneAI/pennylane-lightning/pull/712)

* Update Linux wheels to use `manylinux_2_28` images.
  [(#667)](https://github.com/PennyLaneAI/pennylane-lightning/pull/667)

* Add support for `qml.expval` and `qml.var` in the `lightning.tensor` device for the `quimb` interface and the MPS method.
  [(#686)](https://github.com/PennyLaneAI/pennylane-lightning/pull/686)

* Changed the name of `lightning.tensor` to `default.tensor` with the `quimb` backend.
  [(#719)](https://github.com/PennyLaneAI/pennylane-lightning/pull/719)

* `lightning.qubit` and `lightning.kokkos` adhere to user-specified mid-circuit measurement configuration options.
  [(#736)](https://github.com/PennyLaneAI/pennylane-lightning/pull/736)

* Patch the C++ `Measurements.probs(wires)` method in Lightning-Qubit and Lightning-Kokkos to `Measurements.probs()` when called with all wires.
  This will trigger a more optimized implementation for calculating the probabilities of the entire system.
  [(#744)](https://github.com/PennyLaneAI/pennylane-lightning/pull/744)

* Remove the daily schedule from the "Compat Check w/PL - release/release" GitHub action.
  [(#746)](https://github.com/PennyLaneAI/pennylane-lightning/pull/746)

* Remove the required `scipy` config file for Lightning-Qubit. The support is now maintained by passing `SCIPY_LIBS_PATH` to the compiler.
  [(#775)](https://github.com/PennyLaneAI/pennylane-lightning/pull/775)

### Documentation

* Add installation instructions and documentation for `lightning.tensor`.
  [(#756)](https://github.com/PennyLaneAI/pennylane-lightning/pull/756)

### Bug fixes

* Don't route `probs(wires=[])` to `probs(all_wires)` in Lightning-Kokkos.
  [(#762)](https://github.com/PennyLaneAI/pennylane-lightning/pull/762)

* `ControlledQubitUnitary` is present in the Python device but not the TOML files. It is added to the decomposition gates since it can be implemented in its alternate form of `C(QubitUnitary)`.
  [(#767)](https://github.com/PennyLaneAI/pennylane-lightning/pull/767)

* Update the Lightning TOML files to indicate that non-commuting observables are supported.
  [(#764)](https://github.com/PennyLaneAI/pennylane-lightning/pull/764)

* Fix regex matching issue with auto on-boarding of release candidate branch to using the large runner queue.
  [(#774)](https://github.com/PennyLaneAI/pennylane-lightning/pull/774)

* Fix random CI failures for `lightning.tensor` Python unit tests and ignore `lightning_tensor` paths.
  [(#761)](https://github.com/PennyLaneAI/pennylane-lightning/pull/761)

* `lightning.qubit` and `lightning.kokkos` use `qml.ops.Conditional.base` instead of `qml.ops.Conditional.then_op`.
  [(#752)](https://github.com/PennyLaneAI/pennylane-lightning/pull/752)

* The preprocessing step in `lightning.qubit` now uses interface information to properly support the hardware-like postselection for mid-circuit measurements.
  [(#760)](https://github.com/PennyLaneAI/pennylane-lightning/pull/760)

* Fix AVX streaming operation support with newer GCC.
  [(#729)](https://github.com/PennyLaneAI/pennylane-lightning/pull/729)

* Revert changes calling the templated `IMAG`, `ONE`, `ZERO` functions in Kokkos kernels since they are incompatible with device execution.
  [(#733)](https://github.com/PennyLaneAI/pennylane-lightning/pull/733)

* The `tests_lkcpu_python.yml` workflow properly checks out the release or stable version of Lightning-Qubit during the test job.
  [(#723)](https://github.com/PennyLaneAI/pennylane-lightning/pull/723)

* Fix PennyLane Lightning-Kokkos and Lightning-Qubit tests for stable/stable configuration.
  [(#734)](https://github.com/PennyLaneAI/pennylane-lightning/pull/734)

* Remove the Autoray dependency from requirement files.
  [(#736)](https://github.com/PennyLaneAI/pennylane-lightning/pull/736)

* Fix the `cuda-runtime-12-0` dependency issue on RHEL8.
  [(#739)](https://github.com/PennyLaneAI/pennylane-lightning/pull/739)

* Fix the memory segmentation fault when initializing zero-wire Lightning-Kokkos.
  [(#757)](https://github.com/PennyLaneAI/pennylane-lightning/pull/757)

* Remove `pennylane.ops.op_math.controlled_decompositions.ctrl_decomp_zyz` tests with `len(control_wires) > 1`.
  [(#757)](https://github.com/PennyLaneAI/pennylane-lightning/pull/757)

* Add support for Scipy v1.14.
  [(#776)](https://github.com/PennyLaneAI/pennylane-lightning/pull/776)

* Add pickle support for the `DevPool` object in `lightning.gpu`.
  [(#772)](https://github.com/PennyLaneAI/pennylane-lightning/pull/772)

### Contributors

This release contains contributions from (in alphabetical order):

Ali Asadi, Amintor Dusko, Lillian Frederiksen, Pietropaolo Frisoni, David Ittah, Vincent Michaud-Rioux, Lee James O'Riordan, Mudit Pandey, Shuli Shu, Jay Soni

---

# Release 0.36.0

### New features since last release

* Add `cutensornet`-backed `MPS` C++ layer to `lightning.tensor`.
  [(#704)](https://github.com/PennyLaneAI/pennylane-lightning/pull/704)

* Add Python class for the `lightning.tensor` device which uses the new device API and the interface for `quimb` based on the MPS method.
  [(#671)](https://github.com/PennyLaneAI/pennylane-lightning/pull/671)

* Add compile-time support for AVX2/512 streaming operations in `lightning.qubit`.
  [(#664)](https://github.com/PennyLaneAI/pennylane-lightning/pull/664)

* `lightning.kokkos` supports mid-circuit measurements.
  [(#672)](https://github.com/PennyLaneAI/pennylane-lightning/pull/672)

* Add dynamic linking to LAPACK/OpenBlas shared objects in `scipy.libs` for both C++ and Python layer.
  [(#653)](https://github.com/PennyLaneAI/pennylane-lightning/pull/653)

* `lightning.qubit` supports mid-circuit measurements.
  [(#650)](https://github.com/PennyLaneAI/pennylane-lightning/pull/650)

* Add finite shots support in `lightning.qubit2`.
  [(#630)](https://github.com/PennyLaneAI/pennylane-lightning/pull/630)

* Add `collapse` and `normalize` methods to the `StateVectorLQubit` classes, enabling "branching" of the wavefunction. Add methods to create and seed an RNG in the `Measurements` modules.
  [(#645)](https://github.com/PennyLaneAI/pennylane-lightning/pull/645)

* Add two new Python classes (LightningStateVector and LightningMeasurements) to support `lightning.qubit2`.
  [(#613)](https://github.com/PennyLaneAI/pennylane-lightning/pull/613)

* Add analytic-mode `qml.probs` and `qml.var` support in `lightning.qubit2`.
  [(#627)](https://github.com/PennyLaneAI/pennylane-lightning/pull/627)

* Add `LightningAdjointJacobian` to support `lightning.qubit2`.
  [(#631)](https://github.com/PennyLaneAI/pennylane-lightning/pull/631)

* Add `lightning.qubit2` device which uses the new device API.
  [(#607)](https://github.com/PennyLaneAI/pennylane-lightning/pull/607)
  [(#628)](https://github.com/PennyLaneAI/pennylane-lightning/pull/628)

* Add Vector-Jacobian Product calculation support to `lightning.qubit`.
  [(#644)](https://github.com/PennyLaneAI/pennylane-lightning/pull/644)

* Add support for using new operator arithmetic as the default.
  [(#649)](https://github.com/PennyLaneAI/pennylane-lightning/pull/649)

### Breaking changes

* Split Lightning-Qubit and Lightning-Kokkos CPU Python tests with `pytest-split`. Remove `SERIAL` from Kokkos' `exec_model` matrix. Remove `all` from Lightning-Kokkos' `pl_backend` matrix. Move `clang-tidy` checks to `tidy.yml`. Avoid editable `pip` installations.
  [(#696)](https://github.com/PennyLaneAI/pennylane-lightning/pull/696)
* Update `lightning.gpu` and `lightning.kokkos` to raise an error instead of falling back to `default.qubit`.
  [(#689)](https://github.com/PennyLaneAI/pennylane-lightning/pull/689)

* Add `paths` directives to test workflows to avoid running tests that cannot be impacted by changes.
  [(#699)](https://github.com/PennyLaneAI/pennylane-lightning/pull/699)
  [(#695)](https://github.com/PennyLaneAI/pennylane-lightning/pull/695)

* Move common components of `/src/simulator/lightning_gpu/utils/` to `/src/utils/cuda_utils/`.
  [(#676)](https://github.com/PennyLaneAI/pennylane-lightning/pull/676)

* Deprecate static LAPACK linking support.
  [(#653)](https://github.com/PennyLaneAI/pennylane-lightning/pull/653)

* Migrate `lightning.qubit` to the new device API.
  [(#646)](https://github.com/PennyLaneAI/pennylane-lightning/pull/646)

* Introduce `ci:build_wheels` label, which controls wheel building on `pull_request` and other triggers.
  [(#648)](https://github.com/PennyLaneAI/pennylane-lightning/pull/648)

* Remove building wheels for Lightning Kokkos on Windows.
  [(#693)](https://github.com/PennyLaneAI/pennylane-lightning/pull/693)

### Improvements

* Add tests for Windows Wheels, fix ill-defined caching, and set the proper backend for `lightning.kokkos` wheels.
  [(#693)](https://github.com/PennyLaneAI/pennylane-lightning/pull/693)

* Replace string comparisons by `isinstance` checks where possible.
  [(#691)](https://github.com/PennyLaneAI/pennylane-lightning/pull/691)

* Refactor `cuda_utils` to remove its dependency on `custatevec.h`.
  [(#681)](https://github.com/PennyLaneAI/pennylane-lightning/pull/681)

* Add `test_templates.py` module where Grover and QSVT are tested.
  [(#684)](https://github.com/PennyLaneAI/pennylane-lightning/pull/684)

* Create `cuda_utils` for common usage of CUDA related backends.
  [(#676)](https://github.com/PennyLaneAI/pennylane-lightning/pull/676)

* Refactor `lightning_gpu_utils` unit tests to remove the dependency on statevector class.
  [(#675)](https://github.com/PennyLaneAI/pennylane-lightning/pull/675)

* Upgrade GitHub actions versions from v3 to v4.
  [(#669)](https://github.com/PennyLaneAI/pennylane-lightning/pull/669)

* Initialize the private attributes `gates_indices_` and `generators_indices_` of `StateVectorKokkos` using the definitions of the `Pennylane::Gates::Constant` namespace.
  [(#641)](https://github.com/PennyLaneAI/pennylane-lightning/pull/641)

* Add `isort` to `requirements-dev.txt` and run before `black` upon `make format` to sort Python imports.
  [(#623)](https://github.com/PennyLaneAI/pennylane-lightning/pull/623)

* Improve support for new operator arithmetic with `QuantumScriptSerializer.serialize_observables`.
  [(#670)](https://github.com/PennyLaneAI/pennylane-lightning/pull/670)

* Add `workflow_dispatch` to wheels recipes; allowing developers to build wheels manually on a branch instead of temporarily changing the headers.
  [(#679)](https://github.com/PennyLaneAI/pennylane-lightning/pull/679)

* Add the `ENABLE_LAPACK` compilation flag to toggle dynamic linking to LAPACK library.
  [(#678)](https://github.com/PennyLaneAI/pennylane-lightning/pull/678)

### Documentation

### Bug fixes

* Fix wire order permutations when using `qml.probs` with out-of-order wires in Lightning-Qubit.
  [(#707)](https://github.com/PennyLaneAI/pennylane-lightning/pull/707)

* Lightning-Qubit once again respects the wire order specified on device instantiation.
  [(#705)](https://github.com/PennyLaneAI/pennylane-lightning/pull/705)

* `dynamic_one_shot` was refactored to use `SampleMP` measurements as a way to return the mid-circuit measurement samples. `LightningQubit's `simulate` is modified accordingly.
  [(#694)](https://github.com/PennyLaneAI/pennylane-lightning/pull/694)

* Lightning-Qubit correctly decomposes state prep operations when used in the middle of a circuit.
  [(#687)](https://github.com/PennyLaneAI/pennylane-lightning/pull/687)

* Lightning-Qubit correctly decomposes `qml.QFT` and `qml.GroverOperator` if `len(wires)` is greater than 9 and 12 respectively.
  [(#687)](https://github.com/PennyLaneAI/pennylane-lightning/pull/687)

* Specify `isort` `--py` (Python version) and `-l` (max line length) to stabilize `isort` across Python versions and environments.
  [(#647)](https://github.com/PennyLaneAI/pennylane-lightning/pull/647)

* Fix random `coverage xml` CI issues.
  [(#635)](https://github.com/PennyLaneAI/pennylane-lightning/pull/635)

* `lightning.qubit` correctly decomposed state preparation operations with adjoint differentiation.
  [(#661)](https://github.com/PennyLaneAI/pennylane-lightning/pull/661)

* Fix the failed observable serialization unit tests.
  [(#683)](https://github.com/PennyLaneAI/pennylane-lightning/pull/683)

* Update the Lightning-Qubit new device API to work with Catalyst.
  [(#665)](https://github.com/PennyLaneAI/pennylane-lightning/pull/665)

* Update the version of `codecov-action` to v4 and fix the CodeCov issue with the PL-Lightning check-compatibility actions.
  [(#682)](https://github.com/PennyLaneAI/pennylane-lightning/pull/682)

* Refactor of dev prerelease auto-update-version workflow.
  [(#685)](https://github.com/PennyLaneAI/pennylane-lightning/pull/685)

* Remove gates unsupported by catalyst from TOML file.
  [(#698)](https://github.com/PennyLaneAI/pennylane-lightning/pull/698)

* Increase tolerance for a flaky test.
  [(#703)](https://github.com/PennyLaneAI/pennylane-lightning/pull/703)

* Remove `ControlledQubitUnitary` in favour of `C(QubitUnitary)` from the list of supported operations and the device TOML file. The `stopping_condition` method guarantees the consistency of decompositions.
  [(#758)](https://github.com/PennyLaneAI/pennylane-lightning/pull/758)

* Raise a clear error message with initialization of `lightning.kokkos` with zero-qubit on Windows.
  [(#758)](https://github.com/PennyLaneAI/pennylane-lightning/pull/758)


### Contributors

This release contains contributions from (in alphabetical order):

Ali Asadi, Amintor Dusko, Pietropaolo Frisoni, Thomas Germain, Christina Lee, Erick Ochoa Lopez, Vincent Michaud-Rioux, Rashid N H M, Lee James O'Riordan, Mudit Pandey, Shuli Shu

---

# Release 0.35.1

### Improvements

* Use the `adjoint` gate parameter to apply `qml.Adjoint` operations instead of matrix methods in `lightning.qubit`.
  [(#632)](https://github.com/PennyLaneAI/pennylane-lightning/pull/632)

### Bug fixes

* Fix `qml.Adjoint` support in `lightning.gpu` and `lightning.kokkos`.
  [(#632)](https://github.com/PennyLaneAI/pennylane-lightning/pull/632)

* Fix finite shots support in `lightning.qubit`, `lightning.gpu` and `lightning.kokkos`. The bug would impact calculations with measurements on observables with non-trivial diagonalizing gates and calculations with shot vectors.
  [(#632)](https://github.com/PennyLaneAI/pennylane-lightning/pull/632)

### Contributors

This release contains contributions from (in alphabetical order):

Vincent Michaud-Rioux

---

# Release 0.35.0

### New features since last release

* All backends now support `GlobalPhase` and `C(GlobalPhase)` in forward pass.
  [(#579)](https://github.com/PennyLaneAI/pennylane-lightning/pull/579)

* Add Hermitian observable support for shot-noise measurement and Lapack support.
  [(#569)](https://github.com/PennyLaneAI/pennylane-lightning/pull/569)

### Breaking changes

* Migrate `lightning.gpu` to CUDA 12.
  [(#606)](https://github.com/PennyLaneAI/pennylane-lightning/pull/606)

### Improvements

* Expand error values and strings returned from CUDA libraries.
  [(#617)](https://github.com/PennyLaneAI/pennylane-lightning/pull/617)

* `C(MultiRZ)` and `C(Rot)` gates are natively supported (with `LM` kernels).
  [(#614)](https://github.com/PennyLaneAI/pennylane-lightning/pull/614)

* Add adjoint support for `GlobalPhase` in Lightning-GPU and Lightning-Kokkos.
  [(#615)](https://github.com/PennyLaneAI/pennylane-lightning/pull/615)

* Lower the overheads of Windows CI tests.
  [(#610)](https://github.com/PennyLaneAI/pennylane-lightning/pull/610)

* Decouple LightningQubit memory ownership from numpy and migrate it to Lightning-Qubit managed state-vector class.
  [(#601)](https://github.com/PennyLaneAI/pennylane-lightning/pull/601)

* Expand support for Projector observables on Lightning-Kokkos.
  [(#601)](https://github.com/PennyLaneAI/pennylane-lightning/pull/601)

* Split Docker build cron job into two jobs: master and latest. This is mainly for reporting in the `plugin-test-matrix` repo.
  [(#600)](https://github.com/PennyLaneAI/pennylane-lightning/pull/600)

* The `BlockEncode` operation from PennyLane is now supported on all Lightning devices.
  [(#599)](https://github.com/PennyLaneAI/pennylane-lightning/pull/599)

* OpenMP acceleration can now be enabled at compile time for all `lightning.qubit` gate kernels using the `-DLQ_ENABLE_KERNEL_OMP=1` CMake argument.
  [(#510)](https://github.com/PennyLaneAI/pennylane-lightning/pull/510)

* Enable building Docker images for any branch or tag. Set the Docker build cron job to build images for the latest release and `master`.
  [(#598)](https://github.com/PennyLaneAI/pennylane-lightning/pull/598)

* Enable choosing the PennyLane-Lightning version and disabling push to Docker Hub in the Docker build workflow. Add a cron job calling the Docker build workflow.
  [(#597)](https://github.com/PennyLaneAI/pennylane-lightning/pull/597)

* Pull Kokkos v4.2.00 from the official Kokkos repository to test Lightning-Kokkos with the CUDA backend.
  [(#596)](https://github.com/PennyLaneAI/pennylane-lightning/pull/596)

* Remove deprecated MeasurementProcess.name.
  [(#605)](https://github.com/PennyLaneAI/pennylane-lightning/pull/605)

### Documentation

* Update requirements to build the documentation.
  [(#594)](https://github.com/PennyLaneAI/pennylane-lightning/pull/594)

### Bug fixes

* Downgrade auditwheel due to changes with library exclusion list.
  [(#620)](https://github.com/PennyLaneAI/pennylane-lightning/pull/620)

* List `GlobalPhase` gate in each device's TOML file.
  [(#615)](https://github.com/PennyLaneAI/pennylane-lightning/pull/615)

* Lightning-GPU's gate cache failed to distinguish between certain gates.
  For example, `MultiControlledX([0, 1, 2], "111")` and `MultiControlledX([0, 2], "00")` were applied as the same operation.
  This could happen with (at least) the following gates: `QubitUnitary`,`ControlledQubitUnitary`,`MultiControlledX`,`DiagonalQubitUnitary`,`PSWAP`,`OrbitalRotation`.
  [(#579)](https://github.com/PennyLaneAI/pennylane-lightning/pull/579)

* Ensure the stopping condition decompositions are respected for larger templated QFT and Grover operators.
  [(#609)](https://github.com/PennyLaneAI/pennylane-lightning/pull/609)

* Move concurrency group specifications from reusable Docker build workflow to the root workflows.
  [(#604)](https://github.com/PennyLaneAI/pennylane-lightning/pull/604)

* Fix `lightning-kokkos-cuda` Docker build and add CI workflow to build images and push to Docker Hub.
  [(#593)](https://github.com/PennyLaneAI/pennylane-lightning/pull/593)

* Update jax.config imports.
  [(#619)](https://github.com/PennyLaneAI/pennylane-lightning/pull/619)

* Fix apply state vector when using a Lightning handle.
  [(#622)](https://github.com/PennyLaneAI/pennylane-lightning/pull/622)

* Pinning Pytest to a version compatible with Flaky.
  [(#624)](https://github.com/PennyLaneAI/pennylane-lightning/pull/624)

### Contributors

This release contains contributions from (in alphabetical order):

Amintor Dusko, David Ittah, Vincent Michaud-Rioux, Lee J. O'Riordan, Shuli Shu, Matthew Silverman

---

# Release 0.34.0

### New features since last release

* Support added for Python 3.12 wheel builds.
  [(#541)](https://github.com/PennyLaneAI/pennylane-lightning/pull/541)

* Lightning-Qubit support arbitrary controlled gates (any wires and any control values). The kernels are implemented in the `LM` module.
  [(#576)](https://github.com/PennyLaneAI/pennylane-lightning/pull/576)

* Shot-noise related methods now accommodate observable objects with arbitrary eigenvalues. Add a Kronecker product method for two diagonal matrices.
  [(#570)](https://github.com/PennyLaneAI/pennylane-lightning/pull/570)

* Add shot-noise support for probs in the C++ layer. Probabilities are calculated from generated samples. All Lightning backends support this feature. Please note that target wires should be sorted in ascending manner.
  [(#568)](https://github.com/PennyLaneAI/pennylane-lightning/pull/568)

* Add `LM` kernels to apply arbitrary controlled operations efficiently.
  [(#516)](https://github.com/PennyLaneAI/pennylane-lightning/pull/516)

* Add shots support for variance value, probs, sample, counts calculation for given observables (`NamedObs`, `TensorProd` and `Hamiltonian`) based on Pauli words, `Identity` and `Hadamard` in the C++ layer. All Lightning backends support this support feature.
  [(#561)](https://github.com/PennyLaneAI/pennylane-lightning/pull/561)

* Add shots support for expectation value calculation for given observables (`NamedObs`, `TensorProd` and `Hamiltonian`) based on Pauli words, `Identity` and `Hadamard` in the C++ layer by adding `measure_with_samples` to the measurement interface. All Lightning backends support this support feature.
  [(#556)](https://github.com/PennyLaneAI/pennylane-lightning/pull/556)

* `qml.QubitUnitary` operators can be included in a circuit differentiated with the adjoint method. Lightning handles circuits with arbitrary non-differentiable `qml.QubitUnitary` operators. 1,2-qubit `qml.QubitUnitary` operators with differentiable parameters can be differentiated using decomposition.
  [(#540)] (https://github.com/PennyLaneAI/pennylane-lightning/pull/540)

### Breaking changes

* Set the default version of Kokkos to 4.2.00 throughout the project (CMake, CI, etc.)
  [(#578)] (https://github.com/PennyLaneAI/pennylane-lightning/pull/578)

* Overload `applyOperation` with a fifth `matrix` argument to all state vector classes to support arbitrary operations in `AdjointJacobianBase`.
  [(#540)] (https://github.com/PennyLaneAI/pennylane-lightning/pull/540)

### Improvements

* Ensure aligned memory used for numpy arrays with state-vector without reallocations.
  [(#572)](https://github.com/PennyLaneAI/pennylane-lightning/pull/572)

* Unify error messages of shot measurement related unsupported observables to better Catalyst.
  [(#577)](https://github.com/PennyLaneAI/pennylane-lightning/pull/577)

* Add configuration files to improve compatibility with Catalyst.
  [(#566)](https://github.com/PennyLaneAI/pennylane-lightning/pull/566)

* Refactor shot-noise related methods of MeasurementsBase class in the C++ layer and eigenvalues are not limited to `1` and `-1`. Add `getObs()` method to Observables class. Refactor `applyInPlaceShots` to allow users to get eigenvalues of Observables object. Deprecated `_preprocess_state` method in `MeasurementsBase` class for safer use of the `LightningQubitRaw` backend.
[(#570)](https://github.com/PennyLaneAI/pennylane-lightning/pull/570)

* Modify `setup.py` to use backend-specific build directory (`f"build_{backend}"`) to accelerate rebuilding backends in alternance.
  [(#540)] (https://github.com/PennyLaneAI/pennylane-lightning/pull/540)

* Update Dockerfile and rewrite the `build-wheel-lightning-gpu` stage to build Lightning-GPU from the `pennylane-lightning` monorepo.
  [(#539)] (https://github.com/PennyLaneAI/pennylane-lightning/pull/539)

* Add the MPI test CI workflows of Lightning-GPU in compatibility cron jobs.
  [(#536)] (https://github.com/PennyLaneAI/pennylane-lightning/pull/536)

* Add MPI synchronization in places to safely handle communicated data.
  [(#538)](https://github.com/PennyLaneAI/pennylane-lightning/pull/538)

* Add release option in compatibility cron jobs to test the release candidates of PennyLane and the Lightning plugins against one another.
  [(#531)] (https://github.com/PennyLaneAI/pennylane-lightning/pull/531)

* Add GPU workflows in compatibility cron jobs to test Lightning-GPU and Lightning-Kokkos with the Kokkos CUDA backend.
  [(#528)] (https://github.com/PennyLaneAI/pennylane-lightning/pull/528)

### Documentation

* Fixed a small typo in the documentation page for the PennyLane-Lightning GPU device.
  [(#563)](https://github.com/PennyLaneAI/pennylane-lightning/pull/563)

* Add OpenGraph social preview for Lightning docs.
  [(#574)](https://github.com/PennyLaneAI/pennylane-lightning/pull/574)

### Bug fixes

* Fix CodeCov file contention issue when uploading data from many workloads.
  [(#584)](https://github.com/PennyLaneAI/pennylane-lightning/pull/584)

* Ensure the `lightning.gpu` intermediate wheel builds are uploaded to TestPyPI.
  [(#575)](https://github.com/PennyLaneAI/pennylane-lightning/pull/575)

* Allow support for newer clang-tidy versions on non-x86_64 platforms.
  [(#567)](https://github.com/PennyLaneAI/pennylane-lightning/pull/567)

* Do not run C++ tests when testing for compatibility with PennyLane, hence fixing plugin-matrix failures. Fix Lightning-GPU workflow trigger.
  [(#571)](https://github.com/PennyLaneAI/pennylane-lightning/pull/571)

* Revert single-node multi-GPU batching behaviour to match https://github.com/PennyLaneAI/pennylane-lightning-gpu/pull/27.
  [(#564)](https://github.com/PennyLaneAI/pennylane-lightning/pull/564)

* Move deprecated `stateprep` `QuantumScript` argument into the operation list in `mpitests/test_adjoint_jacobian.py`.
  [(#540)] (https://github.com/PennyLaneAI/pennylane-lightning/pull/540)

* Fix MPI Python unit tests for the adjoint method.
  [(#538)](https://github.com/PennyLaneAI/pennylane-lightning/pull/538)

* Fix the issue with assigning kernels to ops before registering kernels on macOS
  [(#582)](https://github.com/PennyLaneAI/pennylane-lightning/pull/582)

* Update `MANIFEST.in` to include device config files and `CHANGELOG.md`
  [(#585)](https://github.com/PennyLaneAI/pennylane-lightning/pull/585)

### Contributors

This release contains contributions from (in alphabetical order):

Ali Asadi, Isaac De Vlugt, Amintor Dusko, Vincent Michaud-Rioux, Erick Ochoa Lopez, Lee James O'Riordan, Shuli Shu

---

# Release 0.33.1

* pip-installed CUDA runtime libraries can now be accessed from a virtualenv.
  [(#543)](https://github.com/PennyLaneAI/pennylane-lightning/pull/543)

### Bug fixes

* The pybind11 compiled module RPATH linkage has been restored to pre-0.33 behaviour.
  [(#543)](https://github.com/PennyLaneAI/pennylane-lightning/pull/543)

### Contributors

This release contains contributions from (in alphabetical order):

Lee J. O'Riordan

---

# Release 0.33.0

### New features since last release

* Add documentation updates for the `lightning.gpu` backend.
  [(#525)] (https://github.com/PennyLaneAI/pennylane-lightning/pull/525)

* Add `SparseHamiltonian` support for Lightning-Qubit and Lightning-GPU.
  [(#526)] (https://github.com/PennyLaneAI/pennylane-lightning/pull/526)

* Add `SparseHamiltonian` support for Lightning-Kokkos.
  [(#527)] (https://github.com/PennyLaneAI/pennylane-lightning/pull/527)

* Integrate python/pybind layer of distributed Lightning-GPU into the Lightning monorepo with Python unit tests.
  [(#518)] (https://github.com/PennyLaneAI/pennylane-lightning/pull/518)

* Integrate the distributed C++ backend of Lightning-GPU into the Lightning monorepo.
  [(#514)] (https://github.com/PennyLaneAI/pennylane-lightning/pull/514)

* Integrate Lightning-GPU into the Lightning monorepo. The new backend is named `lightning.gpu` and includes all single-GPU features.
  [(#499)] (https://github.com/PennyLaneAI/pennylane-lightning/pull/499)

* Build Linux wheels for Lightning-GPU (CUDA-11).
  [(#517)](https://github.com/PennyLaneAI/pennylane-lightning/pull/517)

* Add `Dockerfile` in `docker` and `make docker` workflow in `Makefile`. The Docker images and documentation are available on [DockerHub](https://hub.docker.com/repository/docker/pennylaneai/pennylane).
  [(#496)](https://github.com/PennyLaneAI/pennylane-lightning/pull/496)

* Add mid-circuit state preparation operation tests.
  [(#495)](https://github.com/PennyLaneAI/pennylane-lightning/pull/495)

### Breaking changes

* Add `tests_gpu.yml` workflow to test the Lightning-Kokkos backend with CUDA-12.
  [(#494)](https://github.com/PennyLaneAI/pennylane-lightning/pull/494)

* Implement `LM::GeneratorDoubleExcitation`, `LM::GeneratorDoubleExcitationMinus`, `LM::GeneratorDoubleExcitationPlus` kernels. Lightning-Qubit default kernels are now strictly from the `LM` implementation, which requires less memory and is faster for large state vectors.
  [(#512)](https://github.com/PennyLaneAI/pennylane-lightning/pull/512)

* Add workflows validating compatibility between PennyLane and Lightning's most recent stable releases and development (latest) versions.
  [(#507)](https://github.com/PennyLaneAI/pennylane-lightning/pull/507)
  [(#498)](https://github.com/PennyLaneAI/pennylane-lightning/pull/498)

* Introduce `timeout-minutes` in various workflows, mainly to avoid Windows builds hanging for several hours.
  [(#503)](https://github.com/PennyLaneAI/pennylane-lightning/pull/503)

* Cast integral-valued arrays to the device's complex type on entry in `_preprocess_state_vector` to ensure the state is correctly represented with floating-point numbers.
  [(#501)](https://github.com/PennyLaneAI/pennylane-lightning/pull/501)

* Update `DefaultQubit` to `DefaultQubitLegacy` on Lightning fallback.
  [(#500)](https://github.com/PennyLaneAI/pennylane-lightning/pull/500)

* Enums defined in `GateOperation.hpp` start at `1` (previously `0`). `::BEGIN` is introduced in a few places where it was assumed `0` accordingly.
  [(#485)](https://github.com/PennyLaneAI/pennylane-lightning/pull/485)

* Enable pre-commit hooks to format all Python files and linting of all Python source files.
  [(#485)](https://github.com/PennyLaneAI/pennylane-lightning/pull/485)

### Improvements

* Improve Python testing for Lightning-GPU (+MPI) by adding jobs in Actions files and adding Python tests to increase code coverage.
  [(#522)](https://github.com/PennyLaneAI/pennylane-lightning/pull/522)

* Add support for `pip install pennylane-lightning[kokkos]` for the OpenMP backend.
  [(#515)](https://github.com/PennyLaneAI/pennylane-lightning/pull/515)

* Update `setup.py` to allow for multi-package co-existence. The `PennyLane_Lightning` package now is the responsible for the core functionality, and will be depended upon by all other extensions.
  [(#504)] (https://github.com/PennyLaneAI/pennylane-lightning/pull/504)

* Redesign Lightning-Kokkos `StateVectorKokkos` class to use Kokkos `RangePolicy` together with special functors in `applyMultiQubitOp` to apply 1- to 4-wire generic unitary gates. For more than 4 wires, the general implementation using Kokkos `TeamPolicy` is employed to yield the best all-around performance.
  [(#490)] (https://github.com/PennyLaneAI/pennylane-lightning/pull/490)

* Redesign Lightning-Kokkos `Measurements` class to use Kokkos `RangePolicy` together with special functors to obtain the expectation value of 1- to 4-wire generic unitary gates. For more than 4 wires, the general implementation using Kokkos `TeamPolicy` is employed to yield the best all-around performance.
  [(#489)] (https://github.com/PennyLaneAI/pennylane-lightning/pull/489)

* Add tests to increase Lightning-Kokkos coverage.
  [(#485)](https://github.com/PennyLaneAI/pennylane-lightning/pull/485)

* Add memory locality tag reporting and adjoint diff dispatch for `lightning.qubit` statevector classes.
  [(#492)](https://github.com/PennyLaneAI/pennylane-lightning/pull/492)

* Add support for dependent external packages to C++ core.
  [(#482)](https://github.com/PennyLaneAI/pennylane-lightning/pull/482)

* Add support for building multiple backend simulators.
  [(#497)](https://github.com/PennyLaneAI/pennylane-lightning/pull/497)

### Documentation

### Bug fixes

* Fix CI issues running python-cov with MPI.
  [(#535)](https://github.com/PennyLaneAI/pennylane-lightning/pull/535)

* Re-add support for `pip install pennylane-lightning[gpu]`.
  [(#515)](https://github.com/PennyLaneAI/pennylane-lightning/pull/515)

* Switch most Lightning-Qubit default kernels to `LM`. Add `LM::multiQubitOp` tests, failing when targeting out-of-order wires clustered close to `num_qubits-1`. Fix the `LM::multiQubitOp` kernel implementation by introducing a generic `revWireParity` routine and replacing the `bitswap`-based implementation. Mimic the changes fixing the corresponding `multiQubitOp` and `expval` functors in Lightning-Kokkos.
  [(#511)](https://github.com/PennyLaneAI/pennylane-lightning/pull/511)

* Fix RTD builds by removing unsupported `system_packages` configuration option.
  [(#491)](https://github.com/PennyLaneAI/pennylane-lightning/pull/491)

### Contributors

This release contains contributions from (in alphabetical order):

Ali Asadi, Amintor Dusko, Vincent Michaud-Rioux, Lee J. O'Riordan, Shuli Shu

---

# Release 0.32.0

### New features since last release

* The `lightning.kokkos` backend supports Nvidia GPU execution (with Kokkos v4 and CUDA v12).
  [(#477)](https://github.com/PennyLaneAI/pennylane-lightning/pull/477)

* Complete overhaul of repository structure to facilitates integration of multiple backends. Refactoring efforts we directed to improve development performance, code reuse and decrease overall overhead to propagate changes through backends. New C++ modular build strategy allows for faster test builds restricted to a module. Update CI/CD actions concurrency strategy. Change minimal Python version to 3.9.
  [(#472)] (https://github.com/PennyLaneAI/pennylane-lightning/pull/472)

* Wheels are built with native support for sparse Hamiltonians.
  [(#470)] (https://github.com/PennyLaneAI/pennylane-lightning/pull/470)

* Add native support to sparse Hamiltonians in the absence of Kokkos & Kokkos-kernels.
  [(#465)] (https://github.com/PennyLaneAI/pennylane-lightning/pull/465)

### Breaking changes

* Rename `QubitStateVector` to `StatePrep` in the Lightning-Qubit and `Lightning-Kokkos` classes.
  [(#486)](https://github.com/PennyLaneAI/pennylane-lightning/pull/486)

* Modify `adjointJacobian` methods to accept a (maybe unused) reference `StateVectorT`, allowing device-backed simulators to directly access state vector data for adjoint differentiation instead of copying it back-and-forth into `JacobianData` (host memory).
  [(#477)](https://github.com/PennyLaneAI/pennylane-lightning/pull/477)

### Improvements

* Refactor LKokkos `Measurements` class to use (fast) specialized functors whenever possible.
  [(#481)] (https://github.com/PennyLaneAI/pennylane-lightning/pull/481)

* Merge Lightning Qubit and Lightning Kokkos backends in the new repository.
  [(#472)] (https://github.com/PennyLaneAI/pennylane-lightning/pull/472)

* Integrated new unified docs for Lightning Kokkos and Lightning Qubit packages.
  [(#473)] (https://github.com/PennyLaneAI/pennylane-lightning/pull/473)

### Documentation

### Bug fixes

* Ensure PennyLane has an `active_return` attribute before calling it.
 [(#483)] (https://github.com/PennyLaneAI/pennylane-lightning/pull/483)

* Do no import `sqrt2_v` from `<numbers>` in `Util.hpp` to resolve issue with Lightning-GPU builds.
  [(#479)](https://github.com/PennyLaneAI/pennylane-lightning/pull/479)

* Update the CMake internal references to enable sub-project compilation with affecting the parent package.
  [(#478)](https://github.com/PennyLaneAI/pennylane-lightning/pull/478)

* `apply` no longer mutates the inputted list of operations.
  [(#474)](https://github.com/PennyLaneAI/pennylane-lightning/pull/474)

### Contributors

This release contains contributions from (in alphabetical order):

Amintor Dusko, Christina Lee, Vincent Michaud-Rioux, Lee J. O'Riordan

---

# Release 0.31.0

### New features since last release

* Update Kokkos support to 4.0.01.
  [(#439)] (https://github.com/PennyLaneAI/pennylane-lightning/pull/439)

### Breaking changes

* Update tests to be compliant with PennyLane v0.31.0 development changes and deprecations.
  [(#448)](https://github.com/PennyLaneAI/pennylane-lightning/pull/448)

### Improvements

* Remove logic from `setup.py` and transfer paths and env variable definitions into workflow files.
  [(#450)](https://github.com/PennyLaneAI/pennylane-lightning/pull/450)

* Detect MKL or CBLAS if `ENABLE_BLAS=ON` making sure that BLAS is linked as expected.
  [(#449)](https://github.com/PennyLaneAI/pennylane-lightning/pull/449)

### Documentation

* Fix LightningQubit class parameter documentation.
  [(#456)](https://github.com/PennyLaneAI/pennylane-lightning/pull/456)

### Bug fixes

* Ensure cross-platform wheels continue to build with updates in git safety checks.
  [(#452)](https://github.com/PennyLaneAI/pennylane-lightning/pull/452)

* Fixing Python version bug introduce in [(#450)](https://github.com/PennyLaneAI/pennylane-lightning/pull/450)
  when `Python_EXECUTABLE` was removed from `setup.py`.
  [(#461)](https://github.com/PennyLaneAI/pennylane-lightning/pull/461)

* Ensure aligned allocator definition works with C++20 compilers.
  [(#438)](https://github.com/PennyLaneAI/pennylane-lightning/pull/438)

* Prevent multiple threads from calling `Kokkos::initialize` or `Kokkos::finalize`.
  [(#439)](https://github.com/PennyLaneAI/pennylane-lightning/pull/439)

### Contributors

This release contains contributions from (in alphabetical order):

Vincent Michaud-Rioux, Lee J. O'Riordan, Chae-Yeun Park

---

# Release 0.30.0

### New features since last release

* Add MCMC sampler.
  [(#384)] (https://github.com/PennyLaneAI/pennylane-lightning/pull/384)

* Serialize PennyLane's arithmetic operators when they are used as observables
  that are expressed in the Pauli basis.
  [(#424)](https://github.com/PennyLaneAI/pennylane-lightning/pull/424)

### Breaking changes

* Lightning now works with the new return types specification that is now default in PennyLane.
  See [the PennyLane `qml.enable_return`](https://docs.pennylane.ai/en/stable/code/api/pennylane.enable_return.html?highlight=enable_return) documentation for more information on this change.
  [(#427)](https://github.com/PennyLaneAI/pennylane-lightning/pull/427)

Instead of creating potentially ragged numpy array, devices and `QNode`'s now return an object of the same type as that
returned by the quantum function.

```
>>> dev = qml.device('lightning.qubit', wires=1)
>>> @qml.qnode(dev, diff_method="adjoint")
... def circuit(x):
...     qml.RX(x, wires=0)
...     return qml.expval(qml.PauliY(0)), qml.expval(qml.PauliZ(0))
>>> x = qml.numpy.array(0.5)
>>> circuit(qml.numpy.array(0.5))
(array(-0.47942554), array(0.87758256))
```

Interfaces like Jax or Torch handle tuple outputs without issues:

```
>>> jax.jacobian(circuit)(jax.numpy.array(0.5))
(Array(-0.87758255, dtype=float32, weak_type=True),
Array(-0.47942555, dtype=float32, weak_type=True))
```

Autograd cannot differentiate an output tuple, so results must be converted to an array before
use with `qml.jacobian`:

```
>>> qml.jacobian(lambda y: qml.numpy.array(circuit(y)))(x)
array([-0.87758256, -0.47942554])
```

Alternatively, the quantum function itself can return a numpy array of measurements:

```
>>> dev = qml.device('lightning.qubit', wires=1)
>>> @qml.qnode(dev, diff_method="adjoint")
>>> def circuit2(x):
...     qml.RX(x, wires=0)
...     return np.array([qml.expval(qml.PauliY(0)), qml.expval(qml.PauliZ(0))])
>>> qml.jacobian(circuit2)(np.array(0.5))
array([-0.87758256, -0.47942554])
```

### Improvements

* Remove deprecated `set-output` commands from workflow files.
  [(#437)](https://github.com/PennyLaneAI/pennylane-lightning/pull/437)

* Lightning wheels are now checked with `twine check` post-creation for PyPI compatibility.
  [(#430)](https://github.com/PennyLaneAI/pennylane-lightning/pull/430)

* Lightning has been made compatible with the change in return types specification.
  [(#427)](https://github.com/PennyLaneAI/pennylane-lightning/pull/427)

* Lightning is compatible with clang-tidy version 16.
  [(#429)](https://github.com/PennyLaneAI/pennylane-lightning/pull/429)

### Contributors

This release contains contributions from (in alphabetical order):

Christina Lee, Vincent Michaud-Rioux, Lee James O'Riordan, Chae-Yeun Park, Matthew Silverman

---

# Release 0.29.0

### Improvements

* Remove runtime dependency on ninja build system.
  [(#414)](https://github.com/PennyLaneAI/pennylane-lightning/pull/414)

* Allow better integration and installation support with CMake targeted binary builds.
  [(#403)](https://github.com/PennyLaneAI/pennylane-lightning/pull/403)

* Remove explicit Numpy and Scipy requirements.
  [(#412)](https://github.com/PennyLaneAI/pennylane-lightning/pull/412)

* Get `llvm` installation root from the environment variable `LLVM_ROOT_DIR` (or fallback to `brew`).
  [(#413)](https://github.com/PennyLaneAI/pennylane-lightning/pull/413)

* Update AVX2/512 kernel infrastructure for additional gate/generator operations.
  [(#404)](https://github.com/PennyLaneAI/pennylane-lightning/pull/404)

* Remove unnecessary lines for resolving CodeCov issue.
  [(#415)](https://github.com/PennyLaneAI/pennylane-lightning/pull/415)

* Add more AVX2/512 gate operations.
  [(#393)](https://github.com/PennyLaneAI/pennylane-lightning/pull/393)

### Documentation

### Bug fixes

* Ensure error raised when asking for out of order marginal probabilities. Prevents the return of incorrect results.
  [(#416)](https://github.com/PennyLaneAI/pennylane-lightning/pull/416)

* Fix Github shields in README.
  [(#402)](https://github.com/PennyLaneAI/pennylane-lightning/pull/402)

### Contributors

Amintor Dusko, Vincent Michaud-Rioux, Lee James O'Riordan, Chae-Yeun Park

---

# Release 0.28.2

### Bug fixes

* Fix Python module versioning for Linux wheels.
  [(#408)](https://github.com/PennyLaneAI/pennylane-lightning/pull/408)

### Contributors

This release contains contributions from (in alphabetical order):

Amintor Dusko, Shuli Shu, Trevor Vincent

---

# Release 0.28.1

### Bug fixes

* Fix Pybind11 module versioning and locations for Windows wheels.
  [(#400)](https://github.com/PennyLaneAI/pennylane-lightning/pull/400)

### Contributors

This release contains contributions from (in alphabetical order):

Lee J. O'Riordan

---

# Release 0.28.0

### Breaking changes

* Deprecate support for Python 3.7.
  [(#391)](https://github.com/PennyLaneAI/pennylane-lightning/pull/391)

### Improvements

* Improve Lightning package structure for external use as a C++ library.
  [(#369)](https://github.com/PennyLaneAI/pennylane-lightning/pull/369)

* Improve the stopping condition method.
  [(#386)](https://github.com/PennyLaneAI/pennylane-lightning/pull/386)

### Bug fixes

- Pin CMake to 3.24.x in wheel-builder to avoid Python not found error in CMake 3.25, when building wheels for PennyLane-Lightning-GPU.
  [(#387)](https://github.com/PennyLaneAI/pennylane-lightning/pull/387)

### Contributors

This release contains contributions from (in alphabetical order):

Amintor Dusko, Lee J. O'Riordan

---

# Release 0.27.0

### New features since last release

* Enable building of Python 3.11 wheels and upgrade Python on CI/CD workflows to 3.8.
  [(#381)](https://github.com/PennyLaneAI/pennylane-lightning/pull/381)

### Breaking changes

### Improvements

* Update clang-tools version in Github workflows.
  [(#351)](https://github.com/PennyLaneAI/pennylane-lightning/pull/351)

* Improve tests and checks CI/CD pipelines.
  [(#353)](https://github.com/PennyLaneAI/pennylane-lightning/pull/353)

* Implement 3 Qubits gates (CSWAP & Toffoli) & 4 Qubits gates (DoubleExcitation, DoubleExcitationMinus, DoubleExcitationPlus) in LM manner.
  [(#362)](https://github.com/PennyLaneAI/pennylane-lightning/pull/362)

* Upgrade Kokkos and Kokkos Kernels to 3.7.00, and improve sparse matrix-vector multiplication performance and memory usage.
  [(#361)](https://github.com/PennyLaneAI/pennylane-lightning/pull/361)

* Update Linux (ubuntu-latest) architecture x86_64 wheel-builder from GCC 10.x to GCC 11.x.
  [(#373)](https://github.com/PennyLaneAI/pennylane-lightning/pull/373)

* Update gcc and g++ 10.x to 11.x in CI tests. This update brings improved support for newer C++ features.
  [(#370)](https://github.com/PennyLaneAI/pennylane-lightning/pull/370)

* Change Lightning to inherit from QubitDevice instead of DefaultQubit.
  [(#365)](https://github.com/PennyLaneAI/pennylane-lightning/pull/365)

### Documentation

### Bug fixes

* Use mutex when accessing cache in KernelMap.
  [(#382)](https://github.com/PennyLaneAI/pennylane-lightning/pull/382)

### Contributors

This release contains contributions from (in alphabetical order):

Amintor Dusko, Chae-Yeun Park, Monit Sharma, Shuli Shu

---

# Release 0.26.1

### Bug fixes

* Fixes the transposition method used in the probability calculation.
  [(#377)](https://github.com/PennyLaneAI/pennylane-lightning/pull/377)

### Contributor

Amintor Dusko

---
# Release 0.26.0

### Improvements

* Introduces requirements-dev.txt and improves dockerfile.
  [(#330)](https://github.com/PennyLaneAI/pennylane-lightning/pull/330)

* Support `expval` for a Hamiltonian.
  [(#333)](https://github.com/PennyLaneAI/pennylane-lightning/pull/333)

* Implements caching for Kokkos installation.
  [(#316)](https://github.com/PennyLaneAI/pennylane-lightning/pull/316)

* Supports measurements of operator arithmetic classes such as `Sum`, `Prod`,
  and `SProd` by deferring handling of them to `DefaultQubit`.
  [(#349)](https://github.com/PennyLaneAI/pennylane-lightning/pull/349)

```
@qml.qnode(qml.device('lightning.qubit', wires=2))
def circuit():
    obs = qml.s_prod(2.1, qml.PauliZ(0)) + qml.op_sum(qml.PauliX(0), qml.PauliZ(1))
    return qml.expval(obs)
```

### Bug fixes

* Test updates to reflect new measurement error messages.
  [(#334)](https://github.com/PennyLaneAI/pennylane-lightning/pull/334)

* Updates to the release tagger to fix incompatibilities with RTD.
  [(#344)](https://github.com/PennyLaneAI/pennylane-lightning/pull/344)

* Update cancel-workflow-action and bot credentials.
  [(#345)](https://github.com/PennyLaneAI/pennylane-lightning/pull/345)

### Contributors

This release contains contributions from (in alphabetical order):

Amintor Dusko, Christina Lee, Lee J. O'Riordan, Chae-Yeun Park

---

# Release 0.25.0

### New features since last release

### Breaking changes

* We explicitly disable support for PennyLane's parameter broadcasting.
[#317](https://github.com/PennyLaneAI/pennylane-lightning/pull/317)

* We explicitly remove support for PennyLane's `Sum`, `SProd` and `Prod`
  as observables.
  [(#326)](https://github.com/PennyLaneAI/pennylane-lightning/pull/326)

### Improvements

* CI builders use a reduced set of resources and redundant tests for PRs.
  [(#319)](https://github.com/PennyLaneAI/pennylane-lightning/pull/319)

* Parallelize wheel-builds where applicable.
  [(#314)](https://github.com/PennyLaneAI/pennylane-lightning/pull/314)

* AVX2/512 kernels are now available on Linux/MacOS with x86-64 architecture.
  [(#313)](https://github.com/PennyLaneAI/pennylane-lightning/pull/313)

### Documentation

* Updated ReadTheDocs runner version from Ubuntu 20.04 to 22.04
  [(#327)](https://github.com/PennyLaneAI/pennylane-lightning/pull/327)

### Bug fixes

* Test updates to reflect new additions to PennyLane.
  [(#318)](https://github.com/PennyLaneAI/pennylane-lightning/pull/318)

### Contributors

This release contains contributions from (in alphabetical order):

Amintor Dusko, Christina Lee, Rashid N H M, Lee J. O'Riordan, Chae-Yeun Park

---

# Release 0.24.0

### New features since last release

* Add `SingleExcitation` and `DoubleExcitation` qchem gates and generators.
  [(#289)](https://github.com/PennyLaneAI/pennylane-lightning/pull/289)

* Add a new dispatch mechanism for future kernels.
  [(#291)](https://github.com/PennyLaneAI/pennylane-lightning/pull/291)

* Add `IsingXY` gate operation.
  [(#303)](https://github.com/PennyLaneAI/pennylane-lightning/pull/303)

* Support `qml.state()` in vjp and Hamiltonian in adjoint jacobian.
  [(#294)](https://github.com/PennyLaneAI/pennylane-lightning/pull/294)

### Breaking changes

* Codebase is now moving to C++20. The default compiler for Linux is now GCC10.
  [(#295)](https://github.com/PennyLaneAI/pennylane-lightning/pull/295)

* Minimum macOS version is changed to 10.15 (Catalina).
  [(#295)](https://github.com/PennyLaneAI/pennylane-lightning/pull/295)

### Improvements

* Split matrix operations, refactor dispatch mechanisms, and add a benchmark suits.
  [(#274)](https://github.com/PennyLaneAI/pennylane-lightning/pull/274)

* Add native support for the calculation of sparse Hamiltonians' expectation values.
Sparse operations are offloaded to [Kokkos](https://github.com/kokkos/kokkos) and
[Kokkos-Kernels](https://github.com/kokkos/kokkos-kernels).
  [(#283)](https://github.com/PennyLaneAI/pennylane-lightning/pull/283)

* Device `lightning.qubit` now accepts a datatype for a statevector.
  [(#290)](https://github.com/PennyLaneAI/pennylane-lightning/pull/290)

```python
dev1 = qml.device('lightning.qubit', wires=4, c_dtype=np.complex64) # for single precision
dev2 = qml.device('lightning.qubit', wires=4, c_dtype=np.complex128) # for double precision
```

### Documentation

* Use the centralized [Xanadu Sphinx Theme](https://github.com/XanaduAI/xanadu-sphinx-theme)
  to style the Sphinx documentation.
  [(#287)](https://github.com/PennyLaneAI/pennylane-lightning/pull/287)

### Bug fixes

* Fix the issue with using available `clang-format` version in format.
  [(#288)](https://github.com/PennyLaneAI/pennylane-lightning/pull/288)

* Fix a bug in the generator of `DoubleExcitationPlus`.
  [(#298)](https://github.com/PennyLaneAI/pennylane-lightning/pull/298)

### Contributors

This release contains contributions from (in alphabetical order):

Mikhail Andrenkov, Ali Asadi, Amintor Dusko, Lee James O'Riordan, Chae-Yeun Park, and Shuli Shu

---

# Release 0.23.0

### New features since last release

* Add `generate_samples()` to lightning.
  [(#247)](https://github.com/PennyLaneAI/pennylane-lightning/pull/247)

* Add Lightning GBenchmark Suite.
  [(#249)](https://github.com/PennyLaneAI/pennylane-lightning/pull/249)

* Support runtime and compile information.
  [(#253)](https://github.com/PennyLaneAI/pennylane-lightning/pull/253)

### Improvements

* Add `ENABLE_BLAS` build to CI checks.
  [(#249)](https://github.com/PennyLaneAI/pennylane-lightning/pull/249)

* Add more `clang-tidy` checks and kernel tests.
  [(#253)](https://github.com/PennyLaneAI/pennylane-lightning/pull/253)

* Add C++ code coverage to CI.
  [(#265)](https://github.com/PennyLaneAI/pennylane-lightning/pull/265)

* Skip over identity operations in `"lightning.qubit"`.
  [(#268)](https://github.com/PennyLaneAI/pennylane-lightning/pull/268)

### Bug fixes

* Update tests to remove `JacobianTape`.
  [(#260)](https://github.com/PennyLaneAI/pennylane-lightning/pull/260)

* Fix tests for MSVC.
  [(#264)](https://github.com/PennyLaneAI/pennylane-lightning/pull/264)

* Fix `#include <cpuid.h>` for PPC and AArch64 in Linux.
  [(#266)](https://github.com/PennyLaneAI/pennylane-lightning/pull/266)

* Remove deprecated tape execution methods.
  [(#270)](https://github.com/PennyLaneAI/pennylane-lightning/pull/270)

* Update `qml.probs` in `test_measures.py`.
  [(#280)](https://github.com/PennyLaneAI/pennylane-lightning/pull/280)

### Contributors

This release contains contributions from (in alphabetical order):

Ali Asadi, Chae-Yeun Park, Lee James O'Riordan, and Trevor Vincent

---

# Release 0.22.1

### Bug fixes

* Ensure `Identity ` kernel is registered to C++ dispatcher.
  [(#275)](https://github.com/PennyLaneAI/pennylane-lightning/pull/275)

---

# Release 0.22.0

### New features since last release

* Add Docker support.
  [(#234)](https://github.com/PennyLaneAI/pennylane-lightning/pull/234)

### Improvements

* Update quantum tapes serialization and Python tests.
  [(#239)](https://github.com/PennyLaneAI/pennylane-lightning/pull/239)

* Clang-tidy is now enabled for both tests and examples builds under Github Actions.
  [(#237)](https://github.com/PennyLaneAI/pennylane-lightning/pull/237)

* The return type of `StateVectorBase` data is now derived-class defined.
  [(#237)](https://github.com/PennyLaneAI/pennylane-lightning/pull/237)

* Update adjointJacobian and VJP methods.
  [(#222)](https://github.com/PennyLaneAI/pennylane-lightning/pull/222)

* Set GitHub workflow to upload wheels to Test PyPI.
  [(#220)](https://github.com/PennyLaneAI/pennylane-lightning/pull/220)

* Finalize the new kernel implementation.
  [(#212)](https://github.com/PennyLaneAI/pennylane-lightning/pull/212)

### Documentation

* Use of batching with OpenMP threads is documented.
  [(#221)](https://github.com/PennyLaneAI/pennylane-lightning/pull/221)

### Bug fixes

* Fix for OOM errors when using adjoint with large numbers of observables.
  [(#221)](https://github.com/PennyLaneAI/pennylane-lightning/pull/221)

* Add virtual destructor to C++ state-vector classes.
  [(#200)](https://github.com/PennyLaneAI/pennylane-lightning/pull/200)

* Fix a bug in Python tests with operations' `matrix` calls.
  [(#238)](https://github.com/PennyLaneAI/pennylane-lightning/pull/238)

* Refactor utility header and fix a bug in linear algebra function with CBLAS.
  [(#228)](https://github.com/PennyLaneAI/pennylane-lightning/pull/228)

### Contributors

This release contains contributions from (in alphabetical order):

Ali Asadi, Chae-Yeun Park, Lee James O'Riordan

---

# Release 0.21.0

### New features since last release

* Add C++ only benchmark for a given list of gates.
  [(#199)](https://github.com/PennyLaneAI/pennylane-lightning/pull/199)

* Wheel-build support for Python 3.10.
  [(#186)](https://github.com/PennyLaneAI/pennylane-lightning/pull/186)

* C++ support for probability, expectation value and variance calculations.
  [(#185)](https://github.com/PennyLaneAI/pennylane-lightning/pull/185)

* Add bindings to C++ expval, var, probs.
  [(#214)](https://github.com/PennyLaneAI/pennylane-lightning/pull/214)

### Improvements

* `setup.py` adds debug only when --debug is given
  [(#208)](https://github.com/PennyLaneAI/pennylane-lightning/pull/208)

* Add new highly-performant C++ kernels for quantum gates.
  [(#202)](https://github.com/PennyLaneAI/pennylane-lightning/pull/202)

The new kernels significantly improve the runtime performance of PennyLane-Lightning
for both differentiable and non-differentiable workflows. Here is an example workflow
using the adjoint differentiation method with a circuit of 5 strongly entangling layers:

```python
import pennylane as qml
from pennylane import numpy as np
from pennylane.templates.layers import StronglyEntanglingLayers
from numpy.random import random
np.random.seed(42)
n_layers = 5
n_wires = 6
dev = qml.device("lightning.qubit", wires=n_wires)

@qml.qnode(dev, diff_method="adjoint")
def circuit(weights):
    StronglyEntanglingLayers(weights, wires=list(range(n_wires)))
    return [qml.expval(qml.PauliZ(i)) for i in range(n_wires)]

init_weights = np.random.random(StronglyEntanglingLayers.shape(n_layers=n_layers, n_wires=n_wires))
params = np.array(init_weights,requires_grad=True)
jac = qml.jacobian(circuit)(params)
```
The latest release shows improved performance on both single and multi-threaded evaluations!

<img src="https://raw.githubusercontent.com/PennyLaneAI/pennylane-lightning/v0.21.0-rc0/doc/_static/lightning_v20_v21_bm.png" width=50%/>

* Ensure debug info is built into dynamic libraries.
  [(#201)](https://github.com/PennyLaneAI/pennylane-lightning/pull/201)

### Documentation

* New guidelines on adding and benchmarking C++ kernels.
  [(#202)](https://github.com/PennyLaneAI/pennylane-lightning/pull/202)

### Bug fixes

* Update clang-format version
  [(#219)](https://github.com/PennyLaneAI/pennylane-lightning/pull/219)

* Fix failed tests on Windows.
  [(#218)](https://github.com/PennyLaneAI/pennylane-lightning/pull/218)

* Update clang-format version
  [(#219)](https://github.com/PennyLaneAI/pennylane-lightning/pull/219)

* Add virtual destructor to C++ state-vector classes.
  [(#200)](https://github.com/PennyLaneAI/pennylane-lightning/pull/200)

* Fix failed tests for the non-binary wheel.
  [(#213)](https://github.com/PennyLaneAI/pennylane-lightning/pull/213)

* Add virtual destructor to C++ state-vector classes.
  [(#200)](https://github.com/PennyLaneAI/pennylane-lightning/pull/200)

### Contributors

This release contains contributions from (in alphabetical order):

Ali Asadi, Amintor Dusko, Chae-Yeun Park, Lee James O'Riordan

---

# Release 0.20.1

### Bug fixes

* Fix missing header-files causing build errors in algorithms module.
  [(#193)](https://github.com/PennyLaneAI/pennylane-lightning/pull/193)

* Fix failed tests for the non-binary wheel.
  [(#191)](https://github.com/PennyLaneAI/pennylane-lightning/pull/191)

---
# Release 0.20.2

### Bug fixes

* Introduce CY kernel to Lightning to avoid issues with decomposition.
  [(#203)](https://github.com/PennyLaneAI/pennylane-lightning/pull/203)

### Contributors

This release contains contributions from (in alphabetical order):

Lee J. O'Riordan

# Release 0.20.1

### Bug fixes

* Fix missing header-files causing build errors in algorithms module.
  [(#193)](https://github.com/PennyLaneAI/pennylane-lightning/pull/193)

* Fix failed tests for the non-binary wheel.
  [(#191)](https://github.com/PennyLaneAI/pennylane-lightning/pull/191)

# Release 0.20.0

### New features since last release

* Add wheel-builder support for Python 3.10.
  [(#186)](https://github.com/PennyLaneAI/pennylane-lightning/pull/186)

* Add VJP support to PL-Lightning.
  [(#181)](https://github.com/PennyLaneAI/pennylane-lightning/pull/181)

* Add complex64 support in PL-Lightning.
  [(#177)](https://github.com/PennyLaneAI/pennylane-lightning/pull/177)

* Added examples folder containing aggregate gate performance test.
  [(#165)](https://github.com/PennyLaneAI/pennylane-lightning/pull/165)

### Breaking changes

### Improvements

* Update PL-Lightning to support new features in PL.
  [(#179)](https://github.com/PennyLaneAI/pennylane-lightning/pull/179)

### Documentation

* Lightning setup.py build process uses CMake.
  [(#176)](https://github.com/PennyLaneAI/pennylane-lightning/pull/176)

### Contributors

This release contains contributions from (in alphabetical order):

Ali Asadi, Chae-Yeun Park, Isidor Schoch, Lee James O'Riordan

---

# Release 0.19.0

* Add Cache-Friendly DOTC, GEMV, GEMM along with BLAS Support.
  [(#155)](https://github.com/PennyLaneAI/pennylane-lightning/pull/155)

### Improvements

* The performance of parametric gates has been improved.
  [(#157)](https://github.com/PennyLaneAI/pennylane-lightning/pull/157)

* AVX support is enabled for Linux users on Intel/AMD platforms.
  [(#157)](https://github.com/PennyLaneAI/pennylane-lightning/pull/157)

* PennyLane-Lightning has been updated to conform with clang-tidy
  recommendations for modernization, offering performance improvements across
  all use-cases.
  [(#153)](https://github.com/PennyLaneAI/pennylane-lightning/pull/153)

### Breaking changes

* Linux users on `x86_64` must have a CPU supporting AVX.
  [(#157)](https://github.com/PennyLaneAI/pennylane-lightning/pull/157)

### Bug fixes

* OpenMP built with Intel MacOS CI runners causes failures on M1 Macs. OpenMP is currently
  disabled in the built wheels until this can be resolved with Github Actions runners.
  [(#166)](https://github.com/PennyLaneAI/pennylane-lightning/pull/166)

### Contributors

This release contains contributions from (in alphabetical order):

Ali Asadi, Lee James O'Riordan

---

# Release 0.18.0

### New features since last release

* PennyLane-Lightning now provides a high-performance
  [adjoint Jacobian](http://arxiv.org/abs/2009.02823) method for differentiating quantum circuits.
  [(#136)](https://github.com/PennyLaneAI/pennylane-lightning/pull/136)

  The adjoint method operates after a forward pass by iteratively applying inverse gates to scan
  backwards through the circuit. The method is already available in PennyLane's
  `default.qubit` device, but the version provided by `lightning.qubit` integrates with the C++
  backend and is more performant, as shown in the plot below:

  <img src="https://raw.githubusercontent.com/PennyLaneAI/pennylane-lightning/master/doc/_static/lightning_adjoint.png" width=70%/>

  The plot compares the average runtime of `lightning.qubit` and `default.qubit` for calculating the
  Jacobian of a circuit using the adjoint method for a range of qubit numbers. The circuit
  consists of ten `BasicEntanglerLayers` with a `PauliZ` expectation value calculated on each wire,
  repeated over ten runs. We see that `lightning.qubit` provides a speedup of around two to eight
  times, depending on the number of qubits.

  The adjoint method can be accessed using the standard interface. Consider the following circuit:

  ```python
  import pennylane as qml

  wires = 3
  layers = 2
  dev = qml.device("lightning.qubit", wires=wires)

  @qml.qnode(dev, diff_method="adjoint")
  def circuit(weights):
      qml.templates.StronglyEntanglingLayers(weights, wires=range(wires))
      return qml.expval(qml.PauliZ(0))

  weights = qml.init.strong_ent_layers_normal(layers, wires, seed=1967)
  ```

  The circuit can be executed and its gradient calculated using:

    ```pycon
  >>> print(f"Circuit evaluated: {circuit(weights)}")
  Circuit evaluated: 0.9801286266677633
  >>> print(f"Circuit gradient:\n{qml.grad(circuit)(weights)}")
  Circuit gradient:
  [[[-1.11022302e-16 -1.63051504e-01 -4.14810501e-04]
    [ 1.11022302e-16 -1.50136528e-04 -1.77922957e-04]
    [ 0.00000000e+00 -3.92874550e-02  8.14523075e-05]]

   [[-1.14472273e-04  3.85963953e-02  0.00000000e+00]
    [-5.76791765e-05 -9.78478343e-02  0.00000000e+00]
    [-5.55111512e-17  0.00000000e+00 -1.11022302e-16]]]
  ```

* PennyLane-Lightning now supports all of the operations and observables of `default.qubit`.
  [(#124)](https://github.com/PennyLaneAI/pennylane-lightning/pull/124)

### Improvements

* A new state-vector class `StateVectorManaged` was added, enabling memory use to be bound to
  statevector lifetime.
  [(#136)](https://github.com/PennyLaneAI/pennylane-lightning/pull/136)

* The repository now has a well-defined component hierarchy, allowing each indepedent unit to be
  compiled and linked separately.
  [(#136)](https://github.com/PennyLaneAI/pennylane-lightning/pull/136)

* PennyLane-Lightning can now be installed without compiling its C++ binaries and will fall back
  to using the `default.qubit` implementation. Skipping compilation is achieved by setting the
  `SKIP_COMPILATION` environment variable, e.g., Linux/MacOS: `export SKIP_COMPILATION=True`,
  Windows: `set SKIP_COMPILATION=True`. This feature is intended for building a pure-Python wheel of
  PennyLane-Lightning as a backup for platforms without a dedicated wheel.
  [(#129)](https://github.com/PennyLaneAI/pennylane-lightning/pull/129)

* The C++-backed Python bound methods can now be directly called with wires and supplied parameters.
  [(#125)](https://github.com/PennyLaneAI/pennylane-lightning/pull/125)

* Lightning supports arbitrary unitary and non-unitary gate-calls from Python to C++ layer.
  [(#121)](https://github.com/PennyLaneAI/pennylane-lightning/pull/121)

### Documentation

* Added preliminary architecture diagram for package.
  [(#131)](https://github.com/PennyLaneAI/pennylane-lightning/pull/131)

* C++ API built as part of docs generation.
  [(#131)](https://github.com/PennyLaneAI/pennylane-lightning/pull/131)

### Breaking changes

* Wheels for MacOS <= 10.13 will no longer be provided due to XCode SDK C++17 support requirements.
  [(#149)](https://github.com/PennyLaneAI/pennylane-lightning/pull/149)

### Bug fixes

* An indexing error in the CRY gate is fixed. [(#136)](https://github.com/PennyLaneAI/pennylane-lightning/pull/136)

* Column-major data in numpy is now correctly converted to row-major upon pass to the C++ layer.
  [(#126)](https://github.com/PennyLaneAI/pennylane-lightning/pull/126)

### Contributors

This release contains contributions from (in alphabetical order):

Thomas Bromley, Lee James O'Riordan

---

# Release 0.17.0

### New features

* C++ layer now supports float (32-bit) and double (64-bit) templated complex data.
  [(#113)](https://github.com/PennyLaneAI/pennylane-lightning/pull/113)

### Improvements

* The PennyLane device test suite is now included in coverage reports.
  [(#123)](https://github.com/PennyLaneAI/pennylane-lightning/pull/123)

* Static versions of jQuery and Bootstrap are no longer included in the CSS theme.
  [(#118)](https://github.com/PennyLaneAI/pennylane-lightning/pull/118)

* C++ tests have been ported to use Catch2 framework.
  [(#115)](https://github.com/PennyLaneAI/pennylane-lightning/pull/115)

* Testing now exists for both float and double precision methods in C++ layer.
  [(#113)](https://github.com/PennyLaneAI/pennylane-lightning/pull/113)
  [(#115)](https://github.com/PennyLaneAI/pennylane-lightning/pull/115)

* Compile-time utility methods with `constexpr` have been added.
  [(#113)](https://github.com/PennyLaneAI/pennylane-lightning/pull/113)

* Wheel-build support for ARM64 (Linux and MacOS) and PowerPC (Linux) added.
  [(#110)](https://github.com/PennyLaneAI/pennylane-lightning/pull/110)

* Add support for Controlled Phase Gate (`ControlledPhaseShift`).
  [(#114)](https://github.com/PennyLaneAI/pennylane-lightning/pull/114)

* Move changelog to `.github` and add a changelog reminder.
  [(#111)](https://github.com/PennyLaneAI/pennylane-lightning/pull/111)

* Adds CMake build system support.
  [(#104)](https://github.com/PennyLaneAI/pennylane-lightning/pull/104)


### Breaking changes

* Removes support for Python 3.6 and adds support for Python 3.9.
  [(#127)](https://github.com/PennyLaneAI/pennylane-lightning/pull/127)
  [(#128)](https://github.com/PennyLaneAI/pennylane-lightning/pull/128)

* Compilers with C++17 support are now required to build C++ module.
  [(#113)](https://github.com/PennyLaneAI/pennylane-lightning/pull/113)

* Gate classes have been removed with functionality added to StateVector class.
  [(#113)](https://github.com/PennyLaneAI/pennylane-lightning/pull/113)

* We are no longer building wheels for Python 3.6.
  [(#106)](https://github.com/PennyLaneAI/pennylane-lightning/pull/106)

### Bug fixes

* PowerPC wheel-builder now successfully compiles modules.
  [(#120)](https://github.com/PennyLaneAI/pennylane-lightning/pull/120)

### Documentation

* Added community guidelines.
  [(#109)](https://github.com/PennyLaneAI/pennylane-lightning/pull/109)

### Contributors

This release contains contributions from (in alphabetical order):

Ali Asadi, Christina Lee, Thomas Bromley, Lee James O'Riordan

---

# Release 0.15.1

### Bug fixes

* The PennyLane-Lightning binaries are now built with NumPy 1.19.5, to avoid ABI
  compatibility issues with the latest NumPy 1.20 release. See
  [the NumPy release notes](https://numpy.org/doc/stable/release/1.20.0-notes.html#size-of-np-ndarray-and-np-void-changed)
  for more details.
  [(#97)](https://github.com/PennyLaneAI/pennylane-lightning/pull/97)

### Contributors

This release contains contributions from (in alphabetical order):

Josh Izaac, Antal Száva

---

# Release 0.15.0

### Improvements

* For compatibility with PennyLane v0.15, the `analytic` keyword argument
  has been removed. Statistics can still be computed analytically by setting
  `shots=None`.
  [(#93)](https://github.com/PennyLaneAI/pennylane-lightning/pull/93)

* Inverse gates are now supported.
  [(#89)](https://github.com/PennyLaneAI/pennylane-lightning/pull/89)

* Add new lightweight backend with performance improvements.
  [(#57)](https://github.com/PennyLaneAI/pennylane-lightning/pull/57)

* Remove the previous Eigen-based backend.
  [(#67)](https://github.com/PennyLaneAI/pennylane-lightning/pull/67)

### Bug fixes

* Re-add dispatch table after fixing static initialisation order issue.
  [(#68)](https://github.com/PennyLaneAI/pennylane-lightning/pull/68)

### Contributors

This release contains contributions from (in alphabetical order):

Thomas Bromley, Theodor Isacsson, Christina Lee, Thomas Loke, Antal Száva.

---

# Release 0.14.1

### Bug fixes

* Fixes a bug where the `QNode` would swap Lightning-Qubit to
  `DefaultQubitAutograd` on device execution due to the inherited
  `passthru_devices` entry of the `capabilities` dictionary.
  [(#61)](https://github.com/PennyLaneAI/pennylane-lightning/pull/61)

### Contributors

This release contains contributions from (in alphabetical order):

Antal Száva

---

# Release 0.14.0

### Improvements

* Extends support from 16 qubits to 50 qubits.
  [(#52)](https://github.com/PennyLaneAI/pennylane-lightning/pull/52)

### Bug fixes

* Updates applying basis state preparations to correspond to the
  changes in `DefaultQubit`.
  [(#55)](https://github.com/PennyLaneAI/pennylane-lightning/pull/55)

### Contributors

This release contains contributions from (in alphabetical order):

Thomas Loke, Tom Bromley, Josh Izaac, Antal Száva

---

# Release 0.12.0

### Bug fixes

* Updates capabilities dictionary to be compatible with core PennyLane
  [(#45)](https://github.com/PennyLaneAI/pennylane-lightning/pull/45)

* Fix install of Eigen for CI wheel building
  [(#44)](https://github.com/PennyLaneAI/pennylane-lightning/pull/44)

### Contributors

This release contains contributions from (in alphabetical order):

Tom Bromley, Josh Izaac, Antal Száva

---

# Release 0.11.0

Initial release.

This release contains contributions from (in alphabetical order):

Tom Bromley, Josh Izaac, Nathan Killoran, Antal Száva<|MERGE_RESOLUTION|>--- conflicted
+++ resolved
@@ -127,14 +127,11 @@
 
 ### Bug fixes
 
-<<<<<<< HEAD
 * Fix the validation for all wires present after adding the extra wires from apply mid_circuit_measurements.
   [(#1119)](https://github.com/PennyLaneAI/pennylane-lightning/pull/1119)
-=======
+
 * Fix the issue with pip installing PennyLane (and Lightning-Qubit) on Windows.
   [(#1116)](https://github.com/PennyLaneAI/pennylane-lightning/pull/1116)
-
->>>>>>> 914a4f6e
 
 * Fix the stable/stable issue with missing `pytest-split`.
   [(#1112)](https://github.com/PennyLaneAI/pennylane-lightning/pull/1112)
