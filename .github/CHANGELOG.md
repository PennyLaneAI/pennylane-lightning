# Release 0.37.0-dev

### New features since last release

* Add `cutensornet` backed `MPS` C++ layer to `lightning.tensor`.
  [(#704)](https://github.com/PennyLaneAI/pennylane-lightning/pull/704)

### Breaking changes

* `dynamic_one_shot` deals with post-selection during the post-processing phase, so Lightning-Qubit does not return `None`-valued measurements for mismatching samples anymore.
  [(#720)](https://github.com/PennyLaneAI/pennylane-lightning/pull/720)
  
### Improvements

* Update C++ and Python GitHub actions names to include the matrix info.
  [(#717)](https://github.com/PennyLaneAI/pennylane-lightning/pull/717)

* Remove `CPhase` in favour of `CPhaseShift` in Lightning devices.
  [(#717)](https://github.com/PennyLaneAI/pennylane-lightning/pull/717)

* The various OpenMP configurations of Lightning-Qubit are tested in parallel on different Github Actions runners.
  [(#712)](https://github.com/PennyLaneAI/pennylane-lightning/pull/712)
  
* Update Linux wheels to use `manylinux_2_28` images.
  [(#667)](https://github.com/PennyLaneAI/pennylane-lightning/pull/667)

* Add support for `qml.expval` and `qml.var` in the `lightning.tensor` device for the `quimb` interface and the MPS method.
  [(#686)](https://github.com/PennyLaneAI/pennylane-lightning/pull/686)  

* Changed the name of `lightning.tensor` to `default.tensor` with the `quimb` backend.
  [(#719)](https://github.com/PennyLaneAI/pennylane-lightning/pull/719)

### Documentation

### Bug fixes

### Contributors

This release contains contributions from (in alphabetical order):

<<<<<<< HEAD
Amintor Dusko, Pietropaolo Frisoni, Vincent Michaud-Rioux, Shuli Shu
=======
Ali Asadi, Amintor Dusko, Pietropaolo Frisoni, Vincent Michaud-Rioux, Mudit Pandey
>>>>>>> c164f2e1

---

# Release 0.36.0

### New features since last release

* Add `cutensornet` backed `MPS` C++ layer to `lightning.tensor`.
  [(#704)](https://github.com/PennyLaneAI/pennylane-lightning/pull/704)

* Add Python class for the `lightning.tensor` device which uses the new device API and the interface for `quimb` based on the MPS method.
  [(#671)](https://github.com/PennyLaneAI/pennylane-lightning/pull/671)

* Add compile-time support for AVX2/512 streaming operations in `lightning.qubit`.
  [(#664)](https://github.com/PennyLaneAI/pennylane-lightning/pull/664)

* `lightning.kokkos` supports mid-circuit measurements.
  [(#672)](https://github.com/PennyLaneAI/pennylane-lightning/pull/672)

* Add dynamic linking to LAPACK/OpenBlas shared objects in `scipy.libs` for both C++ and Python layer.
  [(#653)](https://github.com/PennyLaneAI/pennylane-lightning/pull/653)

* `lightning.qubit` supports mid-circuit measurements.
  [(#650)](https://github.com/PennyLaneAI/pennylane-lightning/pull/650)

* Add finite shots support in `lightning.qubit2`.
  [(#630)](https://github.com/PennyLaneAI/pennylane-lightning/pull/630)

* Add `collapse` and `normalize` methods to the `StateVectorLQubit` classes, enabling "branching" of the wavefunction. Add methods to create and seed an RNG in the `Measurements` modules.
  [(#645)](https://github.com/PennyLaneAI/pennylane-lightning/pull/645)

* Add two new python classes (LightningStateVector and LightningMeasurements) to support `lightning.qubit2`.
  [(#613)](https://github.com/PennyLaneAI/pennylane-lightning/pull/613)

* Add analytic-mode `qml.probs` and `qml.var` support in `lightning.qubit2`.
  [(#627)](https://github.com/PennyLaneAI/pennylane-lightning/pull/627)

* Add `LightningAdjointJacobian` to support `lightning.qubit2`.
  [(#631)](https://github.com/PennyLaneAI/pennylane-lightning/pull/631)

* Add `lightning.qubit2` device which uses the new device API.
  [(#607)](https://github.com/PennyLaneAI/pennylane-lightning/pull/607)
  [(#628)](https://github.com/PennyLaneAI/pennylane-lightning/pull/628)

* Add Vector-Jacobian Product calculation support to `lightning.qubit`.
  [(#644)](https://github.com/PennyLaneAI/pennylane-lightning/pull/644)

* Add support for using new operator arithmetic as the default.
  [(#649)](https://github.com/PennyLaneAI/pennylane-lightning/pull/649)

### Breaking changes

* Split Lightning-Qubit and Lightning-Kokkos CPU Python tests with `pytest-split`. Remove `SERIAL` from Kokkos' `exec_model` matrix. Remove `all` from Lightning-Kokkos' `pl_backend` matrix. Move `clang-tidy` checks to `tidy.yml`. Avoid editable `pip` installations.
  [(#696)](https://github.com/PennyLaneAI/pennylane-lightning/pull/696)
* Update `lightning.gpu` and `lightning.kokkos` to raise an error instead of falling back to `default.qubit`.
  [(#689)](https://github.com/PennyLaneAI/pennylane-lightning/pull/689)

* Add `paths` directives to test workflows to avoid running tests that cannot be impacted by changes.
  [(#699)](https://github.com/PennyLaneAI/pennylane-lightning/pull/699)
  [(#695)](https://github.com/PennyLaneAI/pennylane-lightning/pull/695)

* Move common components of `/src/simulator/lightning_gpu/utils/` to `/src/utils/cuda_utils/`.
  [(#676)](https://github.com/PennyLaneAI/pennylane-lightning/pull/676)

* Deprecate static LAPACK linking support.
  [(#653)](https://github.com/PennyLaneAI/pennylane-lightning/pull/653)

* Migrate `lightning.qubit` to the new device API.
  [(#646)](https://github.com/PennyLaneAI/pennylane-lightning/pull/646)

* Introduce `ci:build_wheels` label, which controls wheel building on `pull_request` and other triggers.
  [(#648)](https://github.com/PennyLaneAI/pennylane-lightning/pull/648)

* Remove building wheels for Lightning Kokkos on Windows.
  [(#693)](https://github.com/PennyLaneAI/pennylane-lightning/pull/693)

### Improvements

* Add tests for Windows Wheels, fix ill-defined caching, and set the proper backend for `lightning.kokkos` wheels.
  [(#693)](https://github.com/PennyLaneAI/pennylane-lightning/pull/693)

* Replace string comparisons by `isinstance` checks where possible.
  [(#691)](https://github.com/PennyLaneAI/pennylane-lightning/pull/691)

* Refactor `cuda_utils` to remove its dependency on `custatevec.h`.
  [(#681)](https://github.com/PennyLaneAI/pennylane-lightning/pull/681)

* Add `test_templates.py` module where Grover and QSVT are tested.
  [(#684)](https://github.com/PennyLaneAI/pennylane-lightning/pull/684)

* Create `cuda_utils` for common usage of CUDA related backends.
  [(#676)](https://github.com/PennyLaneAI/pennylane-lightning/pull/676)

* Refactor `lightning_gpu_utils` unit tests to remove the dependency on statevector class.
  [(#675)](https://github.com/PennyLaneAI/pennylane-lightning/pull/675)

* Upgrade GitHub actions versions from v3 to v4.
  [(#669)](https://github.com/PennyLaneAI/pennylane-lightning/pull/669)

* Initialize the private attributes `gates_indices_` and `generators_indices_` of `StateVectorKokkos` using the definitions of the `Pennylane::Gates::Constant` namespace.
  [(#641)](https://github.com/PennyLaneAI/pennylane-lightning/pull/641)

* Add `isort` to `requirements-dev.txt` and run before `black` upon `make format` to sort Python imports.
  [(#623)](https://github.com/PennyLaneAI/pennylane-lightning/pull/623)

* Improve support for new operator arithmetic with `QuantumScriptSerializer.serialize_observables`.
  [(#670)](https://github.com/PennyLaneAI/pennylane-lightning/pull/670)

* Add `workflow_dispatch` to wheels recipes; allowing developers to build wheels manually on a branch instead of temporarily changing the headers.
  [(#679)](https://github.com/PennyLaneAI/pennylane-lightning/pull/679)

* Add the `ENABLE_LAPACK` compilation flag to toggle dynamic linking to LAPACK library.
  [(#678)](https://github.com/PennyLaneAI/pennylane-lightning/pull/678)

### Documentation

### Bug fixes

* Fix wire order permutations when using `qml.probs` with out-of-order wires.
  [(#707)](https://github.com/PennyLaneAI/pennylane-lightning/pull/707)

* Lightning Qubit once again respects the wire order specified on device instantiation.
  [(#705)](https://github.com/PennyLaneAI/pennylane-lightning/pull/705)

* `dynamic_one_shot` was refactored to use `SampleMP` measurements as a way to return the mid-circuit measurement samples. `LightningQubit`'s `simulate` is modified accordingly.
  [(#694)](https://github.com/PennyLaneAI/pennylane-lightning/pull/694)

* `LightningQubit` correctly decomposes state prep operations when used in the middle of a circuit.
  [(#687)](https://github.com/PennyLaneAI/pennylane-lightning/pull/687)

* `LightningQubit` correctly decomposes `qml.QFT` and `qml.GroverOperator` if `len(wires)` is greater than 9 and 12 respectively.
  [(#687)](https://github.com/PennyLaneAI/pennylane-lightning/pull/687)

* Specify `isort` `--py` (Python version) and `-l` (max line length) to stabilize `isort` across Python versions and environments.
  [(#647)](https://github.com/PennyLaneAI/pennylane-lightning/pull/647)

* Fix random `coverage xml` CI issues.
  [(#635)](https://github.com/PennyLaneAI/pennylane-lightning/pull/635)

* `lightning.qubit` correctly decomposed state preparation operations with adjoint differentiation.
  [(#661)](https://github.com/PennyLaneAI/pennylane-lightning/pull/661)

* Fix the failed observable serialization unit tests.
  [(#683)](https://github.com/PennyLaneAI/pennylane-lightning/pull/683)

* Update the `LightningQubit` new device API to work with Catalyst.
  [(#665)](https://github.com/PennyLaneAI/pennylane-lightning/pull/665)

* Update the version of `codecov-action` to v4 and fix the CodeCov issue with the PL-Lightning check-compatibility actions.
  [(#682)](https://github.com/PennyLaneAI/pennylane-lightning/pull/682)

* Refactor of dev prerelease auto-update-version workflow.
  [(#685)](https://github.com/PennyLaneAI/pennylane-lightning/pull/685)

* Remove gates unsupported by catalyst from toml file.
  [(#698)](https://github.com/PennyLaneAI/pennylane-lightning/pull/698)

* Increase tolerance for a flaky test.
  [(#703)](https://github.com/PennyLaneAI/pennylane-lightning/pull/703)

### Contributors

This release contains contributions from (in alphabetical order):

Ali Asadi, Amintor Dusko, Pietropaolo Frisoni, Thomas Germain, Christina Lee, Erick Ochoa Lopez, Vincent Michaud-Rioux, Rashid N H M, Lee James O'Riordan, Mudit Pandey, Shuli Shu

---

# Release 0.35.1

### Improvements

* Use the `adjoint` gate parameter to apply `qml.Adjoint` operations instead of matrix methods in `lightning.qubit`.
  [(#632)](https://github.com/PennyLaneAI/pennylane-lightning/pull/632)

### Bug fixes

* Fix `qml.Adjoint` support in `lightning.gpu` and `lightning.kokkos`.
  [(#632)](https://github.com/PennyLaneAI/pennylane-lightning/pull/632)

* Fix finite shots support in `lightning.qubit`, `lightning.gpu` and `lightning.kokkos`. The bug would impact calculations with measurements on observables with non-trivial diagonalizing gates and calculations with shot vectors.
  [(#632)](https://github.com/PennyLaneAI/pennylane-lightning/pull/632)

### Contributors

This release contains contributions from (in alphabetical order):

Vincent Michaud-Rioux

---

# Release 0.35.0

### New features since last release

* All backends now support `GlobalPhase` and `C(GlobalPhase)` in forward pass.
  [(#579)](https://github.com/PennyLaneAI/pennylane-lightning/pull/579)

* Add Hermitian observable support for shot-noise measurement and Lapack support.
  [(#569)](https://github.com/PennyLaneAI/pennylane-lightning/pull/569)

### Breaking changes

* Migrate `lightning.gpu` to CUDA 12.
  [(#606)](https://github.com/PennyLaneAI/pennylane-lightning/pull/606)

### Improvements

* Expand error values and strings returned from CUDA libraries.
  [(#617)](https://github.com/PennyLaneAI/pennylane-lightning/pull/617)

* `C(MultiRZ)` and `C(Rot)` gates are natively supported (with `LM` kernels).
  [(#614)](https://github.com/PennyLaneAI/pennylane-lightning/pull/614)

* Add adjoint support for `GlobalPhase` in Lightning-GPU and Lightning-Kokkos.
  [(#615)](https://github.com/PennyLaneAI/pennylane-lightning/pull/615)

* Lower the overheads of Windows CI tests.
  [(#610)](https://github.com/PennyLaneAI/pennylane-lightning/pull/610)

* Decouple LightningQubit memory ownership from numpy and migrate it to Lightning-Qubit managed state-vector class.
  [(#601)](https://github.com/PennyLaneAI/pennylane-lightning/pull/601)

* Expand support for Projector observables on Lightning-Kokkos.
  [(#601)](https://github.com/PennyLaneAI/pennylane-lightning/pull/601)

* Split Docker build cron job into two jobs: master and latest. This is mainly for reporting in the `plugin-test-matrix` repo.
  [(#600)](https://github.com/PennyLaneAI/pennylane-lightning/pull/600)

* The `BlockEncode` operation from PennyLane is now supported on all Lightning devices.
  [(#599)](https://github.com/PennyLaneAI/pennylane-lightning/pull/599)

* OpenMP acceleration can now be enabled at compile time for all `lightning.qubit` gate kernels using the "-DLQ_ENABLE_KERNEL_OMP=1" CMake argument.
  [(#510)](https://github.com/PennyLaneAI/pennylane-lightning/pull/510)

* Enable building Docker images for any branch or tag. Set the Docker build cron job to build images for the latest release and `master`.
  [(#598)](https://github.com/PennyLaneAI/pennylane-lightning/pull/598)

* Enable choosing the PennyLane-Lightning version and disabling push to Docker Hub in the Docker build workflow. Add a cron job calling the Docker build workflow.
  [(#597)](https://github.com/PennyLaneAI/pennylane-lightning/pull/597)

* Pull Kokkos v4.2.00 from the official Kokkos repository to test Lightning-Kokkos with the CUDA backend.
  [(#596)](https://github.com/PennyLaneAI/pennylane-lightning/pull/596)

* Remove deprecated MeasurementProcess.name.
  [(#605)](https://github.com/PennyLaneAI/pennylane-lightning/pull/605)

### Documentation

* Update requirements to build the documentation.
  [(#594)](https://github.com/PennyLaneAI/pennylane-lightning/pull/594)

### Bug fixes

* Downgrade auditwheel due to changes with library exclusion list.
  [(#620)](https://github.com/PennyLaneAI/pennylane-lightning/pull/620)

* List `GlobalPhase` gate in each device's TOML file.
  [(#615)](https://github.com/PennyLaneAI/pennylane-lightning/pull/615)

* Lightning-GPU's gate cache failed to distinguish between certain gates.
  For example, `MultiControlledX([0, 1, 2], "111")` and `MultiControlledX([0, 2], "00")` were applied as the same operation.
  This could happen with (at least) the following gates: `QubitUnitary`,`ControlledQubitUnitary`,`MultiControlledX`,`DiagonalQubitUnitary`,`PSWAP`,`OrbitalRotation`.
  [(#579)](https://github.com/PennyLaneAI/pennylane-lightning/pull/579)

* Ensure the stopping condition decompositions are respected for larger templated QFT and Grover operators.
  [(#609)](https://github.com/PennyLaneAI/pennylane-lightning/pull/609)

* Move concurrency group specifications from reusable Docker build workflow to the root workflows.
  [(#604)](https://github.com/PennyLaneAI/pennylane-lightning/pull/604)

* Fix `lightning-kokkos-cuda` Docker build and add CI workflow to build images and push to Docker Hub.
  [(#593)](https://github.com/PennyLaneAI/pennylane-lightning/pull/593)

* Update jax.config imports.
  [(#619)](https://github.com/PennyLaneAI/pennylane-lightning/pull/619)

* Fix apply state vector when using a Lightning handle.
  [(#622)](https://github.com/PennyLaneAI/pennylane-lightning/pull/622)

* Pinning Pytest to a version compatible with Flaky.
  [(#624)](https://github.com/PennyLaneAI/pennylane-lightning/pull/624)

### Contributors

This release contains contributions from (in alphabetical order):

Amintor Dusko, David Ittah, Vincent Michaud-Rioux, Lee J. O'Riordan, Shuli Shu, Matthew Silverman

---

# Release 0.34.0

### New features since last release

* Support added for Python 3.12 wheel builds.
  [(#541)](https://github.com/PennyLaneAI/pennylane-lightning/pull/541)

* Lightning-Qubit support arbitrary controlled gates (any wires and any control values). The kernels are implemented in the `LM` module.
  [(#576)](https://github.com/PennyLaneAI/pennylane-lightning/pull/576)

* Shot-noise related methods now accommodate observable objects with arbitrary eigenvalues. Add a Kronecker product method for two diagonal matrices.
  [(#570)](https://github.com/PennyLaneAI/pennylane-lightning/pull/570)

* Add shot-noise support for probs in the C++ layer. Probabilities are calculated from generated samples. All Lightning backends support this feature. Please note that target wires should be sorted in ascending manner.
  [(#568)](https://github.com/PennyLaneAI/pennylane-lightning/pull/568)

* Add `LM` kernels to apply arbitrary controlled operations efficiently.
  [(#516)](https://github.com/PennyLaneAI/pennylane-lightning/pull/516)

* Add shots support for variance value, probs, sample, counts calculation for given observables (`NamedObs`, `TensorProd` and `Hamiltonian`) based on Pauli words, `Identity` and `Hadamard` in the C++ layer. All Lightning backends support this support feature.
  [(#561)](https://github.com/PennyLaneAI/pennylane-lightning/pull/561)

* Add shots support for expectation value calculation for given observables (`NamedObs`, `TensorProd` and `Hamiltonian`) based on Pauli words, `Identity` and `Hadamard` in the C++ layer by adding `measure_with_samples` to the measurement interface. All Lightning backends support this support feature.
  [(#556)](https://github.com/PennyLaneAI/pennylane-lightning/pull/556)

* `qml.QubitUnitary` operators can be included in a circuit differentiated with the adjoint method. Lightning handles circuits with arbitrary non-differentiable `qml.QubitUnitary` operators. 1,2-qubit `qml.QubitUnitary` operators with differentiable parameters can be differentiated using decomposition.
  [(#540)] (https://github.com/PennyLaneAI/pennylane-lightning/pull/540)

### Breaking changes

* Set the default version of Kokkos to 4.2.00 throughout the project (CMake, CI, etc.)
  [(#578)] (https://github.com/PennyLaneAI/pennylane-lightning/pull/578)

* Overload `applyOperation` with a fifth `matrix` argument to all state vector classes to support arbitrary operations in `AdjointJacobianBase`.
  [(#540)] (https://github.com/PennyLaneAI/pennylane-lightning/pull/540)

### Improvements

* Ensure aligned memory used for numpy arrays with state-vector without reallocations.
  [(#572)](https://github.com/PennyLaneAI/pennylane-lightning/pull/572)

* Unify error messages of shot measurement related unsupported observables to better Catalyst.
  [(#577)](https://github.com/PennyLaneAI/pennylane-lightning/pull/577)

* Add configuration files to improve compatibility with Catalyst.
  [(#566)](https://github.com/PennyLaneAI/pennylane-lightning/pull/566)

* Refactor shot-noise related methods of MeasurementsBase class in the C++ layer and eigenvalues are not limited to `1` and `-1`. Add `getObs()` method to Observables class. Refactor `applyInPlaceShots` to allow users to get eigenvalues of Observables object. Deprecated `_preprocess_state` method in `MeasurementsBase` class for safer use of the `LightningQubitRaw` backend.
[(#570)](https://github.com/PennyLaneAI/pennylane-lightning/pull/570)

* Modify `setup.py` to use backend-specific build directory (`f"build_{backend}"`) to accelerate rebuilding backends in alternance.
  [(#540)] (https://github.com/PennyLaneAI/pennylane-lightning/pull/540)

* Update Dockerfile and rewrite the `build-wheel-lightning-gpu` stage to build Lightning-GPU from the `pennylane-lightning` monorepo.
  [(#539)] (https://github.com/PennyLaneAI/pennylane-lightning/pull/539)

* Add the MPI test CI workflows of Lightning-GPU in compatibility cron jobs.
  [(#536)] (https://github.com/PennyLaneAI/pennylane-lightning/pull/536)

* Add MPI synchronization in places to safely handle communicated data.
  [(#538)](https://github.com/PennyLaneAI/pennylane-lightning/pull/538)

* Add release option in compatibility cron jobs to test the release candidates of PennyLane and the Lightning plugins against one another.
  [(#531)] (https://github.com/PennyLaneAI/pennylane-lightning/pull/531)

* Add GPU workflows in compatibility cron jobs to test Lightning-GPU and Lightning-Kokkos with the Kokkos CUDA backend.
  [(#528)] (https://github.com/PennyLaneAI/pennylane-lightning/pull/528)

### Documentation

* Fixed a small typo in the documentation page for the PennyLane-Lightning GPU device.
  [(#563)](https://github.com/PennyLaneAI/pennylane-lightning/pull/563)

* Add OpenGraph social preview for Lightning docs.
  [(#574)](https://github.com/PennyLaneAI/pennylane-lightning/pull/574)

### Bug fixes

* Fix CodeCov file contention issue when uploading data from many workloads.
  [(#584)](https://github.com/PennyLaneAI/pennylane-lightning/pull/584)

* Ensure the `lightning.gpu` intermediate wheel builds are uploaded to TestPyPI.
  [(#575)](https://github.com/PennyLaneAI/pennylane-lightning/pull/575)

* Allow support for newer clang-tidy versions on non-x86_64 platforms.
  [(#567)](https://github.com/PennyLaneAI/pennylane-lightning/pull/567)

* Do not run C++ tests when testing for compatibility with PennyLane, hence fixing plugin-matrix failures. Fix Lightning-GPU workflow trigger.
  [(#571)](https://github.com/PennyLaneAI/pennylane-lightning/pull/571)

* Revert single-node multi-GPU batching behaviour to match https://github.com/PennyLaneAI/pennylane-lightning-gpu/pull/27.
  [(#564)](https://github.com/PennyLaneAI/pennylane-lightning/pull/564)

* Move deprecated `stateprep` `QuantumScript` argument into the operation list in `mpitests/test_adjoint_jacobian.py`.
  [(#540)] (https://github.com/PennyLaneAI/pennylane-lightning/pull/540)

* Fix MPI Python unit tests for the adjoint method.
  [(#538)](https://github.com/PennyLaneAI/pennylane-lightning/pull/538)

* Fix the issue with assigning kernels to ops before registering kernels on macOS
  [(#582)](https://github.com/PennyLaneAI/pennylane-lightning/pull/582)

* Update `MANIFEST.in` to include device config files and `CHANGELOG.md`
  [(#585)](https://github.com/PennyLaneAI/pennylane-lightning/pull/585)

### Contributors

This release contains contributions from (in alphabetical order):

Ali Asadi, Isaac De Vlugt, Amintor Dusko, Vincent Michaud-Rioux, Erick Ochoa Lopez, Lee James O'Riordan, Shuli Shu

---

# Release 0.33.1

* pip-installed CUDA runtime libraries can now be accessed from a virtualenv.
  [(#543)](https://github.com/PennyLaneAI/pennylane-lightning/pull/543)

### Bug fixes

* The pybind11 compiled module RPATH linkage has been restored to pre-0.33 behaviour.
  [(#543)](https://github.com/PennyLaneAI/pennylane-lightning/pull/543)

### Contributors

This release contains contributions from (in alphabetical order):

Lee J. O'Riordan

---

# Release 0.33.0

### New features since last release

* Add documentation updates for the `lightning.gpu` backend.
  [(#525)] (https://github.com/PennyLaneAI/pennylane-lightning/pull/525)

* Add `SparseHamiltonian` support for Lightning-Qubit and Lightning-GPU.
  [(#526)] (https://github.com/PennyLaneAI/pennylane-lightning/pull/526)

* Add `SparseHamiltonian` support for Lightning-Kokkos.
  [(#527)] (https://github.com/PennyLaneAI/pennylane-lightning/pull/527)

* Integrate python/pybind layer of distributed Lightning-GPU into the Lightning monorepo with python unit tests.
  [(#518)] (https://github.com/PennyLaneAI/pennylane-lightning/pull/518)

* Integrate the distributed C++ backend of Lightning-GPU into the Lightning monorepo.
  [(#514)] (https://github.com/PennyLaneAI/pennylane-lightning/pull/514)

* Integrate Lightning-GPU into the Lightning monorepo. The new backend is named `lightning.gpu` and includes all single-GPU features.
  [(#499)] (https://github.com/PennyLaneAI/pennylane-lightning/pull/499)

* Build Linux wheels for Lightning-GPU (CUDA-11).
  [(#517)](https://github.com/PennyLaneAI/pennylane-lightning/pull/517)

* Add `Dockerfile` in `docker` and `make docker` workflow in `Makefile`. The Docker images and documentation are available on [DockerHub](https://hub.docker.com/repository/docker/pennylaneai/pennylane).
  [(#496)](https://github.com/PennyLaneAI/pennylane-lightning/pull/496)

* Add mid-circuit state preparation operation tests.
  [(#495)](https://github.com/PennyLaneAI/pennylane-lightning/pull/495)

### Breaking changes

* Add `tests_gpu.yml` workflow to test the Lightning-Kokkos backend with CUDA-12.
  [(#494)](https://github.com/PennyLaneAI/pennylane-lightning/pull/494)

* Implement `LM::GeneratorDoubleExcitation`, `LM::GeneratorDoubleExcitationMinus`, `LM::GeneratorDoubleExcitationPlus` kernels. Lightning-Qubit default kernels are now strictly from the `LM` implementation, which requires less memory and is faster for large state vectors.
  [(#512)](https://github.com/PennyLaneAI/pennylane-lightning/pull/512)

* Add workflows validating compatibility between PennyLane and Lightning's most recent stable releases and development (latest) versions.
  [(#507)](https://github.com/PennyLaneAI/pennylane-lightning/pull/507)
  [(#498)](https://github.com/PennyLaneAI/pennylane-lightning/pull/498)

* Introduce `timeout-minutes` in various workflows, mainly to avoid Windows builds hanging for several hours.
  [(#503)](https://github.com/PennyLaneAI/pennylane-lightning/pull/503)

* Cast integral-valued arrays to the device's complex type on entry in `_preprocess_state_vector` to ensure the state is correctly represented with floating-point numbers.
  [(#501)](https://github.com/PennyLaneAI/pennylane-lightning/pull/501)

* Update `DefaultQubit` to `DefaultQubitLegacy` on Lightning fallback.
  [(#500)](https://github.com/PennyLaneAI/pennylane-lightning/pull/500)

* Enums defined in `GateOperation.hpp` start at `1` (previously `0`). `::BEGIN` is introduced in a few places where it was assumed `0` accordingly.
  [(#485)](https://github.com/PennyLaneAI/pennylane-lightning/pull/485)

* Enable pre-commit hooks to format all Python files and linting of all Python source files.
  [(#485)](https://github.com/PennyLaneAI/pennylane-lightning/pull/485)

### Improvements

* Improve Python testing for Lightning-GPU (+MPI) by adding jobs in Actions files and adding Python tests to increase code coverage.
  [(#522)](https://github.com/PennyLaneAI/pennylane-lightning/pull/522)

* Add support for `pip install pennylane-lightning[kokkos]` for the OpenMP backend.
  [(#515)](https://github.com/PennyLaneAI/pennylane-lightning/pull/515)

* Update `setup.py` to allow for multi-package co-existence. The `PennyLane_Lightning` package now is the responsible for the core functionality, and will be depended upon by all other extensions.
  [(#504)] (https://github.com/PennyLaneAI/pennylane-lightning/pull/504)

* Redesign Lightning-Kokkos `StateVectorKokkos` class to use Kokkos `RangePolicy` together with special functors in `applyMultiQubitOp` to apply 1- to 4-wire generic unitary gates. For more than 4 wires, the general implementation using Kokkos `TeamPolicy` is employed to yield the best all-around performance.
  [(#490)] (https://github.com/PennyLaneAI/pennylane-lightning/pull/490)

* Redesign Lightning-Kokkos `Measurements` class to use Kokkos `RangePolicy` together with special functors to obtain the expectation value of 1- to 4-wire generic unitary gates. For more than 4 wires, the general implementation using Kokkos `TeamPolicy` is employed to yield the best all-around performance.
  [(#489)] (https://github.com/PennyLaneAI/pennylane-lightning/pull/489)

* Add tests to increase Lightning-Kokkos coverage.
  [(#485)](https://github.com/PennyLaneAI/pennylane-lightning/pull/485)

* Add memory locality tag reporting and adjoint diff dispatch for `lightning.qubit` statevector classes.
  [(#492)](https://github.com/PennyLaneAI/pennylane-lightning/pull/492)

* Add support for dependent external packages to C++ core.
  [(#482)](https://github.com/PennyLaneAI/pennylane-lightning/pull/482)

* Add support for building multiple backend simulators.
  [(#497)](https://github.com/PennyLaneAI/pennylane-lightning/pull/497)

### Documentation

### Bug fixes

* Fix CI issues running python-cov with MPI.
  [(#535)](https://github.com/PennyLaneAI/pennylane-lightning/pull/535)

* Re-add support for `pip install pennylane-lightning[gpu]`.
  [(#515)](https://github.com/PennyLaneAI/pennylane-lightning/pull/515)

* Switch most Lightning-Qubit default kernels to `LM`. Add `LM::multiQubitOp` tests, failing when targeting out-of-order wires clustered close to `num_qubits-1`. Fix the `LM::multiQubitOp` kernel implementation by introducing a generic `revWireParity` routine and replacing the `bitswap`-based implementation. Mimic the changes fixing the corresponding `multiQubitOp` and `expval` functors in Lightning-Kokkos.
  [(#511)](https://github.com/PennyLaneAI/pennylane-lightning/pull/511)

* Fix RTD builds by removing unsupported `system_packages` configuration option.
  [(#491)](https://github.com/PennyLaneAI/pennylane-lightning/pull/491)

### Contributors

This release contains contributions from (in alphabetical order):

Ali Asadi, Amintor Dusko, Vincent Michaud-Rioux, Lee J. O'Riordan, Shuli Shu

---

# Release 0.32.0

### New features since last release

* The `lightning.kokkos` backend supports Nvidia GPU execution (with Kokkos v4 and CUDA v12).
  [(#477)](https://github.com/PennyLaneAI/pennylane-lightning/pull/477)

* Complete overhaul of repository structure to facilitates integration of multiple backends. Refactoring efforts we directed to improve development performance, code reuse and decrease overall overhead to propagate changes through backends. New C++ modular build strategy allows for faster test builds restricted to a module. Update CI/CD actions concurrency strategy. Change minimal Python version to 3.9.
  [(#472)] (https://github.com/PennyLaneAI/pennylane-lightning/pull/472)

* Wheels are built with native support for sparse Hamiltonians.
  [(#470)] (https://github.com/PennyLaneAI/pennylane-lightning/pull/470)

* Add native support to sparse Hamiltonians in the absence of Kokkos & Kokkos-kernels.
  [(#465)] (https://github.com/PennyLaneAI/pennylane-lightning/pull/465)

### Breaking changes

* Rename `QubitStateVector` to `StatePrep` in the `LightningQubit` and `LightningKokkos` classes.
  [(#486)](https://github.com/PennyLaneAI/pennylane-lightning/pull/486)

* Modify `adjointJacobian` methods to accept a (maybe unused) reference `StateVectorT`, allowing device-backed simulators to directly access state vector data for adjoint differentiation instead of copying it back-and-forth into `JacobianData` (host memory).
  [(#477)](https://github.com/PennyLaneAI/pennylane-lightning/pull/477)

### Improvements

* Refactor LKokkos `Measurements` class to use (fast) specialized functors whenever possible.
  [(#481)] (https://github.com/PennyLaneAI/pennylane-lightning/pull/481)

* Merge Lightning Qubit and Lightning Kokkos backends in the new repository.
  [(#472)] (https://github.com/PennyLaneAI/pennylane-lightning/pull/472)

* Integrated new unified docs for Lightning Kokkos and Lightning Qubit packages.
  [(#473)] (https://github.com/PennyLaneAI/pennylane-lightning/pull/473)

### Documentation

### Bug fixes

* Ensure PennyLane has an `active_return` attribute before calling it.
 [(#483)] (https://github.com/PennyLaneAI/pennylane-lightning/pull/483)

* Do no import `sqrt2_v` from `<numbers>` in `Util.hpp` to resolve issue with Lightning-GPU builds.
  [(#479)](https://github.com/PennyLaneAI/pennylane-lightning/pull/479)

* Update the CMake internal references to enable sub-project compilation with affecting the parent package.
  [(#478)](https://github.com/PennyLaneAI/pennylane-lightning/pull/478)

* `apply` no longer mutates the inputted list of operations.
  [(#474)](https://github.com/PennyLaneAI/pennylane-lightning/pull/474)

### Contributors

This release contains contributions from (in alphabetical order):

Amintor Dusko, Christina Lee, Vincent Michaud-Rioux, Lee J. O'Riordan

---

# Release 0.31.0

### New features since last release

* Update Kokkos support to 4.0.01.
  [(#439)] (https://github.com/PennyLaneAI/pennylane-lightning/pull/439)

### Breaking changes

* Update tests to be compliant with PennyLane v0.31.0 development changes and deprecations.
  [(#448)](https://github.com/PennyLaneAI/pennylane-lightning/pull/448)

### Improvements

* Remove logic from `setup.py` and transfer paths and env variable definitions into workflow files.
  [(#450)](https://github.com/PennyLaneAI/pennylane-lightning/pull/450)

* Detect MKL or CBLAS if `ENABLE_BLAS=ON` making sure that BLAS is linked as expected.
  [(#449)](https://github.com/PennyLaneAI/pennylane-lightning/pull/449)

### Documentation

* Fix LightningQubit class parameter documentation.
  [(#456)](https://github.com/PennyLaneAI/pennylane-lightning/pull/456)

### Bug fixes

* Ensure cross-platform wheels continue to build with updates in git safety checks.
  [(#452)](https://github.com/PennyLaneAI/pennylane-lightning/pull/452)

* Fixing Python version bug introduce in [(#450)](https://github.com/PennyLaneAI/pennylane-lightning/pull/450)
  when `Python_EXECUTABLE` was removed from `setup.py`.
  [(#461)](https://github.com/PennyLaneAI/pennylane-lightning/pull/461)

* Ensure aligned allocator definition works with C++20 compilers.
  [(#438)](https://github.com/PennyLaneAI/pennylane-lightning/pull/438)

* Prevent multiple threads from calling `Kokkos::initialize` or `Kokkos::finalize`.
  [(#439)](https://github.com/PennyLaneAI/pennylane-lightning/pull/439)

### Contributors

This release contains contributions from (in alphabetical order):

Vincent Michaud-Rioux, Lee J. O'Riordan, Chae-Yeun Park

---

# Release 0.30.0

### New features since last release

* Add MCMC sampler.
  [(#384)] (https://github.com/PennyLaneAI/pennylane-lightning/pull/384)

* Serialize PennyLane's arithmetic operators when they are used as observables
  that are expressed in the Pauli basis.
  [(#424)](https://github.com/PennyLaneAI/pennylane-lightning/pull/424)

### Breaking changes

* Lightning now works with the new return types specification that is now default in PennyLane.
  See [the PennyLane `qml.enable_return`](https://docs.pennylane.ai/en/stable/code/api/pennylane.enable_return.html?highlight=enable_return) documentation for more information on this change.
  [(#427)](https://github.com/PennyLaneAI/pennylane-lightning/pull/427)

Instead of creating potentially ragged numpy array, devices and `QNode`'s now return an object of the same type as that
returned by the quantum function.

```
>>> dev = qml.device('lightning.qubit', wires=1)
>>> @qml.qnode(dev, diff_method="adjoint")
... def circuit(x):
...     qml.RX(x, wires=0)
...     return qml.expval(qml.PauliY(0)), qml.expval(qml.PauliZ(0))
>>> x = qml.numpy.array(0.5)
>>> circuit(qml.numpy.array(0.5))
(array(-0.47942554), array(0.87758256))
```

Interfaces like Jax or Torch handle tuple outputs without issues:

```
>>> jax.jacobian(circuit)(jax.numpy.array(0.5))
(Array(-0.87758255, dtype=float32, weak_type=True),
Array(-0.47942555, dtype=float32, weak_type=True))
```

Autograd cannot differentiate an output tuple, so results must be converted to an array before
use with `qml.jacobian`:

```
>>> qml.jacobian(lambda y: qml.numpy.array(circuit(y)))(x)
array([-0.87758256, -0.47942554])
```

Alternatively, the quantum function itself can return a numpy array of measurements:

```
>>> dev = qml.device('lightning.qubit', wires=1)
>>> @qml.qnode(dev, diff_method="adjoint")
>>> def circuit2(x):
...     qml.RX(x, wires=0)
...     return np.array([qml.expval(qml.PauliY(0)), qml.expval(qml.PauliZ(0))])
>>> qml.jacobian(circuit2)(np.array(0.5))
array([-0.87758256, -0.47942554])
```

### Improvements

* Remove deprecated `set-output` commands from workflow files.
  [(#437)](https://github.com/PennyLaneAI/pennylane-lightning/pull/437)

* Lightning wheels are now checked with `twine check` post-creation for PyPI compatibility.
  [(#430)](https://github.com/PennyLaneAI/pennylane-lightning/pull/430)

* Lightning has been made compatible with the change in return types specification.
  [(#427)](https://github.com/PennyLaneAI/pennylane-lightning/pull/427)

* Lightning is compatible with clang-tidy version 16.
  [(#429)](https://github.com/PennyLaneAI/pennylane-lightning/pull/429)

### Contributors

This release contains contributions from (in alphabetical order):

Christina Lee, Vincent Michaud-Rioux, Lee James O'Riordan, Chae-Yeun Park, Matthew Silverman

---

# Release 0.29.0

### Improvements

* Remove runtime dependency on ninja build system.
  [(#414)](https://github.com/PennyLaneAI/pennylane-lightning/pull/414)

* Allow better integration and installation support with CMake targeted binary builds.
  [(#403)](https://github.com/PennyLaneAI/pennylane-lightning/pull/403)

* Remove explicit Numpy and Scipy requirements.
  [(#412)](https://github.com/PennyLaneAI/pennylane-lightning/pull/412)

* Get `llvm` installation root from the environment variable `LLVM_ROOT_DIR` (or fallback to `brew`).
  [(#413)](https://github.com/PennyLaneAI/pennylane-lightning/pull/413)

* Update AVX2/512 kernel infrastructure for additional gate/generator operations.
  [(#404)](https://github.com/PennyLaneAI/pennylane-lightning/pull/404)

* Remove unnecessary lines for resolving CodeCov issue.
  [(#415)](https://github.com/PennyLaneAI/pennylane-lightning/pull/415)

* Add more AVX2/512 gate operations.
  [(#393)](https://github.com/PennyLaneAI/pennylane-lightning/pull/393)

### Documentation

### Bug fixes

* Ensure error raised when asking for out of order marginal probabilities. Prevents the return of incorrect results.
  [(#416)](https://github.com/PennyLaneAI/pennylane-lightning/pull/416)

* Fix Github shields in README.
  [(#402)](https://github.com/PennyLaneAI/pennylane-lightning/pull/402)

### Contributors

Amintor Dusko, Vincent Michaud-Rioux, Lee James O'Riordan, Chae-Yeun Park

---

# Release 0.28.2

### Bug fixes

* Fix Python module versioning for Linux wheels.
  [(#408)](https://github.com/PennyLaneAI/pennylane-lightning/pull/408)

### Contributors

This release contains contributions from (in alphabetical order):

Amintor Dusko, Shuli Shu, Trevor Vincent

---

# Release 0.28.1

### Bug fixes

* Fix Pybind11 module versioning and locations for Windows wheels.
  [(#400)](https://github.com/PennyLaneAI/pennylane-lightning/pull/400)

### Contributors

This release contains contributions from (in alphabetical order):

Lee J. O'Riordan

---

# Release 0.28.0

### Breaking changes

* Deprecate support for Python 3.7.
  [(#391)](https://github.com/PennyLaneAI/pennylane-lightning/pull/391)

### Improvements

* Improve Lightning package structure for external use as a C++ library.
  [(#369)](https://github.com/PennyLaneAI/pennylane-lightning/pull/369)

* Improve the stopping condition method.
  [(#386)](https://github.com/PennyLaneAI/pennylane-lightning/pull/386)

### Bug fixes

- Pin CMake to 3.24.x in wheel-builder to avoid Python not found error in CMake 3.25, when building wheels for PennyLane-Lightning-GPU.
  [(#387)](https://github.com/PennyLaneAI/pennylane-lightning/pull/387)

### Contributors

This release contains contributions from (in alphabetical order):

Amintor Dusko, Lee J. O'Riordan

---

# Release 0.27.0

### New features since last release

* Enable building of python 3.11 wheels and upgrade python on CI/CD workflows to 3.8.
  [(#381)](https://github.com/PennyLaneAI/pennylane-lightning/pull/381)

### Breaking changes

### Improvements

* Update clang-tools version in Github workflows.
  [(#351)](https://github.com/PennyLaneAI/pennylane-lightning/pull/351)

* Improve tests and checks CI/CD pipelines.
  [(#353)](https://github.com/PennyLaneAI/pennylane-lightning/pull/353)

* Implement 3 Qubits gates (CSWAP & Toffoli) & 4 Qubits gates (DoubleExcitation, DoubleExcitationMinus, DoubleExcitationPlus) in LM manner.
  [(#362)](https://github.com/PennyLaneAI/pennylane-lightning/pull/362)

* Upgrade Kokkos and Kokkos Kernels to 3.7.00, and improve sparse matrix-vector multiplication performance and memory usage.
  [(#361)](https://github.com/PennyLaneAI/pennylane-lightning/pull/361)

* Update Linux (ubuntu-latest) architecture x86_64 wheel-builder from GCC 10.x to GCC 11.x.
  [(#373)](https://github.com/PennyLaneAI/pennylane-lightning/pull/373)

* Update gcc and g++ 10.x to 11.x in CI tests. This update brings improved support for newer C++ features.
  [(#370)](https://github.com/PennyLaneAI/pennylane-lightning/pull/370)

* Change Lightning to inherit from QubitDevice instead of DefaultQubit.
  [(#365)](https://github.com/PennyLaneAI/pennylane-lightning/pull/365)

### Documentation

### Bug fixes

* Use mutex when accessing cache in KernelMap.
  [(#382)](https://github.com/PennyLaneAI/pennylane-lightning/pull/382)

### Contributors

This release contains contributions from (in alphabetical order):

Amintor Dusko, Chae-Yeun Park, Monit Sharma, Shuli Shu

---

# Release 0.26.1

### Bug fixes

* Fixes the transposition method used in the probability calculation.
  [(#377)](https://github.com/PennyLaneAI/pennylane-lightning/pull/377)

### Contributor

Amintor Dusko

---
# Release 0.26.0

### Improvements

* Introduces requirements-dev.txt and improves dockerfile.
  [(#330)](https://github.com/PennyLaneAI/pennylane-lightning/pull/330)

* Support `expval` for a Hamiltonian.
  [(#333)](https://github.com/PennyLaneAI/pennylane-lightning/pull/333)

* Implements caching for Kokkos installation.
  [(#316)](https://github.com/PennyLaneAI/pennylane-lightning/pull/316)

* Supports measurements of operator arithmetic classes such as `Sum`, `Prod`,
  and `SProd` by deferring handling of them to `DefaultQubit`.
  [(#349)](https://github.com/PennyLaneAI/pennylane-lightning/pull/349)

```
@qml.qnode(qml.device('lightning.qubit', wires=2))
def circuit():
    obs = qml.s_prod(2.1, qml.PauliZ(0)) + qml.op_sum(qml.PauliX(0), qml.PauliZ(1))
    return qml.expval(obs)
```

### Bug fixes

* Test updates to reflect new measurement error messages.
  [(#334)](https://github.com/PennyLaneAI/pennylane-lightning/pull/334)

* Updates to the release tagger to fix incompatibilities with RTD.
  [(#344)](https://github.com/PennyLaneAI/pennylane-lightning/pull/344)

* Update cancel-workflow-action and bot credentials.
  [(#345)](https://github.com/PennyLaneAI/pennylane-lightning/pull/345)

### Contributors

This release contains contributions from (in alphabetical order):

Amintor Dusko, Christina Lee, Lee J. O'Riordan, Chae-Yeun Park

---

# Release 0.25.0

### New features since last release

### Breaking changes

* We explicitly disable support for PennyLane's parameter broadcasting.
[#317](https://github.com/PennyLaneAI/pennylane-lightning/pull/317)

* We explicitly remove support for PennyLane's `Sum`, `SProd` and `Prod`
  as observables.
  [(#326)](https://github.com/PennyLaneAI/pennylane-lightning/pull/326)

### Improvements

* CI builders use a reduced set of resources and redundant tests for PRs.
  [(#319)](https://github.com/PennyLaneAI/pennylane-lightning/pull/319)

* Parallelize wheel-builds where applicable.
  [(#314)](https://github.com/PennyLaneAI/pennylane-lightning/pull/314)

* AVX2/512 kernels are now available on Linux/MacOS with x86-64 architecture.
  [(#313)](https://github.com/PennyLaneAI/pennylane-lightning/pull/313)

### Documentation

* Updated ReadTheDocs runner version from Ubuntu 20.04 to 22.04
  [(#327)](https://github.com/PennyLaneAI/pennylane-lightning/pull/327)

### Bug fixes

* Test updates to reflect new additions to PennyLane.
  [(#318)](https://github.com/PennyLaneAI/pennylane-lightning/pull/318)

### Contributors

This release contains contributions from (in alphabetical order):

Amintor Dusko, Christina Lee, Rashid N H M, Lee J. O'Riordan, Chae-Yeun Park

---

# Release 0.24.0

### New features since last release

* Add `SingleExcitation` and `DoubleExcitation` qchem gates and generators.
  [(#289)](https://github.com/PennyLaneAI/pennylane-lightning/pull/289)

* Add a new dispatch mechanism for future kernels.
  [(#291)](https://github.com/PennyLaneAI/pennylane-lightning/pull/291)

* Add `IsingXY` gate operation.
  [(#303)](https://github.com/PennyLaneAI/pennylane-lightning/pull/303)

* Support `qml.state()` in vjp and Hamiltonian in adjoint jacobian.
  [(#294)](https://github.com/PennyLaneAI/pennylane-lightning/pull/294)

### Breaking changes

* Codebase is now moving to C++20. The default compiler for Linux is now GCC10.
  [(#295)](https://github.com/PennyLaneAI/pennylane-lightning/pull/295)

* Minimum macOS version is changed to 10.15 (Catalina).
  [(#295)](https://github.com/PennyLaneAI/pennylane-lightning/pull/295)

### Improvements

* Split matrix operations, refactor dispatch mechanisms, and add a benchmark suits.
  [(#274)](https://github.com/PennyLaneAI/pennylane-lightning/pull/274)

* Add native support for the calculation of sparse Hamiltonians' expectation values.
Sparse operations are offloaded to [Kokkos](https://github.com/kokkos/kokkos) and
[Kokkos-Kernels](https://github.com/kokkos/kokkos-kernels).
  [(#283)](https://github.com/PennyLaneAI/pennylane-lightning/pull/283)

* Device `lightning.qubit` now accepts a datatype for a statevector.
  [(#290)](https://github.com/PennyLaneAI/pennylane-lightning/pull/290)

```python
dev1 = qml.device('lightning.qubit', wires=4, c_dtype=np.complex64) # for single precision
dev2 = qml.device('lightning.qubit', wires=4, c_dtype=np.complex128) # for double precision
```

### Documentation

* Use the centralized [Xanadu Sphinx Theme](https://github.com/XanaduAI/xanadu-sphinx-theme)
  to style the Sphinx documentation.
  [(#287)](https://github.com/PennyLaneAI/pennylane-lightning/pull/287)

### Bug fixes

* Fix the issue with using available `clang-format` version in format.
  [(#288)](https://github.com/PennyLaneAI/pennylane-lightning/pull/288)

* Fix a bug in the generator of `DoubleExcitationPlus`.
  [(#298)](https://github.com/PennyLaneAI/pennylane-lightning/pull/298)

### Contributors

This release contains contributions from (in alphabetical order):

Mikhail Andrenkov, Ali Asadi, Amintor Dusko, Lee James O'Riordan, Chae-Yeun Park, and Shuli Shu

---

# Release 0.23.0

### New features since last release

* Add `generate_samples()` to lightning.
  [(#247)](https://github.com/PennyLaneAI/pennylane-lightning/pull/247)

* Add Lightning GBenchmark Suite.
  [(#249)](https://github.com/PennyLaneAI/pennylane-lightning/pull/249)

* Support runtime and compile information.
  [(#253)](https://github.com/PennyLaneAI/pennylane-lightning/pull/253)

### Improvements

* Add `ENABLE_BLAS` build to CI checks.
  [(#249)](https://github.com/PennyLaneAI/pennylane-lightning/pull/249)

* Add more `clang-tidy` checks and kernel tests.
  [(#253)](https://github.com/PennyLaneAI/pennylane-lightning/pull/253)

* Add C++ code coverage to CI.
  [(#265)](https://github.com/PennyLaneAI/pennylane-lightning/pull/265)

* Skip over identity operations in `"lightning.qubit"`.
  [(#268)](https://github.com/PennyLaneAI/pennylane-lightning/pull/268)

### Bug fixes

* Update tests to remove `JacobianTape`.
  [(#260)](https://github.com/PennyLaneAI/pennylane-lightning/pull/260)

* Fix tests for MSVC.
  [(#264)](https://github.com/PennyLaneAI/pennylane-lightning/pull/264)

* Fix `#include <cpuid.h>` for PPC and AArch64 in Linux.
  [(#266)](https://github.com/PennyLaneAI/pennylane-lightning/pull/266)

* Remove deprecated tape execution methods.
  [(#270)](https://github.com/PennyLaneAI/pennylane-lightning/pull/270)

* Update `qml.probs` in `test_measures.py`.
  [(#280)](https://github.com/PennyLaneAI/pennylane-lightning/pull/280)

### Contributors

This release contains contributions from (in alphabetical order):

Ali Asadi, Chae-Yeun Park, Lee James O'Riordan, and Trevor Vincent

---

# Release 0.22.1

### Bug fixes

* Ensure `Identity ` kernel is registered to C++ dispatcher.
  [(#275)](https://github.com/PennyLaneAI/pennylane-lightning/pull/275)

---

# Release 0.22.0

### New features since last release

* Add Docker support.
  [(#234)](https://github.com/PennyLaneAI/pennylane-lightning/pull/234)

### Improvements

* Update quantum tapes serialization and Python tests.
  [(#239)](https://github.com/PennyLaneAI/pennylane-lightning/pull/239)

* Clang-tidy is now enabled for both tests and examples builds under Github Actions.
  [(#237)](https://github.com/PennyLaneAI/pennylane-lightning/pull/237)

* The return type of `StateVectorBase` data is now derived-class defined.
  [(#237)](https://github.com/PennyLaneAI/pennylane-lightning/pull/237)

* Update adjointJacobian and VJP methods.
  [(#222)](https://github.com/PennyLaneAI/pennylane-lightning/pull/222)

* Set GitHub workflow to upload wheels to Test PyPI.
  [(#220)](https://github.com/PennyLaneAI/pennylane-lightning/pull/220)

* Finalize the new kernel implementation.
  [(#212)](https://github.com/PennyLaneAI/pennylane-lightning/pull/212)

### Documentation

* Use of batching with OpenMP threads is documented.
  [(#221)](https://github.com/PennyLaneAI/pennylane-lightning/pull/221)

### Bug fixes

* Fix for OOM errors when using adjoint with large numbers of observables.
  [(#221)](https://github.com/PennyLaneAI/pennylane-lightning/pull/221)

* Add virtual destructor to C++ state-vector classes.
  [(#200)](https://github.com/PennyLaneAI/pennylane-lightning/pull/200)

* Fix a bug in Python tests with operations' `matrix` calls.
  [(#238)](https://github.com/PennyLaneAI/pennylane-lightning/pull/238)

* Refactor utility header and fix a bug in linear algebra function with CBLAS.
  [(#228)](https://github.com/PennyLaneAI/pennylane-lightning/pull/228)

### Contributors

This release contains contributions from (in alphabetical order):

Ali Asadi, Chae-Yeun Park, Lee James O'Riordan

---

# Release 0.21.0

### New features since last release

* Add C++ only benchmark for a given list of gates.
  [(#199)](https://github.com/PennyLaneAI/pennylane-lightning/pull/199)

* Wheel-build support for Python 3.10.
  [(#186)](https://github.com/PennyLaneAI/pennylane-lightning/pull/186)

* C++ support for probability, expectation value and variance calculations.
  [(#185)](https://github.com/PennyLaneAI/pennylane-lightning/pull/185)

* Add bindings to C++ expval, var, probs.
  [(#214)](https://github.com/PennyLaneAI/pennylane-lightning/pull/214)

### Improvements

* `setup.py` adds debug only when --debug is given
  [(#208)](https://github.com/PennyLaneAI/pennylane-lightning/pull/208)

* Add new highly-performant C++ kernels for quantum gates.
  [(#202)](https://github.com/PennyLaneAI/pennylane-lightning/pull/202)

The new kernels significantly improve the runtime performance of PennyLane-Lightning
for both differentiable and non-differentiable workflows. Here is an example workflow
using the adjoint differentiation method with a circuit of 5 strongly entangling layers:

```python
import pennylane as qml
from pennylane import numpy as np
from pennylane.templates.layers import StronglyEntanglingLayers
from numpy.random import random
np.random.seed(42)
n_layers = 5
n_wires = 6
dev = qml.device("lightning.qubit", wires=n_wires)

@qml.qnode(dev, diff_method="adjoint")
def circuit(weights):
    StronglyEntanglingLayers(weights, wires=list(range(n_wires)))
    return [qml.expval(qml.PauliZ(i)) for i in range(n_wires)]

init_weights = np.random.random(StronglyEntanglingLayers.shape(n_layers=n_layers, n_wires=n_wires))
params = np.array(init_weights,requires_grad=True)
jac = qml.jacobian(circuit)(params)
```
The latest release shows improved performance on both single and multi-threaded evaluations!

<img src="https://raw.githubusercontent.com/PennyLaneAI/pennylane-lightning/v0.21.0-rc0/doc/_static/lightning_v20_v21_bm.png" width=50%/>

* Ensure debug info is built into dynamic libraries.
  [(#201)](https://github.com/PennyLaneAI/pennylane-lightning/pull/201)

### Documentation

* New guidelines on adding and benchmarking C++ kernels.
  [(#202)](https://github.com/PennyLaneAI/pennylane-lightning/pull/202)

### Bug fixes

* Update clang-format version
  [(#219)](https://github.com/PennyLaneAI/pennylane-lightning/pull/219)

* Fix failed tests on Windows.
  [(#218)](https://github.com/PennyLaneAI/pennylane-lightning/pull/218)

* Update clang-format version
  [(#219)](https://github.com/PennyLaneAI/pennylane-lightning/pull/219)

* Add virtual destructor to C++ state-vector classes.
  [(#200)](https://github.com/PennyLaneAI/pennylane-lightning/pull/200)

* Fix failed tests for the non-binary wheel.
  [(#213)](https://github.com/PennyLaneAI/pennylane-lightning/pull/213)

* Add virtual destructor to C++ state-vector classes.
  [(#200)](https://github.com/PennyLaneAI/pennylane-lightning/pull/200)

### Contributors

This release contains contributions from (in alphabetical order):

Ali Asadi, Amintor Dusko, Chae-Yeun Park, Lee James O'Riordan

---

# Release 0.20.1

### Bug fixes

* Fix missing header-files causing build errors in algorithms module.
  [(#193)](https://github.com/PennyLaneAI/pennylane-lightning/pull/193)

* Fix failed tests for the non-binary wheel.
  [(#191)](https://github.com/PennyLaneAI/pennylane-lightning/pull/191)

---
# Release 0.20.2

### Bug fixes

* Introduce CY kernel to Lightning to avoid issues with decomposition.
  [(#203)](https://github.com/PennyLaneAI/pennylane-lightning/pull/203)

### Contributors

This release contains contributions from (in alphabetical order):

Lee J. O'Riordan

# Release 0.20.1

### Bug fixes

* Fix missing header-files causing build errors in algorithms module.
  [(#193)](https://github.com/PennyLaneAI/pennylane-lightning/pull/193)

* Fix failed tests for the non-binary wheel.
  [(#191)](https://github.com/PennyLaneAI/pennylane-lightning/pull/191)

# Release 0.20.0

### New features since last release

* Add wheel-builder support for Python 3.10.
  [(#186)](https://github.com/PennyLaneAI/pennylane-lightning/pull/186)

* Add VJP support to PL-Lightning.
  [(#181)](https://github.com/PennyLaneAI/pennylane-lightning/pull/181)

* Add complex64 support in PL-Lightning.
  [(#177)](https://github.com/PennyLaneAI/pennylane-lightning/pull/177)

* Added examples folder containing aggregate gate performance test.
  [(#165)](https://github.com/PennyLaneAI/pennylane-lightning/pull/165)

### Breaking changes

### Improvements

* Update PL-Lightning to support new features in PL.
  [(#179)](https://github.com/PennyLaneAI/pennylane-lightning/pull/179)

### Documentation

* Lightning setup.py build process uses CMake.
  [(#176)](https://github.com/PennyLaneAI/pennylane-lightning/pull/176)

### Contributors

This release contains contributions from (in alphabetical order):

Ali Asadi, Chae-Yeun Park, Isidor Schoch, Lee James O'Riordan

---

# Release 0.19.0

* Add Cache-Friendly DOTC, GEMV, GEMM along with BLAS Support.
  [(#155)](https://github.com/PennyLaneAI/pennylane-lightning/pull/155)

### Improvements

* The performance of parametric gates has been improved.
  [(#157)](https://github.com/PennyLaneAI/pennylane-lightning/pull/157)

* AVX support is enabled for Linux users on Intel/AMD platforms.
  [(#157)](https://github.com/PennyLaneAI/pennylane-lightning/pull/157)

* PennyLane-Lightning has been updated to conform with clang-tidy
  recommendations for modernization, offering performance improvements across
  all use-cases.
  [(#153)](https://github.com/PennyLaneAI/pennylane-lightning/pull/153)

### Breaking changes

* Linux users on `x86_64` must have a CPU supporting AVX.
  [(#157)](https://github.com/PennyLaneAI/pennylane-lightning/pull/157)

### Bug fixes

* OpenMP built with Intel MacOS CI runners causes failures on M1 Macs. OpenMP is currently
  disabled in the built wheels until this can be resolved with Github Actions runners.
  [(#166)](https://github.com/PennyLaneAI/pennylane-lightning/pull/166)

### Contributors

This release contains contributions from (in alphabetical order):

Ali Asadi, Lee James O'Riordan

---

# Release 0.18.0

### New features since last release

* PennyLane-Lightning now provides a high-performance
  [adjoint Jacobian](http://arxiv.org/abs/2009.02823) method for differentiating quantum circuits.
  [(#136)](https://github.com/PennyLaneAI/pennylane-lightning/pull/136)

  The adjoint method operates after a forward pass by iteratively applying inverse gates to scan
  backwards through the circuit. The method is already available in PennyLane's
  `default.qubit` device, but the version provided by `lightning.qubit` integrates with the C++
  backend and is more performant, as shown in the plot below:

  <img src="https://raw.githubusercontent.com/PennyLaneAI/pennylane-lightning/master/doc/_static/lightning_adjoint.png" width=70%/>

  The plot compares the average runtime of `lightning.qubit` and `default.qubit` for calculating the
  Jacobian of a circuit using the adjoint method for a range of qubit numbers. The circuit
  consists of ten `BasicEntanglerLayers` with a `PauliZ` expectation value calculated on each wire,
  repeated over ten runs. We see that `lightning.qubit` provides a speedup of around two to eight
  times, depending on the number of qubits.

  The adjoint method can be accessed using the standard interface. Consider the following circuit:

  ```python
  import pennylane as qml

  wires = 3
  layers = 2
  dev = qml.device("lightning.qubit", wires=wires)

  @qml.qnode(dev, diff_method="adjoint")
  def circuit(weights):
      qml.templates.StronglyEntanglingLayers(weights, wires=range(wires))
      return qml.expval(qml.PauliZ(0))

  weights = qml.init.strong_ent_layers_normal(layers, wires, seed=1967)
  ```

  The circuit can be executed and its gradient calculated using:

    ```pycon
  >>> print(f"Circuit evaluated: {circuit(weights)}")
  Circuit evaluated: 0.9801286266677633
  >>> print(f"Circuit gradient:\n{qml.grad(circuit)(weights)}")
  Circuit gradient:
  [[[-1.11022302e-16 -1.63051504e-01 -4.14810501e-04]
    [ 1.11022302e-16 -1.50136528e-04 -1.77922957e-04]
    [ 0.00000000e+00 -3.92874550e-02  8.14523075e-05]]

   [[-1.14472273e-04  3.85963953e-02  0.00000000e+00]
    [-5.76791765e-05 -9.78478343e-02  0.00000000e+00]
    [-5.55111512e-17  0.00000000e+00 -1.11022302e-16]]]
  ```

* PennyLane-Lightning now supports all of the operations and observables of `default.qubit`.
  [(#124)](https://github.com/PennyLaneAI/pennylane-lightning/pull/124)

### Improvements

* A new state-vector class `StateVectorManaged` was added, enabling memory use to be bound to
  statevector lifetime.
  [(#136)](https://github.com/PennyLaneAI/pennylane-lightning/pull/136)

* The repository now has a well-defined component hierarchy, allowing each indepedent unit to be
  compiled and linked separately.
  [(#136)](https://github.com/PennyLaneAI/pennylane-lightning/pull/136)

* PennyLane-Lightning can now be installed without compiling its C++ binaries and will fall back
  to using the `default.qubit` implementation. Skipping compilation is achieved by setting the
  `SKIP_COMPILATION` environment variable, e.g., Linux/MacOS: `export SKIP_COMPILATION=True`,
  Windows: `set SKIP_COMPILATION=True`. This feature is intended for building a pure-Python wheel of
  PennyLane-Lightning as a backup for platforms without a dedicated wheel.
  [(#129)](https://github.com/PennyLaneAI/pennylane-lightning/pull/129)

* The C++-backed Python bound methods can now be directly called with wires and supplied parameters.
  [(#125)](https://github.com/PennyLaneAI/pennylane-lightning/pull/125)

* Lightning supports arbitrary unitary and non-unitary gate-calls from Python to C++ layer.
  [(#121)](https://github.com/PennyLaneAI/pennylane-lightning/pull/121)

### Documentation

* Added preliminary architecture diagram for package.
  [(#131)](https://github.com/PennyLaneAI/pennylane-lightning/pull/131)

* C++ API built as part of docs generation.
  [(#131)](https://github.com/PennyLaneAI/pennylane-lightning/pull/131)

### Breaking changes

* Wheels for MacOS <= 10.13 will no longer be provided due to XCode SDK C++17 support requirements.
  [(#149)](https://github.com/PennyLaneAI/pennylane-lightning/pull/149)

### Bug fixes

* An indexing error in the CRY gate is fixed. [(#136)](https://github.com/PennyLaneAI/pennylane-lightning/pull/136)

* Column-major data in numpy is now correctly converted to row-major upon pass to the C++ layer.
  [(#126)](https://github.com/PennyLaneAI/pennylane-lightning/pull/126)

### Contributors

This release contains contributions from (in alphabetical order):

Thomas Bromley, Lee James O'Riordan

---

# Release 0.17.0

### New features

* C++ layer now supports float (32-bit) and double (64-bit) templated complex data.
  [(#113)](https://github.com/PennyLaneAI/pennylane-lightning/pull/113)

### Improvements

* The PennyLane device test suite is now included in coverage reports.
  [(#123)](https://github.com/PennyLaneAI/pennylane-lightning/pull/123)

* Static versions of jQuery and Bootstrap are no longer included in the CSS theme.
  [(#118)](https://github.com/PennyLaneAI/pennylane-lightning/pull/118)

* C++ tests have been ported to use Catch2 framework.
  [(#115)](https://github.com/PennyLaneAI/pennylane-lightning/pull/115)

* Testing now exists for both float and double precision methods in C++ layer.
  [(#113)](https://github.com/PennyLaneAI/pennylane-lightning/pull/113)
  [(#115)](https://github.com/PennyLaneAI/pennylane-lightning/pull/115)

* Compile-time utility methods with `constexpr` have been added.
  [(#113)](https://github.com/PennyLaneAI/pennylane-lightning/pull/113)

* Wheel-build support for ARM64 (Linux and MacOS) and PowerPC (Linux) added.
  [(#110)](https://github.com/PennyLaneAI/pennylane-lightning/pull/110)

* Add support for Controlled Phase Gate (`ControlledPhaseShift`).
  [(#114)](https://github.com/PennyLaneAI/pennylane-lightning/pull/114)

* Move changelog to `.github` and add a changelog reminder.
  [(#111)](https://github.com/PennyLaneAI/pennylane-lightning/pull/111)

* Adds CMake build system support.
  [(#104)](https://github.com/PennyLaneAI/pennylane-lightning/pull/104)


### Breaking changes

* Removes support for Python 3.6 and adds support for Python 3.9.
  [(#127)](https://github.com/PennyLaneAI/pennylane-lightning/pull/127)
  [(#128)](https://github.com/PennyLaneAI/pennylane-lightning/pull/128)

* Compilers with C++17 support are now required to build C++ module.
  [(#113)](https://github.com/PennyLaneAI/pennylane-lightning/pull/113)

* Gate classes have been removed with functionality added to StateVector class.
  [(#113)](https://github.com/PennyLaneAI/pennylane-lightning/pull/113)

* We are no longer building wheels for Python 3.6.
  [(#106)](https://github.com/PennyLaneAI/pennylane-lightning/pull/106)

### Bug fixes

* PowerPC wheel-builder now successfully compiles modules.
  [(#120)](https://github.com/PennyLaneAI/pennylane-lightning/pull/120)

### Documentation

* Added community guidelines.
  [(#109)](https://github.com/PennyLaneAI/pennylane-lightning/pull/109)

### Contributors

This release contains contributions from (in alphabetical order):

Ali Asadi, Christina Lee, Thomas Bromley, Lee James O'Riordan

---

# Release 0.15.1

### Bug fixes

* The PennyLane-Lightning binaries are now built with NumPy 1.19.5, to avoid ABI
  compatibility issues with the latest NumPy 1.20 release. See
  [the NumPy release notes](https://numpy.org/doc/stable/release/1.20.0-notes.html#size-of-np-ndarray-and-np-void-changed)
  for more details.
  [(#97)](https://github.com/PennyLaneAI/pennylane-lightning/pull/97)

### Contributors

This release contains contributions from (in alphabetical order):

Josh Izaac, Antal Száva

---

# Release 0.15.0

### Improvements

* For compatibility with PennyLane v0.15, the `analytic` keyword argument
  has been removed. Statistics can still be computed analytically by setting
  `shots=None`.
  [(#93)](https://github.com/PennyLaneAI/pennylane-lightning/pull/93)

* Inverse gates are now supported.
  [(#89)](https://github.com/PennyLaneAI/pennylane-lightning/pull/89)

* Add new lightweight backend with performance improvements.
  [(#57)](https://github.com/PennyLaneAI/pennylane-lightning/pull/57)

* Remove the previous Eigen-based backend.
  [(#67)](https://github.com/PennyLaneAI/pennylane-lightning/pull/67)

### Bug fixes

* Re-add dispatch table after fixing static initialisation order issue.
  [(#68)](https://github.com/PennyLaneAI/pennylane-lightning/pull/68)

### Contributors

This release contains contributions from (in alphabetical order):

Thomas Bromley, Theodor Isacsson, Christina Lee, Thomas Loke, Antal Száva.

---

# Release 0.14.1

### Bug fixes

* Fixes a bug where the `QNode` would swap `LightningQubit` to
  `DefaultQubitAutograd` on device execution due to the inherited
  `passthru_devices` entry of the `capabilities` dictionary.
  [(#61)](https://github.com/PennyLaneAI/pennylane-lightning/pull/61)

### Contributors

This release contains contributions from (in alphabetical order):

Antal Száva

---

# Release 0.14.0

### Improvements

* Extends support from 16 qubits to 50 qubits.
  [(#52)](https://github.com/PennyLaneAI/pennylane-lightning/pull/52)

### Bug fixes

* Updates applying basis state preparations to correspond to the
  changes in `DefaultQubit`.
  [(#55)](https://github.com/PennyLaneAI/pennylane-lightning/pull/55)

### Contributors

This release contains contributions from (in alphabetical order):

Thomas Loke, Tom Bromley, Josh Izaac, Antal Száva

---

# Release 0.12.0

### Bug fixes

* Updates capabilities dictionary to be compatible with core PennyLane
  [(#45)](https://github.com/PennyLaneAI/pennylane-lightning/pull/45)

* Fix install of Eigen for CI wheel building
  [(#44)](https://github.com/PennyLaneAI/pennylane-lightning/pull/44)

### Contributors

This release contains contributions from (in alphabetical order):

Tom Bromley, Josh Izaac, Antal Száva

---

# Release 0.11.0

Initial release.

This release contains contributions from (in alphabetical order):

Tom Bromley, Josh Izaac, Nathan Killoran, Antal Száva<|MERGE_RESOLUTION|>--- conflicted
+++ resolved
@@ -38,11 +38,7 @@
 
 This release contains contributions from (in alphabetical order):
 
-<<<<<<< HEAD
-Amintor Dusko, Pietropaolo Frisoni, Vincent Michaud-Rioux, Shuli Shu
-=======
-Ali Asadi, Amintor Dusko, Pietropaolo Frisoni, Vincent Michaud-Rioux, Mudit Pandey
->>>>>>> c164f2e1
+Ali Asadi, Amintor Dusko, Pietropaolo Frisoni, Vincent Michaud-Rioux, Mudit Pandey, Shuli Shu
 
 ---
 
