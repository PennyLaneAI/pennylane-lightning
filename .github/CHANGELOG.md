# Release 0.40.0-dev

### New features since last release

* Add native N-controlled generators and adjoint support to `lightning.gpu`'s single-GPU backend.
  [(#970)](https://github.com/PennyLaneAI/pennylane-lightning/pull/970)

* Add a Catalyst-specific wrapping class for Lightning Qubit.
  [(#960)](https://github.com/PennyLaneAI/pennylane-lightning/pull/960)

* Add native N-controlled gates support to `lightning.gpu`'s single-GPU backend.
  [(#938)](https://github.com/PennyLaneAI/pennylane-lightning/pull/938)

### Breaking changes

<<<<<<< HEAD
* Removed all instances of `qml.QubitStateVector`.
  [(#985)](https://github.com/PennyLaneAI/pennylane-lightning/pull/985)
=======
* Handling for the legacy operator arithmetic (the `Hamiltonian` and `Tensor` classes in PennyLane) is removed.
  [(#994)](https://github.com/PennyLaneAI/pennylane-lightning/pull/994)
>>>>>>> 94577a8f

### Improvements

* Unify excitation gates memory layout to row-major for both LGPU and LT.
  [(#959)](https://github.com/PennyLaneAI/pennylane-lightning/pull/959)

* Update the `lightning.kokkos` CUDA backend for compatibility with Catalyst.
  [(#942)](https://github.com/PennyLaneAI/pennylane-lightning/pull/942)

### Documentation

### Bug fixes

* Fix the `upload-pypi` token issues for Linux and MacOS (x86_64 & AARCH64) wheels.
  [(#989)](https://github.com/PennyLaneAI/pennylane-lightning/pull/989)

* Fix Pennylane dependency branch (`v0.39_rc0` to `master`).
  [(#984)](https://github.com/PennyLaneAI/pennylane-lightning/pull/984)

* Fix PTM stable latest. Removing FIXME patch for v0.39.
  [(#982)](https://github.com/PennyLaneAI/pennylane-lightning/pull/982)

### Contributors

This release contains contributions from (in alphabetical order):

<<<<<<< HEAD
Ali Asadi, Luis Alfredo Nuñez Meneses, Andrija Paurevic, Shuli Shu
=======
Ali Asadi, Joseph Lee, Luis Alfredo Nuñez Meneses, Shuli Shu, Raul Torres, Haochen Paul Wang
>>>>>>> 94577a8f

---

# Release 0.39.0

### New features since last release

* Add support for out-of-order `qml.probs` in `lightning.gpu`.
  [(#941)](https://github.com/PennyLaneAI/pennylane-lightning/pull/941)

* Add mid-circuit measurements support to `lightning.gpu`'s single-GPU backend.
  [(#931)](https://github.com/PennyLaneAI/pennylane-lightning/pull/931)

* Integrate Lightning-GPU with Catalyst so that hybrid programs can be seamlessly QJIT-compiled and executed on this device following `pip install pennylane-lightning-gpu`.
  [(#928)](https://github.com/PennyLaneAI/pennylane-lightning/pull/928)

* Add `qml.Projector` observable support via diagonalization to Lightning-GPU.
  [(#894)](https://github.com/PennyLaneAI/pennylane-lightning/pull/894)

* Add 1-target wire controlled gate support to `lightning.tensor`. Note that `cutensornet` only supports 1-target wire controlled gate as of `v24.08`. A controlled gate with more than 1 target wire should be converted to dense matrix.
  [(#880)](https://github.com/PennyLaneAI/pennylane-lightning/pull/880)

* Build and upload Lightning-Tensor wheels (x86_64, AARCH64) to PyPI.
  [(#862)](https://github.com/PennyLaneAI/pennylane-lightning/pull/862)
  [(#905)](https://github.com/PennyLaneAI/pennylane-lightning/pull/905)

* Add Matrix Product Operator (MPO) for all gates support to `lightning.tensor`. Note current C++ implementation only works for MPO sites data provided by users.
  [(#859)](https://github.com/PennyLaneAI/pennylane-lightning/pull/859)

* Add shots measurement support to `lightning.tensor`.
  [(#852)](https://github.com/PennyLaneAI/pennylane-lightning/pull/852)

* Lightning-GPU and Lightning-Kokkos migrated to the new device API.
  [(#853)](https://github.com/PennyLaneAI/pennylane-lightning/pull/853)
  [(#810)](https://github.com/PennyLaneAI/pennylane-lightning/pull/810)

### Breaking changes

* Update MacOS wheel build to 13.0 for X86_64 and ARM due to the deprecation of MacOS-12 CI runners.
  [(#969)](https://github.com/PennyLaneAI/pennylane-lightning/pull/969)

* Deprecate `initSV()` and add `resetStateVector()` from the C++ API Lightning-GPU. This is to remove the `reset_state` additional call in the Python layer.
  [(#933)](https://github.com/PennyLaneAI/pennylane-lightning/pull/933)

* Deprecate PI gates implementation in Lightning-Qubit. The PI gates were the first implementation of gate kernels in `lightning.qubit` using pre-computed indices, prior to the development of LM (less memory) and AVX kernels. This deprecation is in favour of reducing compilation time and ensuring that Lightning-Qubit only relies on LM kernels in the dynamic dispatcher across all platforms.
  [(#925)](https://github.com/PennyLaneAI/pennylane-lightning/pull/925)

* Remove PowerPC wheel build recipe for Lightning-Qubit.
  [(#902)](https://github.com/PennyLaneAI/pennylane-lightning/pull/902)

* Update MacOS wheel builds to require Monterey (12.0) or greater for x86_64 and ARM. This was required to update Pybind11 to the latest release (2.13.5) for enabling Numpy 2.0 support in Lightning.
  [(#901)](https://github.com/PennyLaneAI/pennylane-lightning/pull/901)

* Remove support for Python 3.9 for all Lightning simulators.
  [(#891)](https://github.com/PennyLaneAI/pennylane-lightning/pull/891)

### Improvements

* Update the `lightning.tensor` Python layer unit tests, as `lightning.tensor` cannot be cleaned up like other state-vector devices because the data is attached to the graph. It is recommended to use one device per circuit for `lightning.tensor`.
  [(#971)](https://github.com/PennyLaneAI/pennylane-lightning/pull/971)

* Add joint check for the N-controlled wires support in `lightning.qubit`.
  [(#949)](https://github.com/PennyLaneAI/pennylane-lightning/pull/949)

* Optimize `GlobalPhase` and `C(GlobalPhase)` gate implementation in `lightning.gpu`.
  [(#946)](https://github.com/PennyLaneAI/pennylane-lightning/pull/946)

* Add missing `liblightning_kokkos_catalyst.so` when building Lightning-Kokkos in editable installation.
  [(#945)](https://github.com/PennyLaneAI/pennylane-lightning/pull/945)

* Optimize the cartesian product to reduce the amount of memory necessary to set the `StatePrep` in Lightning-Tensor.
  [(#943)](https://github.com/PennyLaneAI/pennylane-lightning/pull/943)

* Update the `qml.probs` data-return in Lightning-GPU C++ API to align with other state-vector devices.
  [(#941)](https://github.com/PennyLaneAI/pennylane-lightning/pull/941)

* Add zero-state initialization to both `StateVectorCudaManaged` and `StateVectorCudaMPI` constructors to remove the `reset_state` in the Python layer ctor and refactor `setBasisState(state, wires)` in the C++ API.
  [(#933)](https://github.com/PennyLaneAI/pennylane-lightning/pull/933)

* Add `setStateVector(state, wire)` support to the Lightning-GPU C++ API.
  [(#930)](https://github.com/PennyLaneAI/pennylane-lightning/pull/930)

* The `generate_samples` methods of `lightning.qubit` and `lightning.kokkos` can now take in a seed number to make the generated samples deterministic. This can be useful when, among other things, fixing flaky tests in CI.
  [(#927)](https://github.com/PennyLaneAI/pennylane-lightning/pull/927)

* Remove dynamic decomposition rules for all Lightning devices.
  [(#926)](https://github.com/PennyLaneAI/pennylane-lightning/pull/926)

* Always decompose `qml.QFT` in all Lightning devices.
  [(#924)](https://github.com/PennyLaneAI/pennylane-lightning/pull/924)

* Uniform Python format to adhere PennyLane style.
  [(#924)](https://github.com/PennyLaneAI/pennylane-lightning/pull/924)

* Add the `ci:use-gpu-runner` GitHub label to `lightning.kokkos` GPU Testing CIs.
  [(#916)](https://github.com/PennyLaneAI/pennylane-lightning/pull/916)

* Update the test suite to remove deprecated code.
  [(#912)](https://github.com/PennyLaneAI/pennylane-lightning/pull/912)

* Merge `lightning.gpu` and `lightning.tensor` GPU tests in single Python and C++ CIs controlled by the `ci:use-gpu-runner` label.
  [(#911)](https://github.com/PennyLaneAI/pennylane-lightning/pull/911)

* Skip the compilation of Lightning simulators and development requirements to boost the build of public docs up to 5x.
  [(#904)](https://github.com/PennyLaneAI/pennylane-lightning/pull/904)

* Build Lightning wheels in `Release` mode to reduce the binary sizes.
  [(#903)](https://github.com/PennyLaneAI/pennylane-lightning/pull/903)

* Update Pybind11 to 2.13.5.
  [(#901)](https://github.com/PennyLaneAI/pennylane-lightning/pull/901)

* Migrate wheels artifacts to v4.
  [(#893)](https://github.com/PennyLaneAI/pennylane-lightning/pull/893)

* Update GitHub actions in response to a high-severity vulnerability.
  [(#887)](https://github.com/PennyLaneAI/pennylane-lightning/pull/887)

* Optimize and simplify controlled kernels in Lightning-Qubit.
  [(#882)](https://github.com/PennyLaneAI/pennylane-lightning/pull/882)

* Optimize gate cache recording for Lightning-Tensor C++ API.
  [(#879)](https://github.com/PennyLaneAI/pennylane-lightning/pull/879)

* Unify Lightning-Kokkos and Lightning-Qubit devices under a Lightning-Base abstracted class.
  [(#876)](https://github.com/PennyLaneAI/pennylane-lightning/pull/876)

* Smarter defaults for the `split_obs` argument in the serializer. The serializer splits linear combinations into chunks instead of all their terms.
  [(#873)](https://github.com/PennyLaneAI/pennylane-lightning/pull/873/)

* Prefer `tomlkit` over `toml` for building Lightning wheels, and choose `tomli` and `tomllib` over `toml` when installing the package.
  [(#857)](https://github.com/PennyLaneAI/pennylane-lightning/pull/857)

* Lightning-Kokkos gains native support for the `PauliRot` gate.
  [(#855)](https://github.com/PennyLaneAI/pennylane-lightning/pull/855)

### Documentation

* Update Lightning-Tensor installation docs and usage suggestions.
  [(#971)](https://github.com/PennyLaneAI/pennylane-lightning/pull/971)
  [(#972)](https://github.com/PennyLaneAI/pennylane-lightning/pull/971)

* Update `README.rst` installation instructions for `lightning.gpu` and `lightning.tensor`.
  [(#957)](https://github.com/PennyLaneAI/pennylane-lightning/pull/957)

* Update `lightning.tensor` documentation to include all the new features added since pull request #756. The new features are: 1. Finite-shot measurements; 2. Expval-base quantities; 3. Support for `qml.state()` and `qml.stateprep()`; 4. Support for all gates support via Matrix Product Operator (MPO).
  [(#909)](https://github.com/PennyLaneAI/pennylane-lightning/pull/909)

### Bug fixes

*  Fix Lightning Kokkos test_device for `kokkos_args` fail for MacOS due to `np.complex256`
  [(#974)](https://github.com/PennyLaneAI/pennylane-lightning/pull/974)

*  Fix PTM stable-latest related to `default.qubit.legacy` and the `latest` flag usage.
  [(#961)](https://github.com/PennyLaneAI/pennylane-lightning/pull/961)
  [(#966)](https://github.com/PennyLaneAI/pennylane-lightning/pull/966)

* Fix build failure for Lightning-Kokkos editable installation on MacOS due to `liblightning_kokkos_catalyst.so` copy and `liblightning_kokkos_catalyst.so` not copied to correct build path for editable installation.
  [(#947)](https://github.com/PennyLaneAI/pennylane-lightning/pull/947)
  [(#968)](https://github.com/PennyLaneAI/pennylane-lightning/pull/968)

* Add concept restriction to ensure `ConstMult` inline function only hit with arithmetic-values times complex values. Fixes build failures with the test suite when enabling OpenMP, and disabling BLAS and Python under clang.
  [(#936)](https://github.com/PennyLaneAI/pennylane-lightning/pull/936)

* Bug fix for `applyMatrix` in Lightning-Tensor. Matrix operator data is not stored in the `cuGateCache` object to support `TensorProd` obs with multiple `Hermitian` obs.
  [(#932)](https://github.com/PennyLaneAI/pennylane-lightning/pull/932)

* Bug fix for `_pauli_word` of `QuantumScriptSerializer`. `_pauli_word` can process `PauliWord` object: `I`.
  [(#919)](https://github.com/PennyLaneAI/pennylane-lightning/pull/919)

* Bug fix for analytic `qml.probs` in the Lightning-Tensor C++ API.
  [(#906)](https://github.com/PennyLaneAI/pennylane-lightning/pull/906)

### Contributors

This release contains contributions from (in alphabetical order):

Ali Asadi, Amintor Dusko, Diego Guala, Joseph Lee, Luis Alfredo Nuñez Meneses, Vincent Michaud-Rioux, Lee J. O'Riordan, Mudit Pandey, Shuli Shu, Haochen Paul Wang

---

# Release 0.38.0

### New features since last release

* Add `qml.StatePrep()` and `qml.QubitStateVector()` support to `lightning.tensor`.
  [(#849)](https://github.com/PennyLaneAI/pennylane-lightning/pull/849)

* Add analytic `qml.probs()` measurement support to `lightning.tensor`.
  [(#830)](https://github.com/PennyLaneAI/pennylane-lightning/pull/830)

* Add `qml.state()` measurement support to `lightning.tensor`.
  [(#827)](https://github.com/PennyLaneAI/pennylane-lightning/pull/827)

* Add Lightning-GPU Linux (AArch64 + GraceHopper) wheels to PyPI.
  [(#815)](https://github.com/PennyLaneAI/pennylane-lightning/pull/815)

* Add `var` support to `lightning.tensor`. Note that `var` support is added via `obs**2` and this implementation scales as `O(num_obs**2)`.
  [(#804)](https://github.com/PennyLaneAI/pennylane-lightning/pull/804)

### Breaking changes

* Update python packaging to follow PEP 517/518/621/660 standards.
  [(#832)](https://github.com/PennyLaneAI/pennylane-lightning/pull/832)

* Add `getData()` in the `lightning.tensor` C++ backend. Users are responsible for ensuring sufficient host memory is allocated for the full state vector.
  [(#827)](https://github.com/PennyLaneAI/pennylane-lightning/pull/827)

* Remove `NDpermuter.hpp` which is no longer required.
  [(#795)](https://github.com/PennyLaneAI/pennylane-lightning/pull/795)

* Remove temporary steps from the CI, such as downgrading Scipy to <1.14 and installing Kokkos v4.2 for `lightning-version == 'stable'`.
  [(#792)](https://github.com/PennyLaneAI/pennylane-lightning/pull/792)

* Do not run GPU tests and Docker workflows on release.
  [(#788)](https://github.com/PennyLaneAI/pennylane-lightning/pull/788)

* Update python packaging to follow PEP 517/518/621/660 standards.
  [(#832)](https://github.com/PennyLaneAI/pennylane-lightning/pull/832)

### Improvements

* Updated calls of ``size_t`` to ``std::size_t`` everywhere.
  [(#816)](https://github.com/PennyLaneAI/pennylane-lightning/pull/816)

* Update Lightning tests to support the generalization of basis state preparation.
  [(#864)](https://github.com/PennyLaneAI/pennylane-lightning/pull/864)

* Add `SetState` and `SetBasisState` to `Lightning-KokkosSimulator`.
  [(#861)](https://github.com/PennyLaneAI/pennylane-lightning/pull/861)

* Remove use of the deprecated `Operator.expand` in favour of `Operator.decomposition`.
  [(#846)](https://github.com/PennyLaneAI/pennylane-lightning/pull/846)

* The `setBasisState` and `setStateVector` methods of `StateVectorLQubit` and `StateVectorKokkos` are overloaded to support PennyLane-like parameters.
  [(#843)](https://github.com/PennyLaneAI/pennylane-lightning/pull/843)

* Move `setBasisState`, `setStateVector` and `resetStateVector` from `StateVectorLQubitManaged` to `StateVectorLQubit`.
  [(#841)](https://github.com/PennyLaneAI/pennylane-lightning/pull/841)

* Update `generate_samples` in Lightning-Kokkos and Lightning-GPU to support `qml.measurements.Shots` type instances.
  [(#839)](https://github.com/PennyLaneAI/pennylane-lightning/pull/839)

* Add a Catalyst-specific wrapping class for Lightning Kokkos.
  [(#837)](https://github.com/PennyLaneAI/pennylane-lightning/pull/837)
  [(#770)](https://github.com/PennyLaneAI/pennylane-lightning/pull/770)

* Lightning-Qubit natively supports the `PauliRot` gate.
  [(#834)](https://github.com/PennyLaneAI/pennylane-lightning/pull/834)

* Multiple calls to the `append_mps_final_state()` API is allowed in `lightning.tensor`.
  [(#830)](https://github.com/PennyLaneAI/pennylane-lightning/pull/830)

* Add `initial_state_prep` option to Catalyst TOML file.
  [(#826)](https://github.com/PennyLaneAI/pennylane-lightning/pull/826)

* `ENABLE_LAPACK` is `OFF` by default for all Lightning backends.
  [(#825)](https://github.com/PennyLaneAI/pennylane-lightning/pull/825)

* Update `ctrl_decomp_zyz` tests with `len(control_wires) > 1`.
  [(#821)](https://github.com/PennyLaneAI/pennylane-lightning/pull/821)

* Update the Catalyst-specific wrapping class for Lightning Kokkos to track Catalyst's new support for MCM seeding.
  [(#819)](https://github.com/PennyLaneAI/pennylane-lightning/pull/819)

* Replace ``size_t`` by ``std::size_t`` everywhere.
  [(#816)](https://github.com/PennyLaneAI/pennylane-lightning/pull/816/)

* Shot batching is made more efficient by executing all the shots in one go on Lightning-Qubit.
  [(#814)](https://github.com/PennyLaneAI/pennylane-lightning/pull/814)

* Lightning-Qubit calls `generate_samples(wires)` on a minimal subset of wires when executing in finite-shot mode.
  [(#813)](https://github.com/PennyLaneAI/pennylane-lightning/pull/813)

* Update `LightingQubit.preprocess` to work with changes to preprocessing for mid-circuit measurements.
  [(#812)](https://github.com/PennyLaneAI/pennylane-lightning/pull/812)

* Avoid unnecessary memory reset in Lightning-Qubit's state vector class constructor.
  [(#811)](https://github.com/PennyLaneAI/pennylane-lightning/pull/811)

* Add `generate_samples(wires)` support in Lightning-Qubit, which samples faster for a subset of wires.
  [(#809)](https://github.com/PennyLaneAI/pennylane-lightning/pull/809)

* Optimize the OpenMP parallelization of Lightning-Qubit's `probs` for all number of targets.
  [(#807)](https://github.com/PennyLaneAI/pennylane-lightning/pull/807)

* Optimize `probs(wires)` of Lightning-Kokkos using various kernels. Which kernel is to be used depends on the device, number of qubits and number of target wires.
  [(#802)](https://github.com/PennyLaneAI/pennylane-lightning/pull/802)

* Add GPU device compute capability check for Lightning-Tensor.
  [(#803)](https://github.com/PennyLaneAI/pennylane-lightning/pull/803)

* Refactor CUDA utils Python bindings to a separate module.
  [(#801)](https://github.com/PennyLaneAI/pennylane-lightning/pull/801)

* Parallelize Lightning-Qubit `probs` with OpenMP when using the `-DLQ_ENABLE_KERNEL_OMP=1` CMake argument.
  [(#800)](https://github.com/PennyLaneAI/pennylane-lightning/pull/800)

* Implement `probs(wires)` using a bit-shift implementation akin to the gate kernels in Lightning-Qubit.
  [(#795)](https://github.com/PennyLaneAI/pennylane-lightning/pull/795)

* Enable setting the PennyLane version when invoking, for example, `make docker-build version=master pl_version=master`.
  [(#791)](https://github.com/PennyLaneAI/pennylane-lightning/pull/791)

### Documentation

* The installation instructions for all lightning plugins have been improved.
  [(#858)](https://github.com/PennyLaneAI/pennylane-lightning/pull/858)
  [(#851)](https://github.com/PennyLaneAI/pennylane-lightning/pull/851)

* Updated the README and added citation format for Lightning arXiv preprint.
  [(#818)](https://github.com/PennyLaneAI/pennylane-lightning/pull/818)

### Bug fixes

* Point to the right Lightning root folder independently from the invocation location, when configuring the project.
  [(#874)](https://github.com/PennyLaneAI/pennylane-lightning/pull/874)

* Update dependencies and `build` command options following changes in the build system.
  [(#863)](https://github.com/PennyLaneAI/pennylane-lightning/pull/863)

* Replace structured bindings by variables in `GateImplementationsLM.hpp`.
  [(#856)](https://github.com/PennyLaneAI/pennylane-lightning/pull/856)

* Remove wrong `-m` when calling `setup.py`.
  [(#854)](https://github.com/PennyLaneAI/pennylane-lightning/pull/854)

* Fix plugin-test-matrix CI/CD workflows.
  [(#850)](https://github.com/PennyLaneAI/pennylane-lightning/pull/850)

* Set the `immutable` parameter value as `false` for the `cutensornetStateApplyTensorOperator` to allow the following `cutensornetStateUpdateTensorOperator` call.
  [(#845)](https://github.com/PennyLaneAI/pennylane-lightning/pull/845)

* Fix cuQuantum SDK path pass-though in CMake.
  [(#831)](https://github.com/PennyLaneAI/pennylane-lightning/pull/831)

* Fix CUDA sync issues on AArch64 + GraceHopper.
  [(#823)](https://github.com/PennyLaneAI/pennylane-lightning/pull/823)

* Check for the number of wires for Hermitian observables in Lightning-Tensor. Only 1-wire Hermitian observables are supported as of `cuTensorNet-v24.03.0`.
  [(#806)](https://github.com/PennyLaneAI/pennylane-lightning/pull/806)

* Set `PL_BACKEND` for the entire `build-wheel-lightning-gpu` Docker-build stage to properly build the Lightning-GPU wheel.
  [(#791)](https://github.com/PennyLaneAI/pennylane-lightning/pull/791)

* Fix conditions for skipping build & push steps in the Docker build workflows.
  [(#790)](https://github.com/PennyLaneAI/pennylane-lightning/pull/790)

* Downgrade Scipy on Lightning stable version tests.
  [(#783)](https://github.com/PennyLaneAI/pennylane-lightning/pull/783)

* Fix checkout command in test workflows for rc branches.
  [(#777)](https://github.com/PennyLaneAI/pennylane-lightning/pull/777)

* Point to the right Lightning root folder independently from the invocation location, when configuring the project.
  [(#874)](https://github.com/PennyLaneAI/pennylane-lightning/pull/874)

### Contributors

This release contains contributions from (in alphabetical order):

Ali Asadi, Astral Cai, Ahmed Darwish, Amintor Dusko, Vincent Michaud-Rioux, Luis Alfredo Nuñez Meneses, Erick Ochoa Lopez, Lee J. O'Riordan, Mudit Pandey, Shuli Shu, Raul Torres, Paul Haochen Wang

---

# Release 0.37.0

### New features since last release

* Implement Python interface to the `lightning.tensor` device.
  [(#748)](https://github.com/PennyLaneAI/pennylane-lightning/pull/748)

* Add `inverse` support for gate operations in `lightning.tensor` in the C++ layer.
  [(#753)](https://github.com/PennyLaneAI/pennylane-lightning/pull/753)

* Add `observable` and `expval` support to the `cutensornet`-backed `lightning.tensor` C++ layer.
  [(#728)](https://github.com/PennyLaneAI/pennylane-lightning/pull/728)

* Add gate support to `cutensornet`-backed `lightning.tensor` C++ layer.
  [(#718)](https://github.com/PennyLaneAI/pennylane-lightning/pull/718)

* Add `cutensornet`-backed `MPS` C++ layer to `lightning.tensor`.
  [(#704)](https://github.com/PennyLaneAI/pennylane-lightning/pull/704)

* Add support for `C(BlockEncode)` to Lightning devices.
  [(#743)](https://github.com/PennyLaneAI/pennylane-lightning/pull/743)

### Breaking changes

* Removed the `QuimbMPS` class and the corresponding backend from `lightning.tensor`.
  [(#737)](https://github.com/PennyLaneAI/pennylane-lightning/pull/737)

* Changed the name of `default.tensor` to `lightning.tensor` with the `quimb` backend.
  [(#730)](https://github.com/PennyLaneAI/pennylane-lightning/pull/730)

* `dynamic_one_shot` uses shot-vectors in the auxiliary tape to tell the device how many times to repeat the tape. Lightning-Qubit is updated accordingly.
  [(#724)](https://github.com/PennyLaneAI/pennylane-lightning/pull/724)

* `dynamic_one_shot` deals with post-selection during the post-processing phase, so Lightning-Qubit does not return `None`-valued measurements for mismatching samples anymore.
  [(#720)](https://github.com/PennyLaneAI/pennylane-lightning/pull/720)

### Improvements

* Release candidate branches automatically use the new large GitHub runner pool.
  [(#769)](https://github.com/PennyLaneAI/pennylane-lightning/pull/769)

* Lightning-Kokkos dev wheels for MacOS (x86_64, ARM64) and Linux (AArch64) are uploaded to TestPyPI upon merging a pull request.
  [(#765)](https://github.com/PennyLaneAI/pennylane-lightning/pull/765)

* Lightning-Kokkos Linux (x86_64) dev wheels are pushed to [Test PyPI](https://test.pypi.org/project/PennyLane-Lightning-Kokkos/) upon merging a pull request.
  [(#763)](https://github.com/PennyLaneAI/pennylane-lightning/pull/763)

* Change the type of tensor network objects passed to `ObservablesTNCuda` and `MeasurementsTNCuda` classes from `StateTensorT` to `TensorNetT`.
  [(#759)](https://github.com/PennyLaneAI/pennylane-lightning/pull/759)

* Silence `NDPermuter` linting warnings.
  [(#750)](https://github.com/PennyLaneAI/pennylane-lightning/pull/750)

* Rationalize MCM tests, removing most end-to-end tests from the native MCM test file, but keeping one that validates multiple mid-circuit measurements with any allowed return.
  [(#754)](https://github.com/PennyLaneAI/pennylane/pull/754)

* Rename `lightning.tensor` C++ libraries.
  [(#755)](https://github.com/PennyLaneAI/pennylane-lightning/pull/755)

* Set `state_tensor` as `const` for the `MeasurementTNCuda` class.
  [(#753)](https://github.com/PennyLaneAI/pennylane-lightning/pull/753)

* Updated Kokkos version and support to 4.3.01.
  [(#725)](https://github.com/PennyLaneAI/pennylane-lightning/pull/725)

* Lightning-Kokkos' functors are rewritten as functions wrapping around generic gate and generator functors templated over a coefficient interaction function. This reduces boilerplate while clarifying how the various kernels differ from one another.
  [(#640)](https://github.com/PennyLaneAI/pennylane-lightning/pull/640)

* Update C++ and Python GitHub actions names to include the matrix info.
  [(#717)](https://github.com/PennyLaneAI/pennylane-lightning/pull/717)

* Remove `CPhase` in favour of `CPhaseShift` in Lightning devices.
  [(#717)](https://github.com/PennyLaneAI/pennylane-lightning/pull/717)

* The various OpenMP configurations of Lightning-Qubit are tested in parallel on different Github Actions runners.
  [(#712)](https://github.com/PennyLaneAI/pennylane-lightning/pull/712)

* Update Linux wheels to use `manylinux_2_28` images.
  [(#667)](https://github.com/PennyLaneAI/pennylane-lightning/pull/667)

* Add support for `qml.expval` and `qml.var` in the `lightning.tensor` device for the `quimb` interface and the MPS method.
  [(#686)](https://github.com/PennyLaneAI/pennylane-lightning/pull/686)

* Changed the name of `lightning.tensor` to `default.tensor` with the `quimb` backend.
  [(#719)](https://github.com/PennyLaneAI/pennylane-lightning/pull/719)

* `lightning.qubit` and `lightning.kokkos` adhere to user-specified mid-circuit measurement configuration options.
  [(#736)](https://github.com/PennyLaneAI/pennylane-lightning/pull/736)

* Patch the C++ `Measurements.probs(wires)` method in Lightning-Qubit and Lightning-Kokkos to `Measurements.probs()` when called with all wires.
  This will trigger a more optimized implementation for calculating the probabilities of the entire system.
  [(#744)](https://github.com/PennyLaneAI/pennylane-lightning/pull/744)

* Remove the daily schedule from the "Compat Check w/PL - release/release" GitHub action.
  [(#746)](https://github.com/PennyLaneAI/pennylane-lightning/pull/746)

* Remove the required `scipy` config file for Lightning-Qubit. The support is now maintained by passing `SCIPY_LIBS_PATH` to the compiler.
  [(#775)](https://github.com/PennyLaneAI/pennylane-lightning/pull/775)

### Documentation

* Add installation instructions and documentation for `lightning.tensor`.
  [(#756)](https://github.com/PennyLaneAI/pennylane-lightning/pull/756)

### Bug fixes

* Don't route `probs(wires=[])` to `probs(all_wires)` in Lightning-Kokkos.
  [(#762)](https://github.com/PennyLaneAI/pennylane-lightning/pull/762)

* `ControlledQubitUnitary` is present in the Python device but not the TOML files. It is added to the decomposition gates since it can be implemented in its alternate form of `C(QubitUnitary)`.
  [(#767)](https://github.com/PennyLaneAI/pennylane-lightning/pull/767)

* Update the Lightning TOML files to indicate that non-commuting observables are supported.
  [(#764)](https://github.com/PennyLaneAI/pennylane-lightning/pull/764)

* Fix regex matching issue with auto on-boarding of release candidate branch to using the large runner queue.
  [(#774)](https://github.com/PennyLaneAI/pennylane-lightning/pull/774)

* Fix random CI failures for `lightning.tensor` Python unit tests and ignore `lightning_tensor` paths.
  [(#761)](https://github.com/PennyLaneAI/pennylane-lightning/pull/761)

* `lightning.qubit` and `lightning.kokkos` use `qml.ops.Conditional.base` instead of `qml.ops.Conditional.then_op`.
  [(#752)](https://github.com/PennyLaneAI/pennylane-lightning/pull/752)

* The preprocessing step in `lightning.qubit` now uses interface information to properly support the hardware-like postselection for mid-circuit measurements.
  [(#760)](https://github.com/PennyLaneAI/pennylane-lightning/pull/760)

* Fix AVX streaming operation support with newer GCC.
  [(#729)](https://github.com/PennyLaneAI/pennylane-lightning/pull/729)

* Revert changes calling the templated `IMAG`, `ONE`, `ZERO` functions in Kokkos kernels since they are incompatible with device execution.
  [(#733)](https://github.com/PennyLaneAI/pennylane-lightning/pull/733)

* The `tests_lkcpu_python.yml` workflow properly checks out the release or stable version of Lightning-Qubit during the test job.
  [(#723)](https://github.com/PennyLaneAI/pennylane-lightning/pull/723)

* Fix PennyLane Lightning-Kokkos and Lightning-Qubit tests for stable/stable configuration.
  [(#734)](https://github.com/PennyLaneAI/pennylane-lightning/pull/734)

* Remove the Autoray dependency from requirement files.
  [(#736)](https://github.com/PennyLaneAI/pennylane-lightning/pull/736)

* Fix the `cuda-runtime-12-0` dependency issue on RHEL8.
  [(#739)](https://github.com/PennyLaneAI/pennylane-lightning/pull/739)

* Fix the memory segmentation fault when initializing zero-wire Lightning-Kokkos.
  [(#757)](https://github.com/PennyLaneAI/pennylane-lightning/pull/757)

* Remove `pennylane.ops.op_math.controlled_decompositions.ctrl_decomp_zyz` tests with `len(control_wires) > 1`.
  [(#757)](https://github.com/PennyLaneAI/pennylane-lightning/pull/757)

* Add support for Scipy v1.14.
  [(#776)](https://github.com/PennyLaneAI/pennylane-lightning/pull/776)

* Add pickle support for the `DevPool` object in `lightning.gpu`.
  [(#772)](https://github.com/PennyLaneAI/pennylane-lightning/pull/772)

### Contributors

This release contains contributions from (in alphabetical order):

Ali Asadi, Amintor Dusko, Lillian Frederiksen, Pietropaolo Frisoni, David Ittah, Vincent Michaud-Rioux, Lee James O'Riordan, Mudit Pandey, Shuli Shu, Jay Soni

---

# Release 0.36.0

### New features since last release

* Add `cutensornet`-backed `MPS` C++ layer to `lightning.tensor`.
  [(#704)](https://github.com/PennyLaneAI/pennylane-lightning/pull/704)

* Add Python class for the `lightning.tensor` device which uses the new device API and the interface for `quimb` based on the MPS method.
  [(#671)](https://github.com/PennyLaneAI/pennylane-lightning/pull/671)

* Add compile-time support for AVX2/512 streaming operations in `lightning.qubit`.
  [(#664)](https://github.com/PennyLaneAI/pennylane-lightning/pull/664)

* `lightning.kokkos` supports mid-circuit measurements.
  [(#672)](https://github.com/PennyLaneAI/pennylane-lightning/pull/672)

* Add dynamic linking to LAPACK/OpenBlas shared objects in `scipy.libs` for both C++ and Python layer.
  [(#653)](https://github.com/PennyLaneAI/pennylane-lightning/pull/653)

* `lightning.qubit` supports mid-circuit measurements.
  [(#650)](https://github.com/PennyLaneAI/pennylane-lightning/pull/650)

* Add finite shots support in `lightning.qubit2`.
  [(#630)](https://github.com/PennyLaneAI/pennylane-lightning/pull/630)

* Add `collapse` and `normalize` methods to the `StateVectorLQubit` classes, enabling "branching" of the wavefunction. Add methods to create and seed an RNG in the `Measurements` modules.
  [(#645)](https://github.com/PennyLaneAI/pennylane-lightning/pull/645)

* Add two new Python classes (LightningStateVector and LightningMeasurements) to support `lightning.qubit2`.
  [(#613)](https://github.com/PennyLaneAI/pennylane-lightning/pull/613)

* Add analytic-mode `qml.probs` and `qml.var` support in `lightning.qubit2`.
  [(#627)](https://github.com/PennyLaneAI/pennylane-lightning/pull/627)

* Add `LightningAdjointJacobian` to support `lightning.qubit2`.
  [(#631)](https://github.com/PennyLaneAI/pennylane-lightning/pull/631)

* Add `lightning.qubit2` device which uses the new device API.
  [(#607)](https://github.com/PennyLaneAI/pennylane-lightning/pull/607)
  [(#628)](https://github.com/PennyLaneAI/pennylane-lightning/pull/628)

* Add Vector-Jacobian Product calculation support to `lightning.qubit`.
  [(#644)](https://github.com/PennyLaneAI/pennylane-lightning/pull/644)

* Add support for using new operator arithmetic as the default.
  [(#649)](https://github.com/PennyLaneAI/pennylane-lightning/pull/649)

### Breaking changes

* Split Lightning-Qubit and Lightning-Kokkos CPU Python tests with `pytest-split`. Remove `SERIAL` from Kokkos' `exec_model` matrix. Remove `all` from Lightning-Kokkos' `pl_backend` matrix. Move `clang-tidy` checks to `tidy.yml`. Avoid editable `pip` installations.
  [(#696)](https://github.com/PennyLaneAI/pennylane-lightning/pull/696)
* Update `lightning.gpu` and `lightning.kokkos` to raise an error instead of falling back to `default.qubit`.
  [(#689)](https://github.com/PennyLaneAI/pennylane-lightning/pull/689)

* Add `paths` directives to test workflows to avoid running tests that cannot be impacted by changes.
  [(#699)](https://github.com/PennyLaneAI/pennylane-lightning/pull/699)
  [(#695)](https://github.com/PennyLaneAI/pennylane-lightning/pull/695)

* Move common components of `/src/simulator/lightning_gpu/utils/` to `/src/utils/cuda_utils/`.
  [(#676)](https://github.com/PennyLaneAI/pennylane-lightning/pull/676)

* Deprecate static LAPACK linking support.
  [(#653)](https://github.com/PennyLaneAI/pennylane-lightning/pull/653)

* Migrate `lightning.qubit` to the new device API.
  [(#646)](https://github.com/PennyLaneAI/pennylane-lightning/pull/646)

* Introduce `ci:build_wheels` label, which controls wheel building on `pull_request` and other triggers.
  [(#648)](https://github.com/PennyLaneAI/pennylane-lightning/pull/648)

* Remove building wheels for Lightning Kokkos on Windows.
  [(#693)](https://github.com/PennyLaneAI/pennylane-lightning/pull/693)

### Improvements

* Add tests for Windows Wheels, fix ill-defined caching, and set the proper backend for `lightning.kokkos` wheels.
  [(#693)](https://github.com/PennyLaneAI/pennylane-lightning/pull/693)

* Replace string comparisons by `isinstance` checks where possible.
  [(#691)](https://github.com/PennyLaneAI/pennylane-lightning/pull/691)

* Refactor `cuda_utils` to remove its dependency on `custatevec.h`.
  [(#681)](https://github.com/PennyLaneAI/pennylane-lightning/pull/681)

* Add `test_templates.py` module where Grover and QSVT are tested.
  [(#684)](https://github.com/PennyLaneAI/pennylane-lightning/pull/684)

* Create `cuda_utils` for common usage of CUDA related backends.
  [(#676)](https://github.com/PennyLaneAI/pennylane-lightning/pull/676)

* Refactor `lightning_gpu_utils` unit tests to remove the dependency on statevector class.
  [(#675)](https://github.com/PennyLaneAI/pennylane-lightning/pull/675)

* Upgrade GitHub actions versions from v3 to v4.
  [(#669)](https://github.com/PennyLaneAI/pennylane-lightning/pull/669)

* Initialize the private attributes `gates_indices_` and `generators_indices_` of `StateVectorKokkos` using the definitions of the `Pennylane::Gates::Constant` namespace.
  [(#641)](https://github.com/PennyLaneAI/pennylane-lightning/pull/641)

* Add `isort` to `requirements-dev.txt` and run before `black` upon `make format` to sort Python imports.
  [(#623)](https://github.com/PennyLaneAI/pennylane-lightning/pull/623)

* Improve support for new operator arithmetic with `QuantumScriptSerializer.serialize_observables`.
  [(#670)](https://github.com/PennyLaneAI/pennylane-lightning/pull/670)

* Add `workflow_dispatch` to wheels recipes; allowing developers to build wheels manually on a branch instead of temporarily changing the headers.
  [(#679)](https://github.com/PennyLaneAI/pennylane-lightning/pull/679)

* Add the `ENABLE_LAPACK` compilation flag to toggle dynamic linking to LAPACK library.
  [(#678)](https://github.com/PennyLaneAI/pennylane-lightning/pull/678)

### Documentation

### Bug fixes

* Fix wire order permutations when using `qml.probs` with out-of-order wires in Lightning-Qubit.
  [(#707)](https://github.com/PennyLaneAI/pennylane-lightning/pull/707)

* Lightning-Qubit once again respects the wire order specified on device instantiation.
  [(#705)](https://github.com/PennyLaneAI/pennylane-lightning/pull/705)

* `dynamic_one_shot` was refactored to use `SampleMP` measurements as a way to return the mid-circuit measurement samples. `LightningQubit's `simulate` is modified accordingly.
  [(#694)](https://github.com/PennyLaneAI/pennylane-lightning/pull/694)

* Lightning-Qubit correctly decomposes state prep operations when used in the middle of a circuit.
  [(#687)](https://github.com/PennyLaneAI/pennylane-lightning/pull/687)

* Lightning-Qubit correctly decomposes `qml.QFT` and `qml.GroverOperator` if `len(wires)` is greater than 9 and 12 respectively.
  [(#687)](https://github.com/PennyLaneAI/pennylane-lightning/pull/687)

* Specify `isort` `--py` (Python version) and `-l` (max line length) to stabilize `isort` across Python versions and environments.
  [(#647)](https://github.com/PennyLaneAI/pennylane-lightning/pull/647)

* Fix random `coverage xml` CI issues.
  [(#635)](https://github.com/PennyLaneAI/pennylane-lightning/pull/635)

* `lightning.qubit` correctly decomposed state preparation operations with adjoint differentiation.
  [(#661)](https://github.com/PennyLaneAI/pennylane-lightning/pull/661)

* Fix the failed observable serialization unit tests.
  [(#683)](https://github.com/PennyLaneAI/pennylane-lightning/pull/683)

* Update the Lightning-Qubit new device API to work with Catalyst.
  [(#665)](https://github.com/PennyLaneAI/pennylane-lightning/pull/665)

* Update the version of `codecov-action` to v4 and fix the CodeCov issue with the PL-Lightning check-compatibility actions.
  [(#682)](https://github.com/PennyLaneAI/pennylane-lightning/pull/682)

* Refactor of dev prerelease auto-update-version workflow.
  [(#685)](https://github.com/PennyLaneAI/pennylane-lightning/pull/685)

* Remove gates unsupported by catalyst from TOML file.
  [(#698)](https://github.com/PennyLaneAI/pennylane-lightning/pull/698)

* Increase tolerance for a flaky test.
  [(#703)](https://github.com/PennyLaneAI/pennylane-lightning/pull/703)

* Remove `ControlledQubitUnitary` in favour of `C(QubitUnitary)` from the list of supported operations and the device TOML file. The `stopping_condition` method guarantees the consistency of decompositions.
  [(#758)](https://github.com/PennyLaneAI/pennylane-lightning/pull/758)

* Raise a clear error message with initialization of `lightning.kokkos` with zero-qubit on Windows.
  [(#758)](https://github.com/PennyLaneAI/pennylane-lightning/pull/758)


### Contributors

This release contains contributions from (in alphabetical order):

Ali Asadi, Amintor Dusko, Pietropaolo Frisoni, Thomas Germain, Christina Lee, Erick Ochoa Lopez, Vincent Michaud-Rioux, Rashid N H M, Lee James O'Riordan, Mudit Pandey, Shuli Shu

---

# Release 0.35.1

### Improvements

* Use the `adjoint` gate parameter to apply `qml.Adjoint` operations instead of matrix methods in `lightning.qubit`.
  [(#632)](https://github.com/PennyLaneAI/pennylane-lightning/pull/632)

### Bug fixes

* Fix `qml.Adjoint` support in `lightning.gpu` and `lightning.kokkos`.
  [(#632)](https://github.com/PennyLaneAI/pennylane-lightning/pull/632)

* Fix finite shots support in `lightning.qubit`, `lightning.gpu` and `lightning.kokkos`. The bug would impact calculations with measurements on observables with non-trivial diagonalizing gates and calculations with shot vectors.
  [(#632)](https://github.com/PennyLaneAI/pennylane-lightning/pull/632)

### Contributors

This release contains contributions from (in alphabetical order):

Vincent Michaud-Rioux

---

# Release 0.35.0

### New features since last release

* All backends now support `GlobalPhase` and `C(GlobalPhase)` in forward pass.
  [(#579)](https://github.com/PennyLaneAI/pennylane-lightning/pull/579)

* Add Hermitian observable support for shot-noise measurement and Lapack support.
  [(#569)](https://github.com/PennyLaneAI/pennylane-lightning/pull/569)

### Breaking changes

* Migrate `lightning.gpu` to CUDA 12.
  [(#606)](https://github.com/PennyLaneAI/pennylane-lightning/pull/606)

### Improvements

* Expand error values and strings returned from CUDA libraries.
  [(#617)](https://github.com/PennyLaneAI/pennylane-lightning/pull/617)

* `C(MultiRZ)` and `C(Rot)` gates are natively supported (with `LM` kernels).
  [(#614)](https://github.com/PennyLaneAI/pennylane-lightning/pull/614)

* Add adjoint support for `GlobalPhase` in Lightning-GPU and Lightning-Kokkos.
  [(#615)](https://github.com/PennyLaneAI/pennylane-lightning/pull/615)

* Lower the overheads of Windows CI tests.
  [(#610)](https://github.com/PennyLaneAI/pennylane-lightning/pull/610)

* Decouple LightningQubit memory ownership from numpy and migrate it to Lightning-Qubit managed state-vector class.
  [(#601)](https://github.com/PennyLaneAI/pennylane-lightning/pull/601)

* Expand support for Projector observables on Lightning-Kokkos.
  [(#601)](https://github.com/PennyLaneAI/pennylane-lightning/pull/601)

* Split Docker build cron job into two jobs: master and latest. This is mainly for reporting in the `plugin-test-matrix` repo.
  [(#600)](https://github.com/PennyLaneAI/pennylane-lightning/pull/600)

* The `BlockEncode` operation from PennyLane is now supported on all Lightning devices.
  [(#599)](https://github.com/PennyLaneAI/pennylane-lightning/pull/599)

* OpenMP acceleration can now be enabled at compile time for all `lightning.qubit` gate kernels using the `-DLQ_ENABLE_KERNEL_OMP=1` CMake argument.
  [(#510)](https://github.com/PennyLaneAI/pennylane-lightning/pull/510)

* Enable building Docker images for any branch or tag. Set the Docker build cron job to build images for the latest release and `master`.
  [(#598)](https://github.com/PennyLaneAI/pennylane-lightning/pull/598)

* Enable choosing the PennyLane-Lightning version and disabling push to Docker Hub in the Docker build workflow. Add a cron job calling the Docker build workflow.
  [(#597)](https://github.com/PennyLaneAI/pennylane-lightning/pull/597)

* Pull Kokkos v4.2.00 from the official Kokkos repository to test Lightning-Kokkos with the CUDA backend.
  [(#596)](https://github.com/PennyLaneAI/pennylane-lightning/pull/596)

* Remove deprecated MeasurementProcess.name.
  [(#605)](https://github.com/PennyLaneAI/pennylane-lightning/pull/605)

### Documentation

* Update requirements to build the documentation.
  [(#594)](https://github.com/PennyLaneAI/pennylane-lightning/pull/594)

### Bug fixes

* Downgrade auditwheel due to changes with library exclusion list.
  [(#620)](https://github.com/PennyLaneAI/pennylane-lightning/pull/620)

* List `GlobalPhase` gate in each device's TOML file.
  [(#615)](https://github.com/PennyLaneAI/pennylane-lightning/pull/615)

* Lightning-GPU's gate cache failed to distinguish between certain gates.
  For example, `MultiControlledX([0, 1, 2], "111")` and `MultiControlledX([0, 2], "00")` were applied as the same operation.
  This could happen with (at least) the following gates: `QubitUnitary`,`ControlledQubitUnitary`,`MultiControlledX`,`DiagonalQubitUnitary`,`PSWAP`,`OrbitalRotation`.
  [(#579)](https://github.com/PennyLaneAI/pennylane-lightning/pull/579)

* Ensure the stopping condition decompositions are respected for larger templated QFT and Grover operators.
  [(#609)](https://github.com/PennyLaneAI/pennylane-lightning/pull/609)

* Move concurrency group specifications from reusable Docker build workflow to the root workflows.
  [(#604)](https://github.com/PennyLaneAI/pennylane-lightning/pull/604)

* Fix `lightning-kokkos-cuda` Docker build and add CI workflow to build images and push to Docker Hub.
  [(#593)](https://github.com/PennyLaneAI/pennylane-lightning/pull/593)

* Update jax.config imports.
  [(#619)](https://github.com/PennyLaneAI/pennylane-lightning/pull/619)

* Fix apply state vector when using a Lightning handle.
  [(#622)](https://github.com/PennyLaneAI/pennylane-lightning/pull/622)

* Pinning Pytest to a version compatible with Flaky.
  [(#624)](https://github.com/PennyLaneAI/pennylane-lightning/pull/624)

### Contributors

This release contains contributions from (in alphabetical order):

Amintor Dusko, David Ittah, Vincent Michaud-Rioux, Lee J. O'Riordan, Shuli Shu, Matthew Silverman

---

# Release 0.34.0

### New features since last release

* Support added for Python 3.12 wheel builds.
  [(#541)](https://github.com/PennyLaneAI/pennylane-lightning/pull/541)

* Lightning-Qubit support arbitrary controlled gates (any wires and any control values). The kernels are implemented in the `LM` module.
  [(#576)](https://github.com/PennyLaneAI/pennylane-lightning/pull/576)

* Shot-noise related methods now accommodate observable objects with arbitrary eigenvalues. Add a Kronecker product method for two diagonal matrices.
  [(#570)](https://github.com/PennyLaneAI/pennylane-lightning/pull/570)

* Add shot-noise support for probs in the C++ layer. Probabilities are calculated from generated samples. All Lightning backends support this feature. Please note that target wires should be sorted in ascending manner.
  [(#568)](https://github.com/PennyLaneAI/pennylane-lightning/pull/568)

* Add `LM` kernels to apply arbitrary controlled operations efficiently.
  [(#516)](https://github.com/PennyLaneAI/pennylane-lightning/pull/516)

* Add shots support for variance value, probs, sample, counts calculation for given observables (`NamedObs`, `TensorProd` and `Hamiltonian`) based on Pauli words, `Identity` and `Hadamard` in the C++ layer. All Lightning backends support this support feature.
  [(#561)](https://github.com/PennyLaneAI/pennylane-lightning/pull/561)

* Add shots support for expectation value calculation for given observables (`NamedObs`, `TensorProd` and `Hamiltonian`) based on Pauli words, `Identity` and `Hadamard` in the C++ layer by adding `measure_with_samples` to the measurement interface. All Lightning backends support this support feature.
  [(#556)](https://github.com/PennyLaneAI/pennylane-lightning/pull/556)

* `qml.QubitUnitary` operators can be included in a circuit differentiated with the adjoint method. Lightning handles circuits with arbitrary non-differentiable `qml.QubitUnitary` operators. 1,2-qubit `qml.QubitUnitary` operators with differentiable parameters can be differentiated using decomposition.
  [(#540)] (https://github.com/PennyLaneAI/pennylane-lightning/pull/540)

### Breaking changes

* Set the default version of Kokkos to 4.2.00 throughout the project (CMake, CI, etc.)
  [(#578)] (https://github.com/PennyLaneAI/pennylane-lightning/pull/578)

* Overload `applyOperation` with a fifth `matrix` argument to all state vector classes to support arbitrary operations in `AdjointJacobianBase`.
  [(#540)] (https://github.com/PennyLaneAI/pennylane-lightning/pull/540)

### Improvements

* Ensure aligned memory used for numpy arrays with state-vector without reallocations.
  [(#572)](https://github.com/PennyLaneAI/pennylane-lightning/pull/572)

* Unify error messages of shot measurement related unsupported observables to better Catalyst.
  [(#577)](https://github.com/PennyLaneAI/pennylane-lightning/pull/577)

* Add configuration files to improve compatibility with Catalyst.
  [(#566)](https://github.com/PennyLaneAI/pennylane-lightning/pull/566)

* Refactor shot-noise related methods of MeasurementsBase class in the C++ layer and eigenvalues are not limited to `1` and `-1`. Add `getObs()` method to Observables class. Refactor `applyInPlaceShots` to allow users to get eigenvalues of Observables object. Deprecated `_preprocess_state` method in `MeasurementsBase` class for safer use of the `LightningQubitRaw` backend.
[(#570)](https://github.com/PennyLaneAI/pennylane-lightning/pull/570)

* Modify `setup.py` to use backend-specific build directory (`f"build_{backend}"`) to accelerate rebuilding backends in alternance.
  [(#540)] (https://github.com/PennyLaneAI/pennylane-lightning/pull/540)

* Update Dockerfile and rewrite the `build-wheel-lightning-gpu` stage to build Lightning-GPU from the `pennylane-lightning` monorepo.
  [(#539)] (https://github.com/PennyLaneAI/pennylane-lightning/pull/539)

* Add the MPI test CI workflows of Lightning-GPU in compatibility cron jobs.
  [(#536)] (https://github.com/PennyLaneAI/pennylane-lightning/pull/536)

* Add MPI synchronization in places to safely handle communicated data.
  [(#538)](https://github.com/PennyLaneAI/pennylane-lightning/pull/538)

* Add release option in compatibility cron jobs to test the release candidates of PennyLane and the Lightning plugins against one another.
  [(#531)] (https://github.com/PennyLaneAI/pennylane-lightning/pull/531)

* Add GPU workflows in compatibility cron jobs to test Lightning-GPU and Lightning-Kokkos with the Kokkos CUDA backend.
  [(#528)] (https://github.com/PennyLaneAI/pennylane-lightning/pull/528)

### Documentation

* Fixed a small typo in the documentation page for the PennyLane-Lightning GPU device.
  [(#563)](https://github.com/PennyLaneAI/pennylane-lightning/pull/563)

* Add OpenGraph social preview for Lightning docs.
  [(#574)](https://github.com/PennyLaneAI/pennylane-lightning/pull/574)

### Bug fixes

* Fix CodeCov file contention issue when uploading data from many workloads.
  [(#584)](https://github.com/PennyLaneAI/pennylane-lightning/pull/584)

* Ensure the `lightning.gpu` intermediate wheel builds are uploaded to TestPyPI.
  [(#575)](https://github.com/PennyLaneAI/pennylane-lightning/pull/575)

* Allow support for newer clang-tidy versions on non-x86_64 platforms.
  [(#567)](https://github.com/PennyLaneAI/pennylane-lightning/pull/567)

* Do not run C++ tests when testing for compatibility with PennyLane, hence fixing plugin-matrix failures. Fix Lightning-GPU workflow trigger.
  [(#571)](https://github.com/PennyLaneAI/pennylane-lightning/pull/571)

* Revert single-node multi-GPU batching behaviour to match https://github.com/PennyLaneAI/pennylane-lightning-gpu/pull/27.
  [(#564)](https://github.com/PennyLaneAI/pennylane-lightning/pull/564)

* Move deprecated `stateprep` `QuantumScript` argument into the operation list in `mpitests/test_adjoint_jacobian.py`.
  [(#540)] (https://github.com/PennyLaneAI/pennylane-lightning/pull/540)

* Fix MPI Python unit tests for the adjoint method.
  [(#538)](https://github.com/PennyLaneAI/pennylane-lightning/pull/538)

* Fix the issue with assigning kernels to ops before registering kernels on macOS
  [(#582)](https://github.com/PennyLaneAI/pennylane-lightning/pull/582)

* Update `MANIFEST.in` to include device config files and `CHANGELOG.md`
  [(#585)](https://github.com/PennyLaneAI/pennylane-lightning/pull/585)

### Contributors

This release contains contributions from (in alphabetical order):

Ali Asadi, Isaac De Vlugt, Amintor Dusko, Vincent Michaud-Rioux, Erick Ochoa Lopez, Lee James O'Riordan, Shuli Shu

---

# Release 0.33.1

* pip-installed CUDA runtime libraries can now be accessed from a virtualenv.
  [(#543)](https://github.com/PennyLaneAI/pennylane-lightning/pull/543)

### Bug fixes

* The pybind11 compiled module RPATH linkage has been restored to pre-0.33 behaviour.
  [(#543)](https://github.com/PennyLaneAI/pennylane-lightning/pull/543)

### Contributors

This release contains contributions from (in alphabetical order):

Lee J. O'Riordan

---

# Release 0.33.0

### New features since last release

* Add documentation updates for the `lightning.gpu` backend.
  [(#525)] (https://github.com/PennyLaneAI/pennylane-lightning/pull/525)

* Add `SparseHamiltonian` support for Lightning-Qubit and Lightning-GPU.
  [(#526)] (https://github.com/PennyLaneAI/pennylane-lightning/pull/526)

* Add `SparseHamiltonian` support for Lightning-Kokkos.
  [(#527)] (https://github.com/PennyLaneAI/pennylane-lightning/pull/527)

* Integrate python/pybind layer of distributed Lightning-GPU into the Lightning monorepo with Python unit tests.
  [(#518)] (https://github.com/PennyLaneAI/pennylane-lightning/pull/518)

* Integrate the distributed C++ backend of Lightning-GPU into the Lightning monorepo.
  [(#514)] (https://github.com/PennyLaneAI/pennylane-lightning/pull/514)

* Integrate Lightning-GPU into the Lightning monorepo. The new backend is named `lightning.gpu` and includes all single-GPU features.
  [(#499)] (https://github.com/PennyLaneAI/pennylane-lightning/pull/499)

* Build Linux wheels for Lightning-GPU (CUDA-11).
  [(#517)](https://github.com/PennyLaneAI/pennylane-lightning/pull/517)

* Add `Dockerfile` in `docker` and `make docker` workflow in `Makefile`. The Docker images and documentation are available on [DockerHub](https://hub.docker.com/repository/docker/pennylaneai/pennylane).
  [(#496)](https://github.com/PennyLaneAI/pennylane-lightning/pull/496)

* Add mid-circuit state preparation operation tests.
  [(#495)](https://github.com/PennyLaneAI/pennylane-lightning/pull/495)

### Breaking changes

* Add `tests_gpu.yml` workflow to test the Lightning-Kokkos backend with CUDA-12.
  [(#494)](https://github.com/PennyLaneAI/pennylane-lightning/pull/494)

* Implement `LM::GeneratorDoubleExcitation`, `LM::GeneratorDoubleExcitationMinus`, `LM::GeneratorDoubleExcitationPlus` kernels. Lightning-Qubit default kernels are now strictly from the `LM` implementation, which requires less memory and is faster for large state vectors.
  [(#512)](https://github.com/PennyLaneAI/pennylane-lightning/pull/512)

* Add workflows validating compatibility between PennyLane and Lightning's most recent stable releases and development (latest) versions.
  [(#507)](https://github.com/PennyLaneAI/pennylane-lightning/pull/507)
  [(#498)](https://github.com/PennyLaneAI/pennylane-lightning/pull/498)

* Introduce `timeout-minutes` in various workflows, mainly to avoid Windows builds hanging for several hours.
  [(#503)](https://github.com/PennyLaneAI/pennylane-lightning/pull/503)

* Cast integral-valued arrays to the device's complex type on entry in `_preprocess_state_vector` to ensure the state is correctly represented with floating-point numbers.
  [(#501)](https://github.com/PennyLaneAI/pennylane-lightning/pull/501)

* Update `DefaultQubit` to `DefaultQubitLegacy` on Lightning fallback.
  [(#500)](https://github.com/PennyLaneAI/pennylane-lightning/pull/500)

* Enums defined in `GateOperation.hpp` start at `1` (previously `0`). `::BEGIN` is introduced in a few places where it was assumed `0` accordingly.
  [(#485)](https://github.com/PennyLaneAI/pennylane-lightning/pull/485)

* Enable pre-commit hooks to format all Python files and linting of all Python source files.
  [(#485)](https://github.com/PennyLaneAI/pennylane-lightning/pull/485)

### Improvements

* Improve Python testing for Lightning-GPU (+MPI) by adding jobs in Actions files and adding Python tests to increase code coverage.
  [(#522)](https://github.com/PennyLaneAI/pennylane-lightning/pull/522)

* Add support for `pip install pennylane-lightning[kokkos]` for the OpenMP backend.
  [(#515)](https://github.com/PennyLaneAI/pennylane-lightning/pull/515)

* Update `setup.py` to allow for multi-package co-existence. The `PennyLane_Lightning` package now is the responsible for the core functionality, and will be depended upon by all other extensions.
  [(#504)] (https://github.com/PennyLaneAI/pennylane-lightning/pull/504)

* Redesign Lightning-Kokkos `StateVectorKokkos` class to use Kokkos `RangePolicy` together with special functors in `applyMultiQubitOp` to apply 1- to 4-wire generic unitary gates. For more than 4 wires, the general implementation using Kokkos `TeamPolicy` is employed to yield the best all-around performance.
  [(#490)] (https://github.com/PennyLaneAI/pennylane-lightning/pull/490)

* Redesign Lightning-Kokkos `Measurements` class to use Kokkos `RangePolicy` together with special functors to obtain the expectation value of 1- to 4-wire generic unitary gates. For more than 4 wires, the general implementation using Kokkos `TeamPolicy` is employed to yield the best all-around performance.
  [(#489)] (https://github.com/PennyLaneAI/pennylane-lightning/pull/489)

* Add tests to increase Lightning-Kokkos coverage.
  [(#485)](https://github.com/PennyLaneAI/pennylane-lightning/pull/485)

* Add memory locality tag reporting and adjoint diff dispatch for `lightning.qubit` statevector classes.
  [(#492)](https://github.com/PennyLaneAI/pennylane-lightning/pull/492)

* Add support for dependent external packages to C++ core.
  [(#482)](https://github.com/PennyLaneAI/pennylane-lightning/pull/482)

* Add support for building multiple backend simulators.
  [(#497)](https://github.com/PennyLaneAI/pennylane-lightning/pull/497)

### Documentation

### Bug fixes

* Fix CI issues running python-cov with MPI.
  [(#535)](https://github.com/PennyLaneAI/pennylane-lightning/pull/535)

* Re-add support for `pip install pennylane-lightning[gpu]`.
  [(#515)](https://github.com/PennyLaneAI/pennylane-lightning/pull/515)

* Switch most Lightning-Qubit default kernels to `LM`. Add `LM::multiQubitOp` tests, failing when targeting out-of-order wires clustered close to `num_qubits-1`. Fix the `LM::multiQubitOp` kernel implementation by introducing a generic `revWireParity` routine and replacing the `bitswap`-based implementation. Mimic the changes fixing the corresponding `multiQubitOp` and `expval` functors in Lightning-Kokkos.
  [(#511)](https://github.com/PennyLaneAI/pennylane-lightning/pull/511)

* Fix RTD builds by removing unsupported `system_packages` configuration option.
  [(#491)](https://github.com/PennyLaneAI/pennylane-lightning/pull/491)

### Contributors

This release contains contributions from (in alphabetical order):

Ali Asadi, Amintor Dusko, Vincent Michaud-Rioux, Lee J. O'Riordan, Shuli Shu

---

# Release 0.32.0

### New features since last release

* The `lightning.kokkos` backend supports Nvidia GPU execution (with Kokkos v4 and CUDA v12).
  [(#477)](https://github.com/PennyLaneAI/pennylane-lightning/pull/477)

* Complete overhaul of repository structure to facilitates integration of multiple backends. Refactoring efforts we directed to improve development performance, code reuse and decrease overall overhead to propagate changes through backends. New C++ modular build strategy allows for faster test builds restricted to a module. Update CI/CD actions concurrency strategy. Change minimal Python version to 3.9.
  [(#472)] (https://github.com/PennyLaneAI/pennylane-lightning/pull/472)

* Wheels are built with native support for sparse Hamiltonians.
  [(#470)] (https://github.com/PennyLaneAI/pennylane-lightning/pull/470)

* Add native support to sparse Hamiltonians in the absence of Kokkos & Kokkos-kernels.
  [(#465)] (https://github.com/PennyLaneAI/pennylane-lightning/pull/465)

### Breaking changes

* Rename `QubitStateVector` to `StatePrep` in the Lightning-Qubit and `Lightning-Kokkos` classes.
  [(#486)](https://github.com/PennyLaneAI/pennylane-lightning/pull/486)

* Modify `adjointJacobian` methods to accept a (maybe unused) reference `StateVectorT`, allowing device-backed simulators to directly access state vector data for adjoint differentiation instead of copying it back-and-forth into `JacobianData` (host memory).
  [(#477)](https://github.com/PennyLaneAI/pennylane-lightning/pull/477)

### Improvements

* Refactor LKokkos `Measurements` class to use (fast) specialized functors whenever possible.
  [(#481)] (https://github.com/PennyLaneAI/pennylane-lightning/pull/481)

* Merge Lightning Qubit and Lightning Kokkos backends in the new repository.
  [(#472)] (https://github.com/PennyLaneAI/pennylane-lightning/pull/472)

* Integrated new unified docs for Lightning Kokkos and Lightning Qubit packages.
  [(#473)] (https://github.com/PennyLaneAI/pennylane-lightning/pull/473)

### Documentation

### Bug fixes

* Ensure PennyLane has an `active_return` attribute before calling it.
 [(#483)] (https://github.com/PennyLaneAI/pennylane-lightning/pull/483)

* Do no import `sqrt2_v` from `<numbers>` in `Util.hpp` to resolve issue with Lightning-GPU builds.
  [(#479)](https://github.com/PennyLaneAI/pennylane-lightning/pull/479)

* Update the CMake internal references to enable sub-project compilation with affecting the parent package.
  [(#478)](https://github.com/PennyLaneAI/pennylane-lightning/pull/478)

* `apply` no longer mutates the inputted list of operations.
  [(#474)](https://github.com/PennyLaneAI/pennylane-lightning/pull/474)

### Contributors

This release contains contributions from (in alphabetical order):

Amintor Dusko, Christina Lee, Vincent Michaud-Rioux, Lee J. O'Riordan

---

# Release 0.31.0

### New features since last release

* Update Kokkos support to 4.0.01.
  [(#439)] (https://github.com/PennyLaneAI/pennylane-lightning/pull/439)

### Breaking changes

* Update tests to be compliant with PennyLane v0.31.0 development changes and deprecations.
  [(#448)](https://github.com/PennyLaneAI/pennylane-lightning/pull/448)

### Improvements

* Remove logic from `setup.py` and transfer paths and env variable definitions into workflow files.
  [(#450)](https://github.com/PennyLaneAI/pennylane-lightning/pull/450)

* Detect MKL or CBLAS if `ENABLE_BLAS=ON` making sure that BLAS is linked as expected.
  [(#449)](https://github.com/PennyLaneAI/pennylane-lightning/pull/449)

### Documentation

* Fix LightningQubit class parameter documentation.
  [(#456)](https://github.com/PennyLaneAI/pennylane-lightning/pull/456)

### Bug fixes

* Ensure cross-platform wheels continue to build with updates in git safety checks.
  [(#452)](https://github.com/PennyLaneAI/pennylane-lightning/pull/452)

* Fixing Python version bug introduce in [(#450)](https://github.com/PennyLaneAI/pennylane-lightning/pull/450)
  when `Python_EXECUTABLE` was removed from `setup.py`.
  [(#461)](https://github.com/PennyLaneAI/pennylane-lightning/pull/461)

* Ensure aligned allocator definition works with C++20 compilers.
  [(#438)](https://github.com/PennyLaneAI/pennylane-lightning/pull/438)

* Prevent multiple threads from calling `Kokkos::initialize` or `Kokkos::finalize`.
  [(#439)](https://github.com/PennyLaneAI/pennylane-lightning/pull/439)

### Contributors

This release contains contributions from (in alphabetical order):

Vincent Michaud-Rioux, Lee J. O'Riordan, Chae-Yeun Park

---

# Release 0.30.0

### New features since last release

* Add MCMC sampler.
  [(#384)] (https://github.com/PennyLaneAI/pennylane-lightning/pull/384)

* Serialize PennyLane's arithmetic operators when they are used as observables
  that are expressed in the Pauli basis.
  [(#424)](https://github.com/PennyLaneAI/pennylane-lightning/pull/424)

### Breaking changes

* Lightning now works with the new return types specification that is now default in PennyLane.
  See [the PennyLane `qml.enable_return`](https://docs.pennylane.ai/en/stable/code/api/pennylane.enable_return.html?highlight=enable_return) documentation for more information on this change.
  [(#427)](https://github.com/PennyLaneAI/pennylane-lightning/pull/427)

Instead of creating potentially ragged numpy array, devices and `QNode`'s now return an object of the same type as that
returned by the quantum function.

```
>>> dev = qml.device('lightning.qubit', wires=1)
>>> @qml.qnode(dev, diff_method="adjoint")
... def circuit(x):
...     qml.RX(x, wires=0)
...     return qml.expval(qml.PauliY(0)), qml.expval(qml.PauliZ(0))
>>> x = qml.numpy.array(0.5)
>>> circuit(qml.numpy.array(0.5))
(array(-0.47942554), array(0.87758256))
```

Interfaces like Jax or Torch handle tuple outputs without issues:

```
>>> jax.jacobian(circuit)(jax.numpy.array(0.5))
(Array(-0.87758255, dtype=float32, weak_type=True),
Array(-0.47942555, dtype=float32, weak_type=True))
```

Autograd cannot differentiate an output tuple, so results must be converted to an array before
use with `qml.jacobian`:

```
>>> qml.jacobian(lambda y: qml.numpy.array(circuit(y)))(x)
array([-0.87758256, -0.47942554])
```

Alternatively, the quantum function itself can return a numpy array of measurements:

```
>>> dev = qml.device('lightning.qubit', wires=1)
>>> @qml.qnode(dev, diff_method="adjoint")
>>> def circuit2(x):
...     qml.RX(x, wires=0)
...     return np.array([qml.expval(qml.PauliY(0)), qml.expval(qml.PauliZ(0))])
>>> qml.jacobian(circuit2)(np.array(0.5))
array([-0.87758256, -0.47942554])
```

### Improvements

* Remove deprecated `set-output` commands from workflow files.
  [(#437)](https://github.com/PennyLaneAI/pennylane-lightning/pull/437)

* Lightning wheels are now checked with `twine check` post-creation for PyPI compatibility.
  [(#430)](https://github.com/PennyLaneAI/pennylane-lightning/pull/430)

* Lightning has been made compatible with the change in return types specification.
  [(#427)](https://github.com/PennyLaneAI/pennylane-lightning/pull/427)

* Lightning is compatible with clang-tidy version 16.
  [(#429)](https://github.com/PennyLaneAI/pennylane-lightning/pull/429)

### Contributors

This release contains contributions from (in alphabetical order):

Christina Lee, Vincent Michaud-Rioux, Lee James O'Riordan, Chae-Yeun Park, Matthew Silverman

---

# Release 0.29.0

### Improvements

* Remove runtime dependency on ninja build system.
  [(#414)](https://github.com/PennyLaneAI/pennylane-lightning/pull/414)

* Allow better integration and installation support with CMake targeted binary builds.
  [(#403)](https://github.com/PennyLaneAI/pennylane-lightning/pull/403)

* Remove explicit Numpy and Scipy requirements.
  [(#412)](https://github.com/PennyLaneAI/pennylane-lightning/pull/412)

* Get `llvm` installation root from the environment variable `LLVM_ROOT_DIR` (or fallback to `brew`).
  [(#413)](https://github.com/PennyLaneAI/pennylane-lightning/pull/413)

* Update AVX2/512 kernel infrastructure for additional gate/generator operations.
  [(#404)](https://github.com/PennyLaneAI/pennylane-lightning/pull/404)

* Remove unnecessary lines for resolving CodeCov issue.
  [(#415)](https://github.com/PennyLaneAI/pennylane-lightning/pull/415)

* Add more AVX2/512 gate operations.
  [(#393)](https://github.com/PennyLaneAI/pennylane-lightning/pull/393)

### Documentation

### Bug fixes

* Ensure error raised when asking for out of order marginal probabilities. Prevents the return of incorrect results.
  [(#416)](https://github.com/PennyLaneAI/pennylane-lightning/pull/416)

* Fix Github shields in README.
  [(#402)](https://github.com/PennyLaneAI/pennylane-lightning/pull/402)

### Contributors

Amintor Dusko, Vincent Michaud-Rioux, Lee James O'Riordan, Chae-Yeun Park

---

# Release 0.28.2

### Bug fixes

* Fix Python module versioning for Linux wheels.
  [(#408)](https://github.com/PennyLaneAI/pennylane-lightning/pull/408)

### Contributors

This release contains contributions from (in alphabetical order):

Amintor Dusko, Shuli Shu, Trevor Vincent

---

# Release 0.28.1

### Bug fixes

* Fix Pybind11 module versioning and locations for Windows wheels.
  [(#400)](https://github.com/PennyLaneAI/pennylane-lightning/pull/400)

### Contributors

This release contains contributions from (in alphabetical order):

Lee J. O'Riordan

---

# Release 0.28.0

### Breaking changes

* Deprecate support for Python 3.7.
  [(#391)](https://github.com/PennyLaneAI/pennylane-lightning/pull/391)

### Improvements

* Improve Lightning package structure for external use as a C++ library.
  [(#369)](https://github.com/PennyLaneAI/pennylane-lightning/pull/369)

* Improve the stopping condition method.
  [(#386)](https://github.com/PennyLaneAI/pennylane-lightning/pull/386)

### Bug fixes

- Pin CMake to 3.24.x in wheel-builder to avoid Python not found error in CMake 3.25, when building wheels for PennyLane-Lightning-GPU.
  [(#387)](https://github.com/PennyLaneAI/pennylane-lightning/pull/387)

### Contributors

This release contains contributions from (in alphabetical order):

Amintor Dusko, Lee J. O'Riordan

---

# Release 0.27.0

### New features since last release

* Enable building of Python 3.11 wheels and upgrade Python on CI/CD workflows to 3.8.
  [(#381)](https://github.com/PennyLaneAI/pennylane-lightning/pull/381)

### Breaking changes

### Improvements

* Update clang-tools version in Github workflows.
  [(#351)](https://github.com/PennyLaneAI/pennylane-lightning/pull/351)

* Improve tests and checks CI/CD pipelines.
  [(#353)](https://github.com/PennyLaneAI/pennylane-lightning/pull/353)

* Implement 3 Qubits gates (CSWAP & Toffoli) & 4 Qubits gates (DoubleExcitation, DoubleExcitationMinus, DoubleExcitationPlus) in LM manner.
  [(#362)](https://github.com/PennyLaneAI/pennylane-lightning/pull/362)

* Upgrade Kokkos and Kokkos Kernels to 3.7.00, and improve sparse matrix-vector multiplication performance and memory usage.
  [(#361)](https://github.com/PennyLaneAI/pennylane-lightning/pull/361)

* Update Linux (ubuntu-latest) architecture x86_64 wheel-builder from GCC 10.x to GCC 11.x.
  [(#373)](https://github.com/PennyLaneAI/pennylane-lightning/pull/373)

* Update gcc and g++ 10.x to 11.x in CI tests. This update brings improved support for newer C++ features.
  [(#370)](https://github.com/PennyLaneAI/pennylane-lightning/pull/370)

* Change Lightning to inherit from QubitDevice instead of DefaultQubit.
  [(#365)](https://github.com/PennyLaneAI/pennylane-lightning/pull/365)

### Documentation

### Bug fixes

* Use mutex when accessing cache in KernelMap.
  [(#382)](https://github.com/PennyLaneAI/pennylane-lightning/pull/382)

### Contributors

This release contains contributions from (in alphabetical order):

Amintor Dusko, Chae-Yeun Park, Monit Sharma, Shuli Shu

---

# Release 0.26.1

### Bug fixes

* Fixes the transposition method used in the probability calculation.
  [(#377)](https://github.com/PennyLaneAI/pennylane-lightning/pull/377)

### Contributor

Amintor Dusko

---
# Release 0.26.0

### Improvements

* Introduces requirements-dev.txt and improves dockerfile.
  [(#330)](https://github.com/PennyLaneAI/pennylane-lightning/pull/330)

* Support `expval` for a Hamiltonian.
  [(#333)](https://github.com/PennyLaneAI/pennylane-lightning/pull/333)

* Implements caching for Kokkos installation.
  [(#316)](https://github.com/PennyLaneAI/pennylane-lightning/pull/316)

* Supports measurements of operator arithmetic classes such as `Sum`, `Prod`,
  and `SProd` by deferring handling of them to `DefaultQubit`.
  [(#349)](https://github.com/PennyLaneAI/pennylane-lightning/pull/349)

```
@qml.qnode(qml.device('lightning.qubit', wires=2))
def circuit():
    obs = qml.s_prod(2.1, qml.PauliZ(0)) + qml.op_sum(qml.PauliX(0), qml.PauliZ(1))
    return qml.expval(obs)
```

### Bug fixes

* Test updates to reflect new measurement error messages.
  [(#334)](https://github.com/PennyLaneAI/pennylane-lightning/pull/334)

* Updates to the release tagger to fix incompatibilities with RTD.
  [(#344)](https://github.com/PennyLaneAI/pennylane-lightning/pull/344)

* Update cancel-workflow-action and bot credentials.
  [(#345)](https://github.com/PennyLaneAI/pennylane-lightning/pull/345)

### Contributors

This release contains contributions from (in alphabetical order):

Amintor Dusko, Christina Lee, Lee J. O'Riordan, Chae-Yeun Park

---

# Release 0.25.0

### New features since last release

### Breaking changes

* We explicitly disable support for PennyLane's parameter broadcasting.
[#317](https://github.com/PennyLaneAI/pennylane-lightning/pull/317)

* We explicitly remove support for PennyLane's `Sum`, `SProd` and `Prod`
  as observables.
  [(#326)](https://github.com/PennyLaneAI/pennylane-lightning/pull/326)

### Improvements

* CI builders use a reduced set of resources and redundant tests for PRs.
  [(#319)](https://github.com/PennyLaneAI/pennylane-lightning/pull/319)

* Parallelize wheel-builds where applicable.
  [(#314)](https://github.com/PennyLaneAI/pennylane-lightning/pull/314)

* AVX2/512 kernels are now available on Linux/MacOS with x86-64 architecture.
  [(#313)](https://github.com/PennyLaneAI/pennylane-lightning/pull/313)

### Documentation

* Updated ReadTheDocs runner version from Ubuntu 20.04 to 22.04
  [(#327)](https://github.com/PennyLaneAI/pennylane-lightning/pull/327)

### Bug fixes

* Test updates to reflect new additions to PennyLane.
  [(#318)](https://github.com/PennyLaneAI/pennylane-lightning/pull/318)

### Contributors

This release contains contributions from (in alphabetical order):

Amintor Dusko, Christina Lee, Rashid N H M, Lee J. O'Riordan, Chae-Yeun Park

---

# Release 0.24.0

### New features since last release

* Add `SingleExcitation` and `DoubleExcitation` qchem gates and generators.
  [(#289)](https://github.com/PennyLaneAI/pennylane-lightning/pull/289)

* Add a new dispatch mechanism for future kernels.
  [(#291)](https://github.com/PennyLaneAI/pennylane-lightning/pull/291)

* Add `IsingXY` gate operation.
  [(#303)](https://github.com/PennyLaneAI/pennylane-lightning/pull/303)

* Support `qml.state()` in vjp and Hamiltonian in adjoint jacobian.
  [(#294)](https://github.com/PennyLaneAI/pennylane-lightning/pull/294)

### Breaking changes

* Codebase is now moving to C++20. The default compiler for Linux is now GCC10.
  [(#295)](https://github.com/PennyLaneAI/pennylane-lightning/pull/295)

* Minimum macOS version is changed to 10.15 (Catalina).
  [(#295)](https://github.com/PennyLaneAI/pennylane-lightning/pull/295)

### Improvements

* Split matrix operations, refactor dispatch mechanisms, and add a benchmark suits.
  [(#274)](https://github.com/PennyLaneAI/pennylane-lightning/pull/274)

* Add native support for the calculation of sparse Hamiltonians' expectation values.
Sparse operations are offloaded to [Kokkos](https://github.com/kokkos/kokkos) and
[Kokkos-Kernels](https://github.com/kokkos/kokkos-kernels).
  [(#283)](https://github.com/PennyLaneAI/pennylane-lightning/pull/283)

* Device `lightning.qubit` now accepts a datatype for a statevector.
  [(#290)](https://github.com/PennyLaneAI/pennylane-lightning/pull/290)

```python
dev1 = qml.device('lightning.qubit', wires=4, c_dtype=np.complex64) # for single precision
dev2 = qml.device('lightning.qubit', wires=4, c_dtype=np.complex128) # for double precision
```

### Documentation

* Use the centralized [Xanadu Sphinx Theme](https://github.com/XanaduAI/xanadu-sphinx-theme)
  to style the Sphinx documentation.
  [(#287)](https://github.com/PennyLaneAI/pennylane-lightning/pull/287)

### Bug fixes

* Fix the issue with using available `clang-format` version in format.
  [(#288)](https://github.com/PennyLaneAI/pennylane-lightning/pull/288)

* Fix a bug in the generator of `DoubleExcitationPlus`.
  [(#298)](https://github.com/PennyLaneAI/pennylane-lightning/pull/298)

### Contributors

This release contains contributions from (in alphabetical order):

Mikhail Andrenkov, Ali Asadi, Amintor Dusko, Lee James O'Riordan, Chae-Yeun Park, and Shuli Shu

---

# Release 0.23.0

### New features since last release

* Add `generate_samples()` to lightning.
  [(#247)](https://github.com/PennyLaneAI/pennylane-lightning/pull/247)

* Add Lightning GBenchmark Suite.
  [(#249)](https://github.com/PennyLaneAI/pennylane-lightning/pull/249)

* Support runtime and compile information.
  [(#253)](https://github.com/PennyLaneAI/pennylane-lightning/pull/253)

### Improvements

* Add `ENABLE_BLAS` build to CI checks.
  [(#249)](https://github.com/PennyLaneAI/pennylane-lightning/pull/249)

* Add more `clang-tidy` checks and kernel tests.
  [(#253)](https://github.com/PennyLaneAI/pennylane-lightning/pull/253)

* Add C++ code coverage to CI.
  [(#265)](https://github.com/PennyLaneAI/pennylane-lightning/pull/265)

* Skip over identity operations in `"lightning.qubit"`.
  [(#268)](https://github.com/PennyLaneAI/pennylane-lightning/pull/268)

### Bug fixes

* Update tests to remove `JacobianTape`.
  [(#260)](https://github.com/PennyLaneAI/pennylane-lightning/pull/260)

* Fix tests for MSVC.
  [(#264)](https://github.com/PennyLaneAI/pennylane-lightning/pull/264)

* Fix `#include <cpuid.h>` for PPC and AArch64 in Linux.
  [(#266)](https://github.com/PennyLaneAI/pennylane-lightning/pull/266)

* Remove deprecated tape execution methods.
  [(#270)](https://github.com/PennyLaneAI/pennylane-lightning/pull/270)

* Update `qml.probs` in `test_measures.py`.
  [(#280)](https://github.com/PennyLaneAI/pennylane-lightning/pull/280)

### Contributors

This release contains contributions from (in alphabetical order):

Ali Asadi, Chae-Yeun Park, Lee James O'Riordan, and Trevor Vincent

---

# Release 0.22.1

### Bug fixes

* Ensure `Identity ` kernel is registered to C++ dispatcher.
  [(#275)](https://github.com/PennyLaneAI/pennylane-lightning/pull/275)

---

# Release 0.22.0

### New features since last release

* Add Docker support.
  [(#234)](https://github.com/PennyLaneAI/pennylane-lightning/pull/234)

### Improvements

* Update quantum tapes serialization and Python tests.
  [(#239)](https://github.com/PennyLaneAI/pennylane-lightning/pull/239)

* Clang-tidy is now enabled for both tests and examples builds under Github Actions.
  [(#237)](https://github.com/PennyLaneAI/pennylane-lightning/pull/237)

* The return type of `StateVectorBase` data is now derived-class defined.
  [(#237)](https://github.com/PennyLaneAI/pennylane-lightning/pull/237)

* Update adjointJacobian and VJP methods.
  [(#222)](https://github.com/PennyLaneAI/pennylane-lightning/pull/222)

* Set GitHub workflow to upload wheels to Test PyPI.
  [(#220)](https://github.com/PennyLaneAI/pennylane-lightning/pull/220)

* Finalize the new kernel implementation.
  [(#212)](https://github.com/PennyLaneAI/pennylane-lightning/pull/212)

### Documentation

* Use of batching with OpenMP threads is documented.
  [(#221)](https://github.com/PennyLaneAI/pennylane-lightning/pull/221)

### Bug fixes

* Fix for OOM errors when using adjoint with large numbers of observables.
  [(#221)](https://github.com/PennyLaneAI/pennylane-lightning/pull/221)

* Add virtual destructor to C++ state-vector classes.
  [(#200)](https://github.com/PennyLaneAI/pennylane-lightning/pull/200)

* Fix a bug in Python tests with operations' `matrix` calls.
  [(#238)](https://github.com/PennyLaneAI/pennylane-lightning/pull/238)

* Refactor utility header and fix a bug in linear algebra function with CBLAS.
  [(#228)](https://github.com/PennyLaneAI/pennylane-lightning/pull/228)

### Contributors

This release contains contributions from (in alphabetical order):

Ali Asadi, Chae-Yeun Park, Lee James O'Riordan

---

# Release 0.21.0

### New features since last release

* Add C++ only benchmark for a given list of gates.
  [(#199)](https://github.com/PennyLaneAI/pennylane-lightning/pull/199)

* Wheel-build support for Python 3.10.
  [(#186)](https://github.com/PennyLaneAI/pennylane-lightning/pull/186)

* C++ support for probability, expectation value and variance calculations.
  [(#185)](https://github.com/PennyLaneAI/pennylane-lightning/pull/185)

* Add bindings to C++ expval, var, probs.
  [(#214)](https://github.com/PennyLaneAI/pennylane-lightning/pull/214)

### Improvements

* `setup.py` adds debug only when --debug is given
  [(#208)](https://github.com/PennyLaneAI/pennylane-lightning/pull/208)

* Add new highly-performant C++ kernels for quantum gates.
  [(#202)](https://github.com/PennyLaneAI/pennylane-lightning/pull/202)

The new kernels significantly improve the runtime performance of PennyLane-Lightning
for both differentiable and non-differentiable workflows. Here is an example workflow
using the adjoint differentiation method with a circuit of 5 strongly entangling layers:

```python
import pennylane as qml
from pennylane import numpy as np
from pennylane.templates.layers import StronglyEntanglingLayers
from numpy.random import random
np.random.seed(42)
n_layers = 5
n_wires = 6
dev = qml.device("lightning.qubit", wires=n_wires)

@qml.qnode(dev, diff_method="adjoint")
def circuit(weights):
    StronglyEntanglingLayers(weights, wires=list(range(n_wires)))
    return [qml.expval(qml.PauliZ(i)) for i in range(n_wires)]

init_weights = np.random.random(StronglyEntanglingLayers.shape(n_layers=n_layers, n_wires=n_wires))
params = np.array(init_weights,requires_grad=True)
jac = qml.jacobian(circuit)(params)
```
The latest release shows improved performance on both single and multi-threaded evaluations!

<img src="https://raw.githubusercontent.com/PennyLaneAI/pennylane-lightning/v0.21.0-rc0/doc/_static/lightning_v20_v21_bm.png" width=50%/>

* Ensure debug info is built into dynamic libraries.
  [(#201)](https://github.com/PennyLaneAI/pennylane-lightning/pull/201)

### Documentation

* New guidelines on adding and benchmarking C++ kernels.
  [(#202)](https://github.com/PennyLaneAI/pennylane-lightning/pull/202)

### Bug fixes

* Update clang-format version
  [(#219)](https://github.com/PennyLaneAI/pennylane-lightning/pull/219)

* Fix failed tests on Windows.
  [(#218)](https://github.com/PennyLaneAI/pennylane-lightning/pull/218)

* Update clang-format version
  [(#219)](https://github.com/PennyLaneAI/pennylane-lightning/pull/219)

* Add virtual destructor to C++ state-vector classes.
  [(#200)](https://github.com/PennyLaneAI/pennylane-lightning/pull/200)

* Fix failed tests for the non-binary wheel.
  [(#213)](https://github.com/PennyLaneAI/pennylane-lightning/pull/213)

* Add virtual destructor to C++ state-vector classes.
  [(#200)](https://github.com/PennyLaneAI/pennylane-lightning/pull/200)

### Contributors

This release contains contributions from (in alphabetical order):

Ali Asadi, Amintor Dusko, Chae-Yeun Park, Lee James O'Riordan

---

# Release 0.20.1

### Bug fixes

* Fix missing header-files causing build errors in algorithms module.
  [(#193)](https://github.com/PennyLaneAI/pennylane-lightning/pull/193)

* Fix failed tests for the non-binary wheel.
  [(#191)](https://github.com/PennyLaneAI/pennylane-lightning/pull/191)

---
# Release 0.20.2

### Bug fixes

* Introduce CY kernel to Lightning to avoid issues with decomposition.
  [(#203)](https://github.com/PennyLaneAI/pennylane-lightning/pull/203)

### Contributors

This release contains contributions from (in alphabetical order):

Lee J. O'Riordan

# Release 0.20.1

### Bug fixes

* Fix missing header-files causing build errors in algorithms module.
  [(#193)](https://github.com/PennyLaneAI/pennylane-lightning/pull/193)

* Fix failed tests for the non-binary wheel.
  [(#191)](https://github.com/PennyLaneAI/pennylane-lightning/pull/191)

# Release 0.20.0

### New features since last release

* Add wheel-builder support for Python 3.10.
  [(#186)](https://github.com/PennyLaneAI/pennylane-lightning/pull/186)

* Add VJP support to PL-Lightning.
  [(#181)](https://github.com/PennyLaneAI/pennylane-lightning/pull/181)

* Add complex64 support in PL-Lightning.
  [(#177)](https://github.com/PennyLaneAI/pennylane-lightning/pull/177)

* Added examples folder containing aggregate gate performance test.
  [(#165)](https://github.com/PennyLaneAI/pennylane-lightning/pull/165)

### Breaking changes

### Improvements

* Update PL-Lightning to support new features in PL.
  [(#179)](https://github.com/PennyLaneAI/pennylane-lightning/pull/179)

### Documentation

* Lightning setup.py build process uses CMake.
  [(#176)](https://github.com/PennyLaneAI/pennylane-lightning/pull/176)

### Contributors

This release contains contributions from (in alphabetical order):

Ali Asadi, Chae-Yeun Park, Isidor Schoch, Lee James O'Riordan

---

# Release 0.19.0

* Add Cache-Friendly DOTC, GEMV, GEMM along with BLAS Support.
  [(#155)](https://github.com/PennyLaneAI/pennylane-lightning/pull/155)

### Improvements

* The performance of parametric gates has been improved.
  [(#157)](https://github.com/PennyLaneAI/pennylane-lightning/pull/157)

* AVX support is enabled for Linux users on Intel/AMD platforms.
  [(#157)](https://github.com/PennyLaneAI/pennylane-lightning/pull/157)

* PennyLane-Lightning has been updated to conform with clang-tidy
  recommendations for modernization, offering performance improvements across
  all use-cases.
  [(#153)](https://github.com/PennyLaneAI/pennylane-lightning/pull/153)

### Breaking changes

* Linux users on `x86_64` must have a CPU supporting AVX.
  [(#157)](https://github.com/PennyLaneAI/pennylane-lightning/pull/157)

### Bug fixes

* OpenMP built with Intel MacOS CI runners causes failures on M1 Macs. OpenMP is currently
  disabled in the built wheels until this can be resolved with Github Actions runners.
  [(#166)](https://github.com/PennyLaneAI/pennylane-lightning/pull/166)

### Contributors

This release contains contributions from (in alphabetical order):

Ali Asadi, Lee James O'Riordan

---

# Release 0.18.0

### New features since last release

* PennyLane-Lightning now provides a high-performance
  [adjoint Jacobian](http://arxiv.org/abs/2009.02823) method for differentiating quantum circuits.
  [(#136)](https://github.com/PennyLaneAI/pennylane-lightning/pull/136)

  The adjoint method operates after a forward pass by iteratively applying inverse gates to scan
  backwards through the circuit. The method is already available in PennyLane's
  `default.qubit` device, but the version provided by `lightning.qubit` integrates with the C++
  backend and is more performant, as shown in the plot below:

  <img src="https://raw.githubusercontent.com/PennyLaneAI/pennylane-lightning/master/doc/_static/lightning_adjoint.png" width=70%/>

  The plot compares the average runtime of `lightning.qubit` and `default.qubit` for calculating the
  Jacobian of a circuit using the adjoint method for a range of qubit numbers. The circuit
  consists of ten `BasicEntanglerLayers` with a `PauliZ` expectation value calculated on each wire,
  repeated over ten runs. We see that `lightning.qubit` provides a speedup of around two to eight
  times, depending on the number of qubits.

  The adjoint method can be accessed using the standard interface. Consider the following circuit:

  ```python
  import pennylane as qml

  wires = 3
  layers = 2
  dev = qml.device("lightning.qubit", wires=wires)

  @qml.qnode(dev, diff_method="adjoint")
  def circuit(weights):
      qml.templates.StronglyEntanglingLayers(weights, wires=range(wires))
      return qml.expval(qml.PauliZ(0))

  weights = qml.init.strong_ent_layers_normal(layers, wires, seed=1967)
  ```

  The circuit can be executed and its gradient calculated using:

    ```pycon
  >>> print(f"Circuit evaluated: {circuit(weights)}")
  Circuit evaluated: 0.9801286266677633
  >>> print(f"Circuit gradient:\n{qml.grad(circuit)(weights)}")
  Circuit gradient:
  [[[-1.11022302e-16 -1.63051504e-01 -4.14810501e-04]
    [ 1.11022302e-16 -1.50136528e-04 -1.77922957e-04]
    [ 0.00000000e+00 -3.92874550e-02  8.14523075e-05]]

   [[-1.14472273e-04  3.85963953e-02  0.00000000e+00]
    [-5.76791765e-05 -9.78478343e-02  0.00000000e+00]
    [-5.55111512e-17  0.00000000e+00 -1.11022302e-16]]]
  ```

* PennyLane-Lightning now supports all of the operations and observables of `default.qubit`.
  [(#124)](https://github.com/PennyLaneAI/pennylane-lightning/pull/124)

### Improvements

* A new state-vector class `StateVectorManaged` was added, enabling memory use to be bound to
  statevector lifetime.
  [(#136)](https://github.com/PennyLaneAI/pennylane-lightning/pull/136)

* The repository now has a well-defined component hierarchy, allowing each indepedent unit to be
  compiled and linked separately.
  [(#136)](https://github.com/PennyLaneAI/pennylane-lightning/pull/136)

* PennyLane-Lightning can now be installed without compiling its C++ binaries and will fall back
  to using the `default.qubit` implementation. Skipping compilation is achieved by setting the
  `SKIP_COMPILATION` environment variable, e.g., Linux/MacOS: `export SKIP_COMPILATION=True`,
  Windows: `set SKIP_COMPILATION=True`. This feature is intended for building a pure-Python wheel of
  PennyLane-Lightning as a backup for platforms without a dedicated wheel.
  [(#129)](https://github.com/PennyLaneAI/pennylane-lightning/pull/129)

* The C++-backed Python bound methods can now be directly called with wires and supplied parameters.
  [(#125)](https://github.com/PennyLaneAI/pennylane-lightning/pull/125)

* Lightning supports arbitrary unitary and non-unitary gate-calls from Python to C++ layer.
  [(#121)](https://github.com/PennyLaneAI/pennylane-lightning/pull/121)

### Documentation

* Added preliminary architecture diagram for package.
  [(#131)](https://github.com/PennyLaneAI/pennylane-lightning/pull/131)

* C++ API built as part of docs generation.
  [(#131)](https://github.com/PennyLaneAI/pennylane-lightning/pull/131)

### Breaking changes

* Wheels for MacOS <= 10.13 will no longer be provided due to XCode SDK C++17 support requirements.
  [(#149)](https://github.com/PennyLaneAI/pennylane-lightning/pull/149)

### Bug fixes

* An indexing error in the CRY gate is fixed. [(#136)](https://github.com/PennyLaneAI/pennylane-lightning/pull/136)

* Column-major data in numpy is now correctly converted to row-major upon pass to the C++ layer.
  [(#126)](https://github.com/PennyLaneAI/pennylane-lightning/pull/126)

### Contributors

This release contains contributions from (in alphabetical order):

Thomas Bromley, Lee James O'Riordan

---

# Release 0.17.0

### New features

* C++ layer now supports float (32-bit) and double (64-bit) templated complex data.
  [(#113)](https://github.com/PennyLaneAI/pennylane-lightning/pull/113)

### Improvements

* The PennyLane device test suite is now included in coverage reports.
  [(#123)](https://github.com/PennyLaneAI/pennylane-lightning/pull/123)

* Static versions of jQuery and Bootstrap are no longer included in the CSS theme.
  [(#118)](https://github.com/PennyLaneAI/pennylane-lightning/pull/118)

* C++ tests have been ported to use Catch2 framework.
  [(#115)](https://github.com/PennyLaneAI/pennylane-lightning/pull/115)

* Testing now exists for both float and double precision methods in C++ layer.
  [(#113)](https://github.com/PennyLaneAI/pennylane-lightning/pull/113)
  [(#115)](https://github.com/PennyLaneAI/pennylane-lightning/pull/115)

* Compile-time utility methods with `constexpr` have been added.
  [(#113)](https://github.com/PennyLaneAI/pennylane-lightning/pull/113)

* Wheel-build support for ARM64 (Linux and MacOS) and PowerPC (Linux) added.
  [(#110)](https://github.com/PennyLaneAI/pennylane-lightning/pull/110)

* Add support for Controlled Phase Gate (`ControlledPhaseShift`).
  [(#114)](https://github.com/PennyLaneAI/pennylane-lightning/pull/114)

* Move changelog to `.github` and add a changelog reminder.
  [(#111)](https://github.com/PennyLaneAI/pennylane-lightning/pull/111)

* Adds CMake build system support.
  [(#104)](https://github.com/PennyLaneAI/pennylane-lightning/pull/104)


### Breaking changes

* Removes support for Python 3.6 and adds support for Python 3.9.
  [(#127)](https://github.com/PennyLaneAI/pennylane-lightning/pull/127)
  [(#128)](https://github.com/PennyLaneAI/pennylane-lightning/pull/128)

* Compilers with C++17 support are now required to build C++ module.
  [(#113)](https://github.com/PennyLaneAI/pennylane-lightning/pull/113)

* Gate classes have been removed with functionality added to StateVector class.
  [(#113)](https://github.com/PennyLaneAI/pennylane-lightning/pull/113)

* We are no longer building wheels for Python 3.6.
  [(#106)](https://github.com/PennyLaneAI/pennylane-lightning/pull/106)

### Bug fixes

* PowerPC wheel-builder now successfully compiles modules.
  [(#120)](https://github.com/PennyLaneAI/pennylane-lightning/pull/120)

### Documentation

* Added community guidelines.
  [(#109)](https://github.com/PennyLaneAI/pennylane-lightning/pull/109)

### Contributors

This release contains contributions from (in alphabetical order):

Ali Asadi, Christina Lee, Thomas Bromley, Lee James O'Riordan

---

# Release 0.15.1

### Bug fixes

* The PennyLane-Lightning binaries are now built with NumPy 1.19.5, to avoid ABI
  compatibility issues with the latest NumPy 1.20 release. See
  [the NumPy release notes](https://numpy.org/doc/stable/release/1.20.0-notes.html#size-of-np-ndarray-and-np-void-changed)
  for more details.
  [(#97)](https://github.com/PennyLaneAI/pennylane-lightning/pull/97)

### Contributors

This release contains contributions from (in alphabetical order):

Josh Izaac, Antal Száva

---

# Release 0.15.0

### Improvements

* For compatibility with PennyLane v0.15, the `analytic` keyword argument
  has been removed. Statistics can still be computed analytically by setting
  `shots=None`.
  [(#93)](https://github.com/PennyLaneAI/pennylane-lightning/pull/93)

* Inverse gates are now supported.
  [(#89)](https://github.com/PennyLaneAI/pennylane-lightning/pull/89)

* Add new lightweight backend with performance improvements.
  [(#57)](https://github.com/PennyLaneAI/pennylane-lightning/pull/57)

* Remove the previous Eigen-based backend.
  [(#67)](https://github.com/PennyLaneAI/pennylane-lightning/pull/67)

### Bug fixes

* Re-add dispatch table after fixing static initialisation order issue.
  [(#68)](https://github.com/PennyLaneAI/pennylane-lightning/pull/68)

### Contributors

This release contains contributions from (in alphabetical order):

Thomas Bromley, Theodor Isacsson, Christina Lee, Thomas Loke, Antal Száva.

---

# Release 0.14.1

### Bug fixes

* Fixes a bug where the `QNode` would swap Lightning-Qubit to
  `DefaultQubitAutograd` on device execution due to the inherited
  `passthru_devices` entry of the `capabilities` dictionary.
  [(#61)](https://github.com/PennyLaneAI/pennylane-lightning/pull/61)

### Contributors

This release contains contributions from (in alphabetical order):

Antal Száva

---

# Release 0.14.0

### Improvements

* Extends support from 16 qubits to 50 qubits.
  [(#52)](https://github.com/PennyLaneAI/pennylane-lightning/pull/52)

### Bug fixes

* Updates applying basis state preparations to correspond to the
  changes in `DefaultQubit`.
  [(#55)](https://github.com/PennyLaneAI/pennylane-lightning/pull/55)

### Contributors

This release contains contributions from (in alphabetical order):

Thomas Loke, Tom Bromley, Josh Izaac, Antal Száva

---

# Release 0.12.0

### Bug fixes

* Updates capabilities dictionary to be compatible with core PennyLane
  [(#45)](https://github.com/PennyLaneAI/pennylane-lightning/pull/45)

* Fix install of Eigen for CI wheel building
  [(#44)](https://github.com/PennyLaneAI/pennylane-lightning/pull/44)

### Contributors

This release contains contributions from (in alphabetical order):

Tom Bromley, Josh Izaac, Antal Száva

---

# Release 0.11.0

Initial release.

This release contains contributions from (in alphabetical order):

Tom Bromley, Josh Izaac, Nathan Killoran, Antal Száva<|MERGE_RESOLUTION|>--- conflicted
+++ resolved
@@ -13,13 +13,11 @@
 
 ### Breaking changes
 
-<<<<<<< HEAD
 * Removed all instances of `qml.QubitStateVector`.
   [(#985)](https://github.com/PennyLaneAI/pennylane-lightning/pull/985)
-=======
+
 * Handling for the legacy operator arithmetic (the `Hamiltonian` and `Tensor` classes in PennyLane) is removed.
   [(#994)](https://github.com/PennyLaneAI/pennylane-lightning/pull/994)
->>>>>>> 94577a8f
 
 ### Improvements
 
@@ -46,11 +44,7 @@
 
 This release contains contributions from (in alphabetical order):
 
-<<<<<<< HEAD
-Ali Asadi, Luis Alfredo Nuñez Meneses, Andrija Paurevic, Shuli Shu
-=======
-Ali Asadi, Joseph Lee, Luis Alfredo Nuñez Meneses, Shuli Shu, Raul Torres, Haochen Paul Wang
->>>>>>> 94577a8f
+Ali Asadi, Joseph Lee, Luis Alfredo Nuñez Meneses, Andrija Paurevic, Shuli Shu, Raul Torres, Haochen Paul Wang
 
 ---
 
