# Release 0.42.0-dev (development release)

<h3>New features since last release</h3>

<h3>Improvements 🛠</h3>

- Added comprehensive tests for Python bindings.
  [(#1198)](https://github.com/PennyLaneAI/pennylane-lightning/pull/1198)

- Lightning devices accept a `seed` argument to enable deterministic shots measurements.
  [(#1171)](https://github.com/PennyLaneAI/pennylane-lightning/pull/1171)

- `MultiControlledX` gates are now natively supported in Lightning-Tensor.
  [(#1169)](https://github.com/PennyLaneAI/pennylane-lightning/pull/1169)

- Remove `MultiControlledX` gates native support in Lightning-Tensor.
  [(#1183)](https://github.com/PennyLaneAI/pennylane-lightning/pull/1183)

- PennyLane-Lightning is compatible with JAX version 0.5.3+.
  [(#1152)](https://github.com/PennyLaneAI/pennylane-lightning/pull/1152)
  [(#1161)](https://github.com/PennyLaneAI/pennylane-lightning/pull/1161)

- Improve performance of computing expectation values of Pauli Sentences for `lightning.kokkos`.
  [(#1126)](https://github.com/PennyLaneAI/pennylane-lightning/pull/1126)

- Mid-circuit measurements using the tree-traversal algorithm are now supported
  in the `lightning.qubit`, `lightning.kokkos` and `lightning.gpu` devices,
  providing both significant memory savings and sampling efficiency!
  [(#1166)](https://github.com/PennyLaneAI/pennylane-lightning/pull/1166)

<h3>Breaking changes 💔</h3>

<h3>Deprecations 👋</h3>

<h3>Documentation 📝</h3>

- Converted the `README` to markdown (as in the `pennylane` and `catalyst` repositories), and added a header image.
  [(#1139)](https://github.com/PennyLaneAI/pennylane-lightning/pull/1139)
  [(#1141)](https://github.com/PennyLaneAI/pennylane-lightning/pull/1141)
  [(#1142)](https://github.com/PennyLaneAI/pennylane-lightning/pull/1142)

<h3>Bug fixes 🐛</h3>

- Fixed the implementation of multi-controlled gates with a single target wire for arbitrary control values in Lightning-Tensor.
  [(#1169)](https://github.com/PennyLaneAI/pennylane-lightning/pull/1169)

- Only download JAX version 0.5.3 for non-X86 MacOS. 
  [(#1163)](https://github.com/PennyLaneAI/pennylane-lightning/pull/1163)

- Fix Docker build for Lighting-Kokkos with ROCM library for AMD GPUs.
  Updating ROCM from 5.7 to 6.2.4. 
  [(#1158)](https://github.com/PennyLaneAI/pennylane-lightning/pull/1158)

- Fix using Torch with `AmplitudeEmbedding` by applying `qml.broadcast_expand` before decomposition in the preprocessing stage. 
  [(#1175)](https://github.com/PennyLaneAI/pennylane-lightning/pull/1175)

<h3>Internal changes ⚙️</h3>

<<<<<<< HEAD
- Added Nanobind-based Python bindings for Lightning Qubit as an alternative to PyBind11.
  [(#1198)](https://github.com/PennyLaneAI/pennylane-lightning/pull/1198)
=======
- Update tests with `device(..., shots=...)` to use `qml.set_shots` to ensure compatibility with the latest version of PennyLane.
  [(#1173)](https://github.com/PennyLaneAI/pennylane-lightning/pull/1173)
>>>>>>> e637c47d
  
- Introduce Nanobind as a new framework for Python bindings, and enhance modularity and performance of binding code. 
  This includes significant improvements to the build system and a first round of codebase simplification. 
  Legacy PyBind11 code remains accessible for compatibility and will be incrementally phased out.
  [(#1176)](https://github.com/PennyLaneAI/pennylane-lightning/pull/1176)

- Update docker build CI for stable version to use v0.41.1.
  [(#1188)](https://github.com/PennyLaneAI/pennylane-lightning/pull/1188)

- Remove flaky tests and add random seed to measurement tests.
  [(#1172)](https://github.com/PennyLaneAI/pennylane-lightning/pull/1172)

- Use local catalyst repository instead of fetching on Github CI.
  [(#1164)](https://github.com/PennyLaneAI/pennylane-lightning/pull/1164)

- Update the Lightning build dependencies.
  [(#1168)](https://github.com/PennyLaneAI/pennylane-lightning/pull/1168)

- Use JAX version 0.6.0 for CI tests for latest version.
  [(#1161)](https://github.com/PennyLaneAI/pennylane-lightning/pull/1161)
  
- Use JAX version 0.4.28 for CI tests for stable version.
  [(#1160)](https://github.com/PennyLaneAI/pennylane-lightning/pull/1160)

- Bump `readthedocs` Github action runner to use Ubuntu-24.04.
  [(#1151)](https://github.com/PennyLaneAI/pennylane-lightning/pull/1151)

- The `LightningBaseStateVector`, `LightningBaseAdjointJacobian`, `LightningBaseMeasurements`, `LightningInterpreter` and `QuantumScriptSerializer` base classes now can be found at `pennylane_lightning.lightning_base`.

  The new `lightning_base` module further enables the relocation of core files from `pennylane_lightning/core/src/*` to `pennylane_lightning/core/*`.

  The license classifier and `project.license` as a TOML table are deprecated in favor of a SPDX license expression and removed in `pyproject.toml`.

  To speedup the recompilation of C++ source code, `ccache` is also added to `Makefile`.

  [(#1098)](https://github.com/PennyLaneAI/pennylane-lightning/pull/1098)

- All Catalyst plugins have been updated to be compatible with the next version of Catalyst (v0.12) with changes to the `QuantumDevice` interface.
  [(#1143)](https://github.com/PennyLaneAI/pennylane-lightning/pull/1143)
  [(#1147)](https://github.com/PennyLaneAI/pennylane-lightning/pull/1147)

- Updates for depending deprecations to `Observable`, `is_trainable`, and `AnyWires` in pennylane.
  [(#1138)](https://github.com/PennyLaneAI/pennylane-lightning/pull/1138)
  [(#1146)](https://github.com/PennyLaneAI/pennylane-lightning/pull/1146)

- Import custom PennyLane errors from `pennylane.exceptions` rather than top-level.
  [(#1122)](https://github.com/PennyLaneAI/pennylane-lightning/pull/1122)

- Merge the `v0.41.0-rc` branch to the master and bump version.
  [(#1132)](https://github.com/PennyLaneAI/pennylane-lightning/pull/1132)

- Added flags to all Codecov reports and a default carryforward flag for all flags.
  [(1144)](https://github.com/PennyLaneAI/pennylane-lightning/pull/1144)

- Updated the `clang-format` and `clang-tidy` versions to v20 for compatibility with Catalyst.
  [(#1153)](https://github.com/PennyLaneAI/pennylane-lightning/pull/1153)

- Bump `readthedocs` Github action runner to use Ubuntu-24.04.
  [(#1151)](https://github.com/PennyLaneAI/pennylane-lightning/pull/1151)

- Removed `max_workers` argument for `default.qubit` device in Python tests to reduce CI testing time.
  [(##1174)](https://github.com/PennyLaneAI/pennylane-lightning/pull/1174)
  
- Bump Github action runner to use `Ubuntu-24.04` or `Ubuntu-latest`. Fixing all `ubuntu-latest` action runners to `ubuntu-24.04`.
  [(#1167)](https://github.com/PennyLaneAI/pennylane-lightning/pull/1167)

- Adhere to PyPA binary distribution format for built wheels.
  [(#1193)](https://github.com/PennyLaneAI/pennylane-lightning/pull/1193)

<h3>Contributors ✍️</h3>

This release contains contributions from (in alphabetical order):

Runor Agbaire,
Ali Asadi,
Amintor Dusko
David Ittah,
Christina Lee,
Joseph Lee,
Mehrdad Malekmohammadi,
Anton Naim Ibrahim,
Luis Alfredo Nuñez Meneses,
Mudit Pandey,
Andrija Paurevic,
Shuli Shu,
Marc Vandelle,
Jake Zaia

---

# Release 0.41.1

<h3>Breaking changes 💔</h3>

- Build Catalyst Lightning plugins against Catalyst Runtime v0.11.0.
  [(#1148)](https://github.com/PennyLaneAI/pennylane-lightning/pull/1148)

<h3>Documentation 📝</h3>

- `pennylane.ai` search is enabled, so users are redirected to the PennyLane search page from the PennyLane-Lightning docs.
  [(#1135)](https://github.com/PennyLaneAI/pennylane-lightning/pull/1135)

- Fix doxygen doc builds for `AVXCommon::FuncReturn`.
  [(#1134)](https://github.com/PennyLaneAI/pennylane-lightning/pull/1134)

- Move the installation sections from `README.rst` to dedicated pages.
  [(#1131)](https://github.com/PennyLaneAI/pennylane-lightning/pull/1131)

<h3>Contributors ✍️</h3>

This release contains contributions from (in alphabetical order):

Ali Asadi,
Amintor Dusko,
Andrew Gardhouse,
Joseph Lee,
Anton Naim Ibrahim,
Luis Alfredo Nuñez Meneses

---

# Release 0.41.0

### New features since last release

* Add native support for `qml.PCPhase` for `lightning.qubit` and `lightning.gpu`.
  [(#1107)](https://github.com/PennyLaneAI/pennylane-lightning/pull/1107)

* Integrate sparse kernels into the Lightning-Qubit dynamic dispatcher, enhance the Python layers, and expand the testing process for dense and sparse operations.
  [(#1094)](https://github.com/PennyLaneAI/pennylane-lightning/pull/1094)

* Add `PSWAP` gate native implementation to PennyLane-Lightning devices.
  [(#1088)](https://github.com/PennyLaneAI/pennylane-lightning/pull/1088)

* Implement new C++ kernels for efficient in-place multiplication of sparse matrices to state vectors, supporting both controlled and non-controlled gates, and add comprehensive tests for this new functionality.
  [(#1085)](https://github.com/PennyLaneAI/pennylane-lightning/pull/1085)

* Add support for sparse `qml.QubitUnitary` gates for Lightning state-vector simulators.
  [(#1068)](https://github.com/PennyLaneAI/pennylane-lightning/pull/1068)

* Lightning devices support dynamically allocated wires (e.g. `qml.device("lightning.qubit")`).
  [(#1043)](https://github.com/PennyLaneAI/pennylane-lightning/pull/1043)

* Add support for Python 3.13 Lightning wheel builds.
  [(#1001)](https://github.com/PennyLaneAI/pennylane-lightning/pull/1001)

* Add native `SX` and `C(SX)` gates to all lightning devices.
  [(#731)](https://github.com/PennyLaneAI/pennylane-lightning/pull/731)

### Breaking changes

* Update the minimum required version of PennyLane to `v0.40.0`.
  [(#1033)](https://github.com/PennyLaneAI/pennylane-lightning/pull/1033)

### Improvements

* Install Pytorch 2.5.1 CPU in CIs and update `make python` command.
  [[#1118]](https://github.com/PennyLaneAI/pennylane-lightning/pull/1118)

* Update TF, Keras and Torch versions in the CIs based on PennyLane's pinned versions.
  [(#1112)](https://github.com/PennyLaneAI/pennylane-lightning/pull/1112)

* Build Lightning-GPU and Lightning-Tensor wheels against Python 3.10 and 3.13 on non-release PRs.
  [(#1112)](https://github.com/PennyLaneAI/pennylane-lightning/pull/1112)

* Use cuQuantum API for calculating expectation value of Pauli sentences in Lightning-GPU.
  [(#1104)](https://github.com/PennyLaneAI/pennylane-lightning/pull/1104)

* Update CIs to use `requirements-tests.txt` instead of `requirements-dev.txt`.
  [(#1105)](https://github.com/PennyLaneAI/pennylane-lightning/pull/1105)

* Hide internal C++ APIs in Lightning docs.
  [(#1096)](https://github.com/PennyLaneAI/pennylane-lightning/pull/1096)

* Implement the `jaxpr_jvp` method to compute the jvp of a jaxpr using `lightning.qubit`.
  This method currently only support the adjoint differentiation method.
  [(#1087)](https://github.com/PennyLaneAI/pennylane-lightning/pull/1087)
  [(#1106)](https://github.com/PennyLaneAI/pennylane-lightning/pull/1106)

* Modify `expval` of named operators in Lightning-Qubit for in-place computation of expectation value, to avoid creating an intermediate statevector
  [(#1079)] (https://github.com/PennyLaneAI/pennylane-lightning/pull/1079)
  [(#565)] (https://github.com/PennyLaneAI/pennylane-lightning/pull/565)

* Device (`"lightning.qubit"`, `"lightning.gpu"`, `"lightning.kokkos"`) pre-processing is now included in the execution pipeline when program capture is enabled.
  [(#1084)](https://github.com/PennyLaneAI/pennylane-lightning/pull/1084)

* Add semgrep/bandit security scanning for pull requests.
  [(#1100)](https://github.com/PennyLaneAI/pennylane-lightning/pull/1100)

* Hide anonymous namespaces in Lightning docs.
  [(#1097)](https://github.com/PennyLaneAI/pennylane-lightning/pull/1097)

* Expand test structure to efficiently handle sparse data.
  [(#1085)](https://github.com/PennyLaneAI/pennylane-lightning/pull/1085)

* Remove redundant `reset_state` calls for circuit execution when state vector is freshly initialized.
  [(#1076)](https://github.com/PennyLaneAI/pennylane-lightning/pull/1076)

* Introduce a generalized sparse gate selection system via the `_observable_is_sparse` method in the base measurement class, enabling future expansion for any number of sparse observables.
  [(#1068)](https://github.com/PennyLaneAI/pennylane-lightning/pull/1068)

* Optimize the copy of a input state-vector into Lightning-GPU.
  [(#1071)](https://github.com/PennyLaneAI/pennylane-lightning/pull/1071)

* Add new GitHub workflow to enable benchmarking within pull request.
  [(#1073)](https://github.com/PennyLaneAI/pennylane-lightning/pull/1073)

* Fix wheel naming in Docker builds for `setuptools v75.8.1` compatibility.
  [(#1075)](https://github.com/PennyLaneAI/pennylane-lightning/pull/1075)

* Use native C++ kernels for controlled-adjoint and adjoint-controlled of supported operations.
  [(#1063)](https://github.com/PennyLaneAI/pennylane-lightning/pull/1063)

* In Lightning-Tensor, allow `qml.MPSPrep` to accept an MPS with `len(MPS) = n_wires-1`.
  [(#1064)](https://github.com/PennyLaneAI/pennylane-lightning/pull/1064)

* Capture execution via `dev.eval_jaxpr` can now be used with `jax.jit` and `jax.vmap`.
  [(#1055)](https://github.com/PennyLaneAI/pennylane-lightning/pull/1055)

* Add an `execution_config` keyword argument to `LightningBase.eval_jaxpr` to accommodate a Device API change.
  [(#1067)](https://github.com/PennyLaneAI/pennylane-lightning/pull/1067)

* Remove the old device API references in the Lightning repo and test suite.
  [(#1057)](https://github.com/PennyLaneAI/pennylane-lightning/pull/1057)

* Update GPU workflow to use the new self-hosted GPU runner infrastructure.
  [(#1061)](https://github.com/PennyLaneAI/pennylane-lightning/pull/1061)

* Optimize MPO operation in `lightning.tensor`.
  [(#1054)](https://github.com/PennyLaneAI/pennylane-lightning/pull/1054)

* Update `qml.ControlledQubitUnitary` tests following the latest updates in PennyLane.
  [(#1047)](https://github.com/PennyLaneAI/pennylane-lightning/pull/1047)

* Remove unnecessary adjoint pytest skip for Lightning-Kokkos.
  [(#1048)](https://github.com/PennyLaneAI/pennylane-lightning/pull/1048)

* Add `isort` to the precommit hook.
   [(#1052)](https://github.com/PennyLaneAI/pennylane-lightning/pull/1052)

* Update source code to use `black` formatter 25.1.0.
  [(#1059)](https://github.com/PennyLaneAI/pennylane-lightning/pull/1059)

* Replace the type checking using the property `return_type` of `MeasurementProcess` with direct `isinstance` checks.
  [(#1044)](https://github.com/PennyLaneAI/pennylane-lightning/pull/1044)

* Update Lightning integration tests following the `gradient_kwargs` deprecation in Pennylane.
  [(#1045)](https://github.com/PennyLaneAI/pennylane-lightning/pull/1045)

* Update `qml.MultiControlledX` tests following the latest updates in PennyLane.
  [(#1040)](https://github.com/PennyLaneAI/pennylane-lightning/pull/1040)

* Merge the `v0.40.0-rc` branch to the master and bump version.
  [(#1038)](https://github.com/PennyLaneAI/pennylane-lightning/pull/1038)

* Reduce the number of shots in the PennyLane Python tests on CIs, from 20k to 10k.
  [(#1046)](https://github.com/PennyLaneAI/pennylane-lightning/pull/1046)

* Program transformed by `qml.defer_measurements` can be executed on `lightning.qubit`. Supports `ctrl` and `adjoint` with program capture in `lightning.qubit`.
  [(#1069)](https://github.com/PennyLaneAI/pennylane-lightning/pull/1069)

### Documentation

* Modify `CHANGELOG.md` to prepare it for release v0.41.0
  [(#1117)](https://github.com/PennyLaneAI/pennylane-lightning/pull/1117)

* Update install instructions for `lightning.gpu`.
  [(#1037)](https://github.com/PennyLaneAI/pennylane-lightning/pull/1037)

### Bug fixes

* Fix the issue with decomposing controlled `qml.SProd` and `qml.Exp` operations.
  [(#1120)](https://github.com/PennyLaneAI/pennylane-lightning/pull/1120)

* Fix the validation for all wires present after adding the extra wires from apply `mid_circuit_measurements`.
  [(#1119)](https://github.com/PennyLaneAI/pennylane-lightning/pull/1119)

* Fix the issue with pip installing PennyLane (and Lightning-Qubit) on Windows.
  [(#1116)](https://github.com/PennyLaneAI/pennylane-lightning/pull/1116)

* Fix the stable/stable issue with missing `pytest-split`.
  [(#1112)](https://github.com/PennyLaneAI/pennylane-lightning/pull/1112)

* Add missing GH workflow step id, python setup, and virtual environment for aarch64 cuda.
  [(#1113)](https://github.com/PennyLaneAI/pennylane-lightning/pull/1113)

* Fix the development wheel upload step for Python 3.13 by following the same syntax as for the other Python wheels.
  [(#1111)](https://github.com/PennyLaneAI/pennylane-lightning/pull/1111)

* Add a workflow to run `label-external-pull-request` to label pull requests from external forks.
  [(#1110)](https://github.com/PennyLaneAI/pennylane-lightning/pull/1110)

* Fix the `test_preprocess` test skip condition for `lightning.tensor`.
  [(#1092)](https://github.com/PennyLaneAI/pennylane-lightning/pull/1092)

* Fix measurements with empty wires and operators for statevectors with dynamically allocated wires.
  [(#1081)](https://github.com/PennyLaneAI/pennylane-lightning/pull/1081)

* Fix unit tests that were being skipped in `testApplyControlledPhaseShift`.
  [(#1083)](https://github.com/PennyLaneAI/pennylane-lightning/pull/1083)

* Fix Github CI for aarch64 cuda to clean up after runs.
  [(#1074)](https://github.com/PennyLaneAI/pennylane-lightning/pull/1074)

* Increase maximum time for aarch64-CUDA Github CI action.
  [(#1072)](https://github.com/PennyLaneAI/pennylane-lightning/pull/1072)

* Fix `SyntaxWarning` from `is` with a literal in Python tests.
  [(#1070)](https://github.com/PennyLaneAI/pennylane-lightning/pull/1070)

* Fix CI to collect Python code coverage for Lightning-Qubit and Lightning-Kokkos CPU.
  [(#1053)](https://github.com/PennyLaneAI/pennylane-lightning/pull/1053)

* Upgrade the version of QEMU image to fix AARCH64 wheel action.
  [(#1056)](https://github.com/PennyLaneAI/pennylane-lightning/pull/1056)

* Patch `MultiControlledX` tests to fix stable/latest failures after the v0.40.0 release.
  [(#1046)](https://github.com/PennyLaneAI/pennylane-lightning/pull/1046)

* Update Github CI to use Ubuntu 24 and remove `libopenblas-base` package.
  [(#1041)](https://github.com/PennyLaneAI/pennylane-lightning/pull/1041)

* Update the `eval_jaxpr` method to handle the new signatures for the `cond`, `while`, and `for` primitives.
  [(#1051)](https://github.com/PennyLaneAI/pennylane-lightning/pull/1051)

### Contributors

This release contains contributions from (in alphabetical order):

Runor Agbaire,
Catalina Albornoz,
Ali Asadi,
Saeed Bohloul,
Astral Cai,
Yushao Chen,
Amintor Dusko,
Pietropaolo Frisoni,
Christina Lee,
Joseph Lee,
Rashid N H M,
Luis Alfredo Nuñez Meneses,
Lee J. O'Riordan,
Mudit Pandey,
Andrija Paurevic,
Alex Preciado,
Shuli Shu,
Jake Zaia

---

# Release 0.40.0

### New features since last release

* Add Exact Tensor Network (TN) C++ backend to Lightning-Tensor.
  [(#977)](https://github.com/PennyLaneAI/pennylane-lightning/pull/977)

* Add native N-controlled generators and adjoint support to `lightning.gpu`'s single-GPU backend.
  [(#970)](https://github.com/PennyLaneAI/pennylane-lightning/pull/970)

* Add a Catalyst-specific wrapping class for Lightning-Qubit.
  [(#960)](https://github.com/PennyLaneAI/pennylane-lightning/pull/960)
  [(#999)](https://github.com/PennyLaneAI/pennylane-lightning/pull/999)

* Add native N-controlled gate/matrix operations and adjoint support to `lightning.kokkos`.
  [(#950)](https://github.com/PennyLaneAI/pennylane-lightning/pull/950)

* Add native N-controlled gates support to `lightning.gpu`'s single-GPU backend.
  [(#938)](https://github.com/PennyLaneAI/pennylane-lightning/pull/938)

### Breaking changes

* Remove all instances of the legacy operator arithmetic (the `Hamiltonian` and `Tensor` deprecated classes in PennyLane).
  [(#994)](https://github.com/PennyLaneAI/pennylane-lightning/pull/994)
  [(#997)](https://github.com/PennyLaneAI/pennylane-lightning/pull/997)

* Remove all instances of `qml.QubitStateVector` as deprecated in PennyLane.
  [(#985)](https://github.com/PennyLaneAI/pennylane-lightning/pull/985)

### Improvements

* Add CI wheels checks for `aarch64` wheels of Lightning-GPU and Lightning-Tensor.
  [(#1031)](https://github.com/PennyLaneAI/pennylane-lightning/pull/1031)

* Replace the `dummy_tensor_update` method with the `cutensornetStateCaptureMPS` API to ensure that applying gates is allowed after the `cutensornetStateCompute` call.
  [(#1028)](https://github.com/PennyLaneAI/pennylane-lightning/pull/1028)

* Add unit tests for measurement with shots for Lightning-Tensor (`method="tn"`).
  [(#1027)](https://github.com/PennyLaneAI/pennylane-lightning/pull/1027)

* Add CUDA dependencies to Lightning-GPU and Lightning-Tensor Python wheels.
  [(#1025)](https://github.com/PennyLaneAI/pennylane-lightning/pull/1025)

* Update the python layer UI of Lightning-Tensor.
  [(#1022)](https://github.com/PennyLaneAI/pennylane-lightning/pull/1022)

* Catalyst device interfaces support dynamic shots, and no longer parses the device init op's attribute dictionary for a static shots literal.
  [(#1017)](https://github.com/PennyLaneAI/pennylane-lightning/pull/1017)

* Update the logic for enabling `grad_on_execution` during device execution.
  [(#1016)](https://github.com/PennyLaneAI/pennylane-lightning/pull/1016)

* Reduce flaky test and increase test shots count.
  [(#1015)](https://github.com/PennyLaneAI/pennylane-lightning/pull/1015)

* Add Python bindings for Lightning-Tensor (Exact Tensor Network).
  [(#1014)](https://github.com/PennyLaneAI/pennylane-lightning/pull/1014)

* Reverse Lightning-Qubit generators vector insertion order.
  [(#1009)](https://github.com/PennyLaneAI/pennylane-lightning/pull/1009)

* Update Kokkos version support to 4.5.
  [(#1007)](https://github.com/PennyLaneAI/pennylane-lightning/pull/1007)

* Enable N-controlled gate and matrix support to `lightning.gpu` simulator for Catalyst.
  [(#1005)](https://github.com/PennyLaneAI/pennylane-lightning/pull/1005)

* Generalize seeding mechanism for all measurements.
  [(#1003)](https://github.com/PennyLaneAI/pennylane-lightning/pull/1003)

* `lightning.qubit`, `lightning.gpu`, and `lightning.kokkos` now define
  the `eval_jaxpr` method for integration with the experimental
  capture project.
  [(#1002)](https://github.com/PennyLaneAI/pennylane-lightning/pull/1002)

* Update Kokkos version support to 4.4.1 and enable Lightning-Kokkos[CUDA] C++ tests on CI.
  [(#1000)](https://github.com/PennyLaneAI/pennylane-lightning/pull/1000)

* Add C++ unit tests for Lightning-Tensor (Exact Tensor Network).
  [(#998)](https://github.com/PennyLaneAI/pennylane-lightning/pull/998)

* Add native BLAS support to the C++ layer via dynamic `scipy-openblas32` loading.
  [(#995)](https://github.com/PennyLaneAI/pennylane-lightning/pull/995)

* Update installation instruction for Lightning-GPU-MPI to explicitly ask users to add `path/to/libmpi.so` to the `LD_LIBRARY_PATH`. Update the runtime error message to ensure users know how to fix.
  [(#993)](https://github.com/PennyLaneAI/pennylane-lightning/pull/993)

* Update the Lightning TOML files for the devices to use the new schema for declaring device capabilities.
  [(#988)](https://github.com/PennyLaneAI/pennylane-lightning/pull/988)

* Optimize lightning.tensor by adding direct MPS sites data set with `qml.MPSPrep`.
  [(#983)](https://github.com/PennyLaneAI/pennylane-lightning/pull/983)

* Unify excitation gates memory layout to row-major for both Lightning-GPU and Lightning-Tensor.
  [(#959)](https://github.com/PennyLaneAI/pennylane-lightning/pull/959)

* Update the Lightning-Kokkos CUDA backend for compatibility with Catalyst.
  [(#942)](https://github.com/PennyLaneAI/pennylane-lightning/pull/942)

### Documentation

* Update and improve `README.rst` and documentations.
  [(#1035)](https://github.com/PennyLaneAI/pennylane-lightning/pull/1035)

* Add the exact tensor network to the `README.rst` and update link to `HIP`.
  [(#1034)](https://github.com/PennyLaneAI/pennylane-lightning/pull/1034)

* Add the exact tensor network to the Lightning-Tensor docs.
  [(#1021)](https://github.com/PennyLaneAI/pennylane-lightning/pull/1021)

* Update Lightning-Tensor installation docs and usage suggestions.
  [(#979)](https://github.com/PennyLaneAI/pennylane-lightning/pull/979)

### Bug fixes

* Fix Python CUDA dependencies by adding path to `nvidia/nvjitlink/lib` to RPATH.
  [(#1031)](https://github.com/PennyLaneAI/pennylane-lightning/pull/1031)

* Add `RTLD_NODELETE` flag to `dlopen` in order to mitigate the segfault issues for arm64-macos Catalyst support.
  [(#1030)](https://github.com/PennyLaneAI/pennylane-lightning/pull/1030)

* Set RPATH with `@loader_path` instead of `$ORIGIN` for macOS.
  [(#1029)](https://github.com/PennyLaneAI/pennylane-lightning/pull/1029)

* Update CUDA version to 12.4 for GPU tests on CI.
  [(#1023)](https://github.com/PennyLaneAI/pennylane-lightning/pull/1023)

* Pin `jax[cpu]==0.4.28` for compatibility with PennyLane and Catalyst.
  [(#1019)](https://github.com/PennyLaneAI/pennylane-lightning/pull/1019)

* Fix Lightning-Kokkos `[[maybe_unused]]` and `exp2` errors with hipcc.
  [(#1018)](https://github.com/PennyLaneAI/pennylane-lightning/pull/1018)

* Fix Lightning-Kokkos editable mode path.
  [(#1010)](https://github.com/PennyLaneAI/pennylane-lightning/pull/1010)

* Fix the missing `ninja` in Linux AARCH64 wheels recipe.
  [(#1007)](https://github.com/PennyLaneAI/pennylane-lightning/pull/1007)

* Fix version switch condition the GPU workflow tests for LGPU and LKokkos.
  [(#1006)](https://github.com/PennyLaneAI/pennylane-lightning/pull/1006)

* Fix issue with `lightning.gpu` Rot operation with adjoint.
  [(#1004)](https://github.com/PennyLaneAI/pennylane-lightning/pull/1004)

* Fix the Lightning-Kokkos[CUDA] C++ API `cudaFree` segfaults in `applyMatrix`.
  [(#1000)](https://github.com/PennyLaneAI/pennylane-lightning/pull/1000)

* Fix issue with adjoint-jacobian of adjoint ops.
  [(#996)](https://github.com/PennyLaneAI/pennylane-lightning/pull/996)

* Fix the `upload-pypi` token issues for Linux and MacOS (x86_64 & AARCH64) wheels.
  [(#989)](https://github.com/PennyLaneAI/pennylane-lightning/pull/989)

* Fix Pennylane dependency branch (`v0.39_rc0` to `master`).
  [(#984)](https://github.com/PennyLaneAI/pennylane-lightning/pull/984)

* Fix PTM stable latest. Removing FIXME patch for v0.39.
  [(#982)](https://github.com/PennyLaneAI/pennylane-lightning/pull/982)

### Contributors

This release contains contributions from (in alphabetical order):

Ali Asadi,
Astral Cai,
Amintor Dusko,
Christina Lee,
Joseph Lee,
Anton Naim Ibrahim,
Luis Alfredo Nuñez Meneses,
Mudit Pandey,
Andrija Paurevic,
Shuli Shu,
Raul Torres,
Haochen Paul Wang

---

# Release 0.39.0

### New features since last release

* Add support for out-of-order `qml.probs` in `lightning.gpu`.
  [(#941)](https://github.com/PennyLaneAI/pennylane-lightning/pull/941)

* Add mid-circuit measurements support to `lightning.gpu`'s single-GPU backend.
  [(#931)](https://github.com/PennyLaneAI/pennylane-lightning/pull/931)

* Integrate Lightning-GPU with Catalyst so that hybrid programs can be seamlessly QJIT-compiled and executed on this device following `pip install pennylane-lightning-gpu`.
  [(#928)](https://github.com/PennyLaneAI/pennylane-lightning/pull/928)

* Add `qml.Projector` observable support via diagonalization to Lightning-GPU.
  [(#894)](https://github.com/PennyLaneAI/pennylane-lightning/pull/894)

* Add 1-target wire controlled gate support to `lightning.tensor`. Note that `cutensornet` only supports 1-target wire controlled gate as of `v24.08`. A controlled gate with more than 1 target wire should be converted to dense matrix.
  [(#880)](https://github.com/PennyLaneAI/pennylane-lightning/pull/880)

* Build and upload Lightning-Tensor wheels (x86_64, AARCH64) to PyPI.
  [(#862)](https://github.com/PennyLaneAI/pennylane-lightning/pull/862)
  [(#905)](https://github.com/PennyLaneAI/pennylane-lightning/pull/905)

* Add Matrix Product Operator (MPO) for all gates support to `lightning.tensor`. Note current C++ implementation only works for MPO sites data provided by users.
  [(#859)](https://github.com/PennyLaneAI/pennylane-lightning/pull/859)

* Add shots measurement support to `lightning.tensor`.
  [(#852)](https://github.com/PennyLaneAI/pennylane-lightning/pull/852)

* Lightning-GPU and Lightning-Kokkos migrated to the new device API.
  [(#853)](https://github.com/PennyLaneAI/pennylane-lightning/pull/853)
  [(#810)](https://github.com/PennyLaneAI/pennylane-lightning/pull/810)

### Breaking changes

* Update MacOS wheel build to 13.0 for X86_64 and ARM due to the deprecation of MacOS-12 CI runners.
  [(#969)](https://github.com/PennyLaneAI/pennylane-lightning/pull/969)

* Deprecate `initSV()` and add `resetStateVector()` from the C++ API Lightning-GPU. This is to remove the `reset_state` additional call in the Python layer.
  [(#933)](https://github.com/PennyLaneAI/pennylane-lightning/pull/933)

* Deprecate PI gates implementation in Lightning-Qubit. The PI gates were the first implementation of gate kernels in `lightning.qubit` using pre-computed indices, prior to the development of LM (less memory) and AVX kernels. This deprecation is in favour of reducing compilation time and ensuring that Lightning-Qubit only relies on LM kernels in the dynamic dispatcher across all platforms.
  [(#925)](https://github.com/PennyLaneAI/pennylane-lightning/pull/925)

* Remove PowerPC wheel build recipe for Lightning-Qubit.
  [(#902)](https://github.com/PennyLaneAI/pennylane-lightning/pull/902)

* Update MacOS wheel builds to require Monterey (12.0) or greater for x86_64 and ARM. This was required to update Pybind11 to the latest release (2.13.5) for enabling Numpy 2.0 support in Lightning.
  [(#901)](https://github.com/PennyLaneAI/pennylane-lightning/pull/901)

* Remove support for Python 3.9 for all Lightning simulators.
  [(#891)](https://github.com/PennyLaneAI/pennylane-lightning/pull/891)

### Improvements

* Update the `lightning.tensor` Python layer unit tests, as `lightning.tensor` cannot be cleaned up like other state-vector devices because the data is attached to the graph. It is recommended to use one device per circuit for `lightning.tensor`.
  [(#971)](https://github.com/PennyLaneAI/pennylane-lightning/pull/971)

* Add joint check for the N-controlled wires support in `lightning.qubit`.
  [(#949)](https://github.com/PennyLaneAI/pennylane-lightning/pull/949)

* Optimize `GlobalPhase` and `C(GlobalPhase)` gate implementation in `lightning.gpu`.
  [(#946)](https://github.com/PennyLaneAI/pennylane-lightning/pull/946)

* Add missing `liblightning_kokkos_catalyst.so` when building Lightning-Kokkos in editable installation.
  [(#945)](https://github.com/PennyLaneAI/pennylane-lightning/pull/945)

* Optimize the cartesian product to reduce the amount of memory necessary to set the `StatePrep` in Lightning-Tensor.
  [(#943)](https://github.com/PennyLaneAI/pennylane-lightning/pull/943)

* Update the `qml.probs` data-return in Lightning-GPU C++ API to align with other state-vector devices.
  [(#941)](https://github.com/PennyLaneAI/pennylane-lightning/pull/941)

* Add zero-state initialization to both `StateVectorCudaManaged` and `StateVectorCudaMPI` constructors to remove the `reset_state` in the Python layer ctor and refactor `setBasisState(state, wires)` in the C++ API.
  [(#933)](https://github.com/PennyLaneAI/pennylane-lightning/pull/933)

* Add `setStateVector(state, wire)` support to the Lightning-GPU C++ API.
  [(#930)](https://github.com/PennyLaneAI/pennylane-lightning/pull/930)

* The `generate_samples` methods of `lightning.qubit` and `lightning.kokkos` can now take in a seed number to make the generated samples deterministic. This can be useful when, among other things, fixing flaky tests in CI.
  [(#927)](https://github.com/PennyLaneAI/pennylane-lightning/pull/927)

* Remove dynamic decomposition rules for all Lightning devices.
  [(#926)](https://github.com/PennyLaneAI/pennylane-lightning/pull/926)

* Always decompose `qml.QFT` in all Lightning devices.
  [(#924)](https://github.com/PennyLaneAI/pennylane-lightning/pull/924)

* Uniform Python format to adhere PennyLane style.
  [(#924)](https://github.com/PennyLaneAI/pennylane-lightning/pull/924)

* Add the `ci:use-gpu-runner` GitHub label to `lightning.kokkos` GPU Testing CIs.
  [(#916)](https://github.com/PennyLaneAI/pennylane-lightning/pull/916)

* Update the test suite to remove deprecated code.
  [(#912)](https://github.com/PennyLaneAI/pennylane-lightning/pull/912)

* Merge `lightning.gpu` and `lightning.tensor` GPU tests in single Python and C++ CIs controlled by the `ci:use-gpu-runner` label.
  [(#911)](https://github.com/PennyLaneAI/pennylane-lightning/pull/911)

* Skip the compilation of Lightning simulators and development requirements to boost the build of public docs up to 5x.
  [(#904)](https://github.com/PennyLaneAI/pennylane-lightning/pull/904)

* Build Lightning wheels in `Release` mode to reduce the binary sizes.
  [(#903)](https://github.com/PennyLaneAI/pennylane-lightning/pull/903)

* Update Pybind11 to 2.13.5.
  [(#901)](https://github.com/PennyLaneAI/pennylane-lightning/pull/901)

* Migrate wheels artifacts to v4.
  [(#893)](https://github.com/PennyLaneAI/pennylane-lightning/pull/893)

* Update GitHub actions in response to a high-severity vulnerability.
  [(#887)](https://github.com/PennyLaneAI/pennylane-lightning/pull/887)

* Optimize and simplify controlled kernels in Lightning-Qubit.
  [(#882)](https://github.com/PennyLaneAI/pennylane-lightning/pull/882)

* Optimize gate cache recording for Lightning-Tensor C++ API.
  [(#879)](https://github.com/PennyLaneAI/pennylane-lightning/pull/879)

* Unify Lightning-Kokkos and Lightning-Qubit devices under a Lightning-Base abstracted class.
  [(#876)](https://github.com/PennyLaneAI/pennylane-lightning/pull/876)

* Smarter defaults for the `split_obs` argument in the serializer. The serializer splits linear combinations into chunks instead of all their terms.
  [(#873)](https://github.com/PennyLaneAI/pennylane-lightning/pull/873/)

* Prefer `tomlkit` over `toml` for building Lightning wheels, and choose `tomli` and `tomllib` over `toml` when installing the package.
  [(#857)](https://github.com/PennyLaneAI/pennylane-lightning/pull/857)

* Lightning-Kokkos gains native support for the `PauliRot` gate.
  [(#855)](https://github.com/PennyLaneAI/pennylane-lightning/pull/855)

### Documentation

* Update Lightning-Tensor installation docs and usage suggestions.
  [(#971)](https://github.com/PennyLaneAI/pennylane-lightning/pull/971)
  [(#972)](https://github.com/PennyLaneAI/pennylane-lightning/pull/971)

* Update `README.rst` installation instructions for `lightning.gpu` and `lightning.tensor`.
  [(#957)](https://github.com/PennyLaneAI/pennylane-lightning/pull/957)

* Update `lightning.tensor` documentation to include all the new features added since pull request #756. The new features are: 1. Finite-shot measurements; 2. Expval-base quantities; 3. Support for `qml.state()` and `qml.stateprep()`; 4. Support for all gates support via Matrix Product Operator (MPO).
  [(#909)](https://github.com/PennyLaneAI/pennylane-lightning/pull/909)

### Bug fixes

*  Fix Lightning Kokkos test_device for `kokkos_args` fail for MacOS due to `np.complex256`
  [(#974)](https://github.com/PennyLaneAI/pennylane-lightning/pull/974)

*  Fix PTM stable-latest related to `default.qubit.legacy` and the `latest` flag usage.
  [(#961)](https://github.com/PennyLaneAI/pennylane-lightning/pull/961)
  [(#966)](https://github.com/PennyLaneAI/pennylane-lightning/pull/966)

* Fix build failure for Lightning-Kokkos editable installation on MacOS due to `liblightning_kokkos_catalyst.so` copy and `liblightning_kokkos_catalyst.so` not copied to correct build path for editable installation.
  [(#947)](https://github.com/PennyLaneAI/pennylane-lightning/pull/947)
  [(#968)](https://github.com/PennyLaneAI/pennylane-lightning/pull/968)

* Add concept restriction to ensure `ConstMult` inline function only hit with arithmetic-values times complex values. Fixes build failures with the test suite when enabling OpenMP, and disabling BLAS and Python under clang.
  [(#936)](https://github.com/PennyLaneAI/pennylane-lightning/pull/936)

* Bug fix for `applyMatrix` in Lightning-Tensor. Matrix operator data is not stored in the `cuGateCache` object to support `TensorProd` obs with multiple `Hermitian` obs.
  [(#932)](https://github.com/PennyLaneAI/pennylane-lightning/pull/932)

* Bug fix for `_pauli_word` of `QuantumScriptSerializer`. `_pauli_word` can process `PauliWord` object: `I`.
  [(#919)](https://github.com/PennyLaneAI/pennylane-lightning/pull/919)

* Bug fix for analytic `qml.probs` in the Lightning-Tensor C++ API.
  [(#906)](https://github.com/PennyLaneAI/pennylane-lightning/pull/906)

### Contributors

This release contains contributions from (in alphabetical order):

Ali Asadi, Amintor Dusko, Diego Guala, Joseph Lee, Luis Alfredo Nuñez Meneses, Vincent Michaud-Rioux, Lee J. O'Riordan, Mudit Pandey, Shuli Shu, Haochen Paul Wang

---

# Release 0.38.0

### New features since last release

* Add `qml.StatePrep()` and `qml.QubitStateVector()` support to `lightning.tensor`.
  [(#849)](https://github.com/PennyLaneAI/pennylane-lightning/pull/849)

* Add analytic `qml.probs()` measurement support to `lightning.tensor`.
  [(#830)](https://github.com/PennyLaneAI/pennylane-lightning/pull/830)

* Add `qml.state()` measurement support to `lightning.tensor`.
  [(#827)](https://github.com/PennyLaneAI/pennylane-lightning/pull/827)

* Add Lightning-GPU Linux (AArch64 + GraceHopper) wheels to PyPI.
  [(#815)](https://github.com/PennyLaneAI/pennylane-lightning/pull/815)

* Add `var` support to `lightning.tensor`. Note that `var` support is added via `obs**2` and this implementation scales as `O(num_obs**2)`.
  [(#804)](https://github.com/PennyLaneAI/pennylane-lightning/pull/804)

### Breaking changes

* Update python packaging to follow PEP 517/518/621/660 standards.
  [(#832)](https://github.com/PennyLaneAI/pennylane-lightning/pull/832)

* Add `getData()` in the `lightning.tensor` C++ backend. Users are responsible for ensuring sufficient host memory is allocated for the full state vector.
  [(#827)](https://github.com/PennyLaneAI/pennylane-lightning/pull/827)

* Remove `NDpermuter.hpp` which is no longer required.
  [(#795)](https://github.com/PennyLaneAI/pennylane-lightning/pull/795)

* Remove temporary steps from the CI, such as downgrading Scipy to <1.14 and installing Kokkos v4.2 for `lightning-version == 'stable'`.
  [(#792)](https://github.com/PennyLaneAI/pennylane-lightning/pull/792)

* Do not run GPU tests and Docker workflows on release.
  [(#788)](https://github.com/PennyLaneAI/pennylane-lightning/pull/788)

* Update python packaging to follow PEP 517/518/621/660 standards.
  [(#832)](https://github.com/PennyLaneAI/pennylane-lightning/pull/832)

### Improvements

* Updated calls of ``size_t`` to ``std::size_t`` everywhere.
  [(#816)](https://github.com/PennyLaneAI/pennylane-lightning/pull/816)

* Update Lightning tests to support the generalization of basis state preparation.
  [(#864)](https://github.com/PennyLaneAI/pennylane-lightning/pull/864)

* Add `SetState` and `SetBasisState` to `Lightning-KokkosSimulator`.
  [(#861)](https://github.com/PennyLaneAI/pennylane-lightning/pull/861)

* Remove use of the deprecated `Operator.expand` in favour of `Operator.decomposition`.
  [(#846)](https://github.com/PennyLaneAI/pennylane-lightning/pull/846)

* The `setBasisState` and `setStateVector` methods of `StateVectorLQubit` and `StateVectorKokkos` are overloaded to support PennyLane-like parameters.
  [(#843)](https://github.com/PennyLaneAI/pennylane-lightning/pull/843)

* Move `setBasisState`, `setStateVector` and `resetStateVector` from `StateVectorLQubitManaged` to `StateVectorLQubit`.
  [(#841)](https://github.com/PennyLaneAI/pennylane-lightning/pull/841)

* Update `generate_samples` in Lightning-Kokkos and Lightning-GPU to support `qml.measurements.Shots` type instances.
  [(#839)](https://github.com/PennyLaneAI/pennylane-lightning/pull/839)

* Add a Catalyst-specific wrapping class for Lightning Kokkos.
  [(#837)](https://github.com/PennyLaneAI/pennylane-lightning/pull/837)
  [(#770)](https://github.com/PennyLaneAI/pennylane-lightning/pull/770)

* Lightning-Qubit natively supports the `PauliRot` gate.
  [(#834)](https://github.com/PennyLaneAI/pennylane-lightning/pull/834)

* Multiple calls to the `append_mps_final_state()` API is allowed in `lightning.tensor`.
  [(#830)](https://github.com/PennyLaneAI/pennylane-lightning/pull/830)

* Add `initial_state_prep` option to Catalyst TOML file.
  [(#826)](https://github.com/PennyLaneAI/pennylane-lightning/pull/826)

* `ENABLE_LAPACK` is `OFF` by default for all Lightning backends.
  [(#825)](https://github.com/PennyLaneAI/pennylane-lightning/pull/825)

* Update `ctrl_decomp_zyz` tests with `len(control_wires) > 1`.
  [(#821)](https://github.com/PennyLaneAI/pennylane-lightning/pull/821)

* Update the Catalyst-specific wrapping class for Lightning Kokkos to track Catalyst's new support for MCM seeding.
  [(#819)](https://github.com/PennyLaneAI/pennylane-lightning/pull/819)

* Replace ``size_t`` by ``std::size_t`` everywhere.
  [(#816)](https://github.com/PennyLaneAI/pennylane-lightning/pull/816/)

* Shot batching is made more efficient by executing all the shots in one go on Lightning-Qubit.
  [(#814)](https://github.com/PennyLaneAI/pennylane-lightning/pull/814)

* Lightning-Qubit calls `generate_samples(wires)` on a minimal subset of wires when executing in finite-shot mode.
  [(#813)](https://github.com/PennyLaneAI/pennylane-lightning/pull/813)

* Update `LightingQubit.preprocess` to work with changes to preprocessing for mid-circuit measurements.
  [(#812)](https://github.com/PennyLaneAI/pennylane-lightning/pull/812)

* Avoid unnecessary memory reset in Lightning-Qubit's state vector class constructor.
  [(#811)](https://github.com/PennyLaneAI/pennylane-lightning/pull/811)

* Add `generate_samples(wires)` support in Lightning-Qubit, which samples faster for a subset of wires.
  [(#809)](https://github.com/PennyLaneAI/pennylane-lightning/pull/809)

* Optimize the OpenMP parallelization of Lightning-Qubit's `probs` for all number of targets.
  [(#807)](https://github.com/PennyLaneAI/pennylane-lightning/pull/807)

* Optimize `probs(wires)` of Lightning-Kokkos using various kernels. Which kernel is to be used depends on the device, number of qubits and number of target wires.
  [(#802)](https://github.com/PennyLaneAI/pennylane-lightning/pull/802)

* Add GPU device compute capability check for Lightning-Tensor.
  [(#803)](https://github.com/PennyLaneAI/pennylane-lightning/pull/803)

* Refactor CUDA utils Python bindings to a separate module.
  [(#801)](https://github.com/PennyLaneAI/pennylane-lightning/pull/801)

* Parallelize Lightning-Qubit `probs` with OpenMP when using the `-DLQ_ENABLE_KERNEL_OMP=1` CMake argument.
  [(#800)](https://github.com/PennyLaneAI/pennylane-lightning/pull/800)

* Implement `probs(wires)` using a bit-shift implementation akin to the gate kernels in Lightning-Qubit.
  [(#795)](https://github.com/PennyLaneAI/pennylane-lightning/pull/795)

* Enable setting the PennyLane version when invoking, for example, `make docker-build version=master pl_version=master`.
  [(#791)](https://github.com/PennyLaneAI/pennylane-lightning/pull/791)

### Documentation

* The installation instructions for all lightning plugins have been improved.
  [(#858)](https://github.com/PennyLaneAI/pennylane-lightning/pull/858)
  [(#851)](https://github.com/PennyLaneAI/pennylane-lightning/pull/851)

* Updated the README and added citation format for Lightning arXiv preprint.
  [(#818)](https://github.com/PennyLaneAI/pennylane-lightning/pull/818)

### Bug fixes

* Point to the right Lightning root folder independently from the invocation location, when configuring the project.
  [(#874)](https://github.com/PennyLaneAI/pennylane-lightning/pull/874)

* Update dependencies and `build` command options following changes in the build system.
  [(#863)](https://github.com/PennyLaneAI/pennylane-lightning/pull/863)

* Replace structured bindings by variables in `GateImplementationsLM.hpp`.
  [(#856)](https://github.com/PennyLaneAI/pennylane-lightning/pull/856)

* Remove wrong `-m` when calling `setup.py`.
  [(#854)](https://github.com/PennyLaneAI/pennylane-lightning/pull/854)

* Fix plugin-test-matrix CI/CD workflows.
  [(#850)](https://github.com/PennyLaneAI/pennylane-lightning/pull/850)

* Set the `immutable` parameter value as `false` for the `cutensornetStateApplyTensorOperator` to allow the following `cutensornetStateUpdateTensorOperator` call.
  [(#845)](https://github.com/PennyLaneAI/pennylane-lightning/pull/845)

* Fix cuQuantum SDK path pass-though in CMake.
  [(#831)](https://github.com/PennyLaneAI/pennylane-lightning/pull/831)

* Fix CUDA sync issues on AArch64 + GraceHopper.
  [(#823)](https://github.com/PennyLaneAI/pennylane-lightning/pull/823)

* Check for the number of wires for Hermitian observables in Lightning-Tensor. Only 1-wire Hermitian observables are supported as of `cuTensorNet-v24.03.0`.
  [(#806)](https://github.com/PennyLaneAI/pennylane-lightning/pull/806)

* Set `PL_BACKEND` for the entire `build-wheel-lightning-gpu` Docker-build stage to properly build the Lightning-GPU wheel.
  [(#791)](https://github.com/PennyLaneAI/pennylane-lightning/pull/791)

* Fix conditions for skipping build & push steps in the Docker build workflows.
  [(#790)](https://github.com/PennyLaneAI/pennylane-lightning/pull/790)

* Downgrade Scipy on Lightning stable version tests.
  [(#783)](https://github.com/PennyLaneAI/pennylane-lightning/pull/783)

* Fix checkout command in test workflows for rc branches.
  [(#777)](https://github.com/PennyLaneAI/pennylane-lightning/pull/777)

* Point to the right Lightning root folder independently from the invocation location, when configuring the project.
  [(#874)](https://github.com/PennyLaneAI/pennylane-lightning/pull/874)

### Contributors

This release contains contributions from (in alphabetical order):

Ali Asadi, Astral Cai, Ahmed Darwish, Amintor Dusko, Vincent Michaud-Rioux, Luis Alfredo Nuñez Meneses, Erick Ochoa Lopez, Lee J. O'Riordan, Mudit Pandey, Shuli Shu, Raul Torres, Paul Haochen Wang

---

# Release 0.37.0

### New features since last release

* Implement Python interface to the `lightning.tensor` device.
  [(#748)](https://github.com/PennyLaneAI/pennylane-lightning/pull/748)

* Add `inverse` support for gate operations in `lightning.tensor` in the C++ layer.
  [(#753)](https://github.com/PennyLaneAI/pennylane-lightning/pull/753)

* Add `observable` and `expval` support to the `cutensornet`-backed `lightning.tensor` C++ layer.
  [(#728)](https://github.com/PennyLaneAI/pennylane-lightning/pull/728)

* Add gate support to `cutensornet`-backed `lightning.tensor` C++ layer.
  [(#718)](https://github.com/PennyLaneAI/pennylane-lightning/pull/718)

* Add `cutensornet`-backed `MPS` C++ layer to `lightning.tensor`.
  [(#704)](https://github.com/PennyLaneAI/pennylane-lightning/pull/704)

* Add support for `C(BlockEncode)` to Lightning devices.
  [(#743)](https://github.com/PennyLaneAI/pennylane-lightning/pull/743)

### Breaking changes

* Removed the `QuimbMPS` class and the corresponding backend from `lightning.tensor`.
  [(#737)](https://github.com/PennyLaneAI/pennylane-lightning/pull/737)

* Changed the name of `default.tensor` to `lightning.tensor` with the `quimb` backend.
  [(#730)](https://github.com/PennyLaneAI/pennylane-lightning/pull/730)

* `dynamic_one_shot` uses shot-vectors in the auxiliary tape to tell the device how many times to repeat the tape. Lightning-Qubit is updated accordingly.
  [(#724)](https://github.com/PennyLaneAI/pennylane-lightning/pull/724)

* `dynamic_one_shot` deals with post-selection during the post-processing phase, so Lightning-Qubit does not return `None`-valued measurements for mismatching samples anymore.
  [(#720)](https://github.com/PennyLaneAI/pennylane-lightning/pull/720)

### Improvements

* Release candidate branches automatically use the new large GitHub runner pool.
  [(#769)](https://github.com/PennyLaneAI/pennylane-lightning/pull/769)

* Lightning-Kokkos dev wheels for MacOS (x86_64, ARM64) and Linux (AArch64) are uploaded to TestPyPI upon merging a pull request.
  [(#765)](https://github.com/PennyLaneAI/pennylane-lightning/pull/765)

* Lightning-Kokkos Linux (x86_64) dev wheels are pushed to [Test PyPI](https://test.pypi.org/project/PennyLane-Lightning-Kokkos/) upon merging a pull request.
  [(#763)](https://github.com/PennyLaneAI/pennylane-lightning/pull/763)

* Change the type of tensor network objects passed to `ObservablesTNCuda` and `MeasurementsTNCuda` classes from `StateTensorT` to `TensorNetT`.
  [(#759)](https://github.com/PennyLaneAI/pennylane-lightning/pull/759)

* Silence `NDPermuter` linting warnings.
  [(#750)](https://github.com/PennyLaneAI/pennylane-lightning/pull/750)

* Rationalize MCM tests, removing most end-to-end tests from the native MCM test file, but keeping one that validates multiple mid-circuit measurements with any allowed return.
  [(#754)](https://github.com/PennyLaneAI/pennylane-lightning/pull/754)

* Rename `lightning.tensor` C++ libraries.
  [(#755)](https://github.com/PennyLaneAI/pennylane-lightning/pull/755)

* Set `state_tensor` as `const` for the `MeasurementTNCuda` class.
  [(#753)](https://github.com/PennyLaneAI/pennylane-lightning/pull/753)

* Updated Kokkos version and support to 4.3.01.
  [(#725)](https://github.com/PennyLaneAI/pennylane-lightning/pull/725)

* Lightning-Kokkos' functors are rewritten as functions wrapping around generic gate and generator functors templated over a coefficient interaction function. This reduces boilerplate while clarifying how the various kernels differ from one another.
  [(#640)](https://github.com/PennyLaneAI/pennylane-lightning/pull/640)

* Update C++ and Python GitHub actions names to include the matrix info.
  [(#717)](https://github.com/PennyLaneAI/pennylane-lightning/pull/717)

* Remove `CPhase` in favour of `CPhaseShift` in Lightning devices.
  [(#717)](https://github.com/PennyLaneAI/pennylane-lightning/pull/717)

* The various OpenMP configurations of Lightning-Qubit are tested in parallel on different Github Actions runners.
  [(#712)](https://github.com/PennyLaneAI/pennylane-lightning/pull/712)

* Update Linux wheels to use `manylinux_2_28` images.
  [(#667)](https://github.com/PennyLaneAI/pennylane-lightning/pull/667)

* Add support for `qml.expval` and `qml.var` in the `lightning.tensor` device for the `quimb` interface and the MPS method.
  [(#686)](https://github.com/PennyLaneAI/pennylane-lightning/pull/686)

* Changed the name of `lightning.tensor` to `default.tensor` with the `quimb` backend.
  [(#719)](https://github.com/PennyLaneAI/pennylane-lightning/pull/719)

* `lightning.qubit` and `lightning.kokkos` adhere to user-specified mid-circuit measurement configuration options.
  [(#736)](https://github.com/PennyLaneAI/pennylane-lightning/pull/736)

* Patch the C++ `Measurements.probs(wires)` method in Lightning-Qubit and Lightning-Kokkos to `Measurements.probs()` when called with all wires.
  This will trigger a more optimized implementation for calculating the probabilities of the entire system.
  [(#744)](https://github.com/PennyLaneAI/pennylane-lightning/pull/744)

* Remove the daily schedule from the "Compat Check w/PL - release/release" GitHub action.
  [(#746)](https://github.com/PennyLaneAI/pennylane-lightning/pull/746)

* Remove the required `scipy` config file for Lightning-Qubit. The support is now maintained by passing `SCIPY_LIBS_PATH` to the compiler.
  [(#775)](https://github.com/PennyLaneAI/pennylane-lightning/pull/775)

### Documentation

* Add installation instructions and documentation for `lightning.tensor`.
  [(#756)](https://github.com/PennyLaneAI/pennylane-lightning/pull/756)

### Bug fixes

* Don't route `probs(wires=[])` to `probs(all_wires)` in Lightning-Kokkos.
  [(#762)](https://github.com/PennyLaneAI/pennylane-lightning/pull/762)

* `ControlledQubitUnitary` is present in the Python device but not the TOML files. It is added to the decomposition gates since it can be implemented in its alternate form of `C(QubitUnitary)`.
  [(#767)](https://github.com/PennyLaneAI/pennylane-lightning/pull/767)

* Update the Lightning TOML files to indicate that non-commuting observables are supported.
  [(#764)](https://github.com/PennyLaneAI/pennylane-lightning/pull/764)

* Fix regex matching issue with auto on-boarding of release candidate branch to using the large runner queue.
  [(#774)](https://github.com/PennyLaneAI/pennylane-lightning/pull/774)

* Fix random CI failures for `lightning.tensor` Python unit tests and ignore `lightning_tensor` paths.
  [(#761)](https://github.com/PennyLaneAI/pennylane-lightning/pull/761)

* `lightning.qubit` and `lightning.kokkos` use `qml.ops.Conditional.base` instead of `qml.ops.Conditional.then_op`.
  [(#752)](https://github.com/PennyLaneAI/pennylane-lightning/pull/752)

* The preprocessing step in `lightning.qubit` now uses interface information to properly support the hardware-like postselection for mid-circuit measurements.
  [(#760)](https://github.com/PennyLaneAI/pennylane-lightning/pull/760)

* Fix AVX streaming operation support with newer GCC.
  [(#729)](https://github.com/PennyLaneAI/pennylane-lightning/pull/729)

* Revert changes calling the templated `IMAG`, `ONE`, `ZERO` functions in Kokkos kernels since they are incompatible with device execution.
  [(#733)](https://github.com/PennyLaneAI/pennylane-lightning/pull/733)

* The `tests_lkcpu_python.yml` workflow properly checks out the release or stable version of Lightning-Qubit during the test job.
  [(#723)](https://github.com/PennyLaneAI/pennylane-lightning/pull/723)

* Fix PennyLane Lightning-Kokkos and Lightning-Qubit tests for stable/stable configuration.
  [(#734)](https://github.com/PennyLaneAI/pennylane-lightning/pull/734)

* Remove the Autoray dependency from requirement files.
  [(#736)](https://github.com/PennyLaneAI/pennylane-lightning/pull/736)

* Fix the `cuda-runtime-12-0` dependency issue on RHEL8.
  [(#739)](https://github.com/PennyLaneAI/pennylane-lightning/pull/739)

* Fix the memory segmentation fault when initializing zero-wire Lightning-Kokkos.
  [(#757)](https://github.com/PennyLaneAI/pennylane-lightning/pull/757)

* Remove `pennylane.ops.op_math.controlled_decompositions.ctrl_decomp_zyz` tests with `len(control_wires) > 1`.
  [(#757)](https://github.com/PennyLaneAI/pennylane-lightning/pull/757)

* Add support for Scipy v1.14.
  [(#776)](https://github.com/PennyLaneAI/pennylane-lightning/pull/776)

* Add pickle support for the `DevPool` object in `lightning.gpu`.
  [(#772)](https://github.com/PennyLaneAI/pennylane-lightning/pull/772)

### Contributors

This release contains contributions from (in alphabetical order):

Ali Asadi, Amintor Dusko, Lillian Frederiksen, Pietropaolo Frisoni, David Ittah, Vincent Michaud-Rioux, Lee James O'Riordan, Mudit Pandey, Shuli Shu, Jay Soni

---

# Release 0.36.0

### New features since last release

* Add `cutensornet`-backed `MPS` C++ layer to `lightning.tensor`.
  [(#704)](https://github.com/PennyLaneAI/pennylane-lightning/pull/704)

* Add Python class for the `lightning.tensor` device which uses the new device API and the interface for `quimb` based on the MPS method.
  [(#671)](https://github.com/PennyLaneAI/pennylane-lightning/pull/671)

* Add compile-time support for AVX2/512 streaming operations in `lightning.qubit`.
  [(#664)](https://github.com/PennyLaneAI/pennylane-lightning/pull/664)

* `lightning.kokkos` supports mid-circuit measurements.
  [(#672)](https://github.com/PennyLaneAI/pennylane-lightning/pull/672)

* Add dynamic linking to LAPACK/OpenBlas shared objects in `scipy.libs` for both C++ and Python layer.
  [(#653)](https://github.com/PennyLaneAI/pennylane-lightning/pull/653)

* `lightning.qubit` supports mid-circuit measurements.
  [(#650)](https://github.com/PennyLaneAI/pennylane-lightning/pull/650)

* Add finite shots support in `lightning.qubit2`.
  [(#630)](https://github.com/PennyLaneAI/pennylane-lightning/pull/630)

* Add `collapse` and `normalize` methods to the `StateVectorLQubit` classes, enabling "branching" of the wavefunction. Add methods to create and seed an RNG in the `Measurements` modules.
  [(#645)](https://github.com/PennyLaneAI/pennylane-lightning/pull/645)

* Add two new Python classes (LightningStateVector and LightningMeasurements) to support `lightning.qubit2`.
  [(#613)](https://github.com/PennyLaneAI/pennylane-lightning/pull/613)

* Add analytic-mode `qml.probs` and `qml.var` support in `lightning.qubit2`.
  [(#627)](https://github.com/PennyLaneAI/pennylane-lightning/pull/627)

* Add `LightningAdjointJacobian` to support `lightning.qubit2`.
  [(#631)](https://github.com/PennyLaneAI/pennylane-lightning/pull/631)

* Add `lightning.qubit2` device which uses the new device API.
  [(#607)](https://github.com/PennyLaneAI/pennylane-lightning/pull/607)
  [(#628)](https://github.com/PennyLaneAI/pennylane-lightning/pull/628)

* Add Vector-Jacobian Product calculation support to `lightning.qubit`.
  [(#644)](https://github.com/PennyLaneAI/pennylane-lightning/pull/644)

* Add support for using new operator arithmetic as the default.
  [(#649)](https://github.com/PennyLaneAI/pennylane-lightning/pull/649)

### Breaking changes

* Split Lightning-Qubit and Lightning-Kokkos CPU Python tests with `pytest-split`. Remove `SERIAL` from Kokkos' `exec_model` matrix. Remove `all` from Lightning-Kokkos' `pl_backend` matrix. Move `clang-tidy` checks to `tidy.yml`. Avoid editable `pip` installations.
  [(#696)](https://github.com/PennyLaneAI/pennylane-lightning/pull/696)
* Update `lightning.gpu` and `lightning.kokkos` to raise an error instead of falling back to `default.qubit`.
  [(#689)](https://github.com/PennyLaneAI/pennylane-lightning/pull/689)

* Add `paths` directives to test workflows to avoid running tests that cannot be impacted by changes.
  [(#699)](https://github.com/PennyLaneAI/pennylane-lightning/pull/699)
  [(#695)](https://github.com/PennyLaneAI/pennylane-lightning/pull/695)

* Move common components of `/src/simulator/lightning_gpu/utils/` to `/src/utils/cuda_utils/`.
  [(#676)](https://github.com/PennyLaneAI/pennylane-lightning/pull/676)

* Deprecate static LAPACK linking support.
  [(#653)](https://github.com/PennyLaneAI/pennylane-lightning/pull/653)

* Migrate `lightning.qubit` to the new device API.
  [(#646)](https://github.com/PennyLaneAI/pennylane-lightning/pull/646)

* Introduce `ci:build_wheels` label, which controls wheel building on `pull_request` and other triggers.
  [(#648)](https://github.com/PennyLaneAI/pennylane-lightning/pull/648)

* Remove building wheels for Lightning Kokkos on Windows.
  [(#693)](https://github.com/PennyLaneAI/pennylane-lightning/pull/693)

### Improvements

* Add tests for Windows Wheels, fix ill-defined caching, and set the proper backend for `lightning.kokkos` wheels.
  [(#693)](https://github.com/PennyLaneAI/pennylane-lightning/pull/693)

* Replace string comparisons by `isinstance` checks where possible.
  [(#691)](https://github.com/PennyLaneAI/pennylane-lightning/pull/691)

* Refactor `cuda_utils` to remove its dependency on `custatevec.h`.
  [(#681)](https://github.com/PennyLaneAI/pennylane-lightning/pull/681)

* Add `test_templates.py` module where Grover and QSVT are tested.
  [(#684)](https://github.com/PennyLaneAI/pennylane-lightning/pull/684)

* Create `cuda_utils` for common usage of CUDA related backends.
  [(#676)](https://github.com/PennyLaneAI/pennylane-lightning/pull/676)

* Refactor `lightning_gpu_utils` unit tests to remove the dependency on statevector class.
  [(#675)](https://github.com/PennyLaneAI/pennylane-lightning/pull/675)

* Upgrade GitHub actions versions from v3 to v4.
  [(#669)](https://github.com/PennyLaneAI/pennylane-lightning/pull/669)

* Initialize the private attributes `gates_indices_` and `generators_indices_` of `StateVectorKokkos` using the definitions of the `Pennylane::Gates::Constant` namespace.
  [(#641)](https://github.com/PennyLaneAI/pennylane-lightning/pull/641)

* Add `isort` to `requirements-dev.txt` and run before `black` upon `make format` to sort Python imports.
  [(#623)](https://github.com/PennyLaneAI/pennylane-lightning/pull/623)

* Improve support for new operator arithmetic with `QuantumScriptSerializer.serialize_observables`.
  [(#670)](https://github.com/PennyLaneAI/pennylane-lightning/pull/670)

* Add `workflow_dispatch` to wheels recipes; allowing developers to build wheels manually on a branch instead of temporarily changing the headers.
  [(#679)](https://github.com/PennyLaneAI/pennylane-lightning/pull/679)

* Add the `ENABLE_LAPACK` compilation flag to toggle dynamic linking to LAPACK library.
  [(#678)](https://github.com/PennyLaneAI/pennylane-lightning/pull/678)

### Documentation

### Bug fixes

* Fix wire order permutations when using `qml.probs` with out-of-order wires in Lightning-Qubit.
  [(#707)](https://github.com/PennyLaneAI/pennylane-lightning/pull/707)

* Lightning-Qubit once again respects the wire order specified on device instantiation.
  [(#705)](https://github.com/PennyLaneAI/pennylane-lightning/pull/705)

* `dynamic_one_shot` was refactored to use `SampleMP` measurements as a way to return the mid-circuit measurement samples. `LightningQubit's `simulate` is modified accordingly.
  [(#694)](https://github.com/PennyLaneAI/pennylane-lightning/pull/694)

* Lightning-Qubit correctly decomposes state prep operations when used in the middle of a circuit.
  [(#687)](https://github.com/PennyLaneAI/pennylane-lightning/pull/687)

* Lightning-Qubit correctly decomposes `qml.QFT` and `qml.GroverOperator` if `len(wires)` is greater than 9 and 12 respectively.
  [(#687)](https://github.com/PennyLaneAI/pennylane-lightning/pull/687)

* Specify `isort` `--py` (Python version) and `-l` (max line length) to stabilize `isort` across Python versions and environments.
  [(#647)](https://github.com/PennyLaneAI/pennylane-lightning/pull/647)

* Fix random `coverage xml` CI issues.
  [(#635)](https://github.com/PennyLaneAI/pennylane-lightning/pull/635)

* `lightning.qubit` correctly decomposed state preparation operations with adjoint differentiation.
  [(#661)](https://github.com/PennyLaneAI/pennylane-lightning/pull/661)

* Fix the failed observable serialization unit tests.
  [(#683)](https://github.com/PennyLaneAI/pennylane-lightning/pull/683)

* Update the Lightning-Qubit new device API to work with Catalyst.
  [(#665)](https://github.com/PennyLaneAI/pennylane-lightning/pull/665)

* Update the version of `codecov-action` to v4 and fix the CodeCov issue with the PL-Lightning check-compatibility actions.
  [(#682)](https://github.com/PennyLaneAI/pennylane-lightning/pull/682)

* Refactor of dev prerelease auto-update-version workflow.
  [(#685)](https://github.com/PennyLaneAI/pennylane-lightning/pull/685)

* Remove gates unsupported by catalyst from TOML file.
  [(#698)](https://github.com/PennyLaneAI/pennylane-lightning/pull/698)

* Increase tolerance for a flaky test.
  [(#703)](https://github.com/PennyLaneAI/pennylane-lightning/pull/703)

* Remove `ControlledQubitUnitary` in favour of `C(QubitUnitary)` from the list of supported operations and the device TOML file. The `stopping_condition` method guarantees the consistency of decompositions.
  [(#758)](https://github.com/PennyLaneAI/pennylane-lightning/pull/758)

* Raise a clear error message with initialization of `lightning.kokkos` with zero-qubit on Windows.
  [(#758)](https://github.com/PennyLaneAI/pennylane-lightning/pull/758)


### Contributors

This release contains contributions from (in alphabetical order):

Ali Asadi, Amintor Dusko, Pietropaolo Frisoni, Thomas Germain, Christina Lee, Erick Ochoa Lopez, Vincent Michaud-Rioux, Rashid N H M, Lee James O'Riordan, Mudit Pandey, Shuli Shu

---

# Release 0.35.1

### Improvements

* Use the `adjoint` gate parameter to apply `qml.Adjoint` operations instead of matrix methods in `lightning.qubit`.
  [(#632)](https://github.com/PennyLaneAI/pennylane-lightning/pull/632)

### Bug fixes

* Fix `qml.Adjoint` support in `lightning.gpu` and `lightning.kokkos`.
  [(#632)](https://github.com/PennyLaneAI/pennylane-lightning/pull/632)

* Fix finite shots support in `lightning.qubit`, `lightning.gpu` and `lightning.kokkos`. The bug would impact calculations with measurements on observables with non-trivial diagonalizing gates and calculations with shot vectors.
  [(#632)](https://github.com/PennyLaneAI/pennylane-lightning/pull/632)

### Contributors

This release contains contributions from (in alphabetical order):

Vincent Michaud-Rioux

---

# Release 0.35.0

### New features since last release

* All backends now support `GlobalPhase` and `C(GlobalPhase)` in forward pass.
  [(#579)](https://github.com/PennyLaneAI/pennylane-lightning/pull/579)

* Add Hermitian observable support for shot-noise measurement and Lapack support.
  [(#569)](https://github.com/PennyLaneAI/pennylane-lightning/pull/569)

### Breaking changes

* Migrate `lightning.gpu` to CUDA 12.
  [(#606)](https://github.com/PennyLaneAI/pennylane-lightning/pull/606)

### Improvements

* Expand error values and strings returned from CUDA libraries.
  [(#617)](https://github.com/PennyLaneAI/pennylane-lightning/pull/617)

* `C(MultiRZ)` and `C(Rot)` gates are natively supported (with `LM` kernels).
  [(#614)](https://github.com/PennyLaneAI/pennylane-lightning/pull/614)

* Add adjoint support for `GlobalPhase` in Lightning-GPU and Lightning-Kokkos.
  [(#615)](https://github.com/PennyLaneAI/pennylane-lightning/pull/615)

* Lower the overheads of Windows CI tests.
  [(#610)](https://github.com/PennyLaneAI/pennylane-lightning/pull/610)

* Decouple LightningQubit memory ownership from numpy and migrate it to Lightning-Qubit managed state-vector class.
  [(#601)](https://github.com/PennyLaneAI/pennylane-lightning/pull/601)

* Expand support for Projector observables on Lightning-Kokkos.
  [(#601)](https://github.com/PennyLaneAI/pennylane-lightning/pull/601)

* Split Docker build cron job into two jobs: master and latest. This is mainly for reporting in the `plugin-test-matrix` repo.
  [(#600)](https://github.com/PennyLaneAI/pennylane-lightning/pull/600)

* The `BlockEncode` operation from PennyLane is now supported on all Lightning devices.
  [(#599)](https://github.com/PennyLaneAI/pennylane-lightning/pull/599)

* OpenMP acceleration can now be enabled at compile time for all `lightning.qubit` gate kernels using the `-DLQ_ENABLE_KERNEL_OMP=1` CMake argument.
  [(#510)](https://github.com/PennyLaneAI/pennylane-lightning/pull/510)

* Enable building Docker images for any branch or tag. Set the Docker build cron job to build images for the latest release and `master`.
  [(#598)](https://github.com/PennyLaneAI/pennylane-lightning/pull/598)

* Enable choosing the PennyLane-Lightning version and disabling push to Docker Hub in the Docker build workflow. Add a cron job calling the Docker build workflow.
  [(#597)](https://github.com/PennyLaneAI/pennylane-lightning/pull/597)

* Pull Kokkos v4.2.00 from the official Kokkos repository to test Lightning-Kokkos with the CUDA backend.
  [(#596)](https://github.com/PennyLaneAI/pennylane-lightning/pull/596)

* Remove deprecated MeasurementProcess.name.
  [(#605)](https://github.com/PennyLaneAI/pennylane-lightning/pull/605)

### Documentation

* Update requirements to build the documentation.
  [(#594)](https://github.com/PennyLaneAI/pennylane-lightning/pull/594)

### Bug fixes

* Downgrade auditwheel due to changes with library exclusion list.
  [(#620)](https://github.com/PennyLaneAI/pennylane-lightning/pull/620)

* List `GlobalPhase` gate in each device's TOML file.
  [(#615)](https://github.com/PennyLaneAI/pennylane-lightning/pull/615)

* Lightning-GPU's gate cache failed to distinguish between certain gates.
  For example, `MultiControlledX([0, 1, 2], "111")` and `MultiControlledX([0, 2], "00")` were applied as the same operation.
  This could happen with (at least) the following gates: `QubitUnitary`,`ControlledQubitUnitary`,`MultiControlledX`,`DiagonalQubitUnitary`,`PSWAP`,`OrbitalRotation`.
  [(#579)](https://github.com/PennyLaneAI/pennylane-lightning/pull/579)

* Ensure the stopping condition decompositions are respected for larger templated QFT and Grover operators.
  [(#609)](https://github.com/PennyLaneAI/pennylane-lightning/pull/609)

* Move concurrency group specifications from reusable Docker build workflow to the root workflows.
  [(#604)](https://github.com/PennyLaneAI/pennylane-lightning/pull/604)

* Fix `lightning-kokkos-cuda` Docker build and add CI workflow to build images and push to Docker Hub.
  [(#593)](https://github.com/PennyLaneAI/pennylane-lightning/pull/593)

* Update jax.config imports.
  [(#619)](https://github.com/PennyLaneAI/pennylane-lightning/pull/619)

* Fix apply state vector when using a Lightning handle.
  [(#622)](https://github.com/PennyLaneAI/pennylane-lightning/pull/622)

* Pinning Pytest to a version compatible with Flaky.
  [(#624)](https://github.com/PennyLaneAI/pennylane-lightning/pull/624)

### Contributors

This release contains contributions from (in alphabetical order):

Amintor Dusko, David Ittah, Vincent Michaud-Rioux, Lee J. O'Riordan, Shuli Shu, Matthew Silverman

---

# Release 0.34.0

### New features since last release

* Support added for Python 3.12 wheel builds.
  [(#541)](https://github.com/PennyLaneAI/pennylane-lightning/pull/541)

* Lightning-Qubit support arbitrary controlled gates (any wires and any control values). The kernels are implemented in the `LM` module.
  [(#576)](https://github.com/PennyLaneAI/pennylane-lightning/pull/576)

* Shot-noise related methods now accommodate observable objects with arbitrary eigenvalues. Add a Kronecker product method for two diagonal matrices.
  [(#570)](https://github.com/PennyLaneAI/pennylane-lightning/pull/570)

* Add shot-noise support for probs in the C++ layer. Probabilities are calculated from generated samples. All Lightning backends support this feature. Please note that target wires should be sorted in ascending manner.
  [(#568)](https://github.com/PennyLaneAI/pennylane-lightning/pull/568)

* Add `LM` kernels to apply arbitrary controlled operations efficiently.
  [(#516)](https://github.com/PennyLaneAI/pennylane-lightning/pull/516)

* Add shots support for variance value, probs, sample, counts calculation for given observables (`NamedObs`, `TensorProd` and `Hamiltonian`) based on Pauli words, `Identity` and `Hadamard` in the C++ layer. All Lightning backends support this support feature.
  [(#561)](https://github.com/PennyLaneAI/pennylane-lightning/pull/561)

* Add shots support for expectation value calculation for given observables (`NamedObs`, `TensorProd` and `Hamiltonian`) based on Pauli words, `Identity` and `Hadamard` in the C++ layer by adding `measure_with_samples` to the measurement interface. All Lightning backends support this support feature.
  [(#556)](https://github.com/PennyLaneAI/pennylane-lightning/pull/556)

* `qml.QubitUnitary` operators can be included in a circuit differentiated with the adjoint method. Lightning handles circuits with arbitrary non-differentiable `qml.QubitUnitary` operators. 1,2-qubit `qml.QubitUnitary` operators with differentiable parameters can be differentiated using decomposition.
  [(#540)] (https://github.com/PennyLaneAI/pennylane-lightning/pull/540)

### Breaking changes

* Set the default version of Kokkos to 4.2.00 throughout the project (CMake, CI, etc.)
  [(#578)] (https://github.com/PennyLaneAI/pennylane-lightning/pull/578)

* Overload `applyOperation` with a fifth `matrix` argument to all state vector classes to support arbitrary operations in `AdjointJacobianBase`.
  [(#540)] (https://github.com/PennyLaneAI/pennylane-lightning/pull/540)

### Improvements

* Ensure aligned memory used for numpy arrays with state-vector without reallocations.
  [(#572)](https://github.com/PennyLaneAI/pennylane-lightning/pull/572)

* Unify error messages of shot measurement related unsupported observables to better Catalyst.
  [(#577)](https://github.com/PennyLaneAI/pennylane-lightning/pull/577)

* Add configuration files to improve compatibility with Catalyst.
  [(#566)](https://github.com/PennyLaneAI/pennylane-lightning/pull/566)

* Refactor shot-noise related methods of MeasurementsBase class in the C++ layer and eigenvalues are not limited to `1` and `-1`. Add `getObs()` method to Observables class. Refactor `applyInPlaceShots` to allow users to get eigenvalues of Observables object. Deprecated `_preprocess_state` method in `MeasurementsBase` class for safer use of the `LightningQubitRaw` backend.
[(#570)](https://github.com/PennyLaneAI/pennylane-lightning/pull/570)

* Modify `setup.py` to use backend-specific build directory (`f"build_{backend}"`) to accelerate rebuilding backends in alternance.
  [(#540)] (https://github.com/PennyLaneAI/pennylane-lightning/pull/540)

* Update Dockerfile and rewrite the `build-wheel-lightning-gpu` stage to build Lightning-GPU from the `pennylane-lightning` monorepo.
  [(#539)] (https://github.com/PennyLaneAI/pennylane-lightning/pull/539)

* Add the MPI test CI workflows of Lightning-GPU in compatibility cron jobs.
  [(#536)] (https://github.com/PennyLaneAI/pennylane-lightning/pull/536)

* Add MPI synchronization in places to safely handle communicated data.
  [(#538)](https://github.com/PennyLaneAI/pennylane-lightning/pull/538)

* Add release option in compatibility cron jobs to test the release candidates of PennyLane and the Lightning plugins against one another.
  [(#531)] (https://github.com/PennyLaneAI/pennylane-lightning/pull/531)

* Add GPU workflows in compatibility cron jobs to test Lightning-GPU and Lightning-Kokkos with the Kokkos CUDA backend.
  [(#528)] (https://github.com/PennyLaneAI/pennylane-lightning/pull/528)

### Documentation

* Fixed a small typo in the documentation page for the PennyLane-Lightning GPU device.
  [(#563)](https://github.com/PennyLaneAI/pennylane-lightning/pull/563)

* Add OpenGraph social preview for Lightning docs.
  [(#574)](https://github.com/PennyLaneAI/pennylane-lightning/pull/574)

### Bug fixes

* Fix CodeCov file contention issue when uploading data from many workloads.
  [(#584)](https://github.com/PennyLaneAI/pennylane-lightning/pull/584)

* Ensure the `lightning.gpu` intermediate wheel builds are uploaded to TestPyPI.
  [(#575)](https://github.com/PennyLaneAI/pennylane-lightning/pull/575)

* Allow support for newer clang-tidy versions on non-x86_64 platforms.
  [(#567)](https://github.com/PennyLaneAI/pennylane-lightning/pull/567)

* Do not run C++ tests when testing for compatibility with PennyLane, hence fixing plugin-matrix failures. Fix Lightning-GPU workflow trigger.
  [(#571)](https://github.com/PennyLaneAI/pennylane-lightning/pull/571)

* Revert single-node multi-GPU batching behaviour to match https://github.com/PennyLaneAI/pennylane-lightning-gpu/pull/27.
  [(#564)](https://github.com/PennyLaneAI/pennylane-lightning/pull/564)

* Move deprecated `stateprep` `QuantumScript` argument into the operation list in `mpitests/test_adjoint_jacobian.py`.
  [(#540)] (https://github.com/PennyLaneAI/pennylane-lightning/pull/540)

* Fix MPI Python unit tests for the adjoint method.
  [(#538)](https://github.com/PennyLaneAI/pennylane-lightning/pull/538)

* Fix the issue with assigning kernels to ops before registering kernels on macOS
  [(#582)](https://github.com/PennyLaneAI/pennylane-lightning/pull/582)

* Update `MANIFEST.in` to include device config files and `CHANGELOG.md`
  [(#585)](https://github.com/PennyLaneAI/pennylane-lightning/pull/585)

### Contributors

This release contains contributions from (in alphabetical order):

Ali Asadi, Isaac De Vlugt, Amintor Dusko, Vincent Michaud-Rioux, Erick Ochoa Lopez, Lee James O'Riordan, Shuli Shu

---

# Release 0.33.1

* pip-installed CUDA runtime libraries can now be accessed from a virtualenv.
  [(#543)](https://github.com/PennyLaneAI/pennylane-lightning/pull/543)

### Bug fixes

* The pybind11 compiled module RPATH linkage has been restored to pre-0.33 behaviour.
  [(#543)](https://github.com/PennyLaneAI/pennylane-lightning/pull/543)

### Contributors

This release contains contributions from (in alphabetical order):

Lee J. O'Riordan

---

# Release 0.33.0

### New features since last release

* Add documentation updates for the `lightning.gpu` backend.
  [(#525)] (https://github.com/PennyLaneAI/pennylane-lightning/pull/525)

* Add `SparseHamiltonian` support for Lightning-Qubit and Lightning-GPU.
  [(#526)] (https://github.com/PennyLaneAI/pennylane-lightning/pull/526)

* Add `SparseHamiltonian` support for Lightning-Kokkos.
  [(#527)] (https://github.com/PennyLaneAI/pennylane-lightning/pull/527)

* Integrate python/pybind layer of distributed Lightning-GPU into the Lightning monorepo with Python unit tests.
  [(#518)] (https://github.com/PennyLaneAI/pennylane-lightning/pull/518)

* Integrate the distributed C++ backend of Lightning-GPU into the Lightning monorepo.
  [(#514)] (https://github.com/PennyLaneAI/pennylane-lightning/pull/514)

* Integrate Lightning-GPU into the Lightning monorepo. The new backend is named `lightning.gpu` and includes all single-GPU features.
  [(#499)] (https://github.com/PennyLaneAI/pennylane-lightning/pull/499)

* Build Linux wheels for Lightning-GPU (CUDA-11).
  [(#517)](https://github.com/PennyLaneAI/pennylane-lightning/pull/517)

* Add `Dockerfile` in `docker` and `make docker` workflow in `Makefile`. The Docker images and documentation are available on [DockerHub](https://hub.docker.com/repository/docker/pennylaneai/pennylane).
  [(#496)](https://github.com/PennyLaneAI/pennylane-lightning/pull/496)

* Add mid-circuit state preparation operation tests.
  [(#495)](https://github.com/PennyLaneAI/pennylane-lightning/pull/495)

### Breaking changes

* Add `tests_gpu.yml` workflow to test the Lightning-Kokkos backend with CUDA-12.
  [(#494)](https://github.com/PennyLaneAI/pennylane-lightning/pull/494)

* Implement `LM::GeneratorDoubleExcitation`, `LM::GeneratorDoubleExcitationMinus`, `LM::GeneratorDoubleExcitationPlus` kernels. Lightning-Qubit default kernels are now strictly from the `LM` implementation, which requires less memory and is faster for large state vectors.
  [(#512)](https://github.com/PennyLaneAI/pennylane-lightning/pull/512)

* Add workflows validating compatibility between PennyLane and Lightning's most recent stable releases and development (latest) versions.
  [(#507)](https://github.com/PennyLaneAI/pennylane-lightning/pull/507)
  [(#498)](https://github.com/PennyLaneAI/pennylane-lightning/pull/498)

* Introduce `timeout-minutes` in various workflows, mainly to avoid Windows builds hanging for several hours.
  [(#503)](https://github.com/PennyLaneAI/pennylane-lightning/pull/503)

* Cast integral-valued arrays to the device's complex type on entry in `_preprocess_state_vector` to ensure the state is correctly represented with floating-point numbers.
  [(#501)](https://github.com/PennyLaneAI/pennylane-lightning/pull/501)

* Update `DefaultQubit` to `DefaultQubitLegacy` on Lightning fallback.
  [(#500)](https://github.com/PennyLaneAI/pennylane-lightning/pull/500)

* Enums defined in `GateOperation.hpp` start at `1` (previously `0`). `::BEGIN` is introduced in a few places where it was assumed `0` accordingly.
  [(#485)](https://github.com/PennyLaneAI/pennylane-lightning/pull/485)

* Enable pre-commit hooks to format all Python files and linting of all Python source files.
  [(#485)](https://github.com/PennyLaneAI/pennylane-lightning/pull/485)

### Improvements

* Improve Python testing for Lightning-GPU (+MPI) by adding jobs in Actions files and adding Python tests to increase code coverage.
  [(#522)](https://github.com/PennyLaneAI/pennylane-lightning/pull/522)

* Add support for `pip install pennylane-lightning[kokkos]` for the OpenMP backend.
  [(#515)](https://github.com/PennyLaneAI/pennylane-lightning/pull/515)

* Update `setup.py` to allow for multi-package co-existence. The `PennyLane_Lightning` package now is the responsible for the core functionality, and will be depended upon by all other extensions.
  [(#504)] (https://github.com/PennyLaneAI/pennylane-lightning/pull/504)

* Redesign Lightning-Kokkos `StateVectorKokkos` class to use Kokkos `RangePolicy` together with special functors in `applyMultiQubitOp` to apply 1- to 4-wire generic unitary gates. For more than 4 wires, the general implementation using Kokkos `TeamPolicy` is employed to yield the best all-around performance.
  [(#490)] (https://github.com/PennyLaneAI/pennylane-lightning/pull/490)

* Redesign Lightning-Kokkos `Measurements` class to use Kokkos `RangePolicy` together with special functors to obtain the expectation value of 1- to 4-wire generic unitary gates. For more than 4 wires, the general implementation using Kokkos `TeamPolicy` is employed to yield the best all-around performance.
  [(#489)] (https://github.com/PennyLaneAI/pennylane-lightning/pull/489)

* Add tests to increase Lightning-Kokkos coverage.
  [(#485)](https://github.com/PennyLaneAI/pennylane-lightning/pull/485)

* Add memory locality tag reporting and adjoint diff dispatch for `lightning.qubit` statevector classes.
  [(#492)](https://github.com/PennyLaneAI/pennylane-lightning/pull/492)

* Add support for dependent external packages to C++ core.
  [(#482)](https://github.com/PennyLaneAI/pennylane-lightning/pull/482)

* Add support for building multiple backend simulators.
  [(#497)](https://github.com/PennyLaneAI/pennylane-lightning/pull/497)

### Documentation

### Bug fixes

* Fix CI issues running python-cov with MPI.
  [(#535)](https://github.com/PennyLaneAI/pennylane-lightning/pull/535)

* Re-add support for `pip install pennylane-lightning[gpu]`.
  [(#515)](https://github.com/PennyLaneAI/pennylane-lightning/pull/515)

* Switch most Lightning-Qubit default kernels to `LM`. Add `LM::multiQubitOp` tests, failing when targeting out-of-order wires clustered close to `num_qubits-1`. Fix the `LM::multiQubitOp` kernel implementation by introducing a generic `revWireParity` routine and replacing the `bitswap`-based implementation. Mimic the changes fixing the corresponding `multiQubitOp` and `expval` functors in Lightning-Kokkos.
  [(#511)](https://github.com/PennyLaneAI/pennylane-lightning/pull/511)

* Fix RTD builds by removing unsupported `system_packages` configuration option.
  [(#491)](https://github.com/PennyLaneAI/pennylane-lightning/pull/491)

### Contributors

This release contains contributions from (in alphabetical order):

Ali Asadi, Amintor Dusko, Vincent Michaud-Rioux, Lee J. O'Riordan, Shuli Shu

---

# Release 0.32.0

### New features since last release

* The `lightning.kokkos` backend supports Nvidia GPU execution (with Kokkos v4 and CUDA v12).
  [(#477)](https://github.com/PennyLaneAI/pennylane-lightning/pull/477)

* Complete overhaul of repository structure to facilitates integration of multiple backends. Refactoring efforts we directed to improve development performance, code reuse and decrease overall overhead to propagate changes through backends. New C++ modular build strategy allows for faster test builds restricted to a module. Update CI/CD actions concurrency strategy. Change minimal Python version to 3.9.
  [(#472)] (https://github.com/PennyLaneAI/pennylane-lightning/pull/472)

* Wheels are built with native support for sparse Hamiltonians.
  [(#470)] (https://github.com/PennyLaneAI/pennylane-lightning/pull/470)

* Add native support to sparse Hamiltonians in the absence of Kokkos & Kokkos-kernels.
  [(#465)] (https://github.com/PennyLaneAI/pennylane-lightning/pull/465)

### Breaking changes

* Rename `QubitStateVector` to `StatePrep` in the Lightning-Qubit and `Lightning-Kokkos` classes.
  [(#486)](https://github.com/PennyLaneAI/pennylane-lightning/pull/486)

* Modify `adjointJacobian` methods to accept a (maybe unused) reference `StateVectorT`, allowing device-backed simulators to directly access state vector data for adjoint differentiation instead of copying it back-and-forth into `JacobianData` (host memory).
  [(#477)](https://github.com/PennyLaneAI/pennylane-lightning/pull/477)

### Improvements

* Refactor LKokkos `Measurements` class to use (fast) specialized functors whenever possible.
  [(#481)] (https://github.com/PennyLaneAI/pennylane-lightning/pull/481)

* Merge Lightning Qubit and Lightning Kokkos backends in the new repository.
  [(#472)] (https://github.com/PennyLaneAI/pennylane-lightning/pull/472)

* Integrated new unified docs for Lightning Kokkos and Lightning Qubit packages.
  [(#473)] (https://github.com/PennyLaneAI/pennylane-lightning/pull/473)

### Documentation

### Bug fixes

* Ensure PennyLane has an `active_return` attribute before calling it.
 [(#483)] (https://github.com/PennyLaneAI/pennylane-lightning/pull/483)

* Do no import `sqrt2_v` from `<numbers>` in `Util.hpp` to resolve issue with Lightning-GPU builds.
  [(#479)](https://github.com/PennyLaneAI/pennylane-lightning/pull/479)

* Update the CMake internal references to enable sub-project compilation with affecting the parent package.
  [(#478)](https://github.com/PennyLaneAI/pennylane-lightning/pull/478)

* `apply` no longer mutates the inputted list of operations.
  [(#474)](https://github.com/PennyLaneAI/pennylane-lightning/pull/474)

### Contributors

This release contains contributions from (in alphabetical order):

Amintor Dusko, Christina Lee, Vincent Michaud-Rioux, Lee J. O'Riordan

---

# Release 0.31.0

### New features since last release

* Update Kokkos support to 4.0.01.
  [(#439)] (https://github.com/PennyLaneAI/pennylane-lightning/pull/439)

### Breaking changes

* Update tests to be compliant with PennyLane v0.31.0 development changes and deprecations.
  [(#448)](https://github.com/PennyLaneAI/pennylane-lightning/pull/448)

### Improvements

* Remove logic from `setup.py` and transfer paths and env variable definitions into workflow files.
  [(#450)](https://github.com/PennyLaneAI/pennylane-lightning/pull/450)

* Detect MKL or CBLAS if `ENABLE_BLAS=ON` making sure that BLAS is linked as expected.
  [(#449)](https://github.com/PennyLaneAI/pennylane-lightning/pull/449)

### Documentation

* Fix LightningQubit class parameter documentation.
  [(#456)](https://github.com/PennyLaneAI/pennylane-lightning/pull/456)

### Bug fixes

* Ensure cross-platform wheels continue to build with updates in git safety checks.
  [(#452)](https://github.com/PennyLaneAI/pennylane-lightning/pull/452)

* Fixing Python version bug introduce in [(#450)](https://github.com/PennyLaneAI/pennylane-lightning/pull/450)
  when `Python_EXECUTABLE` was removed from `setup.py`.
  [(#461)](https://github.com/PennyLaneAI/pennylane-lightning/pull/461)

* Ensure aligned allocator definition works with C++20 compilers.
  [(#438)](https://github.com/PennyLaneAI/pennylane-lightning/pull/438)

* Prevent multiple threads from calling `Kokkos::initialize` or `Kokkos::finalize`.
  [(#439)](https://github.com/PennyLaneAI/pennylane-lightning/pull/439)

### Contributors

This release contains contributions from (in alphabetical order):

Vincent Michaud-Rioux, Lee J. O'Riordan, Chae-Yeun Park

---

# Release 0.30.0

### New features since last release

* Add MCMC sampler.
  [(#384)] (https://github.com/PennyLaneAI/pennylane-lightning/pull/384)

* Serialize PennyLane's arithmetic operators when they are used as observables
  that are expressed in the Pauli basis.
  [(#424)](https://github.com/PennyLaneAI/pennylane-lightning/pull/424)

### Breaking changes

* Lightning now works with the new return types specification that is now default in PennyLane.
  See [the PennyLane `qml.enable_return`](https://docs.pennylane.ai/en/stable/code/api/pennylane.enable_return.html?highlight=enable_return) documentation for more information on this change.
  [(#427)](https://github.com/PennyLaneAI/pennylane-lightning/pull/427)

Instead of creating potentially ragged numpy array, devices and `QNode`'s now return an object of the same type as that
returned by the quantum function.

```
>>> dev = qml.device('lightning.qubit', wires=1)
>>> @qml.qnode(dev, diff_method="adjoint")
... def circuit(x):
...     qml.RX(x, wires=0)
...     return qml.expval(qml.PauliY(0)), qml.expval(qml.PauliZ(0))
>>> x = qml.numpy.array(0.5)
>>> circuit(qml.numpy.array(0.5))
(array(-0.47942554), array(0.87758256))
```

Interfaces like Jax or Torch handle tuple outputs without issues:

```
>>> jax.jacobian(circuit)(jax.numpy.array(0.5))
(Array(-0.87758255, dtype=float32, weak_type=True),
Array(-0.47942555, dtype=float32, weak_type=True))
```

Autograd cannot differentiate an output tuple, so results must be converted to an array before
use with `qml.jacobian`:

```
>>> qml.jacobian(lambda y: qml.numpy.array(circuit(y)))(x)
array([-0.87758256, -0.47942554])
```

Alternatively, the quantum function itself can return a numpy array of measurements:

```
>>> dev = qml.device('lightning.qubit', wires=1)
>>> @qml.qnode(dev, diff_method="adjoint")
>>> def circuit2(x):
...     qml.RX(x, wires=0)
...     return np.array([qml.expval(qml.PauliY(0)), qml.expval(qml.PauliZ(0))])
>>> qml.jacobian(circuit2)(np.array(0.5))
array([-0.87758256, -0.47942554])
```

### Improvements

* Remove deprecated `set-output` commands from workflow files.
  [(#437)](https://github.com/PennyLaneAI/pennylane-lightning/pull/437)

* Lightning wheels are now checked with `twine check` post-creation for PyPI compatibility.
  [(#430)](https://github.com/PennyLaneAI/pennylane-lightning/pull/430)

* Lightning has been made compatible with the change in return types specification.
  [(#427)](https://github.com/PennyLaneAI/pennylane-lightning/pull/427)

* Lightning is compatible with clang-tidy version 16.
  [(#429)](https://github.com/PennyLaneAI/pennylane-lightning/pull/429)

### Contributors

This release contains contributions from (in alphabetical order):

Christina Lee, Vincent Michaud-Rioux, Lee James O'Riordan, Chae-Yeun Park, Matthew Silverman

---

# Release 0.29.0

### Improvements

* Remove runtime dependency on ninja build system.
  [(#414)](https://github.com/PennyLaneAI/pennylane-lightning/pull/414)

* Allow better integration and installation support with CMake targeted binary builds.
  [(#403)](https://github.com/PennyLaneAI/pennylane-lightning/pull/403)

* Remove explicit Numpy and Scipy requirements.
  [(#412)](https://github.com/PennyLaneAI/pennylane-lightning/pull/412)

* Get `llvm` installation root from the environment variable `LLVM_ROOT_DIR` (or fallback to `brew`).
  [(#413)](https://github.com/PennyLaneAI/pennylane-lightning/pull/413)

* Update AVX2/512 kernel infrastructure for additional gate/generator operations.
  [(#404)](https://github.com/PennyLaneAI/pennylane-lightning/pull/404)

* Remove unnecessary lines for resolving CodeCov issue.
  [(#415)](https://github.com/PennyLaneAI/pennylane-lightning/pull/415)

* Add more AVX2/512 gate operations.
  [(#393)](https://github.com/PennyLaneAI/pennylane-lightning/pull/393)

### Documentation

### Bug fixes

* Ensure error raised when asking for out of order marginal probabilities. Prevents the return of incorrect results.
  [(#416)](https://github.com/PennyLaneAI/pennylane-lightning/pull/416)

* Fix Github shields in README.
  [(#402)](https://github.com/PennyLaneAI/pennylane-lightning/pull/402)

### Contributors

Amintor Dusko, Vincent Michaud-Rioux, Lee James O'Riordan, Chae-Yeun Park

---

# Release 0.28.2

### Bug fixes

* Fix Python module versioning for Linux wheels.
  [(#408)](https://github.com/PennyLaneAI/pennylane-lightning/pull/408)

### Contributors

This release contains contributions from (in alphabetical order):

Amintor Dusko, Shuli Shu, Trevor Vincent

---

# Release 0.28.1

### Bug fixes

* Fix Pybind11 module versioning and locations for Windows wheels.
  [(#400)](https://github.com/PennyLaneAI/pennylane-lightning/pull/400)

### Contributors

This release contains contributions from (in alphabetical order):

Lee J. O'Riordan

---

# Release 0.28.0

### Breaking changes

* Deprecate support for Python 3.7.
  [(#391)](https://github.com/PennyLaneAI/pennylane-lightning/pull/391)

### Improvements

* Improve Lightning package structure for external use as a C++ library.
  [(#369)](https://github.com/PennyLaneAI/pennylane-lightning/pull/369)

* Improve the stopping condition method.
  [(#386)](https://github.com/PennyLaneAI/pennylane-lightning/pull/386)

### Bug fixes

- Pin CMake to 3.24.x in wheel-builder to avoid Python not found error in CMake 3.25, when building wheels for PennyLane-Lightning-GPU.
  [(#387)](https://github.com/PennyLaneAI/pennylane-lightning/pull/387)

### Contributors

This release contains contributions from (in alphabetical order):

Amintor Dusko, Lee J. O'Riordan

---

# Release 0.27.0

### New features since last release

* Enable building of Python 3.11 wheels and upgrade Python on CI/CD workflows to 3.8.
  [(#381)](https://github.com/PennyLaneAI/pennylane-lightning/pull/381)

### Breaking changes

### Improvements

* Update clang-tools version in Github workflows.
  [(#351)](https://github.com/PennyLaneAI/pennylane-lightning/pull/351)

* Improve tests and checks CI/CD pipelines.
  [(#353)](https://github.com/PennyLaneAI/pennylane-lightning/pull/353)

* Implement 3 Qubits gates (CSWAP & Toffoli) & 4 Qubits gates (DoubleExcitation, DoubleExcitationMinus, DoubleExcitationPlus) in LM manner.
  [(#362)](https://github.com/PennyLaneAI/pennylane-lightning/pull/362)

* Upgrade Kokkos and Kokkos Kernels to 3.7.00, and improve sparse matrix-vector multiplication performance and memory usage.
  [(#361)](https://github.com/PennyLaneAI/pennylane-lightning/pull/361)

* Update Linux (ubuntu-latest) architecture x86_64 wheel-builder from GCC 10.x to GCC 11.x.
  [(#373)](https://github.com/PennyLaneAI/pennylane-lightning/pull/373)

* Update gcc and g++ 10.x to 11.x in CI tests. This update brings improved support for newer C++ features.
  [(#370)](https://github.com/PennyLaneAI/pennylane-lightning/pull/370)

* Change Lightning to inherit from QubitDevice instead of DefaultQubit.
  [(#365)](https://github.com/PennyLaneAI/pennylane-lightning/pull/365)

### Documentation

### Bug fixes

* Use mutex when accessing cache in KernelMap.
  [(#382)](https://github.com/PennyLaneAI/pennylane-lightning/pull/382)

### Contributors

This release contains contributions from (in alphabetical order):

Amintor Dusko, Chae-Yeun Park, Monit Sharma, Shuli Shu

---

# Release 0.26.1

### Bug fixes

* Fixes the transposition method used in the probability calculation.
  [(#377)](https://github.com/PennyLaneAI/pennylane-lightning/pull/377)

### Contributor

Amintor Dusko

---
# Release 0.26.0

### Improvements

* Introduces requirements-dev.txt and improves dockerfile.
  [(#330)](https://github.com/PennyLaneAI/pennylane-lightning/pull/330)

* Support `expval` for a Hamiltonian.
  [(#333)](https://github.com/PennyLaneAI/pennylane-lightning/pull/333)

* Implements caching for Kokkos installation.
  [(#316)](https://github.com/PennyLaneAI/pennylane-lightning/pull/316)

* Supports measurements of operator arithmetic classes such as `Sum`, `Prod`,
  and `SProd` by deferring handling of them to `DefaultQubit`.
  [(#349)](https://github.com/PennyLaneAI/pennylane-lightning/pull/349)

```
@qml.qnode(qml.device('lightning.qubit', wires=2))
def circuit():
    obs = qml.s_prod(2.1, qml.PauliZ(0)) + qml.op_sum(qml.PauliX(0), qml.PauliZ(1))
    return qml.expval(obs)
```

### Bug fixes

* Test updates to reflect new measurement error messages.
  [(#334)](https://github.com/PennyLaneAI/pennylane-lightning/pull/334)

* Updates to the release tagger to fix incompatibilities with RTD.
  [(#344)](https://github.com/PennyLaneAI/pennylane-lightning/pull/344)

* Update cancel-workflow-action and bot credentials.
  [(#345)](https://github.com/PennyLaneAI/pennylane-lightning/pull/345)

### Contributors

This release contains contributions from (in alphabetical order):

Amintor Dusko, Christina Lee, Lee J. O'Riordan, Chae-Yeun Park

---

# Release 0.25.0

### New features since last release

### Breaking changes

* We explicitly disable support for PennyLane's parameter broadcasting.
[#317](https://github.com/PennyLaneAI/pennylane-lightning/pull/317)

* We explicitly remove support for PennyLane's `Sum`, `SProd` and `Prod`
  as observables.
  [(#326)](https://github.com/PennyLaneAI/pennylane-lightning/pull/326)

### Improvements

* CI builders use a reduced set of resources and redundant tests for PRs.
  [(#319)](https://github.com/PennyLaneAI/pennylane-lightning/pull/319)

* Parallelize wheel-builds where applicable.
  [(#314)](https://github.com/PennyLaneAI/pennylane-lightning/pull/314)

* AVX2/512 kernels are now available on Linux/MacOS with x86-64 architecture.
  [(#313)](https://github.com/PennyLaneAI/pennylane-lightning/pull/313)

### Documentation

* Updated ReadTheDocs runner version from Ubuntu 20.04 to 22.04
  [(#327)](https://github.com/PennyLaneAI/pennylane-lightning/pull/327)

### Bug fixes

* Test updates to reflect new additions to PennyLane.
  [(#318)](https://github.com/PennyLaneAI/pennylane-lightning/pull/318)

### Contributors

This release contains contributions from (in alphabetical order):

Amintor Dusko, Christina Lee, Rashid N H M, Lee J. O'Riordan, Chae-Yeun Park

---

# Release 0.24.0

### New features since last release

* Add `SingleExcitation` and `DoubleExcitation` qchem gates and generators.
  [(#289)](https://github.com/PennyLaneAI/pennylane-lightning/pull/289)

* Add a new dispatch mechanism for future kernels.
  [(#291)](https://github.com/PennyLaneAI/pennylane-lightning/pull/291)

* Add `IsingXY` gate operation.
  [(#303)](https://github.com/PennyLaneAI/pennylane-lightning/pull/303)

* Support `qml.state()` in vjp and Hamiltonian in adjoint jacobian.
  [(#294)](https://github.com/PennyLaneAI/pennylane-lightning/pull/294)

### Breaking changes

* Codebase is now moving to C++20. The default compiler for Linux is now GCC10.
  [(#295)](https://github.com/PennyLaneAI/pennylane-lightning/pull/295)

* Minimum macOS version is changed to 10.15 (Catalina).
  [(#295)](https://github.com/PennyLaneAI/pennylane-lightning/pull/295)

### Improvements

* Split matrix operations, refactor dispatch mechanisms, and add a benchmark suits.
  [(#274)](https://github.com/PennyLaneAI/pennylane-lightning/pull/274)

* Add native support for the calculation of sparse Hamiltonians' expectation values.
Sparse operations are offloaded to [Kokkos](https://github.com/kokkos/kokkos) and
[Kokkos-Kernels](https://github.com/kokkos/kokkos-kernels).
  [(#283)](https://github.com/PennyLaneAI/pennylane-lightning/pull/283)

* Device `lightning.qubit` now accepts a datatype for a statevector.
  [(#290)](https://github.com/PennyLaneAI/pennylane-lightning/pull/290)

```python
dev1 = qml.device('lightning.qubit', wires=4, c_dtype=np.complex64) # for single precision
dev2 = qml.device('lightning.qubit', wires=4, c_dtype=np.complex128) # for double precision
```

### Documentation

* Use the centralized [Xanadu Sphinx Theme](https://github.com/XanaduAI/xanadu-sphinx-theme)
  to style the Sphinx documentation.
  [(#287)](https://github.com/PennyLaneAI/pennylane-lightning/pull/287)

### Bug fixes

* Fix the issue with using available `clang-format` version in format.
  [(#288)](https://github.com/PennyLaneAI/pennylane-lightning/pull/288)

* Fix a bug in the generator of `DoubleExcitationPlus`.
  [(#298)](https://github.com/PennyLaneAI/pennylane-lightning/pull/298)

### Contributors

This release contains contributions from (in alphabetical order):

Mikhail Andrenkov, Ali Asadi, Amintor Dusko, Lee James O'Riordan, Chae-Yeun Park, and Shuli Shu

---

# Release 0.23.0

### New features since last release

* Add `generate_samples()` to lightning.
  [(#247)](https://github.com/PennyLaneAI/pennylane-lightning/pull/247)

* Add Lightning GBenchmark Suite.
  [(#249)](https://github.com/PennyLaneAI/pennylane-lightning/pull/249)

* Support runtime and compile information.
  [(#253)](https://github.com/PennyLaneAI/pennylane-lightning/pull/253)

### Improvements

* Add `ENABLE_BLAS` build to CI checks.
  [(#249)](https://github.com/PennyLaneAI/pennylane-lightning/pull/249)

* Add more `clang-tidy` checks and kernel tests.
  [(#253)](https://github.com/PennyLaneAI/pennylane-lightning/pull/253)

* Add C++ code coverage to CI.
  [(#265)](https://github.com/PennyLaneAI/pennylane-lightning/pull/265)

* Skip over identity operations in `"lightning.qubit"`.
  [(#268)](https://github.com/PennyLaneAI/pennylane-lightning/pull/268)

### Bug fixes

* Update tests to remove `JacobianTape`.
  [(#260)](https://github.com/PennyLaneAI/pennylane-lightning/pull/260)

* Fix tests for MSVC.
  [(#264)](https://github.com/PennyLaneAI/pennylane-lightning/pull/264)

* Fix `#include <cpuid.h>` for PPC and AArch64 in Linux.
  [(#266)](https://github.com/PennyLaneAI/pennylane-lightning/pull/266)

* Remove deprecated tape execution methods.
  [(#270)](https://github.com/PennyLaneAI/pennylane-lightning/pull/270)

* Update `qml.probs` in `test_measures.py`.
  [(#280)](https://github.com/PennyLaneAI/pennylane-lightning/pull/280)

### Contributors

This release contains contributions from (in alphabetical order):

Ali Asadi, Chae-Yeun Park, Lee James O'Riordan, and Trevor Vincent

---

# Release 0.22.1

### Bug fixes

* Ensure `Identity ` kernel is registered to C++ dispatcher.
  [(#275)](https://github.com/PennyLaneAI/pennylane-lightning/pull/275)

---

# Release 0.22.0

### New features since last release

* Add Docker support.
  [(#234)](https://github.com/PennyLaneAI/pennylane-lightning/pull/234)

### Improvements

* Update quantum tapes serialization and Python tests.
  [(#239)](https://github.com/PennyLaneAI/pennylane-lightning/pull/239)

* Clang-tidy is now enabled for both tests and examples builds under Github Actions.
  [(#237)](https://github.com/PennyLaneAI/pennylane-lightning/pull/237)

* The return type of `StateVectorBase` data is now derived-class defined.
  [(#237)](https://github.com/PennyLaneAI/pennylane-lightning/pull/237)

* Update adjointJacobian and VJP methods.
  [(#222)](https://github.com/PennyLaneAI/pennylane-lightning/pull/222)

* Set GitHub workflow to upload wheels to Test PyPI.
  [(#220)](https://github.com/PennyLaneAI/pennylane-lightning/pull/220)

* Finalize the new kernel implementation.
  [(#212)](https://github.com/PennyLaneAI/pennylane-lightning/pull/212)

### Documentation

* Use of batching with OpenMP threads is documented.
  [(#221)](https://github.com/PennyLaneAI/pennylane-lightning/pull/221)

### Bug fixes

* Fix for OOM errors when using adjoint with large numbers of observables.
  [(#221)](https://github.com/PennyLaneAI/pennylane-lightning/pull/221)

* Add virtual destructor to C++ state-vector classes.
  [(#200)](https://github.com/PennyLaneAI/pennylane-lightning/pull/200)

* Fix a bug in Python tests with operations' `matrix` calls.
  [(#238)](https://github.com/PennyLaneAI/pennylane-lightning/pull/238)

* Refactor utility header and fix a bug in linear algebra function with CBLAS.
  [(#228)](https://github.com/PennyLaneAI/pennylane-lightning/pull/228)

### Contributors

This release contains contributions from (in alphabetical order):

Ali Asadi, Chae-Yeun Park, Lee James O'Riordan

---

# Release 0.21.0

### New features since last release

* Add C++ only benchmark for a given list of gates.
  [(#199)](https://github.com/PennyLaneAI/pennylane-lightning/pull/199)

* Wheel-build support for Python 3.10.
  [(#186)](https://github.com/PennyLaneAI/pennylane-lightning/pull/186)

* C++ support for probability, expectation value and variance calculations.
  [(#185)](https://github.com/PennyLaneAI/pennylane-lightning/pull/185)

* Add bindings to C++ expval, var, probs.
  [(#214)](https://github.com/PennyLaneAI/pennylane-lightning/pull/214)

### Improvements

* `setup.py` adds debug only when --debug is given
  [(#208)](https://github.com/PennyLaneAI/pennylane-lightning/pull/208)

* Add new highly-performant C++ kernels for quantum gates.
  [(#202)](https://github.com/PennyLaneAI/pennylane-lightning/pull/202)

The new kernels significantly improve the runtime performance of PennyLane-Lightning
for both differentiable and non-differentiable workflows. Here is an example workflow
using the adjoint differentiation method with a circuit of 5 strongly entangling layers:

```python
import pennylane as qml
from pennylane import numpy as np
from pennylane.templates.layers import StronglyEntanglingLayers
from numpy.random import random
np.random.seed(42)
n_layers = 5
n_wires = 6
dev = qml.device("lightning.qubit", wires=n_wires)

@qml.qnode(dev, diff_method="adjoint")
def circuit(weights):
    StronglyEntanglingLayers(weights, wires=list(range(n_wires)))
    return [qml.expval(qml.PauliZ(i)) for i in range(n_wires)]

init_weights = np.random.random(StronglyEntanglingLayers.shape(n_layers=n_layers, n_wires=n_wires))
params = np.array(init_weights,requires_grad=True)
jac = qml.jacobian(circuit)(params)
```
The latest release shows improved performance on both single and multi-threaded evaluations!

<img src="https://raw.githubusercontent.com/PennyLaneAI/pennylane-lightning/v0.21.0-rc0/doc/_static/lightning_v20_v21_bm.png" width=50%/>

* Ensure debug info is built into dynamic libraries.
  [(#201)](https://github.com/PennyLaneAI/pennylane-lightning/pull/201)

### Documentation

* New guidelines on adding and benchmarking C++ kernels.
  [(#202)](https://github.com/PennyLaneAI/pennylane-lightning/pull/202)

### Bug fixes

* Update clang-format version
  [(#219)](https://github.com/PennyLaneAI/pennylane-lightning/pull/219)

* Fix failed tests on Windows.
  [(#218)](https://github.com/PennyLaneAI/pennylane-lightning/pull/218)

* Update clang-format version
  [(#219)](https://github.com/PennyLaneAI/pennylane-lightning/pull/219)

* Add virtual destructor to C++ state-vector classes.
  [(#200)](https://github.com/PennyLaneAI/pennylane-lightning/pull/200)

* Fix failed tests for the non-binary wheel.
  [(#213)](https://github.com/PennyLaneAI/pennylane-lightning/pull/213)

* Add virtual destructor to C++ state-vector classes.
  [(#200)](https://github.com/PennyLaneAI/pennylane-lightning/pull/200)

### Contributors

This release contains contributions from (in alphabetical order):

Ali Asadi, Amintor Dusko, Chae-Yeun Park, Lee James O'Riordan

---

# Release 0.20.1

### Bug fixes

* Fix missing header-files causing build errors in algorithms module.
  [(#193)](https://github.com/PennyLaneAI/pennylane-lightning/pull/193)

* Fix failed tests for the non-binary wheel.
  [(#191)](https://github.com/PennyLaneAI/pennylane-lightning/pull/191)

---
# Release 0.20.2

### Bug fixes

* Introduce CY kernel to Lightning to avoid issues with decomposition.
  [(#203)](https://github.com/PennyLaneAI/pennylane-lightning/pull/203)

### Contributors

This release contains contributions from (in alphabetical order):

Lee J. O'Riordan

# Release 0.20.1

### Bug fixes

* Fix missing header-files causing build errors in algorithms module.
  [(#193)](https://github.com/PennyLaneAI/pennylane-lightning/pull/193)

* Fix failed tests for the non-binary wheel.
  [(#191)](https://github.com/PennyLaneAI/pennylane-lightning/pull/191)

# Release 0.20.0

### New features since last release

* Add wheel-builder support for Python 3.10.
  [(#186)](https://github.com/PennyLaneAI/pennylane-lightning/pull/186)

* Add VJP support to PL-Lightning.
  [(#181)](https://github.com/PennyLaneAI/pennylane-lightning/pull/181)

* Add complex64 support in PL-Lightning.
  [(#177)](https://github.com/PennyLaneAI/pennylane-lightning/pull/177)

* Added examples folder containing aggregate gate performance test.
  [(#165)](https://github.com/PennyLaneAI/pennylane-lightning/pull/165)

### Breaking changes

### Improvements

* Update PL-Lightning to support new features in PL.
  [(#179)](https://github.com/PennyLaneAI/pennylane-lightning/pull/179)

### Documentation

* Lightning setup.py build process uses CMake.
  [(#176)](https://github.com/PennyLaneAI/pennylane-lightning/pull/176)

### Contributors

This release contains contributions from (in alphabetical order):

Ali Asadi, Chae-Yeun Park, Isidor Schoch, Lee James O'Riordan

---

# Release 0.19.0

* Add Cache-Friendly DOTC, GEMV, GEMM along with BLAS Support.
  [(#155)](https://github.com/PennyLaneAI/pennylane-lightning/pull/155)

### Improvements

* The performance of parametric gates has been improved.
  [(#157)](https://github.com/PennyLaneAI/pennylane-lightning/pull/157)

* AVX support is enabled for Linux users on Intel/AMD platforms.
  [(#157)](https://github.com/PennyLaneAI/pennylane-lightning/pull/157)

* PennyLane-Lightning has been updated to conform with clang-tidy
  recommendations for modernization, offering performance improvements across
  all use-cases.
  [(#153)](https://github.com/PennyLaneAI/pennylane-lightning/pull/153)

### Breaking changes

* Linux users on `x86_64` must have a CPU supporting AVX.
  [(#157)](https://github.com/PennyLaneAI/pennylane-lightning/pull/157)

### Bug fixes

* OpenMP built with Intel MacOS CI runners causes failures on M1 Macs. OpenMP is currently
  disabled in the built wheels until this can be resolved with Github Actions runners.
  [(#166)](https://github.com/PennyLaneAI/pennylane-lightning/pull/166)

### Contributors

This release contains contributions from (in alphabetical order):

Ali Asadi, Lee James O'Riordan

---

# Release 0.18.0

### New features since last release

* PennyLane-Lightning now provides a high-performance
  [adjoint Jacobian](http://arxiv.org/abs/2009.02823) method for differentiating quantum circuits.
  [(#136)](https://github.com/PennyLaneAI/pennylane-lightning/pull/136)

  The adjoint method operates after a forward pass by iteratively applying inverse gates to scan
  backwards through the circuit. The method is already available in PennyLane's
  `default.qubit` device, but the version provided by `lightning.qubit` integrates with the C++
  backend and is more performant, as shown in the plot below:

  <img src="https://raw.githubusercontent.com/PennyLaneAI/pennylane-lightning/master/doc/_static/lightning_adjoint.png" width=70%/>

  The plot compares the average runtime of `lightning.qubit` and `default.qubit` for calculating the
  Jacobian of a circuit using the adjoint method for a range of qubit numbers. The circuit
  consists of ten `BasicEntanglerLayers` with a `PauliZ` expectation value calculated on each wire,
  repeated over ten runs. We see that `lightning.qubit` provides a speedup of around two to eight
  times, depending on the number of qubits.

  The adjoint method can be accessed using the standard interface. Consider the following circuit:

  ```python
  import pennylane as qml

  wires = 3
  layers = 2
  dev = qml.device("lightning.qubit", wires=wires)

  @qml.qnode(dev, diff_method="adjoint")
  def circuit(weights):
      qml.templates.StronglyEntanglingLayers(weights, wires=range(wires))
      return qml.expval(qml.PauliZ(0))

  weights = qml.init.strong_ent_layers_normal(layers, wires, seed=1967)
  ```

  The circuit can be executed and its gradient calculated using:

    ```pycon
  >>> print(f"Circuit evaluated: {circuit(weights)}")
  Circuit evaluated: 0.9801286266677633
  >>> print(f"Circuit gradient:\n{qml.grad(circuit)(weights)}")
  Circuit gradient:
  [[[-1.11022302e-16 -1.63051504e-01 -4.14810501e-04]
    [ 1.11022302e-16 -1.50136528e-04 -1.77922957e-04]
    [ 0.00000000e+00 -3.92874550e-02  8.14523075e-05]]

   [[-1.14472273e-04  3.85963953e-02  0.00000000e+00]
    [-5.76791765e-05 -9.78478343e-02  0.00000000e+00]
    [-5.55111512e-17  0.00000000e+00 -1.11022302e-16]]]
  ```

* PennyLane-Lightning now supports all of the operations and observables of `default.qubit`.
  [(#124)](https://github.com/PennyLaneAI/pennylane-lightning/pull/124)

### Improvements

* A new state-vector class `StateVectorManaged` was added, enabling memory use to be bound to
  statevector lifetime.
  [(#136)](https://github.com/PennyLaneAI/pennylane-lightning/pull/136)

* The repository now has a well-defined component hierarchy, allowing each indepedent unit to be
  compiled and linked separately.
  [(#136)](https://github.com/PennyLaneAI/pennylane-lightning/pull/136)

* PennyLane-Lightning can now be installed without compiling its C++ binaries and will fall back
  to using the `default.qubit` implementation. Skipping compilation is achieved by setting the
  `SKIP_COMPILATION` environment variable, e.g., Linux/MacOS: `export SKIP_COMPILATION=True`,
  Windows: `set SKIP_COMPILATION=True`. This feature is intended for building a pure-Python wheel of
  PennyLane-Lightning as a backup for platforms without a dedicated wheel.
  [(#129)](https://github.com/PennyLaneAI/pennylane-lightning/pull/129)

* The C++-backed Python bound methods can now be directly called with wires and supplied parameters.
  [(#125)](https://github.com/PennyLaneAI/pennylane-lightning/pull/125)

* Lightning supports arbitrary unitary and non-unitary gate-calls from Python to C++ layer.
  [(#121)](https://github.com/PennyLaneAI/pennylane-lightning/pull/121)

### Documentation

* Added preliminary architecture diagram for package.
  [(#131)](https://github.com/PennyLaneAI/pennylane-lightning/pull/131)

* C++ API built as part of docs generation.
  [(#131)](https://github.com/PennyLaneAI/pennylane-lightning/pull/131)

### Breaking changes

* Wheels for MacOS <= 10.13 will no longer be provided due to XCode SDK C++17 support requirements.
  [(#149)](https://github.com/PennyLaneAI/pennylane-lightning/pull/149)

### Bug fixes

* An indexing error in the CRY gate is fixed. [(#136)](https://github.com/PennyLaneAI/pennylane-lightning/pull/136)

* Column-major data in numpy is now correctly converted to row-major upon pass to the C++ layer.
  [(#126)](https://github.com/PennyLaneAI/pennylane-lightning/pull/126)

### Contributors

This release contains contributions from (in alphabetical order):

Thomas Bromley, Lee James O'Riordan

---

# Release 0.17.0

### New features

* C++ layer now supports float (32-bit) and double (64-bit) templated complex data.
  [(#113)](https://github.com/PennyLaneAI/pennylane-lightning/pull/113)

### Improvements

* The PennyLane device test suite is now included in coverage reports.
  [(#123)](https://github.com/PennyLaneAI/pennylane-lightning/pull/123)

* Static versions of jQuery and Bootstrap are no longer included in the CSS theme.
  [(#118)](https://github.com/PennyLaneAI/pennylane-lightning/pull/118)

* C++ tests have been ported to use Catch2 framework.
  [(#115)](https://github.com/PennyLaneAI/pennylane-lightning/pull/115)

* Testing now exists for both float and double precision methods in C++ layer.
  [(#113)](https://github.com/PennyLaneAI/pennylane-lightning/pull/113)
  [(#115)](https://github.com/PennyLaneAI/pennylane-lightning/pull/115)

* Compile-time utility methods with `constexpr` have been added.
  [(#113)](https://github.com/PennyLaneAI/pennylane-lightning/pull/113)

* Wheel-build support for ARM64 (Linux and MacOS) and PowerPC (Linux) added.
  [(#110)](https://github.com/PennyLaneAI/pennylane-lightning/pull/110)

* Add support for Controlled Phase Gate (`ControlledPhaseShift`).
  [(#114)](https://github.com/PennyLaneAI/pennylane-lightning/pull/114)

* Move changelog to `.github` and add a changelog reminder.
  [(#111)](https://github.com/PennyLaneAI/pennylane-lightning/pull/111)

* Adds CMake build system support.
  [(#104)](https://github.com/PennyLaneAI/pennylane-lightning/pull/104)


### Breaking changes

* Removes support for Python 3.6 and adds support for Python 3.9.
  [(#127)](https://github.com/PennyLaneAI/pennylane-lightning/pull/127)
  [(#128)](https://github.com/PennyLaneAI/pennylane-lightning/pull/128)

* Compilers with C++17 support are now required to build C++ module.
  [(#113)](https://github.com/PennyLaneAI/pennylane-lightning/pull/113)

* Gate classes have been removed with functionality added to StateVector class.
  [(#113)](https://github.com/PennyLaneAI/pennylane-lightning/pull/113)

* We are no longer building wheels for Python 3.6.
  [(#106)](https://github.com/PennyLaneAI/pennylane-lightning/pull/106)

### Bug fixes

* PowerPC wheel-builder now successfully compiles modules.
  [(#120)](https://github.com/PennyLaneAI/pennylane-lightning/pull/120)

### Documentation

* Added community guidelines.
  [(#109)](https://github.com/PennyLaneAI/pennylane-lightning/pull/109)

### Contributors

This release contains contributions from (in alphabetical order):

Ali Asadi, Christina Lee, Thomas Bromley, Lee James O'Riordan

---

# Release 0.15.1

### Bug fixes

* The PennyLane-Lightning binaries are now built with NumPy 1.19.5, to avoid ABI
  compatibility issues with the latest NumPy 1.20 release. See
  [the NumPy release notes](https://numpy.org/doc/stable/release/1.20.0-notes.html#size-of-np-ndarray-and-np-void-changed)
  for more details.
  [(#97)](https://github.com/PennyLaneAI/pennylane-lightning/pull/97)

### Contributors

This release contains contributions from (in alphabetical order):

Josh Izaac, Antal Száva

---

# Release 0.15.0

### Improvements

* For compatibility with PennyLane v0.15, the `analytic` keyword argument
  has been removed. Statistics can still be computed analytically by setting
  `shots=None`.
  [(#93)](https://github.com/PennyLaneAI/pennylane-lightning/pull/93)

* Inverse gates are now supported.
  [(#89)](https://github.com/PennyLaneAI/pennylane-lightning/pull/89)

* Add new lightweight backend with performance improvements.
  [(#57)](https://github.com/PennyLaneAI/pennylane-lightning/pull/57)

* Remove the previous Eigen-based backend.
  [(#67)](https://github.com/PennyLaneAI/pennylane-lightning/pull/67)

### Bug fixes

* Re-add dispatch table after fixing static initialisation order issue.
  [(#68)](https://github.com/PennyLaneAI/pennylane-lightning/pull/68)

### Contributors

This release contains contributions from (in alphabetical order):

Thomas Bromley, Theodor Isacsson, Christina Lee, Thomas Loke, Antal Száva.

---

# Release 0.14.1

### Bug fixes

* Fixes a bug where the `QNode` would swap Lightning-Qubit to
  `DefaultQubitAutograd` on device execution due to the inherited
  `passthru_devices` entry of the `capabilities` dictionary.
  [(#61)](https://github.com/PennyLaneAI/pennylane-lightning/pull/61)

### Contributors

This release contains contributions from (in alphabetical order):

Antal Száva

---

# Release 0.14.0

### Improvements

* Extends support from 16 qubits to 50 qubits.
  [(#52)](https://github.com/PennyLaneAI/pennylane-lightning/pull/52)

### Bug fixes

* Updates applying basis state preparations to correspond to the
  changes in `DefaultQubit`.
  [(#55)](https://github.com/PennyLaneAI/pennylane-lightning/pull/55)

### Contributors

This release contains contributions from (in alphabetical order):

Thomas Loke, Tom Bromley, Josh Izaac, Antal Száva

---

# Release 0.12.0

### Bug fixes

* Updates capabilities dictionary to be compatible with core PennyLane
  [(#45)](https://github.com/PennyLaneAI/pennylane-lightning/pull/45)

* Fix install of Eigen for CI wheel building
  [(#44)](https://github.com/PennyLaneAI/pennylane-lightning/pull/44)

### Contributors

This release contains contributions from (in alphabetical order):

Tom Bromley, Josh Izaac, Antal Száva

---

# Release 0.11.0

Initial release.

This release contains contributions from (in alphabetical order):

Tom Bromley, Josh Izaac, Nathan Killoran, Antal Száva<|MERGE_RESOLUTION|>--- conflicted
+++ resolved
@@ -56,13 +56,11 @@
 
 <h3>Internal changes ⚙️</h3>
 
-<<<<<<< HEAD
 - Added Nanobind-based Python bindings for Lightning Qubit as an alternative to PyBind11.
   [(#1198)](https://github.com/PennyLaneAI/pennylane-lightning/pull/1198)
-=======
+
 - Update tests with `device(..., shots=...)` to use `qml.set_shots` to ensure compatibility with the latest version of PennyLane.
   [(#1173)](https://github.com/PennyLaneAI/pennylane-lightning/pull/1173)
->>>>>>> e637c47d
   
 - Introduce Nanobind as a new framework for Python bindings, and enhance modularity and performance of binding code. 
   This includes significant improvements to the build system and a first round of codebase simplification. 
