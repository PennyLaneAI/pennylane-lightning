# Release 0.39.0-dev

### New features since last release

* Add Matrix Product Operator (MPO) for all gates support to `lightning.tensor`. Note current C++ implementation only works for MPO sites data provided by users.
  [(#859)](https://github.com/PennyLaneAI/pennylane-lightning/pull/859)

* Add shot measurement support to `lightning.tensor`.
  [(#852)](https://github.com/PennyLaneAI/pennylane-lightning/pull/852)

* Build and upload Lightning-Tensor wheels (x86_64, AARCH64) to PyPI.
  [(#862)](https://github.com/PennyLaneAI/pennylane-lightning/pull/862)
  [(#905)](https://github.com/PennyLaneAI/pennylane-lightning/pull/905)

* Add `Projector` observable support via diagonalization to Lightning-GPU.
  [(#894)](https://github.com/PennyLaneAI/pennylane-lightning/pull/894)

* Add 1-target wire controlled gate support to `lightning.tensor`. Note that `cutensornet` only supports 1-target wire controlled gate as of `v24.08`. A controlled gate with more than 1 target wire should be converted to dense matrix.
  [(#880)](https://github.com/PennyLaneAI/pennylane-lightning/pull/880)

* Lightning-Kokkos migrated to the new device API.
  [(#810)](https://github.com/PennyLaneAI/pennylane-lightning/pull/810)

* Lightning-GPU migrated to the new device API.
  [(#853)](https://github.com/PennyLaneAI/pennylane-lightning/pull/853)

### Breaking changes

* Deprecate PI gates implementation.
  [(#925)](https://github.com/PennyLaneAI/pennylane-lightning/pull/925)

* Update MacOS wheel builds to require Monterey (12.0) or greater for x86_64 and ARM.
  [(#901)](https://github.com/PennyLaneAI/pennylane-lightning/pull/901)

* Remove PowerPC wheel build recipe for Lightning-Qubit.
  [(#902)](https://github.com/PennyLaneAI/pennylane-lightning/pull/902)

* Remove support for Python 3.9.
  [(#891)](https://github.com/PennyLaneAI/pennylane-lightning/pull/891)

### Improvements

<<<<<<< HEAD
* Add `setStateVector(state, wire)` support to the `lightning.gpu` C++ layer.
  [(#930)](https://github.com/PennyLaneAI/pennylane-lightning/pull/930)
=======
* The `generate_samples` methods of lightning.{qubit/kokkos} can now take in a seed number to make the generated samples deterministic. This can be useful when, among other things, fixing flaky tests in CI.
  [(#927)](https://github.com/PennyLaneAI/pennylane-lightning/pull/927)
>>>>>>> 6f3e0d5d

* Always decompose `qml.QFT` in Lightning.
  [(#924)](https://github.com/PennyLaneAI/pennylane-lightning/pull/924)

* Uniform Python format to adhere PennyLane style.
  [(#924)](https://github.com/PennyLaneAI/pennylane-lightning/pull/924)

* Remove dynamic decomposition rules in Lightning.
  [(#926)](https://github.com/PennyLaneAI/pennylane-lightning/pull/926)

* Add the `ci:use-gpu-runner` GitHub label to `lightning.kokkos` GPU Testing CIs.
  [(#916)](https://github.com/PennyLaneAI/pennylane-lightning/pull/916)

* Merge `lightning.gpu` and `lightning.tensor` GPU tests in single Python and C++ CIs controlled by the `ci:use-gpu-runner` label.
  [(#911)](https://github.com/PennyLaneAI/pennylane-lightning/pull/911)

* Update the test suite to remove deprecated code.
  [(#912)](https://github.com/PennyLaneAI/pennylane-lightning/pull/912)

* Skip the compilation of Lightning simulators and development requirements to boost the build of public docs up to 5x.
  [(#904)](https://github.com/PennyLaneAI/pennylane-lightning/pull/904)

* Build Lightning wheels in `Release` mode.
  [(#903)](https://github.com/PennyLaneAI/pennylane-lightning/pull/903)

* Update Pybind11 to 2.13.5.
  [(#901)](https://github.com/PennyLaneAI/pennylane-lightning/pull/901)

* Migrate wheels artifacts to v4.
  [(#893)](https://github.com/PennyLaneAI/pennylane-lightning/pull/893)

* Update GitHub actions in response to a high-severity vulnerability.
  [(#887)](https://github.com/PennyLaneAI/pennylane-lightning/pull/887)

* Optimize and simplify controlled kernels in Lightning-Qubit.
  [(#882)](https://github.com/PennyLaneAI/pennylane-lightning/pull/882)

* Optimize gate cache recording for `lightning.tensor` C++ layer.
  [(#879)](https://github.com/PennyLaneAI/pennylane-lightning/pull/879)

* Unify Lightning-Kokkos device and Lightning-Qubit device under a Lightning Base device.
  [(#876)](https://github.com/PennyLaneAI/pennylane-lightning/pull/876)

* Smarter defaults for the `split_obs` argument in the serializer. The serializer splits linear combinations into chunks instead of all their terms.
  [(#873)](https://github.com/PennyLaneAI/pennylane-lightning/pull/873/)

* Prefer `tomlkit` over `toml` for building Lightning wheels, and choose `tomli` and `tomllib` over `toml` when installing the package.
  [(#857)](https://github.com/PennyLaneAI/pennylane-lightning/pull/857)

* LightningKokkos gains native support for the `PauliRot` gate.
  [(#855)](https://github.com/PennyLaneAI/pennylane-lightning/pull/855)

### Documentation

* Update ``lightning.tensor`` documentation to include all the new features added since pull request #756. The new features are: 1, Finite-shot measurements; 2. Expval-base quantities; 3. Support for ``qml.state()`` and ``qml.stateprep()``; 4. Support for all gates support via Matrix Product Operator (MPO).
  [(#909)](https://github.com/PennyLaneAI/pennylane-lightning/pull/909)

### Bug fixes

* Bug fix for `applyMatrix` in `lightning.tensor`. Matrix operator data is not stored in the `cuGateCache` object to support `TensorProd` obs with multiple `Hermitian` obs.
  [(#932)](https://github.com/PennyLaneAI/pennylane-lightning/pull/932)

* Bug fix for `_pauli_word` of `QuantumScriptSerializer`. `_pauli_word` can process `PauliWord` object: `I`.
  [(#919)](https://github.com/PennyLaneAI/pennylane-lightning/pull/919)

* Bug fix for analytic `probs` in the `lightning.tensor` C++ layer.
  [(#906)](https://github.com/PennyLaneAI/pennylane-lightning/pull/906)

### Contributors

This release contains contributions from (in alphabetical order):

Ali Asadi, Amintor Dusko, Luis Alfredo Nuñez Meneses, Vincent Michaud-Rioux, Lee J. O'Riordan, Mudit Pandey, Shuli Shu, Haochen Paul Wang

---

# Release 0.38.0

### New features since last release

* Add `qml.StatePrep()` and `qml.QubitStateVector()` support to `lightning.tensor`.
  [(#849)](https://github.com/PennyLaneAI/pennylane-lightning/pull/849)

* Add analytic `qml.probs()` measurement support to `lightning.tensor`.
  [(#830)](https://github.com/PennyLaneAI/pennylane-lightning/pull/830)

* Add `qml.state()` measurement support to `lightning.tensor`.
  [(#827)](https://github.com/PennyLaneAI/pennylane-lightning/pull/827)

* Add Lightning-GPU Linux (AArch64 + GraceHopper) wheels to PyPI.
  [(#815)](https://github.com/PennyLaneAI/pennylane-lightning/pull/815)

* Add `var` support to `lightning.tensor`. Note that `var` support is added via `obs**2` and this implementation scales as `O(num_obs**2)`.
  [(#804)](https://github.com/PennyLaneAI/pennylane-lightning/pull/804)

### Breaking changes

* Update python packaging to follow PEP 517/518/621/660 standards.
  [(#832)](https://github.com/PennyLaneAI/pennylane-lightning/pull/832)

* Add `getData()` in the `lightning.tensor` C++ backend. Users are responsible for ensuring sufficient host memory is allocated for the full state vector.
  [(#827)](https://github.com/PennyLaneAI/pennylane-lightning/pull/827)

* Remove `NDpermuter.hpp` which is no longer required.
  [(#795)](https://github.com/PennyLaneAI/pennylane-lightning/pull/795)

* Remove temporary steps from the CI, such as downgrading Scipy to <1.14 and installing Kokkos v4.2 for `lightning-version == 'stable'`.
  [(#792)](https://github.com/PennyLaneAI/pennylane-lightning/pull/792)

* Do not run GPU tests and Docker workflows on release.
  [(#788)](https://github.com/PennyLaneAI/pennylane-lightning/pull/788)

* Update python packaging to follow PEP 517/518/621/660 standards.
  [(#832)](https://github.com/PennyLaneAI/pennylane-lightning/pull/832)

### Improvements

* Updated calls of ``size_t`` to ``std::size_t`` everywhere.
  [(#816)](https://github.com/PennyLaneAI/pennylane-lightning/pull/816)

* Update Lightning tests to support the generalization of basis state preparation.
  [(#864)](https://github.com/PennyLaneAI/pennylane-lightning/pull/864)

* Add `SetState` and `SetBasisState` to `LightningKokkosSimulator`.
  [(#861)](https://github.com/PennyLaneAI/pennylane-lightning/pull/861)

* Remove use of the deprecated `Operator.expand` in favour of `Operator.decomposition`.
  [(#846)](https://github.com/PennyLaneAI/pennylane-lightning/pull/846)

* The `setBasisState` and `setStateVector` methods of `StateVectorLQubit` and `StateVectorKokkos` are overloaded to support PennyLane-like parameters.
  [(#843)](https://github.com/PennyLaneAI/pennylane-lightning/pull/843)

* Move `setBasisState`, `setStateVector` and `resetStateVector` from `StateVectorLQubitManaged` to `StateVectorLQubit`.
  [(#841)](https://github.com/PennyLaneAI/pennylane-lightning/pull/841)

* Update `generate_samples` in `LightningKokkos` and `LightningGPU` to support `qml.measurements.Shots` type instances.
  [(#839)](https://github.com/PennyLaneAI/pennylane-lightning/pull/839)

* Add a Catalyst-specific wrapping class for Lightning Kokkos.
  [(#837)](https://github.com/PennyLaneAI/pennylane-lightning/pull/837)
  [(#770)](https://github.com/PennyLaneAI/pennylane-lightning/pull/770)

* Lightning-Qubit natively supports the `PauliRot` gate.
  [(#834)](https://github.com/PennyLaneAI/pennylane-lightning/pull/834)

* Multiple calls to the `append_mps_final_state()` API is allowed in `lightning.tensor`.
  [(#830)](https://github.com/PennyLaneAI/pennylane-lightning/pull/830)

* Add `initial_state_prep` option to Catalyst TOML file.
  [(#826)](https://github.com/PennyLaneAI/pennylane-lightning/pull/826)

* `ENABLE_LAPACK` is `OFF` by default for all Lightning backends.
  [(#825)](https://github.com/PennyLaneAI/pennylane-lightning/pull/825)

* Update `ctrl_decomp_zyz` tests with `len(control_wires) > 1`.
  [(#821)](https://github.com/PennyLaneAI/pennylane-lightning/pull/821)

* Update the Catalyst-specific wrapping class for Lightning Kokkos to track Catalyst's new support for MCM seeding.
  [(#819)](https://github.com/PennyLaneAI/pennylane-lightning/pull/819)

* Replace ``size_t`` by ``std::size_t`` everywhere.
  [(#816)](https://github.com/PennyLaneAI/pennylane-lightning/pull/816/)

* Shot batching is made more efficient by executing all the shots in one go on Lightning-Qubit.
  [(#814)](https://github.com/PennyLaneAI/pennylane-lightning/pull/814)

* Lightning-Qubit calls `generate_samples(wires)` on a minimal subset of wires when executing in finite-shot mode.
  [(#813)](https://github.com/PennyLaneAI/pennylane-lightning/pull/813)

* Update `LightingQubit.preprocess` to work with changes to preprocessing for mid-circuit measurements.
  [(#812)](https://github.com/PennyLaneAI/pennylane-lightning/pull/812)

* Avoid unnecessary memory reset in Lightning-Qubit's state vector class constructor.
  [(#811)](https://github.com/PennyLaneAI/pennylane-lightning/pull/811)

* Add `generate_samples(wires)` support in Lightning-Qubit, which samples faster for a subset of wires.
  [(#809)](https://github.com/PennyLaneAI/pennylane-lightning/pull/809)

* Optimize the OpenMP parallelization of Lightning-Qubit's `probs` for all number of targets.
  [(#807)](https://github.com/PennyLaneAI/pennylane-lightning/pull/807)

* Optimize `probs(wires)` of Lightning-Kokkos using various kernels. Which kernel is to be used depends on the device, number of qubits and number of target wires.
  [(#802)](https://github.com/PennyLaneAI/pennylane-lightning/pull/802)

* Add GPU device compute capability check for Lightning-Tensor.
  [(#803)](https://github.com/PennyLaneAI/pennylane-lightning/pull/803)

* Refactor CUDA utils Python bindings to a separate module.
  [(#801)](https://github.com/PennyLaneAI/pennylane-lightning/pull/801)

* Parallelize Lightning-Qubit `probs` with OpenMP when using the `-DLQ_ENABLE_KERNEL_OMP=1` CMake argument.
  [(#800)](https://github.com/PennyLaneAI/pennylane-lightning/pull/800)

* Implement `probs(wires)` using a bit-shift implementation akin to the gate kernels in Lightning-Qubit.
  [(#795)](https://github.com/PennyLaneAI/pennylane-lightning/pull/795)

* Enable setting the PennyLane version when invoking, for example, `make docker-build version=master pl_version=master`.
  [(#791)](https://github.com/PennyLaneAI/pennylane-lightning/pull/791)

### Documentation

* The installation instructions for all lightning plugins have been improved.
  [(#858)](https://github.com/PennyLaneAI/pennylane-lightning/pull/858)
  [(#851)](https://github.com/PennyLaneAI/pennylane-lightning/pull/851)

* Updated the README and added citation format for Lightning arXiv preprint.
  [(#818)](https://github.com/PennyLaneAI/pennylane-lightning/pull/818)

### Bug fixes

* Point to the right Lightning root folder independently from the invocation location, when configuring the project.
  [(#874)](https://github.com/PennyLaneAI/pennylane-lightning/pull/874)

* Update dependencies and `build` command options following changes in the build system.
  [(#863)](https://github.com/PennyLaneAI/pennylane-lightning/pull/863)

* Replace structured bindings by variables in `GateImplementationsLM.hpp`.
  [(#856)](https://github.com/PennyLaneAI/pennylane-lightning/pull/856)

* Remove wrong `-m` when calling `setup.py`.
  [(#854)](https://github.com/PennyLaneAI/pennylane-lightning/pull/854)

* Fix plugin-test-matrix CI/CD workflows.
  [(#850)](https://github.com/PennyLaneAI/pennylane-lightning/pull/850)

* Set the `immutable` parameter value as `false` for the `cutensornetStateApplyTensorOperator` to allow the following `cutensornetStateUpdateTensorOperator` call.
  [(#845)](https://github.com/PennyLaneAI/pennylane-lightning/pull/845)

* Fix cuQuantum SDK path pass-though in CMake.
  [(#831)](https://github.com/PennyLaneAI/pennylane-lightning/pull/831)

* Fix CUDA sync issues on AArch64 + GraceHopper.
  [(#823)](https://github.com/PennyLaneAI/pennylane-lightning/pull/823)

* Check for the number of wires for Hermitian observables in Lightning-Tensor. Only 1-wire Hermitian observables are supported as of `cuTensorNet-v24.03.0`.
  [(#806)](https://github.com/PennyLaneAI/pennylane-lightning/pull/806)

* Set `PL_BACKEND` for the entire `build-wheel-lightning-gpu` Docker-build stage to properly build the Lightning-GPU wheel.
  [(#791)](https://github.com/PennyLaneAI/pennylane-lightning/pull/791)

* Fix conditions for skipping build & push steps in the Docker build workflows.
  [(#790)](https://github.com/PennyLaneAI/pennylane-lightning/pull/790)

* Downgrade Scipy on Lightning stable version tests.
  [(#783)](https://github.com/PennyLaneAI/pennylane-lightning/pull/783)

* Fix checkout command in test workflows for rc branches.
  [(#777)](https://github.com/PennyLaneAI/pennylane-lightning/pull/777)

* Point to the right Lightning root folder independently from the invocation location, when configuring the project.
  [(#874)](https://github.com/PennyLaneAI/pennylane-lightning/pull/874)

### Contributors

This release contains contributions from (in alphabetical order):

Ali Asadi, Astral Cai, Ahmed Darwish, Amintor Dusko, Vincent Michaud-Rioux, Luis Alfredo Nuñez Meneses, Erick Ochoa Lopez, Lee J. O'Riordan, Mudit Pandey, Shuli Shu, Raul Torres, Paul Haochen Wang

---

# Release 0.37.0

### New features since last release

* Implement Python interface to the `lightning.tensor` device.
  [(#748)](https://github.com/PennyLaneAI/pennylane-lightning/pull/748)

* Add `inverse` support for gate operations in `lightning.tensor` in the C++ layer.
  [(#753)](https://github.com/PennyLaneAI/pennylane-lightning/pull/753)

* Add `observable` and `expval` support to the `cutensornet`-backed `lightning.tensor` C++ layer.
  [(#728)](https://github.com/PennyLaneAI/pennylane-lightning/pull/728)

* Add gate support to `cutensornet`-backed `lightning.tensor` C++ layer.
  [(#718)](https://github.com/PennyLaneAI/pennylane-lightning/pull/718)

* Add `cutensornet`-backed `MPS` C++ layer to `lightning.tensor`.
  [(#704)](https://github.com/PennyLaneAI/pennylane-lightning/pull/704)

* Add support for `C(BlockEncode)` to Lightning devices.
  [(#743)](https://github.com/PennyLaneAI/pennylane-lightning/pull/743)

### Breaking changes

* Removed the `QuimbMPS` class and the corresponding backend from `lightning.tensor`.
  [(#737)](https://github.com/PennyLaneAI/pennylane-lightning/pull/737)

* Changed the name of `default.tensor` to `lightning.tensor` with the `quimb` backend.
  [(#730)](https://github.com/PennyLaneAI/pennylane-lightning/pull/730)

* `dynamic_one_shot` uses shot-vectors in the auxiliary tape to tell the device how many times to repeat the tape. Lightning-Qubit is updated accordingly.
  [(#724)](https://github.com/PennyLaneAI/pennylane-lightning/pull/724)

* `dynamic_one_shot` deals with post-selection during the post-processing phase, so Lightning-Qubit does not return `None`-valued measurements for mismatching samples anymore.
  [(#720)](https://github.com/PennyLaneAI/pennylane-lightning/pull/720)

### Improvements

* Release candidate branches automatically use the new large GitHub runner pool.
  [(#769)](https://github.com/PennyLaneAI/pennylane-lightning/pull/769)

* Lightning-Kokkos dev wheels for MacOS (x86_64, ARM64) and Linux (AArch64) are uploaded to TestPyPI upon merging a pull request.
  [(#765)](https://github.com/PennyLaneAI/pennylane-lightning/pull/765)

* Lightning-Kokkos Linux (x86_64) dev wheels are pushed to [Test PyPI](https://test.pypi.org/project/PennyLane-Lightning-Kokkos/) upon merging a pull request.
  [(#763)](https://github.com/PennyLaneAI/pennylane-lightning/pull/763)

* Change the type of tensor network objects passed to `ObservablesTNCuda` and `MeasurementsTNCuda` classes from `StateTensorT` to `TensorNetT`.
  [(#759)](https://github.com/PennyLaneAI/pennylane-lightning/pull/759)

* Silence `NDPermuter` linting warnings.
  [(#750)](https://github.com/PennyLaneAI/pennylane-lightning/pull/750)

* Rationalize MCM tests, removing most end-to-end tests from the native MCM test file, but keeping one that validates multiple mid-circuit measurements with any allowed return.
  [(#754)](https://github.com/PennyLaneAI/pennylane/pull/754)

* Rename `lightning.tensor` C++ libraries.
  [(#755)](https://github.com/PennyLaneAI/pennylane-lightning/pull/755)

* Set `state_tensor` as `const` for the `MeasurementTNCuda` class.
  [(#753)](https://github.com/PennyLaneAI/pennylane-lightning/pull/753)

* Updated Kokkos version and support to 4.3.01.
  [(#725)](https://github.com/PennyLaneAI/pennylane-lightning/pull/725)

* Lightning-Kokkos' functors are rewritten as functions wrapping around generic gate and generator functors templated over a coefficient interaction function. This reduces boilerplate while clarifying how the various kernels differ from one another.
  [(#640)](https://github.com/PennyLaneAI/pennylane-lightning/pull/640)

* Update C++ and Python GitHub actions names to include the matrix info.
  [(#717)](https://github.com/PennyLaneAI/pennylane-lightning/pull/717)

* Remove `CPhase` in favour of `CPhaseShift` in Lightning devices.
  [(#717)](https://github.com/PennyLaneAI/pennylane-lightning/pull/717)

* The various OpenMP configurations of Lightning-Qubit are tested in parallel on different Github Actions runners.
  [(#712)](https://github.com/PennyLaneAI/pennylane-lightning/pull/712)

* Update Linux wheels to use `manylinux_2_28` images.
  [(#667)](https://github.com/PennyLaneAI/pennylane-lightning/pull/667)

* Add support for `qml.expval` and `qml.var` in the `lightning.tensor` device for the `quimb` interface and the MPS method.
  [(#686)](https://github.com/PennyLaneAI/pennylane-lightning/pull/686)

* Changed the name of `lightning.tensor` to `default.tensor` with the `quimb` backend.
  [(#719)](https://github.com/PennyLaneAI/pennylane-lightning/pull/719)

* `lightning.qubit` and `lightning.kokkos` adhere to user-specified mid-circuit measurement configuration options.
  [(#736)](https://github.com/PennyLaneAI/pennylane-lightning/pull/736)

* Patch the C++ `Measurements.probs(wires)` method in Lightning-Qubit and Lightning-Kokkos to `Measurements.probs()` when called with all wires.
  This will trigger a more optimized implementation for calculating the probabilities of the entire system.
  [(#744)](https://github.com/PennyLaneAI/pennylane-lightning/pull/744)

* Remove the daily schedule from the "Compat Check w/PL - release/release" GitHub action.
  [(#746)](https://github.com/PennyLaneAI/pennylane-lightning/pull/746)

* Remove the required `scipy` config file for Lightning-Qubit. The support is now maintained by passing `SCIPY_LIBS_PATH` to the compiler.
  [(#775)](https://github.com/PennyLaneAI/pennylane-lightning/pull/775)

### Documentation

* Add installation instructions and documentation for `lightning.tensor`.
  [(#756)](https://github.com/PennyLaneAI/pennylane-lightning/pull/756)

### Bug fixes

* Don't route `probs(wires=[])` to `probs(all_wires)` in Lightning-Kokkos.
  [(#762)](https://github.com/PennyLaneAI/pennylane-lightning/pull/762)

* `ControlledQubitUnitary` is present in the Python device but not the TOML files. It is added to the decomposition gates since it can be implemented in its alternate form of `C(QubitUnitary)`.
  [(#767)](https://github.com/PennyLaneAI/pennylane-lightning/pull/767)

* Update the Lightning TOML files to indicate that non-commuting observables are supported.
  [(#764)](https://github.com/PennyLaneAI/pennylane-lightning/pull/764)

* Fix regex matching issue with auto on-boarding of release candidate branch to using the large runner queue.
  [(#774)](https://github.com/PennyLaneAI/pennylane-lightning/pull/774)

* Fix random CI failures for `lightning.tensor` Python unit tests and ignore `lightning_tensor` paths.
  [(#761)](https://github.com/PennyLaneAI/pennylane-lightning/pull/761)

* `lightning.qubit` and `lightning.kokkos` use `qml.ops.Conditional.base` instead of `qml.ops.Conditional.then_op`.
  [(#752)](https://github.com/PennyLaneAI/pennylane-lightning/pull/752)

* The preprocessing step in `lightning.qubit` now uses interface information to properly support the hardware-like postselection for mid-circuit measurements.
  [(#760)](https://github.com/PennyLaneAI/pennylane-lightning/pull/760)

* Fix AVX streaming operation support with newer GCC.
  [(#729)](https://github.com/PennyLaneAI/pennylane-lightning/pull/729)

* Revert changes calling the templated `IMAG`, `ONE`, `ZERO` functions in Kokkos kernels since they are incompatible with device execution.
  [(#733)](https://github.com/PennyLaneAI/pennylane-lightning/pull/733)

* The `tests_lkcpu_python.yml` workflow properly checks out the release or stable version of Lightning-Qubit during the test job.
  [(#723)](https://github.com/PennyLaneAI/pennylane-lightning/pull/723)

* Fix PennyLane Lightning-Kokkos and Lightning-Qubit tests for stable/stable configuration.
  [(#734)](https://github.com/PennyLaneAI/pennylane-lightning/pull/734)

* Remove the Autoray dependency from requirement files.
  [(#736)](https://github.com/PennyLaneAI/pennylane-lightning/pull/736)

* Fix the `cuda-runtime-12-0` dependency issue on RHEL8.
  [(#739)](https://github.com/PennyLaneAI/pennylane-lightning/pull/739)

* Fix the memory segmentation fault when initializing zero-wire Lightning-Kokkos.
  [(#757)](https://github.com/PennyLaneAI/pennylane-lightning/pull/757)

* Remove `pennylane.ops.op_math.controlled_decompositions.ctrl_decomp_zyz` tests with `len(control_wires) > 1`.
  [(#757)](https://github.com/PennyLaneAI/pennylane-lightning/pull/757)

* Add support for Scipy v1.14.
  [(#776)](https://github.com/PennyLaneAI/pennylane-lightning/pull/776)

* Add pickle support for the `DevPool` object in `lightning.gpu`.
  [(#772)](https://github.com/PennyLaneAI/pennylane-lightning/pull/772)

### Contributors

This release contains contributions from (in alphabetical order):

Ali Asadi, Amintor Dusko, Lillian Frederiksen, Pietropaolo Frisoni, David Ittah, Vincent Michaud-Rioux, Lee James O'Riordan, Mudit Pandey, Shuli Shu, Jay Soni

---

# Release 0.36.0

### New features since last release

* Add `cutensornet`-backed `MPS` C++ layer to `lightning.tensor`.
  [(#704)](https://github.com/PennyLaneAI/pennylane-lightning/pull/704)

* Add Python class for the `lightning.tensor` device which uses the new device API and the interface for `quimb` based on the MPS method.
  [(#671)](https://github.com/PennyLaneAI/pennylane-lightning/pull/671)

* Add compile-time support for AVX2/512 streaming operations in `lightning.qubit`.
  [(#664)](https://github.com/PennyLaneAI/pennylane-lightning/pull/664)

* `lightning.kokkos` supports mid-circuit measurements.
  [(#672)](https://github.com/PennyLaneAI/pennylane-lightning/pull/672)

* Add dynamic linking to LAPACK/OpenBlas shared objects in `scipy.libs` for both C++ and Python layer.
  [(#653)](https://github.com/PennyLaneAI/pennylane-lightning/pull/653)

* `lightning.qubit` supports mid-circuit measurements.
  [(#650)](https://github.com/PennyLaneAI/pennylane-lightning/pull/650)

* Add finite shots support in `lightning.qubit2`.
  [(#630)](https://github.com/PennyLaneAI/pennylane-lightning/pull/630)

* Add `collapse` and `normalize` methods to the `StateVectorLQubit` classes, enabling "branching" of the wavefunction. Add methods to create and seed an RNG in the `Measurements` modules.
  [(#645)](https://github.com/PennyLaneAI/pennylane-lightning/pull/645)

* Add two new Python classes (LightningStateVector and LightningMeasurements) to support `lightning.qubit2`.
  [(#613)](https://github.com/PennyLaneAI/pennylane-lightning/pull/613)

* Add analytic-mode `qml.probs` and `qml.var` support in `lightning.qubit2`.
  [(#627)](https://github.com/PennyLaneAI/pennylane-lightning/pull/627)

* Add `LightningAdjointJacobian` to support `lightning.qubit2`.
  [(#631)](https://github.com/PennyLaneAI/pennylane-lightning/pull/631)

* Add `lightning.qubit2` device which uses the new device API.
  [(#607)](https://github.com/PennyLaneAI/pennylane-lightning/pull/607)
  [(#628)](https://github.com/PennyLaneAI/pennylane-lightning/pull/628)

* Add Vector-Jacobian Product calculation support to `lightning.qubit`.
  [(#644)](https://github.com/PennyLaneAI/pennylane-lightning/pull/644)

* Add support for using new operator arithmetic as the default.
  [(#649)](https://github.com/PennyLaneAI/pennylane-lightning/pull/649)

### Breaking changes

* Split Lightning-Qubit and Lightning-Kokkos CPU Python tests with `pytest-split`. Remove `SERIAL` from Kokkos' `exec_model` matrix. Remove `all` from Lightning-Kokkos' `pl_backend` matrix. Move `clang-tidy` checks to `tidy.yml`. Avoid editable `pip` installations.
  [(#696)](https://github.com/PennyLaneAI/pennylane-lightning/pull/696)
* Update `lightning.gpu` and `lightning.kokkos` to raise an error instead of falling back to `default.qubit`.
  [(#689)](https://github.com/PennyLaneAI/pennylane-lightning/pull/689)

* Add `paths` directives to test workflows to avoid running tests that cannot be impacted by changes.
  [(#699)](https://github.com/PennyLaneAI/pennylane-lightning/pull/699)
  [(#695)](https://github.com/PennyLaneAI/pennylane-lightning/pull/695)

* Move common components of `/src/simulator/lightning_gpu/utils/` to `/src/utils/cuda_utils/`.
  [(#676)](https://github.com/PennyLaneAI/pennylane-lightning/pull/676)

* Deprecate static LAPACK linking support.
  [(#653)](https://github.com/PennyLaneAI/pennylane-lightning/pull/653)

* Migrate `lightning.qubit` to the new device API.
  [(#646)](https://github.com/PennyLaneAI/pennylane-lightning/pull/646)

* Introduce `ci:build_wheels` label, which controls wheel building on `pull_request` and other triggers.
  [(#648)](https://github.com/PennyLaneAI/pennylane-lightning/pull/648)

* Remove building wheels for Lightning Kokkos on Windows.
  [(#693)](https://github.com/PennyLaneAI/pennylane-lightning/pull/693)

### Improvements

* Add tests for Windows Wheels, fix ill-defined caching, and set the proper backend for `lightning.kokkos` wheels.
  [(#693)](https://github.com/PennyLaneAI/pennylane-lightning/pull/693)

* Replace string comparisons by `isinstance` checks where possible.
  [(#691)](https://github.com/PennyLaneAI/pennylane-lightning/pull/691)

* Refactor `cuda_utils` to remove its dependency on `custatevec.h`.
  [(#681)](https://github.com/PennyLaneAI/pennylane-lightning/pull/681)

* Add `test_templates.py` module where Grover and QSVT are tested.
  [(#684)](https://github.com/PennyLaneAI/pennylane-lightning/pull/684)

* Create `cuda_utils` for common usage of CUDA related backends.
  [(#676)](https://github.com/PennyLaneAI/pennylane-lightning/pull/676)

* Refactor `lightning_gpu_utils` unit tests to remove the dependency on statevector class.
  [(#675)](https://github.com/PennyLaneAI/pennylane-lightning/pull/675)

* Upgrade GitHub actions versions from v3 to v4.
  [(#669)](https://github.com/PennyLaneAI/pennylane-lightning/pull/669)

* Initialize the private attributes `gates_indices_` and `generators_indices_` of `StateVectorKokkos` using the definitions of the `Pennylane::Gates::Constant` namespace.
  [(#641)](https://github.com/PennyLaneAI/pennylane-lightning/pull/641)

* Add `isort` to `requirements-dev.txt` and run before `black` upon `make format` to sort Python imports.
  [(#623)](https://github.com/PennyLaneAI/pennylane-lightning/pull/623)

* Improve support for new operator arithmetic with `QuantumScriptSerializer.serialize_observables`.
  [(#670)](https://github.com/PennyLaneAI/pennylane-lightning/pull/670)

* Add `workflow_dispatch` to wheels recipes; allowing developers to build wheels manually on a branch instead of temporarily changing the headers.
  [(#679)](https://github.com/PennyLaneAI/pennylane-lightning/pull/679)

* Add the `ENABLE_LAPACK` compilation flag to toggle dynamic linking to LAPACK library.
  [(#678)](https://github.com/PennyLaneAI/pennylane-lightning/pull/678)

### Documentation

### Bug fixes

* Fix wire order permutations when using `qml.probs` with out-of-order wires.
  [(#707)](https://github.com/PennyLaneAI/pennylane-lightning/pull/707)

* Lightning Qubit once again respects the wire order specified on device instantiation.
  [(#705)](https://github.com/PennyLaneAI/pennylane-lightning/pull/705)

* `dynamic_one_shot` was refactored to use `SampleMP` measurements as a way to return the mid-circuit measurement samples. `LightningQubit`'s `simulate` is modified accordingly.
  [(#694)](https://github.com/PennyLaneAI/pennylane-lightning/pull/694)

* `LightningQubit` correctly decomposes state prep operations when used in the middle of a circuit.
  [(#687)](https://github.com/PennyLaneAI/pennylane-lightning/pull/687)

* `LightningQubit` correctly decomposes `qml.QFT` and `qml.GroverOperator` if `len(wires)` is greater than 9 and 12 respectively.
  [(#687)](https://github.com/PennyLaneAI/pennylane-lightning/pull/687)

* Specify `isort` `--py` (Python version) and `-l` (max line length) to stabilize `isort` across Python versions and environments.
  [(#647)](https://github.com/PennyLaneAI/pennylane-lightning/pull/647)

* Fix random `coverage xml` CI issues.
  [(#635)](https://github.com/PennyLaneAI/pennylane-lightning/pull/635)

* `lightning.qubit` correctly decomposed state preparation operations with adjoint differentiation.
  [(#661)](https://github.com/PennyLaneAI/pennylane-lightning/pull/661)

* Fix the failed observable serialization unit tests.
  [(#683)](https://github.com/PennyLaneAI/pennylane-lightning/pull/683)

* Update the `LightningQubit` new device API to work with Catalyst.
  [(#665)](https://github.com/PennyLaneAI/pennylane-lightning/pull/665)

* Update the version of `codecov-action` to v4 and fix the CodeCov issue with the PL-Lightning check-compatibility actions.
  [(#682)](https://github.com/PennyLaneAI/pennylane-lightning/pull/682)

* Refactor of dev prerelease auto-update-version workflow.
  [(#685)](https://github.com/PennyLaneAI/pennylane-lightning/pull/685)

* Remove gates unsupported by catalyst from TOML file.
  [(#698)](https://github.com/PennyLaneAI/pennylane-lightning/pull/698)

* Increase tolerance for a flaky test.
  [(#703)](https://github.com/PennyLaneAI/pennylane-lightning/pull/703)

* Remove `ControlledQubitUnitary` in favour of `C(QubitUnitary)` from the list of supported operations and the device TOML file. The `stopping_condition` method guarantees the consistency of decompositions.
  [(#758)](https://github.com/PennyLaneAI/pennylane-lightning/pull/758)

* Raise a clear error message with initialization of `lightning.kokkos` with zero-qubit on Windows.
  [(#758)](https://github.com/PennyLaneAI/pennylane-lightning/pull/758)


### Contributors

This release contains contributions from (in alphabetical order):

Ali Asadi, Amintor Dusko, Pietropaolo Frisoni, Thomas Germain, Christina Lee, Erick Ochoa Lopez, Vincent Michaud-Rioux, Rashid N H M, Lee James O'Riordan, Mudit Pandey, Shuli Shu

---

# Release 0.35.1

### Improvements

* Use the `adjoint` gate parameter to apply `qml.Adjoint` operations instead of matrix methods in `lightning.qubit`.
  [(#632)](https://github.com/PennyLaneAI/pennylane-lightning/pull/632)

### Bug fixes

* Fix `qml.Adjoint` support in `lightning.gpu` and `lightning.kokkos`.
  [(#632)](https://github.com/PennyLaneAI/pennylane-lightning/pull/632)

* Fix finite shots support in `lightning.qubit`, `lightning.gpu` and `lightning.kokkos`. The bug would impact calculations with measurements on observables with non-trivial diagonalizing gates and calculations with shot vectors.
  [(#632)](https://github.com/PennyLaneAI/pennylane-lightning/pull/632)

### Contributors

This release contains contributions from (in alphabetical order):

Vincent Michaud-Rioux

---

# Release 0.35.0

### New features since last release

* All backends now support `GlobalPhase` and `C(GlobalPhase)` in forward pass.
  [(#579)](https://github.com/PennyLaneAI/pennylane-lightning/pull/579)

* Add Hermitian observable support for shot-noise measurement and Lapack support.
  [(#569)](https://github.com/PennyLaneAI/pennylane-lightning/pull/569)

### Breaking changes

* Migrate `lightning.gpu` to CUDA 12.
  [(#606)](https://github.com/PennyLaneAI/pennylane-lightning/pull/606)

### Improvements

* Expand error values and strings returned from CUDA libraries.
  [(#617)](https://github.com/PennyLaneAI/pennylane-lightning/pull/617)

* `C(MultiRZ)` and `C(Rot)` gates are natively supported (with `LM` kernels).
  [(#614)](https://github.com/PennyLaneAI/pennylane-lightning/pull/614)

* Add adjoint support for `GlobalPhase` in Lightning-GPU and Lightning-Kokkos.
  [(#615)](https://github.com/PennyLaneAI/pennylane-lightning/pull/615)

* Lower the overheads of Windows CI tests.
  [(#610)](https://github.com/PennyLaneAI/pennylane-lightning/pull/610)

* Decouple LightningQubit memory ownership from numpy and migrate it to Lightning-Qubit managed state-vector class.
  [(#601)](https://github.com/PennyLaneAI/pennylane-lightning/pull/601)

* Expand support for Projector observables on Lightning-Kokkos.
  [(#601)](https://github.com/PennyLaneAI/pennylane-lightning/pull/601)

* Split Docker build cron job into two jobs: master and latest. This is mainly for reporting in the `plugin-test-matrix` repo.
  [(#600)](https://github.com/PennyLaneAI/pennylane-lightning/pull/600)

* The `BlockEncode` operation from PennyLane is now supported on all Lightning devices.
  [(#599)](https://github.com/PennyLaneAI/pennylane-lightning/pull/599)

* OpenMP acceleration can now be enabled at compile time for all `lightning.qubit` gate kernels using the `-DLQ_ENABLE_KERNEL_OMP=1` CMake argument.
  [(#510)](https://github.com/PennyLaneAI/pennylane-lightning/pull/510)

* Enable building Docker images for any branch or tag. Set the Docker build cron job to build images for the latest release and `master`.
  [(#598)](https://github.com/PennyLaneAI/pennylane-lightning/pull/598)

* Enable choosing the PennyLane-Lightning version and disabling push to Docker Hub in the Docker build workflow. Add a cron job calling the Docker build workflow.
  [(#597)](https://github.com/PennyLaneAI/pennylane-lightning/pull/597)

* Pull Kokkos v4.2.00 from the official Kokkos repository to test Lightning-Kokkos with the CUDA backend.
  [(#596)](https://github.com/PennyLaneAI/pennylane-lightning/pull/596)

* Remove deprecated MeasurementProcess.name.
  [(#605)](https://github.com/PennyLaneAI/pennylane-lightning/pull/605)

### Documentation

* Update requirements to build the documentation.
  [(#594)](https://github.com/PennyLaneAI/pennylane-lightning/pull/594)

### Bug fixes

* Downgrade auditwheel due to changes with library exclusion list.
  [(#620)](https://github.com/PennyLaneAI/pennylane-lightning/pull/620)

* List `GlobalPhase` gate in each device's TOML file.
  [(#615)](https://github.com/PennyLaneAI/pennylane-lightning/pull/615)

* Lightning-GPU's gate cache failed to distinguish between certain gates.
  For example, `MultiControlledX([0, 1, 2], "111")` and `MultiControlledX([0, 2], "00")` were applied as the same operation.
  This could happen with (at least) the following gates: `QubitUnitary`,`ControlledQubitUnitary`,`MultiControlledX`,`DiagonalQubitUnitary`,`PSWAP`,`OrbitalRotation`.
  [(#579)](https://github.com/PennyLaneAI/pennylane-lightning/pull/579)

* Ensure the stopping condition decompositions are respected for larger templated QFT and Grover operators.
  [(#609)](https://github.com/PennyLaneAI/pennylane-lightning/pull/609)

* Move concurrency group specifications from reusable Docker build workflow to the root workflows.
  [(#604)](https://github.com/PennyLaneAI/pennylane-lightning/pull/604)

* Fix `lightning-kokkos-cuda` Docker build and add CI workflow to build images and push to Docker Hub.
  [(#593)](https://github.com/PennyLaneAI/pennylane-lightning/pull/593)

* Update jax.config imports.
  [(#619)](https://github.com/PennyLaneAI/pennylane-lightning/pull/619)

* Fix apply state vector when using a Lightning handle.
  [(#622)](https://github.com/PennyLaneAI/pennylane-lightning/pull/622)

* Pinning Pytest to a version compatible with Flaky.
  [(#624)](https://github.com/PennyLaneAI/pennylane-lightning/pull/624)

### Contributors

This release contains contributions from (in alphabetical order):

Amintor Dusko, David Ittah, Vincent Michaud-Rioux, Lee J. O'Riordan, Shuli Shu, Matthew Silverman

---

# Release 0.34.0

### New features since last release

* Support added for Python 3.12 wheel builds.
  [(#541)](https://github.com/PennyLaneAI/pennylane-lightning/pull/541)

* Lightning-Qubit support arbitrary controlled gates (any wires and any control values). The kernels are implemented in the `LM` module.
  [(#576)](https://github.com/PennyLaneAI/pennylane-lightning/pull/576)

* Shot-noise related methods now accommodate observable objects with arbitrary eigenvalues. Add a Kronecker product method for two diagonal matrices.
  [(#570)](https://github.com/PennyLaneAI/pennylane-lightning/pull/570)

* Add shot-noise support for probs in the C++ layer. Probabilities are calculated from generated samples. All Lightning backends support this feature. Please note that target wires should be sorted in ascending manner.
  [(#568)](https://github.com/PennyLaneAI/pennylane-lightning/pull/568)

* Add `LM` kernels to apply arbitrary controlled operations efficiently.
  [(#516)](https://github.com/PennyLaneAI/pennylane-lightning/pull/516)

* Add shots support for variance value, probs, sample, counts calculation for given observables (`NamedObs`, `TensorProd` and `Hamiltonian`) based on Pauli words, `Identity` and `Hadamard` in the C++ layer. All Lightning backends support this support feature.
  [(#561)](https://github.com/PennyLaneAI/pennylane-lightning/pull/561)

* Add shots support for expectation value calculation for given observables (`NamedObs`, `TensorProd` and `Hamiltonian`) based on Pauli words, `Identity` and `Hadamard` in the C++ layer by adding `measure_with_samples` to the measurement interface. All Lightning backends support this support feature.
  [(#556)](https://github.com/PennyLaneAI/pennylane-lightning/pull/556)

* `qml.QubitUnitary` operators can be included in a circuit differentiated with the adjoint method. Lightning handles circuits with arbitrary non-differentiable `qml.QubitUnitary` operators. 1,2-qubit `qml.QubitUnitary` operators with differentiable parameters can be differentiated using decomposition.
  [(#540)] (https://github.com/PennyLaneAI/pennylane-lightning/pull/540)

### Breaking changes

* Set the default version of Kokkos to 4.2.00 throughout the project (CMake, CI, etc.)
  [(#578)] (https://github.com/PennyLaneAI/pennylane-lightning/pull/578)

* Overload `applyOperation` with a fifth `matrix` argument to all state vector classes to support arbitrary operations in `AdjointJacobianBase`.
  [(#540)] (https://github.com/PennyLaneAI/pennylane-lightning/pull/540)

### Improvements

* Ensure aligned memory used for numpy arrays with state-vector without reallocations.
  [(#572)](https://github.com/PennyLaneAI/pennylane-lightning/pull/572)

* Unify error messages of shot measurement related unsupported observables to better Catalyst.
  [(#577)](https://github.com/PennyLaneAI/pennylane-lightning/pull/577)

* Add configuration files to improve compatibility with Catalyst.
  [(#566)](https://github.com/PennyLaneAI/pennylane-lightning/pull/566)

* Refactor shot-noise related methods of MeasurementsBase class in the C++ layer and eigenvalues are not limited to `1` and `-1`. Add `getObs()` method to Observables class. Refactor `applyInPlaceShots` to allow users to get eigenvalues of Observables object. Deprecated `_preprocess_state` method in `MeasurementsBase` class for safer use of the `LightningQubitRaw` backend.
[(#570)](https://github.com/PennyLaneAI/pennylane-lightning/pull/570)

* Modify `setup.py` to use backend-specific build directory (`f"build_{backend}"`) to accelerate rebuilding backends in alternance.
  [(#540)] (https://github.com/PennyLaneAI/pennylane-lightning/pull/540)

* Update Dockerfile and rewrite the `build-wheel-lightning-gpu` stage to build Lightning-GPU from the `pennylane-lightning` monorepo.
  [(#539)] (https://github.com/PennyLaneAI/pennylane-lightning/pull/539)

* Add the MPI test CI workflows of Lightning-GPU in compatibility cron jobs.
  [(#536)] (https://github.com/PennyLaneAI/pennylane-lightning/pull/536)

* Add MPI synchronization in places to safely handle communicated data.
  [(#538)](https://github.com/PennyLaneAI/pennylane-lightning/pull/538)

* Add release option in compatibility cron jobs to test the release candidates of PennyLane and the Lightning plugins against one another.
  [(#531)] (https://github.com/PennyLaneAI/pennylane-lightning/pull/531)

* Add GPU workflows in compatibility cron jobs to test Lightning-GPU and Lightning-Kokkos with the Kokkos CUDA backend.
  [(#528)] (https://github.com/PennyLaneAI/pennylane-lightning/pull/528)

### Documentation

* Fixed a small typo in the documentation page for the PennyLane-Lightning GPU device.
  [(#563)](https://github.com/PennyLaneAI/pennylane-lightning/pull/563)

* Add OpenGraph social preview for Lightning docs.
  [(#574)](https://github.com/PennyLaneAI/pennylane-lightning/pull/574)

### Bug fixes

* Fix CodeCov file contention issue when uploading data from many workloads.
  [(#584)](https://github.com/PennyLaneAI/pennylane-lightning/pull/584)

* Ensure the `lightning.gpu` intermediate wheel builds are uploaded to TestPyPI.
  [(#575)](https://github.com/PennyLaneAI/pennylane-lightning/pull/575)

* Allow support for newer clang-tidy versions on non-x86_64 platforms.
  [(#567)](https://github.com/PennyLaneAI/pennylane-lightning/pull/567)

* Do not run C++ tests when testing for compatibility with PennyLane, hence fixing plugin-matrix failures. Fix Lightning-GPU workflow trigger.
  [(#571)](https://github.com/PennyLaneAI/pennylane-lightning/pull/571)

* Revert single-node multi-GPU batching behaviour to match https://github.com/PennyLaneAI/pennylane-lightning-gpu/pull/27.
  [(#564)](https://github.com/PennyLaneAI/pennylane-lightning/pull/564)

* Move deprecated `stateprep` `QuantumScript` argument into the operation list in `mpitests/test_adjoint_jacobian.py`.
  [(#540)] (https://github.com/PennyLaneAI/pennylane-lightning/pull/540)

* Fix MPI Python unit tests for the adjoint method.
  [(#538)](https://github.com/PennyLaneAI/pennylane-lightning/pull/538)

* Fix the issue with assigning kernels to ops before registering kernels on macOS
  [(#582)](https://github.com/PennyLaneAI/pennylane-lightning/pull/582)

* Update `MANIFEST.in` to include device config files and `CHANGELOG.md`
  [(#585)](https://github.com/PennyLaneAI/pennylane-lightning/pull/585)

### Contributors

This release contains contributions from (in alphabetical order):

Ali Asadi, Isaac De Vlugt, Amintor Dusko, Vincent Michaud-Rioux, Erick Ochoa Lopez, Lee James O'Riordan, Shuli Shu

---

# Release 0.33.1

* pip-installed CUDA runtime libraries can now be accessed from a virtualenv.
  [(#543)](https://github.com/PennyLaneAI/pennylane-lightning/pull/543)

### Bug fixes

* The pybind11 compiled module RPATH linkage has been restored to pre-0.33 behaviour.
  [(#543)](https://github.com/PennyLaneAI/pennylane-lightning/pull/543)

### Contributors

This release contains contributions from (in alphabetical order):

Lee J. O'Riordan

---

# Release 0.33.0

### New features since last release

* Add documentation updates for the `lightning.gpu` backend.
  [(#525)] (https://github.com/PennyLaneAI/pennylane-lightning/pull/525)

* Add `SparseHamiltonian` support for Lightning-Qubit and Lightning-GPU.
  [(#526)] (https://github.com/PennyLaneAI/pennylane-lightning/pull/526)

* Add `SparseHamiltonian` support for Lightning-Kokkos.
  [(#527)] (https://github.com/PennyLaneAI/pennylane-lightning/pull/527)

* Integrate python/pybind layer of distributed Lightning-GPU into the Lightning monorepo with Python unit tests.
  [(#518)] (https://github.com/PennyLaneAI/pennylane-lightning/pull/518)

* Integrate the distributed C++ backend of Lightning-GPU into the Lightning monorepo.
  [(#514)] (https://github.com/PennyLaneAI/pennylane-lightning/pull/514)

* Integrate Lightning-GPU into the Lightning monorepo. The new backend is named `lightning.gpu` and includes all single-GPU features.
  [(#499)] (https://github.com/PennyLaneAI/pennylane-lightning/pull/499)

* Build Linux wheels for Lightning-GPU (CUDA-11).
  [(#517)](https://github.com/PennyLaneAI/pennylane-lightning/pull/517)

* Add `Dockerfile` in `docker` and `make docker` workflow in `Makefile`. The Docker images and documentation are available on [DockerHub](https://hub.docker.com/repository/docker/pennylaneai/pennylane).
  [(#496)](https://github.com/PennyLaneAI/pennylane-lightning/pull/496)

* Add mid-circuit state preparation operation tests.
  [(#495)](https://github.com/PennyLaneAI/pennylane-lightning/pull/495)

### Breaking changes

* Add `tests_gpu.yml` workflow to test the Lightning-Kokkos backend with CUDA-12.
  [(#494)](https://github.com/PennyLaneAI/pennylane-lightning/pull/494)

* Implement `LM::GeneratorDoubleExcitation`, `LM::GeneratorDoubleExcitationMinus`, `LM::GeneratorDoubleExcitationPlus` kernels. Lightning-Qubit default kernels are now strictly from the `LM` implementation, which requires less memory and is faster for large state vectors.
  [(#512)](https://github.com/PennyLaneAI/pennylane-lightning/pull/512)

* Add workflows validating compatibility between PennyLane and Lightning's most recent stable releases and development (latest) versions.
  [(#507)](https://github.com/PennyLaneAI/pennylane-lightning/pull/507)
  [(#498)](https://github.com/PennyLaneAI/pennylane-lightning/pull/498)

* Introduce `timeout-minutes` in various workflows, mainly to avoid Windows builds hanging for several hours.
  [(#503)](https://github.com/PennyLaneAI/pennylane-lightning/pull/503)

* Cast integral-valued arrays to the device's complex type on entry in `_preprocess_state_vector` to ensure the state is correctly represented with floating-point numbers.
  [(#501)](https://github.com/PennyLaneAI/pennylane-lightning/pull/501)

* Update `DefaultQubit` to `DefaultQubitLegacy` on Lightning fallback.
  [(#500)](https://github.com/PennyLaneAI/pennylane-lightning/pull/500)

* Enums defined in `GateOperation.hpp` start at `1` (previously `0`). `::BEGIN` is introduced in a few places where it was assumed `0` accordingly.
  [(#485)](https://github.com/PennyLaneAI/pennylane-lightning/pull/485)

* Enable pre-commit hooks to format all Python files and linting of all Python source files.
  [(#485)](https://github.com/PennyLaneAI/pennylane-lightning/pull/485)

### Improvements

* Improve Python testing for Lightning-GPU (+MPI) by adding jobs in Actions files and adding Python tests to increase code coverage.
  [(#522)](https://github.com/PennyLaneAI/pennylane-lightning/pull/522)

* Add support for `pip install pennylane-lightning[kokkos]` for the OpenMP backend.
  [(#515)](https://github.com/PennyLaneAI/pennylane-lightning/pull/515)

* Update `setup.py` to allow for multi-package co-existence. The `PennyLane_Lightning` package now is the responsible for the core functionality, and will be depended upon by all other extensions.
  [(#504)] (https://github.com/PennyLaneAI/pennylane-lightning/pull/504)

* Redesign Lightning-Kokkos `StateVectorKokkos` class to use Kokkos `RangePolicy` together with special functors in `applyMultiQubitOp` to apply 1- to 4-wire generic unitary gates. For more than 4 wires, the general implementation using Kokkos `TeamPolicy` is employed to yield the best all-around performance.
  [(#490)] (https://github.com/PennyLaneAI/pennylane-lightning/pull/490)

* Redesign Lightning-Kokkos `Measurements` class to use Kokkos `RangePolicy` together with special functors to obtain the expectation value of 1- to 4-wire generic unitary gates. For more than 4 wires, the general implementation using Kokkos `TeamPolicy` is employed to yield the best all-around performance.
  [(#489)] (https://github.com/PennyLaneAI/pennylane-lightning/pull/489)

* Add tests to increase Lightning-Kokkos coverage.
  [(#485)](https://github.com/PennyLaneAI/pennylane-lightning/pull/485)

* Add memory locality tag reporting and adjoint diff dispatch for `lightning.qubit` statevector classes.
  [(#492)](https://github.com/PennyLaneAI/pennylane-lightning/pull/492)

* Add support for dependent external packages to C++ core.
  [(#482)](https://github.com/PennyLaneAI/pennylane-lightning/pull/482)

* Add support for building multiple backend simulators.
  [(#497)](https://github.com/PennyLaneAI/pennylane-lightning/pull/497)

### Documentation

### Bug fixes

* Fix CI issues running python-cov with MPI.
  [(#535)](https://github.com/PennyLaneAI/pennylane-lightning/pull/535)

* Re-add support for `pip install pennylane-lightning[gpu]`.
  [(#515)](https://github.com/PennyLaneAI/pennylane-lightning/pull/515)

* Switch most Lightning-Qubit default kernels to `LM`. Add `LM::multiQubitOp` tests, failing when targeting out-of-order wires clustered close to `num_qubits-1`. Fix the `LM::multiQubitOp` kernel implementation by introducing a generic `revWireParity` routine and replacing the `bitswap`-based implementation. Mimic the changes fixing the corresponding `multiQubitOp` and `expval` functors in Lightning-Kokkos.
  [(#511)](https://github.com/PennyLaneAI/pennylane-lightning/pull/511)

* Fix RTD builds by removing unsupported `system_packages` configuration option.
  [(#491)](https://github.com/PennyLaneAI/pennylane-lightning/pull/491)

### Contributors

This release contains contributions from (in alphabetical order):

Ali Asadi, Amintor Dusko, Vincent Michaud-Rioux, Lee J. O'Riordan, Shuli Shu

---

# Release 0.32.0

### New features since last release

* The `lightning.kokkos` backend supports Nvidia GPU execution (with Kokkos v4 and CUDA v12).
  [(#477)](https://github.com/PennyLaneAI/pennylane-lightning/pull/477)

* Complete overhaul of repository structure to facilitates integration of multiple backends. Refactoring efforts we directed to improve development performance, code reuse and decrease overall overhead to propagate changes through backends. New C++ modular build strategy allows for faster test builds restricted to a module. Update CI/CD actions concurrency strategy. Change minimal Python version to 3.9.
  [(#472)] (https://github.com/PennyLaneAI/pennylane-lightning/pull/472)

* Wheels are built with native support for sparse Hamiltonians.
  [(#470)] (https://github.com/PennyLaneAI/pennylane-lightning/pull/470)

* Add native support to sparse Hamiltonians in the absence of Kokkos & Kokkos-kernels.
  [(#465)] (https://github.com/PennyLaneAI/pennylane-lightning/pull/465)

### Breaking changes

* Rename `QubitStateVector` to `StatePrep` in the `LightningQubit` and `LightningKokkos` classes.
  [(#486)](https://github.com/PennyLaneAI/pennylane-lightning/pull/486)

* Modify `adjointJacobian` methods to accept a (maybe unused) reference `StateVectorT`, allowing device-backed simulators to directly access state vector data for adjoint differentiation instead of copying it back-and-forth into `JacobianData` (host memory).
  [(#477)](https://github.com/PennyLaneAI/pennylane-lightning/pull/477)

### Improvements

* Refactor LKokkos `Measurements` class to use (fast) specialized functors whenever possible.
  [(#481)] (https://github.com/PennyLaneAI/pennylane-lightning/pull/481)

* Merge Lightning Qubit and Lightning Kokkos backends in the new repository.
  [(#472)] (https://github.com/PennyLaneAI/pennylane-lightning/pull/472)

* Integrated new unified docs for Lightning Kokkos and Lightning Qubit packages.
  [(#473)] (https://github.com/PennyLaneAI/pennylane-lightning/pull/473)

### Documentation

### Bug fixes

* Ensure PennyLane has an `active_return` attribute before calling it.
 [(#483)] (https://github.com/PennyLaneAI/pennylane-lightning/pull/483)

* Do no import `sqrt2_v` from `<numbers>` in `Util.hpp` to resolve issue with Lightning-GPU builds.
  [(#479)](https://github.com/PennyLaneAI/pennylane-lightning/pull/479)

* Update the CMake internal references to enable sub-project compilation with affecting the parent package.
  [(#478)](https://github.com/PennyLaneAI/pennylane-lightning/pull/478)

* `apply` no longer mutates the inputted list of operations.
  [(#474)](https://github.com/PennyLaneAI/pennylane-lightning/pull/474)

### Contributors

This release contains contributions from (in alphabetical order):

Amintor Dusko, Christina Lee, Vincent Michaud-Rioux, Lee J. O'Riordan

---

# Release 0.31.0

### New features since last release

* Update Kokkos support to 4.0.01.
  [(#439)] (https://github.com/PennyLaneAI/pennylane-lightning/pull/439)

### Breaking changes

* Update tests to be compliant with PennyLane v0.31.0 development changes and deprecations.
  [(#448)](https://github.com/PennyLaneAI/pennylane-lightning/pull/448)

### Improvements

* Remove logic from `setup.py` and transfer paths and env variable definitions into workflow files.
  [(#450)](https://github.com/PennyLaneAI/pennylane-lightning/pull/450)

* Detect MKL or CBLAS if `ENABLE_BLAS=ON` making sure that BLAS is linked as expected.
  [(#449)](https://github.com/PennyLaneAI/pennylane-lightning/pull/449)

### Documentation

* Fix LightningQubit class parameter documentation.
  [(#456)](https://github.com/PennyLaneAI/pennylane-lightning/pull/456)

### Bug fixes

* Ensure cross-platform wheels continue to build with updates in git safety checks.
  [(#452)](https://github.com/PennyLaneAI/pennylane-lightning/pull/452)

* Fixing Python version bug introduce in [(#450)](https://github.com/PennyLaneAI/pennylane-lightning/pull/450)
  when `Python_EXECUTABLE` was removed from `setup.py`.
  [(#461)](https://github.com/PennyLaneAI/pennylane-lightning/pull/461)

* Ensure aligned allocator definition works with C++20 compilers.
  [(#438)](https://github.com/PennyLaneAI/pennylane-lightning/pull/438)

* Prevent multiple threads from calling `Kokkos::initialize` or `Kokkos::finalize`.
  [(#439)](https://github.com/PennyLaneAI/pennylane-lightning/pull/439)

### Contributors

This release contains contributions from (in alphabetical order):

Vincent Michaud-Rioux, Lee J. O'Riordan, Chae-Yeun Park

---

# Release 0.30.0

### New features since last release

* Add MCMC sampler.
  [(#384)] (https://github.com/PennyLaneAI/pennylane-lightning/pull/384)

* Serialize PennyLane's arithmetic operators when they are used as observables
  that are expressed in the Pauli basis.
  [(#424)](https://github.com/PennyLaneAI/pennylane-lightning/pull/424)

### Breaking changes

* Lightning now works with the new return types specification that is now default in PennyLane.
  See [the PennyLane `qml.enable_return`](https://docs.pennylane.ai/en/stable/code/api/pennylane.enable_return.html?highlight=enable_return) documentation for more information on this change.
  [(#427)](https://github.com/PennyLaneAI/pennylane-lightning/pull/427)

Instead of creating potentially ragged numpy array, devices and `QNode`'s now return an object of the same type as that
returned by the quantum function.

```
>>> dev = qml.device('lightning.qubit', wires=1)
>>> @qml.qnode(dev, diff_method="adjoint")
... def circuit(x):
...     qml.RX(x, wires=0)
...     return qml.expval(qml.PauliY(0)), qml.expval(qml.PauliZ(0))
>>> x = qml.numpy.array(0.5)
>>> circuit(qml.numpy.array(0.5))
(array(-0.47942554), array(0.87758256))
```

Interfaces like Jax or Torch handle tuple outputs without issues:

```
>>> jax.jacobian(circuit)(jax.numpy.array(0.5))
(Array(-0.87758255, dtype=float32, weak_type=True),
Array(-0.47942555, dtype=float32, weak_type=True))
```

Autograd cannot differentiate an output tuple, so results must be converted to an array before
use with `qml.jacobian`:

```
>>> qml.jacobian(lambda y: qml.numpy.array(circuit(y)))(x)
array([-0.87758256, -0.47942554])
```

Alternatively, the quantum function itself can return a numpy array of measurements:

```
>>> dev = qml.device('lightning.qubit', wires=1)
>>> @qml.qnode(dev, diff_method="adjoint")
>>> def circuit2(x):
...     qml.RX(x, wires=0)
...     return np.array([qml.expval(qml.PauliY(0)), qml.expval(qml.PauliZ(0))])
>>> qml.jacobian(circuit2)(np.array(0.5))
array([-0.87758256, -0.47942554])
```

### Improvements

* Remove deprecated `set-output` commands from workflow files.
  [(#437)](https://github.com/PennyLaneAI/pennylane-lightning/pull/437)

* Lightning wheels are now checked with `twine check` post-creation for PyPI compatibility.
  [(#430)](https://github.com/PennyLaneAI/pennylane-lightning/pull/430)

* Lightning has been made compatible with the change in return types specification.
  [(#427)](https://github.com/PennyLaneAI/pennylane-lightning/pull/427)

* Lightning is compatible with clang-tidy version 16.
  [(#429)](https://github.com/PennyLaneAI/pennylane-lightning/pull/429)

### Contributors

This release contains contributions from (in alphabetical order):

Christina Lee, Vincent Michaud-Rioux, Lee James O'Riordan, Chae-Yeun Park, Matthew Silverman

---

# Release 0.29.0

### Improvements

* Remove runtime dependency on ninja build system.
  [(#414)](https://github.com/PennyLaneAI/pennylane-lightning/pull/414)

* Allow better integration and installation support with CMake targeted binary builds.
  [(#403)](https://github.com/PennyLaneAI/pennylane-lightning/pull/403)

* Remove explicit Numpy and Scipy requirements.
  [(#412)](https://github.com/PennyLaneAI/pennylane-lightning/pull/412)

* Get `llvm` installation root from the environment variable `LLVM_ROOT_DIR` (or fallback to `brew`).
  [(#413)](https://github.com/PennyLaneAI/pennylane-lightning/pull/413)

* Update AVX2/512 kernel infrastructure for additional gate/generator operations.
  [(#404)](https://github.com/PennyLaneAI/pennylane-lightning/pull/404)

* Remove unnecessary lines for resolving CodeCov issue.
  [(#415)](https://github.com/PennyLaneAI/pennylane-lightning/pull/415)

* Add more AVX2/512 gate operations.
  [(#393)](https://github.com/PennyLaneAI/pennylane-lightning/pull/393)

### Documentation

### Bug fixes

* Ensure error raised when asking for out of order marginal probabilities. Prevents the return of incorrect results.
  [(#416)](https://github.com/PennyLaneAI/pennylane-lightning/pull/416)

* Fix Github shields in README.
  [(#402)](https://github.com/PennyLaneAI/pennylane-lightning/pull/402)

### Contributors

Amintor Dusko, Vincent Michaud-Rioux, Lee James O'Riordan, Chae-Yeun Park

---

# Release 0.28.2

### Bug fixes

* Fix Python module versioning for Linux wheels.
  [(#408)](https://github.com/PennyLaneAI/pennylane-lightning/pull/408)

### Contributors

This release contains contributions from (in alphabetical order):

Amintor Dusko, Shuli Shu, Trevor Vincent

---

# Release 0.28.1

### Bug fixes

* Fix Pybind11 module versioning and locations for Windows wheels.
  [(#400)](https://github.com/PennyLaneAI/pennylane-lightning/pull/400)

### Contributors

This release contains contributions from (in alphabetical order):

Lee J. O'Riordan

---

# Release 0.28.0

### Breaking changes

* Deprecate support for Python 3.7.
  [(#391)](https://github.com/PennyLaneAI/pennylane-lightning/pull/391)

### Improvements

* Improve Lightning package structure for external use as a C++ library.
  [(#369)](https://github.com/PennyLaneAI/pennylane-lightning/pull/369)

* Improve the stopping condition method.
  [(#386)](https://github.com/PennyLaneAI/pennylane-lightning/pull/386)

### Bug fixes

- Pin CMake to 3.24.x in wheel-builder to avoid Python not found error in CMake 3.25, when building wheels for PennyLane-Lightning-GPU.
  [(#387)](https://github.com/PennyLaneAI/pennylane-lightning/pull/387)

### Contributors

This release contains contributions from (in alphabetical order):

Amintor Dusko, Lee J. O'Riordan

---

# Release 0.27.0

### New features since last release

* Enable building of Python 3.11 wheels and upgrade Python on CI/CD workflows to 3.8.
  [(#381)](https://github.com/PennyLaneAI/pennylane-lightning/pull/381)

### Breaking changes

### Improvements

* Update clang-tools version in Github workflows.
  [(#351)](https://github.com/PennyLaneAI/pennylane-lightning/pull/351)

* Improve tests and checks CI/CD pipelines.
  [(#353)](https://github.com/PennyLaneAI/pennylane-lightning/pull/353)

* Implement 3 Qubits gates (CSWAP & Toffoli) & 4 Qubits gates (DoubleExcitation, DoubleExcitationMinus, DoubleExcitationPlus) in LM manner.
  [(#362)](https://github.com/PennyLaneAI/pennylane-lightning/pull/362)

* Upgrade Kokkos and Kokkos Kernels to 3.7.00, and improve sparse matrix-vector multiplication performance and memory usage.
  [(#361)](https://github.com/PennyLaneAI/pennylane-lightning/pull/361)

* Update Linux (ubuntu-latest) architecture x86_64 wheel-builder from GCC 10.x to GCC 11.x.
  [(#373)](https://github.com/PennyLaneAI/pennylane-lightning/pull/373)

* Update gcc and g++ 10.x to 11.x in CI tests. This update brings improved support for newer C++ features.
  [(#370)](https://github.com/PennyLaneAI/pennylane-lightning/pull/370)

* Change Lightning to inherit from QubitDevice instead of DefaultQubit.
  [(#365)](https://github.com/PennyLaneAI/pennylane-lightning/pull/365)

### Documentation

### Bug fixes

* Use mutex when accessing cache in KernelMap.
  [(#382)](https://github.com/PennyLaneAI/pennylane-lightning/pull/382)

### Contributors

This release contains contributions from (in alphabetical order):

Amintor Dusko, Chae-Yeun Park, Monit Sharma, Shuli Shu

---

# Release 0.26.1

### Bug fixes

* Fixes the transposition method used in the probability calculation.
  [(#377)](https://github.com/PennyLaneAI/pennylane-lightning/pull/377)

### Contributor

Amintor Dusko

---
# Release 0.26.0

### Improvements

* Introduces requirements-dev.txt and improves dockerfile.
  [(#330)](https://github.com/PennyLaneAI/pennylane-lightning/pull/330)

* Support `expval` for a Hamiltonian.
  [(#333)](https://github.com/PennyLaneAI/pennylane-lightning/pull/333)

* Implements caching for Kokkos installation.
  [(#316)](https://github.com/PennyLaneAI/pennylane-lightning/pull/316)

* Supports measurements of operator arithmetic classes such as `Sum`, `Prod`,
  and `SProd` by deferring handling of them to `DefaultQubit`.
  [(#349)](https://github.com/PennyLaneAI/pennylane-lightning/pull/349)

```
@qml.qnode(qml.device('lightning.qubit', wires=2))
def circuit():
    obs = qml.s_prod(2.1, qml.PauliZ(0)) + qml.op_sum(qml.PauliX(0), qml.PauliZ(1))
    return qml.expval(obs)
```

### Bug fixes

* Test updates to reflect new measurement error messages.
  [(#334)](https://github.com/PennyLaneAI/pennylane-lightning/pull/334)

* Updates to the release tagger to fix incompatibilities with RTD.
  [(#344)](https://github.com/PennyLaneAI/pennylane-lightning/pull/344)

* Update cancel-workflow-action and bot credentials.
  [(#345)](https://github.com/PennyLaneAI/pennylane-lightning/pull/345)

### Contributors

This release contains contributions from (in alphabetical order):

Amintor Dusko, Christina Lee, Lee J. O'Riordan, Chae-Yeun Park

---

# Release 0.25.0

### New features since last release

### Breaking changes

* We explicitly disable support for PennyLane's parameter broadcasting.
[#317](https://github.com/PennyLaneAI/pennylane-lightning/pull/317)

* We explicitly remove support for PennyLane's `Sum`, `SProd` and `Prod`
  as observables.
  [(#326)](https://github.com/PennyLaneAI/pennylane-lightning/pull/326)

### Improvements

* CI builders use a reduced set of resources and redundant tests for PRs.
  [(#319)](https://github.com/PennyLaneAI/pennylane-lightning/pull/319)

* Parallelize wheel-builds where applicable.
  [(#314)](https://github.com/PennyLaneAI/pennylane-lightning/pull/314)

* AVX2/512 kernels are now available on Linux/MacOS with x86-64 architecture.
  [(#313)](https://github.com/PennyLaneAI/pennylane-lightning/pull/313)

### Documentation

* Updated ReadTheDocs runner version from Ubuntu 20.04 to 22.04
  [(#327)](https://github.com/PennyLaneAI/pennylane-lightning/pull/327)

### Bug fixes

* Test updates to reflect new additions to PennyLane.
  [(#318)](https://github.com/PennyLaneAI/pennylane-lightning/pull/318)

### Contributors

This release contains contributions from (in alphabetical order):

Amintor Dusko, Christina Lee, Rashid N H M, Lee J. O'Riordan, Chae-Yeun Park

---

# Release 0.24.0

### New features since last release

* Add `SingleExcitation` and `DoubleExcitation` qchem gates and generators.
  [(#289)](https://github.com/PennyLaneAI/pennylane-lightning/pull/289)

* Add a new dispatch mechanism for future kernels.
  [(#291)](https://github.com/PennyLaneAI/pennylane-lightning/pull/291)

* Add `IsingXY` gate operation.
  [(#303)](https://github.com/PennyLaneAI/pennylane-lightning/pull/303)

* Support `qml.state()` in vjp and Hamiltonian in adjoint jacobian.
  [(#294)](https://github.com/PennyLaneAI/pennylane-lightning/pull/294)

### Breaking changes

* Codebase is now moving to C++20. The default compiler for Linux is now GCC10.
  [(#295)](https://github.com/PennyLaneAI/pennylane-lightning/pull/295)

* Minimum macOS version is changed to 10.15 (Catalina).
  [(#295)](https://github.com/PennyLaneAI/pennylane-lightning/pull/295)

### Improvements

* Split matrix operations, refactor dispatch mechanisms, and add a benchmark suits.
  [(#274)](https://github.com/PennyLaneAI/pennylane-lightning/pull/274)

* Add native support for the calculation of sparse Hamiltonians' expectation values.
Sparse operations are offloaded to [Kokkos](https://github.com/kokkos/kokkos) and
[Kokkos-Kernels](https://github.com/kokkos/kokkos-kernels).
  [(#283)](https://github.com/PennyLaneAI/pennylane-lightning/pull/283)

* Device `lightning.qubit` now accepts a datatype for a statevector.
  [(#290)](https://github.com/PennyLaneAI/pennylane-lightning/pull/290)

```python
dev1 = qml.device('lightning.qubit', wires=4, c_dtype=np.complex64) # for single precision
dev2 = qml.device('lightning.qubit', wires=4, c_dtype=np.complex128) # for double precision
```

### Documentation

* Use the centralized [Xanadu Sphinx Theme](https://github.com/XanaduAI/xanadu-sphinx-theme)
  to style the Sphinx documentation.
  [(#287)](https://github.com/PennyLaneAI/pennylane-lightning/pull/287)

### Bug fixes

* Fix the issue with using available `clang-format` version in format.
  [(#288)](https://github.com/PennyLaneAI/pennylane-lightning/pull/288)

* Fix a bug in the generator of `DoubleExcitationPlus`.
  [(#298)](https://github.com/PennyLaneAI/pennylane-lightning/pull/298)

### Contributors

This release contains contributions from (in alphabetical order):

Mikhail Andrenkov, Ali Asadi, Amintor Dusko, Lee James O'Riordan, Chae-Yeun Park, and Shuli Shu

---

# Release 0.23.0

### New features since last release

* Add `generate_samples()` to lightning.
  [(#247)](https://github.com/PennyLaneAI/pennylane-lightning/pull/247)

* Add Lightning GBenchmark Suite.
  [(#249)](https://github.com/PennyLaneAI/pennylane-lightning/pull/249)

* Support runtime and compile information.
  [(#253)](https://github.com/PennyLaneAI/pennylane-lightning/pull/253)

### Improvements

* Add `ENABLE_BLAS` build to CI checks.
  [(#249)](https://github.com/PennyLaneAI/pennylane-lightning/pull/249)

* Add more `clang-tidy` checks and kernel tests.
  [(#253)](https://github.com/PennyLaneAI/pennylane-lightning/pull/253)

* Add C++ code coverage to CI.
  [(#265)](https://github.com/PennyLaneAI/pennylane-lightning/pull/265)

* Skip over identity operations in `"lightning.qubit"`.
  [(#268)](https://github.com/PennyLaneAI/pennylane-lightning/pull/268)

### Bug fixes

* Update tests to remove `JacobianTape`.
  [(#260)](https://github.com/PennyLaneAI/pennylane-lightning/pull/260)

* Fix tests for MSVC.
  [(#264)](https://github.com/PennyLaneAI/pennylane-lightning/pull/264)

* Fix `#include <cpuid.h>` for PPC and AArch64 in Linux.
  [(#266)](https://github.com/PennyLaneAI/pennylane-lightning/pull/266)

* Remove deprecated tape execution methods.
  [(#270)](https://github.com/PennyLaneAI/pennylane-lightning/pull/270)

* Update `qml.probs` in `test_measures.py`.
  [(#280)](https://github.com/PennyLaneAI/pennylane-lightning/pull/280)

### Contributors

This release contains contributions from (in alphabetical order):

Ali Asadi, Chae-Yeun Park, Lee James O'Riordan, and Trevor Vincent

---

# Release 0.22.1

### Bug fixes

* Ensure `Identity ` kernel is registered to C++ dispatcher.
  [(#275)](https://github.com/PennyLaneAI/pennylane-lightning/pull/275)

---

# Release 0.22.0

### New features since last release

* Add Docker support.
  [(#234)](https://github.com/PennyLaneAI/pennylane-lightning/pull/234)

### Improvements

* Update quantum tapes serialization and Python tests.
  [(#239)](https://github.com/PennyLaneAI/pennylane-lightning/pull/239)

* Clang-tidy is now enabled for both tests and examples builds under Github Actions.
  [(#237)](https://github.com/PennyLaneAI/pennylane-lightning/pull/237)

* The return type of `StateVectorBase` data is now derived-class defined.
  [(#237)](https://github.com/PennyLaneAI/pennylane-lightning/pull/237)

* Update adjointJacobian and VJP methods.
  [(#222)](https://github.com/PennyLaneAI/pennylane-lightning/pull/222)

* Set GitHub workflow to upload wheels to Test PyPI.
  [(#220)](https://github.com/PennyLaneAI/pennylane-lightning/pull/220)

* Finalize the new kernel implementation.
  [(#212)](https://github.com/PennyLaneAI/pennylane-lightning/pull/212)

### Documentation

* Use of batching with OpenMP threads is documented.
  [(#221)](https://github.com/PennyLaneAI/pennylane-lightning/pull/221)

### Bug fixes

* Fix for OOM errors when using adjoint with large numbers of observables.
  [(#221)](https://github.com/PennyLaneAI/pennylane-lightning/pull/221)

* Add virtual destructor to C++ state-vector classes.
  [(#200)](https://github.com/PennyLaneAI/pennylane-lightning/pull/200)

* Fix a bug in Python tests with operations' `matrix` calls.
  [(#238)](https://github.com/PennyLaneAI/pennylane-lightning/pull/238)

* Refactor utility header and fix a bug in linear algebra function with CBLAS.
  [(#228)](https://github.com/PennyLaneAI/pennylane-lightning/pull/228)

### Contributors

This release contains contributions from (in alphabetical order):

Ali Asadi, Chae-Yeun Park, Lee James O'Riordan

---

# Release 0.21.0

### New features since last release

* Add C++ only benchmark for a given list of gates.
  [(#199)](https://github.com/PennyLaneAI/pennylane-lightning/pull/199)

* Wheel-build support for Python 3.10.
  [(#186)](https://github.com/PennyLaneAI/pennylane-lightning/pull/186)

* C++ support for probability, expectation value and variance calculations.
  [(#185)](https://github.com/PennyLaneAI/pennylane-lightning/pull/185)

* Add bindings to C++ expval, var, probs.
  [(#214)](https://github.com/PennyLaneAI/pennylane-lightning/pull/214)

### Improvements

* `setup.py` adds debug only when --debug is given
  [(#208)](https://github.com/PennyLaneAI/pennylane-lightning/pull/208)

* Add new highly-performant C++ kernels for quantum gates.
  [(#202)](https://github.com/PennyLaneAI/pennylane-lightning/pull/202)

The new kernels significantly improve the runtime performance of PennyLane-Lightning
for both differentiable and non-differentiable workflows. Here is an example workflow
using the adjoint differentiation method with a circuit of 5 strongly entangling layers:

```python
import pennylane as qml
from pennylane import numpy as np
from pennylane.templates.layers import StronglyEntanglingLayers
from numpy.random import random
np.random.seed(42)
n_layers = 5
n_wires = 6
dev = qml.device("lightning.qubit", wires=n_wires)

@qml.qnode(dev, diff_method="adjoint")
def circuit(weights):
    StronglyEntanglingLayers(weights, wires=list(range(n_wires)))
    return [qml.expval(qml.PauliZ(i)) for i in range(n_wires)]

init_weights = np.random.random(StronglyEntanglingLayers.shape(n_layers=n_layers, n_wires=n_wires))
params = np.array(init_weights,requires_grad=True)
jac = qml.jacobian(circuit)(params)
```
The latest release shows improved performance on both single and multi-threaded evaluations!

<img src="https://raw.githubusercontent.com/PennyLaneAI/pennylane-lightning/v0.21.0-rc0/doc/_static/lightning_v20_v21_bm.png" width=50%/>

* Ensure debug info is built into dynamic libraries.
  [(#201)](https://github.com/PennyLaneAI/pennylane-lightning/pull/201)

### Documentation

* New guidelines on adding and benchmarking C++ kernels.
  [(#202)](https://github.com/PennyLaneAI/pennylane-lightning/pull/202)

### Bug fixes

* Update clang-format version
  [(#219)](https://github.com/PennyLaneAI/pennylane-lightning/pull/219)

* Fix failed tests on Windows.
  [(#218)](https://github.com/PennyLaneAI/pennylane-lightning/pull/218)

* Update clang-format version
  [(#219)](https://github.com/PennyLaneAI/pennylane-lightning/pull/219)

* Add virtual destructor to C++ state-vector classes.
  [(#200)](https://github.com/PennyLaneAI/pennylane-lightning/pull/200)

* Fix failed tests for the non-binary wheel.
  [(#213)](https://github.com/PennyLaneAI/pennylane-lightning/pull/213)

* Add virtual destructor to C++ state-vector classes.
  [(#200)](https://github.com/PennyLaneAI/pennylane-lightning/pull/200)

### Contributors

This release contains contributions from (in alphabetical order):

Ali Asadi, Amintor Dusko, Chae-Yeun Park, Lee James O'Riordan

---

# Release 0.20.1

### Bug fixes

* Fix missing header-files causing build errors in algorithms module.
  [(#193)](https://github.com/PennyLaneAI/pennylane-lightning/pull/193)

* Fix failed tests for the non-binary wheel.
  [(#191)](https://github.com/PennyLaneAI/pennylane-lightning/pull/191)

---
# Release 0.20.2

### Bug fixes

* Introduce CY kernel to Lightning to avoid issues with decomposition.
  [(#203)](https://github.com/PennyLaneAI/pennylane-lightning/pull/203)

### Contributors

This release contains contributions from (in alphabetical order):

Lee J. O'Riordan

# Release 0.20.1

### Bug fixes

* Fix missing header-files causing build errors in algorithms module.
  [(#193)](https://github.com/PennyLaneAI/pennylane-lightning/pull/193)

* Fix failed tests for the non-binary wheel.
  [(#191)](https://github.com/PennyLaneAI/pennylane-lightning/pull/191)

# Release 0.20.0

### New features since last release

* Add wheel-builder support for Python 3.10.
  [(#186)](https://github.com/PennyLaneAI/pennylane-lightning/pull/186)

* Add VJP support to PL-Lightning.
  [(#181)](https://github.com/PennyLaneAI/pennylane-lightning/pull/181)

* Add complex64 support in PL-Lightning.
  [(#177)](https://github.com/PennyLaneAI/pennylane-lightning/pull/177)

* Added examples folder containing aggregate gate performance test.
  [(#165)](https://github.com/PennyLaneAI/pennylane-lightning/pull/165)

### Breaking changes

### Improvements

* Update PL-Lightning to support new features in PL.
  [(#179)](https://github.com/PennyLaneAI/pennylane-lightning/pull/179)

### Documentation

* Lightning setup.py build process uses CMake.
  [(#176)](https://github.com/PennyLaneAI/pennylane-lightning/pull/176)

### Contributors

This release contains contributions from (in alphabetical order):

Ali Asadi, Chae-Yeun Park, Isidor Schoch, Lee James O'Riordan

---

# Release 0.19.0

* Add Cache-Friendly DOTC, GEMV, GEMM along with BLAS Support.
  [(#155)](https://github.com/PennyLaneAI/pennylane-lightning/pull/155)

### Improvements

* The performance of parametric gates has been improved.
  [(#157)](https://github.com/PennyLaneAI/pennylane-lightning/pull/157)

* AVX support is enabled for Linux users on Intel/AMD platforms.
  [(#157)](https://github.com/PennyLaneAI/pennylane-lightning/pull/157)

* PennyLane-Lightning has been updated to conform with clang-tidy
  recommendations for modernization, offering performance improvements across
  all use-cases.
  [(#153)](https://github.com/PennyLaneAI/pennylane-lightning/pull/153)

### Breaking changes

* Linux users on `x86_64` must have a CPU supporting AVX.
  [(#157)](https://github.com/PennyLaneAI/pennylane-lightning/pull/157)

### Bug fixes

* OpenMP built with Intel MacOS CI runners causes failures on M1 Macs. OpenMP is currently
  disabled in the built wheels until this can be resolved with Github Actions runners.
  [(#166)](https://github.com/PennyLaneAI/pennylane-lightning/pull/166)

### Contributors

This release contains contributions from (in alphabetical order):

Ali Asadi, Lee James O'Riordan

---

# Release 0.18.0

### New features since last release

* PennyLane-Lightning now provides a high-performance
  [adjoint Jacobian](http://arxiv.org/abs/2009.02823) method for differentiating quantum circuits.
  [(#136)](https://github.com/PennyLaneAI/pennylane-lightning/pull/136)

  The adjoint method operates after a forward pass by iteratively applying inverse gates to scan
  backwards through the circuit. The method is already available in PennyLane's
  `default.qubit` device, but the version provided by `lightning.qubit` integrates with the C++
  backend and is more performant, as shown in the plot below:

  <img src="https://raw.githubusercontent.com/PennyLaneAI/pennylane-lightning/master/doc/_static/lightning_adjoint.png" width=70%/>

  The plot compares the average runtime of `lightning.qubit` and `default.qubit` for calculating the
  Jacobian of a circuit using the adjoint method for a range of qubit numbers. The circuit
  consists of ten `BasicEntanglerLayers` with a `PauliZ` expectation value calculated on each wire,
  repeated over ten runs. We see that `lightning.qubit` provides a speedup of around two to eight
  times, depending on the number of qubits.

  The adjoint method can be accessed using the standard interface. Consider the following circuit:

  ```python
  import pennylane as qml

  wires = 3
  layers = 2
  dev = qml.device("lightning.qubit", wires=wires)

  @qml.qnode(dev, diff_method="adjoint")
  def circuit(weights):
      qml.templates.StronglyEntanglingLayers(weights, wires=range(wires))
      return qml.expval(qml.PauliZ(0))

  weights = qml.init.strong_ent_layers_normal(layers, wires, seed=1967)
  ```

  The circuit can be executed and its gradient calculated using:

    ```pycon
  >>> print(f"Circuit evaluated: {circuit(weights)}")
  Circuit evaluated: 0.9801286266677633
  >>> print(f"Circuit gradient:\n{qml.grad(circuit)(weights)}")
  Circuit gradient:
  [[[-1.11022302e-16 -1.63051504e-01 -4.14810501e-04]
    [ 1.11022302e-16 -1.50136528e-04 -1.77922957e-04]
    [ 0.00000000e+00 -3.92874550e-02  8.14523075e-05]]

   [[-1.14472273e-04  3.85963953e-02  0.00000000e+00]
    [-5.76791765e-05 -9.78478343e-02  0.00000000e+00]
    [-5.55111512e-17  0.00000000e+00 -1.11022302e-16]]]
  ```

* PennyLane-Lightning now supports all of the operations and observables of `default.qubit`.
  [(#124)](https://github.com/PennyLaneAI/pennylane-lightning/pull/124)

### Improvements

* A new state-vector class `StateVectorManaged` was added, enabling memory use to be bound to
  statevector lifetime.
  [(#136)](https://github.com/PennyLaneAI/pennylane-lightning/pull/136)

* The repository now has a well-defined component hierarchy, allowing each indepedent unit to be
  compiled and linked separately.
  [(#136)](https://github.com/PennyLaneAI/pennylane-lightning/pull/136)

* PennyLane-Lightning can now be installed without compiling its C++ binaries and will fall back
  to using the `default.qubit` implementation. Skipping compilation is achieved by setting the
  `SKIP_COMPILATION` environment variable, e.g., Linux/MacOS: `export SKIP_COMPILATION=True`,
  Windows: `set SKIP_COMPILATION=True`. This feature is intended for building a pure-Python wheel of
  PennyLane-Lightning as a backup for platforms without a dedicated wheel.
  [(#129)](https://github.com/PennyLaneAI/pennylane-lightning/pull/129)

* The C++-backed Python bound methods can now be directly called with wires and supplied parameters.
  [(#125)](https://github.com/PennyLaneAI/pennylane-lightning/pull/125)

* Lightning supports arbitrary unitary and non-unitary gate-calls from Python to C++ layer.
  [(#121)](https://github.com/PennyLaneAI/pennylane-lightning/pull/121)

### Documentation

* Added preliminary architecture diagram for package.
  [(#131)](https://github.com/PennyLaneAI/pennylane-lightning/pull/131)

* C++ API built as part of docs generation.
  [(#131)](https://github.com/PennyLaneAI/pennylane-lightning/pull/131)

### Breaking changes

* Wheels for MacOS <= 10.13 will no longer be provided due to XCode SDK C++17 support requirements.
  [(#149)](https://github.com/PennyLaneAI/pennylane-lightning/pull/149)

### Bug fixes

* An indexing error in the CRY gate is fixed. [(#136)](https://github.com/PennyLaneAI/pennylane-lightning/pull/136)

* Column-major data in numpy is now correctly converted to row-major upon pass to the C++ layer.
  [(#126)](https://github.com/PennyLaneAI/pennylane-lightning/pull/126)

### Contributors

This release contains contributions from (in alphabetical order):

Thomas Bromley, Lee James O'Riordan

---

# Release 0.17.0

### New features

* C++ layer now supports float (32-bit) and double (64-bit) templated complex data.
  [(#113)](https://github.com/PennyLaneAI/pennylane-lightning/pull/113)

### Improvements

* The PennyLane device test suite is now included in coverage reports.
  [(#123)](https://github.com/PennyLaneAI/pennylane-lightning/pull/123)

* Static versions of jQuery and Bootstrap are no longer included in the CSS theme.
  [(#118)](https://github.com/PennyLaneAI/pennylane-lightning/pull/118)

* C++ tests have been ported to use Catch2 framework.
  [(#115)](https://github.com/PennyLaneAI/pennylane-lightning/pull/115)

* Testing now exists for both float and double precision methods in C++ layer.
  [(#113)](https://github.com/PennyLaneAI/pennylane-lightning/pull/113)
  [(#115)](https://github.com/PennyLaneAI/pennylane-lightning/pull/115)

* Compile-time utility methods with `constexpr` have been added.
  [(#113)](https://github.com/PennyLaneAI/pennylane-lightning/pull/113)

* Wheel-build support for ARM64 (Linux and MacOS) and PowerPC (Linux) added.
  [(#110)](https://github.com/PennyLaneAI/pennylane-lightning/pull/110)

* Add support for Controlled Phase Gate (`ControlledPhaseShift`).
  [(#114)](https://github.com/PennyLaneAI/pennylane-lightning/pull/114)

* Move changelog to `.github` and add a changelog reminder.
  [(#111)](https://github.com/PennyLaneAI/pennylane-lightning/pull/111)

* Adds CMake build system support.
  [(#104)](https://github.com/PennyLaneAI/pennylane-lightning/pull/104)


### Breaking changes

* Removes support for Python 3.6 and adds support for Python 3.9.
  [(#127)](https://github.com/PennyLaneAI/pennylane-lightning/pull/127)
  [(#128)](https://github.com/PennyLaneAI/pennylane-lightning/pull/128)

* Compilers with C++17 support are now required to build C++ module.
  [(#113)](https://github.com/PennyLaneAI/pennylane-lightning/pull/113)

* Gate classes have been removed with functionality added to StateVector class.
  [(#113)](https://github.com/PennyLaneAI/pennylane-lightning/pull/113)

* We are no longer building wheels for Python 3.6.
  [(#106)](https://github.com/PennyLaneAI/pennylane-lightning/pull/106)

### Bug fixes

* PowerPC wheel-builder now successfully compiles modules.
  [(#120)](https://github.com/PennyLaneAI/pennylane-lightning/pull/120)

### Documentation

* Added community guidelines.
  [(#109)](https://github.com/PennyLaneAI/pennylane-lightning/pull/109)

### Contributors

This release contains contributions from (in alphabetical order):

Ali Asadi, Christina Lee, Thomas Bromley, Lee James O'Riordan

---

# Release 0.15.1

### Bug fixes

* The PennyLane-Lightning binaries are now built with NumPy 1.19.5, to avoid ABI
  compatibility issues with the latest NumPy 1.20 release. See
  [the NumPy release notes](https://numpy.org/doc/stable/release/1.20.0-notes.html#size-of-np-ndarray-and-np-void-changed)
  for more details.
  [(#97)](https://github.com/PennyLaneAI/pennylane-lightning/pull/97)

### Contributors

This release contains contributions from (in alphabetical order):

Josh Izaac, Antal Száva

---

# Release 0.15.0

### Improvements

* For compatibility with PennyLane v0.15, the `analytic` keyword argument
  has been removed. Statistics can still be computed analytically by setting
  `shots=None`.
  [(#93)](https://github.com/PennyLaneAI/pennylane-lightning/pull/93)

* Inverse gates are now supported.
  [(#89)](https://github.com/PennyLaneAI/pennylane-lightning/pull/89)

* Add new lightweight backend with performance improvements.
  [(#57)](https://github.com/PennyLaneAI/pennylane-lightning/pull/57)

* Remove the previous Eigen-based backend.
  [(#67)](https://github.com/PennyLaneAI/pennylane-lightning/pull/67)

### Bug fixes

* Re-add dispatch table after fixing static initialisation order issue.
  [(#68)](https://github.com/PennyLaneAI/pennylane-lightning/pull/68)

### Contributors

This release contains contributions from (in alphabetical order):

Thomas Bromley, Theodor Isacsson, Christina Lee, Thomas Loke, Antal Száva.

---

# Release 0.14.1

### Bug fixes

* Fixes a bug where the `QNode` would swap `LightningQubit` to
  `DefaultQubitAutograd` on device execution due to the inherited
  `passthru_devices` entry of the `capabilities` dictionary.
  [(#61)](https://github.com/PennyLaneAI/pennylane-lightning/pull/61)

### Contributors

This release contains contributions from (in alphabetical order):

Antal Száva

---

# Release 0.14.0

### Improvements

* Extends support from 16 qubits to 50 qubits.
  [(#52)](https://github.com/PennyLaneAI/pennylane-lightning/pull/52)

### Bug fixes

* Updates applying basis state preparations to correspond to the
  changes in `DefaultQubit`.
  [(#55)](https://github.com/PennyLaneAI/pennylane-lightning/pull/55)

### Contributors

This release contains contributions from (in alphabetical order):

Thomas Loke, Tom Bromley, Josh Izaac, Antal Száva

---

# Release 0.12.0

### Bug fixes

* Updates capabilities dictionary to be compatible with core PennyLane
  [(#45)](https://github.com/PennyLaneAI/pennylane-lightning/pull/45)

* Fix install of Eigen for CI wheel building
  [(#44)](https://github.com/PennyLaneAI/pennylane-lightning/pull/44)

### Contributors

This release contains contributions from (in alphabetical order):

Tom Bromley, Josh Izaac, Antal Száva

---

# Release 0.11.0

Initial release.

This release contains contributions from (in alphabetical order):

Tom Bromley, Josh Izaac, Nathan Killoran, Antal Száva<|MERGE_RESOLUTION|>--- conflicted
+++ resolved
@@ -40,13 +40,11 @@
 
 ### Improvements
 
-<<<<<<< HEAD
 * Add `setStateVector(state, wire)` support to the `lightning.gpu` C++ layer.
   [(#930)](https://github.com/PennyLaneAI/pennylane-lightning/pull/930)
-=======
+
 * The `generate_samples` methods of lightning.{qubit/kokkos} can now take in a seed number to make the generated samples deterministic. This can be useful when, among other things, fixing flaky tests in CI.
   [(#927)](https://github.com/PennyLaneAI/pennylane-lightning/pull/927)
->>>>>>> 6f3e0d5d
 
 * Always decompose `qml.QFT` in Lightning.
   [(#924)](https://github.com/PennyLaneAI/pennylane-lightning/pull/924)
