--- conflicted
+++ resolved
@@ -4,21 +4,12 @@
 
 ### Breaking changes
 
-<<<<<<< HEAD
-<<<<<<< HEAD
 * Update dynamic linking to LAPACK/OpenBlas shared objects in `scipy.libs` with `pybind11` APIs for C++ layer.
   [(#701)](https://github.com/PennyLaneAI/pennylane-lightning/pull/701)
-  
-=======
+
 * Remove temporary steps from the CI, such as downgrading Scipy to <1.14 and installing Kokkos v4.2 for `lightning-version == 'stable'`.
   [(#792)](https://github.com/PennyLaneAI/pennylane-lightning/pull/792)
 
->>>>>>> d85e6ca3 (Remove obsolete commands in CI (post-release fixes) (#792))
-=======
-* Remove temporary steps from the CI, such as downgrading Scipy to <1.14 and installing Kokkos v4.2 for `lightning-version == 'stable'`.
-  [(#792)](https://github.com/PennyLaneAI/pennylane-lightning/pull/792)
-
->>>>>>> d85e6ca3
 * Do not run GPU tests and Docker workflows on release.
   [(#788)](https://github.com/PennyLaneAI/pennylane-lightning/pull/788)
 
