--- conflicted
+++ resolved
@@ -6,6 +6,9 @@
 
 ### Improvements
 
+* Update Pennylane requirement to v0.40
+  [(#1033)](https://github.com/PennyLaneAI/pennylane-lightning/pull/1033)
+  
 * Merge the `v0.40.0-rc` branch to the master and bump version.
   [(#1038)](https://github.com/PennyLaneAI/pennylane-lightning/pull/1038)
 
@@ -43,14 +46,7 @@
 
 ### Breaking changes
 
-<<<<<<< HEAD
-* Update Pennylane requirement to v0.40
-  [(#1033)](https://github.com/PennyLaneAI/pennylane-lightning/pull/1033)
-
-* Handling for the legacy operator arithmetic (the `Hamiltonian` and `Tensor` classes in PennyLane) is removed.
-=======
 * Remove all instances of the legacy operator arithmetic (the `Hamiltonian` and `Tensor` deprecated classes in PennyLane).
->>>>>>> b87e87eb
   [(#994)](https://github.com/PennyLaneAI/pennylane-lightning/pull/994)
   [(#997)](https://github.com/PennyLaneAI/pennylane-lightning/pull/997)
 
