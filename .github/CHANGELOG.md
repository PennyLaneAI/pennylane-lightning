--- conflicted
+++ resolved
@@ -32,17 +32,15 @@
 
 ### Improvements
 
-<<<<<<< HEAD
 * Rationalize MCM tests, removing most end-to-end tests from the native MCM test file,
   but keeping one that validates multiple mid-circuit measurements with any allowed return.
   [(#754)](https://github.com/PennyLaneAI/pennylane/pull/754)
-=======
+
 * Refactor C++ library names for `lightning.tensor`.
   [(#755)](https://github.com/PennyLaneAI/pennylane-lightning/pull/755) 
 
 * Set `state_tensor` as `const` for the `MeasurementTNCuda` class.
   [(#753)](https://github.com/PennyLaneAI/pennylane-lightning/pull/753) 
->>>>>>> 1783b8b4
 
 * Updated Kokkos version and support to 4.3.01.
   [(#725)](https://github.com/PennyLaneAI/pennylane-lightning/pull/725)
