# Release 0.41.0-dev

### New features since last release

### Breaking changes

### Improvements

<<<<<<< HEAD
* Use native C++ kernels for controlled-adjoint and adjoint-controlled of supported operations.
  [(#1063)](https://github.com/PennyLaneAI/pennylane-lightning/pull/1063)
=======
* In Lightning-Tensor, allow `qml.MPSPrep` to accept an MPS with `len(MPS) = n_wires-1`.
  [(#1064)](https://github.com/PennyLaneAI/pennylane-lightning/pull/1064)
>>>>>>> aad3e59d

* Capture execution via `dev.eval_jaxpr` can now be used with `jax.jit` and `jax.vmap`.
  [(#1055)](https://github.com/PennyLaneAI/pennylane-lightning/pull/1055)

* Adds an `execution_config` keyword argument to `LightningBase.eval_jaxpr` to accomodate a
  Device API change.
  [(#1067)](https://github.com/PennyLaneAI/pennylane-lightning/pull/1067/)

* Lightning devices support dynamically allocated wires (e.g. `qml.device("lightning.qubit")`)
  [(#1043)](https://github.com/PennyLaneAI/pennylane-lightning/pull/1043)

* Remove the old device API references in the Lightning repo and test suite.
  [(#1057)](https://github.com/PennyLaneAI/pennylane-lightning/pull/1057)
  
* Update `qml.ControlledQubitUnitary` tests following the latest updates in PennyLane.
  [(#1047)](https://github.com/PennyLaneAI/pennylane-lightning/pull/1047)

* Remove unnecessary adjoint pytest skip for Lightning-Kokkos.
  [(#1048)](https://github.com/PennyLaneAI/pennylane-lightning/pull/1048)

* Update source code to use black formatter 25.1.0.
  [(#1059)](https://github.com/PennyLaneAI/pennylane-lightning/pull/1059)

* Replace the type checking using the property `return_type` of `MeasurementProcess` with direct `isinstance` checks.
  [(#1044)](https://github.com/PennyLaneAI/pennylane-lightning/pull/1044)

* Update Lightning integration tests following the `gradient_kwargs` deprecation
  in Pennylane.
  [(#1045)](https://github.com/PennyLaneAI/pennylane-lightning/pull/1045)

* Update `qml.MultiControlledX` tests following the latest updates in PennyLane.
  [(#1040)](https://github.com/PennyLaneAI/pennylane-lightning/pull/1040)

* Update the minimum required version of PennyLane to `v0.40.0`.
  [(#1033)](https://github.com/PennyLaneAI/pennylane-lightning/pull/1033)

* Merge the `v0.40.0-rc` branch to the master and bump version.
  [(#1038)](https://github.com/PennyLaneAI/pennylane-lightning/pull/1038)

* Reduce the number of shots in the PennyLane Python tests on CIs, from 20k to 10k.
  [(#1046)](https://github.com/PennyLaneAI/pennylane-lightning/pull/1046)

* `SX` and `C(SX)` gates are natively supported for all lightning devices.
  [(#731)](https://github.com/PennyLaneAI/pennylane-lightning/pull/731)

### Documentation

### Bug fixes

* Fix `SyntaxWarning` from `is` with a literal in Python tests.
  [(#1070)](https://github.com/PennyLaneAI/pennylane-lightning/pull/1070)

* Fix CI to collect Python code coverage for Lightning-Qubit and Lightning-Kokkos CPU.
  [(#1053)](https://github.com/PennyLaneAI/pennylane-lightning/pull/1053)

* Upgrade the version of QEMU image to fix AARCH64 wheel action.
  [(#1056)](https://github.com/PennyLaneAI/pennylane-lightning/pull/1056)

* Patch `MultiControlledX` tests to fix stable/latest failures after the v0.40.0 release.
  [(#1046)](https://github.com/PennyLaneAI/pennylane-lightning/pull/1046)

* Update Github CI to use Ubuntu 24 and remove `libopenblas-base` package.
  [(#1041)](https://github.com/PennyLaneAI/pennylane-lightning/pull/1041)

* Updates the `eval_jaxpr` method to handle the new signatures for the `cond`, `while`, and
  `for` primitives.
  [(#1051)](https://github.com/PennyLaneAI/pennylane-lightning/pull/1051)

### Contributors

This release contains contributions from (in alphabetical order):

Yushao Chen,
Amintor Dusko,
Christina Lee,
Joseph Lee,
Luis Alfredo Nuñez Meneses,
Andrija Paurevic,
Shuli Shu

---

# Release 0.40.0

### New features since last release

* Add Exact Tensor Network (TN) C++ backend to Lightning-Tensor.
  [(#977)](https://github.com/PennyLaneAI/pennylane-lightning/pull/977)

* Add native N-controlled generators and adjoint support to `lightning.gpu`'s single-GPU backend.
  [(#970)](https://github.com/PennyLaneAI/pennylane-lightning/pull/970)

* Add a Catalyst-specific wrapping class for Lightning-Qubit.
  [(#960)](https://github.com/PennyLaneAI/pennylane-lightning/pull/960)
  [(#999)](https://github.com/PennyLaneAI/pennylane-lightning/pull/999)

* Add native N-controlled gate/matrix operations and adjoint support to `lightning.kokkos`.
  [(#950)](https://github.com/PennyLaneAI/pennylane-lightning/pull/950)

* Add native N-controlled gates support to `lightning.gpu`'s single-GPU backend.
  [(#938)](https://github.com/PennyLaneAI/pennylane-lightning/pull/938)

### Breaking changes

* Remove all instances of the legacy operator arithmetic (the `Hamiltonian` and `Tensor` deprecated classes in PennyLane).
  [(#994)](https://github.com/PennyLaneAI/pennylane-lightning/pull/994)
  [(#997)](https://github.com/PennyLaneAI/pennylane-lightning/pull/997)

* Remove all instances of `qml.QubitStateVector` as deprecated in PennyLane.
  [(#985)](https://github.com/PennyLaneAI/pennylane-lightning/pull/985)

### Improvements

* Add CI wheels checks for `aarch64` wheels of Lightning-GPU and Lightning-Tensor.
  [(#1031)](https://github.com/PennyLaneAI/pennylane-lightning/pull/1031)

* Replace the `dummy_tensor_update` method with the `cutensornetStateCaptureMPS` API to ensure that applying gates is allowed after the `cutensornetStateCompute` call.
  [(#1028)](https://github.com/PennyLaneAI/pennylane-lightning/pull/1028)

* Add unit tests for measurement with shots for Lightning-Tensor (`method="tn"`).
  [(#1027)](https://github.com/PennyLaneAI/pennylane-lightning/pull/1027)

* Add CUDA dependencies to Lightning-GPU and Lightning-Tensor Python wheels.
  [(#1025)](https://github.com/PennyLaneAI/pennylane-lightning/pull/1025)

* Update the python layer UI of Lightning-Tensor.
  [(#1022)](https://github.com/PennyLaneAI/pennylane-lightning/pull/1022)

* Catalyst device interfaces support dynamic shots, and no longer parses the device init op's attribute dictionary for a static shots literal.
  [(#1017)](https://github.com/PennyLaneAI/pennylane-lightning/pull/1017)

* Update the logic for enabling `grad_on_execution` during device execution.
  [(#1016)](https://github.com/PennyLaneAI/pennylane-lightning/pull/1016)

* Reduce flaky test and increase test shots count.
  [(#1015)](https://github.com/PennyLaneAI/pennylane-lightning/pull/1015)

* Add Python bindings for Lightning-Tensor (Exact Tensor Network).
  [(#1014)](https://github.com/PennyLaneAI/pennylane-lightning/pull/1014)

* Reverse Lightning-Qubit generators vector insertion order.
  [(#1009)](https://github.com/PennyLaneAI/pennylane-lightning/pull/1009)

* Update Kokkos version support to 4.5.
  [(#1007)](https://github.com/PennyLaneAI/pennylane-lightning/pull/1007)

* Enable N-controlled gate and matrix support to `lightning.gpu` simulator for Catalyst.
  [(#1005)](https://github.com/PennyLaneAI/pennylane-lightning/pull/1005)

* Generalize seeding mechanism for all measurements.
  [(#1003)](https://github.com/PennyLaneAI/pennylane-lightning/pull/1003)

* `lightning.qubit`, `lightning.gpu`, and `lightning.kokkos` now define
  the `eval_jaxpr` method for integration with the experimental
  capture project.
  [(#1002)](https://github.com/PennyLaneAI/pennylane-lightning/pull/1002)

* Update Kokkos version support to 4.4.1 and enable Lightning-Kokkos[CUDA] C++ tests on CI.
  [(#1000)](https://github.com/PennyLaneAI/pennylane-lightning/pull/1000)

* Add C++ unit tests for Lightning-Tensor (Exact Tensor Network).
  [(#998)](https://github.com/PennyLaneAI/pennylane-lightning/pull/998)

* Add native BLAS support to the C++ layer via dynamic `scipy-openblas32` loading.
  [(#995)](https://github.com/PennyLaneAI/pennylane-lightning/pull/995)

* Update installation instruction for Lightning-GPU-MPI to explicitly ask users to add `path/to/libmpi.so` to the `LD_LIBRARY_PATH`. Update the runtime error message to ensure users know how to fix.
  [(#993)](https://github.com/PennyLaneAI/pennylane-lightning/pull/993)

* Update the Lightning TOML files for the devices to use the new schema for declaring device capabilities.
  [(#988)](https://github.com/PennyLaneAI/pennylane-lightning/pull/988)

* Optimize lightning.tensor by adding direct MPS sites data set with `qml.MPSPrep`.
  [(#983)](https://github.com/PennyLaneAI/pennylane-lightning/pull/983)

* Unify excitation gates memory layout to row-major for both Lightning-GPU and Lightning-Tensor.
  [(#959)](https://github.com/PennyLaneAI/pennylane-lightning/pull/959)

* Update the Lightning-Kokkos CUDA backend for compatibility with Catalyst.
  [(#942)](https://github.com/PennyLaneAI/pennylane-lightning/pull/942)

### Documentation

* Update and improve `README.rst` and documentations.
  [(#1035)](https://github.com/PennyLaneAI/pennylane-lightning/pull/1035)

* Add the exact tensor network to the `README.rst` and update link to `HIP`.
  [(#1034)](https://github.com/PennyLaneAI/pennylane-lightning/pull/1034)

* Add the exact tensor network to the Lightning-Tensor docs.
  [(#1021)](https://github.com/PennyLaneAI/pennylane-lightning/pull/1021)

* Update Lightning-Tensor installation docs and usage suggestions.
  [(#979)](https://github.com/PennyLaneAI/pennylane-lightning/pull/979)

### Bug fixes

* Fix Python CUDA dependencies by adding path to `nvidia/nvjitlink/lib` to RPATH.
  [(#1031)](https://github.com/PennyLaneAI/pennylane-lightning/pull/1031)

* Add `RTLD_NODELETE` flag to `dlopen` in order to mitigate the segfault issues for arm64-macos Catalyst support.
  [(#1030)](https://github.com/PennyLaneAI/pennylane-lightning/pull/1030)

* Set RPATH with `@loader_path` instead of `$ORIGIN` for macOS.
  [(#1029)](https://github.com/PennyLaneAI/pennylane-lightning/pull/1029)

* Update CUDA version to 12.4 for GPU tests on CI.
  [(#1023)](https://github.com/PennyLaneAI/pennylane-lightning/pull/1023)

* Pin `jax[cpu]==0.4.28` for compatibility with PennyLane and Catalyst.
  [(#1019)](https://github.com/PennyLaneAI/pennylane-lightning/pull/1019)

* Fix Lightning-Kokkos `[[maybe_unused]]` and `exp2` errors with hipcc.
  [(#1018)](https://github.com/PennyLaneAI/pennylane-lightning/pull/1018)

* Fix Lightning-Kokkos editable mode path.
  [(#1010)](https://github.com/PennyLaneAI/pennylane-lightning/pull/1010)

* Fix the missing `ninja` in Linux AARCH64 wheels recipe.
  [(#1007)](https://github.com/PennyLaneAI/pennylane-lightning/pull/1007)

* Fix version switch condition the GPU workflow tests for LGPU and LKokkos.
  [(#1006)](https://github.com/PennyLaneAI/pennylane-lightning/pull/1006)

* Fix issue with `lightning.gpu` Rot operation with adjoint.
  [(#1004)](https://github.com/PennyLaneAI/pennylane-lightning/pull/1004)

* Fix the Lightning-Kokkos[CUDA] C++ API `cudaFree` segfaults in `applyMatrix`.
  [(#1000)](https://github.com/PennyLaneAI/pennylane-lightning/pull/1000)

* Fix issue with adjoint-jacobian of adjoint ops.
  [(#996)](https://github.com/PennyLaneAI/pennylane-lightning/pull/996)

* Fix the `upload-pypi` token issues for Linux and MacOS (x86_64 & AARCH64) wheels.
  [(#989)](https://github.com/PennyLaneAI/pennylane-lightning/pull/989)

* Fix Pennylane dependency branch (`v0.39_rc0` to `master`).
  [(#984)](https://github.com/PennyLaneAI/pennylane-lightning/pull/984)

* Fix PTM stable latest. Removing FIXME patch for v0.39.
  [(#982)](https://github.com/PennyLaneAI/pennylane-lightning/pull/982)

### Contributors

This release contains contributions from (in alphabetical order):

Ali Asadi,
Astral Cai,
Amintor Dusko,
Christina Lee,
Joseph Lee,
Anton Naim Ibrahim,
Luis Alfredo Nuñez Meneses,
Andrija Paurevic,
Shuli Shu,
Raul Torres,
Haochen Paul Wang

---

# Release 0.39.0

### New features since last release

* Add support for out-of-order `qml.probs` in `lightning.gpu`.
  [(#941)](https://github.com/PennyLaneAI/pennylane-lightning/pull/941)

* Add mid-circuit measurements support to `lightning.gpu`'s single-GPU backend.
  [(#931)](https://github.com/PennyLaneAI/pennylane-lightning/pull/931)

* Integrate Lightning-GPU with Catalyst so that hybrid programs can be seamlessly QJIT-compiled and executed on this device following `pip install pennylane-lightning-gpu`.
  [(#928)](https://github.com/PennyLaneAI/pennylane-lightning/pull/928)

* Add `qml.Projector` observable support via diagonalization to Lightning-GPU.
  [(#894)](https://github.com/PennyLaneAI/pennylane-lightning/pull/894)

* Add 1-target wire controlled gate support to `lightning.tensor`. Note that `cutensornet` only supports 1-target wire controlled gate as of `v24.08`. A controlled gate with more than 1 target wire should be converted to dense matrix.
  [(#880)](https://github.com/PennyLaneAI/pennylane-lightning/pull/880)

* Build and upload Lightning-Tensor wheels (x86_64, AARCH64) to PyPI.
  [(#862)](https://github.com/PennyLaneAI/pennylane-lightning/pull/862)
  [(#905)](https://github.com/PennyLaneAI/pennylane-lightning/pull/905)

* Add Matrix Product Operator (MPO) for all gates support to `lightning.tensor`. Note current C++ implementation only works for MPO sites data provided by users.
  [(#859)](https://github.com/PennyLaneAI/pennylane-lightning/pull/859)

* Add shots measurement support to `lightning.tensor`.
  [(#852)](https://github.com/PennyLaneAI/pennylane-lightning/pull/852)

* Lightning-GPU and Lightning-Kokkos migrated to the new device API.
  [(#853)](https://github.com/PennyLaneAI/pennylane-lightning/pull/853)
  [(#810)](https://github.com/PennyLaneAI/pennylane-lightning/pull/810)

### Breaking changes

* Update MacOS wheel build to 13.0 for X86_64 and ARM due to the deprecation of MacOS-12 CI runners.
  [(#969)](https://github.com/PennyLaneAI/pennylane-lightning/pull/969)

* Deprecate `initSV()` and add `resetStateVector()` from the C++ API Lightning-GPU. This is to remove the `reset_state` additional call in the Python layer.
  [(#933)](https://github.com/PennyLaneAI/pennylane-lightning/pull/933)

* Deprecate PI gates implementation in Lightning-Qubit. The PI gates were the first implementation of gate kernels in `lightning.qubit` using pre-computed indices, prior to the development of LM (less memory) and AVX kernels. This deprecation is in favour of reducing compilation time and ensuring that Lightning-Qubit only relies on LM kernels in the dynamic dispatcher across all platforms.
  [(#925)](https://github.com/PennyLaneAI/pennylane-lightning/pull/925)

* Remove PowerPC wheel build recipe for Lightning-Qubit.
  [(#902)](https://github.com/PennyLaneAI/pennylane-lightning/pull/902)

* Update MacOS wheel builds to require Monterey (12.0) or greater for x86_64 and ARM. This was required to update Pybind11 to the latest release (2.13.5) for enabling Numpy 2.0 support in Lightning.
  [(#901)](https://github.com/PennyLaneAI/pennylane-lightning/pull/901)

* Remove support for Python 3.9 for all Lightning simulators.
  [(#891)](https://github.com/PennyLaneAI/pennylane-lightning/pull/891)

### Improvements

* Update the `lightning.tensor` Python layer unit tests, as `lightning.tensor` cannot be cleaned up like other state-vector devices because the data is attached to the graph. It is recommended to use one device per circuit for `lightning.tensor`.
  [(#971)](https://github.com/PennyLaneAI/pennylane-lightning/pull/971)

* Add joint check for the N-controlled wires support in `lightning.qubit`.
  [(#949)](https://github.com/PennyLaneAI/pennylane-lightning/pull/949)

* Optimize `GlobalPhase` and `C(GlobalPhase)` gate implementation in `lightning.gpu`.
  [(#946)](https://github.com/PennyLaneAI/pennylane-lightning/pull/946)

* Add missing `liblightning_kokkos_catalyst.so` when building Lightning-Kokkos in editable installation.
  [(#945)](https://github.com/PennyLaneAI/pennylane-lightning/pull/945)

* Optimize the cartesian product to reduce the amount of memory necessary to set the `StatePrep` in Lightning-Tensor.
  [(#943)](https://github.com/PennyLaneAI/pennylane-lightning/pull/943)

* Update the `qml.probs` data-return in Lightning-GPU C++ API to align with other state-vector devices.
  [(#941)](https://github.com/PennyLaneAI/pennylane-lightning/pull/941)

* Add zero-state initialization to both `StateVectorCudaManaged` and `StateVectorCudaMPI` constructors to remove the `reset_state` in the Python layer ctor and refactor `setBasisState(state, wires)` in the C++ API.
  [(#933)](https://github.com/PennyLaneAI/pennylane-lightning/pull/933)

* Add `setStateVector(state, wire)` support to the Lightning-GPU C++ API.
  [(#930)](https://github.com/PennyLaneAI/pennylane-lightning/pull/930)

* The `generate_samples` methods of `lightning.qubit` and `lightning.kokkos` can now take in a seed number to make the generated samples deterministic. This can be useful when, among other things, fixing flaky tests in CI.
  [(#927)](https://github.com/PennyLaneAI/pennylane-lightning/pull/927)

* Remove dynamic decomposition rules for all Lightning devices.
  [(#926)](https://github.com/PennyLaneAI/pennylane-lightning/pull/926)

* Always decompose `qml.QFT` in all Lightning devices.
  [(#924)](https://github.com/PennyLaneAI/pennylane-lightning/pull/924)

* Uniform Python format to adhere PennyLane style.
  [(#924)](https://github.com/PennyLaneAI/pennylane-lightning/pull/924)

* Add the `ci:use-gpu-runner` GitHub label to `lightning.kokkos` GPU Testing CIs.
  [(#916)](https://github.com/PennyLaneAI/pennylane-lightning/pull/916)

* Update the test suite to remove deprecated code.
  [(#912)](https://github.com/PennyLaneAI/pennylane-lightning/pull/912)

* Merge `lightning.gpu` and `lightning.tensor` GPU tests in single Python and C++ CIs controlled by the `ci:use-gpu-runner` label.
  [(#911)](https://github.com/PennyLaneAI/pennylane-lightning/pull/911)

* Skip the compilation of Lightning simulators and development requirements to boost the build of public docs up to 5x.
  [(#904)](https://github.com/PennyLaneAI/pennylane-lightning/pull/904)

* Build Lightning wheels in `Release` mode to reduce the binary sizes.
  [(#903)](https://github.com/PennyLaneAI/pennylane-lightning/pull/903)

* Update Pybind11 to 2.13.5.
  [(#901)](https://github.com/PennyLaneAI/pennylane-lightning/pull/901)

* Migrate wheels artifacts to v4.
  [(#893)](https://github.com/PennyLaneAI/pennylane-lightning/pull/893)

* Update GitHub actions in response to a high-severity vulnerability.
  [(#887)](https://github.com/PennyLaneAI/pennylane-lightning/pull/887)

* Optimize and simplify controlled kernels in Lightning-Qubit.
  [(#882)](https://github.com/PennyLaneAI/pennylane-lightning/pull/882)

* Optimize gate cache recording for Lightning-Tensor C++ API.
  [(#879)](https://github.com/PennyLaneAI/pennylane-lightning/pull/879)

* Unify Lightning-Kokkos and Lightning-Qubit devices under a Lightning-Base abstracted class.
  [(#876)](https://github.com/PennyLaneAI/pennylane-lightning/pull/876)

* Smarter defaults for the `split_obs` argument in the serializer. The serializer splits linear combinations into chunks instead of all their terms.
  [(#873)](https://github.com/PennyLaneAI/pennylane-lightning/pull/873/)

* Prefer `tomlkit` over `toml` for building Lightning wheels, and choose `tomli` and `tomllib` over `toml` when installing the package.
  [(#857)](https://github.com/PennyLaneAI/pennylane-lightning/pull/857)

* Lightning-Kokkos gains native support for the `PauliRot` gate.
  [(#855)](https://github.com/PennyLaneAI/pennylane-lightning/pull/855)

### Documentation

* Update Lightning-Tensor installation docs and usage suggestions.
  [(#971)](https://github.com/PennyLaneAI/pennylane-lightning/pull/971)
  [(#972)](https://github.com/PennyLaneAI/pennylane-lightning/pull/971)

* Update `README.rst` installation instructions for `lightning.gpu` and `lightning.tensor`.
  [(#957)](https://github.com/PennyLaneAI/pennylane-lightning/pull/957)

* Update `lightning.tensor` documentation to include all the new features added since pull request #756. The new features are: 1. Finite-shot measurements; 2. Expval-base quantities; 3. Support for `qml.state()` and `qml.stateprep()`; 4. Support for all gates support via Matrix Product Operator (MPO).
  [(#909)](https://github.com/PennyLaneAI/pennylane-lightning/pull/909)

### Bug fixes

*  Fix Lightning Kokkos test_device for `kokkos_args` fail for MacOS due to `np.complex256`
  [(#974)](https://github.com/PennyLaneAI/pennylane-lightning/pull/974)

*  Fix PTM stable-latest related to `default.qubit.legacy` and the `latest` flag usage.
  [(#961)](https://github.com/PennyLaneAI/pennylane-lightning/pull/961)
  [(#966)](https://github.com/PennyLaneAI/pennylane-lightning/pull/966)

* Fix build failure for Lightning-Kokkos editable installation on MacOS due to `liblightning_kokkos_catalyst.so` copy and `liblightning_kokkos_catalyst.so` not copied to correct build path for editable installation.
  [(#947)](https://github.com/PennyLaneAI/pennylane-lightning/pull/947)
  [(#968)](https://github.com/PennyLaneAI/pennylane-lightning/pull/968)

* Add concept restriction to ensure `ConstMult` inline function only hit with arithmetic-values times complex values. Fixes build failures with the test suite when enabling OpenMP, and disabling BLAS and Python under clang.
  [(#936)](https://github.com/PennyLaneAI/pennylane-lightning/pull/936)

* Bug fix for `applyMatrix` in Lightning-Tensor. Matrix operator data is not stored in the `cuGateCache` object to support `TensorProd` obs with multiple `Hermitian` obs.
  [(#932)](https://github.com/PennyLaneAI/pennylane-lightning/pull/932)

* Bug fix for `_pauli_word` of `QuantumScriptSerializer`. `_pauli_word` can process `PauliWord` object: `I`.
  [(#919)](https://github.com/PennyLaneAI/pennylane-lightning/pull/919)

* Bug fix for analytic `qml.probs` in the Lightning-Tensor C++ API.
  [(#906)](https://github.com/PennyLaneAI/pennylane-lightning/pull/906)

### Contributors

This release contains contributions from (in alphabetical order):

Ali Asadi, Amintor Dusko, Diego Guala, Joseph Lee, Luis Alfredo Nuñez Meneses, Vincent Michaud-Rioux, Lee J. O'Riordan, Mudit Pandey, Shuli Shu, Haochen Paul Wang

---

# Release 0.38.0

### New features since last release

* Add `qml.StatePrep()` and `qml.QubitStateVector()` support to `lightning.tensor`.
  [(#849)](https://github.com/PennyLaneAI/pennylane-lightning/pull/849)

* Add analytic `qml.probs()` measurement support to `lightning.tensor`.
  [(#830)](https://github.com/PennyLaneAI/pennylane-lightning/pull/830)

* Add `qml.state()` measurement support to `lightning.tensor`.
  [(#827)](https://github.com/PennyLaneAI/pennylane-lightning/pull/827)

* Add Lightning-GPU Linux (AArch64 + GraceHopper) wheels to PyPI.
  [(#815)](https://github.com/PennyLaneAI/pennylane-lightning/pull/815)

* Add `var` support to `lightning.tensor`. Note that `var` support is added via `obs**2` and this implementation scales as `O(num_obs**2)`.
  [(#804)](https://github.com/PennyLaneAI/pennylane-lightning/pull/804)

### Breaking changes

* Update python packaging to follow PEP 517/518/621/660 standards.
  [(#832)](https://github.com/PennyLaneAI/pennylane-lightning/pull/832)

* Add `getData()` in the `lightning.tensor` C++ backend. Users are responsible for ensuring sufficient host memory is allocated for the full state vector.
  [(#827)](https://github.com/PennyLaneAI/pennylane-lightning/pull/827)

* Remove `NDpermuter.hpp` which is no longer required.
  [(#795)](https://github.com/PennyLaneAI/pennylane-lightning/pull/795)

* Remove temporary steps from the CI, such as downgrading Scipy to <1.14 and installing Kokkos v4.2 for `lightning-version == 'stable'`.
  [(#792)](https://github.com/PennyLaneAI/pennylane-lightning/pull/792)

* Do not run GPU tests and Docker workflows on release.
  [(#788)](https://github.com/PennyLaneAI/pennylane-lightning/pull/788)

* Update python packaging to follow PEP 517/518/621/660 standards.
  [(#832)](https://github.com/PennyLaneAI/pennylane-lightning/pull/832)

### Improvements

* Updated calls of ``size_t`` to ``std::size_t`` everywhere.
  [(#816)](https://github.com/PennyLaneAI/pennylane-lightning/pull/816)

* Update Lightning tests to support the generalization of basis state preparation.
  [(#864)](https://github.com/PennyLaneAI/pennylane-lightning/pull/864)

* Add `SetState` and `SetBasisState` to `Lightning-KokkosSimulator`.
  [(#861)](https://github.com/PennyLaneAI/pennylane-lightning/pull/861)

* Remove use of the deprecated `Operator.expand` in favour of `Operator.decomposition`.
  [(#846)](https://github.com/PennyLaneAI/pennylane-lightning/pull/846)

* The `setBasisState` and `setStateVector` methods of `StateVectorLQubit` and `StateVectorKokkos` are overloaded to support PennyLane-like parameters.
  [(#843)](https://github.com/PennyLaneAI/pennylane-lightning/pull/843)

* Move `setBasisState`, `setStateVector` and `resetStateVector` from `StateVectorLQubitManaged` to `StateVectorLQubit`.
  [(#841)](https://github.com/PennyLaneAI/pennylane-lightning/pull/841)

* Update `generate_samples` in Lightning-Kokkos and Lightning-GPU to support `qml.measurements.Shots` type instances.
  [(#839)](https://github.com/PennyLaneAI/pennylane-lightning/pull/839)

* Add a Catalyst-specific wrapping class for Lightning Kokkos.
  [(#837)](https://github.com/PennyLaneAI/pennylane-lightning/pull/837)
  [(#770)](https://github.com/PennyLaneAI/pennylane-lightning/pull/770)

* Lightning-Qubit natively supports the `PauliRot` gate.
  [(#834)](https://github.com/PennyLaneAI/pennylane-lightning/pull/834)

* Multiple calls to the `append_mps_final_state()` API is allowed in `lightning.tensor`.
  [(#830)](https://github.com/PennyLaneAI/pennylane-lightning/pull/830)

* Add `initial_state_prep` option to Catalyst TOML file.
  [(#826)](https://github.com/PennyLaneAI/pennylane-lightning/pull/826)

* `ENABLE_LAPACK` is `OFF` by default for all Lightning backends.
  [(#825)](https://github.com/PennyLaneAI/pennylane-lightning/pull/825)

* Update `ctrl_decomp_zyz` tests with `len(control_wires) > 1`.
  [(#821)](https://github.com/PennyLaneAI/pennylane-lightning/pull/821)

* Update the Catalyst-specific wrapping class for Lightning Kokkos to track Catalyst's new support for MCM seeding.
  [(#819)](https://github.com/PennyLaneAI/pennylane-lightning/pull/819)

* Replace ``size_t`` by ``std::size_t`` everywhere.
  [(#816)](https://github.com/PennyLaneAI/pennylane-lightning/pull/816/)

* Shot batching is made more efficient by executing all the shots in one go on Lightning-Qubit.
  [(#814)](https://github.com/PennyLaneAI/pennylane-lightning/pull/814)

* Lightning-Qubit calls `generate_samples(wires)` on a minimal subset of wires when executing in finite-shot mode.
  [(#813)](https://github.com/PennyLaneAI/pennylane-lightning/pull/813)

* Update `LightingQubit.preprocess` to work with changes to preprocessing for mid-circuit measurements.
  [(#812)](https://github.com/PennyLaneAI/pennylane-lightning/pull/812)

* Avoid unnecessary memory reset in Lightning-Qubit's state vector class constructor.
  [(#811)](https://github.com/PennyLaneAI/pennylane-lightning/pull/811)

* Add `generate_samples(wires)` support in Lightning-Qubit, which samples faster for a subset of wires.
  [(#809)](https://github.com/PennyLaneAI/pennylane-lightning/pull/809)

* Optimize the OpenMP parallelization of Lightning-Qubit's `probs` for all number of targets.
  [(#807)](https://github.com/PennyLaneAI/pennylane-lightning/pull/807)

* Optimize `probs(wires)` of Lightning-Kokkos using various kernels. Which kernel is to be used depends on the device, number of qubits and number of target wires.
  [(#802)](https://github.com/PennyLaneAI/pennylane-lightning/pull/802)

* Add GPU device compute capability check for Lightning-Tensor.
  [(#803)](https://github.com/PennyLaneAI/pennylane-lightning/pull/803)

* Refactor CUDA utils Python bindings to a separate module.
  [(#801)](https://github.com/PennyLaneAI/pennylane-lightning/pull/801)

* Parallelize Lightning-Qubit `probs` with OpenMP when using the `-DLQ_ENABLE_KERNEL_OMP=1` CMake argument.
  [(#800)](https://github.com/PennyLaneAI/pennylane-lightning/pull/800)

* Implement `probs(wires)` using a bit-shift implementation akin to the gate kernels in Lightning-Qubit.
  [(#795)](https://github.com/PennyLaneAI/pennylane-lightning/pull/795)

* Enable setting the PennyLane version when invoking, for example, `make docker-build version=master pl_version=master`.
  [(#791)](https://github.com/PennyLaneAI/pennylane-lightning/pull/791)

### Documentation

* The installation instructions for all lightning plugins have been improved.
  [(#858)](https://github.com/PennyLaneAI/pennylane-lightning/pull/858)
  [(#851)](https://github.com/PennyLaneAI/pennylane-lightning/pull/851)

* Updated the README and added citation format for Lightning arXiv preprint.
  [(#818)](https://github.com/PennyLaneAI/pennylane-lightning/pull/818)

### Bug fixes

* Point to the right Lightning root folder independently from the invocation location, when configuring the project.
  [(#874)](https://github.com/PennyLaneAI/pennylane-lightning/pull/874)

* Update dependencies and `build` command options following changes in the build system.
  [(#863)](https://github.com/PennyLaneAI/pennylane-lightning/pull/863)

* Replace structured bindings by variables in `GateImplementationsLM.hpp`.
  [(#856)](https://github.com/PennyLaneAI/pennylane-lightning/pull/856)

* Remove wrong `-m` when calling `setup.py`.
  [(#854)](https://github.com/PennyLaneAI/pennylane-lightning/pull/854)

* Fix plugin-test-matrix CI/CD workflows.
  [(#850)](https://github.com/PennyLaneAI/pennylane-lightning/pull/850)

* Set the `immutable` parameter value as `false` for the `cutensornetStateApplyTensorOperator` to allow the following `cutensornetStateUpdateTensorOperator` call.
  [(#845)](https://github.com/PennyLaneAI/pennylane-lightning/pull/845)

* Fix cuQuantum SDK path pass-though in CMake.
  [(#831)](https://github.com/PennyLaneAI/pennylane-lightning/pull/831)

* Fix CUDA sync issues on AArch64 + GraceHopper.
  [(#823)](https://github.com/PennyLaneAI/pennylane-lightning/pull/823)

* Check for the number of wires for Hermitian observables in Lightning-Tensor. Only 1-wire Hermitian observables are supported as of `cuTensorNet-v24.03.0`.
  [(#806)](https://github.com/PennyLaneAI/pennylane-lightning/pull/806)

* Set `PL_BACKEND` for the entire `build-wheel-lightning-gpu` Docker-build stage to properly build the Lightning-GPU wheel.
  [(#791)](https://github.com/PennyLaneAI/pennylane-lightning/pull/791)

* Fix conditions for skipping build & push steps in the Docker build workflows.
  [(#790)](https://github.com/PennyLaneAI/pennylane-lightning/pull/790)

* Downgrade Scipy on Lightning stable version tests.
  [(#783)](https://github.com/PennyLaneAI/pennylane-lightning/pull/783)

* Fix checkout command in test workflows for rc branches.
  [(#777)](https://github.com/PennyLaneAI/pennylane-lightning/pull/777)

* Point to the right Lightning root folder independently from the invocation location, when configuring the project.
  [(#874)](https://github.com/PennyLaneAI/pennylane-lightning/pull/874)

### Contributors

This release contains contributions from (in alphabetical order):

Ali Asadi, Astral Cai, Ahmed Darwish, Amintor Dusko, Vincent Michaud-Rioux, Luis Alfredo Nuñez Meneses, Erick Ochoa Lopez, Lee J. O'Riordan, Mudit Pandey, Shuli Shu, Raul Torres, Paul Haochen Wang

---

# Release 0.37.0

### New features since last release

* Implement Python interface to the `lightning.tensor` device.
  [(#748)](https://github.com/PennyLaneAI/pennylane-lightning/pull/748)

* Add `inverse` support for gate operations in `lightning.tensor` in the C++ layer.
  [(#753)](https://github.com/PennyLaneAI/pennylane-lightning/pull/753)

* Add `observable` and `expval` support to the `cutensornet`-backed `lightning.tensor` C++ layer.
  [(#728)](https://github.com/PennyLaneAI/pennylane-lightning/pull/728)

* Add gate support to `cutensornet`-backed `lightning.tensor` C++ layer.
  [(#718)](https://github.com/PennyLaneAI/pennylane-lightning/pull/718)

* Add `cutensornet`-backed `MPS` C++ layer to `lightning.tensor`.
  [(#704)](https://github.com/PennyLaneAI/pennylane-lightning/pull/704)

* Add support for `C(BlockEncode)` to Lightning devices.
  [(#743)](https://github.com/PennyLaneAI/pennylane-lightning/pull/743)

### Breaking changes

* Removed the `QuimbMPS` class and the corresponding backend from `lightning.tensor`.
  [(#737)](https://github.com/PennyLaneAI/pennylane-lightning/pull/737)

* Changed the name of `default.tensor` to `lightning.tensor` with the `quimb` backend.
  [(#730)](https://github.com/PennyLaneAI/pennylane-lightning/pull/730)

* `dynamic_one_shot` uses shot-vectors in the auxiliary tape to tell the device how many times to repeat the tape. Lightning-Qubit is updated accordingly.
  [(#724)](https://github.com/PennyLaneAI/pennylane-lightning/pull/724)

* `dynamic_one_shot` deals with post-selection during the post-processing phase, so Lightning-Qubit does not return `None`-valued measurements for mismatching samples anymore.
  [(#720)](https://github.com/PennyLaneAI/pennylane-lightning/pull/720)

### Improvements

* Release candidate branches automatically use the new large GitHub runner pool.
  [(#769)](https://github.com/PennyLaneAI/pennylane-lightning/pull/769)

* Lightning-Kokkos dev wheels for MacOS (x86_64, ARM64) and Linux (AArch64) are uploaded to TestPyPI upon merging a pull request.
  [(#765)](https://github.com/PennyLaneAI/pennylane-lightning/pull/765)

* Lightning-Kokkos Linux (x86_64) dev wheels are pushed to [Test PyPI](https://test.pypi.org/project/PennyLane-Lightning-Kokkos/) upon merging a pull request.
  [(#763)](https://github.com/PennyLaneAI/pennylane-lightning/pull/763)

* Change the type of tensor network objects passed to `ObservablesTNCuda` and `MeasurementsTNCuda` classes from `StateTensorT` to `TensorNetT`.
  [(#759)](https://github.com/PennyLaneAI/pennylane-lightning/pull/759)

* Silence `NDPermuter` linting warnings.
  [(#750)](https://github.com/PennyLaneAI/pennylane-lightning/pull/750)

* Rationalize MCM tests, removing most end-to-end tests from the native MCM test file, but keeping one that validates multiple mid-circuit measurements with any allowed return.
  [(#754)](https://github.com/PennyLaneAI/pennylane/pull/754)

* Rename `lightning.tensor` C++ libraries.
  [(#755)](https://github.com/PennyLaneAI/pennylane-lightning/pull/755)

* Set `state_tensor` as `const` for the `MeasurementTNCuda` class.
  [(#753)](https://github.com/PennyLaneAI/pennylane-lightning/pull/753)

* Updated Kokkos version and support to 4.3.01.
  [(#725)](https://github.com/PennyLaneAI/pennylane-lightning/pull/725)

* Lightning-Kokkos' functors are rewritten as functions wrapping around generic gate and generator functors templated over a coefficient interaction function. This reduces boilerplate while clarifying how the various kernels differ from one another.
  [(#640)](https://github.com/PennyLaneAI/pennylane-lightning/pull/640)

* Update C++ and Python GitHub actions names to include the matrix info.
  [(#717)](https://github.com/PennyLaneAI/pennylane-lightning/pull/717)

* Remove `CPhase` in favour of `CPhaseShift` in Lightning devices.
  [(#717)](https://github.com/PennyLaneAI/pennylane-lightning/pull/717)

* The various OpenMP configurations of Lightning-Qubit are tested in parallel on different Github Actions runners.
  [(#712)](https://github.com/PennyLaneAI/pennylane-lightning/pull/712)

* Update Linux wheels to use `manylinux_2_28` images.
  [(#667)](https://github.com/PennyLaneAI/pennylane-lightning/pull/667)

* Add support for `qml.expval` and `qml.var` in the `lightning.tensor` device for the `quimb` interface and the MPS method.
  [(#686)](https://github.com/PennyLaneAI/pennylane-lightning/pull/686)

* Changed the name of `lightning.tensor` to `default.tensor` with the `quimb` backend.
  [(#719)](https://github.com/PennyLaneAI/pennylane-lightning/pull/719)

* `lightning.qubit` and `lightning.kokkos` adhere to user-specified mid-circuit measurement configuration options.
  [(#736)](https://github.com/PennyLaneAI/pennylane-lightning/pull/736)

* Patch the C++ `Measurements.probs(wires)` method in Lightning-Qubit and Lightning-Kokkos to `Measurements.probs()` when called with all wires.
  This will trigger a more optimized implementation for calculating the probabilities of the entire system.
  [(#744)](https://github.com/PennyLaneAI/pennylane-lightning/pull/744)

* Remove the daily schedule from the "Compat Check w/PL - release/release" GitHub action.
  [(#746)](https://github.com/PennyLaneAI/pennylane-lightning/pull/746)

* Remove the required `scipy` config file for Lightning-Qubit. The support is now maintained by passing `SCIPY_LIBS_PATH` to the compiler.
  [(#775)](https://github.com/PennyLaneAI/pennylane-lightning/pull/775)

### Documentation

* Add installation instructions and documentation for `lightning.tensor`.
  [(#756)](https://github.com/PennyLaneAI/pennylane-lightning/pull/756)

### Bug fixes

* Don't route `probs(wires=[])` to `probs(all_wires)` in Lightning-Kokkos.
  [(#762)](https://github.com/PennyLaneAI/pennylane-lightning/pull/762)

* `ControlledQubitUnitary` is present in the Python device but not the TOML files. It is added to the decomposition gates since it can be implemented in its alternate form of `C(QubitUnitary)`.
  [(#767)](https://github.com/PennyLaneAI/pennylane-lightning/pull/767)

* Update the Lightning TOML files to indicate that non-commuting observables are supported.
  [(#764)](https://github.com/PennyLaneAI/pennylane-lightning/pull/764)

* Fix regex matching issue with auto on-boarding of release candidate branch to using the large runner queue.
  [(#774)](https://github.com/PennyLaneAI/pennylane-lightning/pull/774)

* Fix random CI failures for `lightning.tensor` Python unit tests and ignore `lightning_tensor` paths.
  [(#761)](https://github.com/PennyLaneAI/pennylane-lightning/pull/761)

* `lightning.qubit` and `lightning.kokkos` use `qml.ops.Conditional.base` instead of `qml.ops.Conditional.then_op`.
  [(#752)](https://github.com/PennyLaneAI/pennylane-lightning/pull/752)

* The preprocessing step in `lightning.qubit` now uses interface information to properly support the hardware-like postselection for mid-circuit measurements.
  [(#760)](https://github.com/PennyLaneAI/pennylane-lightning/pull/760)

* Fix AVX streaming operation support with newer GCC.
  [(#729)](https://github.com/PennyLaneAI/pennylane-lightning/pull/729)

* Revert changes calling the templated `IMAG`, `ONE`, `ZERO` functions in Kokkos kernels since they are incompatible with device execution.
  [(#733)](https://github.com/PennyLaneAI/pennylane-lightning/pull/733)

* The `tests_lkcpu_python.yml` workflow properly checks out the release or stable version of Lightning-Qubit during the test job.
  [(#723)](https://github.com/PennyLaneAI/pennylane-lightning/pull/723)

* Fix PennyLane Lightning-Kokkos and Lightning-Qubit tests for stable/stable configuration.
  [(#734)](https://github.com/PennyLaneAI/pennylane-lightning/pull/734)

* Remove the Autoray dependency from requirement files.
  [(#736)](https://github.com/PennyLaneAI/pennylane-lightning/pull/736)

* Fix the `cuda-runtime-12-0` dependency issue on RHEL8.
  [(#739)](https://github.com/PennyLaneAI/pennylane-lightning/pull/739)

* Fix the memory segmentation fault when initializing zero-wire Lightning-Kokkos.
  [(#757)](https://github.com/PennyLaneAI/pennylane-lightning/pull/757)

* Remove `pennylane.ops.op_math.controlled_decompositions.ctrl_decomp_zyz` tests with `len(control_wires) > 1`.
  [(#757)](https://github.com/PennyLaneAI/pennylane-lightning/pull/757)

* Add support for Scipy v1.14.
  [(#776)](https://github.com/PennyLaneAI/pennylane-lightning/pull/776)

* Add pickle support for the `DevPool` object in `lightning.gpu`.
  [(#772)](https://github.com/PennyLaneAI/pennylane-lightning/pull/772)

### Contributors

This release contains contributions from (in alphabetical order):

Ali Asadi, Amintor Dusko, Lillian Frederiksen, Pietropaolo Frisoni, David Ittah, Vincent Michaud-Rioux, Lee James O'Riordan, Mudit Pandey, Shuli Shu, Jay Soni

---

# Release 0.36.0

### New features since last release

* Add `cutensornet`-backed `MPS` C++ layer to `lightning.tensor`.
  [(#704)](https://github.com/PennyLaneAI/pennylane-lightning/pull/704)

* Add Python class for the `lightning.tensor` device which uses the new device API and the interface for `quimb` based on the MPS method.
  [(#671)](https://github.com/PennyLaneAI/pennylane-lightning/pull/671)

* Add compile-time support for AVX2/512 streaming operations in `lightning.qubit`.
  [(#664)](https://github.com/PennyLaneAI/pennylane-lightning/pull/664)

* `lightning.kokkos` supports mid-circuit measurements.
  [(#672)](https://github.com/PennyLaneAI/pennylane-lightning/pull/672)

* Add dynamic linking to LAPACK/OpenBlas shared objects in `scipy.libs` for both C++ and Python layer.
  [(#653)](https://github.com/PennyLaneAI/pennylane-lightning/pull/653)

* `lightning.qubit` supports mid-circuit measurements.
  [(#650)](https://github.com/PennyLaneAI/pennylane-lightning/pull/650)

* Add finite shots support in `lightning.qubit2`.
  [(#630)](https://github.com/PennyLaneAI/pennylane-lightning/pull/630)

* Add `collapse` and `normalize` methods to the `StateVectorLQubit` classes, enabling "branching" of the wavefunction. Add methods to create and seed an RNG in the `Measurements` modules.
  [(#645)](https://github.com/PennyLaneAI/pennylane-lightning/pull/645)

* Add two new Python classes (LightningStateVector and LightningMeasurements) to support `lightning.qubit2`.
  [(#613)](https://github.com/PennyLaneAI/pennylane-lightning/pull/613)

* Add analytic-mode `qml.probs` and `qml.var` support in `lightning.qubit2`.
  [(#627)](https://github.com/PennyLaneAI/pennylane-lightning/pull/627)

* Add `LightningAdjointJacobian` to support `lightning.qubit2`.
  [(#631)](https://github.com/PennyLaneAI/pennylane-lightning/pull/631)

* Add `lightning.qubit2` device which uses the new device API.
  [(#607)](https://github.com/PennyLaneAI/pennylane-lightning/pull/607)
  [(#628)](https://github.com/PennyLaneAI/pennylane-lightning/pull/628)

* Add Vector-Jacobian Product calculation support to `lightning.qubit`.
  [(#644)](https://github.com/PennyLaneAI/pennylane-lightning/pull/644)

* Add support for using new operator arithmetic as the default.
  [(#649)](https://github.com/PennyLaneAI/pennylane-lightning/pull/649)

### Breaking changes

* Split Lightning-Qubit and Lightning-Kokkos CPU Python tests with `pytest-split`. Remove `SERIAL` from Kokkos' `exec_model` matrix. Remove `all` from Lightning-Kokkos' `pl_backend` matrix. Move `clang-tidy` checks to `tidy.yml`. Avoid editable `pip` installations.
  [(#696)](https://github.com/PennyLaneAI/pennylane-lightning/pull/696)
* Update `lightning.gpu` and `lightning.kokkos` to raise an error instead of falling back to `default.qubit`.
  [(#689)](https://github.com/PennyLaneAI/pennylane-lightning/pull/689)

* Add `paths` directives to test workflows to avoid running tests that cannot be impacted by changes.
  [(#699)](https://github.com/PennyLaneAI/pennylane-lightning/pull/699)
  [(#695)](https://github.com/PennyLaneAI/pennylane-lightning/pull/695)

* Move common components of `/src/simulator/lightning_gpu/utils/` to `/src/utils/cuda_utils/`.
  [(#676)](https://github.com/PennyLaneAI/pennylane-lightning/pull/676)

* Deprecate static LAPACK linking support.
  [(#653)](https://github.com/PennyLaneAI/pennylane-lightning/pull/653)

* Migrate `lightning.qubit` to the new device API.
  [(#646)](https://github.com/PennyLaneAI/pennylane-lightning/pull/646)

* Introduce `ci:build_wheels` label, which controls wheel building on `pull_request` and other triggers.
  [(#648)](https://github.com/PennyLaneAI/pennylane-lightning/pull/648)

* Remove building wheels for Lightning Kokkos on Windows.
  [(#693)](https://github.com/PennyLaneAI/pennylane-lightning/pull/693)

### Improvements

* Add tests for Windows Wheels, fix ill-defined caching, and set the proper backend for `lightning.kokkos` wheels.
  [(#693)](https://github.com/PennyLaneAI/pennylane-lightning/pull/693)

* Replace string comparisons by `isinstance` checks where possible.
  [(#691)](https://github.com/PennyLaneAI/pennylane-lightning/pull/691)

* Refactor `cuda_utils` to remove its dependency on `custatevec.h`.
  [(#681)](https://github.com/PennyLaneAI/pennylane-lightning/pull/681)

* Add `test_templates.py` module where Grover and QSVT are tested.
  [(#684)](https://github.com/PennyLaneAI/pennylane-lightning/pull/684)

* Create `cuda_utils` for common usage of CUDA related backends.
  [(#676)](https://github.com/PennyLaneAI/pennylane-lightning/pull/676)

* Refactor `lightning_gpu_utils` unit tests to remove the dependency on statevector class.
  [(#675)](https://github.com/PennyLaneAI/pennylane-lightning/pull/675)

* Upgrade GitHub actions versions from v3 to v4.
  [(#669)](https://github.com/PennyLaneAI/pennylane-lightning/pull/669)

* Initialize the private attributes `gates_indices_` and `generators_indices_` of `StateVectorKokkos` using the definitions of the `Pennylane::Gates::Constant` namespace.
  [(#641)](https://github.com/PennyLaneAI/pennylane-lightning/pull/641)

* Add `isort` to `requirements-dev.txt` and run before `black` upon `make format` to sort Python imports.
  [(#623)](https://github.com/PennyLaneAI/pennylane-lightning/pull/623)

* Improve support for new operator arithmetic with `QuantumScriptSerializer.serialize_observables`.
  [(#670)](https://github.com/PennyLaneAI/pennylane-lightning/pull/670)

* Add `workflow_dispatch` to wheels recipes; allowing developers to build wheels manually on a branch instead of temporarily changing the headers.
  [(#679)](https://github.com/PennyLaneAI/pennylane-lightning/pull/679)

* Add the `ENABLE_LAPACK` compilation flag to toggle dynamic linking to LAPACK library.
  [(#678)](https://github.com/PennyLaneAI/pennylane-lightning/pull/678)

### Documentation

### Bug fixes

* Fix wire order permutations when using `qml.probs` with out-of-order wires in Lightning-Qubit.
  [(#707)](https://github.com/PennyLaneAI/pennylane-lightning/pull/707)

* Lightning-Qubit once again respects the wire order specified on device instantiation.
  [(#705)](https://github.com/PennyLaneAI/pennylane-lightning/pull/705)

* `dynamic_one_shot` was refactored to use `SampleMP` measurements as a way to return the mid-circuit measurement samples. `LightningQubit's `simulate` is modified accordingly.
  [(#694)](https://github.com/PennyLaneAI/pennylane-lightning/pull/694)

* Lightning-Qubit correctly decomposes state prep operations when used in the middle of a circuit.
  [(#687)](https://github.com/PennyLaneAI/pennylane-lightning/pull/687)

* Lightning-Qubit correctly decomposes `qml.QFT` and `qml.GroverOperator` if `len(wires)` is greater than 9 and 12 respectively.
  [(#687)](https://github.com/PennyLaneAI/pennylane-lightning/pull/687)

* Specify `isort` `--py` (Python version) and `-l` (max line length) to stabilize `isort` across Python versions and environments.
  [(#647)](https://github.com/PennyLaneAI/pennylane-lightning/pull/647)

* Fix random `coverage xml` CI issues.
  [(#635)](https://github.com/PennyLaneAI/pennylane-lightning/pull/635)

* `lightning.qubit` correctly decomposed state preparation operations with adjoint differentiation.
  [(#661)](https://github.com/PennyLaneAI/pennylane-lightning/pull/661)

* Fix the failed observable serialization unit tests.
  [(#683)](https://github.com/PennyLaneAI/pennylane-lightning/pull/683)

* Update the Lightning-Qubit new device API to work with Catalyst.
  [(#665)](https://github.com/PennyLaneAI/pennylane-lightning/pull/665)

* Update the version of `codecov-action` to v4 and fix the CodeCov issue with the PL-Lightning check-compatibility actions.
  [(#682)](https://github.com/PennyLaneAI/pennylane-lightning/pull/682)

* Refactor of dev prerelease auto-update-version workflow.
  [(#685)](https://github.com/PennyLaneAI/pennylane-lightning/pull/685)

* Remove gates unsupported by catalyst from TOML file.
  [(#698)](https://github.com/PennyLaneAI/pennylane-lightning/pull/698)

* Increase tolerance for a flaky test.
  [(#703)](https://github.com/PennyLaneAI/pennylane-lightning/pull/703)

* Remove `ControlledQubitUnitary` in favour of `C(QubitUnitary)` from the list of supported operations and the device TOML file. The `stopping_condition` method guarantees the consistency of decompositions.
  [(#758)](https://github.com/PennyLaneAI/pennylane-lightning/pull/758)

* Raise a clear error message with initialization of `lightning.kokkos` with zero-qubit on Windows.
  [(#758)](https://github.com/PennyLaneAI/pennylane-lightning/pull/758)


### Contributors

This release contains contributions from (in alphabetical order):

Ali Asadi, Amintor Dusko, Pietropaolo Frisoni, Thomas Germain, Christina Lee, Erick Ochoa Lopez, Vincent Michaud-Rioux, Rashid N H M, Lee James O'Riordan, Mudit Pandey, Shuli Shu

---

# Release 0.35.1

### Improvements

* Use the `adjoint` gate parameter to apply `qml.Adjoint` operations instead of matrix methods in `lightning.qubit`.
  [(#632)](https://github.com/PennyLaneAI/pennylane-lightning/pull/632)

### Bug fixes

* Fix `qml.Adjoint` support in `lightning.gpu` and `lightning.kokkos`.
  [(#632)](https://github.com/PennyLaneAI/pennylane-lightning/pull/632)

* Fix finite shots support in `lightning.qubit`, `lightning.gpu` and `lightning.kokkos`. The bug would impact calculations with measurements on observables with non-trivial diagonalizing gates and calculations with shot vectors.
  [(#632)](https://github.com/PennyLaneAI/pennylane-lightning/pull/632)

### Contributors

This release contains contributions from (in alphabetical order):

Vincent Michaud-Rioux

---

# Release 0.35.0

### New features since last release

* All backends now support `GlobalPhase` and `C(GlobalPhase)` in forward pass.
  [(#579)](https://github.com/PennyLaneAI/pennylane-lightning/pull/579)

* Add Hermitian observable support for shot-noise measurement and Lapack support.
  [(#569)](https://github.com/PennyLaneAI/pennylane-lightning/pull/569)

### Breaking changes

* Migrate `lightning.gpu` to CUDA 12.
  [(#606)](https://github.com/PennyLaneAI/pennylane-lightning/pull/606)

### Improvements

* Expand error values and strings returned from CUDA libraries.
  [(#617)](https://github.com/PennyLaneAI/pennylane-lightning/pull/617)

* `C(MultiRZ)` and `C(Rot)` gates are natively supported (with `LM` kernels).
  [(#614)](https://github.com/PennyLaneAI/pennylane-lightning/pull/614)

* Add adjoint support for `GlobalPhase` in Lightning-GPU and Lightning-Kokkos.
  [(#615)](https://github.com/PennyLaneAI/pennylane-lightning/pull/615)

* Lower the overheads of Windows CI tests.
  [(#610)](https://github.com/PennyLaneAI/pennylane-lightning/pull/610)

* Decouple LightningQubit memory ownership from numpy and migrate it to Lightning-Qubit managed state-vector class.
  [(#601)](https://github.com/PennyLaneAI/pennylane-lightning/pull/601)

* Expand support for Projector observables on Lightning-Kokkos.
  [(#601)](https://github.com/PennyLaneAI/pennylane-lightning/pull/601)

* Split Docker build cron job into two jobs: master and latest. This is mainly for reporting in the `plugin-test-matrix` repo.
  [(#600)](https://github.com/PennyLaneAI/pennylane-lightning/pull/600)

* The `BlockEncode` operation from PennyLane is now supported on all Lightning devices.
  [(#599)](https://github.com/PennyLaneAI/pennylane-lightning/pull/599)

* OpenMP acceleration can now be enabled at compile time for all `lightning.qubit` gate kernels using the `-DLQ_ENABLE_KERNEL_OMP=1` CMake argument.
  [(#510)](https://github.com/PennyLaneAI/pennylane-lightning/pull/510)

* Enable building Docker images for any branch or tag. Set the Docker build cron job to build images for the latest release and `master`.
  [(#598)](https://github.com/PennyLaneAI/pennylane-lightning/pull/598)

* Enable choosing the PennyLane-Lightning version and disabling push to Docker Hub in the Docker build workflow. Add a cron job calling the Docker build workflow.
  [(#597)](https://github.com/PennyLaneAI/pennylane-lightning/pull/597)

* Pull Kokkos v4.2.00 from the official Kokkos repository to test Lightning-Kokkos with the CUDA backend.
  [(#596)](https://github.com/PennyLaneAI/pennylane-lightning/pull/596)

* Remove deprecated MeasurementProcess.name.
  [(#605)](https://github.com/PennyLaneAI/pennylane-lightning/pull/605)

### Documentation

* Update requirements to build the documentation.
  [(#594)](https://github.com/PennyLaneAI/pennylane-lightning/pull/594)

### Bug fixes

* Downgrade auditwheel due to changes with library exclusion list.
  [(#620)](https://github.com/PennyLaneAI/pennylane-lightning/pull/620)

* List `GlobalPhase` gate in each device's TOML file.
  [(#615)](https://github.com/PennyLaneAI/pennylane-lightning/pull/615)

* Lightning-GPU's gate cache failed to distinguish between certain gates.
  For example, `MultiControlledX([0, 1, 2], "111")` and `MultiControlledX([0, 2], "00")` were applied as the same operation.
  This could happen with (at least) the following gates: `QubitUnitary`,`ControlledQubitUnitary`,`MultiControlledX`,`DiagonalQubitUnitary`,`PSWAP`,`OrbitalRotation`.
  [(#579)](https://github.com/PennyLaneAI/pennylane-lightning/pull/579)

* Ensure the stopping condition decompositions are respected for larger templated QFT and Grover operators.
  [(#609)](https://github.com/PennyLaneAI/pennylane-lightning/pull/609)

* Move concurrency group specifications from reusable Docker build workflow to the root workflows.
  [(#604)](https://github.com/PennyLaneAI/pennylane-lightning/pull/604)

* Fix `lightning-kokkos-cuda` Docker build and add CI workflow to build images and push to Docker Hub.
  [(#593)](https://github.com/PennyLaneAI/pennylane-lightning/pull/593)

* Update jax.config imports.
  [(#619)](https://github.com/PennyLaneAI/pennylane-lightning/pull/619)

* Fix apply state vector when using a Lightning handle.
  [(#622)](https://github.com/PennyLaneAI/pennylane-lightning/pull/622)

* Pinning Pytest to a version compatible with Flaky.
  [(#624)](https://github.com/PennyLaneAI/pennylane-lightning/pull/624)

### Contributors

This release contains contributions from (in alphabetical order):

Amintor Dusko, David Ittah, Vincent Michaud-Rioux, Lee J. O'Riordan, Shuli Shu, Matthew Silverman

---

# Release 0.34.0

### New features since last release

* Support added for Python 3.12 wheel builds.
  [(#541)](https://github.com/PennyLaneAI/pennylane-lightning/pull/541)

* Lightning-Qubit support arbitrary controlled gates (any wires and any control values). The kernels are implemented in the `LM` module.
  [(#576)](https://github.com/PennyLaneAI/pennylane-lightning/pull/576)

* Shot-noise related methods now accommodate observable objects with arbitrary eigenvalues. Add a Kronecker product method for two diagonal matrices.
  [(#570)](https://github.com/PennyLaneAI/pennylane-lightning/pull/570)

* Add shot-noise support for probs in the C++ layer. Probabilities are calculated from generated samples. All Lightning backends support this feature. Please note that target wires should be sorted in ascending manner.
  [(#568)](https://github.com/PennyLaneAI/pennylane-lightning/pull/568)

* Add `LM` kernels to apply arbitrary controlled operations efficiently.
  [(#516)](https://github.com/PennyLaneAI/pennylane-lightning/pull/516)

* Add shots support for variance value, probs, sample, counts calculation for given observables (`NamedObs`, `TensorProd` and `Hamiltonian`) based on Pauli words, `Identity` and `Hadamard` in the C++ layer. All Lightning backends support this support feature.
  [(#561)](https://github.com/PennyLaneAI/pennylane-lightning/pull/561)

* Add shots support for expectation value calculation for given observables (`NamedObs`, `TensorProd` and `Hamiltonian`) based on Pauli words, `Identity` and `Hadamard` in the C++ layer by adding `measure_with_samples` to the measurement interface. All Lightning backends support this support feature.
  [(#556)](https://github.com/PennyLaneAI/pennylane-lightning/pull/556)

* `qml.QubitUnitary` operators can be included in a circuit differentiated with the adjoint method. Lightning handles circuits with arbitrary non-differentiable `qml.QubitUnitary` operators. 1,2-qubit `qml.QubitUnitary` operators with differentiable parameters can be differentiated using decomposition.
  [(#540)] (https://github.com/PennyLaneAI/pennylane-lightning/pull/540)

### Breaking changes

* Set the default version of Kokkos to 4.2.00 throughout the project (CMake, CI, etc.)
  [(#578)] (https://github.com/PennyLaneAI/pennylane-lightning/pull/578)

* Overload `applyOperation` with a fifth `matrix` argument to all state vector classes to support arbitrary operations in `AdjointJacobianBase`.
  [(#540)] (https://github.com/PennyLaneAI/pennylane-lightning/pull/540)

### Improvements

* Ensure aligned memory used for numpy arrays with state-vector without reallocations.
  [(#572)](https://github.com/PennyLaneAI/pennylane-lightning/pull/572)

* Unify error messages of shot measurement related unsupported observables to better Catalyst.
  [(#577)](https://github.com/PennyLaneAI/pennylane-lightning/pull/577)

* Add configuration files to improve compatibility with Catalyst.
  [(#566)](https://github.com/PennyLaneAI/pennylane-lightning/pull/566)

* Refactor shot-noise related methods of MeasurementsBase class in the C++ layer and eigenvalues are not limited to `1` and `-1`. Add `getObs()` method to Observables class. Refactor `applyInPlaceShots` to allow users to get eigenvalues of Observables object. Deprecated `_preprocess_state` method in `MeasurementsBase` class for safer use of the `LightningQubitRaw` backend.
[(#570)](https://github.com/PennyLaneAI/pennylane-lightning/pull/570)

* Modify `setup.py` to use backend-specific build directory (`f"build_{backend}"`) to accelerate rebuilding backends in alternance.
  [(#540)] (https://github.com/PennyLaneAI/pennylane-lightning/pull/540)

* Update Dockerfile and rewrite the `build-wheel-lightning-gpu` stage to build Lightning-GPU from the `pennylane-lightning` monorepo.
  [(#539)] (https://github.com/PennyLaneAI/pennylane-lightning/pull/539)

* Add the MPI test CI workflows of Lightning-GPU in compatibility cron jobs.
  [(#536)] (https://github.com/PennyLaneAI/pennylane-lightning/pull/536)

* Add MPI synchronization in places to safely handle communicated data.
  [(#538)](https://github.com/PennyLaneAI/pennylane-lightning/pull/538)

* Add release option in compatibility cron jobs to test the release candidates of PennyLane and the Lightning plugins against one another.
  [(#531)] (https://github.com/PennyLaneAI/pennylane-lightning/pull/531)

* Add GPU workflows in compatibility cron jobs to test Lightning-GPU and Lightning-Kokkos with the Kokkos CUDA backend.
  [(#528)] (https://github.com/PennyLaneAI/pennylane-lightning/pull/528)

### Documentation

* Fixed a small typo in the documentation page for the PennyLane-Lightning GPU device.
  [(#563)](https://github.com/PennyLaneAI/pennylane-lightning/pull/563)

* Add OpenGraph social preview for Lightning docs.
  [(#574)](https://github.com/PennyLaneAI/pennylane-lightning/pull/574)

### Bug fixes

* Fix CodeCov file contention issue when uploading data from many workloads.
  [(#584)](https://github.com/PennyLaneAI/pennylane-lightning/pull/584)

* Ensure the `lightning.gpu` intermediate wheel builds are uploaded to TestPyPI.
  [(#575)](https://github.com/PennyLaneAI/pennylane-lightning/pull/575)

* Allow support for newer clang-tidy versions on non-x86_64 platforms.
  [(#567)](https://github.com/PennyLaneAI/pennylane-lightning/pull/567)

* Do not run C++ tests when testing for compatibility with PennyLane, hence fixing plugin-matrix failures. Fix Lightning-GPU workflow trigger.
  [(#571)](https://github.com/PennyLaneAI/pennylane-lightning/pull/571)

* Revert single-node multi-GPU batching behaviour to match https://github.com/PennyLaneAI/pennylane-lightning-gpu/pull/27.
  [(#564)](https://github.com/PennyLaneAI/pennylane-lightning/pull/564)

* Move deprecated `stateprep` `QuantumScript` argument into the operation list in `mpitests/test_adjoint_jacobian.py`.
  [(#540)] (https://github.com/PennyLaneAI/pennylane-lightning/pull/540)

* Fix MPI Python unit tests for the adjoint method.
  [(#538)](https://github.com/PennyLaneAI/pennylane-lightning/pull/538)

* Fix the issue with assigning kernels to ops before registering kernels on macOS
  [(#582)](https://github.com/PennyLaneAI/pennylane-lightning/pull/582)

* Update `MANIFEST.in` to include device config files and `CHANGELOG.md`
  [(#585)](https://github.com/PennyLaneAI/pennylane-lightning/pull/585)

### Contributors

This release contains contributions from (in alphabetical order):

Ali Asadi, Isaac De Vlugt, Amintor Dusko, Vincent Michaud-Rioux, Erick Ochoa Lopez, Lee James O'Riordan, Shuli Shu

---

# Release 0.33.1

* pip-installed CUDA runtime libraries can now be accessed from a virtualenv.
  [(#543)](https://github.com/PennyLaneAI/pennylane-lightning/pull/543)

### Bug fixes

* The pybind11 compiled module RPATH linkage has been restored to pre-0.33 behaviour.
  [(#543)](https://github.com/PennyLaneAI/pennylane-lightning/pull/543)

### Contributors

This release contains contributions from (in alphabetical order):

Lee J. O'Riordan

---

# Release 0.33.0

### New features since last release

* Add documentation updates for the `lightning.gpu` backend.
  [(#525)] (https://github.com/PennyLaneAI/pennylane-lightning/pull/525)

* Add `SparseHamiltonian` support for Lightning-Qubit and Lightning-GPU.
  [(#526)] (https://github.com/PennyLaneAI/pennylane-lightning/pull/526)

* Add `SparseHamiltonian` support for Lightning-Kokkos.
  [(#527)] (https://github.com/PennyLaneAI/pennylane-lightning/pull/527)

* Integrate python/pybind layer of distributed Lightning-GPU into the Lightning monorepo with Python unit tests.
  [(#518)] (https://github.com/PennyLaneAI/pennylane-lightning/pull/518)

* Integrate the distributed C++ backend of Lightning-GPU into the Lightning monorepo.
  [(#514)] (https://github.com/PennyLaneAI/pennylane-lightning/pull/514)

* Integrate Lightning-GPU into the Lightning monorepo. The new backend is named `lightning.gpu` and includes all single-GPU features.
  [(#499)] (https://github.com/PennyLaneAI/pennylane-lightning/pull/499)

* Build Linux wheels for Lightning-GPU (CUDA-11).
  [(#517)](https://github.com/PennyLaneAI/pennylane-lightning/pull/517)

* Add `Dockerfile` in `docker` and `make docker` workflow in `Makefile`. The Docker images and documentation are available on [DockerHub](https://hub.docker.com/repository/docker/pennylaneai/pennylane).
  [(#496)](https://github.com/PennyLaneAI/pennylane-lightning/pull/496)

* Add mid-circuit state preparation operation tests.
  [(#495)](https://github.com/PennyLaneAI/pennylane-lightning/pull/495)

### Breaking changes

* Add `tests_gpu.yml` workflow to test the Lightning-Kokkos backend with CUDA-12.
  [(#494)](https://github.com/PennyLaneAI/pennylane-lightning/pull/494)

* Implement `LM::GeneratorDoubleExcitation`, `LM::GeneratorDoubleExcitationMinus`, `LM::GeneratorDoubleExcitationPlus` kernels. Lightning-Qubit default kernels are now strictly from the `LM` implementation, which requires less memory and is faster for large state vectors.
  [(#512)](https://github.com/PennyLaneAI/pennylane-lightning/pull/512)

* Add workflows validating compatibility between PennyLane and Lightning's most recent stable releases and development (latest) versions.
  [(#507)](https://github.com/PennyLaneAI/pennylane-lightning/pull/507)
  [(#498)](https://github.com/PennyLaneAI/pennylane-lightning/pull/498)

* Introduce `timeout-minutes` in various workflows, mainly to avoid Windows builds hanging for several hours.
  [(#503)](https://github.com/PennyLaneAI/pennylane-lightning/pull/503)

* Cast integral-valued arrays to the device's complex type on entry in `_preprocess_state_vector` to ensure the state is correctly represented with floating-point numbers.
  [(#501)](https://github.com/PennyLaneAI/pennylane-lightning/pull/501)

* Update `DefaultQubit` to `DefaultQubitLegacy` on Lightning fallback.
  [(#500)](https://github.com/PennyLaneAI/pennylane-lightning/pull/500)

* Enums defined in `GateOperation.hpp` start at `1` (previously `0`). `::BEGIN` is introduced in a few places where it was assumed `0` accordingly.
  [(#485)](https://github.com/PennyLaneAI/pennylane-lightning/pull/485)

* Enable pre-commit hooks to format all Python files and linting of all Python source files.
  [(#485)](https://github.com/PennyLaneAI/pennylane-lightning/pull/485)

### Improvements

* Improve Python testing for Lightning-GPU (+MPI) by adding jobs in Actions files and adding Python tests to increase code coverage.
  [(#522)](https://github.com/PennyLaneAI/pennylane-lightning/pull/522)

* Add support for `pip install pennylane-lightning[kokkos]` for the OpenMP backend.
  [(#515)](https://github.com/PennyLaneAI/pennylane-lightning/pull/515)

* Update `setup.py` to allow for multi-package co-existence. The `PennyLane_Lightning` package now is the responsible for the core functionality, and will be depended upon by all other extensions.
  [(#504)] (https://github.com/PennyLaneAI/pennylane-lightning/pull/504)

* Redesign Lightning-Kokkos `StateVectorKokkos` class to use Kokkos `RangePolicy` together with special functors in `applyMultiQubitOp` to apply 1- to 4-wire generic unitary gates. For more than 4 wires, the general implementation using Kokkos `TeamPolicy` is employed to yield the best all-around performance.
  [(#490)] (https://github.com/PennyLaneAI/pennylane-lightning/pull/490)

* Redesign Lightning-Kokkos `Measurements` class to use Kokkos `RangePolicy` together with special functors to obtain the expectation value of 1- to 4-wire generic unitary gates. For more than 4 wires, the general implementation using Kokkos `TeamPolicy` is employed to yield the best all-around performance.
  [(#489)] (https://github.com/PennyLaneAI/pennylane-lightning/pull/489)

* Add tests to increase Lightning-Kokkos coverage.
  [(#485)](https://github.com/PennyLaneAI/pennylane-lightning/pull/485)

* Add memory locality tag reporting and adjoint diff dispatch for `lightning.qubit` statevector classes.
  [(#492)](https://github.com/PennyLaneAI/pennylane-lightning/pull/492)

* Add support for dependent external packages to C++ core.
  [(#482)](https://github.com/PennyLaneAI/pennylane-lightning/pull/482)

* Add support for building multiple backend simulators.
  [(#497)](https://github.com/PennyLaneAI/pennylane-lightning/pull/497)

### Documentation

### Bug fixes

* Fix CI issues running python-cov with MPI.
  [(#535)](https://github.com/PennyLaneAI/pennylane-lightning/pull/535)

* Re-add support for `pip install pennylane-lightning[gpu]`.
  [(#515)](https://github.com/PennyLaneAI/pennylane-lightning/pull/515)

* Switch most Lightning-Qubit default kernels to `LM`. Add `LM::multiQubitOp` tests, failing when targeting out-of-order wires clustered close to `num_qubits-1`. Fix the `LM::multiQubitOp` kernel implementation by introducing a generic `revWireParity` routine and replacing the `bitswap`-based implementation. Mimic the changes fixing the corresponding `multiQubitOp` and `expval` functors in Lightning-Kokkos.
  [(#511)](https://github.com/PennyLaneAI/pennylane-lightning/pull/511)

* Fix RTD builds by removing unsupported `system_packages` configuration option.
  [(#491)](https://github.com/PennyLaneAI/pennylane-lightning/pull/491)

### Contributors

This release contains contributions from (in alphabetical order):

Ali Asadi, Amintor Dusko, Vincent Michaud-Rioux, Lee J. O'Riordan, Shuli Shu

---

# Release 0.32.0

### New features since last release

* The `lightning.kokkos` backend supports Nvidia GPU execution (with Kokkos v4 and CUDA v12).
  [(#477)](https://github.com/PennyLaneAI/pennylane-lightning/pull/477)

* Complete overhaul of repository structure to facilitates integration of multiple backends. Refactoring efforts we directed to improve development performance, code reuse and decrease overall overhead to propagate changes through backends. New C++ modular build strategy allows for faster test builds restricted to a module. Update CI/CD actions concurrency strategy. Change minimal Python version to 3.9.
  [(#472)] (https://github.com/PennyLaneAI/pennylane-lightning/pull/472)

* Wheels are built with native support for sparse Hamiltonians.
  [(#470)] (https://github.com/PennyLaneAI/pennylane-lightning/pull/470)

* Add native support to sparse Hamiltonians in the absence of Kokkos & Kokkos-kernels.
  [(#465)] (https://github.com/PennyLaneAI/pennylane-lightning/pull/465)

### Breaking changes

* Rename `QubitStateVector` to `StatePrep` in the Lightning-Qubit and `Lightning-Kokkos` classes.
  [(#486)](https://github.com/PennyLaneAI/pennylane-lightning/pull/486)

* Modify `adjointJacobian` methods to accept a (maybe unused) reference `StateVectorT`, allowing device-backed simulators to directly access state vector data for adjoint differentiation instead of copying it back-and-forth into `JacobianData` (host memory).
  [(#477)](https://github.com/PennyLaneAI/pennylane-lightning/pull/477)

### Improvements

* Refactor LKokkos `Measurements` class to use (fast) specialized functors whenever possible.
  [(#481)] (https://github.com/PennyLaneAI/pennylane-lightning/pull/481)

* Merge Lightning Qubit and Lightning Kokkos backends in the new repository.
  [(#472)] (https://github.com/PennyLaneAI/pennylane-lightning/pull/472)

* Integrated new unified docs for Lightning Kokkos and Lightning Qubit packages.
  [(#473)] (https://github.com/PennyLaneAI/pennylane-lightning/pull/473)

### Documentation

### Bug fixes

* Ensure PennyLane has an `active_return` attribute before calling it.
 [(#483)] (https://github.com/PennyLaneAI/pennylane-lightning/pull/483)

* Do no import `sqrt2_v` from `<numbers>` in `Util.hpp` to resolve issue with Lightning-GPU builds.
  [(#479)](https://github.com/PennyLaneAI/pennylane-lightning/pull/479)

* Update the CMake internal references to enable sub-project compilation with affecting the parent package.
  [(#478)](https://github.com/PennyLaneAI/pennylane-lightning/pull/478)

* `apply` no longer mutates the inputted list of operations.
  [(#474)](https://github.com/PennyLaneAI/pennylane-lightning/pull/474)

### Contributors

This release contains contributions from (in alphabetical order):

Amintor Dusko, Christina Lee, Vincent Michaud-Rioux, Lee J. O'Riordan

---

# Release 0.31.0

### New features since last release

* Update Kokkos support to 4.0.01.
  [(#439)] (https://github.com/PennyLaneAI/pennylane-lightning/pull/439)

### Breaking changes

* Update tests to be compliant with PennyLane v0.31.0 development changes and deprecations.
  [(#448)](https://github.com/PennyLaneAI/pennylane-lightning/pull/448)

### Improvements

* Remove logic from `setup.py` and transfer paths and env variable definitions into workflow files.
  [(#450)](https://github.com/PennyLaneAI/pennylane-lightning/pull/450)

* Detect MKL or CBLAS if `ENABLE_BLAS=ON` making sure that BLAS is linked as expected.
  [(#449)](https://github.com/PennyLaneAI/pennylane-lightning/pull/449)

### Documentation

* Fix LightningQubit class parameter documentation.
  [(#456)](https://github.com/PennyLaneAI/pennylane-lightning/pull/456)

### Bug fixes

* Ensure cross-platform wheels continue to build with updates in git safety checks.
  [(#452)](https://github.com/PennyLaneAI/pennylane-lightning/pull/452)

* Fixing Python version bug introduce in [(#450)](https://github.com/PennyLaneAI/pennylane-lightning/pull/450)
  when `Python_EXECUTABLE` was removed from `setup.py`.
  [(#461)](https://github.com/PennyLaneAI/pennylane-lightning/pull/461)

* Ensure aligned allocator definition works with C++20 compilers.
  [(#438)](https://github.com/PennyLaneAI/pennylane-lightning/pull/438)

* Prevent multiple threads from calling `Kokkos::initialize` or `Kokkos::finalize`.
  [(#439)](https://github.com/PennyLaneAI/pennylane-lightning/pull/439)

### Contributors

This release contains contributions from (in alphabetical order):

Vincent Michaud-Rioux, Lee J. O'Riordan, Chae-Yeun Park

---

# Release 0.30.0

### New features since last release

* Add MCMC sampler.
  [(#384)] (https://github.com/PennyLaneAI/pennylane-lightning/pull/384)

* Serialize PennyLane's arithmetic operators when they are used as observables
  that are expressed in the Pauli basis.
  [(#424)](https://github.com/PennyLaneAI/pennylane-lightning/pull/424)

### Breaking changes

* Lightning now works with the new return types specification that is now default in PennyLane.
  See [the PennyLane `qml.enable_return`](https://docs.pennylane.ai/en/stable/code/api/pennylane.enable_return.html?highlight=enable_return) documentation for more information on this change.
  [(#427)](https://github.com/PennyLaneAI/pennylane-lightning/pull/427)

Instead of creating potentially ragged numpy array, devices and `QNode`'s now return an object of the same type as that
returned by the quantum function.

```
>>> dev = qml.device('lightning.qubit', wires=1)
>>> @qml.qnode(dev, diff_method="adjoint")
... def circuit(x):
...     qml.RX(x, wires=0)
...     return qml.expval(qml.PauliY(0)), qml.expval(qml.PauliZ(0))
>>> x = qml.numpy.array(0.5)
>>> circuit(qml.numpy.array(0.5))
(array(-0.47942554), array(0.87758256))
```

Interfaces like Jax or Torch handle tuple outputs without issues:

```
>>> jax.jacobian(circuit)(jax.numpy.array(0.5))
(Array(-0.87758255, dtype=float32, weak_type=True),
Array(-0.47942555, dtype=float32, weak_type=True))
```

Autograd cannot differentiate an output tuple, so results must be converted to an array before
use with `qml.jacobian`:

```
>>> qml.jacobian(lambda y: qml.numpy.array(circuit(y)))(x)
array([-0.87758256, -0.47942554])
```

Alternatively, the quantum function itself can return a numpy array of measurements:

```
>>> dev = qml.device('lightning.qubit', wires=1)
>>> @qml.qnode(dev, diff_method="adjoint")
>>> def circuit2(x):
...     qml.RX(x, wires=0)
...     return np.array([qml.expval(qml.PauliY(0)), qml.expval(qml.PauliZ(0))])
>>> qml.jacobian(circuit2)(np.array(0.5))
array([-0.87758256, -0.47942554])
```

### Improvements

* Remove deprecated `set-output` commands from workflow files.
  [(#437)](https://github.com/PennyLaneAI/pennylane-lightning/pull/437)

* Lightning wheels are now checked with `twine check` post-creation for PyPI compatibility.
  [(#430)](https://github.com/PennyLaneAI/pennylane-lightning/pull/430)

* Lightning has been made compatible with the change in return types specification.
  [(#427)](https://github.com/PennyLaneAI/pennylane-lightning/pull/427)

* Lightning is compatible with clang-tidy version 16.
  [(#429)](https://github.com/PennyLaneAI/pennylane-lightning/pull/429)

### Contributors

This release contains contributions from (in alphabetical order):

Christina Lee, Vincent Michaud-Rioux, Lee James O'Riordan, Chae-Yeun Park, Matthew Silverman

---

# Release 0.29.0

### Improvements

* Remove runtime dependency on ninja build system.
  [(#414)](https://github.com/PennyLaneAI/pennylane-lightning/pull/414)

* Allow better integration and installation support with CMake targeted binary builds.
  [(#403)](https://github.com/PennyLaneAI/pennylane-lightning/pull/403)

* Remove explicit Numpy and Scipy requirements.
  [(#412)](https://github.com/PennyLaneAI/pennylane-lightning/pull/412)

* Get `llvm` installation root from the environment variable `LLVM_ROOT_DIR` (or fallback to `brew`).
  [(#413)](https://github.com/PennyLaneAI/pennylane-lightning/pull/413)

* Update AVX2/512 kernel infrastructure for additional gate/generator operations.
  [(#404)](https://github.com/PennyLaneAI/pennylane-lightning/pull/404)

* Remove unnecessary lines for resolving CodeCov issue.
  [(#415)](https://github.com/PennyLaneAI/pennylane-lightning/pull/415)

* Add more AVX2/512 gate operations.
  [(#393)](https://github.com/PennyLaneAI/pennylane-lightning/pull/393)

### Documentation

### Bug fixes

* Ensure error raised when asking for out of order marginal probabilities. Prevents the return of incorrect results.
  [(#416)](https://github.com/PennyLaneAI/pennylane-lightning/pull/416)

* Fix Github shields in README.
  [(#402)](https://github.com/PennyLaneAI/pennylane-lightning/pull/402)

### Contributors

Amintor Dusko, Vincent Michaud-Rioux, Lee James O'Riordan, Chae-Yeun Park

---

# Release 0.28.2

### Bug fixes

* Fix Python module versioning for Linux wheels.
  [(#408)](https://github.com/PennyLaneAI/pennylane-lightning/pull/408)

### Contributors

This release contains contributions from (in alphabetical order):

Amintor Dusko, Shuli Shu, Trevor Vincent

---

# Release 0.28.1

### Bug fixes

* Fix Pybind11 module versioning and locations for Windows wheels.
  [(#400)](https://github.com/PennyLaneAI/pennylane-lightning/pull/400)

### Contributors

This release contains contributions from (in alphabetical order):

Lee J. O'Riordan

---

# Release 0.28.0

### Breaking changes

* Deprecate support for Python 3.7.
  [(#391)](https://github.com/PennyLaneAI/pennylane-lightning/pull/391)

### Improvements

* Improve Lightning package structure for external use as a C++ library.
  [(#369)](https://github.com/PennyLaneAI/pennylane-lightning/pull/369)

* Improve the stopping condition method.
  [(#386)](https://github.com/PennyLaneAI/pennylane-lightning/pull/386)

### Bug fixes

- Pin CMake to 3.24.x in wheel-builder to avoid Python not found error in CMake 3.25, when building wheels for PennyLane-Lightning-GPU.
  [(#387)](https://github.com/PennyLaneAI/pennylane-lightning/pull/387)

### Contributors

This release contains contributions from (in alphabetical order):

Amintor Dusko, Lee J. O'Riordan

---

# Release 0.27.0

### New features since last release

* Enable building of Python 3.11 wheels and upgrade Python on CI/CD workflows to 3.8.
  [(#381)](https://github.com/PennyLaneAI/pennylane-lightning/pull/381)

### Breaking changes

### Improvements

* Update clang-tools version in Github workflows.
  [(#351)](https://github.com/PennyLaneAI/pennylane-lightning/pull/351)

* Improve tests and checks CI/CD pipelines.
  [(#353)](https://github.com/PennyLaneAI/pennylane-lightning/pull/353)

* Implement 3 Qubits gates (CSWAP & Toffoli) & 4 Qubits gates (DoubleExcitation, DoubleExcitationMinus, DoubleExcitationPlus) in LM manner.
  [(#362)](https://github.com/PennyLaneAI/pennylane-lightning/pull/362)

* Upgrade Kokkos and Kokkos Kernels to 3.7.00, and improve sparse matrix-vector multiplication performance and memory usage.
  [(#361)](https://github.com/PennyLaneAI/pennylane-lightning/pull/361)

* Update Linux (ubuntu-latest) architecture x86_64 wheel-builder from GCC 10.x to GCC 11.x.
  [(#373)](https://github.com/PennyLaneAI/pennylane-lightning/pull/373)

* Update gcc and g++ 10.x to 11.x in CI tests. This update brings improved support for newer C++ features.
  [(#370)](https://github.com/PennyLaneAI/pennylane-lightning/pull/370)

* Change Lightning to inherit from QubitDevice instead of DefaultQubit.
  [(#365)](https://github.com/PennyLaneAI/pennylane-lightning/pull/365)

### Documentation

### Bug fixes

* Use mutex when accessing cache in KernelMap.
  [(#382)](https://github.com/PennyLaneAI/pennylane-lightning/pull/382)

### Contributors

This release contains contributions from (in alphabetical order):

Amintor Dusko, Chae-Yeun Park, Monit Sharma, Shuli Shu

---

# Release 0.26.1

### Bug fixes

* Fixes the transposition method used in the probability calculation.
  [(#377)](https://github.com/PennyLaneAI/pennylane-lightning/pull/377)

### Contributor

Amintor Dusko

---
# Release 0.26.0

### Improvements

* Introduces requirements-dev.txt and improves dockerfile.
  [(#330)](https://github.com/PennyLaneAI/pennylane-lightning/pull/330)

* Support `expval` for a Hamiltonian.
  [(#333)](https://github.com/PennyLaneAI/pennylane-lightning/pull/333)

* Implements caching for Kokkos installation.
  [(#316)](https://github.com/PennyLaneAI/pennylane-lightning/pull/316)

* Supports measurements of operator arithmetic classes such as `Sum`, `Prod`,
  and `SProd` by deferring handling of them to `DefaultQubit`.
  [(#349)](https://github.com/PennyLaneAI/pennylane-lightning/pull/349)

```
@qml.qnode(qml.device('lightning.qubit', wires=2))
def circuit():
    obs = qml.s_prod(2.1, qml.PauliZ(0)) + qml.op_sum(qml.PauliX(0), qml.PauliZ(1))
    return qml.expval(obs)
```

### Bug fixes

* Test updates to reflect new measurement error messages.
  [(#334)](https://github.com/PennyLaneAI/pennylane-lightning/pull/334)

* Updates to the release tagger to fix incompatibilities with RTD.
  [(#344)](https://github.com/PennyLaneAI/pennylane-lightning/pull/344)

* Update cancel-workflow-action and bot credentials.
  [(#345)](https://github.com/PennyLaneAI/pennylane-lightning/pull/345)

### Contributors

This release contains contributions from (in alphabetical order):

Amintor Dusko, Christina Lee, Lee J. O'Riordan, Chae-Yeun Park

---

# Release 0.25.0

### New features since last release

### Breaking changes

* We explicitly disable support for PennyLane's parameter broadcasting.
[#317](https://github.com/PennyLaneAI/pennylane-lightning/pull/317)

* We explicitly remove support for PennyLane's `Sum`, `SProd` and `Prod`
  as observables.
  [(#326)](https://github.com/PennyLaneAI/pennylane-lightning/pull/326)

### Improvements

* CI builders use a reduced set of resources and redundant tests for PRs.
  [(#319)](https://github.com/PennyLaneAI/pennylane-lightning/pull/319)

* Parallelize wheel-builds where applicable.
  [(#314)](https://github.com/PennyLaneAI/pennylane-lightning/pull/314)

* AVX2/512 kernels are now available on Linux/MacOS with x86-64 architecture.
  [(#313)](https://github.com/PennyLaneAI/pennylane-lightning/pull/313)

### Documentation

* Updated ReadTheDocs runner version from Ubuntu 20.04 to 22.04
  [(#327)](https://github.com/PennyLaneAI/pennylane-lightning/pull/327)

### Bug fixes

* Test updates to reflect new additions to PennyLane.
  [(#318)](https://github.com/PennyLaneAI/pennylane-lightning/pull/318)

### Contributors

This release contains contributions from (in alphabetical order):

Amintor Dusko, Christina Lee, Rashid N H M, Lee J. O'Riordan, Chae-Yeun Park

---

# Release 0.24.0

### New features since last release

* Add `SingleExcitation` and `DoubleExcitation` qchem gates and generators.
  [(#289)](https://github.com/PennyLaneAI/pennylane-lightning/pull/289)

* Add a new dispatch mechanism for future kernels.
  [(#291)](https://github.com/PennyLaneAI/pennylane-lightning/pull/291)

* Add `IsingXY` gate operation.
  [(#303)](https://github.com/PennyLaneAI/pennylane-lightning/pull/303)

* Support `qml.state()` in vjp and Hamiltonian in adjoint jacobian.
  [(#294)](https://github.com/PennyLaneAI/pennylane-lightning/pull/294)

### Breaking changes

* Codebase is now moving to C++20. The default compiler for Linux is now GCC10.
  [(#295)](https://github.com/PennyLaneAI/pennylane-lightning/pull/295)

* Minimum macOS version is changed to 10.15 (Catalina).
  [(#295)](https://github.com/PennyLaneAI/pennylane-lightning/pull/295)

### Improvements

* Split matrix operations, refactor dispatch mechanisms, and add a benchmark suits.
  [(#274)](https://github.com/PennyLaneAI/pennylane-lightning/pull/274)

* Add native support for the calculation of sparse Hamiltonians' expectation values.
Sparse operations are offloaded to [Kokkos](https://github.com/kokkos/kokkos) and
[Kokkos-Kernels](https://github.com/kokkos/kokkos-kernels).
  [(#283)](https://github.com/PennyLaneAI/pennylane-lightning/pull/283)

* Device `lightning.qubit` now accepts a datatype for a statevector.
  [(#290)](https://github.com/PennyLaneAI/pennylane-lightning/pull/290)

```python
dev1 = qml.device('lightning.qubit', wires=4, c_dtype=np.complex64) # for single precision
dev2 = qml.device('lightning.qubit', wires=4, c_dtype=np.complex128) # for double precision
```

### Documentation

* Use the centralized [Xanadu Sphinx Theme](https://github.com/XanaduAI/xanadu-sphinx-theme)
  to style the Sphinx documentation.
  [(#287)](https://github.com/PennyLaneAI/pennylane-lightning/pull/287)

### Bug fixes

* Fix the issue with using available `clang-format` version in format.
  [(#288)](https://github.com/PennyLaneAI/pennylane-lightning/pull/288)

* Fix a bug in the generator of `DoubleExcitationPlus`.
  [(#298)](https://github.com/PennyLaneAI/pennylane-lightning/pull/298)

### Contributors

This release contains contributions from (in alphabetical order):

Mikhail Andrenkov, Ali Asadi, Amintor Dusko, Lee James O'Riordan, Chae-Yeun Park, and Shuli Shu

---

# Release 0.23.0

### New features since last release

* Add `generate_samples()` to lightning.
  [(#247)](https://github.com/PennyLaneAI/pennylane-lightning/pull/247)

* Add Lightning GBenchmark Suite.
  [(#249)](https://github.com/PennyLaneAI/pennylane-lightning/pull/249)

* Support runtime and compile information.
  [(#253)](https://github.com/PennyLaneAI/pennylane-lightning/pull/253)

### Improvements

* Add `ENABLE_BLAS` build to CI checks.
  [(#249)](https://github.com/PennyLaneAI/pennylane-lightning/pull/249)

* Add more `clang-tidy` checks and kernel tests.
  [(#253)](https://github.com/PennyLaneAI/pennylane-lightning/pull/253)

* Add C++ code coverage to CI.
  [(#265)](https://github.com/PennyLaneAI/pennylane-lightning/pull/265)

* Skip over identity operations in `"lightning.qubit"`.
  [(#268)](https://github.com/PennyLaneAI/pennylane-lightning/pull/268)

### Bug fixes

* Update tests to remove `JacobianTape`.
  [(#260)](https://github.com/PennyLaneAI/pennylane-lightning/pull/260)

* Fix tests for MSVC.
  [(#264)](https://github.com/PennyLaneAI/pennylane-lightning/pull/264)

* Fix `#include <cpuid.h>` for PPC and AArch64 in Linux.
  [(#266)](https://github.com/PennyLaneAI/pennylane-lightning/pull/266)

* Remove deprecated tape execution methods.
  [(#270)](https://github.com/PennyLaneAI/pennylane-lightning/pull/270)

* Update `qml.probs` in `test_measures.py`.
  [(#280)](https://github.com/PennyLaneAI/pennylane-lightning/pull/280)

### Contributors

This release contains contributions from (in alphabetical order):

Ali Asadi, Chae-Yeun Park, Lee James O'Riordan, and Trevor Vincent

---

# Release 0.22.1

### Bug fixes

* Ensure `Identity ` kernel is registered to C++ dispatcher.
  [(#275)](https://github.com/PennyLaneAI/pennylane-lightning/pull/275)

---

# Release 0.22.0

### New features since last release

* Add Docker support.
  [(#234)](https://github.com/PennyLaneAI/pennylane-lightning/pull/234)

### Improvements

* Update quantum tapes serialization and Python tests.
  [(#239)](https://github.com/PennyLaneAI/pennylane-lightning/pull/239)

* Clang-tidy is now enabled for both tests and examples builds under Github Actions.
  [(#237)](https://github.com/PennyLaneAI/pennylane-lightning/pull/237)

* The return type of `StateVectorBase` data is now derived-class defined.
  [(#237)](https://github.com/PennyLaneAI/pennylane-lightning/pull/237)

* Update adjointJacobian and VJP methods.
  [(#222)](https://github.com/PennyLaneAI/pennylane-lightning/pull/222)

* Set GitHub workflow to upload wheels to Test PyPI.
  [(#220)](https://github.com/PennyLaneAI/pennylane-lightning/pull/220)

* Finalize the new kernel implementation.
  [(#212)](https://github.com/PennyLaneAI/pennylane-lightning/pull/212)

### Documentation

* Use of batching with OpenMP threads is documented.
  [(#221)](https://github.com/PennyLaneAI/pennylane-lightning/pull/221)

### Bug fixes

* Fix for OOM errors when using adjoint with large numbers of observables.
  [(#221)](https://github.com/PennyLaneAI/pennylane-lightning/pull/221)

* Add virtual destructor to C++ state-vector classes.
  [(#200)](https://github.com/PennyLaneAI/pennylane-lightning/pull/200)

* Fix a bug in Python tests with operations' `matrix` calls.
  [(#238)](https://github.com/PennyLaneAI/pennylane-lightning/pull/238)

* Refactor utility header and fix a bug in linear algebra function with CBLAS.
  [(#228)](https://github.com/PennyLaneAI/pennylane-lightning/pull/228)

### Contributors

This release contains contributions from (in alphabetical order):

Ali Asadi, Chae-Yeun Park, Lee James O'Riordan

---

# Release 0.21.0

### New features since last release

* Add C++ only benchmark for a given list of gates.
  [(#199)](https://github.com/PennyLaneAI/pennylane-lightning/pull/199)

* Wheel-build support for Python 3.10.
  [(#186)](https://github.com/PennyLaneAI/pennylane-lightning/pull/186)

* C++ support for probability, expectation value and variance calculations.
  [(#185)](https://github.com/PennyLaneAI/pennylane-lightning/pull/185)

* Add bindings to C++ expval, var, probs.
  [(#214)](https://github.com/PennyLaneAI/pennylane-lightning/pull/214)

### Improvements

* `setup.py` adds debug only when --debug is given
  [(#208)](https://github.com/PennyLaneAI/pennylane-lightning/pull/208)

* Add new highly-performant C++ kernels for quantum gates.
  [(#202)](https://github.com/PennyLaneAI/pennylane-lightning/pull/202)

The new kernels significantly improve the runtime performance of PennyLane-Lightning
for both differentiable and non-differentiable workflows. Here is an example workflow
using the adjoint differentiation method with a circuit of 5 strongly entangling layers:

```python
import pennylane as qml
from pennylane import numpy as np
from pennylane.templates.layers import StronglyEntanglingLayers
from numpy.random import random
np.random.seed(42)
n_layers = 5
n_wires = 6
dev = qml.device("lightning.qubit", wires=n_wires)

@qml.qnode(dev, diff_method="adjoint")
def circuit(weights):
    StronglyEntanglingLayers(weights, wires=list(range(n_wires)))
    return [qml.expval(qml.PauliZ(i)) for i in range(n_wires)]

init_weights = np.random.random(StronglyEntanglingLayers.shape(n_layers=n_layers, n_wires=n_wires))
params = np.array(init_weights,requires_grad=True)
jac = qml.jacobian(circuit)(params)
```
The latest release shows improved performance on both single and multi-threaded evaluations!

<img src="https://raw.githubusercontent.com/PennyLaneAI/pennylane-lightning/v0.21.0-rc0/doc/_static/lightning_v20_v21_bm.png" width=50%/>

* Ensure debug info is built into dynamic libraries.
  [(#201)](https://github.com/PennyLaneAI/pennylane-lightning/pull/201)

### Documentation

* New guidelines on adding and benchmarking C++ kernels.
  [(#202)](https://github.com/PennyLaneAI/pennylane-lightning/pull/202)

### Bug fixes

* Update clang-format version
  [(#219)](https://github.com/PennyLaneAI/pennylane-lightning/pull/219)

* Fix failed tests on Windows.
  [(#218)](https://github.com/PennyLaneAI/pennylane-lightning/pull/218)

* Update clang-format version
  [(#219)](https://github.com/PennyLaneAI/pennylane-lightning/pull/219)

* Add virtual destructor to C++ state-vector classes.
  [(#200)](https://github.com/PennyLaneAI/pennylane-lightning/pull/200)

* Fix failed tests for the non-binary wheel.
  [(#213)](https://github.com/PennyLaneAI/pennylane-lightning/pull/213)

* Add virtual destructor to C++ state-vector classes.
  [(#200)](https://github.com/PennyLaneAI/pennylane-lightning/pull/200)

### Contributors

This release contains contributions from (in alphabetical order):

Ali Asadi, Amintor Dusko, Chae-Yeun Park, Lee James O'Riordan

---

# Release 0.20.1

### Bug fixes

* Fix missing header-files causing build errors in algorithms module.
  [(#193)](https://github.com/PennyLaneAI/pennylane-lightning/pull/193)

* Fix failed tests for the non-binary wheel.
  [(#191)](https://github.com/PennyLaneAI/pennylane-lightning/pull/191)

---
# Release 0.20.2

### Bug fixes

* Introduce CY kernel to Lightning to avoid issues with decomposition.
  [(#203)](https://github.com/PennyLaneAI/pennylane-lightning/pull/203)

### Contributors

This release contains contributions from (in alphabetical order):

Lee J. O'Riordan

# Release 0.20.1

### Bug fixes

* Fix missing header-files causing build errors in algorithms module.
  [(#193)](https://github.com/PennyLaneAI/pennylane-lightning/pull/193)

* Fix failed tests for the non-binary wheel.
  [(#191)](https://github.com/PennyLaneAI/pennylane-lightning/pull/191)

# Release 0.20.0

### New features since last release

* Add wheel-builder support for Python 3.10.
  [(#186)](https://github.com/PennyLaneAI/pennylane-lightning/pull/186)

* Add VJP support to PL-Lightning.
  [(#181)](https://github.com/PennyLaneAI/pennylane-lightning/pull/181)

* Add complex64 support in PL-Lightning.
  [(#177)](https://github.com/PennyLaneAI/pennylane-lightning/pull/177)

* Added examples folder containing aggregate gate performance test.
  [(#165)](https://github.com/PennyLaneAI/pennylane-lightning/pull/165)

### Breaking changes

### Improvements

* Update PL-Lightning to support new features in PL.
  [(#179)](https://github.com/PennyLaneAI/pennylane-lightning/pull/179)

### Documentation

* Lightning setup.py build process uses CMake.
  [(#176)](https://github.com/PennyLaneAI/pennylane-lightning/pull/176)

### Contributors

This release contains contributions from (in alphabetical order):

Ali Asadi, Chae-Yeun Park, Isidor Schoch, Lee James O'Riordan

---

# Release 0.19.0

* Add Cache-Friendly DOTC, GEMV, GEMM along with BLAS Support.
  [(#155)](https://github.com/PennyLaneAI/pennylane-lightning/pull/155)

### Improvements

* The performance of parametric gates has been improved.
  [(#157)](https://github.com/PennyLaneAI/pennylane-lightning/pull/157)

* AVX support is enabled for Linux users on Intel/AMD platforms.
  [(#157)](https://github.com/PennyLaneAI/pennylane-lightning/pull/157)

* PennyLane-Lightning has been updated to conform with clang-tidy
  recommendations for modernization, offering performance improvements across
  all use-cases.
  [(#153)](https://github.com/PennyLaneAI/pennylane-lightning/pull/153)

### Breaking changes

* Linux users on `x86_64` must have a CPU supporting AVX.
  [(#157)](https://github.com/PennyLaneAI/pennylane-lightning/pull/157)

### Bug fixes

* OpenMP built with Intel MacOS CI runners causes failures on M1 Macs. OpenMP is currently
  disabled in the built wheels until this can be resolved with Github Actions runners.
  [(#166)](https://github.com/PennyLaneAI/pennylane-lightning/pull/166)

### Contributors

This release contains contributions from (in alphabetical order):

Ali Asadi, Lee James O'Riordan

---

# Release 0.18.0

### New features since last release

* PennyLane-Lightning now provides a high-performance
  [adjoint Jacobian](http://arxiv.org/abs/2009.02823) method for differentiating quantum circuits.
  [(#136)](https://github.com/PennyLaneAI/pennylane-lightning/pull/136)

  The adjoint method operates after a forward pass by iteratively applying inverse gates to scan
  backwards through the circuit. The method is already available in PennyLane's
  `default.qubit` device, but the version provided by `lightning.qubit` integrates with the C++
  backend and is more performant, as shown in the plot below:

  <img src="https://raw.githubusercontent.com/PennyLaneAI/pennylane-lightning/master/doc/_static/lightning_adjoint.png" width=70%/>

  The plot compares the average runtime of `lightning.qubit` and `default.qubit` for calculating the
  Jacobian of a circuit using the adjoint method for a range of qubit numbers. The circuit
  consists of ten `BasicEntanglerLayers` with a `PauliZ` expectation value calculated on each wire,
  repeated over ten runs. We see that `lightning.qubit` provides a speedup of around two to eight
  times, depending on the number of qubits.

  The adjoint method can be accessed using the standard interface. Consider the following circuit:

  ```python
  import pennylane as qml

  wires = 3
  layers = 2
  dev = qml.device("lightning.qubit", wires=wires)

  @qml.qnode(dev, diff_method="adjoint")
  def circuit(weights):
      qml.templates.StronglyEntanglingLayers(weights, wires=range(wires))
      return qml.expval(qml.PauliZ(0))

  weights = qml.init.strong_ent_layers_normal(layers, wires, seed=1967)
  ```

  The circuit can be executed and its gradient calculated using:

    ```pycon
  >>> print(f"Circuit evaluated: {circuit(weights)}")
  Circuit evaluated: 0.9801286266677633
  >>> print(f"Circuit gradient:\n{qml.grad(circuit)(weights)}")
  Circuit gradient:
  [[[-1.11022302e-16 -1.63051504e-01 -4.14810501e-04]
    [ 1.11022302e-16 -1.50136528e-04 -1.77922957e-04]
    [ 0.00000000e+00 -3.92874550e-02  8.14523075e-05]]

   [[-1.14472273e-04  3.85963953e-02  0.00000000e+00]
    [-5.76791765e-05 -9.78478343e-02  0.00000000e+00]
    [-5.55111512e-17  0.00000000e+00 -1.11022302e-16]]]
  ```

* PennyLane-Lightning now supports all of the operations and observables of `default.qubit`.
  [(#124)](https://github.com/PennyLaneAI/pennylane-lightning/pull/124)

### Improvements

* A new state-vector class `StateVectorManaged` was added, enabling memory use to be bound to
  statevector lifetime.
  [(#136)](https://github.com/PennyLaneAI/pennylane-lightning/pull/136)

* The repository now has a well-defined component hierarchy, allowing each indepedent unit to be
  compiled and linked separately.
  [(#136)](https://github.com/PennyLaneAI/pennylane-lightning/pull/136)

* PennyLane-Lightning can now be installed without compiling its C++ binaries and will fall back
  to using the `default.qubit` implementation. Skipping compilation is achieved by setting the
  `SKIP_COMPILATION` environment variable, e.g., Linux/MacOS: `export SKIP_COMPILATION=True`,
  Windows: `set SKIP_COMPILATION=True`. This feature is intended for building a pure-Python wheel of
  PennyLane-Lightning as a backup for platforms without a dedicated wheel.
  [(#129)](https://github.com/PennyLaneAI/pennylane-lightning/pull/129)

* The C++-backed Python bound methods can now be directly called with wires and supplied parameters.
  [(#125)](https://github.com/PennyLaneAI/pennylane-lightning/pull/125)

* Lightning supports arbitrary unitary and non-unitary gate-calls from Python to C++ layer.
  [(#121)](https://github.com/PennyLaneAI/pennylane-lightning/pull/121)

### Documentation

* Added preliminary architecture diagram for package.
  [(#131)](https://github.com/PennyLaneAI/pennylane-lightning/pull/131)

* C++ API built as part of docs generation.
  [(#131)](https://github.com/PennyLaneAI/pennylane-lightning/pull/131)

### Breaking changes

* Wheels for MacOS <= 10.13 will no longer be provided due to XCode SDK C++17 support requirements.
  [(#149)](https://github.com/PennyLaneAI/pennylane-lightning/pull/149)

### Bug fixes

* An indexing error in the CRY gate is fixed. [(#136)](https://github.com/PennyLaneAI/pennylane-lightning/pull/136)

* Column-major data in numpy is now correctly converted to row-major upon pass to the C++ layer.
  [(#126)](https://github.com/PennyLaneAI/pennylane-lightning/pull/126)

### Contributors

This release contains contributions from (in alphabetical order):

Thomas Bromley, Lee James O'Riordan

---

# Release 0.17.0

### New features

* C++ layer now supports float (32-bit) and double (64-bit) templated complex data.
  [(#113)](https://github.com/PennyLaneAI/pennylane-lightning/pull/113)

### Improvements

* The PennyLane device test suite is now included in coverage reports.
  [(#123)](https://github.com/PennyLaneAI/pennylane-lightning/pull/123)

* Static versions of jQuery and Bootstrap are no longer included in the CSS theme.
  [(#118)](https://github.com/PennyLaneAI/pennylane-lightning/pull/118)

* C++ tests have been ported to use Catch2 framework.
  [(#115)](https://github.com/PennyLaneAI/pennylane-lightning/pull/115)

* Testing now exists for both float and double precision methods in C++ layer.
  [(#113)](https://github.com/PennyLaneAI/pennylane-lightning/pull/113)
  [(#115)](https://github.com/PennyLaneAI/pennylane-lightning/pull/115)

* Compile-time utility methods with `constexpr` have been added.
  [(#113)](https://github.com/PennyLaneAI/pennylane-lightning/pull/113)

* Wheel-build support for ARM64 (Linux and MacOS) and PowerPC (Linux) added.
  [(#110)](https://github.com/PennyLaneAI/pennylane-lightning/pull/110)

* Add support for Controlled Phase Gate (`ControlledPhaseShift`).
  [(#114)](https://github.com/PennyLaneAI/pennylane-lightning/pull/114)

* Move changelog to `.github` and add a changelog reminder.
  [(#111)](https://github.com/PennyLaneAI/pennylane-lightning/pull/111)

* Adds CMake build system support.
  [(#104)](https://github.com/PennyLaneAI/pennylane-lightning/pull/104)


### Breaking changes

* Removes support for Python 3.6 and adds support for Python 3.9.
  [(#127)](https://github.com/PennyLaneAI/pennylane-lightning/pull/127)
  [(#128)](https://github.com/PennyLaneAI/pennylane-lightning/pull/128)

* Compilers with C++17 support are now required to build C++ module.
  [(#113)](https://github.com/PennyLaneAI/pennylane-lightning/pull/113)

* Gate classes have been removed with functionality added to StateVector class.
  [(#113)](https://github.com/PennyLaneAI/pennylane-lightning/pull/113)

* We are no longer building wheels for Python 3.6.
  [(#106)](https://github.com/PennyLaneAI/pennylane-lightning/pull/106)

### Bug fixes

* PowerPC wheel-builder now successfully compiles modules.
  [(#120)](https://github.com/PennyLaneAI/pennylane-lightning/pull/120)

### Documentation

* Added community guidelines.
  [(#109)](https://github.com/PennyLaneAI/pennylane-lightning/pull/109)

### Contributors

This release contains contributions from (in alphabetical order):

Ali Asadi, Christina Lee, Thomas Bromley, Lee James O'Riordan

---

# Release 0.15.1

### Bug fixes

* The PennyLane-Lightning binaries are now built with NumPy 1.19.5, to avoid ABI
  compatibility issues with the latest NumPy 1.20 release. See
  [the NumPy release notes](https://numpy.org/doc/stable/release/1.20.0-notes.html#size-of-np-ndarray-and-np-void-changed)
  for more details.
  [(#97)](https://github.com/PennyLaneAI/pennylane-lightning/pull/97)

### Contributors

This release contains contributions from (in alphabetical order):

Josh Izaac, Antal Száva

---

# Release 0.15.0

### Improvements

* For compatibility with PennyLane v0.15, the `analytic` keyword argument
  has been removed. Statistics can still be computed analytically by setting
  `shots=None`.
  [(#93)](https://github.com/PennyLaneAI/pennylane-lightning/pull/93)

* Inverse gates are now supported.
  [(#89)](https://github.com/PennyLaneAI/pennylane-lightning/pull/89)

* Add new lightweight backend with performance improvements.
  [(#57)](https://github.com/PennyLaneAI/pennylane-lightning/pull/57)

* Remove the previous Eigen-based backend.
  [(#67)](https://github.com/PennyLaneAI/pennylane-lightning/pull/67)

### Bug fixes

* Re-add dispatch table after fixing static initialisation order issue.
  [(#68)](https://github.com/PennyLaneAI/pennylane-lightning/pull/68)

### Contributors

This release contains contributions from (in alphabetical order):

Thomas Bromley, Theodor Isacsson, Christina Lee, Thomas Loke, Antal Száva.

---

# Release 0.14.1

### Bug fixes

* Fixes a bug where the `QNode` would swap Lightning-Qubit to
  `DefaultQubitAutograd` on device execution due to the inherited
  `passthru_devices` entry of the `capabilities` dictionary.
  [(#61)](https://github.com/PennyLaneAI/pennylane-lightning/pull/61)

### Contributors

This release contains contributions from (in alphabetical order):

Antal Száva

---

# Release 0.14.0

### Improvements

* Extends support from 16 qubits to 50 qubits.
  [(#52)](https://github.com/PennyLaneAI/pennylane-lightning/pull/52)

### Bug fixes

* Updates applying basis state preparations to correspond to the
  changes in `DefaultQubit`.
  [(#55)](https://github.com/PennyLaneAI/pennylane-lightning/pull/55)

### Contributors

This release contains contributions from (in alphabetical order):

Thomas Loke, Tom Bromley, Josh Izaac, Antal Száva

---

# Release 0.12.0

### Bug fixes

* Updates capabilities dictionary to be compatible with core PennyLane
  [(#45)](https://github.com/PennyLaneAI/pennylane-lightning/pull/45)

* Fix install of Eigen for CI wheel building
  [(#44)](https://github.com/PennyLaneAI/pennylane-lightning/pull/44)

### Contributors

This release contains contributions from (in alphabetical order):

Tom Bromley, Josh Izaac, Antal Száva

---

# Release 0.11.0

Initial release.

This release contains contributions from (in alphabetical order):

Tom Bromley, Josh Izaac, Nathan Killoran, Antal Száva<|MERGE_RESOLUTION|>--- conflicted
+++ resolved
@@ -6,13 +6,11 @@
 
 ### Improvements
 
-<<<<<<< HEAD
 * Use native C++ kernels for controlled-adjoint and adjoint-controlled of supported operations.
   [(#1063)](https://github.com/PennyLaneAI/pennylane-lightning/pull/1063)
-=======
+
 * In Lightning-Tensor, allow `qml.MPSPrep` to accept an MPS with `len(MPS) = n_wires-1`.
   [(#1064)](https://github.com/PennyLaneAI/pennylane-lightning/pull/1064)
->>>>>>> aad3e59d
 
 * Capture execution via `dev.eval_jaxpr` can now be used with `jax.jit` and `jax.vmap`.
   [(#1055)](https://github.com/PennyLaneAI/pennylane-lightning/pull/1055)
