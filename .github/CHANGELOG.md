--- conflicted
+++ resolved
@@ -24,11 +24,8 @@
 * Update gcc and g++ 10.x to 11.x in CI tests. This update brings improved support for newer C++ features.
 [(#370)](https://github.com/PennyLaneAI/pennylane-lightning/pull/370)
 
-<<<<<<< HEAD
 * Change Lightning to inherit from QubitDevice instead of DefaultQubit.
 [(#365)](https://github.com/PennyLaneAI/pennylane-lightning/pull/365)
-=======
->>>>>>> 43c70b43
 
 ### Documentation
 
