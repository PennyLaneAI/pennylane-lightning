--- conflicted
+++ resolved
@@ -8,10 +8,9 @@
 
 ### Improvements
 
-<<<<<<< HEAD
 * Add `PSWAP` gate implementation to PennyLane-Lightning. 
   [(#1088)](https://github.com/PennyLaneAI/pennylane-lightning/pull/1088)
-=======
+
 * Hide internal C++ APIs in Lightning docs.
   [(#1096)](https://github.com/PennyLaneAI/pennylane-lightning/pull/1096)
 
@@ -19,7 +18,6 @@
   This method currently only support the adjoint differentiation method.
   [(#1087)](https://github.com/PennyLaneAI/pennylane/pull/1087)
   [(#1106)](https://github.com/PennyLaneAI/pennylane/pull/1106)
->>>>>>> 888e226e
 
 * Modify expval of named operators in Lightning-Qubit for in-place computation of expectation value, to avoid creating an intermediate statevector
   [(#1079)] (https://github.com/PennyLaneAI/pennylane-lightning/pull/1079)
