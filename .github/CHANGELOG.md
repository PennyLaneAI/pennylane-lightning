--- conflicted
+++ resolved
@@ -15,13 +15,11 @@
 
 ### Improvements
 
-<<<<<<< HEAD
 * Update `LightingQubit.preprocess` to work with changes to preprocessing for mid-circuit measurements.
   [(#812)](https://github.com/PennyLaneAI/pennylane-lightning/pull/812)
-=======
+
 * Update the Catalyst-specific wrapping class for Lightning Kokkos to track Catalyst's new support for MCM seeding.
   [(#819)](https://github.com/PennyLaneAI/pennylane-lightning/pull/819)
->>>>>>> 10dc3a99
 
 * Shot batching is made more efficient by executing all the shots in one go on LightningQubit.
   [(#814)](https://github.com/PennyLaneAI/pennylane-lightning/pull/814)
@@ -82,11 +80,7 @@
 
 This release contains contributions from (in alphabetical order):
 
-<<<<<<< HEAD
-Ali Asadi, Amintor Dusko, Vincent Michaud-Rioux, Mudit Pandey, Shuli Shu
-=======
-Ali Asadi, Amintor Dusko, Vincent Michaud-Rioux, Shuli Shu, Paul Haochen Wang
->>>>>>> 10dc3a99
+Ali Asadi, Amintor Dusko, Vincent Michaud-Rioux, Mudit Pandey, Shuli Shu, Paul Haochen Wang
 
 ---
 
