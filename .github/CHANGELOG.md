--- conflicted
+++ resolved
@@ -45,16 +45,13 @@
 
 This release contains contributions from (in alphabetical order):
 
-<<<<<<< HEAD
-Yushao Chen, Amintor Dusko, Joseph Lee, Luis Alfredo Nuñez Meneses, Andrija Paurevic, Shuli Shu
-=======
 Yushao Chen,
 Amintor Dusko,
 Christina Lee,
 Joseph Lee,
+Luis Alfredo Nuñez Meneses,
 Andrija Paurevic,
 Shuli Shu
->>>>>>> 1d0712c8
 
 ---
 
