# Release 0.37.0-dev

### New features since last release

* Add `cutensornet` backed `MPS` C++ layer to `lightning.tensor`.
  [(#704)](https://github.com/PennyLaneAI/pennylane-lightning/pull/704)

### Breaking changes

* `dynamic_one_shot` uses shot-vectors in the auxiliary tape to tell the device how many times to repeat the tape. Lightning-Qubit is updated accordingly.
  [(#724)](https://github.com/PennyLaneAI/pennylane-lightning/pull/724)

* `dynamic_one_shot` deals with post-selection during the post-processing phase, so Lightning-Qubit does not return `None`-valued measurements for mismatching samples anymore.
  [(#720)](https://github.com/PennyLaneAI/pennylane-lightning/pull/720)

### Improvements

<<<<<<< HEAD
* Updated Kokkos version and support to 4.3.01.
  [(#725)](https://github.com/PennyLaneAI/pennylane-lightning/pull/725)

=======
* Lightning-Kokkos' functors are rewritten as functions wrapping around generic gate and generator functors templated over a coefficient interaction function. This reduces boilerplate while clarifying how the various kernels differ from one another.
  [(#640)](https://github.com/PennyLaneAI/pennylane-lightning/pull/640)
  
>>>>>>> aa30de78
* Update C++ and Python GitHub actions names to include the matrix info.
  [(#717)](https://github.com/PennyLaneAI/pennylane-lightning/pull/717)

* Remove `CPhase` in favour of `CPhaseShift` in Lightning devices.
  [(#717)](https://github.com/PennyLaneAI/pennylane-lightning/pull/717)

* The various OpenMP configurations of Lightning-Qubit are tested in parallel on different Github Actions runners.
  [(#712)](https://github.com/PennyLaneAI/pennylane-lightning/pull/712)

* Update Linux wheels to use `manylinux_2_28` images.
  [(#667)](https://github.com/PennyLaneAI/pennylane-lightning/pull/667)

* Add support for `qml.expval` and `qml.var` in the `lightning.tensor` device for the `quimb` interface and the MPS method.
  [(#686)](https://github.com/PennyLaneAI/pennylane-lightning/pull/686)

* Changed the name of `lightning.tensor` to `default.tensor` with the `quimb` backend.
  [(#719)](https://github.com/PennyLaneAI/pennylane-lightning/pull/719)

### Documentation

### Bug fixes

* The `.github/workflows/tests_lkcpu_python.yml` workflow properly checks out the release or stable version of Lightning-Qubit during the test job.
  [(#723)](https://github.com/PennyLaneAI/pennylane-lightning/pull/723)

### Contributors

This release contains contributions from (in alphabetical order):

Ali Asadi, Amintor Dusko, Pietropaolo Frisoni, Vincent Michaud-Rioux, Mudit Pandey, Shuli Shu

---

# Release 0.36.0

### New features since last release

* Add `cutensornet` backed `MPS` C++ layer to `lightning.tensor`.
  [(#704)](https://github.com/PennyLaneAI/pennylane-lightning/pull/704)

* Add Python class for the `lightning.tensor` device which uses the new device API and the interface for `quimb` based on the MPS method.
  [(#671)](https://github.com/PennyLaneAI/pennylane-lightning/pull/671)

* Add compile-time support for AVX2/512 streaming operations in `lightning.qubit`.
  [(#664)](https://github.com/PennyLaneAI/pennylane-lightning/pull/664)

* `lightning.kokkos` supports mid-circuit measurements.
  [(#672)](https://github.com/PennyLaneAI/pennylane-lightning/pull/672)

* Add dynamic linking to LAPACK/OpenBlas shared objects in `scipy.libs` for both C++ and Python layer.
  [(#653)](https://github.com/PennyLaneAI/pennylane-lightning/pull/653)

* `lightning.qubit` supports mid-circuit measurements.
  [(#650)](https://github.com/PennyLaneAI/pennylane-lightning/pull/650)

* Add finite shots support in `lightning.qubit2`.
  [(#630)](https://github.com/PennyLaneAI/pennylane-lightning/pull/630)

* Add `collapse` and `normalize` methods to the `StateVectorLQubit` classes, enabling "branching" of the wavefunction. Add methods to create and seed an RNG in the `Measurements` modules.
  [(#645)](https://github.com/PennyLaneAI/pennylane-lightning/pull/645)

* Add two new python classes (LightningStateVector and LightningMeasurements) to support `lightning.qubit2`.
  [(#613)](https://github.com/PennyLaneAI/pennylane-lightning/pull/613)

* Add analytic-mode `qml.probs` and `qml.var` support in `lightning.qubit2`.
  [(#627)](https://github.com/PennyLaneAI/pennylane-lightning/pull/627)

* Add `LightningAdjointJacobian` to support `lightning.qubit2`.
  [(#631)](https://github.com/PennyLaneAI/pennylane-lightning/pull/631)

* Add `lightning.qubit2` device which uses the new device API.
  [(#607)](https://github.com/PennyLaneAI/pennylane-lightning/pull/607)
  [(#628)](https://github.com/PennyLaneAI/pennylane-lightning/pull/628)

* Add Vector-Jacobian Product calculation support to `lightning.qubit`.
  [(#644)](https://github.com/PennyLaneAI/pennylane-lightning/pull/644)

* Add support for using new operator arithmetic as the default.
  [(#649)](https://github.com/PennyLaneAI/pennylane-lightning/pull/649)

### Breaking changes

* Split Lightning-Qubit and Lightning-Kokkos CPU Python tests with `pytest-split`. Remove `SERIAL` from Kokkos' `exec_model` matrix. Remove `all` from Lightning-Kokkos' `pl_backend` matrix. Move `clang-tidy` checks to `tidy.yml`. Avoid editable `pip` installations.
  [(#696)](https://github.com/PennyLaneAI/pennylane-lightning/pull/696)
* Update `lightning.gpu` and `lightning.kokkos` to raise an error instead of falling back to `default.qubit`.
  [(#689)](https://github.com/PennyLaneAI/pennylane-lightning/pull/689)

* Add `paths` directives to test workflows to avoid running tests that cannot be impacted by changes.
  [(#699)](https://github.com/PennyLaneAI/pennylane-lightning/pull/699)
  [(#695)](https://github.com/PennyLaneAI/pennylane-lightning/pull/695)

* Move common components of `/src/simulator/lightning_gpu/utils/` to `/src/utils/cuda_utils/`.
  [(#676)](https://github.com/PennyLaneAI/pennylane-lightning/pull/676)

* Deprecate static LAPACK linking support.
  [(#653)](https://github.com/PennyLaneAI/pennylane-lightning/pull/653)

* Migrate `lightning.qubit` to the new device API.
  [(#646)](https://github.com/PennyLaneAI/pennylane-lightning/pull/646)

* Introduce `ci:build_wheels` label, which controls wheel building on `pull_request` and other triggers.
  [(#648)](https://github.com/PennyLaneAI/pennylane-lightning/pull/648)

* Remove building wheels for Lightning Kokkos on Windows.
  [(#693)](https://github.com/PennyLaneAI/pennylane-lightning/pull/693)

### Improvements

* Add tests for Windows Wheels, fix ill-defined caching, and set the proper backend for `lightning.kokkos` wheels.
  [(#693)](https://github.com/PennyLaneAI/pennylane-lightning/pull/693)

* Replace string comparisons by `isinstance` checks where possible.
  [(#691)](https://github.com/PennyLaneAI/pennylane-lightning/pull/691)

* Refactor `cuda_utils` to remove its dependency on `custatevec.h`.
  [(#681)](https://github.com/PennyLaneAI/pennylane-lightning/pull/681)

* Add `test_templates.py` module where Grover and QSVT are tested.
  [(#684)](https://github.com/PennyLaneAI/pennylane-lightning/pull/684)

* Create `cuda_utils` for common usage of CUDA related backends.
  [(#676)](https://github.com/PennyLaneAI/pennylane-lightning/pull/676)

* Refactor `lightning_gpu_utils` unit tests to remove the dependency on statevector class.
  [(#675)](https://github.com/PennyLaneAI/pennylane-lightning/pull/675)

* Upgrade GitHub actions versions from v3 to v4.
  [(#669)](https://github.com/PennyLaneAI/pennylane-lightning/pull/669)

* Initialize the private attributes `gates_indices_` and `generators_indices_` of `StateVectorKokkos` using the definitions of the `Pennylane::Gates::Constant` namespace.
  [(#641)](https://github.com/PennyLaneAI/pennylane-lightning/pull/641)

* Add `isort` to `requirements-dev.txt` and run before `black` upon `make format` to sort Python imports.
  [(#623)](https://github.com/PennyLaneAI/pennylane-lightning/pull/623)

* Improve support for new operator arithmetic with `QuantumScriptSerializer.serialize_observables`.
  [(#670)](https://github.com/PennyLaneAI/pennylane-lightning/pull/670)

* Add `workflow_dispatch` to wheels recipes; allowing developers to build wheels manually on a branch instead of temporarily changing the headers.
  [(#679)](https://github.com/PennyLaneAI/pennylane-lightning/pull/679)

* Add the `ENABLE_LAPACK` compilation flag to toggle dynamic linking to LAPACK library.
  [(#678)](https://github.com/PennyLaneAI/pennylane-lightning/pull/678)

### Documentation

### Bug fixes

* Fix wire order permutations when using `qml.probs` with out-of-order wires.
  [(#707)](https://github.com/PennyLaneAI/pennylane-lightning/pull/707)

* Lightning Qubit once again respects the wire order specified on device instantiation.
  [(#705)](https://github.com/PennyLaneAI/pennylane-lightning/pull/705)

* `dynamic_one_shot` was refactored to use `SampleMP` measurements as a way to return the mid-circuit measurement samples. `LightningQubit`'s `simulate` is modified accordingly.
  [(#694)](https://github.com/PennyLaneAI/pennylane-lightning/pull/694)

* `LightningQubit` correctly decomposes state prep operations when used in the middle of a circuit.
  [(#687)](https://github.com/PennyLaneAI/pennylane-lightning/pull/687)

* `LightningQubit` correctly decomposes `qml.QFT` and `qml.GroverOperator` if `len(wires)` is greater than 9 and 12 respectively.
  [(#687)](https://github.com/PennyLaneAI/pennylane-lightning/pull/687)

* Specify `isort` `--py` (Python version) and `-l` (max line length) to stabilize `isort` across Python versions and environments.
  [(#647)](https://github.com/PennyLaneAI/pennylane-lightning/pull/647)

* Fix random `coverage xml` CI issues.
  [(#635)](https://github.com/PennyLaneAI/pennylane-lightning/pull/635)

* `lightning.qubit` correctly decomposed state preparation operations with adjoint differentiation.
  [(#661)](https://github.com/PennyLaneAI/pennylane-lightning/pull/661)

* Fix the failed observable serialization unit tests.
  [(#683)](https://github.com/PennyLaneAI/pennylane-lightning/pull/683)

* Update the `LightningQubit` new device API to work with Catalyst.
  [(#665)](https://github.com/PennyLaneAI/pennylane-lightning/pull/665)

* Update the version of `codecov-action` to v4 and fix the CodeCov issue with the PL-Lightning check-compatibility actions.
  [(#682)](https://github.com/PennyLaneAI/pennylane-lightning/pull/682)

* Refactor of dev prerelease auto-update-version workflow.
  [(#685)](https://github.com/PennyLaneAI/pennylane-lightning/pull/685)

* Remove gates unsupported by catalyst from toml file.
  [(#698)](https://github.com/PennyLaneAI/pennylane-lightning/pull/698)

* Increase tolerance for a flaky test.
  [(#703)](https://github.com/PennyLaneAI/pennylane-lightning/pull/703)

### Contributors

This release contains contributions from (in alphabetical order):

Ali Asadi, Amintor Dusko, Pietropaolo Frisoni, Thomas Germain, Christina Lee, Erick Ochoa Lopez, Vincent Michaud-Rioux, Rashid N H M, Lee James O'Riordan, Mudit Pandey, Shuli Shu

---

# Release 0.35.1

### Improvements

* Use the `adjoint` gate parameter to apply `qml.Adjoint` operations instead of matrix methods in `lightning.qubit`.
  [(#632)](https://github.com/PennyLaneAI/pennylane-lightning/pull/632)

### Bug fixes

* Fix `qml.Adjoint` support in `lightning.gpu` and `lightning.kokkos`.
  [(#632)](https://github.com/PennyLaneAI/pennylane-lightning/pull/632)

* Fix finite shots support in `lightning.qubit`, `lightning.gpu` and `lightning.kokkos`. The bug would impact calculations with measurements on observables with non-trivial diagonalizing gates and calculations with shot vectors.
  [(#632)](https://github.com/PennyLaneAI/pennylane-lightning/pull/632)

### Contributors

This release contains contributions from (in alphabetical order):

Vincent Michaud-Rioux

---

# Release 0.35.0

### New features since last release

* All backends now support `GlobalPhase` and `C(GlobalPhase)` in forward pass.
  [(#579)](https://github.com/PennyLaneAI/pennylane-lightning/pull/579)

* Add Hermitian observable support for shot-noise measurement and Lapack support.
  [(#569)](https://github.com/PennyLaneAI/pennylane-lightning/pull/569)

### Breaking changes

* Migrate `lightning.gpu` to CUDA 12.
  [(#606)](https://github.com/PennyLaneAI/pennylane-lightning/pull/606)

### Improvements

* Expand error values and strings returned from CUDA libraries.
  [(#617)](https://github.com/PennyLaneAI/pennylane-lightning/pull/617)

* `C(MultiRZ)` and `C(Rot)` gates are natively supported (with `LM` kernels).
  [(#614)](https://github.com/PennyLaneAI/pennylane-lightning/pull/614)

* Add adjoint support for `GlobalPhase` in Lightning-GPU and Lightning-Kokkos.
  [(#615)](https://github.com/PennyLaneAI/pennylane-lightning/pull/615)

* Lower the overheads of Windows CI tests.
  [(#610)](https://github.com/PennyLaneAI/pennylane-lightning/pull/610)

* Decouple LightningQubit memory ownership from numpy and migrate it to Lightning-Qubit managed state-vector class.
  [(#601)](https://github.com/PennyLaneAI/pennylane-lightning/pull/601)

* Expand support for Projector observables on Lightning-Kokkos.
  [(#601)](https://github.com/PennyLaneAI/pennylane-lightning/pull/601)

* Split Docker build cron job into two jobs: master and latest. This is mainly for reporting in the `plugin-test-matrix` repo.
  [(#600)](https://github.com/PennyLaneAI/pennylane-lightning/pull/600)

* The `BlockEncode` operation from PennyLane is now supported on all Lightning devices.
  [(#599)](https://github.com/PennyLaneAI/pennylane-lightning/pull/599)

* OpenMP acceleration can now be enabled at compile time for all `lightning.qubit` gate kernels using the "-DLQ_ENABLE_KERNEL_OMP=1" CMake argument.
  [(#510)](https://github.com/PennyLaneAI/pennylane-lightning/pull/510)

* Enable building Docker images for any branch or tag. Set the Docker build cron job to build images for the latest release and `master`.
  [(#598)](https://github.com/PennyLaneAI/pennylane-lightning/pull/598)

* Enable choosing the PennyLane-Lightning version and disabling push to Docker Hub in the Docker build workflow. Add a cron job calling the Docker build workflow.
  [(#597)](https://github.com/PennyLaneAI/pennylane-lightning/pull/597)

* Pull Kokkos v4.2.00 from the official Kokkos repository to test Lightning-Kokkos with the CUDA backend.
  [(#596)](https://github.com/PennyLaneAI/pennylane-lightning/pull/596)

* Remove deprecated MeasurementProcess.name.
  [(#605)](https://github.com/PennyLaneAI/pennylane-lightning/pull/605)

### Documentation

* Update requirements to build the documentation.
  [(#594)](https://github.com/PennyLaneAI/pennylane-lightning/pull/594)

### Bug fixes

* Downgrade auditwheel due to changes with library exclusion list.
  [(#620)](https://github.com/PennyLaneAI/pennylane-lightning/pull/620)

* List `GlobalPhase` gate in each device's TOML file.
  [(#615)](https://github.com/PennyLaneAI/pennylane-lightning/pull/615)

* Lightning-GPU's gate cache failed to distinguish between certain gates.
  For example, `MultiControlledX([0, 1, 2], "111")` and `MultiControlledX([0, 2], "00")` were applied as the same operation.
  This could happen with (at least) the following gates: `QubitUnitary`,`ControlledQubitUnitary`,`MultiControlledX`,`DiagonalQubitUnitary`,`PSWAP`,`OrbitalRotation`.
  [(#579)](https://github.com/PennyLaneAI/pennylane-lightning/pull/579)

* Ensure the stopping condition decompositions are respected for larger templated QFT and Grover operators.
  [(#609)](https://github.com/PennyLaneAI/pennylane-lightning/pull/609)

* Move concurrency group specifications from reusable Docker build workflow to the root workflows.
  [(#604)](https://github.com/PennyLaneAI/pennylane-lightning/pull/604)

* Fix `lightning-kokkos-cuda` Docker build and add CI workflow to build images and push to Docker Hub.
  [(#593)](https://github.com/PennyLaneAI/pennylane-lightning/pull/593)

* Update jax.config imports.
  [(#619)](https://github.com/PennyLaneAI/pennylane-lightning/pull/619)

* Fix apply state vector when using a Lightning handle.
  [(#622)](https://github.com/PennyLaneAI/pennylane-lightning/pull/622)

* Pinning Pytest to a version compatible with Flaky.
  [(#624)](https://github.com/PennyLaneAI/pennylane-lightning/pull/624)

### Contributors

This release contains contributions from (in alphabetical order):

Amintor Dusko, David Ittah, Vincent Michaud-Rioux, Lee J. O'Riordan, Shuli Shu, Matthew Silverman

---

# Release 0.34.0

### New features since last release

* Support added for Python 3.12 wheel builds.
  [(#541)](https://github.com/PennyLaneAI/pennylane-lightning/pull/541)

* Lightning-Qubit support arbitrary controlled gates (any wires and any control values). The kernels are implemented in the `LM` module.
  [(#576)](https://github.com/PennyLaneAI/pennylane-lightning/pull/576)

* Shot-noise related methods now accommodate observable objects with arbitrary eigenvalues. Add a Kronecker product method for two diagonal matrices.
  [(#570)](https://github.com/PennyLaneAI/pennylane-lightning/pull/570)

* Add shot-noise support for probs in the C++ layer. Probabilities are calculated from generated samples. All Lightning backends support this feature. Please note that target wires should be sorted in ascending manner.
  [(#568)](https://github.com/PennyLaneAI/pennylane-lightning/pull/568)

* Add `LM` kernels to apply arbitrary controlled operations efficiently.
  [(#516)](https://github.com/PennyLaneAI/pennylane-lightning/pull/516)

* Add shots support for variance value, probs, sample, counts calculation for given observables (`NamedObs`, `TensorProd` and `Hamiltonian`) based on Pauli words, `Identity` and `Hadamard` in the C++ layer. All Lightning backends support this support feature.
  [(#561)](https://github.com/PennyLaneAI/pennylane-lightning/pull/561)

* Add shots support for expectation value calculation for given observables (`NamedObs`, `TensorProd` and `Hamiltonian`) based on Pauli words, `Identity` and `Hadamard` in the C++ layer by adding `measure_with_samples` to the measurement interface. All Lightning backends support this support feature.
  [(#556)](https://github.com/PennyLaneAI/pennylane-lightning/pull/556)

* `qml.QubitUnitary` operators can be included in a circuit differentiated with the adjoint method. Lightning handles circuits with arbitrary non-differentiable `qml.QubitUnitary` operators. 1,2-qubit `qml.QubitUnitary` operators with differentiable parameters can be differentiated using decomposition.
  [(#540)] (https://github.com/PennyLaneAI/pennylane-lightning/pull/540)

### Breaking changes

* Set the default version of Kokkos to 4.2.00 throughout the project (CMake, CI, etc.)
  [(#578)] (https://github.com/PennyLaneAI/pennylane-lightning/pull/578)

* Overload `applyOperation` with a fifth `matrix` argument to all state vector classes to support arbitrary operations in `AdjointJacobianBase`.
  [(#540)] (https://github.com/PennyLaneAI/pennylane-lightning/pull/540)

### Improvements

* Ensure aligned memory used for numpy arrays with state-vector without reallocations.
  [(#572)](https://github.com/PennyLaneAI/pennylane-lightning/pull/572)

* Unify error messages of shot measurement related unsupported observables to better Catalyst.
  [(#577)](https://github.com/PennyLaneAI/pennylane-lightning/pull/577)

* Add configuration files to improve compatibility with Catalyst.
  [(#566)](https://github.com/PennyLaneAI/pennylane-lightning/pull/566)

* Refactor shot-noise related methods of MeasurementsBase class in the C++ layer and eigenvalues are not limited to `1` and `-1`. Add `getObs()` method to Observables class. Refactor `applyInPlaceShots` to allow users to get eigenvalues of Observables object. Deprecated `_preprocess_state` method in `MeasurementsBase` class for safer use of the `LightningQubitRaw` backend.
[(#570)](https://github.com/PennyLaneAI/pennylane-lightning/pull/570)

* Modify `setup.py` to use backend-specific build directory (`f"build_{backend}"`) to accelerate rebuilding backends in alternance.
  [(#540)] (https://github.com/PennyLaneAI/pennylane-lightning/pull/540)

* Update Dockerfile and rewrite the `build-wheel-lightning-gpu` stage to build Lightning-GPU from the `pennylane-lightning` monorepo.
  [(#539)] (https://github.com/PennyLaneAI/pennylane-lightning/pull/539)

* Add the MPI test CI workflows of Lightning-GPU in compatibility cron jobs.
  [(#536)] (https://github.com/PennyLaneAI/pennylane-lightning/pull/536)

* Add MPI synchronization in places to safely handle communicated data.
  [(#538)](https://github.com/PennyLaneAI/pennylane-lightning/pull/538)

* Add release option in compatibility cron jobs to test the release candidates of PennyLane and the Lightning plugins against one another.
  [(#531)] (https://github.com/PennyLaneAI/pennylane-lightning/pull/531)

* Add GPU workflows in compatibility cron jobs to test Lightning-GPU and Lightning-Kokkos with the Kokkos CUDA backend.
  [(#528)] (https://github.com/PennyLaneAI/pennylane-lightning/pull/528)

### Documentation

* Fixed a small typo in the documentation page for the PennyLane-Lightning GPU device.
  [(#563)](https://github.com/PennyLaneAI/pennylane-lightning/pull/563)

* Add OpenGraph social preview for Lightning docs.
  [(#574)](https://github.com/PennyLaneAI/pennylane-lightning/pull/574)

### Bug fixes

* Fix CodeCov file contention issue when uploading data from many workloads.
  [(#584)](https://github.com/PennyLaneAI/pennylane-lightning/pull/584)

* Ensure the `lightning.gpu` intermediate wheel builds are uploaded to TestPyPI.
  [(#575)](https://github.com/PennyLaneAI/pennylane-lightning/pull/575)

* Allow support for newer clang-tidy versions on non-x86_64 platforms.
  [(#567)](https://github.com/PennyLaneAI/pennylane-lightning/pull/567)

* Do not run C++ tests when testing for compatibility with PennyLane, hence fixing plugin-matrix failures. Fix Lightning-GPU workflow trigger.
  [(#571)](https://github.com/PennyLaneAI/pennylane-lightning/pull/571)

* Revert single-node multi-GPU batching behaviour to match https://github.com/PennyLaneAI/pennylane-lightning-gpu/pull/27.
  [(#564)](https://github.com/PennyLaneAI/pennylane-lightning/pull/564)

* Move deprecated `stateprep` `QuantumScript` argument into the operation list in `mpitests/test_adjoint_jacobian.py`.
  [(#540)] (https://github.com/PennyLaneAI/pennylane-lightning/pull/540)

* Fix MPI Python unit tests for the adjoint method.
  [(#538)](https://github.com/PennyLaneAI/pennylane-lightning/pull/538)

* Fix the issue with assigning kernels to ops before registering kernels on macOS
  [(#582)](https://github.com/PennyLaneAI/pennylane-lightning/pull/582)

* Update `MANIFEST.in` to include device config files and `CHANGELOG.md`
  [(#585)](https://github.com/PennyLaneAI/pennylane-lightning/pull/585)

### Contributors

This release contains contributions from (in alphabetical order):

Ali Asadi, Isaac De Vlugt, Amintor Dusko, Vincent Michaud-Rioux, Erick Ochoa Lopez, Lee James O'Riordan, Shuli Shu

---

# Release 0.33.1

* pip-installed CUDA runtime libraries can now be accessed from a virtualenv.
  [(#543)](https://github.com/PennyLaneAI/pennylane-lightning/pull/543)

### Bug fixes

* The pybind11 compiled module RPATH linkage has been restored to pre-0.33 behaviour.
  [(#543)](https://github.com/PennyLaneAI/pennylane-lightning/pull/543)

### Contributors

This release contains contributions from (in alphabetical order):

Lee J. O'Riordan

---

# Release 0.33.0

### New features since last release

* Add documentation updates for the `lightning.gpu` backend.
  [(#525)] (https://github.com/PennyLaneAI/pennylane-lightning/pull/525)

* Add `SparseHamiltonian` support for Lightning-Qubit and Lightning-GPU.
  [(#526)] (https://github.com/PennyLaneAI/pennylane-lightning/pull/526)

* Add `SparseHamiltonian` support for Lightning-Kokkos.
  [(#527)] (https://github.com/PennyLaneAI/pennylane-lightning/pull/527)

* Integrate python/pybind layer of distributed Lightning-GPU into the Lightning monorepo with python unit tests.
  [(#518)] (https://github.com/PennyLaneAI/pennylane-lightning/pull/518)

* Integrate the distributed C++ backend of Lightning-GPU into the Lightning monorepo.
  [(#514)] (https://github.com/PennyLaneAI/pennylane-lightning/pull/514)

* Integrate Lightning-GPU into the Lightning monorepo. The new backend is named `lightning.gpu` and includes all single-GPU features.
  [(#499)] (https://github.com/PennyLaneAI/pennylane-lightning/pull/499)

* Build Linux wheels for Lightning-GPU (CUDA-11).
  [(#517)](https://github.com/PennyLaneAI/pennylane-lightning/pull/517)

* Add `Dockerfile` in `docker` and `make docker` workflow in `Makefile`. The Docker images and documentation are available on [DockerHub](https://hub.docker.com/repository/docker/pennylaneai/pennylane).
  [(#496)](https://github.com/PennyLaneAI/pennylane-lightning/pull/496)

* Add mid-circuit state preparation operation tests.
  [(#495)](https://github.com/PennyLaneAI/pennylane-lightning/pull/495)

### Breaking changes

* Add `tests_gpu.yml` workflow to test the Lightning-Kokkos backend with CUDA-12.
  [(#494)](https://github.com/PennyLaneAI/pennylane-lightning/pull/494)

* Implement `LM::GeneratorDoubleExcitation`, `LM::GeneratorDoubleExcitationMinus`, `LM::GeneratorDoubleExcitationPlus` kernels. Lightning-Qubit default kernels are now strictly from the `LM` implementation, which requires less memory and is faster for large state vectors.
  [(#512)](https://github.com/PennyLaneAI/pennylane-lightning/pull/512)

* Add workflows validating compatibility between PennyLane and Lightning's most recent stable releases and development (latest) versions.
  [(#507)](https://github.com/PennyLaneAI/pennylane-lightning/pull/507)
  [(#498)](https://github.com/PennyLaneAI/pennylane-lightning/pull/498)

* Introduce `timeout-minutes` in various workflows, mainly to avoid Windows builds hanging for several hours.
  [(#503)](https://github.com/PennyLaneAI/pennylane-lightning/pull/503)

* Cast integral-valued arrays to the device's complex type on entry in `_preprocess_state_vector` to ensure the state is correctly represented with floating-point numbers.
  [(#501)](https://github.com/PennyLaneAI/pennylane-lightning/pull/501)

* Update `DefaultQubit` to `DefaultQubitLegacy` on Lightning fallback.
  [(#500)](https://github.com/PennyLaneAI/pennylane-lightning/pull/500)

* Enums defined in `GateOperation.hpp` start at `1` (previously `0`). `::BEGIN` is introduced in a few places where it was assumed `0` accordingly.
  [(#485)](https://github.com/PennyLaneAI/pennylane-lightning/pull/485)

* Enable pre-commit hooks to format all Python files and linting of all Python source files.
  [(#485)](https://github.com/PennyLaneAI/pennylane-lightning/pull/485)

### Improvements

* Improve Python testing for Lightning-GPU (+MPI) by adding jobs in Actions files and adding Python tests to increase code coverage.
  [(#522)](https://github.com/PennyLaneAI/pennylane-lightning/pull/522)

* Add support for `pip install pennylane-lightning[kokkos]` for the OpenMP backend.
  [(#515)](https://github.com/PennyLaneAI/pennylane-lightning/pull/515)

* Update `setup.py` to allow for multi-package co-existence. The `PennyLane_Lightning` package now is the responsible for the core functionality, and will be depended upon by all other extensions.
  [(#504)] (https://github.com/PennyLaneAI/pennylane-lightning/pull/504)

* Redesign Lightning-Kokkos `StateVectorKokkos` class to use Kokkos `RangePolicy` together with special functors in `applyMultiQubitOp` to apply 1- to 4-wire generic unitary gates. For more than 4 wires, the general implementation using Kokkos `TeamPolicy` is employed to yield the best all-around performance.
  [(#490)] (https://github.com/PennyLaneAI/pennylane-lightning/pull/490)

* Redesign Lightning-Kokkos `Measurements` class to use Kokkos `RangePolicy` together with special functors to obtain the expectation value of 1- to 4-wire generic unitary gates. For more than 4 wires, the general implementation using Kokkos `TeamPolicy` is employed to yield the best all-around performance.
  [(#489)] (https://github.com/PennyLaneAI/pennylane-lightning/pull/489)

* Add tests to increase Lightning-Kokkos coverage.
  [(#485)](https://github.com/PennyLaneAI/pennylane-lightning/pull/485)

* Add memory locality tag reporting and adjoint diff dispatch for `lightning.qubit` statevector classes.
  [(#492)](https://github.com/PennyLaneAI/pennylane-lightning/pull/492)

* Add support for dependent external packages to C++ core.
  [(#482)](https://github.com/PennyLaneAI/pennylane-lightning/pull/482)

* Add support for building multiple backend simulators.
  [(#497)](https://github.com/PennyLaneAI/pennylane-lightning/pull/497)

### Documentation

### Bug fixes

* Fix CI issues running python-cov with MPI.
  [(#535)](https://github.com/PennyLaneAI/pennylane-lightning/pull/535)

* Re-add support for `pip install pennylane-lightning[gpu]`.
  [(#515)](https://github.com/PennyLaneAI/pennylane-lightning/pull/515)

* Switch most Lightning-Qubit default kernels to `LM`. Add `LM::multiQubitOp` tests, failing when targeting out-of-order wires clustered close to `num_qubits-1`. Fix the `LM::multiQubitOp` kernel implementation by introducing a generic `revWireParity` routine and replacing the `bitswap`-based implementation. Mimic the changes fixing the corresponding `multiQubitOp` and `expval` functors in Lightning-Kokkos.
  [(#511)](https://github.com/PennyLaneAI/pennylane-lightning/pull/511)

* Fix RTD builds by removing unsupported `system_packages` configuration option.
  [(#491)](https://github.com/PennyLaneAI/pennylane-lightning/pull/491)

### Contributors

This release contains contributions from (in alphabetical order):

Ali Asadi, Amintor Dusko, Vincent Michaud-Rioux, Lee J. O'Riordan, Shuli Shu

---

# Release 0.32.0

### New features since last release

* The `lightning.kokkos` backend supports Nvidia GPU execution (with Kokkos v4 and CUDA v12).
  [(#477)](https://github.com/PennyLaneAI/pennylane-lightning/pull/477)

* Complete overhaul of repository structure to facilitates integration of multiple backends. Refactoring efforts we directed to improve development performance, code reuse and decrease overall overhead to propagate changes through backends. New C++ modular build strategy allows for faster test builds restricted to a module. Update CI/CD actions concurrency strategy. Change minimal Python version to 3.9.
  [(#472)] (https://github.com/PennyLaneAI/pennylane-lightning/pull/472)

* Wheels are built with native support for sparse Hamiltonians.
  [(#470)] (https://github.com/PennyLaneAI/pennylane-lightning/pull/470)

* Add native support to sparse Hamiltonians in the absence of Kokkos & Kokkos-kernels.
  [(#465)] (https://github.com/PennyLaneAI/pennylane-lightning/pull/465)

### Breaking changes

* Rename `QubitStateVector` to `StatePrep` in the `LightningQubit` and `LightningKokkos` classes.
  [(#486)](https://github.com/PennyLaneAI/pennylane-lightning/pull/486)

* Modify `adjointJacobian` methods to accept a (maybe unused) reference `StateVectorT`, allowing device-backed simulators to directly access state vector data for adjoint differentiation instead of copying it back-and-forth into `JacobianData` (host memory).
  [(#477)](https://github.com/PennyLaneAI/pennylane-lightning/pull/477)

### Improvements

* Refactor LKokkos `Measurements` class to use (fast) specialized functors whenever possible.
  [(#481)] (https://github.com/PennyLaneAI/pennylane-lightning/pull/481)

* Merge Lightning Qubit and Lightning Kokkos backends in the new repository.
  [(#472)] (https://github.com/PennyLaneAI/pennylane-lightning/pull/472)

* Integrated new unified docs for Lightning Kokkos and Lightning Qubit packages.
  [(#473)] (https://github.com/PennyLaneAI/pennylane-lightning/pull/473)

### Documentation

### Bug fixes

* Ensure PennyLane has an `active_return` attribute before calling it.
 [(#483)] (https://github.com/PennyLaneAI/pennylane-lightning/pull/483)

* Do no import `sqrt2_v` from `<numbers>` in `Util.hpp` to resolve issue with Lightning-GPU builds.
  [(#479)](https://github.com/PennyLaneAI/pennylane-lightning/pull/479)

* Update the CMake internal references to enable sub-project compilation with affecting the parent package.
  [(#478)](https://github.com/PennyLaneAI/pennylane-lightning/pull/478)

* `apply` no longer mutates the inputted list of operations.
  [(#474)](https://github.com/PennyLaneAI/pennylane-lightning/pull/474)

### Contributors

This release contains contributions from (in alphabetical order):

Amintor Dusko, Christina Lee, Vincent Michaud-Rioux, Lee J. O'Riordan

---

# Release 0.31.0

### New features since last release

* Update Kokkos support to 4.0.01.
  [(#439)] (https://github.com/PennyLaneAI/pennylane-lightning/pull/439)

### Breaking changes

* Update tests to be compliant with PennyLane v0.31.0 development changes and deprecations.
  [(#448)](https://github.com/PennyLaneAI/pennylane-lightning/pull/448)

### Improvements

* Remove logic from `setup.py` and transfer paths and env variable definitions into workflow files.
  [(#450)](https://github.com/PennyLaneAI/pennylane-lightning/pull/450)

* Detect MKL or CBLAS if `ENABLE_BLAS=ON` making sure that BLAS is linked as expected.
  [(#449)](https://github.com/PennyLaneAI/pennylane-lightning/pull/449)

### Documentation

* Fix LightningQubit class parameter documentation.
  [(#456)](https://github.com/PennyLaneAI/pennylane-lightning/pull/456)

### Bug fixes

* Ensure cross-platform wheels continue to build with updates in git safety checks.
  [(#452)](https://github.com/PennyLaneAI/pennylane-lightning/pull/452)

* Fixing Python version bug introduce in [(#450)](https://github.com/PennyLaneAI/pennylane-lightning/pull/450)
  when `Python_EXECUTABLE` was removed from `setup.py`.
  [(#461)](https://github.com/PennyLaneAI/pennylane-lightning/pull/461)

* Ensure aligned allocator definition works with C++20 compilers.
  [(#438)](https://github.com/PennyLaneAI/pennylane-lightning/pull/438)

* Prevent multiple threads from calling `Kokkos::initialize` or `Kokkos::finalize`.
  [(#439)](https://github.com/PennyLaneAI/pennylane-lightning/pull/439)

### Contributors

This release contains contributions from (in alphabetical order):

Vincent Michaud-Rioux, Lee J. O'Riordan, Chae-Yeun Park

---

# Release 0.30.0

### New features since last release

* Add MCMC sampler.
  [(#384)] (https://github.com/PennyLaneAI/pennylane-lightning/pull/384)

* Serialize PennyLane's arithmetic operators when they are used as observables
  that are expressed in the Pauli basis.
  [(#424)](https://github.com/PennyLaneAI/pennylane-lightning/pull/424)

### Breaking changes

* Lightning now works with the new return types specification that is now default in PennyLane.
  See [the PennyLane `qml.enable_return`](https://docs.pennylane.ai/en/stable/code/api/pennylane.enable_return.html?highlight=enable_return) documentation for more information on this change.
  [(#427)](https://github.com/PennyLaneAI/pennylane-lightning/pull/427)

Instead of creating potentially ragged numpy array, devices and `QNode`'s now return an object of the same type as that
returned by the quantum function.

```
>>> dev = qml.device('lightning.qubit', wires=1)
>>> @qml.qnode(dev, diff_method="adjoint")
... def circuit(x):
...     qml.RX(x, wires=0)
...     return qml.expval(qml.PauliY(0)), qml.expval(qml.PauliZ(0))
>>> x = qml.numpy.array(0.5)
>>> circuit(qml.numpy.array(0.5))
(array(-0.47942554), array(0.87758256))
```

Interfaces like Jax or Torch handle tuple outputs without issues:

```
>>> jax.jacobian(circuit)(jax.numpy.array(0.5))
(Array(-0.87758255, dtype=float32, weak_type=True),
Array(-0.47942555, dtype=float32, weak_type=True))
```

Autograd cannot differentiate an output tuple, so results must be converted to an array before
use with `qml.jacobian`:

```
>>> qml.jacobian(lambda y: qml.numpy.array(circuit(y)))(x)
array([-0.87758256, -0.47942554])
```

Alternatively, the quantum function itself can return a numpy array of measurements:

```
>>> dev = qml.device('lightning.qubit', wires=1)
>>> @qml.qnode(dev, diff_method="adjoint")
>>> def circuit2(x):
...     qml.RX(x, wires=0)
...     return np.array([qml.expval(qml.PauliY(0)), qml.expval(qml.PauliZ(0))])
>>> qml.jacobian(circuit2)(np.array(0.5))
array([-0.87758256, -0.47942554])
```

### Improvements

* Remove deprecated `set-output` commands from workflow files.
  [(#437)](https://github.com/PennyLaneAI/pennylane-lightning/pull/437)

* Lightning wheels are now checked with `twine check` post-creation for PyPI compatibility.
  [(#430)](https://github.com/PennyLaneAI/pennylane-lightning/pull/430)

* Lightning has been made compatible with the change in return types specification.
  [(#427)](https://github.com/PennyLaneAI/pennylane-lightning/pull/427)

* Lightning is compatible with clang-tidy version 16.
  [(#429)](https://github.com/PennyLaneAI/pennylane-lightning/pull/429)

### Contributors

This release contains contributions from (in alphabetical order):

Christina Lee, Vincent Michaud-Rioux, Lee James O'Riordan, Chae-Yeun Park, Matthew Silverman

---

# Release 0.29.0

### Improvements

* Remove runtime dependency on ninja build system.
  [(#414)](https://github.com/PennyLaneAI/pennylane-lightning/pull/414)

* Allow better integration and installation support with CMake targeted binary builds.
  [(#403)](https://github.com/PennyLaneAI/pennylane-lightning/pull/403)

* Remove explicit Numpy and Scipy requirements.
  [(#412)](https://github.com/PennyLaneAI/pennylane-lightning/pull/412)

* Get `llvm` installation root from the environment variable `LLVM_ROOT_DIR` (or fallback to `brew`).
  [(#413)](https://github.com/PennyLaneAI/pennylane-lightning/pull/413)

* Update AVX2/512 kernel infrastructure for additional gate/generator operations.
  [(#404)](https://github.com/PennyLaneAI/pennylane-lightning/pull/404)

* Remove unnecessary lines for resolving CodeCov issue.
  [(#415)](https://github.com/PennyLaneAI/pennylane-lightning/pull/415)

* Add more AVX2/512 gate operations.
  [(#393)](https://github.com/PennyLaneAI/pennylane-lightning/pull/393)

### Documentation

### Bug fixes

* Ensure error raised when asking for out of order marginal probabilities. Prevents the return of incorrect results.
  [(#416)](https://github.com/PennyLaneAI/pennylane-lightning/pull/416)

* Fix Github shields in README.
  [(#402)](https://github.com/PennyLaneAI/pennylane-lightning/pull/402)

### Contributors

Amintor Dusko, Vincent Michaud-Rioux, Lee James O'Riordan, Chae-Yeun Park

---

# Release 0.28.2

### Bug fixes

* Fix Python module versioning for Linux wheels.
  [(#408)](https://github.com/PennyLaneAI/pennylane-lightning/pull/408)

### Contributors

This release contains contributions from (in alphabetical order):

Amintor Dusko, Shuli Shu, Trevor Vincent

---

# Release 0.28.1

### Bug fixes

* Fix Pybind11 module versioning and locations for Windows wheels.
  [(#400)](https://github.com/PennyLaneAI/pennylane-lightning/pull/400)

### Contributors

This release contains contributions from (in alphabetical order):

Lee J. O'Riordan

---

# Release 0.28.0

### Breaking changes

* Deprecate support for Python 3.7.
  [(#391)](https://github.com/PennyLaneAI/pennylane-lightning/pull/391)

### Improvements

* Improve Lightning package structure for external use as a C++ library.
  [(#369)](https://github.com/PennyLaneAI/pennylane-lightning/pull/369)

* Improve the stopping condition method.
  [(#386)](https://github.com/PennyLaneAI/pennylane-lightning/pull/386)

### Bug fixes

- Pin CMake to 3.24.x in wheel-builder to avoid Python not found error in CMake 3.25, when building wheels for PennyLane-Lightning-GPU.
  [(#387)](https://github.com/PennyLaneAI/pennylane-lightning/pull/387)

### Contributors

This release contains contributions from (in alphabetical order):

Amintor Dusko, Lee J. O'Riordan

---

# Release 0.27.0

### New features since last release

* Enable building of python 3.11 wheels and upgrade python on CI/CD workflows to 3.8.
  [(#381)](https://github.com/PennyLaneAI/pennylane-lightning/pull/381)

### Breaking changes

### Improvements

* Update clang-tools version in Github workflows.
  [(#351)](https://github.com/PennyLaneAI/pennylane-lightning/pull/351)

* Improve tests and checks CI/CD pipelines.
  [(#353)](https://github.com/PennyLaneAI/pennylane-lightning/pull/353)

* Implement 3 Qubits gates (CSWAP & Toffoli) & 4 Qubits gates (DoubleExcitation, DoubleExcitationMinus, DoubleExcitationPlus) in LM manner.
  [(#362)](https://github.com/PennyLaneAI/pennylane-lightning/pull/362)

* Upgrade Kokkos and Kokkos Kernels to 3.7.00, and improve sparse matrix-vector multiplication performance and memory usage.
  [(#361)](https://github.com/PennyLaneAI/pennylane-lightning/pull/361)

* Update Linux (ubuntu-latest) architecture x86_64 wheel-builder from GCC 10.x to GCC 11.x.
  [(#373)](https://github.com/PennyLaneAI/pennylane-lightning/pull/373)

* Update gcc and g++ 10.x to 11.x in CI tests. This update brings improved support for newer C++ features.
  [(#370)](https://github.com/PennyLaneAI/pennylane-lightning/pull/370)

* Change Lightning to inherit from QubitDevice instead of DefaultQubit.
  [(#365)](https://github.com/PennyLaneAI/pennylane-lightning/pull/365)

### Documentation

### Bug fixes

* Use mutex when accessing cache in KernelMap.
  [(#382)](https://github.com/PennyLaneAI/pennylane-lightning/pull/382)

### Contributors

This release contains contributions from (in alphabetical order):

Amintor Dusko, Chae-Yeun Park, Monit Sharma, Shuli Shu

---

# Release 0.26.1

### Bug fixes

* Fixes the transposition method used in the probability calculation.
  [(#377)](https://github.com/PennyLaneAI/pennylane-lightning/pull/377)

### Contributor

Amintor Dusko

---
# Release 0.26.0

### Improvements

* Introduces requirements-dev.txt and improves dockerfile.
  [(#330)](https://github.com/PennyLaneAI/pennylane-lightning/pull/330)

* Support `expval` for a Hamiltonian.
  [(#333)](https://github.com/PennyLaneAI/pennylane-lightning/pull/333)

* Implements caching for Kokkos installation.
  [(#316)](https://github.com/PennyLaneAI/pennylane-lightning/pull/316)

* Supports measurements of operator arithmetic classes such as `Sum`, `Prod`,
  and `SProd` by deferring handling of them to `DefaultQubit`.
  [(#349)](https://github.com/PennyLaneAI/pennylane-lightning/pull/349)

```
@qml.qnode(qml.device('lightning.qubit', wires=2))
def circuit():
    obs = qml.s_prod(2.1, qml.PauliZ(0)) + qml.op_sum(qml.PauliX(0), qml.PauliZ(1))
    return qml.expval(obs)
```

### Bug fixes

* Test updates to reflect new measurement error messages.
  [(#334)](https://github.com/PennyLaneAI/pennylane-lightning/pull/334)

* Updates to the release tagger to fix incompatibilities with RTD.
  [(#344)](https://github.com/PennyLaneAI/pennylane-lightning/pull/344)

* Update cancel-workflow-action and bot credentials.
  [(#345)](https://github.com/PennyLaneAI/pennylane-lightning/pull/345)

### Contributors

This release contains contributions from (in alphabetical order):

Amintor Dusko, Christina Lee, Lee J. O'Riordan, Chae-Yeun Park

---

# Release 0.25.0

### New features since last release

### Breaking changes

* We explicitly disable support for PennyLane's parameter broadcasting.
[#317](https://github.com/PennyLaneAI/pennylane-lightning/pull/317)

* We explicitly remove support for PennyLane's `Sum`, `SProd` and `Prod`
  as observables.
  [(#326)](https://github.com/PennyLaneAI/pennylane-lightning/pull/326)

### Improvements

* CI builders use a reduced set of resources and redundant tests for PRs.
  [(#319)](https://github.com/PennyLaneAI/pennylane-lightning/pull/319)

* Parallelize wheel-builds where applicable.
  [(#314)](https://github.com/PennyLaneAI/pennylane-lightning/pull/314)

* AVX2/512 kernels are now available on Linux/MacOS with x86-64 architecture.
  [(#313)](https://github.com/PennyLaneAI/pennylane-lightning/pull/313)

### Documentation

* Updated ReadTheDocs runner version from Ubuntu 20.04 to 22.04
  [(#327)](https://github.com/PennyLaneAI/pennylane-lightning/pull/327)

### Bug fixes

* Test updates to reflect new additions to PennyLane.
  [(#318)](https://github.com/PennyLaneAI/pennylane-lightning/pull/318)

### Contributors

This release contains contributions from (in alphabetical order):

Amintor Dusko, Christina Lee, Rashid N H M, Lee J. O'Riordan, Chae-Yeun Park

---

# Release 0.24.0

### New features since last release

* Add `SingleExcitation` and `DoubleExcitation` qchem gates and generators.
  [(#289)](https://github.com/PennyLaneAI/pennylane-lightning/pull/289)

* Add a new dispatch mechanism for future kernels.
  [(#291)](https://github.com/PennyLaneAI/pennylane-lightning/pull/291)

* Add `IsingXY` gate operation.
  [(#303)](https://github.com/PennyLaneAI/pennylane-lightning/pull/303)

* Support `qml.state()` in vjp and Hamiltonian in adjoint jacobian.
  [(#294)](https://github.com/PennyLaneAI/pennylane-lightning/pull/294)

### Breaking changes

* Codebase is now moving to C++20. The default compiler for Linux is now GCC10.
  [(#295)](https://github.com/PennyLaneAI/pennylane-lightning/pull/295)

* Minimum macOS version is changed to 10.15 (Catalina).
  [(#295)](https://github.com/PennyLaneAI/pennylane-lightning/pull/295)

### Improvements

* Split matrix operations, refactor dispatch mechanisms, and add a benchmark suits.
  [(#274)](https://github.com/PennyLaneAI/pennylane-lightning/pull/274)

* Add native support for the calculation of sparse Hamiltonians' expectation values.
Sparse operations are offloaded to [Kokkos](https://github.com/kokkos/kokkos) and
[Kokkos-Kernels](https://github.com/kokkos/kokkos-kernels).
  [(#283)](https://github.com/PennyLaneAI/pennylane-lightning/pull/283)

* Device `lightning.qubit` now accepts a datatype for a statevector.
  [(#290)](https://github.com/PennyLaneAI/pennylane-lightning/pull/290)

```python
dev1 = qml.device('lightning.qubit', wires=4, c_dtype=np.complex64) # for single precision
dev2 = qml.device('lightning.qubit', wires=4, c_dtype=np.complex128) # for double precision
```

### Documentation

* Use the centralized [Xanadu Sphinx Theme](https://github.com/XanaduAI/xanadu-sphinx-theme)
  to style the Sphinx documentation.
  [(#287)](https://github.com/PennyLaneAI/pennylane-lightning/pull/287)

### Bug fixes

* Fix the issue with using available `clang-format` version in format.
  [(#288)](https://github.com/PennyLaneAI/pennylane-lightning/pull/288)

* Fix a bug in the generator of `DoubleExcitationPlus`.
  [(#298)](https://github.com/PennyLaneAI/pennylane-lightning/pull/298)

### Contributors

This release contains contributions from (in alphabetical order):

Mikhail Andrenkov, Ali Asadi, Amintor Dusko, Lee James O'Riordan, Chae-Yeun Park, and Shuli Shu

---

# Release 0.23.0

### New features since last release

* Add `generate_samples()` to lightning.
  [(#247)](https://github.com/PennyLaneAI/pennylane-lightning/pull/247)

* Add Lightning GBenchmark Suite.
  [(#249)](https://github.com/PennyLaneAI/pennylane-lightning/pull/249)

* Support runtime and compile information.
  [(#253)](https://github.com/PennyLaneAI/pennylane-lightning/pull/253)

### Improvements

* Add `ENABLE_BLAS` build to CI checks.
  [(#249)](https://github.com/PennyLaneAI/pennylane-lightning/pull/249)

* Add more `clang-tidy` checks and kernel tests.
  [(#253)](https://github.com/PennyLaneAI/pennylane-lightning/pull/253)

* Add C++ code coverage to CI.
  [(#265)](https://github.com/PennyLaneAI/pennylane-lightning/pull/265)

* Skip over identity operations in `"lightning.qubit"`.
  [(#268)](https://github.com/PennyLaneAI/pennylane-lightning/pull/268)

### Bug fixes

* Update tests to remove `JacobianTape`.
  [(#260)](https://github.com/PennyLaneAI/pennylane-lightning/pull/260)

* Fix tests for MSVC.
  [(#264)](https://github.com/PennyLaneAI/pennylane-lightning/pull/264)

* Fix `#include <cpuid.h>` for PPC and AArch64 in Linux.
  [(#266)](https://github.com/PennyLaneAI/pennylane-lightning/pull/266)

* Remove deprecated tape execution methods.
  [(#270)](https://github.com/PennyLaneAI/pennylane-lightning/pull/270)

* Update `qml.probs` in `test_measures.py`.
  [(#280)](https://github.com/PennyLaneAI/pennylane-lightning/pull/280)

### Contributors

This release contains contributions from (in alphabetical order):

Ali Asadi, Chae-Yeun Park, Lee James O'Riordan, and Trevor Vincent

---

# Release 0.22.1

### Bug fixes

* Ensure `Identity ` kernel is registered to C++ dispatcher.
  [(#275)](https://github.com/PennyLaneAI/pennylane-lightning/pull/275)

---

# Release 0.22.0

### New features since last release

* Add Docker support.
  [(#234)](https://github.com/PennyLaneAI/pennylane-lightning/pull/234)

### Improvements

* Update quantum tapes serialization and Python tests.
  [(#239)](https://github.com/PennyLaneAI/pennylane-lightning/pull/239)

* Clang-tidy is now enabled for both tests and examples builds under Github Actions.
  [(#237)](https://github.com/PennyLaneAI/pennylane-lightning/pull/237)

* The return type of `StateVectorBase` data is now derived-class defined.
  [(#237)](https://github.com/PennyLaneAI/pennylane-lightning/pull/237)

* Update adjointJacobian and VJP methods.
  [(#222)](https://github.com/PennyLaneAI/pennylane-lightning/pull/222)

* Set GitHub workflow to upload wheels to Test PyPI.
  [(#220)](https://github.com/PennyLaneAI/pennylane-lightning/pull/220)

* Finalize the new kernel implementation.
  [(#212)](https://github.com/PennyLaneAI/pennylane-lightning/pull/212)

### Documentation

* Use of batching with OpenMP threads is documented.
  [(#221)](https://github.com/PennyLaneAI/pennylane-lightning/pull/221)

### Bug fixes

* Fix for OOM errors when using adjoint with large numbers of observables.
  [(#221)](https://github.com/PennyLaneAI/pennylane-lightning/pull/221)

* Add virtual destructor to C++ state-vector classes.
  [(#200)](https://github.com/PennyLaneAI/pennylane-lightning/pull/200)

* Fix a bug in Python tests with operations' `matrix` calls.
  [(#238)](https://github.com/PennyLaneAI/pennylane-lightning/pull/238)

* Refactor utility header and fix a bug in linear algebra function with CBLAS.
  [(#228)](https://github.com/PennyLaneAI/pennylane-lightning/pull/228)

### Contributors

This release contains contributions from (in alphabetical order):

Ali Asadi, Chae-Yeun Park, Lee James O'Riordan

---

# Release 0.21.0

### New features since last release

* Add C++ only benchmark for a given list of gates.
  [(#199)](https://github.com/PennyLaneAI/pennylane-lightning/pull/199)

* Wheel-build support for Python 3.10.
  [(#186)](https://github.com/PennyLaneAI/pennylane-lightning/pull/186)

* C++ support for probability, expectation value and variance calculations.
  [(#185)](https://github.com/PennyLaneAI/pennylane-lightning/pull/185)

* Add bindings to C++ expval, var, probs.
  [(#214)](https://github.com/PennyLaneAI/pennylane-lightning/pull/214)

### Improvements

* `setup.py` adds debug only when --debug is given
  [(#208)](https://github.com/PennyLaneAI/pennylane-lightning/pull/208)

* Add new highly-performant C++ kernels for quantum gates.
  [(#202)](https://github.com/PennyLaneAI/pennylane-lightning/pull/202)

The new kernels significantly improve the runtime performance of PennyLane-Lightning
for both differentiable and non-differentiable workflows. Here is an example workflow
using the adjoint differentiation method with a circuit of 5 strongly entangling layers:

```python
import pennylane as qml
from pennylane import numpy as np
from pennylane.templates.layers import StronglyEntanglingLayers
from numpy.random import random
np.random.seed(42)
n_layers = 5
n_wires = 6
dev = qml.device("lightning.qubit", wires=n_wires)

@qml.qnode(dev, diff_method="adjoint")
def circuit(weights):
    StronglyEntanglingLayers(weights, wires=list(range(n_wires)))
    return [qml.expval(qml.PauliZ(i)) for i in range(n_wires)]

init_weights = np.random.random(StronglyEntanglingLayers.shape(n_layers=n_layers, n_wires=n_wires))
params = np.array(init_weights,requires_grad=True)
jac = qml.jacobian(circuit)(params)
```
The latest release shows improved performance on both single and multi-threaded evaluations!

<img src="https://raw.githubusercontent.com/PennyLaneAI/pennylane-lightning/v0.21.0-rc0/doc/_static/lightning_v20_v21_bm.png" width=50%/>

* Ensure debug info is built into dynamic libraries.
  [(#201)](https://github.com/PennyLaneAI/pennylane-lightning/pull/201)

### Documentation

* New guidelines on adding and benchmarking C++ kernels.
  [(#202)](https://github.com/PennyLaneAI/pennylane-lightning/pull/202)

### Bug fixes

* Update clang-format version
  [(#219)](https://github.com/PennyLaneAI/pennylane-lightning/pull/219)

* Fix failed tests on Windows.
  [(#218)](https://github.com/PennyLaneAI/pennylane-lightning/pull/218)

* Update clang-format version
  [(#219)](https://github.com/PennyLaneAI/pennylane-lightning/pull/219)

* Add virtual destructor to C++ state-vector classes.
  [(#200)](https://github.com/PennyLaneAI/pennylane-lightning/pull/200)

* Fix failed tests for the non-binary wheel.
  [(#213)](https://github.com/PennyLaneAI/pennylane-lightning/pull/213)

* Add virtual destructor to C++ state-vector classes.
  [(#200)](https://github.com/PennyLaneAI/pennylane-lightning/pull/200)

### Contributors

This release contains contributions from (in alphabetical order):

Ali Asadi, Amintor Dusko, Chae-Yeun Park, Lee James O'Riordan

---

# Release 0.20.1

### Bug fixes

* Fix missing header-files causing build errors in algorithms module.
  [(#193)](https://github.com/PennyLaneAI/pennylane-lightning/pull/193)

* Fix failed tests for the non-binary wheel.
  [(#191)](https://github.com/PennyLaneAI/pennylane-lightning/pull/191)

---
# Release 0.20.2

### Bug fixes

* Introduce CY kernel to Lightning to avoid issues with decomposition.
  [(#203)](https://github.com/PennyLaneAI/pennylane-lightning/pull/203)

### Contributors

This release contains contributions from (in alphabetical order):

Lee J. O'Riordan

# Release 0.20.1

### Bug fixes

* Fix missing header-files causing build errors in algorithms module.
  [(#193)](https://github.com/PennyLaneAI/pennylane-lightning/pull/193)

* Fix failed tests for the non-binary wheel.
  [(#191)](https://github.com/PennyLaneAI/pennylane-lightning/pull/191)

# Release 0.20.0

### New features since last release

* Add wheel-builder support for Python 3.10.
  [(#186)](https://github.com/PennyLaneAI/pennylane-lightning/pull/186)

* Add VJP support to PL-Lightning.
  [(#181)](https://github.com/PennyLaneAI/pennylane-lightning/pull/181)

* Add complex64 support in PL-Lightning.
  [(#177)](https://github.com/PennyLaneAI/pennylane-lightning/pull/177)

* Added examples folder containing aggregate gate performance test.
  [(#165)](https://github.com/PennyLaneAI/pennylane-lightning/pull/165)

### Breaking changes

### Improvements

* Update PL-Lightning to support new features in PL.
  [(#179)](https://github.com/PennyLaneAI/pennylane-lightning/pull/179)

### Documentation

* Lightning setup.py build process uses CMake.
  [(#176)](https://github.com/PennyLaneAI/pennylane-lightning/pull/176)

### Contributors

This release contains contributions from (in alphabetical order):

Ali Asadi, Chae-Yeun Park, Isidor Schoch, Lee James O'Riordan

---

# Release 0.19.0

* Add Cache-Friendly DOTC, GEMV, GEMM along with BLAS Support.
  [(#155)](https://github.com/PennyLaneAI/pennylane-lightning/pull/155)

### Improvements

* The performance of parametric gates has been improved.
  [(#157)](https://github.com/PennyLaneAI/pennylane-lightning/pull/157)

* AVX support is enabled for Linux users on Intel/AMD platforms.
  [(#157)](https://github.com/PennyLaneAI/pennylane-lightning/pull/157)

* PennyLane-Lightning has been updated to conform with clang-tidy
  recommendations for modernization, offering performance improvements across
  all use-cases.
  [(#153)](https://github.com/PennyLaneAI/pennylane-lightning/pull/153)

### Breaking changes

* Linux users on `x86_64` must have a CPU supporting AVX.
  [(#157)](https://github.com/PennyLaneAI/pennylane-lightning/pull/157)

### Bug fixes

* OpenMP built with Intel MacOS CI runners causes failures on M1 Macs. OpenMP is currently
  disabled in the built wheels until this can be resolved with Github Actions runners.
  [(#166)](https://github.com/PennyLaneAI/pennylane-lightning/pull/166)

### Contributors

This release contains contributions from (in alphabetical order):

Ali Asadi, Lee James O'Riordan

---

# Release 0.18.0

### New features since last release

* PennyLane-Lightning now provides a high-performance
  [adjoint Jacobian](http://arxiv.org/abs/2009.02823) method for differentiating quantum circuits.
  [(#136)](https://github.com/PennyLaneAI/pennylane-lightning/pull/136)

  The adjoint method operates after a forward pass by iteratively applying inverse gates to scan
  backwards through the circuit. The method is already available in PennyLane's
  `default.qubit` device, but the version provided by `lightning.qubit` integrates with the C++
  backend and is more performant, as shown in the plot below:

  <img src="https://raw.githubusercontent.com/PennyLaneAI/pennylane-lightning/master/doc/_static/lightning_adjoint.png" width=70%/>

  The plot compares the average runtime of `lightning.qubit` and `default.qubit` for calculating the
  Jacobian of a circuit using the adjoint method for a range of qubit numbers. The circuit
  consists of ten `BasicEntanglerLayers` with a `PauliZ` expectation value calculated on each wire,
  repeated over ten runs. We see that `lightning.qubit` provides a speedup of around two to eight
  times, depending on the number of qubits.

  The adjoint method can be accessed using the standard interface. Consider the following circuit:

  ```python
  import pennylane as qml

  wires = 3
  layers = 2
  dev = qml.device("lightning.qubit", wires=wires)

  @qml.qnode(dev, diff_method="adjoint")
  def circuit(weights):
      qml.templates.StronglyEntanglingLayers(weights, wires=range(wires))
      return qml.expval(qml.PauliZ(0))

  weights = qml.init.strong_ent_layers_normal(layers, wires, seed=1967)
  ```

  The circuit can be executed and its gradient calculated using:

    ```pycon
  >>> print(f"Circuit evaluated: {circuit(weights)}")
  Circuit evaluated: 0.9801286266677633
  >>> print(f"Circuit gradient:\n{qml.grad(circuit)(weights)}")
  Circuit gradient:
  [[[-1.11022302e-16 -1.63051504e-01 -4.14810501e-04]
    [ 1.11022302e-16 -1.50136528e-04 -1.77922957e-04]
    [ 0.00000000e+00 -3.92874550e-02  8.14523075e-05]]

   [[-1.14472273e-04  3.85963953e-02  0.00000000e+00]
    [-5.76791765e-05 -9.78478343e-02  0.00000000e+00]
    [-5.55111512e-17  0.00000000e+00 -1.11022302e-16]]]
  ```

* PennyLane-Lightning now supports all of the operations and observables of `default.qubit`.
  [(#124)](https://github.com/PennyLaneAI/pennylane-lightning/pull/124)

### Improvements

* A new state-vector class `StateVectorManaged` was added, enabling memory use to be bound to
  statevector lifetime.
  [(#136)](https://github.com/PennyLaneAI/pennylane-lightning/pull/136)

* The repository now has a well-defined component hierarchy, allowing each indepedent unit to be
  compiled and linked separately.
  [(#136)](https://github.com/PennyLaneAI/pennylane-lightning/pull/136)

* PennyLane-Lightning can now be installed without compiling its C++ binaries and will fall back
  to using the `default.qubit` implementation. Skipping compilation is achieved by setting the
  `SKIP_COMPILATION` environment variable, e.g., Linux/MacOS: `export SKIP_COMPILATION=True`,
  Windows: `set SKIP_COMPILATION=True`. This feature is intended for building a pure-Python wheel of
  PennyLane-Lightning as a backup for platforms without a dedicated wheel.
  [(#129)](https://github.com/PennyLaneAI/pennylane-lightning/pull/129)

* The C++-backed Python bound methods can now be directly called with wires and supplied parameters.
  [(#125)](https://github.com/PennyLaneAI/pennylane-lightning/pull/125)

* Lightning supports arbitrary unitary and non-unitary gate-calls from Python to C++ layer.
  [(#121)](https://github.com/PennyLaneAI/pennylane-lightning/pull/121)

### Documentation

* Added preliminary architecture diagram for package.
  [(#131)](https://github.com/PennyLaneAI/pennylane-lightning/pull/131)

* C++ API built as part of docs generation.
  [(#131)](https://github.com/PennyLaneAI/pennylane-lightning/pull/131)

### Breaking changes

* Wheels for MacOS <= 10.13 will no longer be provided due to XCode SDK C++17 support requirements.
  [(#149)](https://github.com/PennyLaneAI/pennylane-lightning/pull/149)

### Bug fixes

* An indexing error in the CRY gate is fixed. [(#136)](https://github.com/PennyLaneAI/pennylane-lightning/pull/136)

* Column-major data in numpy is now correctly converted to row-major upon pass to the C++ layer.
  [(#126)](https://github.com/PennyLaneAI/pennylane-lightning/pull/126)

### Contributors

This release contains contributions from (in alphabetical order):

Thomas Bromley, Lee James O'Riordan

---

# Release 0.17.0

### New features

* C++ layer now supports float (32-bit) and double (64-bit) templated complex data.
  [(#113)](https://github.com/PennyLaneAI/pennylane-lightning/pull/113)

### Improvements

* The PennyLane device test suite is now included in coverage reports.
  [(#123)](https://github.com/PennyLaneAI/pennylane-lightning/pull/123)

* Static versions of jQuery and Bootstrap are no longer included in the CSS theme.
  [(#118)](https://github.com/PennyLaneAI/pennylane-lightning/pull/118)

* C++ tests have been ported to use Catch2 framework.
  [(#115)](https://github.com/PennyLaneAI/pennylane-lightning/pull/115)

* Testing now exists for both float and double precision methods in C++ layer.
  [(#113)](https://github.com/PennyLaneAI/pennylane-lightning/pull/113)
  [(#115)](https://github.com/PennyLaneAI/pennylane-lightning/pull/115)

* Compile-time utility methods with `constexpr` have been added.
  [(#113)](https://github.com/PennyLaneAI/pennylane-lightning/pull/113)

* Wheel-build support for ARM64 (Linux and MacOS) and PowerPC (Linux) added.
  [(#110)](https://github.com/PennyLaneAI/pennylane-lightning/pull/110)

* Add support for Controlled Phase Gate (`ControlledPhaseShift`).
  [(#114)](https://github.com/PennyLaneAI/pennylane-lightning/pull/114)

* Move changelog to `.github` and add a changelog reminder.
  [(#111)](https://github.com/PennyLaneAI/pennylane-lightning/pull/111)

* Adds CMake build system support.
  [(#104)](https://github.com/PennyLaneAI/pennylane-lightning/pull/104)


### Breaking changes

* Removes support for Python 3.6 and adds support for Python 3.9.
  [(#127)](https://github.com/PennyLaneAI/pennylane-lightning/pull/127)
  [(#128)](https://github.com/PennyLaneAI/pennylane-lightning/pull/128)

* Compilers with C++17 support are now required to build C++ module.
  [(#113)](https://github.com/PennyLaneAI/pennylane-lightning/pull/113)

* Gate classes have been removed with functionality added to StateVector class.
  [(#113)](https://github.com/PennyLaneAI/pennylane-lightning/pull/113)

* We are no longer building wheels for Python 3.6.
  [(#106)](https://github.com/PennyLaneAI/pennylane-lightning/pull/106)

### Bug fixes

* PowerPC wheel-builder now successfully compiles modules.
  [(#120)](https://github.com/PennyLaneAI/pennylane-lightning/pull/120)

### Documentation

* Added community guidelines.
  [(#109)](https://github.com/PennyLaneAI/pennylane-lightning/pull/109)

### Contributors

This release contains contributions from (in alphabetical order):

Ali Asadi, Christina Lee, Thomas Bromley, Lee James O'Riordan

---

# Release 0.15.1

### Bug fixes

* The PennyLane-Lightning binaries are now built with NumPy 1.19.5, to avoid ABI
  compatibility issues with the latest NumPy 1.20 release. See
  [the NumPy release notes](https://numpy.org/doc/stable/release/1.20.0-notes.html#size-of-np-ndarray-and-np-void-changed)
  for more details.
  [(#97)](https://github.com/PennyLaneAI/pennylane-lightning/pull/97)

### Contributors

This release contains contributions from (in alphabetical order):

Josh Izaac, Antal Száva

---

# Release 0.15.0

### Improvements

* For compatibility with PennyLane v0.15, the `analytic` keyword argument
  has been removed. Statistics can still be computed analytically by setting
  `shots=None`.
  [(#93)](https://github.com/PennyLaneAI/pennylane-lightning/pull/93)

* Inverse gates are now supported.
  [(#89)](https://github.com/PennyLaneAI/pennylane-lightning/pull/89)

* Add new lightweight backend with performance improvements.
  [(#57)](https://github.com/PennyLaneAI/pennylane-lightning/pull/57)

* Remove the previous Eigen-based backend.
  [(#67)](https://github.com/PennyLaneAI/pennylane-lightning/pull/67)

### Bug fixes

* Re-add dispatch table after fixing static initialisation order issue.
  [(#68)](https://github.com/PennyLaneAI/pennylane-lightning/pull/68)

### Contributors

This release contains contributions from (in alphabetical order):

Thomas Bromley, Theodor Isacsson, Christina Lee, Thomas Loke, Antal Száva.

---

# Release 0.14.1

### Bug fixes

* Fixes a bug where the `QNode` would swap `LightningQubit` to
  `DefaultQubitAutograd` on device execution due to the inherited
  `passthru_devices` entry of the `capabilities` dictionary.
  [(#61)](https://github.com/PennyLaneAI/pennylane-lightning/pull/61)

### Contributors

This release contains contributions from (in alphabetical order):

Antal Száva

---

# Release 0.14.0

### Improvements

* Extends support from 16 qubits to 50 qubits.
  [(#52)](https://github.com/PennyLaneAI/pennylane-lightning/pull/52)

### Bug fixes

* Updates applying basis state preparations to correspond to the
  changes in `DefaultQubit`.
  [(#55)](https://github.com/PennyLaneAI/pennylane-lightning/pull/55)

### Contributors

This release contains contributions from (in alphabetical order):

Thomas Loke, Tom Bromley, Josh Izaac, Antal Száva

---

# Release 0.12.0

### Bug fixes

* Updates capabilities dictionary to be compatible with core PennyLane
  [(#45)](https://github.com/PennyLaneAI/pennylane-lightning/pull/45)

* Fix install of Eigen for CI wheel building
  [(#44)](https://github.com/PennyLaneAI/pennylane-lightning/pull/44)

### Contributors

This release contains contributions from (in alphabetical order):

Tom Bromley, Josh Izaac, Antal Száva

---

# Release 0.11.0

Initial release.

This release contains contributions from (in alphabetical order):

Tom Bromley, Josh Izaac, Nathan Killoran, Antal Száva<|MERGE_RESOLUTION|>--- conflicted
+++ resolved
@@ -15,15 +15,12 @@
 
 ### Improvements
 
-<<<<<<< HEAD
 * Updated Kokkos version and support to 4.3.01.
   [(#725)](https://github.com/PennyLaneAI/pennylane-lightning/pull/725)
 
-=======
 * Lightning-Kokkos' functors are rewritten as functions wrapping around generic gate and generator functors templated over a coefficient interaction function. This reduces boilerplate while clarifying how the various kernels differ from one another.
   [(#640)](https://github.com/PennyLaneAI/pennylane-lightning/pull/640)
   
->>>>>>> aa30de78
 * Update C++ and Python GitHub actions names to include the matrix info.
   [(#717)](https://github.com/PennyLaneAI/pennylane-lightning/pull/717)
 
