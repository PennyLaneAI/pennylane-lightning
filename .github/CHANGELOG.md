--- conflicted
+++ resolved
@@ -6,10 +6,9 @@
 
 ### Improvements
 
-<<<<<<< HEAD
 * `LightningQubit.preprocess` can be used with program capture enabled.
   [(#1084)](https://github.com/PennyLaneAI/pennylane-lightning/pull/1084)
-=======
+
 * Removed redundant `reset_state` calls for circuit execution when state vector is freshly initialized.
   [(#1076)](https://github.com/PennyLaneAI/pennylane-lightning/pull/1076)
 
@@ -18,7 +17,6 @@
 
 * Introduce a generalized sparse gate selection system via the `_observable_is_sparse` method in the base measurement class, enabling future expansion for any number of sparse observables.
   [#1068](https://github.com/PennyLaneAI/pennylane-lightning/pull/1068).
->>>>>>> 2561515e
 
 * Optimize the copy of a input state-vector into the LGPU #1071 
   [(#1071)](https://github.com/PennyLaneAI/pennylane-lightning/pull/1071)
