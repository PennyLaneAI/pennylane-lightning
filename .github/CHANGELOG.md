# Release 0.42.0-dev (development release)

<h3>New features since last release</h3>

<h3>Improvements 🛠</h3>

- PennyLane-Lightning is compatible with JAX version 0.5.3+.
  [(#1152)](https://github.com/PennyLaneAI/pennylane-lightning/pull/1152)

- Improve performance of computing expectation values of Pauli Sentences for `lightning.kokkos`.
  [(#1126)](https://github.com/PennyLaneAI/pennylane-lightning/pull/1126)

<h3>Breaking changes 💔</h3>

<h3>Deprecations 👋</h3>

<h3>Documentation 📝</h3>

- Added a header/banner image to the README (`README.rst`), as in the `pennylane` and `catalyst` repositories.
  Temporarily reverted this change as PyPI forbids the `.. raw::` directive for security reasons in `rst` files.
  This will be revisited in a future PR.
  [(#1139)](https://github.com/PennyLaneAI/pennylane-lightning/pull/1139)
  [(#1141)](https://github.com/PennyLaneAI/pennylane-lightning/pull/1141)

<h3>Bug fixes 🐛</h3>

- Fix Docker build for Lighting-Kokkos with ROCM library for AMD GPUs.
  Updating ROCM from 5.7 to 6.2.4. 
  [(#1158)](https://github.com/PennyLaneAI/pennylane-lightning/pull/1158)

<h3>Internal changes ⚙️</h3>

- Use JAX version 0.4.28 for CI tests for stable version.
  [(#1160)](https://github.com/PennyLaneAI/pennylane-lightning/pull/1160)

- Bump `readthedocs` Github action runner to use Ubuntu-24.04.
  [(#1151)](https://github.com/PennyLaneAI/pennylane-lightning/pull/1151)

- The `LightningBaseStateVector`, `LightningBaseAdjointJacobian`, `LightningBaseMeasurements`, `LightningInterpreter` and `QuantumScriptSerializer` base classes now can be found at `pennylane_lightning.lightning_base`.

  The new `lightning_base` module further enables the relocation of core files from `pennylane_lightning/core/src/*` to `pennylane_lightning/core/*`.

  The license classifier and `project.license` as a TOML table are deprecated in favor of a SPDX license expression and removed in `pyproject.toml`.

  To speedup the recompilation of C++ source code, `ccache` is also added to `Makefile`.

  [(#1098)](https://github.com/PennyLaneAI/pennylane-lightning/pull/1098)

- All Catalyst plugins have been updated to be compatible with the next version of Catalyst (v0.12) with changes to the `QuantumDevice` interface.
  [(#1143)](https://github.com/PennyLaneAI/pennylane-lightning/pull/1143)
  [(#1147)](https://github.com/PennyLaneAI/pennylane-lightning/pull/1147)

- Updates for depending deprecations to `Observable`, `is_trainable`, and `AnyWires` in pennylane.
  [(#1138)](https://github.com/PennyLaneAI/pennylane-lightning/pull/1138)
  [(#1146)](https://github.com/PennyLaneAI/pennylane-lightning/pull/1146)

- Import custom PennyLane errors from `pennylane.exceptions` rather than top-level.
  [(#1122)](https://github.com/PennyLaneAI/pennylane-lightning/pull/1122)

- Merge the `v0.41.0-rc` branch to the master and bump version.
  [(#1132)](https://github.com/PennyLaneAI/pennylane-lightning/pull/1132)

- Added flags to all Codecov reports and a default carryforward flag for all flags.
  [(1144)](https://github.com/PennyLaneAI/pennylane-lightning/pull/1144)

<<<<<<< HEAD
- Bump `readthedocs` Github action runner to use Ubuntu-24.04.
  [(#1151)](https://github.com/PennyLaneAI/pennylane-lightning/pull/1151)


=======
>>>>>>> 096611d6
<h3>Contributors ✍️</h3>

This release contains contributions from (in alphabetical order):

Runor Agbaire,
Ali Asadi,
David Ittah,
Christina Lee,
Joseph Lee,
Anton Naim Ibrahim,
Luis Alfredo Nuñez Meneses,
Mudit Pandey,
Andrija Paurevic,

---

# Release 0.41.1

<h3>Breaking changes 💔</h3>

- Build Catalyst Lightning plugins against Catalyst Runtime v0.11.0.
  [(#1148)](https://github.com/PennyLaneAI/pennylane-lightning/pull/1148)

<h3>Documentation 📝</h3>

- `pennylane.ai` search is enabled, so users are redirected to the PennyLane search page from the PennyLane-Lightning docs.
  [(#1135)](https://github.com/PennyLaneAI/pennylane-lightning/pull/1135)

- Fix doxygen doc builds for `AVXCommon::FuncReturn`.
  [(#1134)](https://github.com/PennyLaneAI/pennylane-lightning/pull/1134)

- Move the installation sections from `README.rst` to dedicated pages.
  [(#1131)](https://github.com/PennyLaneAI/pennylane-lightning/pull/1131)

<h3>Contributors ✍️</h3>

This release contains contributions from (in alphabetical order):

Ali Asadi,
Amintor Dusko,
Andrew Gardhouse,
Joseph Lee,
Anton Naim Ibrahim,
Luis Alfredo Nuñez Meneses

---

# Release 0.41.0

### New features since last release

* Add native support for `qml.PCPhase` for `lightning.qubit` and `lightning.gpu`.
  [(#1107)](https://github.com/PennyLaneAI/pennylane-lightning/pull/1107)

* Integrate sparse kernels into the Lightning-Qubit dynamic dispatcher, enhance the Python layers, and expand the testing process for dense and sparse operations.
  [(#1094)](https://github.com/PennyLaneAI/pennylane-lightning/pull/1094)

* Add `PSWAP` gate native implementation to PennyLane-Lightning devices.
  [(#1088)](https://github.com/PennyLaneAI/pennylane-lightning/pull/1088)

* Implement new C++ kernels for efficient in-place multiplication of sparse matrices to state vectors, supporting both controlled and non-controlled gates, and add comprehensive tests for this new functionality.
  [(#1085)](https://github.com/PennyLaneAI/pennylane-lightning/pull/1085)

* Add support for sparse `qml.QubitUnitary` gates for Lightning state-vector simulators.
  [(#1068)](https://github.com/PennyLaneAI/pennylane-lightning/pull/1068)

* Lightning devices support dynamically allocated wires (e.g. `qml.device("lightning.qubit")`).
  [(#1043)](https://github.com/PennyLaneAI/pennylane-lightning/pull/1043)

* Add support for Python 3.13 Lightning wheel builds.
  [(#1001)](https://github.com/PennyLaneAI/pennylane-lightning/pull/1001)

* Add native `SX` and `C(SX)` gates to all lightning devices.
  [(#731)](https://github.com/PennyLaneAI/pennylane-lightning/pull/731)

### Breaking changes

* Update the minimum required version of PennyLane to `v0.40.0`.
  [(#1033)](https://github.com/PennyLaneAI/pennylane-lightning/pull/1033)

### Improvements

* Install Pytorch 2.5.1 CPU in CIs and update `make python` command.
  [[#1118]](https://github.com/PennyLaneAI/pennylane-lightning/pull/1118)

* Update TF, Keras and Torch versions in the CIs based on PennyLane's pinned versions.
  [(#1112)](https://github.com/PennyLaneAI/pennylane-lightning/pull/1112)

* Build Lightning-GPU and Lightning-Tensor wheels against Python 3.10 and 3.13 on non-release PRs.
  [(#1112)](https://github.com/PennyLaneAI/pennylane-lightning/pull/1112)

* Use cuQuantum API for calculating expectation value of Pauli sentences in Lightning-GPU.
  [(#1104)](https://github.com/PennyLaneAI/pennylane-lightning/pull/1104)

* Update CIs to use `requirements-tests.txt` instead of `requirements-dev.txt`.
  [(#1105)](https://github.com/PennyLaneAI/pennylane-lightning/pull/1105)

* Hide internal C++ APIs in Lightning docs.
  [(#1096)](https://github.com/PennyLaneAI/pennylane-lightning/pull/1096)

* Implement the `jaxpr_jvp` method to compute the jvp of a jaxpr using `lightning.qubit`.
  This method currently only support the adjoint differentiation method.
  [(#1087)](https://github.com/PennyLaneAI/pennylane-lightning/pull/1087)
  [(#1106)](https://github.com/PennyLaneAI/pennylane-lightning/pull/1106)

* Modify `expval` of named operators in Lightning-Qubit for in-place computation of expectation value, to avoid creating an intermediate statevector
  [(#1079)] (https://github.com/PennyLaneAI/pennylane-lightning/pull/1079)
  [(#565)] (https://github.com/PennyLaneAI/pennylane-lightning/pull/565)

* Device (`"lightning.qubit"`, `"lightning.gpu"`, `"lightning.kokkos"`) pre-processing is now included in the execution pipeline when program capture is enabled.
  [(#1084)](https://github.com/PennyLaneAI/pennylane-lightning/pull/1084)

* Add semgrep/bandit security scanning for pull requests.
  [(#1100)](https://github.com/PennyLaneAI/pennylane-lightning/pull/1100)

* Hide anonymous namespaces in Lightning docs.
  [(#1097)](https://github.com/PennyLaneAI/pennylane-lightning/pull/1097)

* Expand test structure to efficiently handle sparse data.
  [(#1085)](https://github.com/PennyLaneAI/pennylane-lightning/pull/1085)

* Remove redundant `reset_state` calls for circuit execution when state vector is freshly initialized.
  [(#1076)](https://github.com/PennyLaneAI/pennylane-lightning/pull/1076)

* Introduce a generalized sparse gate selection system via the `_observable_is_sparse` method in the base measurement class, enabling future expansion for any number of sparse observables.
  [(#1068)](https://github.com/PennyLaneAI/pennylane-lightning/pull/1068)

* Optimize the copy of a input state-vector into Lightning-GPU.
  [(#1071)](https://github.com/PennyLaneAI/pennylane-lightning/pull/1071)

* Add new GitHub workflow to enable benchmarking within pull request.
  [(#1073)](https://github.com/PennyLaneAI/pennylane-lightning/pull/1073)

* Fix wheel naming in Docker builds for `setuptools v75.8.1` compatibility.
  [(#1075)](https://github.com/PennyLaneAI/pennylane-lightning/pull/1075)

* Use native C++ kernels for controlled-adjoint and adjoint-controlled of supported operations.
  [(#1063)](https://github.com/PennyLaneAI/pennylane-lightning/pull/1063)

* In Lightning-Tensor, allow `qml.MPSPrep` to accept an MPS with `len(MPS) = n_wires-1`.
  [(#1064)](https://github.com/PennyLaneAI/pennylane-lightning/pull/1064)

* Capture execution via `dev.eval_jaxpr` can now be used with `jax.jit` and `jax.vmap`.
  [(#1055)](https://github.com/PennyLaneAI/pennylane-lightning/pull/1055)

* Add an `execution_config` keyword argument to `LightningBase.eval_jaxpr` to accommodate a Device API change.
  [(#1067)](https://github.com/PennyLaneAI/pennylane-lightning/pull/1067)

* Remove the old device API references in the Lightning repo and test suite.
  [(#1057)](https://github.com/PennyLaneAI/pennylane-lightning/pull/1057)

* Update GPU workflow to use the new self-hosted GPU runner infrastructure.
  [(#1061)](https://github.com/PennyLaneAI/pennylane-lightning/pull/1061)

* Optimize MPO operation in `lightning.tensor`.
  [(#1054)](https://github.com/PennyLaneAI/pennylane-lightning/pull/1054)

* Update `qml.ControlledQubitUnitary` tests following the latest updates in PennyLane.
  [(#1047)](https://github.com/PennyLaneAI/pennylane-lightning/pull/1047)

* Remove unnecessary adjoint pytest skip for Lightning-Kokkos.
  [(#1048)](https://github.com/PennyLaneAI/pennylane-lightning/pull/1048)

* Add `isort` to the precommit hook.
   [(#1052)](https://github.com/PennyLaneAI/pennylane-lightning/pull/1052)

* Update source code to use `black` formatter 25.1.0.
  [(#1059)](https://github.com/PennyLaneAI/pennylane-lightning/pull/1059)

* Replace the type checking using the property `return_type` of `MeasurementProcess` with direct `isinstance` checks.
  [(#1044)](https://github.com/PennyLaneAI/pennylane-lightning/pull/1044)

* Update Lightning integration tests following the `gradient_kwargs` deprecation in Pennylane.
  [(#1045)](https://github.com/PennyLaneAI/pennylane-lightning/pull/1045)

* Update `qml.MultiControlledX` tests following the latest updates in PennyLane.
  [(#1040)](https://github.com/PennyLaneAI/pennylane-lightning/pull/1040)

* Merge the `v0.40.0-rc` branch to the master and bump version.
  [(#1038)](https://github.com/PennyLaneAI/pennylane-lightning/pull/1038)

* Reduce the number of shots in the PennyLane Python tests on CIs, from 20k to 10k.
  [(#1046)](https://github.com/PennyLaneAI/pennylane-lightning/pull/1046)

* Program transformed by `qml.defer_measurements` can be executed on `lightning.qubit`. Supports `ctrl` and `adjoint` with program capture in `lightning.qubit`.
  [(#1069)](https://github.com/PennyLaneAI/pennylane-lightning/pull/1069)

### Documentation

* Modify `CHANGELOG.md` to prepare it for release v0.41.0
  [(#1117)](https://github.com/PennyLaneAI/pennylane-lightning/pull/1117)

* Update install instructions for `lightning.gpu`.
  [(#1037)](https://github.com/PennyLaneAI/pennylane-lightning/pull/1037)

### Bug fixes

* Fix the issue with decomposing controlled `qml.SProd` and `qml.Exp` operations.
  [(#1120)](https://github.com/PennyLaneAI/pennylane-lightning/pull/1120)

* Fix the validation for all wires present after adding the extra wires from apply `mid_circuit_measurements`.
  [(#1119)](https://github.com/PennyLaneAI/pennylane-lightning/pull/1119)

* Fix the issue with pip installing PennyLane (and Lightning-Qubit) on Windows.
  [(#1116)](https://github.com/PennyLaneAI/pennylane-lightning/pull/1116)

* Fix the stable/stable issue with missing `pytest-split`.
  [(#1112)](https://github.com/PennyLaneAI/pennylane-lightning/pull/1112)

* Add missing GH workflow step id, python setup, and virtual environment for aarch64 cuda.
  [(#1113)](https://github.com/PennyLaneAI/pennylane-lightning/pull/1113)

* Fix the development wheel upload step for Python 3.13 by following the same syntax as for the other Python wheels.
  [(#1111)](https://github.com/PennyLaneAI/pennylane-lightning/pull/1111)

* Add a workflow to run `label-external-pull-request` to label pull requests from external forks.
  [(#1110)](https://github.com/PennyLaneAI/pennylane-lightning/pull/1110)

* Fix the `test_preprocess` test skip condition for `lightning.tensor`.
  [(#1092)](https://github.com/PennyLaneAI/pennylane-lightning/pull/1092)

* Fix measurements with empty wires and operators for statevectors with dynamically allocated wires.
  [(#1081)](https://github.com/PennyLaneAI/pennylane-lightning/pull/1081)

* Fix unit tests that were being skipped in `testApplyControlledPhaseShift`.
  [(#1083)](https://github.com/PennyLaneAI/pennylane-lightning/pull/1083)

* Fix Github CI for aarch64 cuda to clean up after runs.
  [(#1074)](https://github.com/PennyLaneAI/pennylane-lightning/pull/1074)

* Increase maximum time for aarch64-CUDA Github CI action.
  [(#1072)](https://github.com/PennyLaneAI/pennylane-lightning/pull/1072)

* Fix `SyntaxWarning` from `is` with a literal in Python tests.
  [(#1070)](https://github.com/PennyLaneAI/pennylane-lightning/pull/1070)

* Fix CI to collect Python code coverage for Lightning-Qubit and Lightning-Kokkos CPU.
  [(#1053)](https://github.com/PennyLaneAI/pennylane-lightning/pull/1053)

* Upgrade the version of QEMU image to fix AARCH64 wheel action.
  [(#1056)](https://github.com/PennyLaneAI/pennylane-lightning/pull/1056)

* Patch `MultiControlledX` tests to fix stable/latest failures after the v0.40.0 release.
  [(#1046)](https://github.com/PennyLaneAI/pennylane-lightning/pull/1046)

* Update Github CI to use Ubuntu 24 and remove `libopenblas-base` package.
  [(#1041)](https://github.com/PennyLaneAI/pennylane-lightning/pull/1041)

* Update the `eval_jaxpr` method to handle the new signatures for the `cond`, `while`, and `for` primitives.
  [(#1051)](https://github.com/PennyLaneAI/pennylane-lightning/pull/1051)

### Contributors

This release contains contributions from (in alphabetical order):

Runor Agbaire,
Catalina Albornoz,
Ali Asadi,
Saeed Bohloul,
Astral Cai,
Yushao Chen,
Amintor Dusko,
Pietropaolo Frisoni,
Christina Lee,
Joseph Lee,
Rashid N H M,
Luis Alfredo Nuñez Meneses,
Lee J. O'Riordan,
Mudit Pandey,
Andrija Paurevic,
Alex Preciado,
Shuli Shu,
Jake Zaia

---

# Release 0.40.0

### New features since last release

* Add Exact Tensor Network (TN) C++ backend to Lightning-Tensor.
  [(#977)](https://github.com/PennyLaneAI/pennylane-lightning/pull/977)

* Add native N-controlled generators and adjoint support to `lightning.gpu`'s single-GPU backend.
  [(#970)](https://github.com/PennyLaneAI/pennylane-lightning/pull/970)

* Add a Catalyst-specific wrapping class for Lightning-Qubit.
  [(#960)](https://github.com/PennyLaneAI/pennylane-lightning/pull/960)
  [(#999)](https://github.com/PennyLaneAI/pennylane-lightning/pull/999)

* Add native N-controlled gate/matrix operations and adjoint support to `lightning.kokkos`.
  [(#950)](https://github.com/PennyLaneAI/pennylane-lightning/pull/950)

* Add native N-controlled gates support to `lightning.gpu`'s single-GPU backend.
  [(#938)](https://github.com/PennyLaneAI/pennylane-lightning/pull/938)

### Breaking changes

* Remove all instances of the legacy operator arithmetic (the `Hamiltonian` and `Tensor` deprecated classes in PennyLane).
  [(#994)](https://github.com/PennyLaneAI/pennylane-lightning/pull/994)
  [(#997)](https://github.com/PennyLaneAI/pennylane-lightning/pull/997)

* Remove all instances of `qml.QubitStateVector` as deprecated in PennyLane.
  [(#985)](https://github.com/PennyLaneAI/pennylane-lightning/pull/985)

### Improvements

* Add CI wheels checks for `aarch64` wheels of Lightning-GPU and Lightning-Tensor.
  [(#1031)](https://github.com/PennyLaneAI/pennylane-lightning/pull/1031)

* Replace the `dummy_tensor_update` method with the `cutensornetStateCaptureMPS` API to ensure that applying gates is allowed after the `cutensornetStateCompute` call.
  [(#1028)](https://github.com/PennyLaneAI/pennylane-lightning/pull/1028)

* Add unit tests for measurement with shots for Lightning-Tensor (`method="tn"`).
  [(#1027)](https://github.com/PennyLaneAI/pennylane-lightning/pull/1027)

* Add CUDA dependencies to Lightning-GPU and Lightning-Tensor Python wheels.
  [(#1025)](https://github.com/PennyLaneAI/pennylane-lightning/pull/1025)

* Update the python layer UI of Lightning-Tensor.
  [(#1022)](https://github.com/PennyLaneAI/pennylane-lightning/pull/1022)

* Catalyst device interfaces support dynamic shots, and no longer parses the device init op's attribute dictionary for a static shots literal.
  [(#1017)](https://github.com/PennyLaneAI/pennylane-lightning/pull/1017)

* Update the logic for enabling `grad_on_execution` during device execution.
  [(#1016)](https://github.com/PennyLaneAI/pennylane-lightning/pull/1016)

* Reduce flaky test and increase test shots count.
  [(#1015)](https://github.com/PennyLaneAI/pennylane-lightning/pull/1015)

* Add Python bindings for Lightning-Tensor (Exact Tensor Network).
  [(#1014)](https://github.com/PennyLaneAI/pennylane-lightning/pull/1014)

* Reverse Lightning-Qubit generators vector insertion order.
  [(#1009)](https://github.com/PennyLaneAI/pennylane-lightning/pull/1009)

* Update Kokkos version support to 4.5.
  [(#1007)](https://github.com/PennyLaneAI/pennylane-lightning/pull/1007)

* Enable N-controlled gate and matrix support to `lightning.gpu` simulator for Catalyst.
  [(#1005)](https://github.com/PennyLaneAI/pennylane-lightning/pull/1005)

* Generalize seeding mechanism for all measurements.
  [(#1003)](https://github.com/PennyLaneAI/pennylane-lightning/pull/1003)

* `lightning.qubit`, `lightning.gpu`, and `lightning.kokkos` now define
  the `eval_jaxpr` method for integration with the experimental
  capture project.
  [(#1002)](https://github.com/PennyLaneAI/pennylane-lightning/pull/1002)

* Update Kokkos version support to 4.4.1 and enable Lightning-Kokkos[CUDA] C++ tests on CI.
  [(#1000)](https://github.com/PennyLaneAI/pennylane-lightning/pull/1000)

* Add C++ unit tests for Lightning-Tensor (Exact Tensor Network).
  [(#998)](https://github.com/PennyLaneAI/pennylane-lightning/pull/998)

* Add native BLAS support to the C++ layer via dynamic `scipy-openblas32` loading.
  [(#995)](https://github.com/PennyLaneAI/pennylane-lightning/pull/995)

* Update installation instruction for Lightning-GPU-MPI to explicitly ask users to add `path/to/libmpi.so` to the `LD_LIBRARY_PATH`. Update the runtime error message to ensure users know how to fix.
  [(#993)](https://github.com/PennyLaneAI/pennylane-lightning/pull/993)

* Update the Lightning TOML files for the devices to use the new schema for declaring device capabilities.
  [(#988)](https://github.com/PennyLaneAI/pennylane-lightning/pull/988)

* Optimize lightning.tensor by adding direct MPS sites data set with `qml.MPSPrep`.
  [(#983)](https://github.com/PennyLaneAI/pennylane-lightning/pull/983)

* Unify excitation gates memory layout to row-major for both Lightning-GPU and Lightning-Tensor.
  [(#959)](https://github.com/PennyLaneAI/pennylane-lightning/pull/959)

* Update the Lightning-Kokkos CUDA backend for compatibility with Catalyst.
  [(#942)](https://github.com/PennyLaneAI/pennylane-lightning/pull/942)

### Documentation

* Update and improve `README.rst` and documentations.
  [(#1035)](https://github.com/PennyLaneAI/pennylane-lightning/pull/1035)

* Add the exact tensor network to the `README.rst` and update link to `HIP`.
  [(#1034)](https://github.com/PennyLaneAI/pennylane-lightning/pull/1034)

* Add the exact tensor network to the Lightning-Tensor docs.
  [(#1021)](https://github.com/PennyLaneAI/pennylane-lightning/pull/1021)

* Update Lightning-Tensor installation docs and usage suggestions.
  [(#979)](https://github.com/PennyLaneAI/pennylane-lightning/pull/979)

### Bug fixes

* Fix Python CUDA dependencies by adding path to `nvidia/nvjitlink/lib` to RPATH.
  [(#1031)](https://github.com/PennyLaneAI/pennylane-lightning/pull/1031)

* Add `RTLD_NODELETE` flag to `dlopen` in order to mitigate the segfault issues for arm64-macos Catalyst support.
  [(#1030)](https://github.com/PennyLaneAI/pennylane-lightning/pull/1030)

* Set RPATH with `@loader_path` instead of `$ORIGIN` for macOS.
  [(#1029)](https://github.com/PennyLaneAI/pennylane-lightning/pull/1029)

* Update CUDA version to 12.4 for GPU tests on CI.
  [(#1023)](https://github.com/PennyLaneAI/pennylane-lightning/pull/1023)

* Pin `jax[cpu]==0.4.28` for compatibility with PennyLane and Catalyst.
  [(#1019)](https://github.com/PennyLaneAI/pennylane-lightning/pull/1019)

* Fix Lightning-Kokkos `[[maybe_unused]]` and `exp2` errors with hipcc.
  [(#1018)](https://github.com/PennyLaneAI/pennylane-lightning/pull/1018)

* Fix Lightning-Kokkos editable mode path.
  [(#1010)](https://github.com/PennyLaneAI/pennylane-lightning/pull/1010)

* Fix the missing `ninja` in Linux AARCH64 wheels recipe.
  [(#1007)](https://github.com/PennyLaneAI/pennylane-lightning/pull/1007)

* Fix version switch condition the GPU workflow tests for LGPU and LKokkos.
  [(#1006)](https://github.com/PennyLaneAI/pennylane-lightning/pull/1006)

* Fix issue with `lightning.gpu` Rot operation with adjoint.
  [(#1004)](https://github.com/PennyLaneAI/pennylane-lightning/pull/1004)

* Fix the Lightning-Kokkos[CUDA] C++ API `cudaFree` segfaults in `applyMatrix`.
  [(#1000)](https://github.com/PennyLaneAI/pennylane-lightning/pull/1000)

* Fix issue with adjoint-jacobian of adjoint ops.
  [(#996)](https://github.com/PennyLaneAI/pennylane-lightning/pull/996)

* Fix the `upload-pypi` token issues for Linux and MacOS (x86_64 & AARCH64) wheels.
  [(#989)](https://github.com/PennyLaneAI/pennylane-lightning/pull/989)

* Fix Pennylane dependency branch (`v0.39_rc0` to `master`).
  [(#984)](https://github.com/PennyLaneAI/pennylane-lightning/pull/984)

* Fix PTM stable latest. Removing FIXME patch for v0.39.
  [(#982)](https://github.com/PennyLaneAI/pennylane-lightning/pull/982)

### Contributors

This release contains contributions from (in alphabetical order):

Ali Asadi,
Astral Cai,
Amintor Dusko,
Christina Lee,
Joseph Lee,
Anton Naim Ibrahim,
Luis Alfredo Nuñez Meneses,
Mudit Pandey,
Andrija Paurevic,
Shuli Shu,
Raul Torres,
Haochen Paul Wang

---

# Release 0.39.0

### New features since last release

* Add support for out-of-order `qml.probs` in `lightning.gpu`.
  [(#941)](https://github.com/PennyLaneAI/pennylane-lightning/pull/941)

* Add mid-circuit measurements support to `lightning.gpu`'s single-GPU backend.
  [(#931)](https://github.com/PennyLaneAI/pennylane-lightning/pull/931)

* Integrate Lightning-GPU with Catalyst so that hybrid programs can be seamlessly QJIT-compiled and executed on this device following `pip install pennylane-lightning-gpu`.
  [(#928)](https://github.com/PennyLaneAI/pennylane-lightning/pull/928)

* Add `qml.Projector` observable support via diagonalization to Lightning-GPU.
  [(#894)](https://github.com/PennyLaneAI/pennylane-lightning/pull/894)

* Add 1-target wire controlled gate support to `lightning.tensor`. Note that `cutensornet` only supports 1-target wire controlled gate as of `v24.08`. A controlled gate with more than 1 target wire should be converted to dense matrix.
  [(#880)](https://github.com/PennyLaneAI/pennylane-lightning/pull/880)

* Build and upload Lightning-Tensor wheels (x86_64, AARCH64) to PyPI.
  [(#862)](https://github.com/PennyLaneAI/pennylane-lightning/pull/862)
  [(#905)](https://github.com/PennyLaneAI/pennylane-lightning/pull/905)

* Add Matrix Product Operator (MPO) for all gates support to `lightning.tensor`. Note current C++ implementation only works for MPO sites data provided by users.
  [(#859)](https://github.com/PennyLaneAI/pennylane-lightning/pull/859)

* Add shots measurement support to `lightning.tensor`.
  [(#852)](https://github.com/PennyLaneAI/pennylane-lightning/pull/852)

* Lightning-GPU and Lightning-Kokkos migrated to the new device API.
  [(#853)](https://github.com/PennyLaneAI/pennylane-lightning/pull/853)
  [(#810)](https://github.com/PennyLaneAI/pennylane-lightning/pull/810)

### Breaking changes

* Update MacOS wheel build to 13.0 for X86_64 and ARM due to the deprecation of MacOS-12 CI runners.
  [(#969)](https://github.com/PennyLaneAI/pennylane-lightning/pull/969)

* Deprecate `initSV()` and add `resetStateVector()` from the C++ API Lightning-GPU. This is to remove the `reset_state` additional call in the Python layer.
  [(#933)](https://github.com/PennyLaneAI/pennylane-lightning/pull/933)

* Deprecate PI gates implementation in Lightning-Qubit. The PI gates were the first implementation of gate kernels in `lightning.qubit` using pre-computed indices, prior to the development of LM (less memory) and AVX kernels. This deprecation is in favour of reducing compilation time and ensuring that Lightning-Qubit only relies on LM kernels in the dynamic dispatcher across all platforms.
  [(#925)](https://github.com/PennyLaneAI/pennylane-lightning/pull/925)

* Remove PowerPC wheel build recipe for Lightning-Qubit.
  [(#902)](https://github.com/PennyLaneAI/pennylane-lightning/pull/902)

* Update MacOS wheel builds to require Monterey (12.0) or greater for x86_64 and ARM. This was required to update Pybind11 to the latest release (2.13.5) for enabling Numpy 2.0 support in Lightning.
  [(#901)](https://github.com/PennyLaneAI/pennylane-lightning/pull/901)

* Remove support for Python 3.9 for all Lightning simulators.
  [(#891)](https://github.com/PennyLaneAI/pennylane-lightning/pull/891)

### Improvements

* Update the `lightning.tensor` Python layer unit tests, as `lightning.tensor` cannot be cleaned up like other state-vector devices because the data is attached to the graph. It is recommended to use one device per circuit for `lightning.tensor`.
  [(#971)](https://github.com/PennyLaneAI/pennylane-lightning/pull/971)

* Add joint check for the N-controlled wires support in `lightning.qubit`.
  [(#949)](https://github.com/PennyLaneAI/pennylane-lightning/pull/949)

* Optimize `GlobalPhase` and `C(GlobalPhase)` gate implementation in `lightning.gpu`.
  [(#946)](https://github.com/PennyLaneAI/pennylane-lightning/pull/946)

* Add missing `liblightning_kokkos_catalyst.so` when building Lightning-Kokkos in editable installation.
  [(#945)](https://github.com/PennyLaneAI/pennylane-lightning/pull/945)

* Optimize the cartesian product to reduce the amount of memory necessary to set the `StatePrep` in Lightning-Tensor.
  [(#943)](https://github.com/PennyLaneAI/pennylane-lightning/pull/943)

* Update the `qml.probs` data-return in Lightning-GPU C++ API to align with other state-vector devices.
  [(#941)](https://github.com/PennyLaneAI/pennylane-lightning/pull/941)

* Add zero-state initialization to both `StateVectorCudaManaged` and `StateVectorCudaMPI` constructors to remove the `reset_state` in the Python layer ctor and refactor `setBasisState(state, wires)` in the C++ API.
  [(#933)](https://github.com/PennyLaneAI/pennylane-lightning/pull/933)

* Add `setStateVector(state, wire)` support to the Lightning-GPU C++ API.
  [(#930)](https://github.com/PennyLaneAI/pennylane-lightning/pull/930)

* The `generate_samples` methods of `lightning.qubit` and `lightning.kokkos` can now take in a seed number to make the generated samples deterministic. This can be useful when, among other things, fixing flaky tests in CI.
  [(#927)](https://github.com/PennyLaneAI/pennylane-lightning/pull/927)

* Remove dynamic decomposition rules for all Lightning devices.
  [(#926)](https://github.com/PennyLaneAI/pennylane-lightning/pull/926)

* Always decompose `qml.QFT` in all Lightning devices.
  [(#924)](https://github.com/PennyLaneAI/pennylane-lightning/pull/924)

* Uniform Python format to adhere PennyLane style.
  [(#924)](https://github.com/PennyLaneAI/pennylane-lightning/pull/924)

* Add the `ci:use-gpu-runner` GitHub label to `lightning.kokkos` GPU Testing CIs.
  [(#916)](https://github.com/PennyLaneAI/pennylane-lightning/pull/916)

* Update the test suite to remove deprecated code.
  [(#912)](https://github.com/PennyLaneAI/pennylane-lightning/pull/912)

* Merge `lightning.gpu` and `lightning.tensor` GPU tests in single Python and C++ CIs controlled by the `ci:use-gpu-runner` label.
  [(#911)](https://github.com/PennyLaneAI/pennylane-lightning/pull/911)

* Skip the compilation of Lightning simulators and development requirements to boost the build of public docs up to 5x.
  [(#904)](https://github.com/PennyLaneAI/pennylane-lightning/pull/904)

* Build Lightning wheels in `Release` mode to reduce the binary sizes.
  [(#903)](https://github.com/PennyLaneAI/pennylane-lightning/pull/903)

* Update Pybind11 to 2.13.5.
  [(#901)](https://github.com/PennyLaneAI/pennylane-lightning/pull/901)

* Migrate wheels artifacts to v4.
  [(#893)](https://github.com/PennyLaneAI/pennylane-lightning/pull/893)

* Update GitHub actions in response to a high-severity vulnerability.
  [(#887)](https://github.com/PennyLaneAI/pennylane-lightning/pull/887)

* Optimize and simplify controlled kernels in Lightning-Qubit.
  [(#882)](https://github.com/PennyLaneAI/pennylane-lightning/pull/882)

* Optimize gate cache recording for Lightning-Tensor C++ API.
  [(#879)](https://github.com/PennyLaneAI/pennylane-lightning/pull/879)

* Unify Lightning-Kokkos and Lightning-Qubit devices under a Lightning-Base abstracted class.
  [(#876)](https://github.com/PennyLaneAI/pennylane-lightning/pull/876)

* Smarter defaults for the `split_obs` argument in the serializer. The serializer splits linear combinations into chunks instead of all their terms.
  [(#873)](https://github.com/PennyLaneAI/pennylane-lightning/pull/873/)

* Prefer `tomlkit` over `toml` for building Lightning wheels, and choose `tomli` and `tomllib` over `toml` when installing the package.
  [(#857)](https://github.com/PennyLaneAI/pennylane-lightning/pull/857)

* Lightning-Kokkos gains native support for the `PauliRot` gate.
  [(#855)](https://github.com/PennyLaneAI/pennylane-lightning/pull/855)

### Documentation

* Update Lightning-Tensor installation docs and usage suggestions.
  [(#971)](https://github.com/PennyLaneAI/pennylane-lightning/pull/971)
  [(#972)](https://github.com/PennyLaneAI/pennylane-lightning/pull/971)

* Update `README.rst` installation instructions for `lightning.gpu` and `lightning.tensor`.
  [(#957)](https://github.com/PennyLaneAI/pennylane-lightning/pull/957)

* Update `lightning.tensor` documentation to include all the new features added since pull request #756. The new features are: 1. Finite-shot measurements; 2. Expval-base quantities; 3. Support for `qml.state()` and `qml.stateprep()`; 4. Support for all gates support via Matrix Product Operator (MPO).
  [(#909)](https://github.com/PennyLaneAI/pennylane-lightning/pull/909)

### Bug fixes

*  Fix Lightning Kokkos test_device for `kokkos_args` fail for MacOS due to `np.complex256`
  [(#974)](https://github.com/PennyLaneAI/pennylane-lightning/pull/974)

*  Fix PTM stable-latest related to `default.qubit.legacy` and the `latest` flag usage.
  [(#961)](https://github.com/PennyLaneAI/pennylane-lightning/pull/961)
  [(#966)](https://github.com/PennyLaneAI/pennylane-lightning/pull/966)

* Fix build failure for Lightning-Kokkos editable installation on MacOS due to `liblightning_kokkos_catalyst.so` copy and `liblightning_kokkos_catalyst.so` not copied to correct build path for editable installation.
  [(#947)](https://github.com/PennyLaneAI/pennylane-lightning/pull/947)
  [(#968)](https://github.com/PennyLaneAI/pennylane-lightning/pull/968)

* Add concept restriction to ensure `ConstMult` inline function only hit with arithmetic-values times complex values. Fixes build failures with the test suite when enabling OpenMP, and disabling BLAS and Python under clang.
  [(#936)](https://github.com/PennyLaneAI/pennylane-lightning/pull/936)

* Bug fix for `applyMatrix` in Lightning-Tensor. Matrix operator data is not stored in the `cuGateCache` object to support `TensorProd` obs with multiple `Hermitian` obs.
  [(#932)](https://github.com/PennyLaneAI/pennylane-lightning/pull/932)

* Bug fix for `_pauli_word` of `QuantumScriptSerializer`. `_pauli_word` can process `PauliWord` object: `I`.
  [(#919)](https://github.com/PennyLaneAI/pennylane-lightning/pull/919)

* Bug fix for analytic `qml.probs` in the Lightning-Tensor C++ API.
  [(#906)](https://github.com/PennyLaneAI/pennylane-lightning/pull/906)

### Contributors

This release contains contributions from (in alphabetical order):

Ali Asadi, Amintor Dusko, Diego Guala, Joseph Lee, Luis Alfredo Nuñez Meneses, Vincent Michaud-Rioux, Lee J. O'Riordan, Mudit Pandey, Shuli Shu, Haochen Paul Wang

---

# Release 0.38.0

### New features since last release

* Add `qml.StatePrep()` and `qml.QubitStateVector()` support to `lightning.tensor`.
  [(#849)](https://github.com/PennyLaneAI/pennylane-lightning/pull/849)

* Add analytic `qml.probs()` measurement support to `lightning.tensor`.
  [(#830)](https://github.com/PennyLaneAI/pennylane-lightning/pull/830)

* Add `qml.state()` measurement support to `lightning.tensor`.
  [(#827)](https://github.com/PennyLaneAI/pennylane-lightning/pull/827)

* Add Lightning-GPU Linux (AArch64 + GraceHopper) wheels to PyPI.
  [(#815)](https://github.com/PennyLaneAI/pennylane-lightning/pull/815)

* Add `var` support to `lightning.tensor`. Note that `var` support is added via `obs**2` and this implementation scales as `O(num_obs**2)`.
  [(#804)](https://github.com/PennyLaneAI/pennylane-lightning/pull/804)

### Breaking changes

* Update python packaging to follow PEP 517/518/621/660 standards.
  [(#832)](https://github.com/PennyLaneAI/pennylane-lightning/pull/832)

* Add `getData()` in the `lightning.tensor` C++ backend. Users are responsible for ensuring sufficient host memory is allocated for the full state vector.
  [(#827)](https://github.com/PennyLaneAI/pennylane-lightning/pull/827)

* Remove `NDpermuter.hpp` which is no longer required.
  [(#795)](https://github.com/PennyLaneAI/pennylane-lightning/pull/795)

* Remove temporary steps from the CI, such as downgrading Scipy to <1.14 and installing Kokkos v4.2 for `lightning-version == 'stable'`.
  [(#792)](https://github.com/PennyLaneAI/pennylane-lightning/pull/792)

* Do not run GPU tests and Docker workflows on release.
  [(#788)](https://github.com/PennyLaneAI/pennylane-lightning/pull/788)

* Update python packaging to follow PEP 517/518/621/660 standards.
  [(#832)](https://github.com/PennyLaneAI/pennylane-lightning/pull/832)

### Improvements

* Updated calls of ``size_t`` to ``std::size_t`` everywhere.
  [(#816)](https://github.com/PennyLaneAI/pennylane-lightning/pull/816)

* Update Lightning tests to support the generalization of basis state preparation.
  [(#864)](https://github.com/PennyLaneAI/pennylane-lightning/pull/864)

* Add `SetState` and `SetBasisState` to `Lightning-KokkosSimulator`.
  [(#861)](https://github.com/PennyLaneAI/pennylane-lightning/pull/861)

* Remove use of the deprecated `Operator.expand` in favour of `Operator.decomposition`.
  [(#846)](https://github.com/PennyLaneAI/pennylane-lightning/pull/846)

* The `setBasisState` and `setStateVector` methods of `StateVectorLQubit` and `StateVectorKokkos` are overloaded to support PennyLane-like parameters.
  [(#843)](https://github.com/PennyLaneAI/pennylane-lightning/pull/843)

* Move `setBasisState`, `setStateVector` and `resetStateVector` from `StateVectorLQubitManaged` to `StateVectorLQubit`.
  [(#841)](https://github.com/PennyLaneAI/pennylane-lightning/pull/841)

* Update `generate_samples` in Lightning-Kokkos and Lightning-GPU to support `qml.measurements.Shots` type instances.
  [(#839)](https://github.com/PennyLaneAI/pennylane-lightning/pull/839)

* Add a Catalyst-specific wrapping class for Lightning Kokkos.
  [(#837)](https://github.com/PennyLaneAI/pennylane-lightning/pull/837)
  [(#770)](https://github.com/PennyLaneAI/pennylane-lightning/pull/770)

* Lightning-Qubit natively supports the `PauliRot` gate.
  [(#834)](https://github.com/PennyLaneAI/pennylane-lightning/pull/834)

* Multiple calls to the `append_mps_final_state()` API is allowed in `lightning.tensor`.
  [(#830)](https://github.com/PennyLaneAI/pennylane-lightning/pull/830)

* Add `initial_state_prep` option to Catalyst TOML file.
  [(#826)](https://github.com/PennyLaneAI/pennylane-lightning/pull/826)

* `ENABLE_LAPACK` is `OFF` by default for all Lightning backends.
  [(#825)](https://github.com/PennyLaneAI/pennylane-lightning/pull/825)

* Update `ctrl_decomp_zyz` tests with `len(control_wires) > 1`.
  [(#821)](https://github.com/PennyLaneAI/pennylane-lightning/pull/821)

* Update the Catalyst-specific wrapping class for Lightning Kokkos to track Catalyst's new support for MCM seeding.
  [(#819)](https://github.com/PennyLaneAI/pennylane-lightning/pull/819)

* Replace ``size_t`` by ``std::size_t`` everywhere.
  [(#816)](https://github.com/PennyLaneAI/pennylane-lightning/pull/816/)

* Shot batching is made more efficient by executing all the shots in one go on Lightning-Qubit.
  [(#814)](https://github.com/PennyLaneAI/pennylane-lightning/pull/814)

* Lightning-Qubit calls `generate_samples(wires)` on a minimal subset of wires when executing in finite-shot mode.
  [(#813)](https://github.com/PennyLaneAI/pennylane-lightning/pull/813)

* Update `LightingQubit.preprocess` to work with changes to preprocessing for mid-circuit measurements.
  [(#812)](https://github.com/PennyLaneAI/pennylane-lightning/pull/812)

* Avoid unnecessary memory reset in Lightning-Qubit's state vector class constructor.
  [(#811)](https://github.com/PennyLaneAI/pennylane-lightning/pull/811)

* Add `generate_samples(wires)` support in Lightning-Qubit, which samples faster for a subset of wires.
  [(#809)](https://github.com/PennyLaneAI/pennylane-lightning/pull/809)

* Optimize the OpenMP parallelization of Lightning-Qubit's `probs` for all number of targets.
  [(#807)](https://github.com/PennyLaneAI/pennylane-lightning/pull/807)

* Optimize `probs(wires)` of Lightning-Kokkos using various kernels. Which kernel is to be used depends on the device, number of qubits and number of target wires.
  [(#802)](https://github.com/PennyLaneAI/pennylane-lightning/pull/802)

* Add GPU device compute capability check for Lightning-Tensor.
  [(#803)](https://github.com/PennyLaneAI/pennylane-lightning/pull/803)

* Refactor CUDA utils Python bindings to a separate module.
  [(#801)](https://github.com/PennyLaneAI/pennylane-lightning/pull/801)

* Parallelize Lightning-Qubit `probs` with OpenMP when using the `-DLQ_ENABLE_KERNEL_OMP=1` CMake argument.
  [(#800)](https://github.com/PennyLaneAI/pennylane-lightning/pull/800)

* Implement `probs(wires)` using a bit-shift implementation akin to the gate kernels in Lightning-Qubit.
  [(#795)](https://github.com/PennyLaneAI/pennylane-lightning/pull/795)

* Enable setting the PennyLane version when invoking, for example, `make docker-build version=master pl_version=master`.
  [(#791)](https://github.com/PennyLaneAI/pennylane-lightning/pull/791)

### Documentation

* The installation instructions for all lightning plugins have been improved.
  [(#858)](https://github.com/PennyLaneAI/pennylane-lightning/pull/858)
  [(#851)](https://github.com/PennyLaneAI/pennylane-lightning/pull/851)

* Updated the README and added citation format for Lightning arXiv preprint.
  [(#818)](https://github.com/PennyLaneAI/pennylane-lightning/pull/818)

### Bug fixes

* Point to the right Lightning root folder independently from the invocation location, when configuring the project.
  [(#874)](https://github.com/PennyLaneAI/pennylane-lightning/pull/874)

* Update dependencies and `build` command options following changes in the build system.
  [(#863)](https://github.com/PennyLaneAI/pennylane-lightning/pull/863)

* Replace structured bindings by variables in `GateImplementationsLM.hpp`.
  [(#856)](https://github.com/PennyLaneAI/pennylane-lightning/pull/856)

* Remove wrong `-m` when calling `setup.py`.
  [(#854)](https://github.com/PennyLaneAI/pennylane-lightning/pull/854)

* Fix plugin-test-matrix CI/CD workflows.
  [(#850)](https://github.com/PennyLaneAI/pennylane-lightning/pull/850)

* Set the `immutable` parameter value as `false` for the `cutensornetStateApplyTensorOperator` to allow the following `cutensornetStateUpdateTensorOperator` call.
  [(#845)](https://github.com/PennyLaneAI/pennylane-lightning/pull/845)

* Fix cuQuantum SDK path pass-though in CMake.
  [(#831)](https://github.com/PennyLaneAI/pennylane-lightning/pull/831)

* Fix CUDA sync issues on AArch64 + GraceHopper.
  [(#823)](https://github.com/PennyLaneAI/pennylane-lightning/pull/823)

* Check for the number of wires for Hermitian observables in Lightning-Tensor. Only 1-wire Hermitian observables are supported as of `cuTensorNet-v24.03.0`.
  [(#806)](https://github.com/PennyLaneAI/pennylane-lightning/pull/806)

* Set `PL_BACKEND` for the entire `build-wheel-lightning-gpu` Docker-build stage to properly build the Lightning-GPU wheel.
  [(#791)](https://github.com/PennyLaneAI/pennylane-lightning/pull/791)

* Fix conditions for skipping build & push steps in the Docker build workflows.
  [(#790)](https://github.com/PennyLaneAI/pennylane-lightning/pull/790)

* Downgrade Scipy on Lightning stable version tests.
  [(#783)](https://github.com/PennyLaneAI/pennylane-lightning/pull/783)

* Fix checkout command in test workflows for rc branches.
  [(#777)](https://github.com/PennyLaneAI/pennylane-lightning/pull/777)

* Point to the right Lightning root folder independently from the invocation location, when configuring the project.
  [(#874)](https://github.com/PennyLaneAI/pennylane-lightning/pull/874)

### Contributors

This release contains contributions from (in alphabetical order):

Ali Asadi, Astral Cai, Ahmed Darwish, Amintor Dusko, Vincent Michaud-Rioux, Luis Alfredo Nuñez Meneses, Erick Ochoa Lopez, Lee J. O'Riordan, Mudit Pandey, Shuli Shu, Raul Torres, Paul Haochen Wang

---

# Release 0.37.0

### New features since last release

* Implement Python interface to the `lightning.tensor` device.
  [(#748)](https://github.com/PennyLaneAI/pennylane-lightning/pull/748)

* Add `inverse` support for gate operations in `lightning.tensor` in the C++ layer.
  [(#753)](https://github.com/PennyLaneAI/pennylane-lightning/pull/753)

* Add `observable` and `expval` support to the `cutensornet`-backed `lightning.tensor` C++ layer.
  [(#728)](https://github.com/PennyLaneAI/pennylane-lightning/pull/728)

* Add gate support to `cutensornet`-backed `lightning.tensor` C++ layer.
  [(#718)](https://github.com/PennyLaneAI/pennylane-lightning/pull/718)

* Add `cutensornet`-backed `MPS` C++ layer to `lightning.tensor`.
  [(#704)](https://github.com/PennyLaneAI/pennylane-lightning/pull/704)

* Add support for `C(BlockEncode)` to Lightning devices.
  [(#743)](https://github.com/PennyLaneAI/pennylane-lightning/pull/743)

### Breaking changes

* Removed the `QuimbMPS` class and the corresponding backend from `lightning.tensor`.
  [(#737)](https://github.com/PennyLaneAI/pennylane-lightning/pull/737)

* Changed the name of `default.tensor` to `lightning.tensor` with the `quimb` backend.
  [(#730)](https://github.com/PennyLaneAI/pennylane-lightning/pull/730)

* `dynamic_one_shot` uses shot-vectors in the auxiliary tape to tell the device how many times to repeat the tape. Lightning-Qubit is updated accordingly.
  [(#724)](https://github.com/PennyLaneAI/pennylane-lightning/pull/724)

* `dynamic_one_shot` deals with post-selection during the post-processing phase, so Lightning-Qubit does not return `None`-valued measurements for mismatching samples anymore.
  [(#720)](https://github.com/PennyLaneAI/pennylane-lightning/pull/720)

### Improvements

* Release candidate branches automatically use the new large GitHub runner pool.
  [(#769)](https://github.com/PennyLaneAI/pennylane-lightning/pull/769)

* Lightning-Kokkos dev wheels for MacOS (x86_64, ARM64) and Linux (AArch64) are uploaded to TestPyPI upon merging a pull request.
  [(#765)](https://github.com/PennyLaneAI/pennylane-lightning/pull/765)

* Lightning-Kokkos Linux (x86_64) dev wheels are pushed to [Test PyPI](https://test.pypi.org/project/PennyLane-Lightning-Kokkos/) upon merging a pull request.
  [(#763)](https://github.com/PennyLaneAI/pennylane-lightning/pull/763)

* Change the type of tensor network objects passed to `ObservablesTNCuda` and `MeasurementsTNCuda` classes from `StateTensorT` to `TensorNetT`.
  [(#759)](https://github.com/PennyLaneAI/pennylane-lightning/pull/759)

* Silence `NDPermuter` linting warnings.
  [(#750)](https://github.com/PennyLaneAI/pennylane-lightning/pull/750)

* Rationalize MCM tests, removing most end-to-end tests from the native MCM test file, but keeping one that validates multiple mid-circuit measurements with any allowed return.
  [(#754)](https://github.com/PennyLaneAI/pennylane-lightning/pull/754)

* Rename `lightning.tensor` C++ libraries.
  [(#755)](https://github.com/PennyLaneAI/pennylane-lightning/pull/755)

* Set `state_tensor` as `const` for the `MeasurementTNCuda` class.
  [(#753)](https://github.com/PennyLaneAI/pennylane-lightning/pull/753)

* Updated Kokkos version and support to 4.3.01.
  [(#725)](https://github.com/PennyLaneAI/pennylane-lightning/pull/725)

* Lightning-Kokkos' functors are rewritten as functions wrapping around generic gate and generator functors templated over a coefficient interaction function. This reduces boilerplate while clarifying how the various kernels differ from one another.
  [(#640)](https://github.com/PennyLaneAI/pennylane-lightning/pull/640)

* Update C++ and Python GitHub actions names to include the matrix info.
  [(#717)](https://github.com/PennyLaneAI/pennylane-lightning/pull/717)

* Remove `CPhase` in favour of `CPhaseShift` in Lightning devices.
  [(#717)](https://github.com/PennyLaneAI/pennylane-lightning/pull/717)

* The various OpenMP configurations of Lightning-Qubit are tested in parallel on different Github Actions runners.
  [(#712)](https://github.com/PennyLaneAI/pennylane-lightning/pull/712)

* Update Linux wheels to use `manylinux_2_28` images.
  [(#667)](https://github.com/PennyLaneAI/pennylane-lightning/pull/667)

* Add support for `qml.expval` and `qml.var` in the `lightning.tensor` device for the `quimb` interface and the MPS method.
  [(#686)](https://github.com/PennyLaneAI/pennylane-lightning/pull/686)

* Changed the name of `lightning.tensor` to `default.tensor` with the `quimb` backend.
  [(#719)](https://github.com/PennyLaneAI/pennylane-lightning/pull/719)

* `lightning.qubit` and `lightning.kokkos` adhere to user-specified mid-circuit measurement configuration options.
  [(#736)](https://github.com/PennyLaneAI/pennylane-lightning/pull/736)

* Patch the C++ `Measurements.probs(wires)` method in Lightning-Qubit and Lightning-Kokkos to `Measurements.probs()` when called with all wires.
  This will trigger a more optimized implementation for calculating the probabilities of the entire system.
  [(#744)](https://github.com/PennyLaneAI/pennylane-lightning/pull/744)

* Remove the daily schedule from the "Compat Check w/PL - release/release" GitHub action.
  [(#746)](https://github.com/PennyLaneAI/pennylane-lightning/pull/746)

* Remove the required `scipy` config file for Lightning-Qubit. The support is now maintained by passing `SCIPY_LIBS_PATH` to the compiler.
  [(#775)](https://github.com/PennyLaneAI/pennylane-lightning/pull/775)

### Documentation

* Add installation instructions and documentation for `lightning.tensor`.
  [(#756)](https://github.com/PennyLaneAI/pennylane-lightning/pull/756)

### Bug fixes

* Don't route `probs(wires=[])` to `probs(all_wires)` in Lightning-Kokkos.
  [(#762)](https://github.com/PennyLaneAI/pennylane-lightning/pull/762)

* `ControlledQubitUnitary` is present in the Python device but not the TOML files. It is added to the decomposition gates since it can be implemented in its alternate form of `C(QubitUnitary)`.
  [(#767)](https://github.com/PennyLaneAI/pennylane-lightning/pull/767)

* Update the Lightning TOML files to indicate that non-commuting observables are supported.
  [(#764)](https://github.com/PennyLaneAI/pennylane-lightning/pull/764)

* Fix regex matching issue with auto on-boarding of release candidate branch to using the large runner queue.
  [(#774)](https://github.com/PennyLaneAI/pennylane-lightning/pull/774)

* Fix random CI failures for `lightning.tensor` Python unit tests and ignore `lightning_tensor` paths.
  [(#761)](https://github.com/PennyLaneAI/pennylane-lightning/pull/761)

* `lightning.qubit` and `lightning.kokkos` use `qml.ops.Conditional.base` instead of `qml.ops.Conditional.then_op`.
  [(#752)](https://github.com/PennyLaneAI/pennylane-lightning/pull/752)

* The preprocessing step in `lightning.qubit` now uses interface information to properly support the hardware-like postselection for mid-circuit measurements.
  [(#760)](https://github.com/PennyLaneAI/pennylane-lightning/pull/760)

* Fix AVX streaming operation support with newer GCC.
  [(#729)](https://github.com/PennyLaneAI/pennylane-lightning/pull/729)

* Revert changes calling the templated `IMAG`, `ONE`, `ZERO` functions in Kokkos kernels since they are incompatible with device execution.
  [(#733)](https://github.com/PennyLaneAI/pennylane-lightning/pull/733)

* The `tests_lkcpu_python.yml` workflow properly checks out the release or stable version of Lightning-Qubit during the test job.
  [(#723)](https://github.com/PennyLaneAI/pennylane-lightning/pull/723)

* Fix PennyLane Lightning-Kokkos and Lightning-Qubit tests for stable/stable configuration.
  [(#734)](https://github.com/PennyLaneAI/pennylane-lightning/pull/734)

* Remove the Autoray dependency from requirement files.
  [(#736)](https://github.com/PennyLaneAI/pennylane-lightning/pull/736)

* Fix the `cuda-runtime-12-0` dependency issue on RHEL8.
  [(#739)](https://github.com/PennyLaneAI/pennylane-lightning/pull/739)

* Fix the memory segmentation fault when initializing zero-wire Lightning-Kokkos.
  [(#757)](https://github.com/PennyLaneAI/pennylane-lightning/pull/757)

* Remove `pennylane.ops.op_math.controlled_decompositions.ctrl_decomp_zyz` tests with `len(control_wires) > 1`.
  [(#757)](https://github.com/PennyLaneAI/pennylane-lightning/pull/757)

* Add support for Scipy v1.14.
  [(#776)](https://github.com/PennyLaneAI/pennylane-lightning/pull/776)

* Add pickle support for the `DevPool` object in `lightning.gpu`.
  [(#772)](https://github.com/PennyLaneAI/pennylane-lightning/pull/772)

### Contributors

This release contains contributions from (in alphabetical order):

Ali Asadi, Amintor Dusko, Lillian Frederiksen, Pietropaolo Frisoni, David Ittah, Vincent Michaud-Rioux, Lee James O'Riordan, Mudit Pandey, Shuli Shu, Jay Soni

---

# Release 0.36.0

### New features since last release

* Add `cutensornet`-backed `MPS` C++ layer to `lightning.tensor`.
  [(#704)](https://github.com/PennyLaneAI/pennylane-lightning/pull/704)

* Add Python class for the `lightning.tensor` device which uses the new device API and the interface for `quimb` based on the MPS method.
  [(#671)](https://github.com/PennyLaneAI/pennylane-lightning/pull/671)

* Add compile-time support for AVX2/512 streaming operations in `lightning.qubit`.
  [(#664)](https://github.com/PennyLaneAI/pennylane-lightning/pull/664)

* `lightning.kokkos` supports mid-circuit measurements.
  [(#672)](https://github.com/PennyLaneAI/pennylane-lightning/pull/672)

* Add dynamic linking to LAPACK/OpenBlas shared objects in `scipy.libs` for both C++ and Python layer.
  [(#653)](https://github.com/PennyLaneAI/pennylane-lightning/pull/653)

* `lightning.qubit` supports mid-circuit measurements.
  [(#650)](https://github.com/PennyLaneAI/pennylane-lightning/pull/650)

* Add finite shots support in `lightning.qubit2`.
  [(#630)](https://github.com/PennyLaneAI/pennylane-lightning/pull/630)

* Add `collapse` and `normalize` methods to the `StateVectorLQubit` classes, enabling "branching" of the wavefunction. Add methods to create and seed an RNG in the `Measurements` modules.
  [(#645)](https://github.com/PennyLaneAI/pennylane-lightning/pull/645)

* Add two new Python classes (LightningStateVector and LightningMeasurements) to support `lightning.qubit2`.
  [(#613)](https://github.com/PennyLaneAI/pennylane-lightning/pull/613)

* Add analytic-mode `qml.probs` and `qml.var` support in `lightning.qubit2`.
  [(#627)](https://github.com/PennyLaneAI/pennylane-lightning/pull/627)

* Add `LightningAdjointJacobian` to support `lightning.qubit2`.
  [(#631)](https://github.com/PennyLaneAI/pennylane-lightning/pull/631)

* Add `lightning.qubit2` device which uses the new device API.
  [(#607)](https://github.com/PennyLaneAI/pennylane-lightning/pull/607)
  [(#628)](https://github.com/PennyLaneAI/pennylane-lightning/pull/628)

* Add Vector-Jacobian Product calculation support to `lightning.qubit`.
  [(#644)](https://github.com/PennyLaneAI/pennylane-lightning/pull/644)

* Add support for using new operator arithmetic as the default.
  [(#649)](https://github.com/PennyLaneAI/pennylane-lightning/pull/649)

### Breaking changes

* Split Lightning-Qubit and Lightning-Kokkos CPU Python tests with `pytest-split`. Remove `SERIAL` from Kokkos' `exec_model` matrix. Remove `all` from Lightning-Kokkos' `pl_backend` matrix. Move `clang-tidy` checks to `tidy.yml`. Avoid editable `pip` installations.
  [(#696)](https://github.com/PennyLaneAI/pennylane-lightning/pull/696)
* Update `lightning.gpu` and `lightning.kokkos` to raise an error instead of falling back to `default.qubit`.
  [(#689)](https://github.com/PennyLaneAI/pennylane-lightning/pull/689)

* Add `paths` directives to test workflows to avoid running tests that cannot be impacted by changes.
  [(#699)](https://github.com/PennyLaneAI/pennylane-lightning/pull/699)
  [(#695)](https://github.com/PennyLaneAI/pennylane-lightning/pull/695)

* Move common components of `/src/simulator/lightning_gpu/utils/` to `/src/utils/cuda_utils/`.
  [(#676)](https://github.com/PennyLaneAI/pennylane-lightning/pull/676)

* Deprecate static LAPACK linking support.
  [(#653)](https://github.com/PennyLaneAI/pennylane-lightning/pull/653)

* Migrate `lightning.qubit` to the new device API.
  [(#646)](https://github.com/PennyLaneAI/pennylane-lightning/pull/646)

* Introduce `ci:build_wheels` label, which controls wheel building on `pull_request` and other triggers.
  [(#648)](https://github.com/PennyLaneAI/pennylane-lightning/pull/648)

* Remove building wheels for Lightning Kokkos on Windows.
  [(#693)](https://github.com/PennyLaneAI/pennylane-lightning/pull/693)

### Improvements

* Add tests for Windows Wheels, fix ill-defined caching, and set the proper backend for `lightning.kokkos` wheels.
  [(#693)](https://github.com/PennyLaneAI/pennylane-lightning/pull/693)

* Replace string comparisons by `isinstance` checks where possible.
  [(#691)](https://github.com/PennyLaneAI/pennylane-lightning/pull/691)

* Refactor `cuda_utils` to remove its dependency on `custatevec.h`.
  [(#681)](https://github.com/PennyLaneAI/pennylane-lightning/pull/681)

* Add `test_templates.py` module where Grover and QSVT are tested.
  [(#684)](https://github.com/PennyLaneAI/pennylane-lightning/pull/684)

* Create `cuda_utils` for common usage of CUDA related backends.
  [(#676)](https://github.com/PennyLaneAI/pennylane-lightning/pull/676)

* Refactor `lightning_gpu_utils` unit tests to remove the dependency on statevector class.
  [(#675)](https://github.com/PennyLaneAI/pennylane-lightning/pull/675)

* Upgrade GitHub actions versions from v3 to v4.
  [(#669)](https://github.com/PennyLaneAI/pennylane-lightning/pull/669)

* Initialize the private attributes `gates_indices_` and `generators_indices_` of `StateVectorKokkos` using the definitions of the `Pennylane::Gates::Constant` namespace.
  [(#641)](https://github.com/PennyLaneAI/pennylane-lightning/pull/641)

* Add `isort` to `requirements-dev.txt` and run before `black` upon `make format` to sort Python imports.
  [(#623)](https://github.com/PennyLaneAI/pennylane-lightning/pull/623)

* Improve support for new operator arithmetic with `QuantumScriptSerializer.serialize_observables`.
  [(#670)](https://github.com/PennyLaneAI/pennylane-lightning/pull/670)

* Add `workflow_dispatch` to wheels recipes; allowing developers to build wheels manually on a branch instead of temporarily changing the headers.
  [(#679)](https://github.com/PennyLaneAI/pennylane-lightning/pull/679)

* Add the `ENABLE_LAPACK` compilation flag to toggle dynamic linking to LAPACK library.
  [(#678)](https://github.com/PennyLaneAI/pennylane-lightning/pull/678)

### Documentation

### Bug fixes

* Fix wire order permutations when using `qml.probs` with out-of-order wires in Lightning-Qubit.
  [(#707)](https://github.com/PennyLaneAI/pennylane-lightning/pull/707)

* Lightning-Qubit once again respects the wire order specified on device instantiation.
  [(#705)](https://github.com/PennyLaneAI/pennylane-lightning/pull/705)

* `dynamic_one_shot` was refactored to use `SampleMP` measurements as a way to return the mid-circuit measurement samples. `LightningQubit's `simulate` is modified accordingly.
  [(#694)](https://github.com/PennyLaneAI/pennylane-lightning/pull/694)

* Lightning-Qubit correctly decomposes state prep operations when used in the middle of a circuit.
  [(#687)](https://github.com/PennyLaneAI/pennylane-lightning/pull/687)

* Lightning-Qubit correctly decomposes `qml.QFT` and `qml.GroverOperator` if `len(wires)` is greater than 9 and 12 respectively.
  [(#687)](https://github.com/PennyLaneAI/pennylane-lightning/pull/687)

* Specify `isort` `--py` (Python version) and `-l` (max line length) to stabilize `isort` across Python versions and environments.
  [(#647)](https://github.com/PennyLaneAI/pennylane-lightning/pull/647)

* Fix random `coverage xml` CI issues.
  [(#635)](https://github.com/PennyLaneAI/pennylane-lightning/pull/635)

* `lightning.qubit` correctly decomposed state preparation operations with adjoint differentiation.
  [(#661)](https://github.com/PennyLaneAI/pennylane-lightning/pull/661)

* Fix the failed observable serialization unit tests.
  [(#683)](https://github.com/PennyLaneAI/pennylane-lightning/pull/683)

* Update the Lightning-Qubit new device API to work with Catalyst.
  [(#665)](https://github.com/PennyLaneAI/pennylane-lightning/pull/665)

* Update the version of `codecov-action` to v4 and fix the CodeCov issue with the PL-Lightning check-compatibility actions.
  [(#682)](https://github.com/PennyLaneAI/pennylane-lightning/pull/682)

* Refactor of dev prerelease auto-update-version workflow.
  [(#685)](https://github.com/PennyLaneAI/pennylane-lightning/pull/685)

* Remove gates unsupported by catalyst from TOML file.
  [(#698)](https://github.com/PennyLaneAI/pennylane-lightning/pull/698)

* Increase tolerance for a flaky test.
  [(#703)](https://github.com/PennyLaneAI/pennylane-lightning/pull/703)

* Remove `ControlledQubitUnitary` in favour of `C(QubitUnitary)` from the list of supported operations and the device TOML file. The `stopping_condition` method guarantees the consistency of decompositions.
  [(#758)](https://github.com/PennyLaneAI/pennylane-lightning/pull/758)

* Raise a clear error message with initialization of `lightning.kokkos` with zero-qubit on Windows.
  [(#758)](https://github.com/PennyLaneAI/pennylane-lightning/pull/758)


### Contributors

This release contains contributions from (in alphabetical order):

Ali Asadi, Amintor Dusko, Pietropaolo Frisoni, Thomas Germain, Christina Lee, Erick Ochoa Lopez, Vincent Michaud-Rioux, Rashid N H M, Lee James O'Riordan, Mudit Pandey, Shuli Shu

---

# Release 0.35.1

### Improvements

* Use the `adjoint` gate parameter to apply `qml.Adjoint` operations instead of matrix methods in `lightning.qubit`.
  [(#632)](https://github.com/PennyLaneAI/pennylane-lightning/pull/632)

### Bug fixes

* Fix `qml.Adjoint` support in `lightning.gpu` and `lightning.kokkos`.
  [(#632)](https://github.com/PennyLaneAI/pennylane-lightning/pull/632)

* Fix finite shots support in `lightning.qubit`, `lightning.gpu` and `lightning.kokkos`. The bug would impact calculations with measurements on observables with non-trivial diagonalizing gates and calculations with shot vectors.
  [(#632)](https://github.com/PennyLaneAI/pennylane-lightning/pull/632)

### Contributors

This release contains contributions from (in alphabetical order):

Vincent Michaud-Rioux

---

# Release 0.35.0

### New features since last release

* All backends now support `GlobalPhase` and `C(GlobalPhase)` in forward pass.
  [(#579)](https://github.com/PennyLaneAI/pennylane-lightning/pull/579)

* Add Hermitian observable support for shot-noise measurement and Lapack support.
  [(#569)](https://github.com/PennyLaneAI/pennylane-lightning/pull/569)

### Breaking changes

* Migrate `lightning.gpu` to CUDA 12.
  [(#606)](https://github.com/PennyLaneAI/pennylane-lightning/pull/606)

### Improvements

* Expand error values and strings returned from CUDA libraries.
  [(#617)](https://github.com/PennyLaneAI/pennylane-lightning/pull/617)

* `C(MultiRZ)` and `C(Rot)` gates are natively supported (with `LM` kernels).
  [(#614)](https://github.com/PennyLaneAI/pennylane-lightning/pull/614)

* Add adjoint support for `GlobalPhase` in Lightning-GPU and Lightning-Kokkos.
  [(#615)](https://github.com/PennyLaneAI/pennylane-lightning/pull/615)

* Lower the overheads of Windows CI tests.
  [(#610)](https://github.com/PennyLaneAI/pennylane-lightning/pull/610)

* Decouple LightningQubit memory ownership from numpy and migrate it to Lightning-Qubit managed state-vector class.
  [(#601)](https://github.com/PennyLaneAI/pennylane-lightning/pull/601)

* Expand support for Projector observables on Lightning-Kokkos.
  [(#601)](https://github.com/PennyLaneAI/pennylane-lightning/pull/601)

* Split Docker build cron job into two jobs: master and latest. This is mainly for reporting in the `plugin-test-matrix` repo.
  [(#600)](https://github.com/PennyLaneAI/pennylane-lightning/pull/600)

* The `BlockEncode` operation from PennyLane is now supported on all Lightning devices.
  [(#599)](https://github.com/PennyLaneAI/pennylane-lightning/pull/599)

* OpenMP acceleration can now be enabled at compile time for all `lightning.qubit` gate kernels using the `-DLQ_ENABLE_KERNEL_OMP=1` CMake argument.
  [(#510)](https://github.com/PennyLaneAI/pennylane-lightning/pull/510)

* Enable building Docker images for any branch or tag. Set the Docker build cron job to build images for the latest release and `master`.
  [(#598)](https://github.com/PennyLaneAI/pennylane-lightning/pull/598)

* Enable choosing the PennyLane-Lightning version and disabling push to Docker Hub in the Docker build workflow. Add a cron job calling the Docker build workflow.
  [(#597)](https://github.com/PennyLaneAI/pennylane-lightning/pull/597)

* Pull Kokkos v4.2.00 from the official Kokkos repository to test Lightning-Kokkos with the CUDA backend.
  [(#596)](https://github.com/PennyLaneAI/pennylane-lightning/pull/596)

* Remove deprecated MeasurementProcess.name.
  [(#605)](https://github.com/PennyLaneAI/pennylane-lightning/pull/605)

### Documentation

* Update requirements to build the documentation.
  [(#594)](https://github.com/PennyLaneAI/pennylane-lightning/pull/594)

### Bug fixes

* Downgrade auditwheel due to changes with library exclusion list.
  [(#620)](https://github.com/PennyLaneAI/pennylane-lightning/pull/620)

* List `GlobalPhase` gate in each device's TOML file.
  [(#615)](https://github.com/PennyLaneAI/pennylane-lightning/pull/615)

* Lightning-GPU's gate cache failed to distinguish between certain gates.
  For example, `MultiControlledX([0, 1, 2], "111")` and `MultiControlledX([0, 2], "00")` were applied as the same operation.
  This could happen with (at least) the following gates: `QubitUnitary`,`ControlledQubitUnitary`,`MultiControlledX`,`DiagonalQubitUnitary`,`PSWAP`,`OrbitalRotation`.
  [(#579)](https://github.com/PennyLaneAI/pennylane-lightning/pull/579)

* Ensure the stopping condition decompositions are respected for larger templated QFT and Grover operators.
  [(#609)](https://github.com/PennyLaneAI/pennylane-lightning/pull/609)

* Move concurrency group specifications from reusable Docker build workflow to the root workflows.
  [(#604)](https://github.com/PennyLaneAI/pennylane-lightning/pull/604)

* Fix `lightning-kokkos-cuda` Docker build and add CI workflow to build images and push to Docker Hub.
  [(#593)](https://github.com/PennyLaneAI/pennylane-lightning/pull/593)

* Update jax.config imports.
  [(#619)](https://github.com/PennyLaneAI/pennylane-lightning/pull/619)

* Fix apply state vector when using a Lightning handle.
  [(#622)](https://github.com/PennyLaneAI/pennylane-lightning/pull/622)

* Pinning Pytest to a version compatible with Flaky.
  [(#624)](https://github.com/PennyLaneAI/pennylane-lightning/pull/624)

### Contributors

This release contains contributions from (in alphabetical order):

Amintor Dusko, David Ittah, Vincent Michaud-Rioux, Lee J. O'Riordan, Shuli Shu, Matthew Silverman

---

# Release 0.34.0

### New features since last release

* Support added for Python 3.12 wheel builds.
  [(#541)](https://github.com/PennyLaneAI/pennylane-lightning/pull/541)

* Lightning-Qubit support arbitrary controlled gates (any wires and any control values). The kernels are implemented in the `LM` module.
  [(#576)](https://github.com/PennyLaneAI/pennylane-lightning/pull/576)

* Shot-noise related methods now accommodate observable objects with arbitrary eigenvalues. Add a Kronecker product method for two diagonal matrices.
  [(#570)](https://github.com/PennyLaneAI/pennylane-lightning/pull/570)

* Add shot-noise support for probs in the C++ layer. Probabilities are calculated from generated samples. All Lightning backends support this feature. Please note that target wires should be sorted in ascending manner.
  [(#568)](https://github.com/PennyLaneAI/pennylane-lightning/pull/568)

* Add `LM` kernels to apply arbitrary controlled operations efficiently.
  [(#516)](https://github.com/PennyLaneAI/pennylane-lightning/pull/516)

* Add shots support for variance value, probs, sample, counts calculation for given observables (`NamedObs`, `TensorProd` and `Hamiltonian`) based on Pauli words, `Identity` and `Hadamard` in the C++ layer. All Lightning backends support this support feature.
  [(#561)](https://github.com/PennyLaneAI/pennylane-lightning/pull/561)

* Add shots support for expectation value calculation for given observables (`NamedObs`, `TensorProd` and `Hamiltonian`) based on Pauli words, `Identity` and `Hadamard` in the C++ layer by adding `measure_with_samples` to the measurement interface. All Lightning backends support this support feature.
  [(#556)](https://github.com/PennyLaneAI/pennylane-lightning/pull/556)

* `qml.QubitUnitary` operators can be included in a circuit differentiated with the adjoint method. Lightning handles circuits with arbitrary non-differentiable `qml.QubitUnitary` operators. 1,2-qubit `qml.QubitUnitary` operators with differentiable parameters can be differentiated using decomposition.
  [(#540)] (https://github.com/PennyLaneAI/pennylane-lightning/pull/540)

### Breaking changes

* Set the default version of Kokkos to 4.2.00 throughout the project (CMake, CI, etc.)
  [(#578)] (https://github.com/PennyLaneAI/pennylane-lightning/pull/578)

* Overload `applyOperation` with a fifth `matrix` argument to all state vector classes to support arbitrary operations in `AdjointJacobianBase`.
  [(#540)] (https://github.com/PennyLaneAI/pennylane-lightning/pull/540)

### Improvements

* Ensure aligned memory used for numpy arrays with state-vector without reallocations.
  [(#572)](https://github.com/PennyLaneAI/pennylane-lightning/pull/572)

* Unify error messages of shot measurement related unsupported observables to better Catalyst.
  [(#577)](https://github.com/PennyLaneAI/pennylane-lightning/pull/577)

* Add configuration files to improve compatibility with Catalyst.
  [(#566)](https://github.com/PennyLaneAI/pennylane-lightning/pull/566)

* Refactor shot-noise related methods of MeasurementsBase class in the C++ layer and eigenvalues are not limited to `1` and `-1`. Add `getObs()` method to Observables class. Refactor `applyInPlaceShots` to allow users to get eigenvalues of Observables object. Deprecated `_preprocess_state` method in `MeasurementsBase` class for safer use of the `LightningQubitRaw` backend.
[(#570)](https://github.com/PennyLaneAI/pennylane-lightning/pull/570)

* Modify `setup.py` to use backend-specific build directory (`f"build_{backend}"`) to accelerate rebuilding backends in alternance.
  [(#540)] (https://github.com/PennyLaneAI/pennylane-lightning/pull/540)

* Update Dockerfile and rewrite the `build-wheel-lightning-gpu` stage to build Lightning-GPU from the `pennylane-lightning` monorepo.
  [(#539)] (https://github.com/PennyLaneAI/pennylane-lightning/pull/539)

* Add the MPI test CI workflows of Lightning-GPU in compatibility cron jobs.
  [(#536)] (https://github.com/PennyLaneAI/pennylane-lightning/pull/536)

* Add MPI synchronization in places to safely handle communicated data.
  [(#538)](https://github.com/PennyLaneAI/pennylane-lightning/pull/538)

* Add release option in compatibility cron jobs to test the release candidates of PennyLane and the Lightning plugins against one another.
  [(#531)] (https://github.com/PennyLaneAI/pennylane-lightning/pull/531)

* Add GPU workflows in compatibility cron jobs to test Lightning-GPU and Lightning-Kokkos with the Kokkos CUDA backend.
  [(#528)] (https://github.com/PennyLaneAI/pennylane-lightning/pull/528)

### Documentation

* Fixed a small typo in the documentation page for the PennyLane-Lightning GPU device.
  [(#563)](https://github.com/PennyLaneAI/pennylane-lightning/pull/563)

* Add OpenGraph social preview for Lightning docs.
  [(#574)](https://github.com/PennyLaneAI/pennylane-lightning/pull/574)

### Bug fixes

* Fix CodeCov file contention issue when uploading data from many workloads.
  [(#584)](https://github.com/PennyLaneAI/pennylane-lightning/pull/584)

* Ensure the `lightning.gpu` intermediate wheel builds are uploaded to TestPyPI.
  [(#575)](https://github.com/PennyLaneAI/pennylane-lightning/pull/575)

* Allow support for newer clang-tidy versions on non-x86_64 platforms.
  [(#567)](https://github.com/PennyLaneAI/pennylane-lightning/pull/567)

* Do not run C++ tests when testing for compatibility with PennyLane, hence fixing plugin-matrix failures. Fix Lightning-GPU workflow trigger.
  [(#571)](https://github.com/PennyLaneAI/pennylane-lightning/pull/571)

* Revert single-node multi-GPU batching behaviour to match https://github.com/PennyLaneAI/pennylane-lightning-gpu/pull/27.
  [(#564)](https://github.com/PennyLaneAI/pennylane-lightning/pull/564)

* Move deprecated `stateprep` `QuantumScript` argument into the operation list in `mpitests/test_adjoint_jacobian.py`.
  [(#540)] (https://github.com/PennyLaneAI/pennylane-lightning/pull/540)

* Fix MPI Python unit tests for the adjoint method.
  [(#538)](https://github.com/PennyLaneAI/pennylane-lightning/pull/538)

* Fix the issue with assigning kernels to ops before registering kernels on macOS
  [(#582)](https://github.com/PennyLaneAI/pennylane-lightning/pull/582)

* Update `MANIFEST.in` to include device config files and `CHANGELOG.md`
  [(#585)](https://github.com/PennyLaneAI/pennylane-lightning/pull/585)

### Contributors

This release contains contributions from (in alphabetical order):

Ali Asadi, Isaac De Vlugt, Amintor Dusko, Vincent Michaud-Rioux, Erick Ochoa Lopez, Lee James O'Riordan, Shuli Shu

---

# Release 0.33.1

* pip-installed CUDA runtime libraries can now be accessed from a virtualenv.
  [(#543)](https://github.com/PennyLaneAI/pennylane-lightning/pull/543)

### Bug fixes

* The pybind11 compiled module RPATH linkage has been restored to pre-0.33 behaviour.
  [(#543)](https://github.com/PennyLaneAI/pennylane-lightning/pull/543)

### Contributors

This release contains contributions from (in alphabetical order):

Lee J. O'Riordan

---

# Release 0.33.0

### New features since last release

* Add documentation updates for the `lightning.gpu` backend.
  [(#525)] (https://github.com/PennyLaneAI/pennylane-lightning/pull/525)

* Add `SparseHamiltonian` support for Lightning-Qubit and Lightning-GPU.
  [(#526)] (https://github.com/PennyLaneAI/pennylane-lightning/pull/526)

* Add `SparseHamiltonian` support for Lightning-Kokkos.
  [(#527)] (https://github.com/PennyLaneAI/pennylane-lightning/pull/527)

* Integrate python/pybind layer of distributed Lightning-GPU into the Lightning monorepo with Python unit tests.
  [(#518)] (https://github.com/PennyLaneAI/pennylane-lightning/pull/518)

* Integrate the distributed C++ backend of Lightning-GPU into the Lightning monorepo.
  [(#514)] (https://github.com/PennyLaneAI/pennylane-lightning/pull/514)

* Integrate Lightning-GPU into the Lightning monorepo. The new backend is named `lightning.gpu` and includes all single-GPU features.
  [(#499)] (https://github.com/PennyLaneAI/pennylane-lightning/pull/499)

* Build Linux wheels for Lightning-GPU (CUDA-11).
  [(#517)](https://github.com/PennyLaneAI/pennylane-lightning/pull/517)

* Add `Dockerfile` in `docker` and `make docker` workflow in `Makefile`. The Docker images and documentation are available on [DockerHub](https://hub.docker.com/repository/docker/pennylaneai/pennylane).
  [(#496)](https://github.com/PennyLaneAI/pennylane-lightning/pull/496)

* Add mid-circuit state preparation operation tests.
  [(#495)](https://github.com/PennyLaneAI/pennylane-lightning/pull/495)

### Breaking changes

* Add `tests_gpu.yml` workflow to test the Lightning-Kokkos backend with CUDA-12.
  [(#494)](https://github.com/PennyLaneAI/pennylane-lightning/pull/494)

* Implement `LM::GeneratorDoubleExcitation`, `LM::GeneratorDoubleExcitationMinus`, `LM::GeneratorDoubleExcitationPlus` kernels. Lightning-Qubit default kernels are now strictly from the `LM` implementation, which requires less memory and is faster for large state vectors.
  [(#512)](https://github.com/PennyLaneAI/pennylane-lightning/pull/512)

* Add workflows validating compatibility between PennyLane and Lightning's most recent stable releases and development (latest) versions.
  [(#507)](https://github.com/PennyLaneAI/pennylane-lightning/pull/507)
  [(#498)](https://github.com/PennyLaneAI/pennylane-lightning/pull/498)

* Introduce `timeout-minutes` in various workflows, mainly to avoid Windows builds hanging for several hours.
  [(#503)](https://github.com/PennyLaneAI/pennylane-lightning/pull/503)

* Cast integral-valued arrays to the device's complex type on entry in `_preprocess_state_vector` to ensure the state is correctly represented with floating-point numbers.
  [(#501)](https://github.com/PennyLaneAI/pennylane-lightning/pull/501)

* Update `DefaultQubit` to `DefaultQubitLegacy` on Lightning fallback.
  [(#500)](https://github.com/PennyLaneAI/pennylane-lightning/pull/500)

* Enums defined in `GateOperation.hpp` start at `1` (previously `0`). `::BEGIN` is introduced in a few places where it was assumed `0` accordingly.
  [(#485)](https://github.com/PennyLaneAI/pennylane-lightning/pull/485)

* Enable pre-commit hooks to format all Python files and linting of all Python source files.
  [(#485)](https://github.com/PennyLaneAI/pennylane-lightning/pull/485)

### Improvements

* Improve Python testing for Lightning-GPU (+MPI) by adding jobs in Actions files and adding Python tests to increase code coverage.
  [(#522)](https://github.com/PennyLaneAI/pennylane-lightning/pull/522)

* Add support for `pip install pennylane-lightning[kokkos]` for the OpenMP backend.
  [(#515)](https://github.com/PennyLaneAI/pennylane-lightning/pull/515)

* Update `setup.py` to allow for multi-package co-existence. The `PennyLane_Lightning` package now is the responsible for the core functionality, and will be depended upon by all other extensions.
  [(#504)] (https://github.com/PennyLaneAI/pennylane-lightning/pull/504)

* Redesign Lightning-Kokkos `StateVectorKokkos` class to use Kokkos `RangePolicy` together with special functors in `applyMultiQubitOp` to apply 1- to 4-wire generic unitary gates. For more than 4 wires, the general implementation using Kokkos `TeamPolicy` is employed to yield the best all-around performance.
  [(#490)] (https://github.com/PennyLaneAI/pennylane-lightning/pull/490)

* Redesign Lightning-Kokkos `Measurements` class to use Kokkos `RangePolicy` together with special functors to obtain the expectation value of 1- to 4-wire generic unitary gates. For more than 4 wires, the general implementation using Kokkos `TeamPolicy` is employed to yield the best all-around performance.
  [(#489)] (https://github.com/PennyLaneAI/pennylane-lightning/pull/489)

* Add tests to increase Lightning-Kokkos coverage.
  [(#485)](https://github.com/PennyLaneAI/pennylane-lightning/pull/485)

* Add memory locality tag reporting and adjoint diff dispatch for `lightning.qubit` statevector classes.
  [(#492)](https://github.com/PennyLaneAI/pennylane-lightning/pull/492)

* Add support for dependent external packages to C++ core.
  [(#482)](https://github.com/PennyLaneAI/pennylane-lightning/pull/482)

* Add support for building multiple backend simulators.
  [(#497)](https://github.com/PennyLaneAI/pennylane-lightning/pull/497)

### Documentation

### Bug fixes

* Fix CI issues running python-cov with MPI.
  [(#535)](https://github.com/PennyLaneAI/pennylane-lightning/pull/535)

* Re-add support for `pip install pennylane-lightning[gpu]`.
  [(#515)](https://github.com/PennyLaneAI/pennylane-lightning/pull/515)

* Switch most Lightning-Qubit default kernels to `LM`. Add `LM::multiQubitOp` tests, failing when targeting out-of-order wires clustered close to `num_qubits-1`. Fix the `LM::multiQubitOp` kernel implementation by introducing a generic `revWireParity` routine and replacing the `bitswap`-based implementation. Mimic the changes fixing the corresponding `multiQubitOp` and `expval` functors in Lightning-Kokkos.
  [(#511)](https://github.com/PennyLaneAI/pennylane-lightning/pull/511)

* Fix RTD builds by removing unsupported `system_packages` configuration option.
  [(#491)](https://github.com/PennyLaneAI/pennylane-lightning/pull/491)

### Contributors

This release contains contributions from (in alphabetical order):

Ali Asadi, Amintor Dusko, Vincent Michaud-Rioux, Lee J. O'Riordan, Shuli Shu

---

# Release 0.32.0

### New features since last release

* The `lightning.kokkos` backend supports Nvidia GPU execution (with Kokkos v4 and CUDA v12).
  [(#477)](https://github.com/PennyLaneAI/pennylane-lightning/pull/477)

* Complete overhaul of repository structure to facilitates integration of multiple backends. Refactoring efforts we directed to improve development performance, code reuse and decrease overall overhead to propagate changes through backends. New C++ modular build strategy allows for faster test builds restricted to a module. Update CI/CD actions concurrency strategy. Change minimal Python version to 3.9.
  [(#472)] (https://github.com/PennyLaneAI/pennylane-lightning/pull/472)

* Wheels are built with native support for sparse Hamiltonians.
  [(#470)] (https://github.com/PennyLaneAI/pennylane-lightning/pull/470)

* Add native support to sparse Hamiltonians in the absence of Kokkos & Kokkos-kernels.
  [(#465)] (https://github.com/PennyLaneAI/pennylane-lightning/pull/465)

### Breaking changes

* Rename `QubitStateVector` to `StatePrep` in the Lightning-Qubit and `Lightning-Kokkos` classes.
  [(#486)](https://github.com/PennyLaneAI/pennylane-lightning/pull/486)

* Modify `adjointJacobian` methods to accept a (maybe unused) reference `StateVectorT`, allowing device-backed simulators to directly access state vector data for adjoint differentiation instead of copying it back-and-forth into `JacobianData` (host memory).
  [(#477)](https://github.com/PennyLaneAI/pennylane-lightning/pull/477)

### Improvements

* Refactor LKokkos `Measurements` class to use (fast) specialized functors whenever possible.
  [(#481)] (https://github.com/PennyLaneAI/pennylane-lightning/pull/481)

* Merge Lightning Qubit and Lightning Kokkos backends in the new repository.
  [(#472)] (https://github.com/PennyLaneAI/pennylane-lightning/pull/472)

* Integrated new unified docs for Lightning Kokkos and Lightning Qubit packages.
  [(#473)] (https://github.com/PennyLaneAI/pennylane-lightning/pull/473)

### Documentation

### Bug fixes

* Ensure PennyLane has an `active_return` attribute before calling it.
 [(#483)] (https://github.com/PennyLaneAI/pennylane-lightning/pull/483)

* Do no import `sqrt2_v` from `<numbers>` in `Util.hpp` to resolve issue with Lightning-GPU builds.
  [(#479)](https://github.com/PennyLaneAI/pennylane-lightning/pull/479)

* Update the CMake internal references to enable sub-project compilation with affecting the parent package.
  [(#478)](https://github.com/PennyLaneAI/pennylane-lightning/pull/478)

* `apply` no longer mutates the inputted list of operations.
  [(#474)](https://github.com/PennyLaneAI/pennylane-lightning/pull/474)

### Contributors

This release contains contributions from (in alphabetical order):

Amintor Dusko, Christina Lee, Vincent Michaud-Rioux, Lee J. O'Riordan

---

# Release 0.31.0

### New features since last release

* Update Kokkos support to 4.0.01.
  [(#439)] (https://github.com/PennyLaneAI/pennylane-lightning/pull/439)

### Breaking changes

* Update tests to be compliant with PennyLane v0.31.0 development changes and deprecations.
  [(#448)](https://github.com/PennyLaneAI/pennylane-lightning/pull/448)

### Improvements

* Remove logic from `setup.py` and transfer paths and env variable definitions into workflow files.
  [(#450)](https://github.com/PennyLaneAI/pennylane-lightning/pull/450)

* Detect MKL or CBLAS if `ENABLE_BLAS=ON` making sure that BLAS is linked as expected.
  [(#449)](https://github.com/PennyLaneAI/pennylane-lightning/pull/449)

### Documentation

* Fix LightningQubit class parameter documentation.
  [(#456)](https://github.com/PennyLaneAI/pennylane-lightning/pull/456)

### Bug fixes

* Ensure cross-platform wheels continue to build with updates in git safety checks.
  [(#452)](https://github.com/PennyLaneAI/pennylane-lightning/pull/452)

* Fixing Python version bug introduce in [(#450)](https://github.com/PennyLaneAI/pennylane-lightning/pull/450)
  when `Python_EXECUTABLE` was removed from `setup.py`.
  [(#461)](https://github.com/PennyLaneAI/pennylane-lightning/pull/461)

* Ensure aligned allocator definition works with C++20 compilers.
  [(#438)](https://github.com/PennyLaneAI/pennylane-lightning/pull/438)

* Prevent multiple threads from calling `Kokkos::initialize` or `Kokkos::finalize`.
  [(#439)](https://github.com/PennyLaneAI/pennylane-lightning/pull/439)

### Contributors

This release contains contributions from (in alphabetical order):

Vincent Michaud-Rioux, Lee J. O'Riordan, Chae-Yeun Park

---

# Release 0.30.0

### New features since last release

* Add MCMC sampler.
  [(#384)] (https://github.com/PennyLaneAI/pennylane-lightning/pull/384)

* Serialize PennyLane's arithmetic operators when they are used as observables
  that are expressed in the Pauli basis.
  [(#424)](https://github.com/PennyLaneAI/pennylane-lightning/pull/424)

### Breaking changes

* Lightning now works with the new return types specification that is now default in PennyLane.
  See [the PennyLane `qml.enable_return`](https://docs.pennylane.ai/en/stable/code/api/pennylane.enable_return.html?highlight=enable_return) documentation for more information on this change.
  [(#427)](https://github.com/PennyLaneAI/pennylane-lightning/pull/427)

Instead of creating potentially ragged numpy array, devices and `QNode`'s now return an object of the same type as that
returned by the quantum function.

```
>>> dev = qml.device('lightning.qubit', wires=1)
>>> @qml.qnode(dev, diff_method="adjoint")
... def circuit(x):
...     qml.RX(x, wires=0)
...     return qml.expval(qml.PauliY(0)), qml.expval(qml.PauliZ(0))
>>> x = qml.numpy.array(0.5)
>>> circuit(qml.numpy.array(0.5))
(array(-0.47942554), array(0.87758256))
```

Interfaces like Jax or Torch handle tuple outputs without issues:

```
>>> jax.jacobian(circuit)(jax.numpy.array(0.5))
(Array(-0.87758255, dtype=float32, weak_type=True),
Array(-0.47942555, dtype=float32, weak_type=True))
```

Autograd cannot differentiate an output tuple, so results must be converted to an array before
use with `qml.jacobian`:

```
>>> qml.jacobian(lambda y: qml.numpy.array(circuit(y)))(x)
array([-0.87758256, -0.47942554])
```

Alternatively, the quantum function itself can return a numpy array of measurements:

```
>>> dev = qml.device('lightning.qubit', wires=1)
>>> @qml.qnode(dev, diff_method="adjoint")
>>> def circuit2(x):
...     qml.RX(x, wires=0)
...     return np.array([qml.expval(qml.PauliY(0)), qml.expval(qml.PauliZ(0))])
>>> qml.jacobian(circuit2)(np.array(0.5))
array([-0.87758256, -0.47942554])
```

### Improvements

* Remove deprecated `set-output` commands from workflow files.
  [(#437)](https://github.com/PennyLaneAI/pennylane-lightning/pull/437)

* Lightning wheels are now checked with `twine check` post-creation for PyPI compatibility.
  [(#430)](https://github.com/PennyLaneAI/pennylane-lightning/pull/430)

* Lightning has been made compatible with the change in return types specification.
  [(#427)](https://github.com/PennyLaneAI/pennylane-lightning/pull/427)

* Lightning is compatible with clang-tidy version 16.
  [(#429)](https://github.com/PennyLaneAI/pennylane-lightning/pull/429)

### Contributors

This release contains contributions from (in alphabetical order):

Christina Lee, Vincent Michaud-Rioux, Lee James O'Riordan, Chae-Yeun Park, Matthew Silverman

---

# Release 0.29.0

### Improvements

* Remove runtime dependency on ninja build system.
  [(#414)](https://github.com/PennyLaneAI/pennylane-lightning/pull/414)

* Allow better integration and installation support with CMake targeted binary builds.
  [(#403)](https://github.com/PennyLaneAI/pennylane-lightning/pull/403)

* Remove explicit Numpy and Scipy requirements.
  [(#412)](https://github.com/PennyLaneAI/pennylane-lightning/pull/412)

* Get `llvm` installation root from the environment variable `LLVM_ROOT_DIR` (or fallback to `brew`).
  [(#413)](https://github.com/PennyLaneAI/pennylane-lightning/pull/413)

* Update AVX2/512 kernel infrastructure for additional gate/generator operations.
  [(#404)](https://github.com/PennyLaneAI/pennylane-lightning/pull/404)

* Remove unnecessary lines for resolving CodeCov issue.
  [(#415)](https://github.com/PennyLaneAI/pennylane-lightning/pull/415)

* Add more AVX2/512 gate operations.
  [(#393)](https://github.com/PennyLaneAI/pennylane-lightning/pull/393)

### Documentation

### Bug fixes

* Ensure error raised when asking for out of order marginal probabilities. Prevents the return of incorrect results.
  [(#416)](https://github.com/PennyLaneAI/pennylane-lightning/pull/416)

* Fix Github shields in README.
  [(#402)](https://github.com/PennyLaneAI/pennylane-lightning/pull/402)

### Contributors

Amintor Dusko, Vincent Michaud-Rioux, Lee James O'Riordan, Chae-Yeun Park

---

# Release 0.28.2

### Bug fixes

* Fix Python module versioning for Linux wheels.
  [(#408)](https://github.com/PennyLaneAI/pennylane-lightning/pull/408)

### Contributors

This release contains contributions from (in alphabetical order):

Amintor Dusko, Shuli Shu, Trevor Vincent

---

# Release 0.28.1

### Bug fixes

* Fix Pybind11 module versioning and locations for Windows wheels.
  [(#400)](https://github.com/PennyLaneAI/pennylane-lightning/pull/400)

### Contributors

This release contains contributions from (in alphabetical order):

Lee J. O'Riordan

---

# Release 0.28.0

### Breaking changes

* Deprecate support for Python 3.7.
  [(#391)](https://github.com/PennyLaneAI/pennylane-lightning/pull/391)

### Improvements

* Improve Lightning package structure for external use as a C++ library.
  [(#369)](https://github.com/PennyLaneAI/pennylane-lightning/pull/369)

* Improve the stopping condition method.
  [(#386)](https://github.com/PennyLaneAI/pennylane-lightning/pull/386)

### Bug fixes

- Pin CMake to 3.24.x in wheel-builder to avoid Python not found error in CMake 3.25, when building wheels for PennyLane-Lightning-GPU.
  [(#387)](https://github.com/PennyLaneAI/pennylane-lightning/pull/387)

### Contributors

This release contains contributions from (in alphabetical order):

Amintor Dusko, Lee J. O'Riordan

---

# Release 0.27.0

### New features since last release

* Enable building of Python 3.11 wheels and upgrade Python on CI/CD workflows to 3.8.
  [(#381)](https://github.com/PennyLaneAI/pennylane-lightning/pull/381)

### Breaking changes

### Improvements

* Update clang-tools version in Github workflows.
  [(#351)](https://github.com/PennyLaneAI/pennylane-lightning/pull/351)

* Improve tests and checks CI/CD pipelines.
  [(#353)](https://github.com/PennyLaneAI/pennylane-lightning/pull/353)

* Implement 3 Qubits gates (CSWAP & Toffoli) & 4 Qubits gates (DoubleExcitation, DoubleExcitationMinus, DoubleExcitationPlus) in LM manner.
  [(#362)](https://github.com/PennyLaneAI/pennylane-lightning/pull/362)

* Upgrade Kokkos and Kokkos Kernels to 3.7.00, and improve sparse matrix-vector multiplication performance and memory usage.
  [(#361)](https://github.com/PennyLaneAI/pennylane-lightning/pull/361)

* Update Linux (ubuntu-latest) architecture x86_64 wheel-builder from GCC 10.x to GCC 11.x.
  [(#373)](https://github.com/PennyLaneAI/pennylane-lightning/pull/373)

* Update gcc and g++ 10.x to 11.x in CI tests. This update brings improved support for newer C++ features.
  [(#370)](https://github.com/PennyLaneAI/pennylane-lightning/pull/370)

* Change Lightning to inherit from QubitDevice instead of DefaultQubit.
  [(#365)](https://github.com/PennyLaneAI/pennylane-lightning/pull/365)

### Documentation

### Bug fixes

* Use mutex when accessing cache in KernelMap.
  [(#382)](https://github.com/PennyLaneAI/pennylane-lightning/pull/382)

### Contributors

This release contains contributions from (in alphabetical order):

Amintor Dusko, Chae-Yeun Park, Monit Sharma, Shuli Shu

---

# Release 0.26.1

### Bug fixes

* Fixes the transposition method used in the probability calculation.
  [(#377)](https://github.com/PennyLaneAI/pennylane-lightning/pull/377)

### Contributor

Amintor Dusko

---
# Release 0.26.0

### Improvements

* Introduces requirements-dev.txt and improves dockerfile.
  [(#330)](https://github.com/PennyLaneAI/pennylane-lightning/pull/330)

* Support `expval` for a Hamiltonian.
  [(#333)](https://github.com/PennyLaneAI/pennylane-lightning/pull/333)

* Implements caching for Kokkos installation.
  [(#316)](https://github.com/PennyLaneAI/pennylane-lightning/pull/316)

* Supports measurements of operator arithmetic classes such as `Sum`, `Prod`,
  and `SProd` by deferring handling of them to `DefaultQubit`.
  [(#349)](https://github.com/PennyLaneAI/pennylane-lightning/pull/349)

```
@qml.qnode(qml.device('lightning.qubit', wires=2))
def circuit():
    obs = qml.s_prod(2.1, qml.PauliZ(0)) + qml.op_sum(qml.PauliX(0), qml.PauliZ(1))
    return qml.expval(obs)
```

### Bug fixes

* Test updates to reflect new measurement error messages.
  [(#334)](https://github.com/PennyLaneAI/pennylane-lightning/pull/334)

* Updates to the release tagger to fix incompatibilities with RTD.
  [(#344)](https://github.com/PennyLaneAI/pennylane-lightning/pull/344)

* Update cancel-workflow-action and bot credentials.
  [(#345)](https://github.com/PennyLaneAI/pennylane-lightning/pull/345)

### Contributors

This release contains contributions from (in alphabetical order):

Amintor Dusko, Christina Lee, Lee J. O'Riordan, Chae-Yeun Park

---

# Release 0.25.0

### New features since last release

### Breaking changes

* We explicitly disable support for PennyLane's parameter broadcasting.
[#317](https://github.com/PennyLaneAI/pennylane-lightning/pull/317)

* We explicitly remove support for PennyLane's `Sum`, `SProd` and `Prod`
  as observables.
  [(#326)](https://github.com/PennyLaneAI/pennylane-lightning/pull/326)

### Improvements

* CI builders use a reduced set of resources and redundant tests for PRs.
  [(#319)](https://github.com/PennyLaneAI/pennylane-lightning/pull/319)

* Parallelize wheel-builds where applicable.
  [(#314)](https://github.com/PennyLaneAI/pennylane-lightning/pull/314)

* AVX2/512 kernels are now available on Linux/MacOS with x86-64 architecture.
  [(#313)](https://github.com/PennyLaneAI/pennylane-lightning/pull/313)

### Documentation

* Updated ReadTheDocs runner version from Ubuntu 20.04 to 22.04
  [(#327)](https://github.com/PennyLaneAI/pennylane-lightning/pull/327)

### Bug fixes

* Test updates to reflect new additions to PennyLane.
  [(#318)](https://github.com/PennyLaneAI/pennylane-lightning/pull/318)

### Contributors

This release contains contributions from (in alphabetical order):

Amintor Dusko, Christina Lee, Rashid N H M, Lee J. O'Riordan, Chae-Yeun Park

---

# Release 0.24.0

### New features since last release

* Add `SingleExcitation` and `DoubleExcitation` qchem gates and generators.
  [(#289)](https://github.com/PennyLaneAI/pennylane-lightning/pull/289)

* Add a new dispatch mechanism for future kernels.
  [(#291)](https://github.com/PennyLaneAI/pennylane-lightning/pull/291)

* Add `IsingXY` gate operation.
  [(#303)](https://github.com/PennyLaneAI/pennylane-lightning/pull/303)

* Support `qml.state()` in vjp and Hamiltonian in adjoint jacobian.
  [(#294)](https://github.com/PennyLaneAI/pennylane-lightning/pull/294)

### Breaking changes

* Codebase is now moving to C++20. The default compiler for Linux is now GCC10.
  [(#295)](https://github.com/PennyLaneAI/pennylane-lightning/pull/295)

* Minimum macOS version is changed to 10.15 (Catalina).
  [(#295)](https://github.com/PennyLaneAI/pennylane-lightning/pull/295)

### Improvements

* Split matrix operations, refactor dispatch mechanisms, and add a benchmark suits.
  [(#274)](https://github.com/PennyLaneAI/pennylane-lightning/pull/274)

* Add native support for the calculation of sparse Hamiltonians' expectation values.
Sparse operations are offloaded to [Kokkos](https://github.com/kokkos/kokkos) and
[Kokkos-Kernels](https://github.com/kokkos/kokkos-kernels).
  [(#283)](https://github.com/PennyLaneAI/pennylane-lightning/pull/283)

* Device `lightning.qubit` now accepts a datatype for a statevector.
  [(#290)](https://github.com/PennyLaneAI/pennylane-lightning/pull/290)

```python
dev1 = qml.device('lightning.qubit', wires=4, c_dtype=np.complex64) # for single precision
dev2 = qml.device('lightning.qubit', wires=4, c_dtype=np.complex128) # for double precision
```

### Documentation

* Use the centralized [Xanadu Sphinx Theme](https://github.com/XanaduAI/xanadu-sphinx-theme)
  to style the Sphinx documentation.
  [(#287)](https://github.com/PennyLaneAI/pennylane-lightning/pull/287)

### Bug fixes

* Fix the issue with using available `clang-format` version in format.
  [(#288)](https://github.com/PennyLaneAI/pennylane-lightning/pull/288)

* Fix a bug in the generator of `DoubleExcitationPlus`.
  [(#298)](https://github.com/PennyLaneAI/pennylane-lightning/pull/298)

### Contributors

This release contains contributions from (in alphabetical order):

Mikhail Andrenkov, Ali Asadi, Amintor Dusko, Lee James O'Riordan, Chae-Yeun Park, and Shuli Shu

---

# Release 0.23.0

### New features since last release

* Add `generate_samples()` to lightning.
  [(#247)](https://github.com/PennyLaneAI/pennylane-lightning/pull/247)

* Add Lightning GBenchmark Suite.
  [(#249)](https://github.com/PennyLaneAI/pennylane-lightning/pull/249)

* Support runtime and compile information.
  [(#253)](https://github.com/PennyLaneAI/pennylane-lightning/pull/253)

### Improvements

* Add `ENABLE_BLAS` build to CI checks.
  [(#249)](https://github.com/PennyLaneAI/pennylane-lightning/pull/249)

* Add more `clang-tidy` checks and kernel tests.
  [(#253)](https://github.com/PennyLaneAI/pennylane-lightning/pull/253)

* Add C++ code coverage to CI.
  [(#265)](https://github.com/PennyLaneAI/pennylane-lightning/pull/265)

* Skip over identity operations in `"lightning.qubit"`.
  [(#268)](https://github.com/PennyLaneAI/pennylane-lightning/pull/268)

### Bug fixes

* Update tests to remove `JacobianTape`.
  [(#260)](https://github.com/PennyLaneAI/pennylane-lightning/pull/260)

* Fix tests for MSVC.
  [(#264)](https://github.com/PennyLaneAI/pennylane-lightning/pull/264)

* Fix `#include <cpuid.h>` for PPC and AArch64 in Linux.
  [(#266)](https://github.com/PennyLaneAI/pennylane-lightning/pull/266)

* Remove deprecated tape execution methods.
  [(#270)](https://github.com/PennyLaneAI/pennylane-lightning/pull/270)

* Update `qml.probs` in `test_measures.py`.
  [(#280)](https://github.com/PennyLaneAI/pennylane-lightning/pull/280)

### Contributors

This release contains contributions from (in alphabetical order):

Ali Asadi, Chae-Yeun Park, Lee James O'Riordan, and Trevor Vincent

---

# Release 0.22.1

### Bug fixes

* Ensure `Identity ` kernel is registered to C++ dispatcher.
  [(#275)](https://github.com/PennyLaneAI/pennylane-lightning/pull/275)

---

# Release 0.22.0

### New features since last release

* Add Docker support.
  [(#234)](https://github.com/PennyLaneAI/pennylane-lightning/pull/234)

### Improvements

* Update quantum tapes serialization and Python tests.
  [(#239)](https://github.com/PennyLaneAI/pennylane-lightning/pull/239)

* Clang-tidy is now enabled for both tests and examples builds under Github Actions.
  [(#237)](https://github.com/PennyLaneAI/pennylane-lightning/pull/237)

* The return type of `StateVectorBase` data is now derived-class defined.
  [(#237)](https://github.com/PennyLaneAI/pennylane-lightning/pull/237)

* Update adjointJacobian and VJP methods.
  [(#222)](https://github.com/PennyLaneAI/pennylane-lightning/pull/222)

* Set GitHub workflow to upload wheels to Test PyPI.
  [(#220)](https://github.com/PennyLaneAI/pennylane-lightning/pull/220)

* Finalize the new kernel implementation.
  [(#212)](https://github.com/PennyLaneAI/pennylane-lightning/pull/212)

### Documentation

* Use of batching with OpenMP threads is documented.
  [(#221)](https://github.com/PennyLaneAI/pennylane-lightning/pull/221)

### Bug fixes

* Fix for OOM errors when using adjoint with large numbers of observables.
  [(#221)](https://github.com/PennyLaneAI/pennylane-lightning/pull/221)

* Add virtual destructor to C++ state-vector classes.
  [(#200)](https://github.com/PennyLaneAI/pennylane-lightning/pull/200)

* Fix a bug in Python tests with operations' `matrix` calls.
  [(#238)](https://github.com/PennyLaneAI/pennylane-lightning/pull/238)

* Refactor utility header and fix a bug in linear algebra function with CBLAS.
  [(#228)](https://github.com/PennyLaneAI/pennylane-lightning/pull/228)

### Contributors

This release contains contributions from (in alphabetical order):

Ali Asadi, Chae-Yeun Park, Lee James O'Riordan

---

# Release 0.21.0

### New features since last release

* Add C++ only benchmark for a given list of gates.
  [(#199)](https://github.com/PennyLaneAI/pennylane-lightning/pull/199)

* Wheel-build support for Python 3.10.
  [(#186)](https://github.com/PennyLaneAI/pennylane-lightning/pull/186)

* C++ support for probability, expectation value and variance calculations.
  [(#185)](https://github.com/PennyLaneAI/pennylane-lightning/pull/185)

* Add bindings to C++ expval, var, probs.
  [(#214)](https://github.com/PennyLaneAI/pennylane-lightning/pull/214)

### Improvements

* `setup.py` adds debug only when --debug is given
  [(#208)](https://github.com/PennyLaneAI/pennylane-lightning/pull/208)

* Add new highly-performant C++ kernels for quantum gates.
  [(#202)](https://github.com/PennyLaneAI/pennylane-lightning/pull/202)

The new kernels significantly improve the runtime performance of PennyLane-Lightning
for both differentiable and non-differentiable workflows. Here is an example workflow
using the adjoint differentiation method with a circuit of 5 strongly entangling layers:

```python
import pennylane as qml
from pennylane import numpy as np
from pennylane.templates.layers import StronglyEntanglingLayers
from numpy.random import random
np.random.seed(42)
n_layers = 5
n_wires = 6
dev = qml.device("lightning.qubit", wires=n_wires)

@qml.qnode(dev, diff_method="adjoint")
def circuit(weights):
    StronglyEntanglingLayers(weights, wires=list(range(n_wires)))
    return [qml.expval(qml.PauliZ(i)) for i in range(n_wires)]

init_weights = np.random.random(StronglyEntanglingLayers.shape(n_layers=n_layers, n_wires=n_wires))
params = np.array(init_weights,requires_grad=True)
jac = qml.jacobian(circuit)(params)
```
The latest release shows improved performance on both single and multi-threaded evaluations!

<img src="https://raw.githubusercontent.com/PennyLaneAI/pennylane-lightning/v0.21.0-rc0/doc/_static/lightning_v20_v21_bm.png" width=50%/>

* Ensure debug info is built into dynamic libraries.
  [(#201)](https://github.com/PennyLaneAI/pennylane-lightning/pull/201)

### Documentation

* New guidelines on adding and benchmarking C++ kernels.
  [(#202)](https://github.com/PennyLaneAI/pennylane-lightning/pull/202)

### Bug fixes

* Update clang-format version
  [(#219)](https://github.com/PennyLaneAI/pennylane-lightning/pull/219)

* Fix failed tests on Windows.
  [(#218)](https://github.com/PennyLaneAI/pennylane-lightning/pull/218)

* Update clang-format version
  [(#219)](https://github.com/PennyLaneAI/pennylane-lightning/pull/219)

* Add virtual destructor to C++ state-vector classes.
  [(#200)](https://github.com/PennyLaneAI/pennylane-lightning/pull/200)

* Fix failed tests for the non-binary wheel.
  [(#213)](https://github.com/PennyLaneAI/pennylane-lightning/pull/213)

* Add virtual destructor to C++ state-vector classes.
  [(#200)](https://github.com/PennyLaneAI/pennylane-lightning/pull/200)

### Contributors

This release contains contributions from (in alphabetical order):

Ali Asadi, Amintor Dusko, Chae-Yeun Park, Lee James O'Riordan

---

# Release 0.20.1

### Bug fixes

* Fix missing header-files causing build errors in algorithms module.
  [(#193)](https://github.com/PennyLaneAI/pennylane-lightning/pull/193)

* Fix failed tests for the non-binary wheel.
  [(#191)](https://github.com/PennyLaneAI/pennylane-lightning/pull/191)

---
# Release 0.20.2

### Bug fixes

* Introduce CY kernel to Lightning to avoid issues with decomposition.
  [(#203)](https://github.com/PennyLaneAI/pennylane-lightning/pull/203)

### Contributors

This release contains contributions from (in alphabetical order):

Lee J. O'Riordan

# Release 0.20.1

### Bug fixes

* Fix missing header-files causing build errors in algorithms module.
  [(#193)](https://github.com/PennyLaneAI/pennylane-lightning/pull/193)

* Fix failed tests for the non-binary wheel.
  [(#191)](https://github.com/PennyLaneAI/pennylane-lightning/pull/191)

# Release 0.20.0

### New features since last release

* Add wheel-builder support for Python 3.10.
  [(#186)](https://github.com/PennyLaneAI/pennylane-lightning/pull/186)

* Add VJP support to PL-Lightning.
  [(#181)](https://github.com/PennyLaneAI/pennylane-lightning/pull/181)

* Add complex64 support in PL-Lightning.
  [(#177)](https://github.com/PennyLaneAI/pennylane-lightning/pull/177)

* Added examples folder containing aggregate gate performance test.
  [(#165)](https://github.com/PennyLaneAI/pennylane-lightning/pull/165)

### Breaking changes

### Improvements

* Update PL-Lightning to support new features in PL.
  [(#179)](https://github.com/PennyLaneAI/pennylane-lightning/pull/179)

### Documentation

* Lightning setup.py build process uses CMake.
  [(#176)](https://github.com/PennyLaneAI/pennylane-lightning/pull/176)

### Contributors

This release contains contributions from (in alphabetical order):

Ali Asadi, Chae-Yeun Park, Isidor Schoch, Lee James O'Riordan

---

# Release 0.19.0

* Add Cache-Friendly DOTC, GEMV, GEMM along with BLAS Support.
  [(#155)](https://github.com/PennyLaneAI/pennylane-lightning/pull/155)

### Improvements

* The performance of parametric gates has been improved.
  [(#157)](https://github.com/PennyLaneAI/pennylane-lightning/pull/157)

* AVX support is enabled for Linux users on Intel/AMD platforms.
  [(#157)](https://github.com/PennyLaneAI/pennylane-lightning/pull/157)

* PennyLane-Lightning has been updated to conform with clang-tidy
  recommendations for modernization, offering performance improvements across
  all use-cases.
  [(#153)](https://github.com/PennyLaneAI/pennylane-lightning/pull/153)

### Breaking changes

* Linux users on `x86_64` must have a CPU supporting AVX.
  [(#157)](https://github.com/PennyLaneAI/pennylane-lightning/pull/157)

### Bug fixes

* OpenMP built with Intel MacOS CI runners causes failures on M1 Macs. OpenMP is currently
  disabled in the built wheels until this can be resolved with Github Actions runners.
  [(#166)](https://github.com/PennyLaneAI/pennylane-lightning/pull/166)

### Contributors

This release contains contributions from (in alphabetical order):

Ali Asadi, Lee James O'Riordan

---

# Release 0.18.0

### New features since last release

* PennyLane-Lightning now provides a high-performance
  [adjoint Jacobian](http://arxiv.org/abs/2009.02823) method for differentiating quantum circuits.
  [(#136)](https://github.com/PennyLaneAI/pennylane-lightning/pull/136)

  The adjoint method operates after a forward pass by iteratively applying inverse gates to scan
  backwards through the circuit. The method is already available in PennyLane's
  `default.qubit` device, but the version provided by `lightning.qubit` integrates with the C++
  backend and is more performant, as shown in the plot below:

  <img src="https://raw.githubusercontent.com/PennyLaneAI/pennylane-lightning/master/doc/_static/lightning_adjoint.png" width=70%/>

  The plot compares the average runtime of `lightning.qubit` and `default.qubit` for calculating the
  Jacobian of a circuit using the adjoint method for a range of qubit numbers. The circuit
  consists of ten `BasicEntanglerLayers` with a `PauliZ` expectation value calculated on each wire,
  repeated over ten runs. We see that `lightning.qubit` provides a speedup of around two to eight
  times, depending on the number of qubits.

  The adjoint method can be accessed using the standard interface. Consider the following circuit:

  ```python
  import pennylane as qml

  wires = 3
  layers = 2
  dev = qml.device("lightning.qubit", wires=wires)

  @qml.qnode(dev, diff_method="adjoint")
  def circuit(weights):
      qml.templates.StronglyEntanglingLayers(weights, wires=range(wires))
      return qml.expval(qml.PauliZ(0))

  weights = qml.init.strong_ent_layers_normal(layers, wires, seed=1967)
  ```

  The circuit can be executed and its gradient calculated using:

    ```pycon
  >>> print(f"Circuit evaluated: {circuit(weights)}")
  Circuit evaluated: 0.9801286266677633
  >>> print(f"Circuit gradient:\n{qml.grad(circuit)(weights)}")
  Circuit gradient:
  [[[-1.11022302e-16 -1.63051504e-01 -4.14810501e-04]
    [ 1.11022302e-16 -1.50136528e-04 -1.77922957e-04]
    [ 0.00000000e+00 -3.92874550e-02  8.14523075e-05]]

   [[-1.14472273e-04  3.85963953e-02  0.00000000e+00]
    [-5.76791765e-05 -9.78478343e-02  0.00000000e+00]
    [-5.55111512e-17  0.00000000e+00 -1.11022302e-16]]]
  ```

* PennyLane-Lightning now supports all of the operations and observables of `default.qubit`.
  [(#124)](https://github.com/PennyLaneAI/pennylane-lightning/pull/124)

### Improvements

* A new state-vector class `StateVectorManaged` was added, enabling memory use to be bound to
  statevector lifetime.
  [(#136)](https://github.com/PennyLaneAI/pennylane-lightning/pull/136)

* The repository now has a well-defined component hierarchy, allowing each indepedent unit to be
  compiled and linked separately.
  [(#136)](https://github.com/PennyLaneAI/pennylane-lightning/pull/136)

* PennyLane-Lightning can now be installed without compiling its C++ binaries and will fall back
  to using the `default.qubit` implementation. Skipping compilation is achieved by setting the
  `SKIP_COMPILATION` environment variable, e.g., Linux/MacOS: `export SKIP_COMPILATION=True`,
  Windows: `set SKIP_COMPILATION=True`. This feature is intended for building a pure-Python wheel of
  PennyLane-Lightning as a backup for platforms without a dedicated wheel.
  [(#129)](https://github.com/PennyLaneAI/pennylane-lightning/pull/129)

* The C++-backed Python bound methods can now be directly called with wires and supplied parameters.
  [(#125)](https://github.com/PennyLaneAI/pennylane-lightning/pull/125)

* Lightning supports arbitrary unitary and non-unitary gate-calls from Python to C++ layer.
  [(#121)](https://github.com/PennyLaneAI/pennylane-lightning/pull/121)

### Documentation

* Added preliminary architecture diagram for package.
  [(#131)](https://github.com/PennyLaneAI/pennylane-lightning/pull/131)

* C++ API built as part of docs generation.
  [(#131)](https://github.com/PennyLaneAI/pennylane-lightning/pull/131)

### Breaking changes

* Wheels for MacOS <= 10.13 will no longer be provided due to XCode SDK C++17 support requirements.
  [(#149)](https://github.com/PennyLaneAI/pennylane-lightning/pull/149)

### Bug fixes

* An indexing error in the CRY gate is fixed. [(#136)](https://github.com/PennyLaneAI/pennylane-lightning/pull/136)

* Column-major data in numpy is now correctly converted to row-major upon pass to the C++ layer.
  [(#126)](https://github.com/PennyLaneAI/pennylane-lightning/pull/126)

### Contributors

This release contains contributions from (in alphabetical order):

Thomas Bromley, Lee James O'Riordan

---

# Release 0.17.0

### New features

* C++ layer now supports float (32-bit) and double (64-bit) templated complex data.
  [(#113)](https://github.com/PennyLaneAI/pennylane-lightning/pull/113)

### Improvements

* The PennyLane device test suite is now included in coverage reports.
  [(#123)](https://github.com/PennyLaneAI/pennylane-lightning/pull/123)

* Static versions of jQuery and Bootstrap are no longer included in the CSS theme.
  [(#118)](https://github.com/PennyLaneAI/pennylane-lightning/pull/118)

* C++ tests have been ported to use Catch2 framework.
  [(#115)](https://github.com/PennyLaneAI/pennylane-lightning/pull/115)

* Testing now exists for both float and double precision methods in C++ layer.
  [(#113)](https://github.com/PennyLaneAI/pennylane-lightning/pull/113)
  [(#115)](https://github.com/PennyLaneAI/pennylane-lightning/pull/115)

* Compile-time utility methods with `constexpr` have been added.
  [(#113)](https://github.com/PennyLaneAI/pennylane-lightning/pull/113)

* Wheel-build support for ARM64 (Linux and MacOS) and PowerPC (Linux) added.
  [(#110)](https://github.com/PennyLaneAI/pennylane-lightning/pull/110)

* Add support for Controlled Phase Gate (`ControlledPhaseShift`).
  [(#114)](https://github.com/PennyLaneAI/pennylane-lightning/pull/114)

* Move changelog to `.github` and add a changelog reminder.
  [(#111)](https://github.com/PennyLaneAI/pennylane-lightning/pull/111)

* Adds CMake build system support.
  [(#104)](https://github.com/PennyLaneAI/pennylane-lightning/pull/104)


### Breaking changes

* Removes support for Python 3.6 and adds support for Python 3.9.
  [(#127)](https://github.com/PennyLaneAI/pennylane-lightning/pull/127)
  [(#128)](https://github.com/PennyLaneAI/pennylane-lightning/pull/128)

* Compilers with C++17 support are now required to build C++ module.
  [(#113)](https://github.com/PennyLaneAI/pennylane-lightning/pull/113)

* Gate classes have been removed with functionality added to StateVector class.
  [(#113)](https://github.com/PennyLaneAI/pennylane-lightning/pull/113)

* We are no longer building wheels for Python 3.6.
  [(#106)](https://github.com/PennyLaneAI/pennylane-lightning/pull/106)

### Bug fixes

* PowerPC wheel-builder now successfully compiles modules.
  [(#120)](https://github.com/PennyLaneAI/pennylane-lightning/pull/120)

### Documentation

* Added community guidelines.
  [(#109)](https://github.com/PennyLaneAI/pennylane-lightning/pull/109)

### Contributors

This release contains contributions from (in alphabetical order):

Ali Asadi, Christina Lee, Thomas Bromley, Lee James O'Riordan

---

# Release 0.15.1

### Bug fixes

* The PennyLane-Lightning binaries are now built with NumPy 1.19.5, to avoid ABI
  compatibility issues with the latest NumPy 1.20 release. See
  [the NumPy release notes](https://numpy.org/doc/stable/release/1.20.0-notes.html#size-of-np-ndarray-and-np-void-changed)
  for more details.
  [(#97)](https://github.com/PennyLaneAI/pennylane-lightning/pull/97)

### Contributors

This release contains contributions from (in alphabetical order):

Josh Izaac, Antal Száva

---

# Release 0.15.0

### Improvements

* For compatibility with PennyLane v0.15, the `analytic` keyword argument
  has been removed. Statistics can still be computed analytically by setting
  `shots=None`.
  [(#93)](https://github.com/PennyLaneAI/pennylane-lightning/pull/93)

* Inverse gates are now supported.
  [(#89)](https://github.com/PennyLaneAI/pennylane-lightning/pull/89)

* Add new lightweight backend with performance improvements.
  [(#57)](https://github.com/PennyLaneAI/pennylane-lightning/pull/57)

* Remove the previous Eigen-based backend.
  [(#67)](https://github.com/PennyLaneAI/pennylane-lightning/pull/67)

### Bug fixes

* Re-add dispatch table after fixing static initialisation order issue.
  [(#68)](https://github.com/PennyLaneAI/pennylane-lightning/pull/68)

### Contributors

This release contains contributions from (in alphabetical order):

Thomas Bromley, Theodor Isacsson, Christina Lee, Thomas Loke, Antal Száva.

---

# Release 0.14.1

### Bug fixes

* Fixes a bug where the `QNode` would swap Lightning-Qubit to
  `DefaultQubitAutograd` on device execution due to the inherited
  `passthru_devices` entry of the `capabilities` dictionary.
  [(#61)](https://github.com/PennyLaneAI/pennylane-lightning/pull/61)

### Contributors

This release contains contributions from (in alphabetical order):

Antal Száva

---

# Release 0.14.0

### Improvements

* Extends support from 16 qubits to 50 qubits.
  [(#52)](https://github.com/PennyLaneAI/pennylane-lightning/pull/52)

### Bug fixes

* Updates applying basis state preparations to correspond to the
  changes in `DefaultQubit`.
  [(#55)](https://github.com/PennyLaneAI/pennylane-lightning/pull/55)

### Contributors

This release contains contributions from (in alphabetical order):

Thomas Loke, Tom Bromley, Josh Izaac, Antal Száva

---

# Release 0.12.0

### Bug fixes

* Updates capabilities dictionary to be compatible with core PennyLane
  [(#45)](https://github.com/PennyLaneAI/pennylane-lightning/pull/45)

* Fix install of Eigen for CI wheel building
  [(#44)](https://github.com/PennyLaneAI/pennylane-lightning/pull/44)

### Contributors

This release contains contributions from (in alphabetical order):

Tom Bromley, Josh Izaac, Antal Száva

---

# Release 0.11.0

Initial release.

This release contains contributions from (in alphabetical order):

Tom Bromley, Josh Izaac, Nathan Killoran, Antal Száva<|MERGE_RESOLUTION|>--- conflicted
+++ resolved
@@ -63,13 +63,9 @@
 - Added flags to all Codecov reports and a default carryforward flag for all flags.
   [(1144)](https://github.com/PennyLaneAI/pennylane-lightning/pull/1144)
 
-<<<<<<< HEAD
 - Bump `readthedocs` Github action runner to use Ubuntu-24.04.
   [(#1151)](https://github.com/PennyLaneAI/pennylane-lightning/pull/1151)
 
-
-=======
->>>>>>> 096611d6
 <h3>Contributors ✍️</h3>
 
 This release contains contributions from (in alphabetical order):
