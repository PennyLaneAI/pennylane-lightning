# Release 0.39.0-dev

### New features since last release

* Lightning-Kokkos migrated to the new device API.
  [(#810)](https://github.com/PennyLaneAI/pennylane-lightning/pull/810)

### Breaking changes

### Improvements

* Update GitHub actions in response to a high-severity vulnerability.
  [(#887)](https://github.com/PennyLaneAI/pennylane-lightning/pull/887)

* Optimize gate cache recording for `lightning.tensor` C++ layer.
  [(#879)](https://github.com/PennyLaneAI/pennylane-lightning/pull/879)

* Smarter defaults for the `split_obs` argument in the serializer. The serializer splits linear combinations into chunks instead of all their terms.
  [(#873)](https://github.com/PennyLaneAI/pennylane-lightning/pull/873/)

### Documentation

### Bug fixes

### Contributors

This release contains contributions from (in alphabetical order):

<<<<<<< HEAD
Vincent Michaud-Rioux, Shuli Shu
=======
Amintor Dusko, Luis Alfredo Nuñez Meneses, Shuli Shu
>>>>>>> e4acf2e0

---

# Release 0.38.0

### New features since last release

* Add `qml.StatePrep()` and `qml.QubitStateVector()` support to `lightning.tensor`.
  [(#849)](https://github.com/PennyLaneAI/pennylane-lightning/pull/849)

* Add analytic `qml.probs()` measurement support to `lightning.tensor`.
  [(#830)](https://github.com/PennyLaneAI/pennylane-lightning/pull/830)

* Add `qml.state()` measurement support to `lightning.tensor`.
  [(#827)](https://github.com/PennyLaneAI/pennylane-lightning/pull/827)

* Add Lightning-GPU Linux (AArch64 + GraceHopper) wheels to PyPI.
  [(#815)](https://github.com/PennyLaneAI/pennylane-lightning/pull/815)

* Add `var` support to `lightning.tensor`. Note that `var` support is added via `obs**2` and this implementation scales as `O(num_obs**2)`.
  [(#804)](https://github.com/PennyLaneAI/pennylane-lightning/pull/804)

### Breaking changes

* Update python packaging to follow PEP 517/518/621/660 standards.
  [(#832)](https://github.com/PennyLaneAI/pennylane-lightning/pull/832)

* Add `getData()` in the `lightning.tensor` C++ backend. Users are responsible for ensuring sufficient host memory is allocated for the full state vector.
  [(#827)](https://github.com/PennyLaneAI/pennylane-lightning/pull/827)

* Remove `NDpermuter.hpp` which is no longer required.
  [(#795)](https://github.com/PennyLaneAI/pennylane-lightning/pull/795)

* Remove temporary steps from the CI, such as downgrading Scipy to <1.14 and installing Kokkos v4.2 for `lightning-version == 'stable'`.
  [(#792)](https://github.com/PennyLaneAI/pennylane-lightning/pull/792)

* Do not run GPU tests and Docker workflows on release.
  [(#788)](https://github.com/PennyLaneAI/pennylane-lightning/pull/788)

* Update python packaging to follow PEP 517/518/621/660 standards.
  [(#832)](https://github.com/PennyLaneAI/pennylane-lightning/pull/832)

### Improvements

* Updated calls of ``size_t`` to ``std::size_t`` everywhere.
  [(#816)](https://github.com/PennyLaneAI/pennylane-lightning/pull/816)

* Update Lightning tests to support the generalization of basis state preparation.
  [(#864)](https://github.com/PennyLaneAI/pennylane-lightning/pull/864)

* Add `SetState` and `SetBasisState` to `LightningKokkosSimulator`.
  [(#861)](https://github.com/PennyLaneAI/pennylane-lightning/pull/861)

* Remove use of the deprecated `Operator.expand` in favour of `Operator.decomposition`.
  [(#846)](https://github.com/PennyLaneAI/pennylane-lightning/pull/846)

* The `setBasisState` and `setStateVector` methods of `StateVectorLQubit` and `StateVectorKokkos` are overloaded to support PennyLane-like parameters.
  [(#843)](https://github.com/PennyLaneAI/pennylane-lightning/pull/843)

* Move `setBasisState`, `setStateVector` and `resetStateVector` from `StateVectorLQubitManaged` to `StateVectorLQubit`.
  [(#841)](https://github.com/PennyLaneAI/pennylane-lightning/pull/841)

* Update `generate_samples` in `LightningKokkos` and `LightningGPU` to support `qml.measurements.Shots` type instances.
  [(#839)](https://github.com/PennyLaneAI/pennylane-lightning/pull/839)

* Add a Catalyst-specific wrapping class for Lightning Kokkos.
  [(#837)](https://github.com/PennyLaneAI/pennylane-lightning/pull/837)
  [(#770)](https://github.com/PennyLaneAI/pennylane-lightning/pull/770)

* Lightning-Qubit natively supports the `PauliRot` gate.
  [(#834)](https://github.com/PennyLaneAI/pennylane-lightning/pull/834)

* Multiple calls to the `append_mps_final_state()` API is allowed in `lightning.tensor`.
  [(#830)](https://github.com/PennyLaneAI/pennylane-lightning/pull/830)

* Add `initial_state_prep` option to Catalyst TOML file.
  [(#826)](https://github.com/PennyLaneAI/pennylane-lightning/pull/826)

* `ENABLE_LAPACK` is `OFF` by default for all Lightning backends.
  [(#825)](https://github.com/PennyLaneAI/pennylane-lightning/pull/825)

* Update `ctrl_decomp_zyz` tests with `len(control_wires) > 1`.
  [(#821)](https://github.com/PennyLaneAI/pennylane-lightning/pull/821)

* Update the Catalyst-specific wrapping class for Lightning Kokkos to track Catalyst's new support for MCM seeding.
  [(#819)](https://github.com/PennyLaneAI/pennylane-lightning/pull/819)

* Replace ``size_t`` by ``std::size_t`` everywhere.
  [(#816)](https://github.com/PennyLaneAI/pennylane-lightning/pull/816/)

* Shot batching is made more efficient by executing all the shots in one go on Lightning-Qubit.
  [(#814)](https://github.com/PennyLaneAI/pennylane-lightning/pull/814)

* Lightning-Qubit calls `generate_samples(wires)` on a minimal subset of wires when executing in finite-shot mode.
  [(#813)](https://github.com/PennyLaneAI/pennylane-lightning/pull/813)

* Update `LightingQubit.preprocess` to work with changes to preprocessing for mid-circuit measurements.
  [(#812)](https://github.com/PennyLaneAI/pennylane-lightning/pull/812)

* Avoid unnecessary memory reset in Lightning-Qubit's state vector class constructor.
  [(#811)](https://github.com/PennyLaneAI/pennylane-lightning/pull/811)

* Add `generate_samples(wires)` support in Lightning-Qubit, which samples faster for a subset of wires.
  [(#809)](https://github.com/PennyLaneAI/pennylane-lightning/pull/809)

* Optimize the OpenMP parallelization of Lightning-Qubit's `probs` for all number of targets.
  [(#807)](https://github.com/PennyLaneAI/pennylane-lightning/pull/807)

* Optimize `probs(wires)` of Lightning-Kokkos using various kernels. Which kernel is to be used depends on the device, number of qubits and number of target wires.
  [(#802)](https://github.com/PennyLaneAI/pennylane-lightning/pull/802)

* Add GPU device compute capability check for Lightning-Tensor.
  [(#803)](https://github.com/PennyLaneAI/pennylane-lightning/pull/803)

* Refactor CUDA utils Python bindings to a separate module.
  [(#801)](https://github.com/PennyLaneAI/pennylane-lightning/pull/801)

* Parallelize Lightning-Qubit `probs` with OpenMP when using the `-DLQ_ENABLE_KERNEL_OMP=1` CMake argument.
  [(#800)](https://github.com/PennyLaneAI/pennylane-lightning/pull/800)

* Implement `probs(wires)` using a bit-shift implementation akin to the gate kernels in Lightning-Qubit.
  [(#795)](https://github.com/PennyLaneAI/pennylane-lightning/pull/795)

* Enable setting the PennyLane version when invoking, for example, `make docker-build version=master pl_version=master`.
  [(#791)](https://github.com/PennyLaneAI/pennylane-lightning/pull/791)

### Documentation

* The installation instructions for all lightning plugins have been improved.
  [(#858)](https://github.com/PennyLaneAI/pennylane-lightning/pull/858)
  [(#851)](https://github.com/PennyLaneAI/pennylane-lightning/pull/851)

* Updated the README and added citation format for Lightning arXiv preprint.
  [(#818)](https://github.com/PennyLaneAI/pennylane-lightning/pull/818)

### Bug fixes

* Point to the right Lightning root folder independently from the invocation location, when configuring the project.
  [(#874)](https://github.com/PennyLaneAI/pennylane-lightning/pull/874)

* Update dependencies and `build` command options following changes in the build system.
  [(#863)](https://github.com/PennyLaneAI/pennylane-lightning/pull/863)

* Replace structured bindings by variables in `GateImplementationsLM.hpp`.
  [(#856)](https://github.com/PennyLaneAI/pennylane-lightning/pull/856)

* Remove wrong `-m` when calling `setup.py`.
  [(#854)](https://github.com/PennyLaneAI/pennylane-lightning/pull/854)

* Fix plugin-test-matrix CI/CD workflows.
  [(#850)](https://github.com/PennyLaneAI/pennylane-lightning/pull/850)

* Set the `immutable` parameter value as `false` for the `cutensornetStateApplyTensorOperator` to allow the following `cutensornetStateUpdateTensorOperator` call.
  [(#845)](https://github.com/PennyLaneAI/pennylane-lightning/pull/845)

* Fix cuQuantum SDK path pass-though in CMake.
  [(#831)](https://github.com/PennyLaneAI/pennylane-lightning/pull/831)

* Fix CUDA sync issues on AArch64 + GraceHopper.
  [(#823)](https://github.com/PennyLaneAI/pennylane-lightning/pull/823)

* Check for the number of wires for Hermitian observables in Lightning-Tensor. Only 1-wire Hermitian observables are supported as of `cuTensorNet-v24.03.0`.
  [(#806)](https://github.com/PennyLaneAI/pennylane-lightning/pull/806)

* Set `PL_BACKEND` for the entire `build-wheel-lightning-gpu` Docker-build stage to properly build the Lightning-GPU wheel.
  [(#791)](https://github.com/PennyLaneAI/pennylane-lightning/pull/791)

* Fix conditions for skipping build & push steps in the Docker build workflows.
  [(#790)](https://github.com/PennyLaneAI/pennylane-lightning/pull/790)

* Downgrade Scipy on Lightning stable version tests.
  [(#783)](https://github.com/PennyLaneAI/pennylane-lightning/pull/783)

* Fix checkout command in test workflows for rc branches.
  [(#777)](https://github.com/PennyLaneAI/pennylane-lightning/pull/777)

* Point to the right Lightning root folder independently from the invocation location, when configuring the project.
  [(#874)](https://github.com/PennyLaneAI/pennylane-lightning/pull/874)

### Contributors

This release contains contributions from (in alphabetical order):

Ali Asadi, Astral Cai, Ahmed Darwish, Amintor Dusko, Vincent Michaud-Rioux, Luis Alfredo Nuñez Meneses, Erick Ochoa Lopez, Lee J. O'Riordan, Mudit Pandey, Shuli Shu, Raul Torres, Paul Haochen Wang

---

# Release 0.37.0

### New features since last release

* Implement Python interface to the `lightning.tensor` device.
  [(#748)](https://github.com/PennyLaneAI/pennylane-lightning/pull/748)

* Add `inverse` support for gate operations in `lightning.tensor` in the C++ layer.
  [(#753)](https://github.com/PennyLaneAI/pennylane-lightning/pull/753)

* Add `observable` and `expval` support to the `cutensornet`-backed `lightning.tensor` C++ layer.
  [(#728)](https://github.com/PennyLaneAI/pennylane-lightning/pull/728)

* Add gate support to `cutensornet`-backed `lightning.tensor` C++ layer.
  [(#718)](https://github.com/PennyLaneAI/pennylane-lightning/pull/718)

* Add `cutensornet`-backed `MPS` C++ layer to `lightning.tensor`.
  [(#704)](https://github.com/PennyLaneAI/pennylane-lightning/pull/704)

* Add support for `C(BlockEncode)` to Lightning devices.
  [(#743)](https://github.com/PennyLaneAI/pennylane-lightning/pull/743)

### Breaking changes

* Removed the `QuimbMPS` class and the corresponding backend from `lightning.tensor`.
  [(#737)](https://github.com/PennyLaneAI/pennylane-lightning/pull/737)

* Changed the name of `default.tensor` to `lightning.tensor` with the `quimb` backend.
  [(#730)](https://github.com/PennyLaneAI/pennylane-lightning/pull/730)

* `dynamic_one_shot` uses shot-vectors in the auxiliary tape to tell the device how many times to repeat the tape. Lightning-Qubit is updated accordingly.
  [(#724)](https://github.com/PennyLaneAI/pennylane-lightning/pull/724)

* `dynamic_one_shot` deals with post-selection during the post-processing phase, so Lightning-Qubit does not return `None`-valued measurements for mismatching samples anymore.
  [(#720)](https://github.com/PennyLaneAI/pennylane-lightning/pull/720)

### Improvements

* Release candidate branches automatically use the new large GitHub runner pool.
  [(#769)](https://github.com/PennyLaneAI/pennylane-lightning/pull/769)

* Lightning-Kokkos dev wheels for MacOS (x86_64, ARM64) and Linux (AArch64) are uploaded to TestPyPI upon merging a pull request.
  [(#765)](https://github.com/PennyLaneAI/pennylane-lightning/pull/765)

* Lightning-Kokkos Linux (x86_64) dev wheels are pushed to [Test PyPI](https://test.pypi.org/project/PennyLane-Lightning-Kokkos/) upon merging a pull request.
  [(#763)](https://github.com/PennyLaneAI/pennylane-lightning/pull/763)

* Change the type of tensor network objects passed to `ObservablesTNCuda` and `MeasurementsTNCuda` classes from `StateTensorT` to `TensorNetT`.
  [(#759)](https://github.com/PennyLaneAI/pennylane-lightning/pull/759)

* Silence `NDPermuter` linting warnings.
  [(#750)](https://github.com/PennyLaneAI/pennylane-lightning/pull/750)

* Rationalize MCM tests, removing most end-to-end tests from the native MCM test file, but keeping one that validates multiple mid-circuit measurements with any allowed return.
  [(#754)](https://github.com/PennyLaneAI/pennylane/pull/754)

* Rename `lightning.tensor` C++ libraries.
  [(#755)](https://github.com/PennyLaneAI/pennylane-lightning/pull/755)

* Set `state_tensor` as `const` for the `MeasurementTNCuda` class.
  [(#753)](https://github.com/PennyLaneAI/pennylane-lightning/pull/753)

* Updated Kokkos version and support to 4.3.01.
  [(#725)](https://github.com/PennyLaneAI/pennylane-lightning/pull/725)

* Lightning-Kokkos' functors are rewritten as functions wrapping around generic gate and generator functors templated over a coefficient interaction function. This reduces boilerplate while clarifying how the various kernels differ from one another.
  [(#640)](https://github.com/PennyLaneAI/pennylane-lightning/pull/640)

* Update C++ and Python GitHub actions names to include the matrix info.
  [(#717)](https://github.com/PennyLaneAI/pennylane-lightning/pull/717)

* Remove `CPhase` in favour of `CPhaseShift` in Lightning devices.
  [(#717)](https://github.com/PennyLaneAI/pennylane-lightning/pull/717)

* The various OpenMP configurations of Lightning-Qubit are tested in parallel on different Github Actions runners.
  [(#712)](https://github.com/PennyLaneAI/pennylane-lightning/pull/712)

* Update Linux wheels to use `manylinux_2_28` images.
  [(#667)](https://github.com/PennyLaneAI/pennylane-lightning/pull/667)

* Add support for `qml.expval` and `qml.var` in the `lightning.tensor` device for the `quimb` interface and the MPS method.
  [(#686)](https://github.com/PennyLaneAI/pennylane-lightning/pull/686)

* Changed the name of `lightning.tensor` to `default.tensor` with the `quimb` backend.
  [(#719)](https://github.com/PennyLaneAI/pennylane-lightning/pull/719)

* `lightning.qubit` and `lightning.kokkos` adhere to user-specified mid-circuit measurement configuration options.
  [(#736)](https://github.com/PennyLaneAI/pennylane-lightning/pull/736)

* Patch the C++ `Measurements.probs(wires)` method in Lightning-Qubit and Lightning-Kokkos to `Measurements.probs()` when called with all wires.
  This will trigger a more optimized implementation for calculating the probabilities of the entire system.
  [(#744)](https://github.com/PennyLaneAI/pennylane-lightning/pull/744)

* Remove the daily schedule from the "Compat Check w/PL - release/release" GitHub action.
  [(#746)](https://github.com/PennyLaneAI/pennylane-lightning/pull/746)

* Remove the required `scipy` config file for Lightning-Qubit. The support is now maintained by passing `SCIPY_LIBS_PATH` to the compiler.
  [(#775)](https://github.com/PennyLaneAI/pennylane-lightning/pull/775)

### Documentation

* Add installation instructions and documentation for `lightning.tensor`.
  [(#756)](https://github.com/PennyLaneAI/pennylane-lightning/pull/756)

### Bug fixes

* Don't route `probs(wires=[])` to `probs(all_wires)` in Lightning-Kokkos.
  [(#762)](https://github.com/PennyLaneAI/pennylane-lightning/pull/762)

* `ControlledQubitUnitary` is present in the Python device but not the TOML files. It is added to the decomposition gates since it can be implemented in its alternate form of `C(QubitUnitary)`.
  [(#767)](https://github.com/PennyLaneAI/pennylane-lightning/pull/767)

* Update the Lightning TOML files to indicate that non-commuting observables are supported.
  [(#764)](https://github.com/PennyLaneAI/pennylane-lightning/pull/764)

* Fix regex matching issue with auto on-boarding of release candidate branch to using the large runner queue.
  [(#774)](https://github.com/PennyLaneAI/pennylane-lightning/pull/774)

* Fix random CI failures for `lightning.tensor` Python unit tests and ignore `lightning_tensor` paths.
  [(#761)](https://github.com/PennyLaneAI/pennylane-lightning/pull/761)

* `lightning.qubit` and `lightning.kokkos` use `qml.ops.Conditional.base` instead of `qml.ops.Conditional.then_op`.
  [(#752)](https://github.com/PennyLaneAI/pennylane-lightning/pull/752)

* The preprocessing step in `lightning.qubit` now uses interface information to properly support the hardware-like postselection for mid-circuit measurements.
  [(#760)](https://github.com/PennyLaneAI/pennylane-lightning/pull/760)

* Fix AVX streaming operation support with newer GCC.
  [(#729)](https://github.com/PennyLaneAI/pennylane-lightning/pull/729)

* Revert changes calling the templated `IMAG`, `ONE`, `ZERO` functions in Kokkos kernels since they are incompatible with device execution.
  [(#733)](https://github.com/PennyLaneAI/pennylane-lightning/pull/733)

* The `tests_lkcpu_python.yml` workflow properly checks out the release or stable version of Lightning-Qubit during the test job.
  [(#723)](https://github.com/PennyLaneAI/pennylane-lightning/pull/723)

* Fix PennyLane Lightning-Kokkos and Lightning-Qubit tests for stable/stable configuration.
  [(#734)](https://github.com/PennyLaneAI/pennylane-lightning/pull/734)

* Remove the Autoray dependency from requirement files.
  [(#736)](https://github.com/PennyLaneAI/pennylane-lightning/pull/736)

* Fix the `cuda-runtime-12-0` dependency issue on RHEL8.
  [(#739)](https://github.com/PennyLaneAI/pennylane-lightning/pull/739)

* Fix the memory segmentation fault when initializing zero-wire Lightning-Kokkos.
  [(#757)](https://github.com/PennyLaneAI/pennylane-lightning/pull/757)

* Remove `pennylane.ops.op_math.controlled_decompositions.ctrl_decomp_zyz` tests with `len(control_wires) > 1`.
  [(#757)](https://github.com/PennyLaneAI/pennylane-lightning/pull/757)

* Add support for Scipy v1.14.
  [(#776)](https://github.com/PennyLaneAI/pennylane-lightning/pull/776)

* Add pickle support for the `DevPool` object in `lightning.gpu`.
  [(#772)](https://github.com/PennyLaneAI/pennylane-lightning/pull/772)

### Contributors

This release contains contributions from (in alphabetical order):

Ali Asadi, Amintor Dusko, Lillian Frederiksen, Pietropaolo Frisoni, David Ittah, Vincent Michaud-Rioux, Lee James O'Riordan, Mudit Pandey, Shuli Shu, Jay Soni

---

# Release 0.36.0

### New features since last release

* Add `cutensornet`-backed `MPS` C++ layer to `lightning.tensor`.
  [(#704)](https://github.com/PennyLaneAI/pennylane-lightning/pull/704)

* Add Python class for the `lightning.tensor` device which uses the new device API and the interface for `quimb` based on the MPS method.
  [(#671)](https://github.com/PennyLaneAI/pennylane-lightning/pull/671)

* Add compile-time support for AVX2/512 streaming operations in `lightning.qubit`.
  [(#664)](https://github.com/PennyLaneAI/pennylane-lightning/pull/664)

* `lightning.kokkos` supports mid-circuit measurements.
  [(#672)](https://github.com/PennyLaneAI/pennylane-lightning/pull/672)

* Add dynamic linking to LAPACK/OpenBlas shared objects in `scipy.libs` for both C++ and Python layer.
  [(#653)](https://github.com/PennyLaneAI/pennylane-lightning/pull/653)

* `lightning.qubit` supports mid-circuit measurements.
  [(#650)](https://github.com/PennyLaneAI/pennylane-lightning/pull/650)

* Add finite shots support in `lightning.qubit2`.
  [(#630)](https://github.com/PennyLaneAI/pennylane-lightning/pull/630)

* Add `collapse` and `normalize` methods to the `StateVectorLQubit` classes, enabling "branching" of the wavefunction. Add methods to create and seed an RNG in the `Measurements` modules.
  [(#645)](https://github.com/PennyLaneAI/pennylane-lightning/pull/645)

* Add two new Python classes (LightningStateVector and LightningMeasurements) to support `lightning.qubit2`.
  [(#613)](https://github.com/PennyLaneAI/pennylane-lightning/pull/613)

* Add analytic-mode `qml.probs` and `qml.var` support in `lightning.qubit2`.
  [(#627)](https://github.com/PennyLaneAI/pennylane-lightning/pull/627)

* Add `LightningAdjointJacobian` to support `lightning.qubit2`.
  [(#631)](https://github.com/PennyLaneAI/pennylane-lightning/pull/631)

* Add `lightning.qubit2` device which uses the new device API.
  [(#607)](https://github.com/PennyLaneAI/pennylane-lightning/pull/607)
  [(#628)](https://github.com/PennyLaneAI/pennylane-lightning/pull/628)

* Add Vector-Jacobian Product calculation support to `lightning.qubit`.
  [(#644)](https://github.com/PennyLaneAI/pennylane-lightning/pull/644)

* Add support for using new operator arithmetic as the default.
  [(#649)](https://github.com/PennyLaneAI/pennylane-lightning/pull/649)

### Breaking changes

* Split Lightning-Qubit and Lightning-Kokkos CPU Python tests with `pytest-split`. Remove `SERIAL` from Kokkos' `exec_model` matrix. Remove `all` from Lightning-Kokkos' `pl_backend` matrix. Move `clang-tidy` checks to `tidy.yml`. Avoid editable `pip` installations.
  [(#696)](https://github.com/PennyLaneAI/pennylane-lightning/pull/696)
* Update `lightning.gpu` and `lightning.kokkos` to raise an error instead of falling back to `default.qubit`.
  [(#689)](https://github.com/PennyLaneAI/pennylane-lightning/pull/689)

* Add `paths` directives to test workflows to avoid running tests that cannot be impacted by changes.
  [(#699)](https://github.com/PennyLaneAI/pennylane-lightning/pull/699)
  [(#695)](https://github.com/PennyLaneAI/pennylane-lightning/pull/695)

* Move common components of `/src/simulator/lightning_gpu/utils/` to `/src/utils/cuda_utils/`.
  [(#676)](https://github.com/PennyLaneAI/pennylane-lightning/pull/676)

* Deprecate static LAPACK linking support.
  [(#653)](https://github.com/PennyLaneAI/pennylane-lightning/pull/653)

* Migrate `lightning.qubit` to the new device API.
  [(#646)](https://github.com/PennyLaneAI/pennylane-lightning/pull/646)

* Introduce `ci:build_wheels` label, which controls wheel building on `pull_request` and other triggers.
  [(#648)](https://github.com/PennyLaneAI/pennylane-lightning/pull/648)

* Remove building wheels for Lightning Kokkos on Windows.
  [(#693)](https://github.com/PennyLaneAI/pennylane-lightning/pull/693)

### Improvements

* Add tests for Windows Wheels, fix ill-defined caching, and set the proper backend for `lightning.kokkos` wheels.
  [(#693)](https://github.com/PennyLaneAI/pennylane-lightning/pull/693)

* Replace string comparisons by `isinstance` checks where possible.
  [(#691)](https://github.com/PennyLaneAI/pennylane-lightning/pull/691)

* Refactor `cuda_utils` to remove its dependency on `custatevec.h`.
  [(#681)](https://github.com/PennyLaneAI/pennylane-lightning/pull/681)

* Add `test_templates.py` module where Grover and QSVT are tested.
  [(#684)](https://github.com/PennyLaneAI/pennylane-lightning/pull/684)

* Create `cuda_utils` for common usage of CUDA related backends.
  [(#676)](https://github.com/PennyLaneAI/pennylane-lightning/pull/676)

* Refactor `lightning_gpu_utils` unit tests to remove the dependency on statevector class.
  [(#675)](https://github.com/PennyLaneAI/pennylane-lightning/pull/675)

* Upgrade GitHub actions versions from v3 to v4.
  [(#669)](https://github.com/PennyLaneAI/pennylane-lightning/pull/669)

* Initialize the private attributes `gates_indices_` and `generators_indices_` of `StateVectorKokkos` using the definitions of the `Pennylane::Gates::Constant` namespace.
  [(#641)](https://github.com/PennyLaneAI/pennylane-lightning/pull/641)

* Add `isort` to `requirements-dev.txt` and run before `black` upon `make format` to sort Python imports.
  [(#623)](https://github.com/PennyLaneAI/pennylane-lightning/pull/623)

* Improve support for new operator arithmetic with `QuantumScriptSerializer.serialize_observables`.
  [(#670)](https://github.com/PennyLaneAI/pennylane-lightning/pull/670)

* Add `workflow_dispatch` to wheels recipes; allowing developers to build wheels manually on a branch instead of temporarily changing the headers.
  [(#679)](https://github.com/PennyLaneAI/pennylane-lightning/pull/679)

* Add the `ENABLE_LAPACK` compilation flag to toggle dynamic linking to LAPACK library.
  [(#678)](https://github.com/PennyLaneAI/pennylane-lightning/pull/678)

### Documentation

### Bug fixes

* Fix wire order permutations when using `qml.probs` with out-of-order wires.
  [(#707)](https://github.com/PennyLaneAI/pennylane-lightning/pull/707)

* Lightning Qubit once again respects the wire order specified on device instantiation.
  [(#705)](https://github.com/PennyLaneAI/pennylane-lightning/pull/705)

* `dynamic_one_shot` was refactored to use `SampleMP` measurements as a way to return the mid-circuit measurement samples. `LightningQubit`'s `simulate` is modified accordingly.
  [(#694)](https://github.com/PennyLaneAI/pennylane-lightning/pull/694)

* `LightningQubit` correctly decomposes state prep operations when used in the middle of a circuit.
  [(#687)](https://github.com/PennyLaneAI/pennylane-lightning/pull/687)

* `LightningQubit` correctly decomposes `qml.QFT` and `qml.GroverOperator` if `len(wires)` is greater than 9 and 12 respectively.
  [(#687)](https://github.com/PennyLaneAI/pennylane-lightning/pull/687)

* Specify `isort` `--py` (Python version) and `-l` (max line length) to stabilize `isort` across Python versions and environments.
  [(#647)](https://github.com/PennyLaneAI/pennylane-lightning/pull/647)

* Fix random `coverage xml` CI issues.
  [(#635)](https://github.com/PennyLaneAI/pennylane-lightning/pull/635)

* `lightning.qubit` correctly decomposed state preparation operations with adjoint differentiation.
  [(#661)](https://github.com/PennyLaneAI/pennylane-lightning/pull/661)

* Fix the failed observable serialization unit tests.
  [(#683)](https://github.com/PennyLaneAI/pennylane-lightning/pull/683)

* Update the `LightningQubit` new device API to work with Catalyst.
  [(#665)](https://github.com/PennyLaneAI/pennylane-lightning/pull/665)

* Update the version of `codecov-action` to v4 and fix the CodeCov issue with the PL-Lightning check-compatibility actions.
  [(#682)](https://github.com/PennyLaneAI/pennylane-lightning/pull/682)

* Refactor of dev prerelease auto-update-version workflow.
  [(#685)](https://github.com/PennyLaneAI/pennylane-lightning/pull/685)

* Remove gates unsupported by catalyst from TOML file.
  [(#698)](https://github.com/PennyLaneAI/pennylane-lightning/pull/698)

* Increase tolerance for a flaky test.
  [(#703)](https://github.com/PennyLaneAI/pennylane-lightning/pull/703)

* Remove `ControlledQubitUnitary` in favour of `C(QubitUnitary)` from the list of supported operations and the device TOML file. The `stopping_condition` method guarantees the consistency of decompositions.
  [(#758)](https://github.com/PennyLaneAI/pennylane-lightning/pull/758)

* Raise a clear error message with initialization of `lightning.kokkos` with zero-qubit on Windows.
  [(#758)](https://github.com/PennyLaneAI/pennylane-lightning/pull/758)


### Contributors

This release contains contributions from (in alphabetical order):

Ali Asadi, Amintor Dusko, Pietropaolo Frisoni, Thomas Germain, Christina Lee, Erick Ochoa Lopez, Vincent Michaud-Rioux, Rashid N H M, Lee James O'Riordan, Mudit Pandey, Shuli Shu

---

# Release 0.35.1

### Improvements

* Use the `adjoint` gate parameter to apply `qml.Adjoint` operations instead of matrix methods in `lightning.qubit`.
  [(#632)](https://github.com/PennyLaneAI/pennylane-lightning/pull/632)

### Bug fixes

* Fix `qml.Adjoint` support in `lightning.gpu` and `lightning.kokkos`.
  [(#632)](https://github.com/PennyLaneAI/pennylane-lightning/pull/632)

* Fix finite shots support in `lightning.qubit`, `lightning.gpu` and `lightning.kokkos`. The bug would impact calculations with measurements on observables with non-trivial diagonalizing gates and calculations with shot vectors.
  [(#632)](https://github.com/PennyLaneAI/pennylane-lightning/pull/632)

### Contributors

This release contains contributions from (in alphabetical order):

Vincent Michaud-Rioux

---

# Release 0.35.0

### New features since last release

* All backends now support `GlobalPhase` and `C(GlobalPhase)` in forward pass.
  [(#579)](https://github.com/PennyLaneAI/pennylane-lightning/pull/579)

* Add Hermitian observable support for shot-noise measurement and Lapack support.
  [(#569)](https://github.com/PennyLaneAI/pennylane-lightning/pull/569)

### Breaking changes

* Migrate `lightning.gpu` to CUDA 12.
  [(#606)](https://github.com/PennyLaneAI/pennylane-lightning/pull/606)

### Improvements

* Expand error values and strings returned from CUDA libraries.
  [(#617)](https://github.com/PennyLaneAI/pennylane-lightning/pull/617)

* `C(MultiRZ)` and `C(Rot)` gates are natively supported (with `LM` kernels).
  [(#614)](https://github.com/PennyLaneAI/pennylane-lightning/pull/614)

* Add adjoint support for `GlobalPhase` in Lightning-GPU and Lightning-Kokkos.
  [(#615)](https://github.com/PennyLaneAI/pennylane-lightning/pull/615)

* Lower the overheads of Windows CI tests.
  [(#610)](https://github.com/PennyLaneAI/pennylane-lightning/pull/610)

* Decouple LightningQubit memory ownership from numpy and migrate it to Lightning-Qubit managed state-vector class.
  [(#601)](https://github.com/PennyLaneAI/pennylane-lightning/pull/601)

* Expand support for Projector observables on Lightning-Kokkos.
  [(#601)](https://github.com/PennyLaneAI/pennylane-lightning/pull/601)

* Split Docker build cron job into two jobs: master and latest. This is mainly for reporting in the `plugin-test-matrix` repo.
  [(#600)](https://github.com/PennyLaneAI/pennylane-lightning/pull/600)

* The `BlockEncode` operation from PennyLane is now supported on all Lightning devices.
  [(#599)](https://github.com/PennyLaneAI/pennylane-lightning/pull/599)

* OpenMP acceleration can now be enabled at compile time for all `lightning.qubit` gate kernels using the `-DLQ_ENABLE_KERNEL_OMP=1` CMake argument.
  [(#510)](https://github.com/PennyLaneAI/pennylane-lightning/pull/510)

* Enable building Docker images for any branch or tag. Set the Docker build cron job to build images for the latest release and `master`.
  [(#598)](https://github.com/PennyLaneAI/pennylane-lightning/pull/598)

* Enable choosing the PennyLane-Lightning version and disabling push to Docker Hub in the Docker build workflow. Add a cron job calling the Docker build workflow.
  [(#597)](https://github.com/PennyLaneAI/pennylane-lightning/pull/597)

* Pull Kokkos v4.2.00 from the official Kokkos repository to test Lightning-Kokkos with the CUDA backend.
  [(#596)](https://github.com/PennyLaneAI/pennylane-lightning/pull/596)

* Remove deprecated MeasurementProcess.name.
  [(#605)](https://github.com/PennyLaneAI/pennylane-lightning/pull/605)

### Documentation

* Update requirements to build the documentation.
  [(#594)](https://github.com/PennyLaneAI/pennylane-lightning/pull/594)

### Bug fixes

* Downgrade auditwheel due to changes with library exclusion list.
  [(#620)](https://github.com/PennyLaneAI/pennylane-lightning/pull/620)

* List `GlobalPhase` gate in each device's TOML file.
  [(#615)](https://github.com/PennyLaneAI/pennylane-lightning/pull/615)

* Lightning-GPU's gate cache failed to distinguish between certain gates.
  For example, `MultiControlledX([0, 1, 2], "111")` and `MultiControlledX([0, 2], "00")` were applied as the same operation.
  This could happen with (at least) the following gates: `QubitUnitary`,`ControlledQubitUnitary`,`MultiControlledX`,`DiagonalQubitUnitary`,`PSWAP`,`OrbitalRotation`.
  [(#579)](https://github.com/PennyLaneAI/pennylane-lightning/pull/579)

* Ensure the stopping condition decompositions are respected for larger templated QFT and Grover operators.
  [(#609)](https://github.com/PennyLaneAI/pennylane-lightning/pull/609)

* Move concurrency group specifications from reusable Docker build workflow to the root workflows.
  [(#604)](https://github.com/PennyLaneAI/pennylane-lightning/pull/604)

* Fix `lightning-kokkos-cuda` Docker build and add CI workflow to build images and push to Docker Hub.
  [(#593)](https://github.com/PennyLaneAI/pennylane-lightning/pull/593)

* Update jax.config imports.
  [(#619)](https://github.com/PennyLaneAI/pennylane-lightning/pull/619)

* Fix apply state vector when using a Lightning handle.
  [(#622)](https://github.com/PennyLaneAI/pennylane-lightning/pull/622)

* Pinning Pytest to a version compatible with Flaky.
  [(#624)](https://github.com/PennyLaneAI/pennylane-lightning/pull/624)

### Contributors

This release contains contributions from (in alphabetical order):

Amintor Dusko, David Ittah, Vincent Michaud-Rioux, Lee J. O'Riordan, Shuli Shu, Matthew Silverman

---

# Release 0.34.0

### New features since last release

* Support added for Python 3.12 wheel builds.
  [(#541)](https://github.com/PennyLaneAI/pennylane-lightning/pull/541)

* Lightning-Qubit support arbitrary controlled gates (any wires and any control values). The kernels are implemented in the `LM` module.
  [(#576)](https://github.com/PennyLaneAI/pennylane-lightning/pull/576)

* Shot-noise related methods now accommodate observable objects with arbitrary eigenvalues. Add a Kronecker product method for two diagonal matrices.
  [(#570)](https://github.com/PennyLaneAI/pennylane-lightning/pull/570)

* Add shot-noise support for probs in the C++ layer. Probabilities are calculated from generated samples. All Lightning backends support this feature. Please note that target wires should be sorted in ascending manner.
  [(#568)](https://github.com/PennyLaneAI/pennylane-lightning/pull/568)

* Add `LM` kernels to apply arbitrary controlled operations efficiently.
  [(#516)](https://github.com/PennyLaneAI/pennylane-lightning/pull/516)

* Add shots support for variance value, probs, sample, counts calculation for given observables (`NamedObs`, `TensorProd` and `Hamiltonian`) based on Pauli words, `Identity` and `Hadamard` in the C++ layer. All Lightning backends support this support feature.
  [(#561)](https://github.com/PennyLaneAI/pennylane-lightning/pull/561)

* Add shots support for expectation value calculation for given observables (`NamedObs`, `TensorProd` and `Hamiltonian`) based on Pauli words, `Identity` and `Hadamard` in the C++ layer by adding `measure_with_samples` to the measurement interface. All Lightning backends support this support feature.
  [(#556)](https://github.com/PennyLaneAI/pennylane-lightning/pull/556)

* `qml.QubitUnitary` operators can be included in a circuit differentiated with the adjoint method. Lightning handles circuits with arbitrary non-differentiable `qml.QubitUnitary` operators. 1,2-qubit `qml.QubitUnitary` operators with differentiable parameters can be differentiated using decomposition.
  [(#540)] (https://github.com/PennyLaneAI/pennylane-lightning/pull/540)

### Breaking changes

* Set the default version of Kokkos to 4.2.00 throughout the project (CMake, CI, etc.)
  [(#578)] (https://github.com/PennyLaneAI/pennylane-lightning/pull/578)

* Overload `applyOperation` with a fifth `matrix` argument to all state vector classes to support arbitrary operations in `AdjointJacobianBase`.
  [(#540)] (https://github.com/PennyLaneAI/pennylane-lightning/pull/540)

### Improvements

* Ensure aligned memory used for numpy arrays with state-vector without reallocations.
  [(#572)](https://github.com/PennyLaneAI/pennylane-lightning/pull/572)

* Unify error messages of shot measurement related unsupported observables to better Catalyst.
  [(#577)](https://github.com/PennyLaneAI/pennylane-lightning/pull/577)

* Add configuration files to improve compatibility with Catalyst.
  [(#566)](https://github.com/PennyLaneAI/pennylane-lightning/pull/566)

* Refactor shot-noise related methods of MeasurementsBase class in the C++ layer and eigenvalues are not limited to `1` and `-1`. Add `getObs()` method to Observables class. Refactor `applyInPlaceShots` to allow users to get eigenvalues of Observables object. Deprecated `_preprocess_state` method in `MeasurementsBase` class for safer use of the `LightningQubitRaw` backend.
[(#570)](https://github.com/PennyLaneAI/pennylane-lightning/pull/570)

* Modify `setup.py` to use backend-specific build directory (`f"build_{backend}"`) to accelerate rebuilding backends in alternance.
  [(#540)] (https://github.com/PennyLaneAI/pennylane-lightning/pull/540)

* Update Dockerfile and rewrite the `build-wheel-lightning-gpu` stage to build Lightning-GPU from the `pennylane-lightning` monorepo.
  [(#539)] (https://github.com/PennyLaneAI/pennylane-lightning/pull/539)

* Add the MPI test CI workflows of Lightning-GPU in compatibility cron jobs.
  [(#536)] (https://github.com/PennyLaneAI/pennylane-lightning/pull/536)

* Add MPI synchronization in places to safely handle communicated data.
  [(#538)](https://github.com/PennyLaneAI/pennylane-lightning/pull/538)

* Add release option in compatibility cron jobs to test the release candidates of PennyLane and the Lightning plugins against one another.
  [(#531)] (https://github.com/PennyLaneAI/pennylane-lightning/pull/531)

* Add GPU workflows in compatibility cron jobs to test Lightning-GPU and Lightning-Kokkos with the Kokkos CUDA backend.
  [(#528)] (https://github.com/PennyLaneAI/pennylane-lightning/pull/528)

### Documentation

* Fixed a small typo in the documentation page for the PennyLane-Lightning GPU device.
  [(#563)](https://github.com/PennyLaneAI/pennylane-lightning/pull/563)

* Add OpenGraph social preview for Lightning docs.
  [(#574)](https://github.com/PennyLaneAI/pennylane-lightning/pull/574)

### Bug fixes

* Fix CodeCov file contention issue when uploading data from many workloads.
  [(#584)](https://github.com/PennyLaneAI/pennylane-lightning/pull/584)

* Ensure the `lightning.gpu` intermediate wheel builds are uploaded to TestPyPI.
  [(#575)](https://github.com/PennyLaneAI/pennylane-lightning/pull/575)

* Allow support for newer clang-tidy versions on non-x86_64 platforms.
  [(#567)](https://github.com/PennyLaneAI/pennylane-lightning/pull/567)

* Do not run C++ tests when testing for compatibility with PennyLane, hence fixing plugin-matrix failures. Fix Lightning-GPU workflow trigger.
  [(#571)](https://github.com/PennyLaneAI/pennylane-lightning/pull/571)

* Revert single-node multi-GPU batching behaviour to match https://github.com/PennyLaneAI/pennylane-lightning-gpu/pull/27.
  [(#564)](https://github.com/PennyLaneAI/pennylane-lightning/pull/564)

* Move deprecated `stateprep` `QuantumScript` argument into the operation list in `mpitests/test_adjoint_jacobian.py`.
  [(#540)] (https://github.com/PennyLaneAI/pennylane-lightning/pull/540)

* Fix MPI Python unit tests for the adjoint method.
  [(#538)](https://github.com/PennyLaneAI/pennylane-lightning/pull/538)

* Fix the issue with assigning kernels to ops before registering kernels on macOS
  [(#582)](https://github.com/PennyLaneAI/pennylane-lightning/pull/582)

* Update `MANIFEST.in` to include device config files and `CHANGELOG.md`
  [(#585)](https://github.com/PennyLaneAI/pennylane-lightning/pull/585)

### Contributors

This release contains contributions from (in alphabetical order):

Ali Asadi, Isaac De Vlugt, Amintor Dusko, Vincent Michaud-Rioux, Erick Ochoa Lopez, Lee James O'Riordan, Shuli Shu

---

# Release 0.33.1

* pip-installed CUDA runtime libraries can now be accessed from a virtualenv.
  [(#543)](https://github.com/PennyLaneAI/pennylane-lightning/pull/543)

### Bug fixes

* The pybind11 compiled module RPATH linkage has been restored to pre-0.33 behaviour.
  [(#543)](https://github.com/PennyLaneAI/pennylane-lightning/pull/543)

### Contributors

This release contains contributions from (in alphabetical order):

Lee J. O'Riordan

---

# Release 0.33.0

### New features since last release

* Add documentation updates for the `lightning.gpu` backend.
  [(#525)] (https://github.com/PennyLaneAI/pennylane-lightning/pull/525)

* Add `SparseHamiltonian` support for Lightning-Qubit and Lightning-GPU.
  [(#526)] (https://github.com/PennyLaneAI/pennylane-lightning/pull/526)

* Add `SparseHamiltonian` support for Lightning-Kokkos.
  [(#527)] (https://github.com/PennyLaneAI/pennylane-lightning/pull/527)

* Integrate python/pybind layer of distributed Lightning-GPU into the Lightning monorepo with Python unit tests.
  [(#518)] (https://github.com/PennyLaneAI/pennylane-lightning/pull/518)

* Integrate the distributed C++ backend of Lightning-GPU into the Lightning monorepo.
  [(#514)] (https://github.com/PennyLaneAI/pennylane-lightning/pull/514)

* Integrate Lightning-GPU into the Lightning monorepo. The new backend is named `lightning.gpu` and includes all single-GPU features.
  [(#499)] (https://github.com/PennyLaneAI/pennylane-lightning/pull/499)

* Build Linux wheels for Lightning-GPU (CUDA-11).
  [(#517)](https://github.com/PennyLaneAI/pennylane-lightning/pull/517)

* Add `Dockerfile` in `docker` and `make docker` workflow in `Makefile`. The Docker images and documentation are available on [DockerHub](https://hub.docker.com/repository/docker/pennylaneai/pennylane).
  [(#496)](https://github.com/PennyLaneAI/pennylane-lightning/pull/496)

* Add mid-circuit state preparation operation tests.
  [(#495)](https://github.com/PennyLaneAI/pennylane-lightning/pull/495)

### Breaking changes

* Add `tests_gpu.yml` workflow to test the Lightning-Kokkos backend with CUDA-12.
  [(#494)](https://github.com/PennyLaneAI/pennylane-lightning/pull/494)

* Implement `LM::GeneratorDoubleExcitation`, `LM::GeneratorDoubleExcitationMinus`, `LM::GeneratorDoubleExcitationPlus` kernels. Lightning-Qubit default kernels are now strictly from the `LM` implementation, which requires less memory and is faster for large state vectors.
  [(#512)](https://github.com/PennyLaneAI/pennylane-lightning/pull/512)

* Add workflows validating compatibility between PennyLane and Lightning's most recent stable releases and development (latest) versions.
  [(#507)](https://github.com/PennyLaneAI/pennylane-lightning/pull/507)
  [(#498)](https://github.com/PennyLaneAI/pennylane-lightning/pull/498)

* Introduce `timeout-minutes` in various workflows, mainly to avoid Windows builds hanging for several hours.
  [(#503)](https://github.com/PennyLaneAI/pennylane-lightning/pull/503)

* Cast integral-valued arrays to the device's complex type on entry in `_preprocess_state_vector` to ensure the state is correctly represented with floating-point numbers.
  [(#501)](https://github.com/PennyLaneAI/pennylane-lightning/pull/501)

* Update `DefaultQubit` to `DefaultQubitLegacy` on Lightning fallback.
  [(#500)](https://github.com/PennyLaneAI/pennylane-lightning/pull/500)

* Enums defined in `GateOperation.hpp` start at `1` (previously `0`). `::BEGIN` is introduced in a few places where it was assumed `0` accordingly.
  [(#485)](https://github.com/PennyLaneAI/pennylane-lightning/pull/485)

* Enable pre-commit hooks to format all Python files and linting of all Python source files.
  [(#485)](https://github.com/PennyLaneAI/pennylane-lightning/pull/485)

### Improvements

* Improve Python testing for Lightning-GPU (+MPI) by adding jobs in Actions files and adding Python tests to increase code coverage.
  [(#522)](https://github.com/PennyLaneAI/pennylane-lightning/pull/522)

* Add support for `pip install pennylane-lightning[kokkos]` for the OpenMP backend.
  [(#515)](https://github.com/PennyLaneAI/pennylane-lightning/pull/515)

* Update `setup.py` to allow for multi-package co-existence. The `PennyLane_Lightning` package now is the responsible for the core functionality, and will be depended upon by all other extensions.
  [(#504)] (https://github.com/PennyLaneAI/pennylane-lightning/pull/504)

* Redesign Lightning-Kokkos `StateVectorKokkos` class to use Kokkos `RangePolicy` together with special functors in `applyMultiQubitOp` to apply 1- to 4-wire generic unitary gates. For more than 4 wires, the general implementation using Kokkos `TeamPolicy` is employed to yield the best all-around performance.
  [(#490)] (https://github.com/PennyLaneAI/pennylane-lightning/pull/490)

* Redesign Lightning-Kokkos `Measurements` class to use Kokkos `RangePolicy` together with special functors to obtain the expectation value of 1- to 4-wire generic unitary gates. For more than 4 wires, the general implementation using Kokkos `TeamPolicy` is employed to yield the best all-around performance.
  [(#489)] (https://github.com/PennyLaneAI/pennylane-lightning/pull/489)

* Add tests to increase Lightning-Kokkos coverage.
  [(#485)](https://github.com/PennyLaneAI/pennylane-lightning/pull/485)

* Add memory locality tag reporting and adjoint diff dispatch for `lightning.qubit` statevector classes.
  [(#492)](https://github.com/PennyLaneAI/pennylane-lightning/pull/492)

* Add support for dependent external packages to C++ core.
  [(#482)](https://github.com/PennyLaneAI/pennylane-lightning/pull/482)

* Add support for building multiple backend simulators.
  [(#497)](https://github.com/PennyLaneAI/pennylane-lightning/pull/497)

### Documentation

### Bug fixes

* Fix CI issues running python-cov with MPI.
  [(#535)](https://github.com/PennyLaneAI/pennylane-lightning/pull/535)

* Re-add support for `pip install pennylane-lightning[gpu]`.
  [(#515)](https://github.com/PennyLaneAI/pennylane-lightning/pull/515)

* Switch most Lightning-Qubit default kernels to `LM`. Add `LM::multiQubitOp` tests, failing when targeting out-of-order wires clustered close to `num_qubits-1`. Fix the `LM::multiQubitOp` kernel implementation by introducing a generic `revWireParity` routine and replacing the `bitswap`-based implementation. Mimic the changes fixing the corresponding `multiQubitOp` and `expval` functors in Lightning-Kokkos.
  [(#511)](https://github.com/PennyLaneAI/pennylane-lightning/pull/511)

* Fix RTD builds by removing unsupported `system_packages` configuration option.
  [(#491)](https://github.com/PennyLaneAI/pennylane-lightning/pull/491)

### Contributors

This release contains contributions from (in alphabetical order):

Ali Asadi, Amintor Dusko, Vincent Michaud-Rioux, Lee J. O'Riordan, Shuli Shu

---

# Release 0.32.0

### New features since last release

* The `lightning.kokkos` backend supports Nvidia GPU execution (with Kokkos v4 and CUDA v12).
  [(#477)](https://github.com/PennyLaneAI/pennylane-lightning/pull/477)

* Complete overhaul of repository structure to facilitates integration of multiple backends. Refactoring efforts we directed to improve development performance, code reuse and decrease overall overhead to propagate changes through backends. New C++ modular build strategy allows for faster test builds restricted to a module. Update CI/CD actions concurrency strategy. Change minimal Python version to 3.9.
  [(#472)] (https://github.com/PennyLaneAI/pennylane-lightning/pull/472)

* Wheels are built with native support for sparse Hamiltonians.
  [(#470)] (https://github.com/PennyLaneAI/pennylane-lightning/pull/470)

* Add native support to sparse Hamiltonians in the absence of Kokkos & Kokkos-kernels.
  [(#465)] (https://github.com/PennyLaneAI/pennylane-lightning/pull/465)

### Breaking changes

* Rename `QubitStateVector` to `StatePrep` in the `LightningQubit` and `LightningKokkos` classes.
  [(#486)](https://github.com/PennyLaneAI/pennylane-lightning/pull/486)

* Modify `adjointJacobian` methods to accept a (maybe unused) reference `StateVectorT`, allowing device-backed simulators to directly access state vector data for adjoint differentiation instead of copying it back-and-forth into `JacobianData` (host memory).
  [(#477)](https://github.com/PennyLaneAI/pennylane-lightning/pull/477)

### Improvements

* Refactor LKokkos `Measurements` class to use (fast) specialized functors whenever possible.
  [(#481)] (https://github.com/PennyLaneAI/pennylane-lightning/pull/481)

* Merge Lightning Qubit and Lightning Kokkos backends in the new repository.
  [(#472)] (https://github.com/PennyLaneAI/pennylane-lightning/pull/472)

* Integrated new unified docs for Lightning Kokkos and Lightning Qubit packages.
  [(#473)] (https://github.com/PennyLaneAI/pennylane-lightning/pull/473)

### Documentation

### Bug fixes

* Ensure PennyLane has an `active_return` attribute before calling it.
 [(#483)] (https://github.com/PennyLaneAI/pennylane-lightning/pull/483)

* Do no import `sqrt2_v` from `<numbers>` in `Util.hpp` to resolve issue with Lightning-GPU builds.
  [(#479)](https://github.com/PennyLaneAI/pennylane-lightning/pull/479)

* Update the CMake internal references to enable sub-project compilation with affecting the parent package.
  [(#478)](https://github.com/PennyLaneAI/pennylane-lightning/pull/478)

* `apply` no longer mutates the inputted list of operations.
  [(#474)](https://github.com/PennyLaneAI/pennylane-lightning/pull/474)

### Contributors

This release contains contributions from (in alphabetical order):

Amintor Dusko, Christina Lee, Vincent Michaud-Rioux, Lee J. O'Riordan

---

# Release 0.31.0

### New features since last release

* Update Kokkos support to 4.0.01.
  [(#439)] (https://github.com/PennyLaneAI/pennylane-lightning/pull/439)

### Breaking changes

* Update tests to be compliant with PennyLane v0.31.0 development changes and deprecations.
  [(#448)](https://github.com/PennyLaneAI/pennylane-lightning/pull/448)

### Improvements

* Remove logic from `setup.py` and transfer paths and env variable definitions into workflow files.
  [(#450)](https://github.com/PennyLaneAI/pennylane-lightning/pull/450)

* Detect MKL or CBLAS if `ENABLE_BLAS=ON` making sure that BLAS is linked as expected.
  [(#449)](https://github.com/PennyLaneAI/pennylane-lightning/pull/449)

### Documentation

* Fix LightningQubit class parameter documentation.
  [(#456)](https://github.com/PennyLaneAI/pennylane-lightning/pull/456)

### Bug fixes

* Ensure cross-platform wheels continue to build with updates in git safety checks.
  [(#452)](https://github.com/PennyLaneAI/pennylane-lightning/pull/452)

* Fixing Python version bug introduce in [(#450)](https://github.com/PennyLaneAI/pennylane-lightning/pull/450)
  when `Python_EXECUTABLE` was removed from `setup.py`.
  [(#461)](https://github.com/PennyLaneAI/pennylane-lightning/pull/461)

* Ensure aligned allocator definition works with C++20 compilers.
  [(#438)](https://github.com/PennyLaneAI/pennylane-lightning/pull/438)

* Prevent multiple threads from calling `Kokkos::initialize` or `Kokkos::finalize`.
  [(#439)](https://github.com/PennyLaneAI/pennylane-lightning/pull/439)

### Contributors

This release contains contributions from (in alphabetical order):

Vincent Michaud-Rioux, Lee J. O'Riordan, Chae-Yeun Park

---

# Release 0.30.0

### New features since last release

* Add MCMC sampler.
  [(#384)] (https://github.com/PennyLaneAI/pennylane-lightning/pull/384)

* Serialize PennyLane's arithmetic operators when they are used as observables
  that are expressed in the Pauli basis.
  [(#424)](https://github.com/PennyLaneAI/pennylane-lightning/pull/424)

### Breaking changes

* Lightning now works with the new return types specification that is now default in PennyLane.
  See [the PennyLane `qml.enable_return`](https://docs.pennylane.ai/en/stable/code/api/pennylane.enable_return.html?highlight=enable_return) documentation for more information on this change.
  [(#427)](https://github.com/PennyLaneAI/pennylane-lightning/pull/427)

Instead of creating potentially ragged numpy array, devices and `QNode`'s now return an object of the same type as that
returned by the quantum function.

```
>>> dev = qml.device('lightning.qubit', wires=1)
>>> @qml.qnode(dev, diff_method="adjoint")
... def circuit(x):
...     qml.RX(x, wires=0)
...     return qml.expval(qml.PauliY(0)), qml.expval(qml.PauliZ(0))
>>> x = qml.numpy.array(0.5)
>>> circuit(qml.numpy.array(0.5))
(array(-0.47942554), array(0.87758256))
```

Interfaces like Jax or Torch handle tuple outputs without issues:

```
>>> jax.jacobian(circuit)(jax.numpy.array(0.5))
(Array(-0.87758255, dtype=float32, weak_type=True),
Array(-0.47942555, dtype=float32, weak_type=True))
```

Autograd cannot differentiate an output tuple, so results must be converted to an array before
use with `qml.jacobian`:

```
>>> qml.jacobian(lambda y: qml.numpy.array(circuit(y)))(x)
array([-0.87758256, -0.47942554])
```

Alternatively, the quantum function itself can return a numpy array of measurements:

```
>>> dev = qml.device('lightning.qubit', wires=1)
>>> @qml.qnode(dev, diff_method="adjoint")
>>> def circuit2(x):
...     qml.RX(x, wires=0)
...     return np.array([qml.expval(qml.PauliY(0)), qml.expval(qml.PauliZ(0))])
>>> qml.jacobian(circuit2)(np.array(0.5))
array([-0.87758256, -0.47942554])
```

### Improvements

* Remove deprecated `set-output` commands from workflow files.
  [(#437)](https://github.com/PennyLaneAI/pennylane-lightning/pull/437)

* Lightning wheels are now checked with `twine check` post-creation for PyPI compatibility.
  [(#430)](https://github.com/PennyLaneAI/pennylane-lightning/pull/430)

* Lightning has been made compatible with the change in return types specification.
  [(#427)](https://github.com/PennyLaneAI/pennylane-lightning/pull/427)

* Lightning is compatible with clang-tidy version 16.
  [(#429)](https://github.com/PennyLaneAI/pennylane-lightning/pull/429)

### Contributors

This release contains contributions from (in alphabetical order):

Christina Lee, Vincent Michaud-Rioux, Lee James O'Riordan, Chae-Yeun Park, Matthew Silverman

---

# Release 0.29.0

### Improvements

* Remove runtime dependency on ninja build system.
  [(#414)](https://github.com/PennyLaneAI/pennylane-lightning/pull/414)

* Allow better integration and installation support with CMake targeted binary builds.
  [(#403)](https://github.com/PennyLaneAI/pennylane-lightning/pull/403)

* Remove explicit Numpy and Scipy requirements.
  [(#412)](https://github.com/PennyLaneAI/pennylane-lightning/pull/412)

* Get `llvm` installation root from the environment variable `LLVM_ROOT_DIR` (or fallback to `brew`).
  [(#413)](https://github.com/PennyLaneAI/pennylane-lightning/pull/413)

* Update AVX2/512 kernel infrastructure for additional gate/generator operations.
  [(#404)](https://github.com/PennyLaneAI/pennylane-lightning/pull/404)

* Remove unnecessary lines for resolving CodeCov issue.
  [(#415)](https://github.com/PennyLaneAI/pennylane-lightning/pull/415)

* Add more AVX2/512 gate operations.
  [(#393)](https://github.com/PennyLaneAI/pennylane-lightning/pull/393)

### Documentation

### Bug fixes

* Ensure error raised when asking for out of order marginal probabilities. Prevents the return of incorrect results.
  [(#416)](https://github.com/PennyLaneAI/pennylane-lightning/pull/416)

* Fix Github shields in README.
  [(#402)](https://github.com/PennyLaneAI/pennylane-lightning/pull/402)

### Contributors

Amintor Dusko, Vincent Michaud-Rioux, Lee James O'Riordan, Chae-Yeun Park

---

# Release 0.28.2

### Bug fixes

* Fix Python module versioning for Linux wheels.
  [(#408)](https://github.com/PennyLaneAI/pennylane-lightning/pull/408)

### Contributors

This release contains contributions from (in alphabetical order):

Amintor Dusko, Shuli Shu, Trevor Vincent

---

# Release 0.28.1

### Bug fixes

* Fix Pybind11 module versioning and locations for Windows wheels.
  [(#400)](https://github.com/PennyLaneAI/pennylane-lightning/pull/400)

### Contributors

This release contains contributions from (in alphabetical order):

Lee J. O'Riordan

---

# Release 0.28.0

### Breaking changes

* Deprecate support for Python 3.7.
  [(#391)](https://github.com/PennyLaneAI/pennylane-lightning/pull/391)

### Improvements

* Improve Lightning package structure for external use as a C++ library.
  [(#369)](https://github.com/PennyLaneAI/pennylane-lightning/pull/369)

* Improve the stopping condition method.
  [(#386)](https://github.com/PennyLaneAI/pennylane-lightning/pull/386)

### Bug fixes

- Pin CMake to 3.24.x in wheel-builder to avoid Python not found error in CMake 3.25, when building wheels for PennyLane-Lightning-GPU.
  [(#387)](https://github.com/PennyLaneAI/pennylane-lightning/pull/387)

### Contributors

This release contains contributions from (in alphabetical order):

Amintor Dusko, Lee J. O'Riordan

---

# Release 0.27.0

### New features since last release

* Enable building of Python 3.11 wheels and upgrade Python on CI/CD workflows to 3.8.
  [(#381)](https://github.com/PennyLaneAI/pennylane-lightning/pull/381)

### Breaking changes

### Improvements

* Update clang-tools version in Github workflows.
  [(#351)](https://github.com/PennyLaneAI/pennylane-lightning/pull/351)

* Improve tests and checks CI/CD pipelines.
  [(#353)](https://github.com/PennyLaneAI/pennylane-lightning/pull/353)

* Implement 3 Qubits gates (CSWAP & Toffoli) & 4 Qubits gates (DoubleExcitation, DoubleExcitationMinus, DoubleExcitationPlus) in LM manner.
  [(#362)](https://github.com/PennyLaneAI/pennylane-lightning/pull/362)

* Upgrade Kokkos and Kokkos Kernels to 3.7.00, and improve sparse matrix-vector multiplication performance and memory usage.
  [(#361)](https://github.com/PennyLaneAI/pennylane-lightning/pull/361)

* Update Linux (ubuntu-latest) architecture x86_64 wheel-builder from GCC 10.x to GCC 11.x.
  [(#373)](https://github.com/PennyLaneAI/pennylane-lightning/pull/373)

* Update gcc and g++ 10.x to 11.x in CI tests. This update brings improved support for newer C++ features.
  [(#370)](https://github.com/PennyLaneAI/pennylane-lightning/pull/370)

* Change Lightning to inherit from QubitDevice instead of DefaultQubit.
  [(#365)](https://github.com/PennyLaneAI/pennylane-lightning/pull/365)

### Documentation

### Bug fixes

* Use mutex when accessing cache in KernelMap.
  [(#382)](https://github.com/PennyLaneAI/pennylane-lightning/pull/382)

### Contributors

This release contains contributions from (in alphabetical order):

Amintor Dusko, Chae-Yeun Park, Monit Sharma, Shuli Shu

---

# Release 0.26.1

### Bug fixes

* Fixes the transposition method used in the probability calculation.
  [(#377)](https://github.com/PennyLaneAI/pennylane-lightning/pull/377)

### Contributor

Amintor Dusko

---
# Release 0.26.0

### Improvements

* Introduces requirements-dev.txt and improves dockerfile.
  [(#330)](https://github.com/PennyLaneAI/pennylane-lightning/pull/330)

* Support `expval` for a Hamiltonian.
  [(#333)](https://github.com/PennyLaneAI/pennylane-lightning/pull/333)

* Implements caching for Kokkos installation.
  [(#316)](https://github.com/PennyLaneAI/pennylane-lightning/pull/316)

* Supports measurements of operator arithmetic classes such as `Sum`, `Prod`,
  and `SProd` by deferring handling of them to `DefaultQubit`.
  [(#349)](https://github.com/PennyLaneAI/pennylane-lightning/pull/349)

```
@qml.qnode(qml.device('lightning.qubit', wires=2))
def circuit():
    obs = qml.s_prod(2.1, qml.PauliZ(0)) + qml.op_sum(qml.PauliX(0), qml.PauliZ(1))
    return qml.expval(obs)
```

### Bug fixes

* Test updates to reflect new measurement error messages.
  [(#334)](https://github.com/PennyLaneAI/pennylane-lightning/pull/334)

* Updates to the release tagger to fix incompatibilities with RTD.
  [(#344)](https://github.com/PennyLaneAI/pennylane-lightning/pull/344)

* Update cancel-workflow-action and bot credentials.
  [(#345)](https://github.com/PennyLaneAI/pennylane-lightning/pull/345)

### Contributors

This release contains contributions from (in alphabetical order):

Amintor Dusko, Christina Lee, Lee J. O'Riordan, Chae-Yeun Park

---

# Release 0.25.0

### New features since last release

### Breaking changes

* We explicitly disable support for PennyLane's parameter broadcasting.
[#317](https://github.com/PennyLaneAI/pennylane-lightning/pull/317)

* We explicitly remove support for PennyLane's `Sum`, `SProd` and `Prod`
  as observables.
  [(#326)](https://github.com/PennyLaneAI/pennylane-lightning/pull/326)

### Improvements

* CI builders use a reduced set of resources and redundant tests for PRs.
  [(#319)](https://github.com/PennyLaneAI/pennylane-lightning/pull/319)

* Parallelize wheel-builds where applicable.
  [(#314)](https://github.com/PennyLaneAI/pennylane-lightning/pull/314)

* AVX2/512 kernels are now available on Linux/MacOS with x86-64 architecture.
  [(#313)](https://github.com/PennyLaneAI/pennylane-lightning/pull/313)

### Documentation

* Updated ReadTheDocs runner version from Ubuntu 20.04 to 22.04
  [(#327)](https://github.com/PennyLaneAI/pennylane-lightning/pull/327)

### Bug fixes

* Test updates to reflect new additions to PennyLane.
  [(#318)](https://github.com/PennyLaneAI/pennylane-lightning/pull/318)

### Contributors

This release contains contributions from (in alphabetical order):

Amintor Dusko, Christina Lee, Rashid N H M, Lee J. O'Riordan, Chae-Yeun Park

---

# Release 0.24.0

### New features since last release

* Add `SingleExcitation` and `DoubleExcitation` qchem gates and generators.
  [(#289)](https://github.com/PennyLaneAI/pennylane-lightning/pull/289)

* Add a new dispatch mechanism for future kernels.
  [(#291)](https://github.com/PennyLaneAI/pennylane-lightning/pull/291)

* Add `IsingXY` gate operation.
  [(#303)](https://github.com/PennyLaneAI/pennylane-lightning/pull/303)

* Support `qml.state()` in vjp and Hamiltonian in adjoint jacobian.
  [(#294)](https://github.com/PennyLaneAI/pennylane-lightning/pull/294)

### Breaking changes

* Codebase is now moving to C++20. The default compiler for Linux is now GCC10.
  [(#295)](https://github.com/PennyLaneAI/pennylane-lightning/pull/295)

* Minimum macOS version is changed to 10.15 (Catalina).
  [(#295)](https://github.com/PennyLaneAI/pennylane-lightning/pull/295)

### Improvements

* Split matrix operations, refactor dispatch mechanisms, and add a benchmark suits.
  [(#274)](https://github.com/PennyLaneAI/pennylane-lightning/pull/274)

* Add native support for the calculation of sparse Hamiltonians' expectation values.
Sparse operations are offloaded to [Kokkos](https://github.com/kokkos/kokkos) and
[Kokkos-Kernels](https://github.com/kokkos/kokkos-kernels).
  [(#283)](https://github.com/PennyLaneAI/pennylane-lightning/pull/283)

* Device `lightning.qubit` now accepts a datatype for a statevector.
  [(#290)](https://github.com/PennyLaneAI/pennylane-lightning/pull/290)

```python
dev1 = qml.device('lightning.qubit', wires=4, c_dtype=np.complex64) # for single precision
dev2 = qml.device('lightning.qubit', wires=4, c_dtype=np.complex128) # for double precision
```

### Documentation

* Use the centralized [Xanadu Sphinx Theme](https://github.com/XanaduAI/xanadu-sphinx-theme)
  to style the Sphinx documentation.
  [(#287)](https://github.com/PennyLaneAI/pennylane-lightning/pull/287)

### Bug fixes

* Fix the issue with using available `clang-format` version in format.
  [(#288)](https://github.com/PennyLaneAI/pennylane-lightning/pull/288)

* Fix a bug in the generator of `DoubleExcitationPlus`.
  [(#298)](https://github.com/PennyLaneAI/pennylane-lightning/pull/298)

### Contributors

This release contains contributions from (in alphabetical order):

Mikhail Andrenkov, Ali Asadi, Amintor Dusko, Lee James O'Riordan, Chae-Yeun Park, and Shuli Shu

---

# Release 0.23.0

### New features since last release

* Add `generate_samples()` to lightning.
  [(#247)](https://github.com/PennyLaneAI/pennylane-lightning/pull/247)

* Add Lightning GBenchmark Suite.
  [(#249)](https://github.com/PennyLaneAI/pennylane-lightning/pull/249)

* Support runtime and compile information.
  [(#253)](https://github.com/PennyLaneAI/pennylane-lightning/pull/253)

### Improvements

* Add `ENABLE_BLAS` build to CI checks.
  [(#249)](https://github.com/PennyLaneAI/pennylane-lightning/pull/249)

* Add more `clang-tidy` checks and kernel tests.
  [(#253)](https://github.com/PennyLaneAI/pennylane-lightning/pull/253)

* Add C++ code coverage to CI.
  [(#265)](https://github.com/PennyLaneAI/pennylane-lightning/pull/265)

* Skip over identity operations in `"lightning.qubit"`.
  [(#268)](https://github.com/PennyLaneAI/pennylane-lightning/pull/268)

### Bug fixes

* Update tests to remove `JacobianTape`.
  [(#260)](https://github.com/PennyLaneAI/pennylane-lightning/pull/260)

* Fix tests for MSVC.
  [(#264)](https://github.com/PennyLaneAI/pennylane-lightning/pull/264)

* Fix `#include <cpuid.h>` for PPC and AArch64 in Linux.
  [(#266)](https://github.com/PennyLaneAI/pennylane-lightning/pull/266)

* Remove deprecated tape execution methods.
  [(#270)](https://github.com/PennyLaneAI/pennylane-lightning/pull/270)

* Update `qml.probs` in `test_measures.py`.
  [(#280)](https://github.com/PennyLaneAI/pennylane-lightning/pull/280)

### Contributors

This release contains contributions from (in alphabetical order):

Ali Asadi, Chae-Yeun Park, Lee James O'Riordan, and Trevor Vincent

---

# Release 0.22.1

### Bug fixes

* Ensure `Identity ` kernel is registered to C++ dispatcher.
  [(#275)](https://github.com/PennyLaneAI/pennylane-lightning/pull/275)

---

# Release 0.22.0

### New features since last release

* Add Docker support.
  [(#234)](https://github.com/PennyLaneAI/pennylane-lightning/pull/234)

### Improvements

* Update quantum tapes serialization and Python tests.
  [(#239)](https://github.com/PennyLaneAI/pennylane-lightning/pull/239)

* Clang-tidy is now enabled for both tests and examples builds under Github Actions.
  [(#237)](https://github.com/PennyLaneAI/pennylane-lightning/pull/237)

* The return type of `StateVectorBase` data is now derived-class defined.
  [(#237)](https://github.com/PennyLaneAI/pennylane-lightning/pull/237)

* Update adjointJacobian and VJP methods.
  [(#222)](https://github.com/PennyLaneAI/pennylane-lightning/pull/222)

* Set GitHub workflow to upload wheels to Test PyPI.
  [(#220)](https://github.com/PennyLaneAI/pennylane-lightning/pull/220)

* Finalize the new kernel implementation.
  [(#212)](https://github.com/PennyLaneAI/pennylane-lightning/pull/212)

### Documentation

* Use of batching with OpenMP threads is documented.
  [(#221)](https://github.com/PennyLaneAI/pennylane-lightning/pull/221)

### Bug fixes

* Fix for OOM errors when using adjoint with large numbers of observables.
  [(#221)](https://github.com/PennyLaneAI/pennylane-lightning/pull/221)

* Add virtual destructor to C++ state-vector classes.
  [(#200)](https://github.com/PennyLaneAI/pennylane-lightning/pull/200)

* Fix a bug in Python tests with operations' `matrix` calls.
  [(#238)](https://github.com/PennyLaneAI/pennylane-lightning/pull/238)

* Refactor utility header and fix a bug in linear algebra function with CBLAS.
  [(#228)](https://github.com/PennyLaneAI/pennylane-lightning/pull/228)

### Contributors

This release contains contributions from (in alphabetical order):

Ali Asadi, Chae-Yeun Park, Lee James O'Riordan

---

# Release 0.21.0

### New features since last release

* Add C++ only benchmark for a given list of gates.
  [(#199)](https://github.com/PennyLaneAI/pennylane-lightning/pull/199)

* Wheel-build support for Python 3.10.
  [(#186)](https://github.com/PennyLaneAI/pennylane-lightning/pull/186)

* C++ support for probability, expectation value and variance calculations.
  [(#185)](https://github.com/PennyLaneAI/pennylane-lightning/pull/185)

* Add bindings to C++ expval, var, probs.
  [(#214)](https://github.com/PennyLaneAI/pennylane-lightning/pull/214)

### Improvements

* `setup.py` adds debug only when --debug is given
  [(#208)](https://github.com/PennyLaneAI/pennylane-lightning/pull/208)

* Add new highly-performant C++ kernels for quantum gates.
  [(#202)](https://github.com/PennyLaneAI/pennylane-lightning/pull/202)

The new kernels significantly improve the runtime performance of PennyLane-Lightning
for both differentiable and non-differentiable workflows. Here is an example workflow
using the adjoint differentiation method with a circuit of 5 strongly entangling layers:

```python
import pennylane as qml
from pennylane import numpy as np
from pennylane.templates.layers import StronglyEntanglingLayers
from numpy.random import random
np.random.seed(42)
n_layers = 5
n_wires = 6
dev = qml.device("lightning.qubit", wires=n_wires)

@qml.qnode(dev, diff_method="adjoint")
def circuit(weights):
    StronglyEntanglingLayers(weights, wires=list(range(n_wires)))
    return [qml.expval(qml.PauliZ(i)) for i in range(n_wires)]

init_weights = np.random.random(StronglyEntanglingLayers.shape(n_layers=n_layers, n_wires=n_wires))
params = np.array(init_weights,requires_grad=True)
jac = qml.jacobian(circuit)(params)
```
The latest release shows improved performance on both single and multi-threaded evaluations!

<img src="https://raw.githubusercontent.com/PennyLaneAI/pennylane-lightning/v0.21.0-rc0/doc/_static/lightning_v20_v21_bm.png" width=50%/>

* Ensure debug info is built into dynamic libraries.
  [(#201)](https://github.com/PennyLaneAI/pennylane-lightning/pull/201)

### Documentation

* New guidelines on adding and benchmarking C++ kernels.
  [(#202)](https://github.com/PennyLaneAI/pennylane-lightning/pull/202)

### Bug fixes

* Update clang-format version
  [(#219)](https://github.com/PennyLaneAI/pennylane-lightning/pull/219)

* Fix failed tests on Windows.
  [(#218)](https://github.com/PennyLaneAI/pennylane-lightning/pull/218)

* Update clang-format version
  [(#219)](https://github.com/PennyLaneAI/pennylane-lightning/pull/219)

* Add virtual destructor to C++ state-vector classes.
  [(#200)](https://github.com/PennyLaneAI/pennylane-lightning/pull/200)

* Fix failed tests for the non-binary wheel.
  [(#213)](https://github.com/PennyLaneAI/pennylane-lightning/pull/213)

* Add virtual destructor to C++ state-vector classes.
  [(#200)](https://github.com/PennyLaneAI/pennylane-lightning/pull/200)

### Contributors

This release contains contributions from (in alphabetical order):

Ali Asadi, Amintor Dusko, Chae-Yeun Park, Lee James O'Riordan

---

# Release 0.20.1

### Bug fixes

* Fix missing header-files causing build errors in algorithms module.
  [(#193)](https://github.com/PennyLaneAI/pennylane-lightning/pull/193)

* Fix failed tests for the non-binary wheel.
  [(#191)](https://github.com/PennyLaneAI/pennylane-lightning/pull/191)

---
# Release 0.20.2

### Bug fixes

* Introduce CY kernel to Lightning to avoid issues with decomposition.
  [(#203)](https://github.com/PennyLaneAI/pennylane-lightning/pull/203)

### Contributors

This release contains contributions from (in alphabetical order):

Lee J. O'Riordan

# Release 0.20.1

### Bug fixes

* Fix missing header-files causing build errors in algorithms module.
  [(#193)](https://github.com/PennyLaneAI/pennylane-lightning/pull/193)

* Fix failed tests for the non-binary wheel.
  [(#191)](https://github.com/PennyLaneAI/pennylane-lightning/pull/191)

# Release 0.20.0

### New features since last release

* Add wheel-builder support for Python 3.10.
  [(#186)](https://github.com/PennyLaneAI/pennylane-lightning/pull/186)

* Add VJP support to PL-Lightning.
  [(#181)](https://github.com/PennyLaneAI/pennylane-lightning/pull/181)

* Add complex64 support in PL-Lightning.
  [(#177)](https://github.com/PennyLaneAI/pennylane-lightning/pull/177)

* Added examples folder containing aggregate gate performance test.
  [(#165)](https://github.com/PennyLaneAI/pennylane-lightning/pull/165)

### Breaking changes

### Improvements

* Update PL-Lightning to support new features in PL.
  [(#179)](https://github.com/PennyLaneAI/pennylane-lightning/pull/179)

### Documentation

* Lightning setup.py build process uses CMake.
  [(#176)](https://github.com/PennyLaneAI/pennylane-lightning/pull/176)

### Contributors

This release contains contributions from (in alphabetical order):

Ali Asadi, Chae-Yeun Park, Isidor Schoch, Lee James O'Riordan

---

# Release 0.19.0

* Add Cache-Friendly DOTC, GEMV, GEMM along with BLAS Support.
  [(#155)](https://github.com/PennyLaneAI/pennylane-lightning/pull/155)

### Improvements

* The performance of parametric gates has been improved.
  [(#157)](https://github.com/PennyLaneAI/pennylane-lightning/pull/157)

* AVX support is enabled for Linux users on Intel/AMD platforms.
  [(#157)](https://github.com/PennyLaneAI/pennylane-lightning/pull/157)

* PennyLane-Lightning has been updated to conform with clang-tidy
  recommendations for modernization, offering performance improvements across
  all use-cases.
  [(#153)](https://github.com/PennyLaneAI/pennylane-lightning/pull/153)

### Breaking changes

* Linux users on `x86_64` must have a CPU supporting AVX.
  [(#157)](https://github.com/PennyLaneAI/pennylane-lightning/pull/157)

### Bug fixes

* OpenMP built with Intel MacOS CI runners causes failures on M1 Macs. OpenMP is currently
  disabled in the built wheels until this can be resolved with Github Actions runners.
  [(#166)](https://github.com/PennyLaneAI/pennylane-lightning/pull/166)

### Contributors

This release contains contributions from (in alphabetical order):

Ali Asadi, Lee James O'Riordan

---

# Release 0.18.0

### New features since last release

* PennyLane-Lightning now provides a high-performance
  [adjoint Jacobian](http://arxiv.org/abs/2009.02823) method for differentiating quantum circuits.
  [(#136)](https://github.com/PennyLaneAI/pennylane-lightning/pull/136)

  The adjoint method operates after a forward pass by iteratively applying inverse gates to scan
  backwards through the circuit. The method is already available in PennyLane's
  `default.qubit` device, but the version provided by `lightning.qubit` integrates with the C++
  backend and is more performant, as shown in the plot below:

  <img src="https://raw.githubusercontent.com/PennyLaneAI/pennylane-lightning/master/doc/_static/lightning_adjoint.png" width=70%/>

  The plot compares the average runtime of `lightning.qubit` and `default.qubit` for calculating the
  Jacobian of a circuit using the adjoint method for a range of qubit numbers. The circuit
  consists of ten `BasicEntanglerLayers` with a `PauliZ` expectation value calculated on each wire,
  repeated over ten runs. We see that `lightning.qubit` provides a speedup of around two to eight
  times, depending on the number of qubits.

  The adjoint method can be accessed using the standard interface. Consider the following circuit:

  ```python
  import pennylane as qml

  wires = 3
  layers = 2
  dev = qml.device("lightning.qubit", wires=wires)

  @qml.qnode(dev, diff_method="adjoint")
  def circuit(weights):
      qml.templates.StronglyEntanglingLayers(weights, wires=range(wires))
      return qml.expval(qml.PauliZ(0))

  weights = qml.init.strong_ent_layers_normal(layers, wires, seed=1967)
  ```

  The circuit can be executed and its gradient calculated using:

    ```pycon
  >>> print(f"Circuit evaluated: {circuit(weights)}")
  Circuit evaluated: 0.9801286266677633
  >>> print(f"Circuit gradient:\n{qml.grad(circuit)(weights)}")
  Circuit gradient:
  [[[-1.11022302e-16 -1.63051504e-01 -4.14810501e-04]
    [ 1.11022302e-16 -1.50136528e-04 -1.77922957e-04]
    [ 0.00000000e+00 -3.92874550e-02  8.14523075e-05]]

   [[-1.14472273e-04  3.85963953e-02  0.00000000e+00]
    [-5.76791765e-05 -9.78478343e-02  0.00000000e+00]
    [-5.55111512e-17  0.00000000e+00 -1.11022302e-16]]]
  ```

* PennyLane-Lightning now supports all of the operations and observables of `default.qubit`.
  [(#124)](https://github.com/PennyLaneAI/pennylane-lightning/pull/124)

### Improvements

* A new state-vector class `StateVectorManaged` was added, enabling memory use to be bound to
  statevector lifetime.
  [(#136)](https://github.com/PennyLaneAI/pennylane-lightning/pull/136)

* The repository now has a well-defined component hierarchy, allowing each indepedent unit to be
  compiled and linked separately.
  [(#136)](https://github.com/PennyLaneAI/pennylane-lightning/pull/136)

* PennyLane-Lightning can now be installed without compiling its C++ binaries and will fall back
  to using the `default.qubit` implementation. Skipping compilation is achieved by setting the
  `SKIP_COMPILATION` environment variable, e.g., Linux/MacOS: `export SKIP_COMPILATION=True`,
  Windows: `set SKIP_COMPILATION=True`. This feature is intended for building a pure-Python wheel of
  PennyLane-Lightning as a backup for platforms without a dedicated wheel.
  [(#129)](https://github.com/PennyLaneAI/pennylane-lightning/pull/129)

* The C++-backed Python bound methods can now be directly called with wires and supplied parameters.
  [(#125)](https://github.com/PennyLaneAI/pennylane-lightning/pull/125)

* Lightning supports arbitrary unitary and non-unitary gate-calls from Python to C++ layer.
  [(#121)](https://github.com/PennyLaneAI/pennylane-lightning/pull/121)

### Documentation

* Added preliminary architecture diagram for package.
  [(#131)](https://github.com/PennyLaneAI/pennylane-lightning/pull/131)

* C++ API built as part of docs generation.
  [(#131)](https://github.com/PennyLaneAI/pennylane-lightning/pull/131)

### Breaking changes

* Wheels for MacOS <= 10.13 will no longer be provided due to XCode SDK C++17 support requirements.
  [(#149)](https://github.com/PennyLaneAI/pennylane-lightning/pull/149)

### Bug fixes

* An indexing error in the CRY gate is fixed. [(#136)](https://github.com/PennyLaneAI/pennylane-lightning/pull/136)

* Column-major data in numpy is now correctly converted to row-major upon pass to the C++ layer.
  [(#126)](https://github.com/PennyLaneAI/pennylane-lightning/pull/126)

### Contributors

This release contains contributions from (in alphabetical order):

Thomas Bromley, Lee James O'Riordan

---

# Release 0.17.0

### New features

* C++ layer now supports float (32-bit) and double (64-bit) templated complex data.
  [(#113)](https://github.com/PennyLaneAI/pennylane-lightning/pull/113)

### Improvements

* The PennyLane device test suite is now included in coverage reports.
  [(#123)](https://github.com/PennyLaneAI/pennylane-lightning/pull/123)

* Static versions of jQuery and Bootstrap are no longer included in the CSS theme.
  [(#118)](https://github.com/PennyLaneAI/pennylane-lightning/pull/118)

* C++ tests have been ported to use Catch2 framework.
  [(#115)](https://github.com/PennyLaneAI/pennylane-lightning/pull/115)

* Testing now exists for both float and double precision methods in C++ layer.
  [(#113)](https://github.com/PennyLaneAI/pennylane-lightning/pull/113)
  [(#115)](https://github.com/PennyLaneAI/pennylane-lightning/pull/115)

* Compile-time utility methods with `constexpr` have been added.
  [(#113)](https://github.com/PennyLaneAI/pennylane-lightning/pull/113)

* Wheel-build support for ARM64 (Linux and MacOS) and PowerPC (Linux) added.
  [(#110)](https://github.com/PennyLaneAI/pennylane-lightning/pull/110)

* Add support for Controlled Phase Gate (`ControlledPhaseShift`).
  [(#114)](https://github.com/PennyLaneAI/pennylane-lightning/pull/114)

* Move changelog to `.github` and add a changelog reminder.
  [(#111)](https://github.com/PennyLaneAI/pennylane-lightning/pull/111)

* Adds CMake build system support.
  [(#104)](https://github.com/PennyLaneAI/pennylane-lightning/pull/104)


### Breaking changes

* Removes support for Python 3.6 and adds support for Python 3.9.
  [(#127)](https://github.com/PennyLaneAI/pennylane-lightning/pull/127)
  [(#128)](https://github.com/PennyLaneAI/pennylane-lightning/pull/128)

* Compilers with C++17 support are now required to build C++ module.
  [(#113)](https://github.com/PennyLaneAI/pennylane-lightning/pull/113)

* Gate classes have been removed with functionality added to StateVector class.
  [(#113)](https://github.com/PennyLaneAI/pennylane-lightning/pull/113)

* We are no longer building wheels for Python 3.6.
  [(#106)](https://github.com/PennyLaneAI/pennylane-lightning/pull/106)

### Bug fixes

* PowerPC wheel-builder now successfully compiles modules.
  [(#120)](https://github.com/PennyLaneAI/pennylane-lightning/pull/120)

### Documentation

* Added community guidelines.
  [(#109)](https://github.com/PennyLaneAI/pennylane-lightning/pull/109)

### Contributors

This release contains contributions from (in alphabetical order):

Ali Asadi, Christina Lee, Thomas Bromley, Lee James O'Riordan

---

# Release 0.15.1

### Bug fixes

* The PennyLane-Lightning binaries are now built with NumPy 1.19.5, to avoid ABI
  compatibility issues with the latest NumPy 1.20 release. See
  [the NumPy release notes](https://numpy.org/doc/stable/release/1.20.0-notes.html#size-of-np-ndarray-and-np-void-changed)
  for more details.
  [(#97)](https://github.com/PennyLaneAI/pennylane-lightning/pull/97)

### Contributors

This release contains contributions from (in alphabetical order):

Josh Izaac, Antal Száva

---

# Release 0.15.0

### Improvements

* For compatibility with PennyLane v0.15, the `analytic` keyword argument
  has been removed. Statistics can still be computed analytically by setting
  `shots=None`.
  [(#93)](https://github.com/PennyLaneAI/pennylane-lightning/pull/93)

* Inverse gates are now supported.
  [(#89)](https://github.com/PennyLaneAI/pennylane-lightning/pull/89)

* Add new lightweight backend with performance improvements.
  [(#57)](https://github.com/PennyLaneAI/pennylane-lightning/pull/57)

* Remove the previous Eigen-based backend.
  [(#67)](https://github.com/PennyLaneAI/pennylane-lightning/pull/67)

### Bug fixes

* Re-add dispatch table after fixing static initialisation order issue.
  [(#68)](https://github.com/PennyLaneAI/pennylane-lightning/pull/68)

### Contributors

This release contains contributions from (in alphabetical order):

Thomas Bromley, Theodor Isacsson, Christina Lee, Thomas Loke, Antal Száva.

---

# Release 0.14.1

### Bug fixes

* Fixes a bug where the `QNode` would swap `LightningQubit` to
  `DefaultQubitAutograd` on device execution due to the inherited
  `passthru_devices` entry of the `capabilities` dictionary.
  [(#61)](https://github.com/PennyLaneAI/pennylane-lightning/pull/61)

### Contributors

This release contains contributions from (in alphabetical order):

Antal Száva

---

# Release 0.14.0

### Improvements

* Extends support from 16 qubits to 50 qubits.
  [(#52)](https://github.com/PennyLaneAI/pennylane-lightning/pull/52)

### Bug fixes

* Updates applying basis state preparations to correspond to the
  changes in `DefaultQubit`.
  [(#55)](https://github.com/PennyLaneAI/pennylane-lightning/pull/55)

### Contributors

This release contains contributions from (in alphabetical order):

Thomas Loke, Tom Bromley, Josh Izaac, Antal Száva

---

# Release 0.12.0

### Bug fixes

* Updates capabilities dictionary to be compatible with core PennyLane
  [(#45)](https://github.com/PennyLaneAI/pennylane-lightning/pull/45)

* Fix install of Eigen for CI wheel building
  [(#44)](https://github.com/PennyLaneAI/pennylane-lightning/pull/44)

### Contributors

This release contains contributions from (in alphabetical order):

Tom Bromley, Josh Izaac, Antal Száva

---

# Release 0.11.0

Initial release.

This release contains contributions from (in alphabetical order):

Tom Bromley, Josh Izaac, Nathan Killoran, Antal Száva<|MERGE_RESOLUTION|>--- conflicted
+++ resolved
@@ -26,11 +26,7 @@
 
 This release contains contributions from (in alphabetical order):
 
-<<<<<<< HEAD
-Vincent Michaud-Rioux, Shuli Shu
-=======
-Amintor Dusko, Luis Alfredo Nuñez Meneses, Shuli Shu
->>>>>>> e4acf2e0
+Amintor Dusko, Luis Alfredo Nuñez Meneses, Vincent Michaud-Rioux, Shuli Shu
 
 ---
 
