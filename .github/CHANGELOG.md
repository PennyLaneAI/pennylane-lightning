--- conflicted
+++ resolved
@@ -39,11 +39,7 @@
 
 This release contains contributions from (in alphabetical order):
 
-<<<<<<< HEAD
-Ali Asadi, Amintor Dusko, Thomas Germain, Vincent Michaud-Rioux
-=======
 Ali Asadi, Amintor Dusko, Christina Lee, Vincent Michaud-Rioux, Mudit Pandey
->>>>>>> a3071d35
 
 ---
 
