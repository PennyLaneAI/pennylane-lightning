# Release 0.42.0-dev (development release)

<h3>New features since last release</h3>

<h3>Improvements 🛠</h3>

- Add native `MultiControlledX` support to Lightning-Tensor.
  [(#1169)](https://github.com/PennyLaneAI/pennylane-lightning/pull/1169)

- PennyLane-Lightning is compatible with JAX version 0.5.3+.
  [(#1152)](https://github.com/PennyLaneAI/pennylane-lightning/pull/1152)
  [(#1161)](https://github.com/PennyLaneAI/pennylane-lightning/pull/1161)

- Improve performance of computing expectation values of Pauli Sentences for `lightning.kokkos`.
  [(#1126)](https://github.com/PennyLaneAI/pennylane-lightning/pull/1126)

<h3>Breaking changes 💔</h3>

<h3>Deprecations 👋</h3>

<h3>Documentation 📝</h3>

- Added a header/banner image to the README (`README.rst`), as in the `pennylane` and `catalyst` repositories.
  Temporarily reverted this change as PyPI forbids the `.. raw::` directive for security reasons in `rst` files.
  This will be revisited in a future PR.
  [(#1139)](https://github.com/PennyLaneAI/pennylane-lightning/pull/1139)
  [(#1141)](https://github.com/PennyLaneAI/pennylane-lightning/pull/1141)

<h3>Bug fixes 🐛</h3>

- Fix multi-control one-wire target gates with arbitrary multi-control conditions support to Lightning-Tensor.
  [(#1169)](https://github.com/PennyLaneAI/pennylane-lightning/pull/1169)

- Only download JAX version 0.5.3 for non-X86 MacOS. 
  [(#1163)](https://github.com/PennyLaneAI/pennylane-lightning/pull/1163)

- Fix Docker build for Lighting-Kokkos with ROCM library for AMD GPUs.
  Updating ROCM from 5.7 to 6.2.4. 
  [(#1158)](https://github.com/PennyLaneAI/pennylane-lightning/pull/1158)

<h3>Internal changes ⚙️</h3>

- Update the Lightning build dependencies.
  [(#1168)](https://github.com/PennyLaneAI/pennylane-lightning/pull/1168)

- Use JAX version 0.6.0 for CI tests for latest version.
  [(#1161)](https://github.com/PennyLaneAI/pennylane-lightning/pull/1161)

- Use JAX version 0.4.28 for CI tests for stable version.
  [(#1160)](https://github.com/PennyLaneAI/pennylane-lightning/pull/1160)

- Bump `readthedocs` Github action runner to use Ubuntu-24.04.
  [(#1151)](https://github.com/PennyLaneAI/pennylane-lightning/pull/1151)

- The `LightningBaseStateVector`, `LightningBaseAdjointJacobian`, `LightningBaseMeasurements`, `LightningInterpreter` and `QuantumScriptSerializer` base classes now can be found at `pennylane_lightning.lightning_base`.

  The new `lightning_base` module further enables the relocation of core files from `pennylane_lightning/core/src/*` to `pennylane_lightning/core/*`.

  The license classifier and `project.license` as a TOML table are deprecated in favor of a SPDX license expression and removed in `pyproject.toml`.

  To speedup the recompilation of C++ source code, `ccache` is also added to `Makefile`.

  [(#1098)](https://github.com/PennyLaneAI/pennylane-lightning/pull/1098)

- All Catalyst plugins have been updated to be compatible with the next version of Catalyst (v0.12) with changes to the `QuantumDevice` interface.
  [(#1143)](https://github.com/PennyLaneAI/pennylane-lightning/pull/1143)
  [(#1147)](https://github.com/PennyLaneAI/pennylane-lightning/pull/1147)

- Updates for depending deprecations to `Observable`, `is_trainable`, and `AnyWires` in pennylane.
  [(#1138)](https://github.com/PennyLaneAI/pennylane-lightning/pull/1138)
  [(#1146)](https://github.com/PennyLaneAI/pennylane-lightning/pull/1146)

- Import custom PennyLane errors from `pennylane.exceptions` rather than top-level.
  [(#1122)](https://github.com/PennyLaneAI/pennylane-lightning/pull/1122)

- Merge the `v0.41.0-rc` branch to the master and bump version.
  [(#1132)](https://github.com/PennyLaneAI/pennylane-lightning/pull/1132)

- Added flags to all Codecov reports and a default carryforward flag for all flags.
  [(1144)](https://github.com/PennyLaneAI/pennylane-lightning/pull/1144)

- Updated the `clang-format` and `clang-tidy` versions to v20 for compatibility with Catalyst.
  [(#1153)](https://github.com/PennyLaneAI/pennylane-lightning/pull/1153)

- Bump `readthedocs` Github action runner to use Ubuntu-24.04.
  [(#1151)](https://github.com/PennyLaneAI/pennylane-lightning/pull/1151)

- Removed `max_workers` argument for `default.qubit` device in Python tests to reduce CI testing time.
  [(##1174)](https://github.com/PennyLaneAI/pennylane-lightning/pull/1174)

<h3>Contributors ✍️</h3>

This release contains contributions from (in alphabetical order):

Runor Agbaire,
Ali Asadi,
David Ittah,
Christina Lee,
Joseph Lee,
Mehrdad Malekmohammadi,
Anton Naim Ibrahim,
Luis Alfredo Nuñez Meneses,
Mudit Pandey,
Andrija Paurevic,
<<<<<<< HEAD
Shuli Shu,
=======
Marc Vandelle
>>>>>>> b6e5317d

---

# Release 0.41.1

<h3>Breaking changes 💔</h3>

- Build Catalyst Lightning plugins against Catalyst Runtime v0.11.0.
  [(#1148)](https://github.com/PennyLaneAI/pennylane-lightning/pull/1148)

<h3>Documentation 📝</h3>

- `pennylane.ai` search is enabled, so users are redirected to the PennyLane search page from the PennyLane-Lightning docs.
  [(#1135)](https://github.com/PennyLaneAI/pennylane-lightning/pull/1135)

- Fix doxygen doc builds for `AVXCommon::FuncReturn`.
  [(#1134)](https://github.com/PennyLaneAI/pennylane-lightning/pull/1134)

- Move the installation sections from `README.rst` to dedicated pages.
  [(#1131)](https://github.com/PennyLaneAI/pennylane-lightning/pull/1131)

<h3>Contributors ✍️</h3>

This release contains contributions from (in alphabetical order):

Ali Asadi,
Amintor Dusko,
Andrew Gardhouse,
Joseph Lee,
Anton Naim Ibrahim,
Luis Alfredo Nuñez Meneses

---

# Release 0.41.0

### New features since last release

* Add native support for `qml.PCPhase` for `lightning.qubit` and `lightning.gpu`.
  [(#1107)](https://github.com/PennyLaneAI/pennylane-lightning/pull/1107)

* Integrate sparse kernels into the Lightning-Qubit dynamic dispatcher, enhance the Python layers, and expand the testing process for dense and sparse operations.
  [(#1094)](https://github.com/PennyLaneAI/pennylane-lightning/pull/1094)

* Add `PSWAP` gate native implementation to PennyLane-Lightning devices.
  [(#1088)](https://github.com/PennyLaneAI/pennylane-lightning/pull/1088)

* Implement new C++ kernels for efficient in-place multiplication of sparse matrices to state vectors, supporting both controlled and non-controlled gates, and add comprehensive tests for this new functionality.
  [(#1085)](https://github.com/PennyLaneAI/pennylane-lightning/pull/1085)

* Add support for sparse `qml.QubitUnitary` gates for Lightning state-vector simulators.
  [(#1068)](https://github.com/PennyLaneAI/pennylane-lightning/pull/1068)

* Lightning devices support dynamically allocated wires (e.g. `qml.device("lightning.qubit")`).
  [(#1043)](https://github.com/PennyLaneAI/pennylane-lightning/pull/1043)

* Add support for Python 3.13 Lightning wheel builds.
  [(#1001)](https://github.com/PennyLaneAI/pennylane-lightning/pull/1001)

* Add native `SX` and `C(SX)` gates to all lightning devices.
  [(#731)](https://github.com/PennyLaneAI/pennylane-lightning/pull/731)

### Breaking changes

* Update the minimum required version of PennyLane to `v0.40.0`.
  [(#1033)](https://github.com/PennyLaneAI/pennylane-lightning/pull/1033)

### Improvements

* Install Pytorch 2.5.1 CPU in CIs and update `make python` command.
  [[#1118]](https://github.com/PennyLaneAI/pennylane-lightning/pull/1118)

* Update TF, Keras and Torch versions in the CIs based on PennyLane's pinned versions.
  [(#1112)](https://github.com/PennyLaneAI/pennylane-lightning/pull/1112)

* Build Lightning-GPU and Lightning-Tensor wheels against Python 3.10 and 3.13 on non-release PRs.
  [(#1112)](https://github.com/PennyLaneAI/pennylane-lightning/pull/1112)

* Use cuQuantum API for calculating expectation value of Pauli sentences in Lightning-GPU.
  [(#1104)](https://github.com/PennyLaneAI/pennylane-lightning/pull/1104)

* Update CIs to use `requirements-tests.txt` instead of `requirements-dev.txt`.
  [(#1105)](https://github.com/PennyLaneAI/pennylane-lightning/pull/1105)

* Hide internal C++ APIs in Lightning docs.
  [(#1096)](https://github.com/PennyLaneAI/pennylane-lightning/pull/1096)

* Implement the `jaxpr_jvp` method to compute the jvp of a jaxpr using `lightning.qubit`.
  This method currently only support the adjoint differentiation method.
  [(#1087)](https://github.com/PennyLaneAI/pennylane-lightning/pull/1087)
  [(#1106)](https://github.com/PennyLaneAI/pennylane-lightning/pull/1106)

* Modify `expval` of named operators in Lightning-Qubit for in-place computation of expectation value, to avoid creating an intermediate statevector
  [(#1079)] (https://github.com/PennyLaneAI/pennylane-lightning/pull/1079)
  [(#565)] (https://github.com/PennyLaneAI/pennylane-lightning/pull/565)

* Device (`"lightning.qubit"`, `"lightning.gpu"`, `"lightning.kokkos"`) pre-processing is now included in the execution pipeline when program capture is enabled.
  [(#1084)](https://github.com/PennyLaneAI/pennylane-lightning/pull/1084)

* Add semgrep/bandit security scanning for pull requests.
  [(#1100)](https://github.com/PennyLaneAI/pennylane-lightning/pull/1100)

* Hide anonymous namespaces in Lightning docs.
  [(#1097)](https://github.com/PennyLaneAI/pennylane-lightning/pull/1097)

* Expand test structure to efficiently handle sparse data.
  [(#1085)](https://github.com/PennyLaneAI/pennylane-lightning/pull/1085)

* Remove redundant `reset_state` calls for circuit execution when state vector is freshly initialized.
  [(#1076)](https://github.com/PennyLaneAI/pennylane-lightning/pull/1076)

* Introduce a generalized sparse gate selection system via the `_observable_is_sparse` method in the base measurement class, enabling future expansion for any number of sparse observables.
  [(#1068)](https://github.com/PennyLaneAI/pennylane-lightning/pull/1068)

* Optimize the copy of a input state-vector into Lightning-GPU.
  [(#1071)](https://github.com/PennyLaneAI/pennylane-lightning/pull/1071)

* Add new GitHub workflow to enable benchmarking within pull request.
  [(#1073)](https://github.com/PennyLaneAI/pennylane-lightning/pull/1073)

* Fix wheel naming in Docker builds for `setuptools v75.8.1` compatibility.
  [(#1075)](https://github.com/PennyLaneAI/pennylane-lightning/pull/1075)

* Use native C++ kernels for controlled-adjoint and adjoint-controlled of supported operations.
  [(#1063)](https://github.com/PennyLaneAI/pennylane-lightning/pull/1063)

* In Lightning-Tensor, allow `qml.MPSPrep` to accept an MPS with `len(MPS) = n_wires-1`.
  [(#1064)](https://github.com/PennyLaneAI/pennylane-lightning/pull/1064)

* Capture execution via `dev.eval_jaxpr` can now be used with `jax.jit` and `jax.vmap`.
  [(#1055)](https://github.com/PennyLaneAI/pennylane-lightning/pull/1055)

* Add an `execution_config` keyword argument to `LightningBase.eval_jaxpr` to accommodate a Device API change.
  [(#1067)](https://github.com/PennyLaneAI/pennylane-lightning/pull/1067)

* Remove the old device API references in the Lightning repo and test suite.
  [(#1057)](https://github.com/PennyLaneAI/pennylane-lightning/pull/1057)

* Update GPU workflow to use the new self-hosted GPU runner infrastructure.
  [(#1061)](https://github.com/PennyLaneAI/pennylane-lightning/pull/1061)

* Optimize MPO operation in `lightning.tensor`.
  [(#1054)](https://github.com/PennyLaneAI/pennylane-lightning/pull/1054)

* Update `qml.ControlledQubitUnitary` tests following the latest updates in PennyLane.
  [(#1047)](https://github.com/PennyLaneAI/pennylane-lightning/pull/1047)

* Remove unnecessary adjoint pytest skip for Lightning-Kokkos.
  [(#1048)](https://github.com/PennyLaneAI/pennylane-lightning/pull/1048)

* Add `isort` to the precommit hook.
   [(#1052)](https://github.com/PennyLaneAI/pennylane-lightning/pull/1052)

* Update source code to use `black` formatter 25.1.0.
  [(#1059)](https://github.com/PennyLaneAI/pennylane-lightning/pull/1059)

* Replace the type checking using the property `return_type` of `MeasurementProcess` with direct `isinstance` checks.
  [(#1044)](https://github.com/PennyLaneAI/pennylane-lightning/pull/1044)

* Update Lightning integration tests following the `gradient_kwargs` deprecation in Pennylane.
  [(#1045)](https://github.com/PennyLaneAI/pennylane-lightning/pull/1045)

* Update `qml.MultiControlledX` tests following the latest updates in PennyLane.
  [(#1040)](https://github.com/PennyLaneAI/pennylane-lightning/pull/1040)

* Merge the `v0.40.0-rc` branch to the master and bump version.
  [(#1038)](https://github.com/PennyLaneAI/pennylane-lightning/pull/1038)

* Reduce the number of shots in the PennyLane Python tests on CIs, from 20k to 10k.
  [(#1046)](https://github.com/PennyLaneAI/pennylane-lightning/pull/1046)

* Program transformed by `qml.defer_measurements` can be executed on `lightning.qubit`. Supports `ctrl` and `adjoint` with program capture in `lightning.qubit`.
  [(#1069)](https://github.com/PennyLaneAI/pennylane-lightning/pull/1069)

### Documentation

* Modify `CHANGELOG.md` to prepare it for release v0.41.0
  [(#1117)](https://github.com/PennyLaneAI/pennylane-lightning/pull/1117)

* Update install instructions for `lightning.gpu`.
  [(#1037)](https://github.com/PennyLaneAI/pennylane-lightning/pull/1037)

### Bug fixes

* Fix the issue with decomposing controlled `qml.SProd` and `qml.Exp` operations.
  [(#1120)](https://github.com/PennyLaneAI/pennylane-lightning/pull/1120)

* Fix the validation for all wires present after adding the extra wires from apply `mid_circuit_measurements`.
  [(#1119)](https://github.com/PennyLaneAI/pennylane-lightning/pull/1119)

* Fix the issue with pip installing PennyLane (and Lightning-Qubit) on Windows.
  [(#1116)](https://github.com/PennyLaneAI/pennylane-lightning/pull/1116)

* Fix the stable/stable issue with missing `pytest-split`.
  [(#1112)](https://github.com/PennyLaneAI/pennylane-lightning/pull/1112)

* Add missing GH workflow step id, python setup, and virtual environment for aarch64 cuda.
  [(#1113)](https://github.com/PennyLaneAI/pennylane-lightning/pull/1113)

* Fix the development wheel upload step for Python 3.13 by following the same syntax as for the other Python wheels.
  [(#1111)](https://github.com/PennyLaneAI/pennylane-lightning/pull/1111)

* Add a workflow to run `label-external-pull-request` to label pull requests from external forks.
  [(#1110)](https://github.com/PennyLaneAI/pennylane-lightning/pull/1110)

* Fix the `test_preprocess` test skip condition for `lightning.tensor`.
  [(#1092)](https://github.com/PennyLaneAI/pennylane-lightning/pull/1092)

* Fix measurements with empty wires and operators for statevectors with dynamically allocated wires.
  [(#1081)](https://github.com/PennyLaneAI/pennylane-lightning/pull/1081)

* Fix unit tests that were being skipped in `testApplyControlledPhaseShift`.
  [(#1083)](https://github.com/PennyLaneAI/pennylane-lightning/pull/1083)

* Fix Github CI for aarch64 cuda to clean up after runs.
  [(#1074)](https://github.com/PennyLaneAI/pennylane-lightning/pull/1074)

* Increase maximum time for aarch64-CUDA Github CI action.
  [(#1072)](https://github.com/PennyLaneAI/pennylane-lightning/pull/1072)

* Fix `SyntaxWarning` from `is` with a literal in Python tests.
  [(#1070)](https://github.com/PennyLaneAI/pennylane-lightning/pull/1070)

* Fix CI to collect Python code coverage for Lightning-Qubit and Lightning-Kokkos CPU.
  [(#1053)](https://github.com/PennyLaneAI/pennylane-lightning/pull/1053)

* Upgrade the version of QEMU image to fix AARCH64 wheel action.
  [(#1056)](https://github.com/PennyLaneAI/pennylane-lightning/pull/1056)

* Patch `MultiControlledX` tests to fix stable/latest failures after the v0.40.0 release.
  [(#1046)](https://github.com/PennyLaneAI/pennylane-lightning/pull/1046)

* Update Github CI to use Ubuntu 24 and remove `libopenblas-base` package.
  [(#1041)](https://github.com/PennyLaneAI/pennylane-lightning/pull/1041)

* Update the `eval_jaxpr` method to handle the new signatures for the `cond`, `while`, and `for` primitives.
  [(#1051)](https://github.com/PennyLaneAI/pennylane-lightning/pull/1051)

### Contributors

This release contains contributions from (in alphabetical order):

Runor Agbaire,
Catalina Albornoz,
Ali Asadi,
Saeed Bohloul,
Astral Cai,
Yushao Chen,
Amintor Dusko,
Pietropaolo Frisoni,
Christina Lee,
Joseph Lee,
Rashid N H M,
Luis Alfredo Nuñez Meneses,
Lee J. O'Riordan,
Mudit Pandey,
Andrija Paurevic,
Alex Preciado,
Shuli Shu,
Jake Zaia

---

# Release 0.40.0

### New features since last release

* Add Exact Tensor Network (TN) C++ backend to Lightning-Tensor.
  [(#977)](https://github.com/PennyLaneAI/pennylane-lightning/pull/977)

* Add native N-controlled generators and adjoint support to `lightning.gpu`'s single-GPU backend.
  [(#970)](https://github.com/PennyLaneAI/pennylane-lightning/pull/970)

* Add a Catalyst-specific wrapping class for Lightning-Qubit.
  [(#960)](https://github.com/PennyLaneAI/pennylane-lightning/pull/960)
  [(#999)](https://github.com/PennyLaneAI/pennylane-lightning/pull/999)

* Add native N-controlled gate/matrix operations and adjoint support to `lightning.kokkos`.
  [(#950)](https://github.com/PennyLaneAI/pennylane-lightning/pull/950)

* Add native N-controlled gates support to `lightning.gpu`'s single-GPU backend.
  [(#938)](https://github.com/PennyLaneAI/pennylane-lightning/pull/938)

### Breaking changes

* Remove all instances of the legacy operator arithmetic (the `Hamiltonian` and `Tensor` deprecated classes in PennyLane).
  [(#994)](https://github.com/PennyLaneAI/pennylane-lightning/pull/994)
  [(#997)](https://github.com/PennyLaneAI/pennylane-lightning/pull/997)

* Remove all instances of `qml.QubitStateVector` as deprecated in PennyLane.
  [(#985)](https://github.com/PennyLaneAI/pennylane-lightning/pull/985)

### Improvements

* Add CI wheels checks for `aarch64` wheels of Lightning-GPU and Lightning-Tensor.
  [(#1031)](https://github.com/PennyLaneAI/pennylane-lightning/pull/1031)

* Replace the `dummy_tensor_update` method with the `cutensornetStateCaptureMPS` API to ensure that applying gates is allowed after the `cutensornetStateCompute` call.
  [(#1028)](https://github.com/PennyLaneAI/pennylane-lightning/pull/1028)

* Add unit tests for measurement with shots for Lightning-Tensor (`method="tn"`).
  [(#1027)](https://github.com/PennyLaneAI/pennylane-lightning/pull/1027)

* Add CUDA dependencies to Lightning-GPU and Lightning-Tensor Python wheels.
  [(#1025)](https://github.com/PennyLaneAI/pennylane-lightning/pull/1025)

* Update the python layer UI of Lightning-Tensor.
  [(#1022)](https://github.com/PennyLaneAI/pennylane-lightning/pull/1022)

* Catalyst device interfaces support dynamic shots, and no longer parses the device init op's attribute dictionary for a static shots literal.
  [(#1017)](https://github.com/PennyLaneAI/pennylane-lightning/pull/1017)

* Update the logic for enabling `grad_on_execution` during device execution.
  [(#1016)](https://github.com/PennyLaneAI/pennylane-lightning/pull/1016)

* Reduce flaky test and increase test shots count.
  [(#1015)](https://github.com/PennyLaneAI/pennylane-lightning/pull/1015)

* Add Python bindings for Lightning-Tensor (Exact Tensor Network).
  [(#1014)](https://github.com/PennyLaneAI/pennylane-lightning/pull/1014)

* Reverse Lightning-Qubit generators vector insertion order.
  [(#1009)](https://github.com/PennyLaneAI/pennylane-lightning/pull/1009)

* Update Kokkos version support to 4.5.
  [(#1007)](https://github.com/PennyLaneAI/pennylane-lightning/pull/1007)

* Enable N-controlled gate and matrix support to `lightning.gpu` simulator for Catalyst.
  [(#1005)](https://github.com/PennyLaneAI/pennylane-lightning/pull/1005)

* Generalize seeding mechanism for all measurements.
  [(#1003)](https://github.com/PennyLaneAI/pennylane-lightning/pull/1003)

* `lightning.qubit`, `lightning.gpu`, and `lightning.kokkos` now define
  the `eval_jaxpr` method for integration with the experimental
  capture project.
  [(#1002)](https://github.com/PennyLaneAI/pennylane-lightning/pull/1002)

* Update Kokkos version support to 4.4.1 and enable Lightning-Kokkos[CUDA] C++ tests on CI.
  [(#1000)](https://github.com/PennyLaneAI/pennylane-lightning/pull/1000)

* Add C++ unit tests for Lightning-Tensor (Exact Tensor Network).
  [(#998)](https://github.com/PennyLaneAI/pennylane-lightning/pull/998)

* Add native BLAS support to the C++ layer via dynamic `scipy-openblas32` loading.
  [(#995)](https://github.com/PennyLaneAI/pennylane-lightning/pull/995)

* Update installation instruction for Lightning-GPU-MPI to explicitly ask users to add `path/to/libmpi.so` to the `LD_LIBRARY_PATH`. Update the runtime error message to ensure users know how to fix.
  [(#993)](https://github.com/PennyLaneAI/pennylane-lightning/pull/993)

* Update the Lightning TOML files for the devices to use the new schema for declaring device capabilities.
  [(#988)](https://github.com/PennyLaneAI/pennylane-lightning/pull/988)

* Optimize lightning.tensor by adding direct MPS sites data set with `qml.MPSPrep`.
  [(#983)](https://github.com/PennyLaneAI/pennylane-lightning/pull/983)

* Unify excitation gates memory layout to row-major for both Lightning-GPU and Lightning-Tensor.
  [(#959)](https://github.com/PennyLaneAI/pennylane-lightning/pull/959)

* Update the Lightning-Kokkos CUDA backend for compatibility with Catalyst.
  [(#942)](https://github.com/PennyLaneAI/pennylane-lightning/pull/942)

### Documentation

* Update and improve `README.rst` and documentations.
  [(#1035)](https://github.com/PennyLaneAI/pennylane-lightning/pull/1035)

* Add the exact tensor network to the `README.rst` and update link to `HIP`.
  [(#1034)](https://github.com/PennyLaneAI/pennylane-lightning/pull/1034)

* Add the exact tensor network to the Lightning-Tensor docs.
  [(#1021)](https://github.com/PennyLaneAI/pennylane-lightning/pull/1021)

* Update Lightning-Tensor installation docs and usage suggestions.
  [(#979)](https://github.com/PennyLaneAI/pennylane-lightning/pull/979)

### Bug fixes

* Fix Python CUDA dependencies by adding path to `nvidia/nvjitlink/lib` to RPATH.
  [(#1031)](https://github.com/PennyLaneAI/pennylane-lightning/pull/1031)

* Add `RTLD_NODELETE` flag to `dlopen` in order to mitigate the segfault issues for arm64-macos Catalyst support.
  [(#1030)](https://github.com/PennyLaneAI/pennylane-lightning/pull/1030)

* Set RPATH with `@loader_path` instead of `$ORIGIN` for macOS.
  [(#1029)](https://github.com/PennyLaneAI/pennylane-lightning/pull/1029)

* Update CUDA version to 12.4 for GPU tests on CI.
  [(#1023)](https://github.com/PennyLaneAI/pennylane-lightning/pull/1023)

* Pin `jax[cpu]==0.4.28` for compatibility with PennyLane and Catalyst.
  [(#1019)](https://github.com/PennyLaneAI/pennylane-lightning/pull/1019)

* Fix Lightning-Kokkos `[[maybe_unused]]` and `exp2` errors with hipcc.
  [(#1018)](https://github.com/PennyLaneAI/pennylane-lightning/pull/1018)

* Fix Lightning-Kokkos editable mode path.
  [(#1010)](https://github.com/PennyLaneAI/pennylane-lightning/pull/1010)

* Fix the missing `ninja` in Linux AARCH64 wheels recipe.
  [(#1007)](https://github.com/PennyLaneAI/pennylane-lightning/pull/1007)

* Fix version switch condition the GPU workflow tests for LGPU and LKokkos.
  [(#1006)](https://github.com/PennyLaneAI/pennylane-lightning/pull/1006)

* Fix issue with `lightning.gpu` Rot operation with adjoint.
  [(#1004)](https://github.com/PennyLaneAI/pennylane-lightning/pull/1004)

* Fix the Lightning-Kokkos[CUDA] C++ API `cudaFree` segfaults in `applyMatrix`.
  [(#1000)](https://github.com/PennyLaneAI/pennylane-lightning/pull/1000)

* Fix issue with adjoint-jacobian of adjoint ops.
  [(#996)](https://github.com/PennyLaneAI/pennylane-lightning/pull/996)

* Fix the `upload-pypi` token issues for Linux and MacOS (x86_64 & AARCH64) wheels.
  [(#989)](https://github.com/PennyLaneAI/pennylane-lightning/pull/989)

* Fix Pennylane dependency branch (`v0.39_rc0` to `master`).
  [(#984)](https://github.com/PennyLaneAI/pennylane-lightning/pull/984)

* Fix PTM stable latest. Removing FIXME patch for v0.39.
  [(#982)](https://github.com/PennyLaneAI/pennylane-lightning/pull/982)

### Contributors

This release contains contributions from (in alphabetical order):

Ali Asadi,
Astral Cai,
Amintor Dusko,
Christina Lee,
Joseph Lee,
Anton Naim Ibrahim,
Luis Alfredo Nuñez Meneses,
Mudit Pandey,
Andrija Paurevic,
Shuli Shu,
Raul Torres,
Haochen Paul Wang

---

# Release 0.39.0

### New features since last release

* Add support for out-of-order `qml.probs` in `lightning.gpu`.
  [(#941)](https://github.com/PennyLaneAI/pennylane-lightning/pull/941)

* Add mid-circuit measurements support to `lightning.gpu`'s single-GPU backend.
  [(#931)](https://github.com/PennyLaneAI/pennylane-lightning/pull/931)

* Integrate Lightning-GPU with Catalyst so that hybrid programs can be seamlessly QJIT-compiled and executed on this device following `pip install pennylane-lightning-gpu`.
  [(#928)](https://github.com/PennyLaneAI/pennylane-lightning/pull/928)

* Add `qml.Projector` observable support via diagonalization to Lightning-GPU.
  [(#894)](https://github.com/PennyLaneAI/pennylane-lightning/pull/894)

* Add 1-target wire controlled gate support to `lightning.tensor`. Note that `cutensornet` only supports 1-target wire controlled gate as of `v24.08`. A controlled gate with more than 1 target wire should be converted to dense matrix.
  [(#880)](https://github.com/PennyLaneAI/pennylane-lightning/pull/880)

* Build and upload Lightning-Tensor wheels (x86_64, AARCH64) to PyPI.
  [(#862)](https://github.com/PennyLaneAI/pennylane-lightning/pull/862)
  [(#905)](https://github.com/PennyLaneAI/pennylane-lightning/pull/905)

* Add Matrix Product Operator (MPO) for all gates support to `lightning.tensor`. Note current C++ implementation only works for MPO sites data provided by users.
  [(#859)](https://github.com/PennyLaneAI/pennylane-lightning/pull/859)

* Add shots measurement support to `lightning.tensor`.
  [(#852)](https://github.com/PennyLaneAI/pennylane-lightning/pull/852)

* Lightning-GPU and Lightning-Kokkos migrated to the new device API.
  [(#853)](https://github.com/PennyLaneAI/pennylane-lightning/pull/853)
  [(#810)](https://github.com/PennyLaneAI/pennylane-lightning/pull/810)

### Breaking changes

* Update MacOS wheel build to 13.0 for X86_64 and ARM due to the deprecation of MacOS-12 CI runners.
  [(#969)](https://github.com/PennyLaneAI/pennylane-lightning/pull/969)

* Deprecate `initSV()` and add `resetStateVector()` from the C++ API Lightning-GPU. This is to remove the `reset_state` additional call in the Python layer.
  [(#933)](https://github.com/PennyLaneAI/pennylane-lightning/pull/933)

* Deprecate PI gates implementation in Lightning-Qubit. The PI gates were the first implementation of gate kernels in `lightning.qubit` using pre-computed indices, prior to the development of LM (less memory) and AVX kernels. This deprecation is in favour of reducing compilation time and ensuring that Lightning-Qubit only relies on LM kernels in the dynamic dispatcher across all platforms.
  [(#925)](https://github.com/PennyLaneAI/pennylane-lightning/pull/925)

* Remove PowerPC wheel build recipe for Lightning-Qubit.
  [(#902)](https://github.com/PennyLaneAI/pennylane-lightning/pull/902)

* Update MacOS wheel builds to require Monterey (12.0) or greater for x86_64 and ARM. This was required to update Pybind11 to the latest release (2.13.5) for enabling Numpy 2.0 support in Lightning.
  [(#901)](https://github.com/PennyLaneAI/pennylane-lightning/pull/901)

* Remove support for Python 3.9 for all Lightning simulators.
  [(#891)](https://github.com/PennyLaneAI/pennylane-lightning/pull/891)

### Improvements

* Update the `lightning.tensor` Python layer unit tests, as `lightning.tensor` cannot be cleaned up like other state-vector devices because the data is attached to the graph. It is recommended to use one device per circuit for `lightning.tensor`.
  [(#971)](https://github.com/PennyLaneAI/pennylane-lightning/pull/971)

* Add joint check for the N-controlled wires support in `lightning.qubit`.
  [(#949)](https://github.com/PennyLaneAI/pennylane-lightning/pull/949)

* Optimize `GlobalPhase` and `C(GlobalPhase)` gate implementation in `lightning.gpu`.
  [(#946)](https://github.com/PennyLaneAI/pennylane-lightning/pull/946)

* Add missing `liblightning_kokkos_catalyst.so` when building Lightning-Kokkos in editable installation.
  [(#945)](https://github.com/PennyLaneAI/pennylane-lightning/pull/945)

* Optimize the cartesian product to reduce the amount of memory necessary to set the `StatePrep` in Lightning-Tensor.
  [(#943)](https://github.com/PennyLaneAI/pennylane-lightning/pull/943)

* Update the `qml.probs` data-return in Lightning-GPU C++ API to align with other state-vector devices.
  [(#941)](https://github.com/PennyLaneAI/pennylane-lightning/pull/941)

* Add zero-state initialization to both `StateVectorCudaManaged` and `StateVectorCudaMPI` constructors to remove the `reset_state` in the Python layer ctor and refactor `setBasisState(state, wires)` in the C++ API.
  [(#933)](https://github.com/PennyLaneAI/pennylane-lightning/pull/933)

* Add `setStateVector(state, wire)` support to the Lightning-GPU C++ API.
  [(#930)](https://github.com/PennyLaneAI/pennylane-lightning/pull/930)

* The `generate_samples` methods of `lightning.qubit` and `lightning.kokkos` can now take in a seed number to make the generated samples deterministic. This can be useful when, among other things, fixing flaky tests in CI.
  [(#927)](https://github.com/PennyLaneAI/pennylane-lightning/pull/927)

* Remove dynamic decomposition rules for all Lightning devices.
  [(#926)](https://github.com/PennyLaneAI/pennylane-lightning/pull/926)

* Always decompose `qml.QFT` in all Lightning devices.
  [(#924)](https://github.com/PennyLaneAI/pennylane-lightning/pull/924)

* Uniform Python format to adhere PennyLane style.
  [(#924)](https://github.com/PennyLaneAI/pennylane-lightning/pull/924)

* Add the `ci:use-gpu-runner` GitHub label to `lightning.kokkos` GPU Testing CIs.
  [(#916)](https://github.com/PennyLaneAI/pennylane-lightning/pull/916)

* Update the test suite to remove deprecated code.
  [(#912)](https://github.com/PennyLaneAI/pennylane-lightning/pull/912)

* Merge `lightning.gpu` and `lightning.tensor` GPU tests in single Python and C++ CIs controlled by the `ci:use-gpu-runner` label.
  [(#911)](https://github.com/PennyLaneAI/pennylane-lightning/pull/911)

* Skip the compilation of Lightning simulators and development requirements to boost the build of public docs up to 5x.
  [(#904)](https://github.com/PennyLaneAI/pennylane-lightning/pull/904)

* Build Lightning wheels in `Release` mode to reduce the binary sizes.
  [(#903)](https://github.com/PennyLaneAI/pennylane-lightning/pull/903)

* Update Pybind11 to 2.13.5.
  [(#901)](https://github.com/PennyLaneAI/pennylane-lightning/pull/901)

* Migrate wheels artifacts to v4.
  [(#893)](https://github.com/PennyLaneAI/pennylane-lightning/pull/893)

* Update GitHub actions in response to a high-severity vulnerability.
  [(#887)](https://github.com/PennyLaneAI/pennylane-lightning/pull/887)

* Optimize and simplify controlled kernels in Lightning-Qubit.
  [(#882)](https://github.com/PennyLaneAI/pennylane-lightning/pull/882)

* Optimize gate cache recording for Lightning-Tensor C++ API.
  [(#879)](https://github.com/PennyLaneAI/pennylane-lightning/pull/879)

* Unify Lightning-Kokkos and Lightning-Qubit devices under a Lightning-Base abstracted class.
  [(#876)](https://github.com/PennyLaneAI/pennylane-lightning/pull/876)

* Smarter defaults for the `split_obs` argument in the serializer. The serializer splits linear combinations into chunks instead of all their terms.
  [(#873)](https://github.com/PennyLaneAI/pennylane-lightning/pull/873/)

* Prefer `tomlkit` over `toml` for building Lightning wheels, and choose `tomli` and `tomllib` over `toml` when installing the package.
  [(#857)](https://github.com/PennyLaneAI/pennylane-lightning/pull/857)

* Lightning-Kokkos gains native support for the `PauliRot` gate.
  [(#855)](https://github.com/PennyLaneAI/pennylane-lightning/pull/855)

### Documentation

* Update Lightning-Tensor installation docs and usage suggestions.
  [(#971)](https://github.com/PennyLaneAI/pennylane-lightning/pull/971)
  [(#972)](https://github.com/PennyLaneAI/pennylane-lightning/pull/971)

* Update `README.rst` installation instructions for `lightning.gpu` and `lightning.tensor`.
  [(#957)](https://github.com/PennyLaneAI/pennylane-lightning/pull/957)

* Update `lightning.tensor` documentation to include all the new features added since pull request #756. The new features are: 1. Finite-shot measurements; 2. Expval-base quantities; 3. Support for `qml.state()` and `qml.stateprep()`; 4. Support for all gates support via Matrix Product Operator (MPO).
  [(#909)](https://github.com/PennyLaneAI/pennylane-lightning/pull/909)

### Bug fixes

*  Fix Lightning Kokkos test_device for `kokkos_args` fail for MacOS due to `np.complex256`
  [(#974)](https://github.com/PennyLaneAI/pennylane-lightning/pull/974)

*  Fix PTM stable-latest related to `default.qubit.legacy` and the `latest` flag usage.
  [(#961)](https://github.com/PennyLaneAI/pennylane-lightning/pull/961)
  [(#966)](https://github.com/PennyLaneAI/pennylane-lightning/pull/966)

* Fix build failure for Lightning-Kokkos editable installation on MacOS due to `liblightning_kokkos_catalyst.so` copy and `liblightning_kokkos_catalyst.so` not copied to correct build path for editable installation.
  [(#947)](https://github.com/PennyLaneAI/pennylane-lightning/pull/947)
  [(#968)](https://github.com/PennyLaneAI/pennylane-lightning/pull/968)

* Add concept restriction to ensure `ConstMult` inline function only hit with arithmetic-values times complex values. Fixes build failures with the test suite when enabling OpenMP, and disabling BLAS and Python under clang.
  [(#936)](https://github.com/PennyLaneAI/pennylane-lightning/pull/936)

* Bug fix for `applyMatrix` in Lightning-Tensor. Matrix operator data is not stored in the `cuGateCache` object to support `TensorProd` obs with multiple `Hermitian` obs.
  [(#932)](https://github.com/PennyLaneAI/pennylane-lightning/pull/932)

* Bug fix for `_pauli_word` of `QuantumScriptSerializer`. `_pauli_word` can process `PauliWord` object: `I`.
  [(#919)](https://github.com/PennyLaneAI/pennylane-lightning/pull/919)

* Bug fix for analytic `qml.probs` in the Lightning-Tensor C++ API.
  [(#906)](https://github.com/PennyLaneAI/pennylane-lightning/pull/906)

### Contributors

This release contains contributions from (in alphabetical order):

Ali Asadi, Amintor Dusko, Diego Guala, Joseph Lee, Luis Alfredo Nuñez Meneses, Vincent Michaud-Rioux, Lee J. O'Riordan, Mudit Pandey, Shuli Shu, Haochen Paul Wang

---

# Release 0.38.0

### New features since last release

* Add `qml.StatePrep()` and `qml.QubitStateVector()` support to `lightning.tensor`.
  [(#849)](https://github.com/PennyLaneAI/pennylane-lightning/pull/849)

* Add analytic `qml.probs()` measurement support to `lightning.tensor`.
  [(#830)](https://github.com/PennyLaneAI/pennylane-lightning/pull/830)

* Add `qml.state()` measurement support to `lightning.tensor`.
  [(#827)](https://github.com/PennyLaneAI/pennylane-lightning/pull/827)

* Add Lightning-GPU Linux (AArch64 + GraceHopper) wheels to PyPI.
  [(#815)](https://github.com/PennyLaneAI/pennylane-lightning/pull/815)

* Add `var` support to `lightning.tensor`. Note that `var` support is added via `obs**2` and this implementation scales as `O(num_obs**2)`.
  [(#804)](https://github.com/PennyLaneAI/pennylane-lightning/pull/804)

### Breaking changes

* Update python packaging to follow PEP 517/518/621/660 standards.
  [(#832)](https://github.com/PennyLaneAI/pennylane-lightning/pull/832)

* Add `getData()` in the `lightning.tensor` C++ backend. Users are responsible for ensuring sufficient host memory is allocated for the full state vector.
  [(#827)](https://github.com/PennyLaneAI/pennylane-lightning/pull/827)

* Remove `NDpermuter.hpp` which is no longer required.
  [(#795)](https://github.com/PennyLaneAI/pennylane-lightning/pull/795)

* Remove temporary steps from the CI, such as downgrading Scipy to <1.14 and installing Kokkos v4.2 for `lightning-version == 'stable'`.
  [(#792)](https://github.com/PennyLaneAI/pennylane-lightning/pull/792)

* Do not run GPU tests and Docker workflows on release.
  [(#788)](https://github.com/PennyLaneAI/pennylane-lightning/pull/788)

* Update python packaging to follow PEP 517/518/621/660 standards.
  [(#832)](https://github.com/PennyLaneAI/pennylane-lightning/pull/832)

### Improvements

* Updated calls of ``size_t`` to ``std::size_t`` everywhere.
  [(#816)](https://github.com/PennyLaneAI/pennylane-lightning/pull/816)

* Update Lightning tests to support the generalization of basis state preparation.
  [(#864)](https://github.com/PennyLaneAI/pennylane-lightning/pull/864)

* Add `SetState` and `SetBasisState` to `Lightning-KokkosSimulator`.
  [(#861)](https://github.com/PennyLaneAI/pennylane-lightning/pull/861)

* Remove use of the deprecated `Operator.expand` in favour of `Operator.decomposition`.
  [(#846)](https://github.com/PennyLaneAI/pennylane-lightning/pull/846)

* The `setBasisState` and `setStateVector` methods of `StateVectorLQubit` and `StateVectorKokkos` are overloaded to support PennyLane-like parameters.
  [(#843)](https://github.com/PennyLaneAI/pennylane-lightning/pull/843)

* Move `setBasisState`, `setStateVector` and `resetStateVector` from `StateVectorLQubitManaged` to `StateVectorLQubit`.
  [(#841)](https://github.com/PennyLaneAI/pennylane-lightning/pull/841)

* Update `generate_samples` in Lightning-Kokkos and Lightning-GPU to support `qml.measurements.Shots` type instances.
  [(#839)](https://github.com/PennyLaneAI/pennylane-lightning/pull/839)

* Add a Catalyst-specific wrapping class for Lightning Kokkos.
  [(#837)](https://github.com/PennyLaneAI/pennylane-lightning/pull/837)
  [(#770)](https://github.com/PennyLaneAI/pennylane-lightning/pull/770)

* Lightning-Qubit natively supports the `PauliRot` gate.
  [(#834)](https://github.com/PennyLaneAI/pennylane-lightning/pull/834)

* Multiple calls to the `append_mps_final_state()` API is allowed in `lightning.tensor`.
  [(#830)](https://github.com/PennyLaneAI/pennylane-lightning/pull/830)

* Add `initial_state_prep` option to Catalyst TOML file.
  [(#826)](https://github.com/PennyLaneAI/pennylane-lightning/pull/826)

* `ENABLE_LAPACK` is `OFF` by default for all Lightning backends.
  [(#825)](https://github.com/PennyLaneAI/pennylane-lightning/pull/825)

* Update `ctrl_decomp_zyz` tests with `len(control_wires) > 1`.
  [(#821)](https://github.com/PennyLaneAI/pennylane-lightning/pull/821)

* Update the Catalyst-specific wrapping class for Lightning Kokkos to track Catalyst's new support for MCM seeding.
  [(#819)](https://github.com/PennyLaneAI/pennylane-lightning/pull/819)

* Replace ``size_t`` by ``std::size_t`` everywhere.
  [(#816)](https://github.com/PennyLaneAI/pennylane-lightning/pull/816/)

* Shot batching is made more efficient by executing all the shots in one go on Lightning-Qubit.
  [(#814)](https://github.com/PennyLaneAI/pennylane-lightning/pull/814)

* Lightning-Qubit calls `generate_samples(wires)` on a minimal subset of wires when executing in finite-shot mode.
  [(#813)](https://github.com/PennyLaneAI/pennylane-lightning/pull/813)

* Update `LightingQubit.preprocess` to work with changes to preprocessing for mid-circuit measurements.
  [(#812)](https://github.com/PennyLaneAI/pennylane-lightning/pull/812)

* Avoid unnecessary memory reset in Lightning-Qubit's state vector class constructor.
  [(#811)](https://github.com/PennyLaneAI/pennylane-lightning/pull/811)

* Add `generate_samples(wires)` support in Lightning-Qubit, which samples faster for a subset of wires.
  [(#809)](https://github.com/PennyLaneAI/pennylane-lightning/pull/809)

* Optimize the OpenMP parallelization of Lightning-Qubit's `probs` for all number of targets.
  [(#807)](https://github.com/PennyLaneAI/pennylane-lightning/pull/807)

* Optimize `probs(wires)` of Lightning-Kokkos using various kernels. Which kernel is to be used depends on the device, number of qubits and number of target wires.
  [(#802)](https://github.com/PennyLaneAI/pennylane-lightning/pull/802)

* Add GPU device compute capability check for Lightning-Tensor.
  [(#803)](https://github.com/PennyLaneAI/pennylane-lightning/pull/803)

* Refactor CUDA utils Python bindings to a separate module.
  [(#801)](https://github.com/PennyLaneAI/pennylane-lightning/pull/801)

* Parallelize Lightning-Qubit `probs` with OpenMP when using the `-DLQ_ENABLE_KERNEL_OMP=1` CMake argument.
  [(#800)](https://github.com/PennyLaneAI/pennylane-lightning/pull/800)

* Implement `probs(wires)` using a bit-shift implementation akin to the gate kernels in Lightning-Qubit.
  [(#795)](https://github.com/PennyLaneAI/pennylane-lightning/pull/795)

* Enable setting the PennyLane version when invoking, for example, `make docker-build version=master pl_version=master`.
  [(#791)](https://github.com/PennyLaneAI/pennylane-lightning/pull/791)

### Documentation

* The installation instructions for all lightning plugins have been improved.
  [(#858)](https://github.com/PennyLaneAI/pennylane-lightning/pull/858)
  [(#851)](https://github.com/PennyLaneAI/pennylane-lightning/pull/851)

* Updated the README and added citation format for Lightning arXiv preprint.
  [(#818)](https://github.com/PennyLaneAI/pennylane-lightning/pull/818)

### Bug fixes

* Point to the right Lightning root folder independently from the invocation location, when configuring the project.
  [(#874)](https://github.com/PennyLaneAI/pennylane-lightning/pull/874)

* Update dependencies and `build` command options following changes in the build system.
  [(#863)](https://github.com/PennyLaneAI/pennylane-lightning/pull/863)

* Replace structured bindings by variables in `GateImplementationsLM.hpp`.
  [(#856)](https://github.com/PennyLaneAI/pennylane-lightning/pull/856)

* Remove wrong `-m` when calling `setup.py`.
  [(#854)](https://github.com/PennyLaneAI/pennylane-lightning/pull/854)

* Fix plugin-test-matrix CI/CD workflows.
  [(#850)](https://github.com/PennyLaneAI/pennylane-lightning/pull/850)

* Set the `immutable` parameter value as `false` for the `cutensornetStateApplyTensorOperator` to allow the following `cutensornetStateUpdateTensorOperator` call.
  [(#845)](https://github.com/PennyLaneAI/pennylane-lightning/pull/845)

* Fix cuQuantum SDK path pass-though in CMake.
  [(#831)](https://github.com/PennyLaneAI/pennylane-lightning/pull/831)

* Fix CUDA sync issues on AArch64 + GraceHopper.
  [(#823)](https://github.com/PennyLaneAI/pennylane-lightning/pull/823)

* Check for the number of wires for Hermitian observables in Lightning-Tensor. Only 1-wire Hermitian observables are supported as of `cuTensorNet-v24.03.0`.
  [(#806)](https://github.com/PennyLaneAI/pennylane-lightning/pull/806)

* Set `PL_BACKEND` for the entire `build-wheel-lightning-gpu` Docker-build stage to properly build the Lightning-GPU wheel.
  [(#791)](https://github.com/PennyLaneAI/pennylane-lightning/pull/791)

* Fix conditions for skipping build & push steps in the Docker build workflows.
  [(#790)](https://github.com/PennyLaneAI/pennylane-lightning/pull/790)

* Downgrade Scipy on Lightning stable version tests.
  [(#783)](https://github.com/PennyLaneAI/pennylane-lightning/pull/783)

* Fix checkout command in test workflows for rc branches.
  [(#777)](https://github.com/PennyLaneAI/pennylane-lightning/pull/777)

* Point to the right Lightning root folder independently from the invocation location, when configuring the project.
  [(#874)](https://github.com/PennyLaneAI/pennylane-lightning/pull/874)

### Contributors

This release contains contributions from (in alphabetical order):

Ali Asadi, Astral Cai, Ahmed Darwish, Amintor Dusko, Vincent Michaud-Rioux, Luis Alfredo Nuñez Meneses, Erick Ochoa Lopez, Lee J. O'Riordan, Mudit Pandey, Shuli Shu, Raul Torres, Paul Haochen Wang

---

# Release 0.37.0

### New features since last release

* Implement Python interface to the `lightning.tensor` device.
  [(#748)](https://github.com/PennyLaneAI/pennylane-lightning/pull/748)

* Add `inverse` support for gate operations in `lightning.tensor` in the C++ layer.
  [(#753)](https://github.com/PennyLaneAI/pennylane-lightning/pull/753)

* Add `observable` and `expval` support to the `cutensornet`-backed `lightning.tensor` C++ layer.
  [(#728)](https://github.com/PennyLaneAI/pennylane-lightning/pull/728)

* Add gate support to `cutensornet`-backed `lightning.tensor` C++ layer.
  [(#718)](https://github.com/PennyLaneAI/pennylane-lightning/pull/718)

* Add `cutensornet`-backed `MPS` C++ layer to `lightning.tensor`.
  [(#704)](https://github.com/PennyLaneAI/pennylane-lightning/pull/704)

* Add support for `C(BlockEncode)` to Lightning devices.
  [(#743)](https://github.com/PennyLaneAI/pennylane-lightning/pull/743)

### Breaking changes

* Removed the `QuimbMPS` class and the corresponding backend from `lightning.tensor`.
  [(#737)](https://github.com/PennyLaneAI/pennylane-lightning/pull/737)

* Changed the name of `default.tensor` to `lightning.tensor` with the `quimb` backend.
  [(#730)](https://github.com/PennyLaneAI/pennylane-lightning/pull/730)

* `dynamic_one_shot` uses shot-vectors in the auxiliary tape to tell the device how many times to repeat the tape. Lightning-Qubit is updated accordingly.
  [(#724)](https://github.com/PennyLaneAI/pennylane-lightning/pull/724)

* `dynamic_one_shot` deals with post-selection during the post-processing phase, so Lightning-Qubit does not return `None`-valued measurements for mismatching samples anymore.
  [(#720)](https://github.com/PennyLaneAI/pennylane-lightning/pull/720)

### Improvements

* Release candidate branches automatically use the new large GitHub runner pool.
  [(#769)](https://github.com/PennyLaneAI/pennylane-lightning/pull/769)

* Lightning-Kokkos dev wheels for MacOS (x86_64, ARM64) and Linux (AArch64) are uploaded to TestPyPI upon merging a pull request.
  [(#765)](https://github.com/PennyLaneAI/pennylane-lightning/pull/765)

* Lightning-Kokkos Linux (x86_64) dev wheels are pushed to [Test PyPI](https://test.pypi.org/project/PennyLane-Lightning-Kokkos/) upon merging a pull request.
  [(#763)](https://github.com/PennyLaneAI/pennylane-lightning/pull/763)

* Change the type of tensor network objects passed to `ObservablesTNCuda` and `MeasurementsTNCuda` classes from `StateTensorT` to `TensorNetT`.
  [(#759)](https://github.com/PennyLaneAI/pennylane-lightning/pull/759)

* Silence `NDPermuter` linting warnings.
  [(#750)](https://github.com/PennyLaneAI/pennylane-lightning/pull/750)

* Rationalize MCM tests, removing most end-to-end tests from the native MCM test file, but keeping one that validates multiple mid-circuit measurements with any allowed return.
  [(#754)](https://github.com/PennyLaneAI/pennylane-lightning/pull/754)

* Rename `lightning.tensor` C++ libraries.
  [(#755)](https://github.com/PennyLaneAI/pennylane-lightning/pull/755)

* Set `state_tensor` as `const` for the `MeasurementTNCuda` class.
  [(#753)](https://github.com/PennyLaneAI/pennylane-lightning/pull/753)

* Updated Kokkos version and support to 4.3.01.
  [(#725)](https://github.com/PennyLaneAI/pennylane-lightning/pull/725)

* Lightning-Kokkos' functors are rewritten as functions wrapping around generic gate and generator functors templated over a coefficient interaction function. This reduces boilerplate while clarifying how the various kernels differ from one another.
  [(#640)](https://github.com/PennyLaneAI/pennylane-lightning/pull/640)

* Update C++ and Python GitHub actions names to include the matrix info.
  [(#717)](https://github.com/PennyLaneAI/pennylane-lightning/pull/717)

* Remove `CPhase` in favour of `CPhaseShift` in Lightning devices.
  [(#717)](https://github.com/PennyLaneAI/pennylane-lightning/pull/717)

* The various OpenMP configurations of Lightning-Qubit are tested in parallel on different Github Actions runners.
  [(#712)](https://github.com/PennyLaneAI/pennylane-lightning/pull/712)

* Update Linux wheels to use `manylinux_2_28` images.
  [(#667)](https://github.com/PennyLaneAI/pennylane-lightning/pull/667)

* Add support for `qml.expval` and `qml.var` in the `lightning.tensor` device for the `quimb` interface and the MPS method.
  [(#686)](https://github.com/PennyLaneAI/pennylane-lightning/pull/686)

* Changed the name of `lightning.tensor` to `default.tensor` with the `quimb` backend.
  [(#719)](https://github.com/PennyLaneAI/pennylane-lightning/pull/719)

* `lightning.qubit` and `lightning.kokkos` adhere to user-specified mid-circuit measurement configuration options.
  [(#736)](https://github.com/PennyLaneAI/pennylane-lightning/pull/736)

* Patch the C++ `Measurements.probs(wires)` method in Lightning-Qubit and Lightning-Kokkos to `Measurements.probs()` when called with all wires.
  This will trigger a more optimized implementation for calculating the probabilities of the entire system.
  [(#744)](https://github.com/PennyLaneAI/pennylane-lightning/pull/744)

* Remove the daily schedule from the "Compat Check w/PL - release/release" GitHub action.
  [(#746)](https://github.com/PennyLaneAI/pennylane-lightning/pull/746)

* Remove the required `scipy` config file for Lightning-Qubit. The support is now maintained by passing `SCIPY_LIBS_PATH` to the compiler.
  [(#775)](https://github.com/PennyLaneAI/pennylane-lightning/pull/775)

### Documentation

* Add installation instructions and documentation for `lightning.tensor`.
  [(#756)](https://github.com/PennyLaneAI/pennylane-lightning/pull/756)

### Bug fixes

* Don't route `probs(wires=[])` to `probs(all_wires)` in Lightning-Kokkos.
  [(#762)](https://github.com/PennyLaneAI/pennylane-lightning/pull/762)

* `ControlledQubitUnitary` is present in the Python device but not the TOML files. It is added to the decomposition gates since it can be implemented in its alternate form of `C(QubitUnitary)`.
  [(#767)](https://github.com/PennyLaneAI/pennylane-lightning/pull/767)

* Update the Lightning TOML files to indicate that non-commuting observables are supported.
  [(#764)](https://github.com/PennyLaneAI/pennylane-lightning/pull/764)

* Fix regex matching issue with auto on-boarding of release candidate branch to using the large runner queue.
  [(#774)](https://github.com/PennyLaneAI/pennylane-lightning/pull/774)

* Fix random CI failures for `lightning.tensor` Python unit tests and ignore `lightning_tensor` paths.
  [(#761)](https://github.com/PennyLaneAI/pennylane-lightning/pull/761)

* `lightning.qubit` and `lightning.kokkos` use `qml.ops.Conditional.base` instead of `qml.ops.Conditional.then_op`.
  [(#752)](https://github.com/PennyLaneAI/pennylane-lightning/pull/752)

* The preprocessing step in `lightning.qubit` now uses interface information to properly support the hardware-like postselection for mid-circuit measurements.
  [(#760)](https://github.com/PennyLaneAI/pennylane-lightning/pull/760)

* Fix AVX streaming operation support with newer GCC.
  [(#729)](https://github.com/PennyLaneAI/pennylane-lightning/pull/729)

* Revert changes calling the templated `IMAG`, `ONE`, `ZERO` functions in Kokkos kernels since they are incompatible with device execution.
  [(#733)](https://github.com/PennyLaneAI/pennylane-lightning/pull/733)

* The `tests_lkcpu_python.yml` workflow properly checks out the release or stable version of Lightning-Qubit during the test job.
  [(#723)](https://github.com/PennyLaneAI/pennylane-lightning/pull/723)

* Fix PennyLane Lightning-Kokkos and Lightning-Qubit tests for stable/stable configuration.
  [(#734)](https://github.com/PennyLaneAI/pennylane-lightning/pull/734)

* Remove the Autoray dependency from requirement files.
  [(#736)](https://github.com/PennyLaneAI/pennylane-lightning/pull/736)

* Fix the `cuda-runtime-12-0` dependency issue on RHEL8.
  [(#739)](https://github.com/PennyLaneAI/pennylane-lightning/pull/739)

* Fix the memory segmentation fault when initializing zero-wire Lightning-Kokkos.
  [(#757)](https://github.com/PennyLaneAI/pennylane-lightning/pull/757)

* Remove `pennylane.ops.op_math.controlled_decompositions.ctrl_decomp_zyz` tests with `len(control_wires) > 1`.
  [(#757)](https://github.com/PennyLaneAI/pennylane-lightning/pull/757)

* Add support for Scipy v1.14.
  [(#776)](https://github.com/PennyLaneAI/pennylane-lightning/pull/776)

* Add pickle support for the `DevPool` object in `lightning.gpu`.
  [(#772)](https://github.com/PennyLaneAI/pennylane-lightning/pull/772)

### Contributors

This release contains contributions from (in alphabetical order):

Ali Asadi, Amintor Dusko, Lillian Frederiksen, Pietropaolo Frisoni, David Ittah, Vincent Michaud-Rioux, Lee James O'Riordan, Mudit Pandey, Shuli Shu, Jay Soni

---

# Release 0.36.0

### New features since last release

* Add `cutensornet`-backed `MPS` C++ layer to `lightning.tensor`.
  [(#704)](https://github.com/PennyLaneAI/pennylane-lightning/pull/704)

* Add Python class for the `lightning.tensor` device which uses the new device API and the interface for `quimb` based on the MPS method.
  [(#671)](https://github.com/PennyLaneAI/pennylane-lightning/pull/671)

* Add compile-time support for AVX2/512 streaming operations in `lightning.qubit`.
  [(#664)](https://github.com/PennyLaneAI/pennylane-lightning/pull/664)

* `lightning.kokkos` supports mid-circuit measurements.
  [(#672)](https://github.com/PennyLaneAI/pennylane-lightning/pull/672)

* Add dynamic linking to LAPACK/OpenBlas shared objects in `scipy.libs` for both C++ and Python layer.
  [(#653)](https://github.com/PennyLaneAI/pennylane-lightning/pull/653)

* `lightning.qubit` supports mid-circuit measurements.
  [(#650)](https://github.com/PennyLaneAI/pennylane-lightning/pull/650)

* Add finite shots support in `lightning.qubit2`.
  [(#630)](https://github.com/PennyLaneAI/pennylane-lightning/pull/630)

* Add `collapse` and `normalize` methods to the `StateVectorLQubit` classes, enabling "branching" of the wavefunction. Add methods to create and seed an RNG in the `Measurements` modules.
  [(#645)](https://github.com/PennyLaneAI/pennylane-lightning/pull/645)

* Add two new Python classes (LightningStateVector and LightningMeasurements) to support `lightning.qubit2`.
  [(#613)](https://github.com/PennyLaneAI/pennylane-lightning/pull/613)

* Add analytic-mode `qml.probs` and `qml.var` support in `lightning.qubit2`.
  [(#627)](https://github.com/PennyLaneAI/pennylane-lightning/pull/627)

* Add `LightningAdjointJacobian` to support `lightning.qubit2`.
  [(#631)](https://github.com/PennyLaneAI/pennylane-lightning/pull/631)

* Add `lightning.qubit2` device which uses the new device API.
  [(#607)](https://github.com/PennyLaneAI/pennylane-lightning/pull/607)
  [(#628)](https://github.com/PennyLaneAI/pennylane-lightning/pull/628)

* Add Vector-Jacobian Product calculation support to `lightning.qubit`.
  [(#644)](https://github.com/PennyLaneAI/pennylane-lightning/pull/644)

* Add support for using new operator arithmetic as the default.
  [(#649)](https://github.com/PennyLaneAI/pennylane-lightning/pull/649)

### Breaking changes

* Split Lightning-Qubit and Lightning-Kokkos CPU Python tests with `pytest-split`. Remove `SERIAL` from Kokkos' `exec_model` matrix. Remove `all` from Lightning-Kokkos' `pl_backend` matrix. Move `clang-tidy` checks to `tidy.yml`. Avoid editable `pip` installations.
  [(#696)](https://github.com/PennyLaneAI/pennylane-lightning/pull/696)
* Update `lightning.gpu` and `lightning.kokkos` to raise an error instead of falling back to `default.qubit`.
  [(#689)](https://github.com/PennyLaneAI/pennylane-lightning/pull/689)

* Add `paths` directives to test workflows to avoid running tests that cannot be impacted by changes.
  [(#699)](https://github.com/PennyLaneAI/pennylane-lightning/pull/699)
  [(#695)](https://github.com/PennyLaneAI/pennylane-lightning/pull/695)

* Move common components of `/src/simulator/lightning_gpu/utils/` to `/src/utils/cuda_utils/`.
  [(#676)](https://github.com/PennyLaneAI/pennylane-lightning/pull/676)

* Deprecate static LAPACK linking support.
  [(#653)](https://github.com/PennyLaneAI/pennylane-lightning/pull/653)

* Migrate `lightning.qubit` to the new device API.
  [(#646)](https://github.com/PennyLaneAI/pennylane-lightning/pull/646)

* Introduce `ci:build_wheels` label, which controls wheel building on `pull_request` and other triggers.
  [(#648)](https://github.com/PennyLaneAI/pennylane-lightning/pull/648)

* Remove building wheels for Lightning Kokkos on Windows.
  [(#693)](https://github.com/PennyLaneAI/pennylane-lightning/pull/693)

### Improvements

* Add tests for Windows Wheels, fix ill-defined caching, and set the proper backend for `lightning.kokkos` wheels.
  [(#693)](https://github.com/PennyLaneAI/pennylane-lightning/pull/693)

* Replace string comparisons by `isinstance` checks where possible.
  [(#691)](https://github.com/PennyLaneAI/pennylane-lightning/pull/691)

* Refactor `cuda_utils` to remove its dependency on `custatevec.h`.
  [(#681)](https://github.com/PennyLaneAI/pennylane-lightning/pull/681)

* Add `test_templates.py` module where Grover and QSVT are tested.
  [(#684)](https://github.com/PennyLaneAI/pennylane-lightning/pull/684)

* Create `cuda_utils` for common usage of CUDA related backends.
  [(#676)](https://github.com/PennyLaneAI/pennylane-lightning/pull/676)

* Refactor `lightning_gpu_utils` unit tests to remove the dependency on statevector class.
  [(#675)](https://github.com/PennyLaneAI/pennylane-lightning/pull/675)

* Upgrade GitHub actions versions from v3 to v4.
  [(#669)](https://github.com/PennyLaneAI/pennylane-lightning/pull/669)

* Initialize the private attributes `gates_indices_` and `generators_indices_` of `StateVectorKokkos` using the definitions of the `Pennylane::Gates::Constant` namespace.
  [(#641)](https://github.com/PennyLaneAI/pennylane-lightning/pull/641)

* Add `isort` to `requirements-dev.txt` and run before `black` upon `make format` to sort Python imports.
  [(#623)](https://github.com/PennyLaneAI/pennylane-lightning/pull/623)

* Improve support for new operator arithmetic with `QuantumScriptSerializer.serialize_observables`.
  [(#670)](https://github.com/PennyLaneAI/pennylane-lightning/pull/670)

* Add `workflow_dispatch` to wheels recipes; allowing developers to build wheels manually on a branch instead of temporarily changing the headers.
  [(#679)](https://github.com/PennyLaneAI/pennylane-lightning/pull/679)

* Add the `ENABLE_LAPACK` compilation flag to toggle dynamic linking to LAPACK library.
  [(#678)](https://github.com/PennyLaneAI/pennylane-lightning/pull/678)

### Documentation

### Bug fixes

* Fix wire order permutations when using `qml.probs` with out-of-order wires in Lightning-Qubit.
  [(#707)](https://github.com/PennyLaneAI/pennylane-lightning/pull/707)

* Lightning-Qubit once again respects the wire order specified on device instantiation.
  [(#705)](https://github.com/PennyLaneAI/pennylane-lightning/pull/705)

* `dynamic_one_shot` was refactored to use `SampleMP` measurements as a way to return the mid-circuit measurement samples. `LightningQubit's `simulate` is modified accordingly.
  [(#694)](https://github.com/PennyLaneAI/pennylane-lightning/pull/694)

* Lightning-Qubit correctly decomposes state prep operations when used in the middle of a circuit.
  [(#687)](https://github.com/PennyLaneAI/pennylane-lightning/pull/687)

* Lightning-Qubit correctly decomposes `qml.QFT` and `qml.GroverOperator` if `len(wires)` is greater than 9 and 12 respectively.
  [(#687)](https://github.com/PennyLaneAI/pennylane-lightning/pull/687)

* Specify `isort` `--py` (Python version) and `-l` (max line length) to stabilize `isort` across Python versions and environments.
  [(#647)](https://github.com/PennyLaneAI/pennylane-lightning/pull/647)

* Fix random `coverage xml` CI issues.
  [(#635)](https://github.com/PennyLaneAI/pennylane-lightning/pull/635)

* `lightning.qubit` correctly decomposed state preparation operations with adjoint differentiation.
  [(#661)](https://github.com/PennyLaneAI/pennylane-lightning/pull/661)

* Fix the failed observable serialization unit tests.
  [(#683)](https://github.com/PennyLaneAI/pennylane-lightning/pull/683)

* Update the Lightning-Qubit new device API to work with Catalyst.
  [(#665)](https://github.com/PennyLaneAI/pennylane-lightning/pull/665)

* Update the version of `codecov-action` to v4 and fix the CodeCov issue with the PL-Lightning check-compatibility actions.
  [(#682)](https://github.com/PennyLaneAI/pennylane-lightning/pull/682)

* Refactor of dev prerelease auto-update-version workflow.
  [(#685)](https://github.com/PennyLaneAI/pennylane-lightning/pull/685)

* Remove gates unsupported by catalyst from TOML file.
  [(#698)](https://github.com/PennyLaneAI/pennylane-lightning/pull/698)

* Increase tolerance for a flaky test.
  [(#703)](https://github.com/PennyLaneAI/pennylane-lightning/pull/703)

* Remove `ControlledQubitUnitary` in favour of `C(QubitUnitary)` from the list of supported operations and the device TOML file. The `stopping_condition` method guarantees the consistency of decompositions.
  [(#758)](https://github.com/PennyLaneAI/pennylane-lightning/pull/758)

* Raise a clear error message with initialization of `lightning.kokkos` with zero-qubit on Windows.
  [(#758)](https://github.com/PennyLaneAI/pennylane-lightning/pull/758)


### Contributors

This release contains contributions from (in alphabetical order):

Ali Asadi, Amintor Dusko, Pietropaolo Frisoni, Thomas Germain, Christina Lee, Erick Ochoa Lopez, Vincent Michaud-Rioux, Rashid N H M, Lee James O'Riordan, Mudit Pandey, Shuli Shu

---

# Release 0.35.1

### Improvements

* Use the `adjoint` gate parameter to apply `qml.Adjoint` operations instead of matrix methods in `lightning.qubit`.
  [(#632)](https://github.com/PennyLaneAI/pennylane-lightning/pull/632)

### Bug fixes

* Fix `qml.Adjoint` support in `lightning.gpu` and `lightning.kokkos`.
  [(#632)](https://github.com/PennyLaneAI/pennylane-lightning/pull/632)

* Fix finite shots support in `lightning.qubit`, `lightning.gpu` and `lightning.kokkos`. The bug would impact calculations with measurements on observables with non-trivial diagonalizing gates and calculations with shot vectors.
  [(#632)](https://github.com/PennyLaneAI/pennylane-lightning/pull/632)

### Contributors

This release contains contributions from (in alphabetical order):

Vincent Michaud-Rioux

---

# Release 0.35.0

### New features since last release

* All backends now support `GlobalPhase` and `C(GlobalPhase)` in forward pass.
  [(#579)](https://github.com/PennyLaneAI/pennylane-lightning/pull/579)

* Add Hermitian observable support for shot-noise measurement and Lapack support.
  [(#569)](https://github.com/PennyLaneAI/pennylane-lightning/pull/569)

### Breaking changes

* Migrate `lightning.gpu` to CUDA 12.
  [(#606)](https://github.com/PennyLaneAI/pennylane-lightning/pull/606)

### Improvements

* Expand error values and strings returned from CUDA libraries.
  [(#617)](https://github.com/PennyLaneAI/pennylane-lightning/pull/617)

* `C(MultiRZ)` and `C(Rot)` gates are natively supported (with `LM` kernels).
  [(#614)](https://github.com/PennyLaneAI/pennylane-lightning/pull/614)

* Add adjoint support for `GlobalPhase` in Lightning-GPU and Lightning-Kokkos.
  [(#615)](https://github.com/PennyLaneAI/pennylane-lightning/pull/615)

* Lower the overheads of Windows CI tests.
  [(#610)](https://github.com/PennyLaneAI/pennylane-lightning/pull/610)

* Decouple LightningQubit memory ownership from numpy and migrate it to Lightning-Qubit managed state-vector class.
  [(#601)](https://github.com/PennyLaneAI/pennylane-lightning/pull/601)

* Expand support for Projector observables on Lightning-Kokkos.
  [(#601)](https://github.com/PennyLaneAI/pennylane-lightning/pull/601)

* Split Docker build cron job into two jobs: master and latest. This is mainly for reporting in the `plugin-test-matrix` repo.
  [(#600)](https://github.com/PennyLaneAI/pennylane-lightning/pull/600)

* The `BlockEncode` operation from PennyLane is now supported on all Lightning devices.
  [(#599)](https://github.com/PennyLaneAI/pennylane-lightning/pull/599)

* OpenMP acceleration can now be enabled at compile time for all `lightning.qubit` gate kernels using the `-DLQ_ENABLE_KERNEL_OMP=1` CMake argument.
  [(#510)](https://github.com/PennyLaneAI/pennylane-lightning/pull/510)

* Enable building Docker images for any branch or tag. Set the Docker build cron job to build images for the latest release and `master`.
  [(#598)](https://github.com/PennyLaneAI/pennylane-lightning/pull/598)

* Enable choosing the PennyLane-Lightning version and disabling push to Docker Hub in the Docker build workflow. Add a cron job calling the Docker build workflow.
  [(#597)](https://github.com/PennyLaneAI/pennylane-lightning/pull/597)

* Pull Kokkos v4.2.00 from the official Kokkos repository to test Lightning-Kokkos with the CUDA backend.
  [(#596)](https://github.com/PennyLaneAI/pennylane-lightning/pull/596)

* Remove deprecated MeasurementProcess.name.
  [(#605)](https://github.com/PennyLaneAI/pennylane-lightning/pull/605)

### Documentation

* Update requirements to build the documentation.
  [(#594)](https://github.com/PennyLaneAI/pennylane-lightning/pull/594)

### Bug fixes

* Downgrade auditwheel due to changes with library exclusion list.
  [(#620)](https://github.com/PennyLaneAI/pennylane-lightning/pull/620)

* List `GlobalPhase` gate in each device's TOML file.
  [(#615)](https://github.com/PennyLaneAI/pennylane-lightning/pull/615)

* Lightning-GPU's gate cache failed to distinguish between certain gates.
  For example, `MultiControlledX([0, 1, 2], "111")` and `MultiControlledX([0, 2], "00")` were applied as the same operation.
  This could happen with (at least) the following gates: `QubitUnitary`,`ControlledQubitUnitary`,`MultiControlledX`,`DiagonalQubitUnitary`,`PSWAP`,`OrbitalRotation`.
  [(#579)](https://github.com/PennyLaneAI/pennylane-lightning/pull/579)

* Ensure the stopping condition decompositions are respected for larger templated QFT and Grover operators.
  [(#609)](https://github.com/PennyLaneAI/pennylane-lightning/pull/609)

* Move concurrency group specifications from reusable Docker build workflow to the root workflows.
  [(#604)](https://github.com/PennyLaneAI/pennylane-lightning/pull/604)

* Fix `lightning-kokkos-cuda` Docker build and add CI workflow to build images and push to Docker Hub.
  [(#593)](https://github.com/PennyLaneAI/pennylane-lightning/pull/593)

* Update jax.config imports.
  [(#619)](https://github.com/PennyLaneAI/pennylane-lightning/pull/619)

* Fix apply state vector when using a Lightning handle.
  [(#622)](https://github.com/PennyLaneAI/pennylane-lightning/pull/622)

* Pinning Pytest to a version compatible with Flaky.
  [(#624)](https://github.com/PennyLaneAI/pennylane-lightning/pull/624)

### Contributors

This release contains contributions from (in alphabetical order):

Amintor Dusko, David Ittah, Vincent Michaud-Rioux, Lee J. O'Riordan, Shuli Shu, Matthew Silverman

---

# Release 0.34.0

### New features since last release

* Support added for Python 3.12 wheel builds.
  [(#541)](https://github.com/PennyLaneAI/pennylane-lightning/pull/541)

* Lightning-Qubit support arbitrary controlled gates (any wires and any control values). The kernels are implemented in the `LM` module.
  [(#576)](https://github.com/PennyLaneAI/pennylane-lightning/pull/576)

* Shot-noise related methods now accommodate observable objects with arbitrary eigenvalues. Add a Kronecker product method for two diagonal matrices.
  [(#570)](https://github.com/PennyLaneAI/pennylane-lightning/pull/570)

* Add shot-noise support for probs in the C++ layer. Probabilities are calculated from generated samples. All Lightning backends support this feature. Please note that target wires should be sorted in ascending manner.
  [(#568)](https://github.com/PennyLaneAI/pennylane-lightning/pull/568)

* Add `LM` kernels to apply arbitrary controlled operations efficiently.
  [(#516)](https://github.com/PennyLaneAI/pennylane-lightning/pull/516)

* Add shots support for variance value, probs, sample, counts calculation for given observables (`NamedObs`, `TensorProd` and `Hamiltonian`) based on Pauli words, `Identity` and `Hadamard` in the C++ layer. All Lightning backends support this support feature.
  [(#561)](https://github.com/PennyLaneAI/pennylane-lightning/pull/561)

* Add shots support for expectation value calculation for given observables (`NamedObs`, `TensorProd` and `Hamiltonian`) based on Pauli words, `Identity` and `Hadamard` in the C++ layer by adding `measure_with_samples` to the measurement interface. All Lightning backends support this support feature.
  [(#556)](https://github.com/PennyLaneAI/pennylane-lightning/pull/556)

* `qml.QubitUnitary` operators can be included in a circuit differentiated with the adjoint method. Lightning handles circuits with arbitrary non-differentiable `qml.QubitUnitary` operators. 1,2-qubit `qml.QubitUnitary` operators with differentiable parameters can be differentiated using decomposition.
  [(#540)] (https://github.com/PennyLaneAI/pennylane-lightning/pull/540)

### Breaking changes

* Set the default version of Kokkos to 4.2.00 throughout the project (CMake, CI, etc.)
  [(#578)] (https://github.com/PennyLaneAI/pennylane-lightning/pull/578)

* Overload `applyOperation` with a fifth `matrix` argument to all state vector classes to support arbitrary operations in `AdjointJacobianBase`.
  [(#540)] (https://github.com/PennyLaneAI/pennylane-lightning/pull/540)

### Improvements

* Ensure aligned memory used for numpy arrays with state-vector without reallocations.
  [(#572)](https://github.com/PennyLaneAI/pennylane-lightning/pull/572)

* Unify error messages of shot measurement related unsupported observables to better Catalyst.
  [(#577)](https://github.com/PennyLaneAI/pennylane-lightning/pull/577)

* Add configuration files to improve compatibility with Catalyst.
  [(#566)](https://github.com/PennyLaneAI/pennylane-lightning/pull/566)

* Refactor shot-noise related methods of MeasurementsBase class in the C++ layer and eigenvalues are not limited to `1` and `-1`. Add `getObs()` method to Observables class. Refactor `applyInPlaceShots` to allow users to get eigenvalues of Observables object. Deprecated `_preprocess_state` method in `MeasurementsBase` class for safer use of the `LightningQubitRaw` backend.
[(#570)](https://github.com/PennyLaneAI/pennylane-lightning/pull/570)

* Modify `setup.py` to use backend-specific build directory (`f"build_{backend}"`) to accelerate rebuilding backends in alternance.
  [(#540)] (https://github.com/PennyLaneAI/pennylane-lightning/pull/540)

* Update Dockerfile and rewrite the `build-wheel-lightning-gpu` stage to build Lightning-GPU from the `pennylane-lightning` monorepo.
  [(#539)] (https://github.com/PennyLaneAI/pennylane-lightning/pull/539)

* Add the MPI test CI workflows of Lightning-GPU in compatibility cron jobs.
  [(#536)] (https://github.com/PennyLaneAI/pennylane-lightning/pull/536)

* Add MPI synchronization in places to safely handle communicated data.
  [(#538)](https://github.com/PennyLaneAI/pennylane-lightning/pull/538)

* Add release option in compatibility cron jobs to test the release candidates of PennyLane and the Lightning plugins against one another.
  [(#531)] (https://github.com/PennyLaneAI/pennylane-lightning/pull/531)

* Add GPU workflows in compatibility cron jobs to test Lightning-GPU and Lightning-Kokkos with the Kokkos CUDA backend.
  [(#528)] (https://github.com/PennyLaneAI/pennylane-lightning/pull/528)

### Documentation

* Fixed a small typo in the documentation page for the PennyLane-Lightning GPU device.
  [(#563)](https://github.com/PennyLaneAI/pennylane-lightning/pull/563)

* Add OpenGraph social preview for Lightning docs.
  [(#574)](https://github.com/PennyLaneAI/pennylane-lightning/pull/574)

### Bug fixes

* Fix CodeCov file contention issue when uploading data from many workloads.
  [(#584)](https://github.com/PennyLaneAI/pennylane-lightning/pull/584)

* Ensure the `lightning.gpu` intermediate wheel builds are uploaded to TestPyPI.
  [(#575)](https://github.com/PennyLaneAI/pennylane-lightning/pull/575)

* Allow support for newer clang-tidy versions on non-x86_64 platforms.
  [(#567)](https://github.com/PennyLaneAI/pennylane-lightning/pull/567)

* Do not run C++ tests when testing for compatibility with PennyLane, hence fixing plugin-matrix failures. Fix Lightning-GPU workflow trigger.
  [(#571)](https://github.com/PennyLaneAI/pennylane-lightning/pull/571)

* Revert single-node multi-GPU batching behaviour to match https://github.com/PennyLaneAI/pennylane-lightning-gpu/pull/27.
  [(#564)](https://github.com/PennyLaneAI/pennylane-lightning/pull/564)

* Move deprecated `stateprep` `QuantumScript` argument into the operation list in `mpitests/test_adjoint_jacobian.py`.
  [(#540)] (https://github.com/PennyLaneAI/pennylane-lightning/pull/540)

* Fix MPI Python unit tests for the adjoint method.
  [(#538)](https://github.com/PennyLaneAI/pennylane-lightning/pull/538)

* Fix the issue with assigning kernels to ops before registering kernels on macOS
  [(#582)](https://github.com/PennyLaneAI/pennylane-lightning/pull/582)

* Update `MANIFEST.in` to include device config files and `CHANGELOG.md`
  [(#585)](https://github.com/PennyLaneAI/pennylane-lightning/pull/585)

### Contributors

This release contains contributions from (in alphabetical order):

Ali Asadi, Isaac De Vlugt, Amintor Dusko, Vincent Michaud-Rioux, Erick Ochoa Lopez, Lee James O'Riordan, Shuli Shu

---

# Release 0.33.1

* pip-installed CUDA runtime libraries can now be accessed from a virtualenv.
  [(#543)](https://github.com/PennyLaneAI/pennylane-lightning/pull/543)

### Bug fixes

* The pybind11 compiled module RPATH linkage has been restored to pre-0.33 behaviour.
  [(#543)](https://github.com/PennyLaneAI/pennylane-lightning/pull/543)

### Contributors

This release contains contributions from (in alphabetical order):

Lee J. O'Riordan

---

# Release 0.33.0

### New features since last release

* Add documentation updates for the `lightning.gpu` backend.
  [(#525)] (https://github.com/PennyLaneAI/pennylane-lightning/pull/525)

* Add `SparseHamiltonian` support for Lightning-Qubit and Lightning-GPU.
  [(#526)] (https://github.com/PennyLaneAI/pennylane-lightning/pull/526)

* Add `SparseHamiltonian` support for Lightning-Kokkos.
  [(#527)] (https://github.com/PennyLaneAI/pennylane-lightning/pull/527)

* Integrate python/pybind layer of distributed Lightning-GPU into the Lightning monorepo with Python unit tests.
  [(#518)] (https://github.com/PennyLaneAI/pennylane-lightning/pull/518)

* Integrate the distributed C++ backend of Lightning-GPU into the Lightning monorepo.
  [(#514)] (https://github.com/PennyLaneAI/pennylane-lightning/pull/514)

* Integrate Lightning-GPU into the Lightning monorepo. The new backend is named `lightning.gpu` and includes all single-GPU features.
  [(#499)] (https://github.com/PennyLaneAI/pennylane-lightning/pull/499)

* Build Linux wheels for Lightning-GPU (CUDA-11).
  [(#517)](https://github.com/PennyLaneAI/pennylane-lightning/pull/517)

* Add `Dockerfile` in `docker` and `make docker` workflow in `Makefile`. The Docker images and documentation are available on [DockerHub](https://hub.docker.com/repository/docker/pennylaneai/pennylane).
  [(#496)](https://github.com/PennyLaneAI/pennylane-lightning/pull/496)

* Add mid-circuit state preparation operation tests.
  [(#495)](https://github.com/PennyLaneAI/pennylane-lightning/pull/495)

### Breaking changes

* Add `tests_gpu.yml` workflow to test the Lightning-Kokkos backend with CUDA-12.
  [(#494)](https://github.com/PennyLaneAI/pennylane-lightning/pull/494)

* Implement `LM::GeneratorDoubleExcitation`, `LM::GeneratorDoubleExcitationMinus`, `LM::GeneratorDoubleExcitationPlus` kernels. Lightning-Qubit default kernels are now strictly from the `LM` implementation, which requires less memory and is faster for large state vectors.
  [(#512)](https://github.com/PennyLaneAI/pennylane-lightning/pull/512)

* Add workflows validating compatibility between PennyLane and Lightning's most recent stable releases and development (latest) versions.
  [(#507)](https://github.com/PennyLaneAI/pennylane-lightning/pull/507)
  [(#498)](https://github.com/PennyLaneAI/pennylane-lightning/pull/498)

* Introduce `timeout-minutes` in various workflows, mainly to avoid Windows builds hanging for several hours.
  [(#503)](https://github.com/PennyLaneAI/pennylane-lightning/pull/503)

* Cast integral-valued arrays to the device's complex type on entry in `_preprocess_state_vector` to ensure the state is correctly represented with floating-point numbers.
  [(#501)](https://github.com/PennyLaneAI/pennylane-lightning/pull/501)

* Update `DefaultQubit` to `DefaultQubitLegacy` on Lightning fallback.
  [(#500)](https://github.com/PennyLaneAI/pennylane-lightning/pull/500)

* Enums defined in `GateOperation.hpp` start at `1` (previously `0`). `::BEGIN` is introduced in a few places where it was assumed `0` accordingly.
  [(#485)](https://github.com/PennyLaneAI/pennylane-lightning/pull/485)

* Enable pre-commit hooks to format all Python files and linting of all Python source files.
  [(#485)](https://github.com/PennyLaneAI/pennylane-lightning/pull/485)

### Improvements

* Improve Python testing for Lightning-GPU (+MPI) by adding jobs in Actions files and adding Python tests to increase code coverage.
  [(#522)](https://github.com/PennyLaneAI/pennylane-lightning/pull/522)

* Add support for `pip install pennylane-lightning[kokkos]` for the OpenMP backend.
  [(#515)](https://github.com/PennyLaneAI/pennylane-lightning/pull/515)

* Update `setup.py` to allow for multi-package co-existence. The `PennyLane_Lightning` package now is the responsible for the core functionality, and will be depended upon by all other extensions.
  [(#504)] (https://github.com/PennyLaneAI/pennylane-lightning/pull/504)

* Redesign Lightning-Kokkos `StateVectorKokkos` class to use Kokkos `RangePolicy` together with special functors in `applyMultiQubitOp` to apply 1- to 4-wire generic unitary gates. For more than 4 wires, the general implementation using Kokkos `TeamPolicy` is employed to yield the best all-around performance.
  [(#490)] (https://github.com/PennyLaneAI/pennylane-lightning/pull/490)

* Redesign Lightning-Kokkos `Measurements` class to use Kokkos `RangePolicy` together with special functors to obtain the expectation value of 1- to 4-wire generic unitary gates. For more than 4 wires, the general implementation using Kokkos `TeamPolicy` is employed to yield the best all-around performance.
  [(#489)] (https://github.com/PennyLaneAI/pennylane-lightning/pull/489)

* Add tests to increase Lightning-Kokkos coverage.
  [(#485)](https://github.com/PennyLaneAI/pennylane-lightning/pull/485)

* Add memory locality tag reporting and adjoint diff dispatch for `lightning.qubit` statevector classes.
  [(#492)](https://github.com/PennyLaneAI/pennylane-lightning/pull/492)

* Add support for dependent external packages to C++ core.
  [(#482)](https://github.com/PennyLaneAI/pennylane-lightning/pull/482)

* Add support for building multiple backend simulators.
  [(#497)](https://github.com/PennyLaneAI/pennylane-lightning/pull/497)

### Documentation

### Bug fixes

* Fix CI issues running python-cov with MPI.
  [(#535)](https://github.com/PennyLaneAI/pennylane-lightning/pull/535)

* Re-add support for `pip install pennylane-lightning[gpu]`.
  [(#515)](https://github.com/PennyLaneAI/pennylane-lightning/pull/515)

* Switch most Lightning-Qubit default kernels to `LM`. Add `LM::multiQubitOp` tests, failing when targeting out-of-order wires clustered close to `num_qubits-1`. Fix the `LM::multiQubitOp` kernel implementation by introducing a generic `revWireParity` routine and replacing the `bitswap`-based implementation. Mimic the changes fixing the corresponding `multiQubitOp` and `expval` functors in Lightning-Kokkos.
  [(#511)](https://github.com/PennyLaneAI/pennylane-lightning/pull/511)

* Fix RTD builds by removing unsupported `system_packages` configuration option.
  [(#491)](https://github.com/PennyLaneAI/pennylane-lightning/pull/491)

### Contributors

This release contains contributions from (in alphabetical order):

Ali Asadi, Amintor Dusko, Vincent Michaud-Rioux, Lee J. O'Riordan, Shuli Shu

---

# Release 0.32.0

### New features since last release

* The `lightning.kokkos` backend supports Nvidia GPU execution (with Kokkos v4 and CUDA v12).
  [(#477)](https://github.com/PennyLaneAI/pennylane-lightning/pull/477)

* Complete overhaul of repository structure to facilitates integration of multiple backends. Refactoring efforts we directed to improve development performance, code reuse and decrease overall overhead to propagate changes through backends. New C++ modular build strategy allows for faster test builds restricted to a module. Update CI/CD actions concurrency strategy. Change minimal Python version to 3.9.
  [(#472)] (https://github.com/PennyLaneAI/pennylane-lightning/pull/472)

* Wheels are built with native support for sparse Hamiltonians.
  [(#470)] (https://github.com/PennyLaneAI/pennylane-lightning/pull/470)

* Add native support to sparse Hamiltonians in the absence of Kokkos & Kokkos-kernels.
  [(#465)] (https://github.com/PennyLaneAI/pennylane-lightning/pull/465)

### Breaking changes

* Rename `QubitStateVector` to `StatePrep` in the Lightning-Qubit and `Lightning-Kokkos` classes.
  [(#486)](https://github.com/PennyLaneAI/pennylane-lightning/pull/486)

* Modify `adjointJacobian` methods to accept a (maybe unused) reference `StateVectorT`, allowing device-backed simulators to directly access state vector data for adjoint differentiation instead of copying it back-and-forth into `JacobianData` (host memory).
  [(#477)](https://github.com/PennyLaneAI/pennylane-lightning/pull/477)

### Improvements

* Refactor LKokkos `Measurements` class to use (fast) specialized functors whenever possible.
  [(#481)] (https://github.com/PennyLaneAI/pennylane-lightning/pull/481)

* Merge Lightning Qubit and Lightning Kokkos backends in the new repository.
  [(#472)] (https://github.com/PennyLaneAI/pennylane-lightning/pull/472)

* Integrated new unified docs for Lightning Kokkos and Lightning Qubit packages.
  [(#473)] (https://github.com/PennyLaneAI/pennylane-lightning/pull/473)

### Documentation

### Bug fixes

* Ensure PennyLane has an `active_return` attribute before calling it.
 [(#483)] (https://github.com/PennyLaneAI/pennylane-lightning/pull/483)

* Do no import `sqrt2_v` from `<numbers>` in `Util.hpp` to resolve issue with Lightning-GPU builds.
  [(#479)](https://github.com/PennyLaneAI/pennylane-lightning/pull/479)

* Update the CMake internal references to enable sub-project compilation with affecting the parent package.
  [(#478)](https://github.com/PennyLaneAI/pennylane-lightning/pull/478)

* `apply` no longer mutates the inputted list of operations.
  [(#474)](https://github.com/PennyLaneAI/pennylane-lightning/pull/474)

### Contributors

This release contains contributions from (in alphabetical order):

Amintor Dusko, Christina Lee, Vincent Michaud-Rioux, Lee J. O'Riordan

---

# Release 0.31.0

### New features since last release

* Update Kokkos support to 4.0.01.
  [(#439)] (https://github.com/PennyLaneAI/pennylane-lightning/pull/439)

### Breaking changes

* Update tests to be compliant with PennyLane v0.31.0 development changes and deprecations.
  [(#448)](https://github.com/PennyLaneAI/pennylane-lightning/pull/448)

### Improvements

* Remove logic from `setup.py` and transfer paths and env variable definitions into workflow files.
  [(#450)](https://github.com/PennyLaneAI/pennylane-lightning/pull/450)

* Detect MKL or CBLAS if `ENABLE_BLAS=ON` making sure that BLAS is linked as expected.
  [(#449)](https://github.com/PennyLaneAI/pennylane-lightning/pull/449)

### Documentation

* Fix LightningQubit class parameter documentation.
  [(#456)](https://github.com/PennyLaneAI/pennylane-lightning/pull/456)

### Bug fixes

* Ensure cross-platform wheels continue to build with updates in git safety checks.
  [(#452)](https://github.com/PennyLaneAI/pennylane-lightning/pull/452)

* Fixing Python version bug introduce in [(#450)](https://github.com/PennyLaneAI/pennylane-lightning/pull/450)
  when `Python_EXECUTABLE` was removed from `setup.py`.
  [(#461)](https://github.com/PennyLaneAI/pennylane-lightning/pull/461)

* Ensure aligned allocator definition works with C++20 compilers.
  [(#438)](https://github.com/PennyLaneAI/pennylane-lightning/pull/438)

* Prevent multiple threads from calling `Kokkos::initialize` or `Kokkos::finalize`.
  [(#439)](https://github.com/PennyLaneAI/pennylane-lightning/pull/439)

### Contributors

This release contains contributions from (in alphabetical order):

Vincent Michaud-Rioux, Lee J. O'Riordan, Chae-Yeun Park

---

# Release 0.30.0

### New features since last release

* Add MCMC sampler.
  [(#384)] (https://github.com/PennyLaneAI/pennylane-lightning/pull/384)

* Serialize PennyLane's arithmetic operators when they are used as observables
  that are expressed in the Pauli basis.
  [(#424)](https://github.com/PennyLaneAI/pennylane-lightning/pull/424)

### Breaking changes

* Lightning now works with the new return types specification that is now default in PennyLane.
  See [the PennyLane `qml.enable_return`](https://docs.pennylane.ai/en/stable/code/api/pennylane.enable_return.html?highlight=enable_return) documentation for more information on this change.
  [(#427)](https://github.com/PennyLaneAI/pennylane-lightning/pull/427)

Instead of creating potentially ragged numpy array, devices and `QNode`'s now return an object of the same type as that
returned by the quantum function.

```
>>> dev = qml.device('lightning.qubit', wires=1)
>>> @qml.qnode(dev, diff_method="adjoint")
... def circuit(x):
...     qml.RX(x, wires=0)
...     return qml.expval(qml.PauliY(0)), qml.expval(qml.PauliZ(0))
>>> x = qml.numpy.array(0.5)
>>> circuit(qml.numpy.array(0.5))
(array(-0.47942554), array(0.87758256))
```

Interfaces like Jax or Torch handle tuple outputs without issues:

```
>>> jax.jacobian(circuit)(jax.numpy.array(0.5))
(Array(-0.87758255, dtype=float32, weak_type=True),
Array(-0.47942555, dtype=float32, weak_type=True))
```

Autograd cannot differentiate an output tuple, so results must be converted to an array before
use with `qml.jacobian`:

```
>>> qml.jacobian(lambda y: qml.numpy.array(circuit(y)))(x)
array([-0.87758256, -0.47942554])
```

Alternatively, the quantum function itself can return a numpy array of measurements:

```
>>> dev = qml.device('lightning.qubit', wires=1)
>>> @qml.qnode(dev, diff_method="adjoint")
>>> def circuit2(x):
...     qml.RX(x, wires=0)
...     return np.array([qml.expval(qml.PauliY(0)), qml.expval(qml.PauliZ(0))])
>>> qml.jacobian(circuit2)(np.array(0.5))
array([-0.87758256, -0.47942554])
```

### Improvements

* Remove deprecated `set-output` commands from workflow files.
  [(#437)](https://github.com/PennyLaneAI/pennylane-lightning/pull/437)

* Lightning wheels are now checked with `twine check` post-creation for PyPI compatibility.
  [(#430)](https://github.com/PennyLaneAI/pennylane-lightning/pull/430)

* Lightning has been made compatible with the change in return types specification.
  [(#427)](https://github.com/PennyLaneAI/pennylane-lightning/pull/427)

* Lightning is compatible with clang-tidy version 16.
  [(#429)](https://github.com/PennyLaneAI/pennylane-lightning/pull/429)

### Contributors

This release contains contributions from (in alphabetical order):

Christina Lee, Vincent Michaud-Rioux, Lee James O'Riordan, Chae-Yeun Park, Matthew Silverman

---

# Release 0.29.0

### Improvements

* Remove runtime dependency on ninja build system.
  [(#414)](https://github.com/PennyLaneAI/pennylane-lightning/pull/414)

* Allow better integration and installation support with CMake targeted binary builds.
  [(#403)](https://github.com/PennyLaneAI/pennylane-lightning/pull/403)

* Remove explicit Numpy and Scipy requirements.
  [(#412)](https://github.com/PennyLaneAI/pennylane-lightning/pull/412)

* Get `llvm` installation root from the environment variable `LLVM_ROOT_DIR` (or fallback to `brew`).
  [(#413)](https://github.com/PennyLaneAI/pennylane-lightning/pull/413)

* Update AVX2/512 kernel infrastructure for additional gate/generator operations.
  [(#404)](https://github.com/PennyLaneAI/pennylane-lightning/pull/404)

* Remove unnecessary lines for resolving CodeCov issue.
  [(#415)](https://github.com/PennyLaneAI/pennylane-lightning/pull/415)

* Add more AVX2/512 gate operations.
  [(#393)](https://github.com/PennyLaneAI/pennylane-lightning/pull/393)

### Documentation

### Bug fixes

* Ensure error raised when asking for out of order marginal probabilities. Prevents the return of incorrect results.
  [(#416)](https://github.com/PennyLaneAI/pennylane-lightning/pull/416)

* Fix Github shields in README.
  [(#402)](https://github.com/PennyLaneAI/pennylane-lightning/pull/402)

### Contributors

Amintor Dusko, Vincent Michaud-Rioux, Lee James O'Riordan, Chae-Yeun Park

---

# Release 0.28.2

### Bug fixes

* Fix Python module versioning for Linux wheels.
  [(#408)](https://github.com/PennyLaneAI/pennylane-lightning/pull/408)

### Contributors

This release contains contributions from (in alphabetical order):

Amintor Dusko, Shuli Shu, Trevor Vincent

---

# Release 0.28.1

### Bug fixes

* Fix Pybind11 module versioning and locations for Windows wheels.
  [(#400)](https://github.com/PennyLaneAI/pennylane-lightning/pull/400)

### Contributors

This release contains contributions from (in alphabetical order):

Lee J. O'Riordan

---

# Release 0.28.0

### Breaking changes

* Deprecate support for Python 3.7.
  [(#391)](https://github.com/PennyLaneAI/pennylane-lightning/pull/391)

### Improvements

* Improve Lightning package structure for external use as a C++ library.
  [(#369)](https://github.com/PennyLaneAI/pennylane-lightning/pull/369)

* Improve the stopping condition method.
  [(#386)](https://github.com/PennyLaneAI/pennylane-lightning/pull/386)

### Bug fixes

- Pin CMake to 3.24.x in wheel-builder to avoid Python not found error in CMake 3.25, when building wheels for PennyLane-Lightning-GPU.
  [(#387)](https://github.com/PennyLaneAI/pennylane-lightning/pull/387)

### Contributors

This release contains contributions from (in alphabetical order):

Amintor Dusko, Lee J. O'Riordan

---

# Release 0.27.0

### New features since last release

* Enable building of Python 3.11 wheels and upgrade Python on CI/CD workflows to 3.8.
  [(#381)](https://github.com/PennyLaneAI/pennylane-lightning/pull/381)

### Breaking changes

### Improvements

* Update clang-tools version in Github workflows.
  [(#351)](https://github.com/PennyLaneAI/pennylane-lightning/pull/351)

* Improve tests and checks CI/CD pipelines.
  [(#353)](https://github.com/PennyLaneAI/pennylane-lightning/pull/353)

* Implement 3 Qubits gates (CSWAP & Toffoli) & 4 Qubits gates (DoubleExcitation, DoubleExcitationMinus, DoubleExcitationPlus) in LM manner.
  [(#362)](https://github.com/PennyLaneAI/pennylane-lightning/pull/362)

* Upgrade Kokkos and Kokkos Kernels to 3.7.00, and improve sparse matrix-vector multiplication performance and memory usage.
  [(#361)](https://github.com/PennyLaneAI/pennylane-lightning/pull/361)

* Update Linux (ubuntu-latest) architecture x86_64 wheel-builder from GCC 10.x to GCC 11.x.
  [(#373)](https://github.com/PennyLaneAI/pennylane-lightning/pull/373)

* Update gcc and g++ 10.x to 11.x in CI tests. This update brings improved support for newer C++ features.
  [(#370)](https://github.com/PennyLaneAI/pennylane-lightning/pull/370)

* Change Lightning to inherit from QubitDevice instead of DefaultQubit.
  [(#365)](https://github.com/PennyLaneAI/pennylane-lightning/pull/365)

### Documentation

### Bug fixes

* Use mutex when accessing cache in KernelMap.
  [(#382)](https://github.com/PennyLaneAI/pennylane-lightning/pull/382)

### Contributors

This release contains contributions from (in alphabetical order):

Amintor Dusko, Chae-Yeun Park, Monit Sharma, Shuli Shu

---

# Release 0.26.1

### Bug fixes

* Fixes the transposition method used in the probability calculation.
  [(#377)](https://github.com/PennyLaneAI/pennylane-lightning/pull/377)

### Contributor

Amintor Dusko

---
# Release 0.26.0

### Improvements

* Introduces requirements-dev.txt and improves dockerfile.
  [(#330)](https://github.com/PennyLaneAI/pennylane-lightning/pull/330)

* Support `expval` for a Hamiltonian.
  [(#333)](https://github.com/PennyLaneAI/pennylane-lightning/pull/333)

* Implements caching for Kokkos installation.
  [(#316)](https://github.com/PennyLaneAI/pennylane-lightning/pull/316)

* Supports measurements of operator arithmetic classes such as `Sum`, `Prod`,
  and `SProd` by deferring handling of them to `DefaultQubit`.
  [(#349)](https://github.com/PennyLaneAI/pennylane-lightning/pull/349)

```
@qml.qnode(qml.device('lightning.qubit', wires=2))
def circuit():
    obs = qml.s_prod(2.1, qml.PauliZ(0)) + qml.op_sum(qml.PauliX(0), qml.PauliZ(1))
    return qml.expval(obs)
```

### Bug fixes

* Test updates to reflect new measurement error messages.
  [(#334)](https://github.com/PennyLaneAI/pennylane-lightning/pull/334)

* Updates to the release tagger to fix incompatibilities with RTD.
  [(#344)](https://github.com/PennyLaneAI/pennylane-lightning/pull/344)

* Update cancel-workflow-action and bot credentials.
  [(#345)](https://github.com/PennyLaneAI/pennylane-lightning/pull/345)

### Contributors

This release contains contributions from (in alphabetical order):

Amintor Dusko, Christina Lee, Lee J. O'Riordan, Chae-Yeun Park

---

# Release 0.25.0

### New features since last release

### Breaking changes

* We explicitly disable support for PennyLane's parameter broadcasting.
[#317](https://github.com/PennyLaneAI/pennylane-lightning/pull/317)

* We explicitly remove support for PennyLane's `Sum`, `SProd` and `Prod`
  as observables.
  [(#326)](https://github.com/PennyLaneAI/pennylane-lightning/pull/326)

### Improvements

* CI builders use a reduced set of resources and redundant tests for PRs.
  [(#319)](https://github.com/PennyLaneAI/pennylane-lightning/pull/319)

* Parallelize wheel-builds where applicable.
  [(#314)](https://github.com/PennyLaneAI/pennylane-lightning/pull/314)

* AVX2/512 kernels are now available on Linux/MacOS with x86-64 architecture.
  [(#313)](https://github.com/PennyLaneAI/pennylane-lightning/pull/313)

### Documentation

* Updated ReadTheDocs runner version from Ubuntu 20.04 to 22.04
  [(#327)](https://github.com/PennyLaneAI/pennylane-lightning/pull/327)

### Bug fixes

* Test updates to reflect new additions to PennyLane.
  [(#318)](https://github.com/PennyLaneAI/pennylane-lightning/pull/318)

### Contributors

This release contains contributions from (in alphabetical order):

Amintor Dusko, Christina Lee, Rashid N H M, Lee J. O'Riordan, Chae-Yeun Park

---

# Release 0.24.0

### New features since last release

* Add `SingleExcitation` and `DoubleExcitation` qchem gates and generators.
  [(#289)](https://github.com/PennyLaneAI/pennylane-lightning/pull/289)

* Add a new dispatch mechanism for future kernels.
  [(#291)](https://github.com/PennyLaneAI/pennylane-lightning/pull/291)

* Add `IsingXY` gate operation.
  [(#303)](https://github.com/PennyLaneAI/pennylane-lightning/pull/303)

* Support `qml.state()` in vjp and Hamiltonian in adjoint jacobian.
  [(#294)](https://github.com/PennyLaneAI/pennylane-lightning/pull/294)

### Breaking changes

* Codebase is now moving to C++20. The default compiler for Linux is now GCC10.
  [(#295)](https://github.com/PennyLaneAI/pennylane-lightning/pull/295)

* Minimum macOS version is changed to 10.15 (Catalina).
  [(#295)](https://github.com/PennyLaneAI/pennylane-lightning/pull/295)

### Improvements

* Split matrix operations, refactor dispatch mechanisms, and add a benchmark suits.
  [(#274)](https://github.com/PennyLaneAI/pennylane-lightning/pull/274)

* Add native support for the calculation of sparse Hamiltonians' expectation values.
Sparse operations are offloaded to [Kokkos](https://github.com/kokkos/kokkos) and
[Kokkos-Kernels](https://github.com/kokkos/kokkos-kernels).
  [(#283)](https://github.com/PennyLaneAI/pennylane-lightning/pull/283)

* Device `lightning.qubit` now accepts a datatype for a statevector.
  [(#290)](https://github.com/PennyLaneAI/pennylane-lightning/pull/290)

```python
dev1 = qml.device('lightning.qubit', wires=4, c_dtype=np.complex64) # for single precision
dev2 = qml.device('lightning.qubit', wires=4, c_dtype=np.complex128) # for double precision
```

### Documentation

* Use the centralized [Xanadu Sphinx Theme](https://github.com/XanaduAI/xanadu-sphinx-theme)
  to style the Sphinx documentation.
  [(#287)](https://github.com/PennyLaneAI/pennylane-lightning/pull/287)

### Bug fixes

* Fix the issue with using available `clang-format` version in format.
  [(#288)](https://github.com/PennyLaneAI/pennylane-lightning/pull/288)

* Fix a bug in the generator of `DoubleExcitationPlus`.
  [(#298)](https://github.com/PennyLaneAI/pennylane-lightning/pull/298)

### Contributors

This release contains contributions from (in alphabetical order):

Mikhail Andrenkov, Ali Asadi, Amintor Dusko, Lee James O'Riordan, Chae-Yeun Park, and Shuli Shu

---

# Release 0.23.0

### New features since last release

* Add `generate_samples()` to lightning.
  [(#247)](https://github.com/PennyLaneAI/pennylane-lightning/pull/247)

* Add Lightning GBenchmark Suite.
  [(#249)](https://github.com/PennyLaneAI/pennylane-lightning/pull/249)

* Support runtime and compile information.
  [(#253)](https://github.com/PennyLaneAI/pennylane-lightning/pull/253)

### Improvements

* Add `ENABLE_BLAS` build to CI checks.
  [(#249)](https://github.com/PennyLaneAI/pennylane-lightning/pull/249)

* Add more `clang-tidy` checks and kernel tests.
  [(#253)](https://github.com/PennyLaneAI/pennylane-lightning/pull/253)

* Add C++ code coverage to CI.
  [(#265)](https://github.com/PennyLaneAI/pennylane-lightning/pull/265)

* Skip over identity operations in `"lightning.qubit"`.
  [(#268)](https://github.com/PennyLaneAI/pennylane-lightning/pull/268)

### Bug fixes

* Update tests to remove `JacobianTape`.
  [(#260)](https://github.com/PennyLaneAI/pennylane-lightning/pull/260)

* Fix tests for MSVC.
  [(#264)](https://github.com/PennyLaneAI/pennylane-lightning/pull/264)

* Fix `#include <cpuid.h>` for PPC and AArch64 in Linux.
  [(#266)](https://github.com/PennyLaneAI/pennylane-lightning/pull/266)

* Remove deprecated tape execution methods.
  [(#270)](https://github.com/PennyLaneAI/pennylane-lightning/pull/270)

* Update `qml.probs` in `test_measures.py`.
  [(#280)](https://github.com/PennyLaneAI/pennylane-lightning/pull/280)

### Contributors

This release contains contributions from (in alphabetical order):

Ali Asadi, Chae-Yeun Park, Lee James O'Riordan, and Trevor Vincent

---

# Release 0.22.1

### Bug fixes

* Ensure `Identity ` kernel is registered to C++ dispatcher.
  [(#275)](https://github.com/PennyLaneAI/pennylane-lightning/pull/275)

---

# Release 0.22.0

### New features since last release

* Add Docker support.
  [(#234)](https://github.com/PennyLaneAI/pennylane-lightning/pull/234)

### Improvements

* Update quantum tapes serialization and Python tests.
  [(#239)](https://github.com/PennyLaneAI/pennylane-lightning/pull/239)

* Clang-tidy is now enabled for both tests and examples builds under Github Actions.
  [(#237)](https://github.com/PennyLaneAI/pennylane-lightning/pull/237)

* The return type of `StateVectorBase` data is now derived-class defined.
  [(#237)](https://github.com/PennyLaneAI/pennylane-lightning/pull/237)

* Update adjointJacobian and VJP methods.
  [(#222)](https://github.com/PennyLaneAI/pennylane-lightning/pull/222)

* Set GitHub workflow to upload wheels to Test PyPI.
  [(#220)](https://github.com/PennyLaneAI/pennylane-lightning/pull/220)

* Finalize the new kernel implementation.
  [(#212)](https://github.com/PennyLaneAI/pennylane-lightning/pull/212)

### Documentation

* Use of batching with OpenMP threads is documented.
  [(#221)](https://github.com/PennyLaneAI/pennylane-lightning/pull/221)

### Bug fixes

* Fix for OOM errors when using adjoint with large numbers of observables.
  [(#221)](https://github.com/PennyLaneAI/pennylane-lightning/pull/221)

* Add virtual destructor to C++ state-vector classes.
  [(#200)](https://github.com/PennyLaneAI/pennylane-lightning/pull/200)

* Fix a bug in Python tests with operations' `matrix` calls.
  [(#238)](https://github.com/PennyLaneAI/pennylane-lightning/pull/238)

* Refactor utility header and fix a bug in linear algebra function with CBLAS.
  [(#228)](https://github.com/PennyLaneAI/pennylane-lightning/pull/228)

### Contributors

This release contains contributions from (in alphabetical order):

Ali Asadi, Chae-Yeun Park, Lee James O'Riordan

---

# Release 0.21.0

### New features since last release

* Add C++ only benchmark for a given list of gates.
  [(#199)](https://github.com/PennyLaneAI/pennylane-lightning/pull/199)

* Wheel-build support for Python 3.10.
  [(#186)](https://github.com/PennyLaneAI/pennylane-lightning/pull/186)

* C++ support for probability, expectation value and variance calculations.
  [(#185)](https://github.com/PennyLaneAI/pennylane-lightning/pull/185)

* Add bindings to C++ expval, var, probs.
  [(#214)](https://github.com/PennyLaneAI/pennylane-lightning/pull/214)

### Improvements

* `setup.py` adds debug only when --debug is given
  [(#208)](https://github.com/PennyLaneAI/pennylane-lightning/pull/208)

* Add new highly-performant C++ kernels for quantum gates.
  [(#202)](https://github.com/PennyLaneAI/pennylane-lightning/pull/202)

The new kernels significantly improve the runtime performance of PennyLane-Lightning
for both differentiable and non-differentiable workflows. Here is an example workflow
using the adjoint differentiation method with a circuit of 5 strongly entangling layers:

```python
import pennylane as qml
from pennylane import numpy as np
from pennylane.templates.layers import StronglyEntanglingLayers
from numpy.random import random
np.random.seed(42)
n_layers = 5
n_wires = 6
dev = qml.device("lightning.qubit", wires=n_wires)

@qml.qnode(dev, diff_method="adjoint")
def circuit(weights):
    StronglyEntanglingLayers(weights, wires=list(range(n_wires)))
    return [qml.expval(qml.PauliZ(i)) for i in range(n_wires)]

init_weights = np.random.random(StronglyEntanglingLayers.shape(n_layers=n_layers, n_wires=n_wires))
params = np.array(init_weights,requires_grad=True)
jac = qml.jacobian(circuit)(params)
```
The latest release shows improved performance on both single and multi-threaded evaluations!

<img src="https://raw.githubusercontent.com/PennyLaneAI/pennylane-lightning/v0.21.0-rc0/doc/_static/lightning_v20_v21_bm.png" width=50%/>

* Ensure debug info is built into dynamic libraries.
  [(#201)](https://github.com/PennyLaneAI/pennylane-lightning/pull/201)

### Documentation

* New guidelines on adding and benchmarking C++ kernels.
  [(#202)](https://github.com/PennyLaneAI/pennylane-lightning/pull/202)

### Bug fixes

* Update clang-format version
  [(#219)](https://github.com/PennyLaneAI/pennylane-lightning/pull/219)

* Fix failed tests on Windows.
  [(#218)](https://github.com/PennyLaneAI/pennylane-lightning/pull/218)

* Update clang-format version
  [(#219)](https://github.com/PennyLaneAI/pennylane-lightning/pull/219)

* Add virtual destructor to C++ state-vector classes.
  [(#200)](https://github.com/PennyLaneAI/pennylane-lightning/pull/200)

* Fix failed tests for the non-binary wheel.
  [(#213)](https://github.com/PennyLaneAI/pennylane-lightning/pull/213)

* Add virtual destructor to C++ state-vector classes.
  [(#200)](https://github.com/PennyLaneAI/pennylane-lightning/pull/200)

### Contributors

This release contains contributions from (in alphabetical order):

Ali Asadi, Amintor Dusko, Chae-Yeun Park, Lee James O'Riordan

---

# Release 0.20.1

### Bug fixes

* Fix missing header-files causing build errors in algorithms module.
  [(#193)](https://github.com/PennyLaneAI/pennylane-lightning/pull/193)

* Fix failed tests for the non-binary wheel.
  [(#191)](https://github.com/PennyLaneAI/pennylane-lightning/pull/191)

---
# Release 0.20.2

### Bug fixes

* Introduce CY kernel to Lightning to avoid issues with decomposition.
  [(#203)](https://github.com/PennyLaneAI/pennylane-lightning/pull/203)

### Contributors

This release contains contributions from (in alphabetical order):

Lee J. O'Riordan

# Release 0.20.1

### Bug fixes

* Fix missing header-files causing build errors in algorithms module.
  [(#193)](https://github.com/PennyLaneAI/pennylane-lightning/pull/193)

* Fix failed tests for the non-binary wheel.
  [(#191)](https://github.com/PennyLaneAI/pennylane-lightning/pull/191)

# Release 0.20.0

### New features since last release

* Add wheel-builder support for Python 3.10.
  [(#186)](https://github.com/PennyLaneAI/pennylane-lightning/pull/186)

* Add VJP support to PL-Lightning.
  [(#181)](https://github.com/PennyLaneAI/pennylane-lightning/pull/181)

* Add complex64 support in PL-Lightning.
  [(#177)](https://github.com/PennyLaneAI/pennylane-lightning/pull/177)

* Added examples folder containing aggregate gate performance test.
  [(#165)](https://github.com/PennyLaneAI/pennylane-lightning/pull/165)

### Breaking changes

### Improvements

* Update PL-Lightning to support new features in PL.
  [(#179)](https://github.com/PennyLaneAI/pennylane-lightning/pull/179)

### Documentation

* Lightning setup.py build process uses CMake.
  [(#176)](https://github.com/PennyLaneAI/pennylane-lightning/pull/176)

### Contributors

This release contains contributions from (in alphabetical order):

Ali Asadi, Chae-Yeun Park, Isidor Schoch, Lee James O'Riordan

---

# Release 0.19.0

* Add Cache-Friendly DOTC, GEMV, GEMM along with BLAS Support.
  [(#155)](https://github.com/PennyLaneAI/pennylane-lightning/pull/155)

### Improvements

* The performance of parametric gates has been improved.
  [(#157)](https://github.com/PennyLaneAI/pennylane-lightning/pull/157)

* AVX support is enabled for Linux users on Intel/AMD platforms.
  [(#157)](https://github.com/PennyLaneAI/pennylane-lightning/pull/157)

* PennyLane-Lightning has been updated to conform with clang-tidy
  recommendations for modernization, offering performance improvements across
  all use-cases.
  [(#153)](https://github.com/PennyLaneAI/pennylane-lightning/pull/153)

### Breaking changes

* Linux users on `x86_64` must have a CPU supporting AVX.
  [(#157)](https://github.com/PennyLaneAI/pennylane-lightning/pull/157)

### Bug fixes

* OpenMP built with Intel MacOS CI runners causes failures on M1 Macs. OpenMP is currently
  disabled in the built wheels until this can be resolved with Github Actions runners.
  [(#166)](https://github.com/PennyLaneAI/pennylane-lightning/pull/166)

### Contributors

This release contains contributions from (in alphabetical order):

Ali Asadi, Lee James O'Riordan

---

# Release 0.18.0

### New features since last release

* PennyLane-Lightning now provides a high-performance
  [adjoint Jacobian](http://arxiv.org/abs/2009.02823) method for differentiating quantum circuits.
  [(#136)](https://github.com/PennyLaneAI/pennylane-lightning/pull/136)

  The adjoint method operates after a forward pass by iteratively applying inverse gates to scan
  backwards through the circuit. The method is already available in PennyLane's
  `default.qubit` device, but the version provided by `lightning.qubit` integrates with the C++
  backend and is more performant, as shown in the plot below:

  <img src="https://raw.githubusercontent.com/PennyLaneAI/pennylane-lightning/master/doc/_static/lightning_adjoint.png" width=70%/>

  The plot compares the average runtime of `lightning.qubit` and `default.qubit` for calculating the
  Jacobian of a circuit using the adjoint method for a range of qubit numbers. The circuit
  consists of ten `BasicEntanglerLayers` with a `PauliZ` expectation value calculated on each wire,
  repeated over ten runs. We see that `lightning.qubit` provides a speedup of around two to eight
  times, depending on the number of qubits.

  The adjoint method can be accessed using the standard interface. Consider the following circuit:

  ```python
  import pennylane as qml

  wires = 3
  layers = 2
  dev = qml.device("lightning.qubit", wires=wires)

  @qml.qnode(dev, diff_method="adjoint")
  def circuit(weights):
      qml.templates.StronglyEntanglingLayers(weights, wires=range(wires))
      return qml.expval(qml.PauliZ(0))

  weights = qml.init.strong_ent_layers_normal(layers, wires, seed=1967)
  ```

  The circuit can be executed and its gradient calculated using:

    ```pycon
  >>> print(f"Circuit evaluated: {circuit(weights)}")
  Circuit evaluated: 0.9801286266677633
  >>> print(f"Circuit gradient:\n{qml.grad(circuit)(weights)}")
  Circuit gradient:
  [[[-1.11022302e-16 -1.63051504e-01 -4.14810501e-04]
    [ 1.11022302e-16 -1.50136528e-04 -1.77922957e-04]
    [ 0.00000000e+00 -3.92874550e-02  8.14523075e-05]]

   [[-1.14472273e-04  3.85963953e-02  0.00000000e+00]
    [-5.76791765e-05 -9.78478343e-02  0.00000000e+00]
    [-5.55111512e-17  0.00000000e+00 -1.11022302e-16]]]
  ```

* PennyLane-Lightning now supports all of the operations and observables of `default.qubit`.
  [(#124)](https://github.com/PennyLaneAI/pennylane-lightning/pull/124)

### Improvements

* A new state-vector class `StateVectorManaged` was added, enabling memory use to be bound to
  statevector lifetime.
  [(#136)](https://github.com/PennyLaneAI/pennylane-lightning/pull/136)

* The repository now has a well-defined component hierarchy, allowing each indepedent unit to be
  compiled and linked separately.
  [(#136)](https://github.com/PennyLaneAI/pennylane-lightning/pull/136)

* PennyLane-Lightning can now be installed without compiling its C++ binaries and will fall back
  to using the `default.qubit` implementation. Skipping compilation is achieved by setting the
  `SKIP_COMPILATION` environment variable, e.g., Linux/MacOS: `export SKIP_COMPILATION=True`,
  Windows: `set SKIP_COMPILATION=True`. This feature is intended for building a pure-Python wheel of
  PennyLane-Lightning as a backup for platforms without a dedicated wheel.
  [(#129)](https://github.com/PennyLaneAI/pennylane-lightning/pull/129)

* The C++-backed Python bound methods can now be directly called with wires and supplied parameters.
  [(#125)](https://github.com/PennyLaneAI/pennylane-lightning/pull/125)

* Lightning supports arbitrary unitary and non-unitary gate-calls from Python to C++ layer.
  [(#121)](https://github.com/PennyLaneAI/pennylane-lightning/pull/121)

### Documentation

* Added preliminary architecture diagram for package.
  [(#131)](https://github.com/PennyLaneAI/pennylane-lightning/pull/131)

* C++ API built as part of docs generation.
  [(#131)](https://github.com/PennyLaneAI/pennylane-lightning/pull/131)

### Breaking changes

* Wheels for MacOS <= 10.13 will no longer be provided due to XCode SDK C++17 support requirements.
  [(#149)](https://github.com/PennyLaneAI/pennylane-lightning/pull/149)

### Bug fixes

* An indexing error in the CRY gate is fixed. [(#136)](https://github.com/PennyLaneAI/pennylane-lightning/pull/136)

* Column-major data in numpy is now correctly converted to row-major upon pass to the C++ layer.
  [(#126)](https://github.com/PennyLaneAI/pennylane-lightning/pull/126)

### Contributors

This release contains contributions from (in alphabetical order):

Thomas Bromley, Lee James O'Riordan

---

# Release 0.17.0

### New features

* C++ layer now supports float (32-bit) and double (64-bit) templated complex data.
  [(#113)](https://github.com/PennyLaneAI/pennylane-lightning/pull/113)

### Improvements

* The PennyLane device test suite is now included in coverage reports.
  [(#123)](https://github.com/PennyLaneAI/pennylane-lightning/pull/123)

* Static versions of jQuery and Bootstrap are no longer included in the CSS theme.
  [(#118)](https://github.com/PennyLaneAI/pennylane-lightning/pull/118)

* C++ tests have been ported to use Catch2 framework.
  [(#115)](https://github.com/PennyLaneAI/pennylane-lightning/pull/115)

* Testing now exists for both float and double precision methods in C++ layer.
  [(#113)](https://github.com/PennyLaneAI/pennylane-lightning/pull/113)
  [(#115)](https://github.com/PennyLaneAI/pennylane-lightning/pull/115)

* Compile-time utility methods with `constexpr` have been added.
  [(#113)](https://github.com/PennyLaneAI/pennylane-lightning/pull/113)

* Wheel-build support for ARM64 (Linux and MacOS) and PowerPC (Linux) added.
  [(#110)](https://github.com/PennyLaneAI/pennylane-lightning/pull/110)

* Add support for Controlled Phase Gate (`ControlledPhaseShift`).
  [(#114)](https://github.com/PennyLaneAI/pennylane-lightning/pull/114)

* Move changelog to `.github` and add a changelog reminder.
  [(#111)](https://github.com/PennyLaneAI/pennylane-lightning/pull/111)

* Adds CMake build system support.
  [(#104)](https://github.com/PennyLaneAI/pennylane-lightning/pull/104)


### Breaking changes

* Removes support for Python 3.6 and adds support for Python 3.9.
  [(#127)](https://github.com/PennyLaneAI/pennylane-lightning/pull/127)
  [(#128)](https://github.com/PennyLaneAI/pennylane-lightning/pull/128)

* Compilers with C++17 support are now required to build C++ module.
  [(#113)](https://github.com/PennyLaneAI/pennylane-lightning/pull/113)

* Gate classes have been removed with functionality added to StateVector class.
  [(#113)](https://github.com/PennyLaneAI/pennylane-lightning/pull/113)

* We are no longer building wheels for Python 3.6.
  [(#106)](https://github.com/PennyLaneAI/pennylane-lightning/pull/106)

### Bug fixes

* PowerPC wheel-builder now successfully compiles modules.
  [(#120)](https://github.com/PennyLaneAI/pennylane-lightning/pull/120)

### Documentation

* Added community guidelines.
  [(#109)](https://github.com/PennyLaneAI/pennylane-lightning/pull/109)

### Contributors

This release contains contributions from (in alphabetical order):

Ali Asadi, Christina Lee, Thomas Bromley, Lee James O'Riordan

---

# Release 0.15.1

### Bug fixes

* The PennyLane-Lightning binaries are now built with NumPy 1.19.5, to avoid ABI
  compatibility issues with the latest NumPy 1.20 release. See
  [the NumPy release notes](https://numpy.org/doc/stable/release/1.20.0-notes.html#size-of-np-ndarray-and-np-void-changed)
  for more details.
  [(#97)](https://github.com/PennyLaneAI/pennylane-lightning/pull/97)

### Contributors

This release contains contributions from (in alphabetical order):

Josh Izaac, Antal Száva

---

# Release 0.15.0

### Improvements

* For compatibility with PennyLane v0.15, the `analytic` keyword argument
  has been removed. Statistics can still be computed analytically by setting
  `shots=None`.
  [(#93)](https://github.com/PennyLaneAI/pennylane-lightning/pull/93)

* Inverse gates are now supported.
  [(#89)](https://github.com/PennyLaneAI/pennylane-lightning/pull/89)

* Add new lightweight backend with performance improvements.
  [(#57)](https://github.com/PennyLaneAI/pennylane-lightning/pull/57)

* Remove the previous Eigen-based backend.
  [(#67)](https://github.com/PennyLaneAI/pennylane-lightning/pull/67)

### Bug fixes

* Re-add dispatch table after fixing static initialisation order issue.
  [(#68)](https://github.com/PennyLaneAI/pennylane-lightning/pull/68)

### Contributors

This release contains contributions from (in alphabetical order):

Thomas Bromley, Theodor Isacsson, Christina Lee, Thomas Loke, Antal Száva.

---

# Release 0.14.1

### Bug fixes

* Fixes a bug where the `QNode` would swap Lightning-Qubit to
  `DefaultQubitAutograd` on device execution due to the inherited
  `passthru_devices` entry of the `capabilities` dictionary.
  [(#61)](https://github.com/PennyLaneAI/pennylane-lightning/pull/61)

### Contributors

This release contains contributions from (in alphabetical order):

Antal Száva

---

# Release 0.14.0

### Improvements

* Extends support from 16 qubits to 50 qubits.
  [(#52)](https://github.com/PennyLaneAI/pennylane-lightning/pull/52)

### Bug fixes

* Updates applying basis state preparations to correspond to the
  changes in `DefaultQubit`.
  [(#55)](https://github.com/PennyLaneAI/pennylane-lightning/pull/55)

### Contributors

This release contains contributions from (in alphabetical order):

Thomas Loke, Tom Bromley, Josh Izaac, Antal Száva

---

# Release 0.12.0

### Bug fixes

* Updates capabilities dictionary to be compatible with core PennyLane
  [(#45)](https://github.com/PennyLaneAI/pennylane-lightning/pull/45)

* Fix install of Eigen for CI wheel building
  [(#44)](https://github.com/PennyLaneAI/pennylane-lightning/pull/44)

### Contributors

This release contains contributions from (in alphabetical order):

Tom Bromley, Josh Izaac, Antal Száva

---

# Release 0.11.0

Initial release.

This release contains contributions from (in alphabetical order):

Tom Bromley, Josh Izaac, Nathan Killoran, Antal Száva<|MERGE_RESOLUTION|>--- conflicted
+++ resolved
@@ -102,11 +102,8 @@
 Luis Alfredo Nuñez Meneses,
 Mudit Pandey,
 Andrija Paurevic,
-<<<<<<< HEAD
 Shuli Shu,
-=======
 Marc Vandelle
->>>>>>> b6e5317d
 
 ---
 
