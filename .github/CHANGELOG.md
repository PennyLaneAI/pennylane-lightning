--- conflicted
+++ resolved
@@ -36,13 +36,11 @@
 
 ### Improvements
 
-<<<<<<< HEAD
 * Smarter defaults for the `split_obs` argument in the serializer. The serializer splits linear combinations into chunks instead of all their terms.
   [(#873)](https://github.com/PennyLaneAI/pennylane-lightning/pull/873/)
-=======
+
 * Optimize gate cache recording for `lightning.tensor` C++ layer.
   [(#879)](https://github.com/PennyLaneAI/pennylane-lightning/pull/879)
->>>>>>> b9d33349
 
 * Updated calls of ``size_t`` to ``std::size_t`` everywhere.
   [(#816)](https://github.com/PennyLaneAI/pennylane-lightning/pull/816)
