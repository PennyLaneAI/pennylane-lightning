--- conflicted
+++ resolved
@@ -2,16 +2,14 @@
 
 ### New features since last release
 
-<<<<<<< HEAD
+* Add native N-controlled generators and adjoint support to `lightning.gpu`'s single-GPU backend.
+  [(#970)](https://github.com/PennyLaneAI/pennylane-lightning/pull/970)
+
+* Add native N-controlled gates support to `lightning.gpu`'s single-GPU backend.
+  [(#938)](https://github.com/PennyLaneAI/pennylane-lightning/pull/938)
+  
 * Add a Catalyst-specific wrapping class for Lightning Qubit.
   [(#960)](https://github.com/PennyLaneAI/pennylane-lightning/pull/960)
-=======
-* Add native N-controlled generators and adjoint support to `lightning.gpu`'s single-GPU backend.
-  [(#970)](https://github.com/PennyLaneAI/pennylane-lightning/pull/970)
-
-* Add native N-controlled gates support to `lightning.gpu`'s single-GPU backend.
-  [(#938)](https://github.com/PennyLaneAI/pennylane-lightning/pull/938)
->>>>>>> d2aa04d9
 
 ### Breaking changes
 
@@ -37,11 +35,7 @@
 
 This release contains contributions from (in alphabetical order):
 
-<<<<<<< HEAD
-Luis Alfredo Nuñez Meneses, Shuli Shu, Raul Torres, Haochen Paul Wang
-=======
-Ali Asadi, Joseph Lee, Luis Alfredo Nuñez Meneses, Shuli Shu
->>>>>>> d2aa04d9
+Ali Asadi, Joseph Lee, Luis Alfredo Nuñez Meneses, Shuli Shu, Raul Torres, Haochen Paul Wang
 
 ---
 
