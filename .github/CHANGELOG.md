--- conflicted
+++ resolved
@@ -1,8 +1,9 @@
 # Release 0.37.0-dev
-<<<<<<< HEAD
-=======
 
 ### New features since last release
+
+* Add `cutensornet` backed `MPS` C++ layer to `lightning.tensor`.
+  [(#704)](https://github.com/PennyLaneAI/pennylane-lightning/pull/704)
 
 ### Breaking changes
 
@@ -19,12 +20,11 @@
 
 This release contains contributions from (in alphabetical order):
 
-Amintor Dusko
+Amintor Dusko, Shuli Shu
 
 ---
 
 # Release 0.36.0
->>>>>>> 1c281f49
 
 ### New features since last release
 
@@ -50,9 +50,6 @@
 # Release 0.36.0
 
 ### New features since last release
-
-* Add `cutensornet` backed `MPS` C++ layer to `lightning.tensor`.
-  [(#704)](https://github.com/PennyLaneAI/pennylane-lightning/pull/704)
 
 * Add Python class for the `lightning.tensor` device which uses the new device API and the interface for `quimb` based on the MPS method.
   [(#671)](https://github.com/PennyLaneAI/pennylane-lightning/pull/671)
