<<<<<<< HEAD
=======
# Release 0.31.0-dev

### New features since last release

### Breaking changes

### Improvements

### Documentation

### Bug fixes

### Contributors

This release contains contributions from (in alphabetical order):

---

>>>>>>> cc5d708f
# Release 0.30.0

### New features since last release

* Add MCMC sampler.
  [(#384)] (https://github.com/PennyLaneAI/pennylane-lightning/pull/384)

* Serialize PennyLane's arithmetic operators when they are used as observables
  that are expressed in the Pauli basis.
  [(#424)](https://github.com/PennyLaneAI/pennylane-lightning/pull/424)

### Breaking changes

* Lightning now works with the new return types specification that is now default in PennyLane.
  See [the PennyLane `qml.enable_return`](https://docs.pennylane.ai/en/stable/code/api/pennylane.enable_return.html?highlight=enable_return) documentation for more information on this change.
  [(#427)](https://github.com/PennyLaneAI/pennylane-lightning/pull/427)

Instead of creating potentially ragged numpy array, devices and `QNode`'s now return an object of the same type as that
returned by the quantum function.

```
>>> dev = qml.device('lightning.qubit', wires=1)
>>> @qml.qnode(dev, diff_method="adjoint")
... def circuit(x):
...     qml.RX(x, wires=0)
...     return qml.expval(qml.PauliY(0)), qml.expval(qml.PauliZ(0))
>>> x = qml.numpy.array(0.5)
>>> circuit(qml.numpy.array(0.5))
(array(-0.47942554), array(0.87758256))
```

Interfaces like Jax or Torch handle tuple outputs without issues:

```
>>> jax.jacobian(circuit)(jax.numpy.array(0.5))
(Array(-0.87758255, dtype=float32, weak_type=True),
Array(-0.47942555, dtype=float32, weak_type=True))
```

Autograd cannot differentiate an output tuple, so results must be converted to an array before
use with `qml.jacobian`:

```
>>> qml.jacobian(lambda y: qml.numpy.array(circuit(y)))(x)
array([-0.87758256, -0.47942554])
```

Alternatively, the quantum function itself can return a numpy array of measurements:

```
>>> dev = qml.device('lightning.qubit', wires=1)
>>> @qml.qnode(dev, diff_method="adjoint")
>>> def circuit2(x):
...     qml.RX(x, wires=0)
...     return np.array([qml.expval(qml.PauliY(0)), qml.expval(qml.PauliZ(0))])
>>> qml.jacobian(circuit2)(np.array(0.5))
array([-0.87758256, -0.47942554])
```

### Improvements

* Remove deprecated `set-output` commands from workflow files.
  [(#437)](https://github.com/PennyLaneAI/pennylane-lightning/pull/437)

* Lightning wheels are now checked with `twine check` post-creation for PyPI compatibility.
  [(#430)](https://github.com/PennyLaneAI/pennylane-lightning/pull/430)

* Lightning has been made compatible with the change in return types specification.
  [(#427)](https://github.com/PennyLaneAI/pennylane-lightning/pull/427)

* Lightning is compatible with clang-tidy version 16.
  [(#429)](https://github.com/PennyLaneAI/pennylane-lightning/pull/429)

### Contributors

This release contains contributions from (in alphabetical order):

Christina Lee, Vincent Michaud-Rioux, Lee James O'Riordan, Chae-Yeun Park, Matthew Silverman

---

# Release 0.29.0

### Improvements

* Remove runtime dependency on ninja build system.
[(#414)](https://github.com/PennyLaneAI/pennylane-lightning/pull/414)

* Allow better integration and installation support with CMake targeted binary builds.
[(#403)](https://github.com/PennyLaneAI/pennylane-lightning/pull/403)

* Remove explicit Numpy and Scipy requirements.
[(#412)](https://github.com/PennyLaneAI/pennylane-lightning/pull/412)

* Get `llvm` installation root from the environment variable `LLVM_ROOT_DIR` (or fallback to `brew`).
[(#413)](https://github.com/PennyLaneAI/pennylane-lightning/pull/413)

* Update AVX2/512 kernel infrastructure for additional gate/generator operations.
[(#404)](https://github.com/PennyLaneAI/pennylane-lightning/pull/404)

* Remove unnecessary lines for resolving CodeCov issue.
[(#415)](https://github.com/PennyLaneAI/pennylane-lightning/pull/415)

* Add more AVX2/512 gate operations.
[(#393)](https://github.com/PennyLaneAI/pennylane-lightning/pull/393)

### Documentation

### Bug fixes

* Ensure error raised when asking for out of order marginal probabilities. Prevents the return of incorrect results.
[(#416)](https://github.com/PennyLaneAI/pennylane-lightning/pull/416)

* Fix Github shields in README.
[(#402)](https://github.com/PennyLaneAI/pennylane-lightning/pull/402)

### Contributors

Amintor Dusko, Vincent Michaud-Rioux, Lee James O'Riordan, Chae-Yeun Park

---

# Release 0.28.2

### Bug fixes

* Fix Python module versioning for Linux wheels.
[(#408)](https://github.com/PennyLaneAI/pennylane-lightning/pull/408)

### Contributors

This release contains contributions from (in alphabetical order):

Amintor Dusko, Shuli Shu, Trevor Vincent

---

# Release 0.28.1

### Bug fixes

* Fix Pybind11 module versioning and locations for Windows wheels.
[(#400)](https://github.com/PennyLaneAI/pennylane-lightning/pull/400)

### Contributors

This release contains contributions from (in alphabetical order):

Lee J. O'Riordan

---

# Release 0.28.0

### Breaking changes

* Deprecate support for Python 3.7.
[(#391)](https://github.com/PennyLaneAI/pennylane-lightning/pull/391)

### Improvements

* Improve Lightning package structure for external use as a C++ library.
[(#369)](https://github.com/PennyLaneAI/pennylane-lightning/pull/369)

* Improve the stopping condition method.
[(#386)](https://github.com/PennyLaneAI/pennylane-lightning/pull/386)

### Bug fixes

- Pin CMake to 3.24.x in wheel-builder to avoid Python not found error in CMake 3.25, when building wheels for PennyLane-Lightning-GPU.
[(#387)](https://github.com/PennyLaneAI/pennylane-lightning/pull/387)

### Contributors

This release contains contributions from (in alphabetical order):

Amintor Dusko, Lee J. O'Riordan

---

# Release 0.27.0

### New features since last release

* Enable building of python 3.11 wheels and upgrade python on CI/CD workflows to 3.8.
[(#381)](https://github.com/PennyLaneAI/pennylane-lightning/pull/381)

### Breaking changes

### Improvements

* Update clang-tools version in Github workflows.
[(#351)](https://github.com/PennyLaneAI/pennylane-lightning/pull/351)

* Improve tests and checks CI/CD pipelines.
[(#353)](https://github.com/PennyLaneAI/pennylane-lightning/pull/353)

* Implement 3 Qubits gates (CSWAP & Toffoli) & 4 Qubits gates (DoubleExcitation, DoubleExcitationMinus, DoubleExcitationPlus) in LM manner.
[(#362)](https://github.com/PennyLaneAI/pennylane-lightning/pull/362)

* Upgrade Kokkos and Kokkos Kernels to 3.7.00, and improve sparse matrix-vector multiplication performance and memory usage.
[(#361)](https://github.com/PennyLaneAI/pennylane-lightning/pull/361)

* Update Linux (ubuntu-latest) architecture x86_64 wheel-builder from GCC 10.x to GCC 11.x.
[(#373)](https://github.com/PennyLaneAI/pennylane-lightning/pull/373)

* Update gcc and g++ 10.x to 11.x in CI tests. This update brings improved support for newer C++ features.
[(#370)](https://github.com/PennyLaneAI/pennylane-lightning/pull/370)

* Change Lightning to inherit from QubitDevice instead of DefaultQubit.
[(#365)](https://github.com/PennyLaneAI/pennylane-lightning/pull/365)

### Documentation

### Bug fixes

* Use mutex when accessing cache in KernelMap.
[(#382)](https://github.com/PennyLaneAI/pennylane-lightning/pull/382)

### Contributors

This release contains contributions from (in alphabetical order):

Amintor Dusko, Chae-Yeun Park, Monit Sharma, Shuli Shu

---

# Release 0.26.1

### Bug fixes

* Fixes the transposition method used in the probability calculation.
[(#377)](https://github.com/PennyLaneAI/pennylane-lightning/pull/377)

### Contributor

Amintor Dusko

---
# Release 0.26.0

### Improvements

* Introduces requirements-dev.txt and improves dockerfile.
[(#330)](https://github.com/PennyLaneAI/pennylane-lightning/pull/330)

* Support `expval` for a Hamiltonian.
[(#333)](https://github.com/PennyLaneAI/pennylane-lightning/pull/333)

* Implements caching for Kokkos installation.
[(#316)](https://github.com/PennyLaneAI/pennylane-lightning/pull/316)

* Supports measurements of operator arithmetic classes such as `Sum`, `Prod`,
  and `SProd` by deferring handling of them to `DefaultQubit`.
  [(#349)](https://github.com/PennyLaneAI/pennylane-lightning/pull/349)

```
@qml.qnode(qml.device('lightning.qubit', wires=2))
def circuit():
    obs = qml.s_prod(2.1, qml.PauliZ(0)) + qml.op_sum(qml.PauliX(0), qml.PauliZ(1))
    return qml.expval(obs)
```

### Bug fixes

* Test updates to reflect new measurement error messages.
[(#334)](https://github.com/PennyLaneAI/pennylane-lightning/pull/334)

* Updates to the release tagger to fix incompatibilities with RTD.
[(#344)](https://github.com/PennyLaneAI/pennylane-lightning/pull/344)

* Update cancel-workflow-action and bot credentials.
[(#345)](https://github.com/PennyLaneAI/pennylane-lightning/pull/345)

### Contributors

This release contains contributions from (in alphabetical order):

Amintor Dusko, Christina Lee, Lee J. O'Riordan, Chae-Yeun Park

---

# Release 0.25.0

### New features since last release

### Breaking changes

* We explicitly disable support for PennyLane's parameter broadcasting.
[#317](https://github.com/PennyLaneAI/pennylane-lightning/pull/317)

* We explicitly remove support for PennyLane's `Sum`, `SProd` and `Prod`
  as observables.
  [(#326)](https://github.com/PennyLaneAI/pennylane-lightning/pull/326)

### Improvements

* CI builders use a reduced set of resources and redundant tests for PRs.
[(#319)](https://github.com/PennyLaneAI/pennylane-lightning/pull/319)

* Parallelize wheel-builds where applicable.
[(#314)](https://github.com/PennyLaneAI/pennylane-lightning/pull/314)

* AVX2/512 kernels are now available on Linux/MacOS with x86-64 architecture.
[(#313)](https://github.com/PennyLaneAI/pennylane-lightning/pull/313)

### Documentation

* Updated ReadTheDocs runner version from Ubuntu 20.04 to 22.04
[(#327)](https://github.com/PennyLaneAI/pennylane-lightning/pull/327)

### Bug fixes

* Test updates to reflect new additions to PennyLane.
[(#318)](https://github.com/PennyLaneAI/pennylane-lightning/pull/318)

### Contributors

This release contains contributions from (in alphabetical order):

Amintor Dusko, Christina Lee, Rashid N H M, Lee J. O'Riordan, Chae-Yeun Park

---

# Release 0.24.0

### New features since last release

* Add `SingleExcitation` and `DoubleExcitation` qchem gates and generators.
[(#289)](https://github.com/PennyLaneAI/pennylane-lightning/pull/289)

* Add a new dispatch mechanism for future kernels.
[(#291)](https://github.com/PennyLaneAI/pennylane-lightning/pull/291)

* Add `IsingXY` gate operation.
[(#303)](https://github.com/PennyLaneAI/pennylane-lightning/pull/303)

* Support `qml.state()` in vjp and Hamiltonian in adjoint jacobian.
[(#294)](https://github.com/PennyLaneAI/pennylane-lightning/pull/294)

### Breaking changes

* Codebase is now moving to C++20. The default compiler for Linux is now GCC10.
[(#295)](https://github.com/PennyLaneAI/pennylane-lightning/pull/295)

* Minimum macOS version is changed to 10.15 (Catalina).
[(#295)](https://github.com/PennyLaneAI/pennylane-lightning/pull/295)

### Improvements

* Split matrix operations, refactor dispatch mechanisms, and add a benchmark suits.
[(#274)](https://github.com/PennyLaneAI/pennylane-lightning/pull/274)

* Add native support for the calculation of sparse Hamiltonians' expectation values.
Sparse operations are offloaded to [Kokkos](https://github.com/kokkos/kokkos) and
[Kokkos-Kernels](https://github.com/kokkos/kokkos-kernels).
[(#283)](https://github.com/PennyLaneAI/pennylane-lightning/pull/283)

* Device `lightning.qubit` now accepts a datatype for a statevector.
[(#290)](https://github.com/PennyLaneAI/pennylane-lightning/pull/290)

```python
dev1 = qml.device('lightning.qubit', wires=4, c_dtype=np.complex64) # for single precision
dev2 = qml.device('lightning.qubit', wires=4, c_dtype=np.complex128) # for double precision
```

### Documentation

* Use the centralized [Xanadu Sphinx Theme](https://github.com/XanaduAI/xanadu-sphinx-theme)
  to style the Sphinx documentation.
[(#287)](https://github.com/PennyLaneAI/pennylane-lightning/pull/287)

### Bug fixes

* Fix the issue with using available `clang-format` version in format.
[(#288)](https://github.com/PennyLaneAI/pennylane-lightning/pull/288)

* Fix a bug in the generator of `DoubleExcitationPlus`.
[(#298)](https://github.com/PennyLaneAI/pennylane-lightning/pull/298)

### Contributors

This release contains contributions from (in alphabetical order):

Mikhail Andrenkov, Ali Asadi, Amintor Dusko, Lee James O'Riordan, Chae-Yeun Park, and Shuli Shu

---

# Release 0.23.0

### New features since last release

* Add `generate_samples()` to lightning.
[(#247)](https://github.com/PennyLaneAI/pennylane-lightning/pull/247)

* Add Lightning GBenchmark Suite.
[(#249)](https://github.com/PennyLaneAI/pennylane-lightning/pull/249)

* Support runtime and compile information.
[(#253)](https://github.com/PennyLaneAI/pennylane-lightning/pull/253)

### Improvements

* Add `ENABLE_BLAS` build to CI checks.
[(#249)](https://github.com/PennyLaneAI/pennylane-lightning/pull/249)

* Add more `clang-tidy` checks and kernel tests.
[(#253)](https://github.com/PennyLaneAI/pennylane-lightning/pull/253)

* Add C++ code coverage to CI.
[(#265)](https://github.com/PennyLaneAI/pennylane-lightning/pull/265)

* Skip over identity operations in `"lightning.qubit"`.
[(#268)](https://github.com/PennyLaneAI/pennylane-lightning/pull/268)

### Bug fixes

* Update tests to remove `JacobianTape`.
[(#260)](https://github.com/PennyLaneAI/pennylane-lightning/pull/260)

* Fix tests for MSVC.
[(#264)](https://github.com/PennyLaneAI/pennylane-lightning/pull/264)

* Fix `#include <cpuid.h>` for PPC and AArch64 in Linux.
[(#266)](https://github.com/PennyLaneAI/pennylane-lightning/pull/266)

* Remove deprecated tape execution methods.
[(#270)](https://github.com/PennyLaneAI/pennylane-lightning/pull/270)

* Update `qml.probs` in `test_measures.py`.
[(#280)](https://github.com/PennyLaneAI/pennylane-lightning/pull/280)

### Contributors

This release contains contributions from (in alphabetical order):

Ali Asadi, Chae-Yeun Park, Lee James O'Riordan, and Trevor Vincent

---

# Release 0.22.1

### Bug fixes

* Ensure `Identity ` kernel is registered to C++ dispatcher.
[(#275)](https://github.com/PennyLaneAI/pennylane-lightning/pull/275)

---

# Release 0.22.0

### New features since last release

* Add Docker support.
[(#234)](https://github.com/PennyLaneAI/pennylane-lightning/pull/234)

### Improvements

* Update quantum tapes serialization and Python tests.
[(#239)](https://github.com/PennyLaneAI/pennylane-lightning/pull/239)

* Clang-tidy is now enabled for both tests and examples builds under Github Actions.
[(#237)](https://github.com/PennyLaneAI/pennylane-lightning/pull/237)

* The return type of `StateVectorBase` data is now derived-class defined.
[(#237)](https://github.com/PennyLaneAI/pennylane-lightning/pull/237)

* Update adjointJacobian and VJP methods.
[(#222)](https://github.com/PennyLaneAI/pennylane-lightning/pull/222)

* Set GitHub workflow to upload wheels to Test PyPI.
[(#220)](https://github.com/PennyLaneAI/pennylane-lightning/pull/220)

* Finalize the new kernel implementation.
[(#212)](https://github.com/PennyLaneAI/pennylane-lightning/pull/212)

### Documentation

* Use of batching with OpenMP threads is documented.
[(#221)](https://github.com/PennyLaneAI/pennylane-lightning/pull/221)

### Bug fixes

* Fix for OOM errors when using adjoint with large numbers of observables.
[(#221)](https://github.com/PennyLaneAI/pennylane-lightning/pull/221)

* Add virtual destructor to C++ state-vector classes.
[(#200)](https://github.com/PennyLaneAI/pennylane-lightning/pull/200)

* Fix a bug in Python tests with operations' `matrix` calls.
[(#238)](https://github.com/PennyLaneAI/pennylane-lightning/pull/238)

* Refactor utility header and fix a bug in linear algebra function with CBLAS.
[(#228)](https://github.com/PennyLaneAI/pennylane-lightning/pull/228)

### Contributors

This release contains contributions from (in alphabetical order):

Ali Asadi, Chae-Yeun Park, Lee James O'Riordan

---

# Release 0.21.0

### New features since last release

* Add C++ only benchmark for a given list of gates.
[(#199)](https://github.com/PennyLaneAI/pennylane-lightning/pull/199)

* Wheel-build support for Python 3.10.
[(#186)](https://github.com/PennyLaneAI/pennylane-lightning/pull/186)

* C++ support for probability, expectation value and variance calculations.
[(#185)](https://github.com/PennyLaneAI/pennylane-lightning/pull/185)

* Add bindings to C++ expval, var, probs.
[(#214)](https://github.com/PennyLaneAI/pennylane-lightning/pull/214)

### Improvements

* `setup.py` adds debug only when --debug is given
[(#208)](https://github.com/PennyLaneAI/pennylane-lightning/pull/208)

* Add new highly-performant C++ kernels for quantum gates.
[(#202)](https://github.com/PennyLaneAI/pennylane-lightning/pull/202)

The new kernels significantly improve the runtime performance of PennyLane-Lightning
for both differentiable and non-differentiable workflows. Here is an example workflow
using the adjoint differentiation method with a circuit of 5 strongly entangling layers:

```python
import pennylane as qml
from pennylane import numpy as np
from pennylane.templates.layers import StronglyEntanglingLayers
from numpy.random import random
np.random.seed(42)
n_layers = 5
n_wires = 6
dev = qml.device("lightning.qubit", wires=n_wires)

@qml.qnode(dev, diff_method="adjoint")
def circuit(weights):
    StronglyEntanglingLayers(weights, wires=list(range(n_wires)))
    return [qml.expval(qml.PauliZ(i)) for i in range(n_wires)]

init_weights = np.random.random(StronglyEntanglingLayers.shape(n_layers=n_layers, n_wires=n_wires))
params = np.array(init_weights,requires_grad=True)
jac = qml.jacobian(circuit)(params)
```
The latest release shows improved performance on both single and multi-threaded evaluations!

<img src="https://raw.githubusercontent.com/PennyLaneAI/pennylane-lightning/v0.21.0-rc0/doc/_static/lightning_v20_v21_bm.png" width=50%/>

* Ensure debug info is built into dynamic libraries.
[(#201)](https://github.com/PennyLaneAI/pennylane-lightning/pull/201)

### Documentation

* New guidelines on adding and benchmarking C++ kernels.
[(#202)](https://github.com/PennyLaneAI/pennylane-lightning/pull/202)

### Bug fixes

* Update clang-format version
[(#219)](https://github.com/PennyLaneAI/pennylane-lightning/pull/219)

* Fix failed tests on Windows.
[(#218)](https://github.com/PennyLaneAI/pennylane-lightning/pull/218)

* Update clang-format version
[(#219)](https://github.com/PennyLaneAI/pennylane-lightning/pull/219)

* Add virtual destructor to C++ state-vector classes.
[(#200)](https://github.com/PennyLaneAI/pennylane-lightning/pull/200)

* Fix failed tests for the non-binary wheel.
[(#213)](https://github.com/PennyLaneAI/pennylane-lightning/pull/213)

* Add virtual destructor to C++ state-vector classes.
[(#200)](https://github.com/PennyLaneAI/pennylane-lightning/pull/200)

### Contributors

This release contains contributions from (in alphabetical order):

Ali Asadi, Amintor Dusko, Chae-Yeun Park, Lee James O'Riordan

---

# Release 0.20.1

### Bug fixes

* Fix missing header-files causing build errors in algorithms module.
[(#193)](https://github.com/PennyLaneAI/pennylane-lightning/pull/193)

* Fix failed tests for the non-binary wheel.
[(#191)](https://github.com/PennyLaneAI/pennylane-lightning/pull/191)

---
# Release 0.20.2

### Bug fixes

* Introduce CY kernel to Lightning to avoid issues with decomposition.
[(#203)](https://github.com/PennyLaneAI/pennylane-lightning/pull/203)

### Contributors

This release contains contributions from (in alphabetical order):

Lee J. O'Riordan

# Release 0.20.1

### Bug fixes

* Fix missing header-files causing build errors in algorithms module.
[(#193)](https://github.com/PennyLaneAI/pennylane-lightning/pull/193)

* Fix failed tests for the non-binary wheel.
[(#191)](https://github.com/PennyLaneAI/pennylane-lightning/pull/191)

# Release 0.20.0

### New features since last release

* Add wheel-builder support for Python 3.10.
  [(#186)](https://github.com/PennyLaneAI/pennylane-lightning/pull/186)

* Add VJP support to PL-Lightning.
[(#181)](https://github.com/PennyLaneAI/pennylane-lightning/pull/181)

* Add complex64 support in PL-Lightning.
[(#177)](https://github.com/PennyLaneAI/pennylane-lightning/pull/177)

* Added examples folder containing aggregate gate performance test.
[(#165)](https://github.com/PennyLaneAI/pennylane-lightning/pull/165)

### Breaking changes

### Improvements

* Update PL-Lightning to support new features in PL.
[(#179)](https://github.com/PennyLaneAI/pennylane-lightning/pull/179)

### Documentation

* Lightning setup.py build process uses CMake.
[(#176)](https://github.com/PennyLaneAI/pennylane-lightning/pull/176)

### Contributors

This release contains contributions from (in alphabetical order):

Ali Asadi, Chae-Yeun Park, Isidor Schoch, Lee James O'Riordan

---

# Release 0.19.0

* Add Cache-Friendly DOTC, GEMV, GEMM along with BLAS Support.
[(#155)](https://github.com/PennyLaneAI/pennylane-lightning/pull/155)

### Improvements

* The performance of parametric gates has been improved.
  [(#157)](https://github.com/PennyLaneAI/pennylane-lightning/pull/157)

* AVX support is enabled for Linux users on Intel/AMD platforms.
  [(#157)](https://github.com/PennyLaneAI/pennylane-lightning/pull/157)

* PennyLane-Lightning has been updated to conform with clang-tidy
  recommendations for modernization, offering performance improvements across
  all use-cases.
  [(#153)](https://github.com/PennyLaneAI/pennylane-lightning/pull/153)

### Breaking changes

* Linux users on `x86_64` must have a CPU supporting AVX.
  [(#157)](https://github.com/PennyLaneAI/pennylane-lightning/pull/157)

### Bug fixes

* OpenMP built with Intel MacOS CI runners causes failures on M1 Macs. OpenMP is currently
  disabled in the built wheels until this can be resolved with Github Actions runners.
  [(#166)](https://github.com/PennyLaneAI/pennylane-lightning/pull/166)

### Contributors

This release contains contributions from (in alphabetical order):

Ali Asadi, Lee James O'Riordan

---

# Release 0.18.0

### New features since last release

* PennyLane-Lightning now provides a high-performance
  [adjoint Jacobian](http://arxiv.org/abs/2009.02823) method for differentiating quantum circuits.
  [(#136)](https://github.com/PennyLaneAI/pennylane-lightning/pull/136)

  The adjoint method operates after a forward pass by iteratively applying inverse gates to scan
  backwards through the circuit. The method is already available in PennyLane's
  `default.qubit` device, but the version provided by `lightning.qubit` integrates with the C++
  backend and is more performant, as shown in the plot below:

  <img src="https://raw.githubusercontent.com/PennyLaneAI/pennylane-lightning/master/doc/_static/lightning_adjoint.png" width=70%/>

  The plot compares the average runtime of `lightning.qubit` and `default.qubit` for calculating the
  Jacobian of a circuit using the adjoint method for a range of qubit numbers. The circuit
  consists of ten `BasicEntanglerLayers` with a `PauliZ` expectation value calculated on each wire,
  repeated over ten runs. We see that `lightning.qubit` provides a speedup of around two to eight
  times, depending on the number of qubits.

  The adjoint method can be accessed using the standard interface. Consider the following circuit:

  ```python
  import pennylane as qml

  wires = 3
  layers = 2
  dev = qml.device("lightning.qubit", wires=wires)

  @qml.qnode(dev, diff_method="adjoint")
  def circuit(weights):
      qml.templates.StronglyEntanglingLayers(weights, wires=range(wires))
      return qml.expval(qml.PauliZ(0))

  weights = qml.init.strong_ent_layers_normal(layers, wires, seed=1967)
  ```

  The circuit can be executed and its gradient calculated using:

    ```pycon
  >>> print(f"Circuit evaluated: {circuit(weights)}")
  Circuit evaluated: 0.9801286266677633
  >>> print(f"Circuit gradient:\n{qml.grad(circuit)(weights)}")
  Circuit gradient:
  [[[-1.11022302e-16 -1.63051504e-01 -4.14810501e-04]
    [ 1.11022302e-16 -1.50136528e-04 -1.77922957e-04]
    [ 0.00000000e+00 -3.92874550e-02  8.14523075e-05]]

   [[-1.14472273e-04  3.85963953e-02  0.00000000e+00]
    [-5.76791765e-05 -9.78478343e-02  0.00000000e+00]
    [-5.55111512e-17  0.00000000e+00 -1.11022302e-16]]]
  ```

* PennyLane-Lightning now supports all of the operations and observables of `default.qubit`.
  [(#124)](https://github.com/PennyLaneAI/pennylane-lightning/pull/124)

### Improvements

* A new state-vector class `StateVectorManaged` was added, enabling memory use to be bound to
  statevector lifetime.
  [(#136)](https://github.com/PennyLaneAI/pennylane-lightning/pull/136)

* The repository now has a well-defined component hierarchy, allowing each indepedent unit to be
  compiled and linked separately.
  [(#136)](https://github.com/PennyLaneAI/pennylane-lightning/pull/136)

* PennyLane-Lightning can now be installed without compiling its C++ binaries and will fall back
  to using the `default.qubit` implementation. Skipping compilation is achieved by setting the
  `SKIP_COMPILATION` environment variable, e.g., Linux/MacOS: `export SKIP_COMPILATION=True`,
  Windows: `set SKIP_COMPILATION=True`. This feature is intended for building a pure-Python wheel of
  PennyLane-Lightning as a backup for platforms without a dedicated wheel.
  [(#129)](https://github.com/PennyLaneAI/pennylane-lightning/pull/129)

* The C++-backed Python bound methods can now be directly called with wires and supplied parameters.
  [(#125)](https://github.com/PennyLaneAI/pennylane-lightning/pull/125)

* Lightning supports arbitrary unitary and non-unitary gate-calls from Python to C++ layer.
  [(#121)](https://github.com/PennyLaneAI/pennylane-lightning/pull/121)

### Documentation

* Added preliminary architecture diagram for package.
  [(#131)](https://github.com/PennyLaneAI/pennylane-lightning/pull/131)

* C++ API built as part of docs generation.
  [(#131)](https://github.com/PennyLaneAI/pennylane-lightning/pull/131)

### Breaking changes

* Wheels for MacOS <= 10.13 will no longer be provided due to XCode SDK C++17 support requirements.
  [(#149)](https://github.com/PennyLaneAI/pennylane-lightning/pull/149)

### Bug fixes

* An indexing error in the CRY gate is fixed. [(#136)](https://github.com/PennyLaneAI/pennylane-lightning/pull/136)

* Column-major data in numpy is now correctly converted to row-major upon pass to the C++ layer.
  [(#126)](https://github.com/PennyLaneAI/pennylane-lightning/pull/126)

### Contributors

This release contains contributions from (in alphabetical order):

Thomas Bromley, Lee James O'Riordan

---

# Release 0.17.0

### New features

* C++ layer now supports float (32-bit) and double (64-bit) templated complex data.
  [(#113)](https://github.com/PennyLaneAI/pennylane-lightning/pull/113)

### Improvements

* The PennyLane device test suite is now included in coverage reports.
  [(#123)](https://github.com/PennyLaneAI/pennylane-lightning/pull/123)

* Static versions of jQuery and Bootstrap are no longer included in the CSS theme.
  [(#118)](https://github.com/PennyLaneAI/pennylane-lightning/pull/118)

* C++ tests have been ported to use Catch2 framework.
  [(#115)](https://github.com/PennyLaneAI/pennylane-lightning/pull/115)

* Testing now exists for both float and double precision methods in C++ layer.
  [(#113)](https://github.com/PennyLaneAI/pennylane-lightning/pull/113)
  [(#115)](https://github.com/PennyLaneAI/pennylane-lightning/pull/115)

* Compile-time utility methods with `constexpr` have been added.
  [(#113)](https://github.com/PennyLaneAI/pennylane-lightning/pull/113)

* Wheel-build support for ARM64 (Linux and MacOS) and PowerPC (Linux) added.
  [(#110)](https://github.com/PennyLaneAI/pennylane-lightning/pull/110)

* Add support for Controlled Phase Gate (`ControlledPhaseShift`).
  [(#114)](https://github.com/PennyLaneAI/pennylane-lightning/pull/114)

* Move changelog to `.github` and add a changelog reminder.
  [(#111)](https://github.com/PennyLaneAI/pennylane-lightning/pull/111)

* Adds CMake build system support.
  [(#104)](https://github.com/PennyLaneAI/pennylane-lightning/pull/104)


### Breaking changes

* Removes support for Python 3.6 and adds support for Python 3.9.
  [(#127)](https://github.com/PennyLaneAI/pennylane-lightning/pull/127)
  [(#128)](https://github.com/PennyLaneAI/pennylane-lightning/pull/128)

* Compilers with C++17 support are now required to build C++ module.
  [(#113)](https://github.com/PennyLaneAI/pennylane-lightning/pull/113)

* Gate classes have been removed with functionality added to StateVector class.
  [(#113)](https://github.com/PennyLaneAI/pennylane-lightning/pull/113)

* We are no longer building wheels for Python 3.6.
  [(#106)](https://github.com/PennyLaneAI/pennylane-lightning/pull/106)

### Bug fixes

* PowerPC wheel-builder now successfully compiles modules.
  [(#120)](https://github.com/PennyLaneAI/pennylane-lightning/pull/120)

### Documentation

* Added community guidelines.
  [(#109)](https://github.com/PennyLaneAI/pennylane-lightning/pull/109)

### Contributors

This release contains contributions from (in alphabetical order):

Ali Asadi, Christina Lee, Thomas Bromley, Lee James O'Riordan

---

# Release 0.15.1

### Bug fixes

* The PennyLane-Lightning binaries are now built with NumPy 1.19.5, to avoid ABI
  compatibility issues with the latest NumPy 1.20 release. See
  [the NumPy release notes](https://numpy.org/doc/stable/release/1.20.0-notes.html#size-of-np-ndarray-and-np-void-changed)
  for more details.
  [(#97)](https://github.com/PennyLaneAI/pennylane-lightning/pull/97)

### Contributors

This release contains contributions from (in alphabetical order):

Josh Izaac, Antal Száva

---

# Release 0.15.0

### Improvements

* For compatibility with PennyLane v0.15, the `analytic` keyword argument
  has been removed. Statistics can still be computed analytically by setting
  `shots=None`.
  [(#93)](https://github.com/PennyLaneAI/pennylane-lightning/pull/93)

* Inverse gates are now supported.
  [(#89)](https://github.com/PennyLaneAI/pennylane-lightning/pull/89)

* Add new lightweight backend with performance improvements.
  [(#57)](https://github.com/PennyLaneAI/pennylane-lightning/pull/57)

* Remove the previous Eigen-based backend.
  [(#67)](https://github.com/PennyLaneAI/pennylane-lightning/pull/67)

### Bug fixes

* Re-add dispatch table after fixing static initialisation order issue.
  [(#68)](https://github.com/PennyLaneAI/pennylane-lightning/pull/68)

### Contributors

This release contains contributions from (in alphabetical order):

Thomas Bromley, Theodor Isacsson, Christina Lee, Thomas Loke, Antal Száva.

---

# Release 0.14.1

### Bug fixes

* Fixes a bug where the `QNode` would swap `LightningQubit` to
  `DefaultQubitAutograd` on device execution due to the inherited
  `passthru_devices` entry of the `capabilities` dictionary.
  [(#61)](https://github.com/PennyLaneAI/pennylane-lightning/pull/61)

### Contributors

This release contains contributions from (in alphabetical order):

Antal Száva

---

# Release 0.14.0

### Improvements

* Extends support from 16 qubits to 50 qubits.
  [(#52)](https://github.com/PennyLaneAI/pennylane-lightning/pull/52)

### Bug fixes

* Updates applying basis state preparations to correspond to the
  changes in `DefaultQubit`.
  [(#55)](https://github.com/PennyLaneAI/pennylane-lightning/pull/55)

### Contributors

This release contains contributions from (in alphabetical order):

Thomas Loke, Tom Bromley, Josh Izaac, Antal Száva

---

# Release 0.12.0

### Bug fixes

* Updates capabilities dictionary to be compatible with core PennyLane
  [(#45)](https://github.com/PennyLaneAI/pennylane-lightning/pull/45)

* Fix install of Eigen for CI wheel building
  [(#44)](https://github.com/PennyLaneAI/pennylane-lightning/pull/44)

### Contributors

This release contains contributions from (in alphabetical order):

Tom Bromley, Josh Izaac, Antal Száva

---

# Release 0.11.0

Initial release.

This release contains contributions from (in alphabetical order):

Tom Bromley, Josh Izaac, Nathan Killoran, Antal Száva<|MERGE_RESOLUTION|>--- conflicted
+++ resolved
@@ -1,5 +1,3 @@
-<<<<<<< HEAD
-=======
 # Release 0.31.0-dev
 
 ### New features since last release
@@ -18,7 +16,6 @@
 
 ---
 
->>>>>>> cc5d708f
 # Release 0.30.0
 
 ### New features since last release
