--- conflicted
+++ resolved
@@ -8,16 +8,13 @@
 
 ### Improvements
 
-<<<<<<< HEAD
 * Add `PSWAP` gate implementation to PennyLane-Lightning. 
   [(#1088)](https://github.com/PennyLaneAI/pennylane-lightning/pull/1088)
 
-=======
 * Device (`"lightning.qubit"`, `"lightning.gpu"`, `"lightning.kokkos"`) pre-processing is now included in the 
   execution pipeline when program capture is enabled.
   [(#1084)](https://github.com/PennyLaneAI/pennylane-lightning/pull/1084)
-  
->>>>>>> 2774e891
+
 * Hide anonymous namespaces in Lightning docs.
   [(#1097)](https://github.com/PennyLaneAI/pennylane-lightning/pull/1097)
 
