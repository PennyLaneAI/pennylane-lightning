# Release 0.33.0-dev

### New features since last release

* Add `Dockerfile` in `docker` and `make docker` workflow in `Makefile`. The Docker images and documentation are available on [DockerHub](https://hub.docker.com/repository/docker/pennylaneai/pennylane).
  [(#496)](https://github.com/PennyLaneAI/pennylane-lightning/pull/496)

* Add mid-circuit state preparation operation tests.
  [(#495)](https://github.com/PennyLaneAI/pennylane-lightning/pull/495)

### Breaking changes

<<<<<<< HEAD
* Add `tests_gpu.yml` workflow to test the Lightning-Kokkos backend with CUDA-12. 
  [(#494)](https://github.com/PennyLaneAI/pennylane-lightning/pull/494)
=======
* Implement `LM::GeneratorDoubleExcitation`, `LM::GeneratorDoubleExcitationMinus`, `LM::GeneratorDoubleExcitationPlus` kernels. L-Qubit default kernels are now strictly from the `LM` implementation, which requires less memory and is faster for large state vectors.  
  [(#512)](https://github.com/PennyLaneAI/pennylane-lightning/pull/512)
>>>>>>> c37d79c3

* Add workflows validating compatibility between PennyLane and Lightning's most recent stable releases and development (latest) versions.
  [(#507)](https://github.com/PennyLaneAI/pennylane-lightning/pull/507)
  [(#498)](https://github.com/PennyLaneAI/pennylane-lightning/pull/498)

* Introduce `timeout-minutes` in various workflows, mainly to avoid Windows builds hanging for several hours.
  [(#503)](https://github.com/PennyLaneAI/pennylane-lightning/pull/503)

* Cast integral-valued arrays to the device's complex type on entry in `_preprocess_state_vector` to ensure the state is correctly represented with floating-point numbers.
  [(#501)](https://github.com/PennyLaneAI/pennylane-lightning/pull/501)

* Update DefaultQubit to DefaultQubitLegacy on Lightning fallback.
  [(#500)](https://github.com/PennyLaneAI/pennylane-lightning/pull/500)

* Enums defined in `GateOperation.hpp` start at `1` (previously `0`). `::BEGIN` is introduced in a few places where it was assumed `0` accordingly.
  [(#485)](https://github.com/PennyLaneAI/pennylane-lightning/pull/485)

* Enable pre-commit hooks to format all Python files and linting of all Python source files.
  [(#485)](https://github.com/PennyLaneAI/pennylane-lightning/pull/485)

### Improvements

* Update setup.py to allow for multi-package co-existence. The PennyLane_Lightning package now is the responsible for the core functionality, and will be depended upon by all other extensions.
  [(#504)] (https://github.com/PennyLaneAI/pennylane-lightning/pull/504)

* Refactor LKokkos `StateVectorKokkos` class to use Kokkos `RangePolicy` together with special functors in `applyMultiQubitOp` to apply 1- to 4-wire generic unitary gates. For more than 4 wires, the general implementation using Kokkos `TeamPolicy` is employed to yield the best all-around performance.
  [(#490)] (https://github.com/PennyLaneAI/pennylane-lightning/pull/490)

* Refactor LKokkos `Measurements` class to use Kokkos `RangePolicy` together with special functors to obtain the expectation value of 1- to 4-wire generic unitary gates. For more than 4 wires, the general implementation using Kokkos `TeamPolicy` is employed to yield the best all-around performance.
  [(#489)] (https://github.com/PennyLaneAI/pennylane-lightning/pull/489)

* Add tests to increase LKokkos coverage.
  [(#485)](https://github.com/PennyLaneAI/pennylane-lightning/pull/485)

* Add memory locality tag reporting and adjoint diff dispatch for `lightning.qubit` statevector classes.
  [(#492)](https://github.com/PennyLaneAI/pennylane-lightning/pull/492)

* Add support for dependent external packages to C++ core.
  [(#482)](https://github.com/PennyLaneAI/pennylane-lightning/pull/482)

* Add support for building multiple backend simulators.
  [(#497)](https://github.com/PennyLaneAI/pennylane-lightning/pull/497)

### Documentation

### Bug fixes

* Switch most L-Qubit default kernels to `LM`. Add `LM::multiQubitOp` tests, failing when targeting out-of-order wires clustered close to `num_qubits-1`. Fix the `LM::multiQubitOp` kernel implementation by introducing a generic `revWireParity` routine and replacing the `bitswap`-based implementation. Mimic the changes fixing the corresponding `multiQubitOp` and `expval` functors in L-Kokkos.
  [(#511)](https://github.com/PennyLaneAI/pennylane-lightning/pull/511)

* Fix RTD builds by removing unsupported `sytem_packages` configuration option.
  [(#491)](https://github.com/PennyLaneAI/pennylane-lightning/pull/491)

### Contributors

This release contains contributions from (in alphabetical order):

Ali Asadi, Amintor Dusko, Vincent Michaud-Rioux, Lee J. O'Riordan

---

# Release 0.32.0

### New features since last release

* The `lightning_kokkos` backend supports Nvidia GPU execution (with Kokkos v4 and CUDA v12).
  [(#477)](https://github.com/PennyLaneAI/pennylane-lightning/pull/477)

* Complete overhaul of repository structure to facilitates integration of multiple backends. Refactoring efforts we directed to improve development performance, code reuse and decrease overall overhead to propagate changes through backends. New C++ modular build strategy allows for faster test builds restricted to a module. Update CI/CD actions concurrency strategy. Change minimal Python version to 3.9.
  [(#472)] (https://github.com/PennyLaneAI/pennylane-lightning/pull/472)

* Wheels are built with native support for sparse Hamiltonians.
  [(#470)] (https://github.com/PennyLaneAI/pennylane-lightning/pull/470)

* Add native support to sparse Hamiltonians in the absence of Kokkos & Kokkos-kernels.
  [(#465)] (https://github.com/PennyLaneAI/pennylane-lightning/pull/465)

### Breaking changes

* Rename `QubitStateVector` to `StatePrep` in the `LightningQubit` and `LightningKokkos` classes.
  [(#486)](https://github.com/PennyLaneAI/pennylane-lightning/pull/486)

* Modify `adjointJacobian` methods to accept a (maybe unused) reference `StateVectorT`, allowing device-backed simulators to directly access state vector data for adjoint differentiation instead of copying it back-and-forth into `JacobianData` (host memory).
  [(#477)](https://github.com/PennyLaneAI/pennylane-lightning/pull/477)

### Improvements

* Refactor LKokkos `Measurements` class to use (fast) specialized functors whenever possible.
  [(#481)] (https://github.com/PennyLaneAI/pennylane-lightning/pull/481)

* Merge Lightning Qubit and Lightning Kokkos backends in the new repository.
  [(#472)] (https://github.com/PennyLaneAI/pennylane-lightning/pull/472)

* Integrated new unified docs for Lightning Kokkos and Lightning Qubit packages.
  [(#473)] (https://github.com/PennyLaneAI/pennylane-lightning/pull/473)

### Documentation

### Bug fixes

* Ensure PennyLane has an `active_return` attribute before calling it.
 [(#483)] (https://github.com/PennyLaneAI/pennylane-lightning/pull/483)

* Do no import `sqrt2_v` from `<numbers>` in `Util.hpp` to resolve issue with Lightning-GPU builds.
  [(#479)](https://github.com/PennyLaneAI/pennylane-lightning/pull/479)

* Update the CMake internal references to enable sub-project compilation with affecting the parent package.
  [(#478)](https://github.com/PennyLaneAI/pennylane-lightning/pull/478)

* `apply` no longer mutates the inputted list of operations.
  [(#474)](https://github.com/PennyLaneAI/pennylane-lightning/pull/474)

### Contributors

This release contains contributions from (in alphabetical order):

Amintor Dusko, Christina Lee, Vincent Michaud-Rioux, Lee J. O'Riordan

---

# Release 0.31.0

### New features since last release

* Update Kokkos support to 4.0.01.
  [(#439)] (https://github.com/PennyLaneAI/pennylane-lightning/pull/439)

### Breaking changes

* Update tests to be compliant with PennyLane v0.31.0 development changes and deprecations.
  [(#448)](https://github.com/PennyLaneAI/pennylane-lightning/pull/448)

### Improvements

* Remove logic from `setup.py` and transfer paths and env variable definitions into workflow files.
  [(#450)](https://github.com/PennyLaneAI/pennylane-lightning/pull/450)

* Detect MKL or CBLAS if `ENABLE_BLAS=ON` making sure that BLAS is linked as expected.
  [(#449)](https://github.com/PennyLaneAI/pennylane-lightning/pull/449)

### Documentation

* Fix LightningQubit class parameter documentation.
  [(#456)](https://github.com/PennyLaneAI/pennylane-lightning/pull/456)

### Bug fixes

* Ensure cross-platform wheels continue to build with updates in git safety checks.
  [(#452)](https://github.com/PennyLaneAI/pennylane-lightning/pull/452)

* Fixing Python version bug introduce in [(#450)](https://github.com/PennyLaneAI/pennylane-lightning/pull/450)
  when `Python_EXECUTABLE` was removed from `setup.py`.
  [(#461)](https://github.com/PennyLaneAI/pennylane-lightning/pull/461)

* Ensure aligned allocator definition works with C++20 compilers.
  [(#438)](https://github.com/PennyLaneAI/pennylane-lightning/pull/438)

* Prevent multiple threads from calling `Kokkos::initialize` or `Kokkos::finalize`.
  [(#439)](https://github.com/PennyLaneAI/pennylane-lightning/pull/439)

### Contributors

This release contains contributions from (in alphabetical order):

Vincent Michaud-Rioux, Lee J. O'Riordan, Chae-Yeun Park

---

# Release 0.30.0

### New features since last release

* Add MCMC sampler.
  [(#384)] (https://github.com/PennyLaneAI/pennylane-lightning/pull/384)

* Serialize PennyLane's arithmetic operators when they are used as observables
  that are expressed in the Pauli basis.
  [(#424)](https://github.com/PennyLaneAI/pennylane-lightning/pull/424)

### Breaking changes

* Lightning now works with the new return types specification that is now default in PennyLane.
  See [the PennyLane `qml.enable_return`](https://docs.pennylane.ai/en/stable/code/api/pennylane.enable_return.html?highlight=enable_return) documentation for more information on this change.
  [(#427)](https://github.com/PennyLaneAI/pennylane-lightning/pull/427)

Instead of creating potentially ragged numpy array, devices and `QNode`'s now return an object of the same type as that
returned by the quantum function.

```
>>> dev = qml.device('lightning.qubit', wires=1)
>>> @qml.qnode(dev, diff_method="adjoint")
... def circuit(x):
...     qml.RX(x, wires=0)
...     return qml.expval(qml.PauliY(0)), qml.expval(qml.PauliZ(0))
>>> x = qml.numpy.array(0.5)
>>> circuit(qml.numpy.array(0.5))
(array(-0.47942554), array(0.87758256))
```

Interfaces like Jax or Torch handle tuple outputs without issues:

```
>>> jax.jacobian(circuit)(jax.numpy.array(0.5))
(Array(-0.87758255, dtype=float32, weak_type=True),
Array(-0.47942555, dtype=float32, weak_type=True))
```

Autograd cannot differentiate an output tuple, so results must be converted to an array before
use with `qml.jacobian`:

```
>>> qml.jacobian(lambda y: qml.numpy.array(circuit(y)))(x)
array([-0.87758256, -0.47942554])
```

Alternatively, the quantum function itself can return a numpy array of measurements:

```
>>> dev = qml.device('lightning.qubit', wires=1)
>>> @qml.qnode(dev, diff_method="adjoint")
>>> def circuit2(x):
...     qml.RX(x, wires=0)
...     return np.array([qml.expval(qml.PauliY(0)), qml.expval(qml.PauliZ(0))])
>>> qml.jacobian(circuit2)(np.array(0.5))
array([-0.87758256, -0.47942554])
```

### Improvements

* Remove deprecated `set-output` commands from workflow files.
  [(#437)](https://github.com/PennyLaneAI/pennylane-lightning/pull/437)

* Lightning wheels are now checked with `twine check` post-creation for PyPI compatibility.
  [(#430)](https://github.com/PennyLaneAI/pennylane-lightning/pull/430)

* Lightning has been made compatible with the change in return types specification.
  [(#427)](https://github.com/PennyLaneAI/pennylane-lightning/pull/427)

* Lightning is compatible with clang-tidy version 16.
  [(#429)](https://github.com/PennyLaneAI/pennylane-lightning/pull/429)

### Contributors

This release contains contributions from (in alphabetical order):

Christina Lee, Vincent Michaud-Rioux, Lee James O'Riordan, Chae-Yeun Park, Matthew Silverman

---

# Release 0.29.0

### Improvements

* Remove runtime dependency on ninja build system.
  [(#414)](https://github.com/PennyLaneAI/pennylane-lightning/pull/414)

* Allow better integration and installation support with CMake targeted binary builds.
  [(#403)](https://github.com/PennyLaneAI/pennylane-lightning/pull/403)

* Remove explicit Numpy and Scipy requirements.
  [(#412)](https://github.com/PennyLaneAI/pennylane-lightning/pull/412)

* Get `llvm` installation root from the environment variable `LLVM_ROOT_DIR` (or fallback to `brew`).
  [(#413)](https://github.com/PennyLaneAI/pennylane-lightning/pull/413)

* Update AVX2/512 kernel infrastructure for additional gate/generator operations.
  [(#404)](https://github.com/PennyLaneAI/pennylane-lightning/pull/404)

* Remove unnecessary lines for resolving CodeCov issue.
  [(#415)](https://github.com/PennyLaneAI/pennylane-lightning/pull/415)

* Add more AVX2/512 gate operations.
  [(#393)](https://github.com/PennyLaneAI/pennylane-lightning/pull/393)

### Documentation

### Bug fixes

* Ensure error raised when asking for out of order marginal probabilities. Prevents the return of incorrect results.
  [(#416)](https://github.com/PennyLaneAI/pennylane-lightning/pull/416)

* Fix Github shields in README.
  [(#402)](https://github.com/PennyLaneAI/pennylane-lightning/pull/402)

### Contributors

Amintor Dusko, Vincent Michaud-Rioux, Lee James O'Riordan, Chae-Yeun Park

---

# Release 0.28.2

### Bug fixes

* Fix Python module versioning for Linux wheels.
  [(#408)](https://github.com/PennyLaneAI/pennylane-lightning/pull/408)

### Contributors

This release contains contributions from (in alphabetical order):

Amintor Dusko, Shuli Shu, Trevor Vincent

---

# Release 0.28.1

### Bug fixes

* Fix Pybind11 module versioning and locations for Windows wheels.
  [(#400)](https://github.com/PennyLaneAI/pennylane-lightning/pull/400)

### Contributors

This release contains contributions from (in alphabetical order):

Lee J. O'Riordan

---

# Release 0.28.0

### Breaking changes

* Deprecate support for Python 3.7.
  [(#391)](https://github.com/PennyLaneAI/pennylane-lightning/pull/391)

### Improvements

* Improve Lightning package structure for external use as a C++ library.
  [(#369)](https://github.com/PennyLaneAI/pennylane-lightning/pull/369)

* Improve the stopping condition method.
  [(#386)](https://github.com/PennyLaneAI/pennylane-lightning/pull/386)

### Bug fixes

- Pin CMake to 3.24.x in wheel-builder to avoid Python not found error in CMake 3.25, when building wheels for PennyLane-Lightning-GPU.
  [(#387)](https://github.com/PennyLaneAI/pennylane-lightning/pull/387)

### Contributors

This release contains contributions from (in alphabetical order):

Amintor Dusko, Lee J. O'Riordan

---

# Release 0.27.0

### New features since last release

* Enable building of python 3.11 wheels and upgrade python on CI/CD workflows to 3.8.
  [(#381)](https://github.com/PennyLaneAI/pennylane-lightning/pull/381)

### Breaking changes

### Improvements

* Update clang-tools version in Github workflows.
  [(#351)](https://github.com/PennyLaneAI/pennylane-lightning/pull/351)

* Improve tests and checks CI/CD pipelines.
  [(#353)](https://github.com/PennyLaneAI/pennylane-lightning/pull/353)

* Implement 3 Qubits gates (CSWAP & Toffoli) & 4 Qubits gates (DoubleExcitation, DoubleExcitationMinus, DoubleExcitationPlus) in LM manner.
  [(#362)](https://github.com/PennyLaneAI/pennylane-lightning/pull/362)

* Upgrade Kokkos and Kokkos Kernels to 3.7.00, and improve sparse matrix-vector multiplication performance and memory usage.
  [(#361)](https://github.com/PennyLaneAI/pennylane-lightning/pull/361)

* Update Linux (ubuntu-latest) architecture x86_64 wheel-builder from GCC 10.x to GCC 11.x.
  [(#373)](https://github.com/PennyLaneAI/pennylane-lightning/pull/373)

* Update gcc and g++ 10.x to 11.x in CI tests. This update brings improved support for newer C++ features.
  [(#370)](https://github.com/PennyLaneAI/pennylane-lightning/pull/370)

* Change Lightning to inherit from QubitDevice instead of DefaultQubit.
  [(#365)](https://github.com/PennyLaneAI/pennylane-lightning/pull/365)

### Documentation

### Bug fixes

* Use mutex when accessing cache in KernelMap.
  [(#382)](https://github.com/PennyLaneAI/pennylane-lightning/pull/382)

### Contributors

This release contains contributions from (in alphabetical order):

Amintor Dusko, Chae-Yeun Park, Monit Sharma, Shuli Shu

---

# Release 0.26.1

### Bug fixes

* Fixes the transposition method used in the probability calculation.
  [(#377)](https://github.com/PennyLaneAI/pennylane-lightning/pull/377)

### Contributor

Amintor Dusko

---
# Release 0.26.0

### Improvements

* Introduces requirements-dev.txt and improves dockerfile.
  [(#330)](https://github.com/PennyLaneAI/pennylane-lightning/pull/330)

* Support `expval` for a Hamiltonian.
  [(#333)](https://github.com/PennyLaneAI/pennylane-lightning/pull/333)

* Implements caching for Kokkos installation.
  [(#316)](https://github.com/PennyLaneAI/pennylane-lightning/pull/316)

* Supports measurements of operator arithmetic classes such as `Sum`, `Prod`,
  and `SProd` by deferring handling of them to `DefaultQubit`.
  [(#349)](https://github.com/PennyLaneAI/pennylane-lightning/pull/349)

```
@qml.qnode(qml.device('lightning.qubit', wires=2))
def circuit():
    obs = qml.s_prod(2.1, qml.PauliZ(0)) + qml.op_sum(qml.PauliX(0), qml.PauliZ(1))
    return qml.expval(obs)
```

### Bug fixes

* Test updates to reflect new measurement error messages.
  [(#334)](https://github.com/PennyLaneAI/pennylane-lightning/pull/334)

* Updates to the release tagger to fix incompatibilities with RTD.
  [(#344)](https://github.com/PennyLaneAI/pennylane-lightning/pull/344)

* Update cancel-workflow-action and bot credentials.
  [(#345)](https://github.com/PennyLaneAI/pennylane-lightning/pull/345)

### Contributors

This release contains contributions from (in alphabetical order):

Amintor Dusko, Christina Lee, Lee J. O'Riordan, Chae-Yeun Park

---

# Release 0.25.0

### New features since last release

### Breaking changes

* We explicitly disable support for PennyLane's parameter broadcasting.
[#317](https://github.com/PennyLaneAI/pennylane-lightning/pull/317)

* We explicitly remove support for PennyLane's `Sum`, `SProd` and `Prod`
  as observables.
  [(#326)](https://github.com/PennyLaneAI/pennylane-lightning/pull/326)

### Improvements

* CI builders use a reduced set of resources and redundant tests for PRs.
  [(#319)](https://github.com/PennyLaneAI/pennylane-lightning/pull/319)

* Parallelize wheel-builds where applicable.
  [(#314)](https://github.com/PennyLaneAI/pennylane-lightning/pull/314)

* AVX2/512 kernels are now available on Linux/MacOS with x86-64 architecture.
  [(#313)](https://github.com/PennyLaneAI/pennylane-lightning/pull/313)

### Documentation

* Updated ReadTheDocs runner version from Ubuntu 20.04 to 22.04
  [(#327)](https://github.com/PennyLaneAI/pennylane-lightning/pull/327)

### Bug fixes

* Test updates to reflect new additions to PennyLane.
  [(#318)](https://github.com/PennyLaneAI/pennylane-lightning/pull/318)

### Contributors

This release contains contributions from (in alphabetical order):

Amintor Dusko, Christina Lee, Rashid N H M, Lee J. O'Riordan, Chae-Yeun Park

---

# Release 0.24.0

### New features since last release

* Add `SingleExcitation` and `DoubleExcitation` qchem gates and generators.
  [(#289)](https://github.com/PennyLaneAI/pennylane-lightning/pull/289)

* Add a new dispatch mechanism for future kernels.
  [(#291)](https://github.com/PennyLaneAI/pennylane-lightning/pull/291)

* Add `IsingXY` gate operation.
  [(#303)](https://github.com/PennyLaneAI/pennylane-lightning/pull/303)

* Support `qml.state()` in vjp and Hamiltonian in adjoint jacobian.
  [(#294)](https://github.com/PennyLaneAI/pennylane-lightning/pull/294)

### Breaking changes

* Codebase is now moving to C++20. The default compiler for Linux is now GCC10.
  [(#295)](https://github.com/PennyLaneAI/pennylane-lightning/pull/295)

* Minimum macOS version is changed to 10.15 (Catalina).
  [(#295)](https://github.com/PennyLaneAI/pennylane-lightning/pull/295)

### Improvements

* Split matrix operations, refactor dispatch mechanisms, and add a benchmark suits.
  [(#274)](https://github.com/PennyLaneAI/pennylane-lightning/pull/274)

* Add native support for the calculation of sparse Hamiltonians' expectation values.
Sparse operations are offloaded to [Kokkos](https://github.com/kokkos/kokkos) and
[Kokkos-Kernels](https://github.com/kokkos/kokkos-kernels).
  [(#283)](https://github.com/PennyLaneAI/pennylane-lightning/pull/283)

* Device `lightning.qubit` now accepts a datatype for a statevector.
  [(#290)](https://github.com/PennyLaneAI/pennylane-lightning/pull/290)

```python
dev1 = qml.device('lightning.qubit', wires=4, c_dtype=np.complex64) # for single precision
dev2 = qml.device('lightning.qubit', wires=4, c_dtype=np.complex128) # for double precision
```

### Documentation

* Use the centralized [Xanadu Sphinx Theme](https://github.com/XanaduAI/xanadu-sphinx-theme)
  to style the Sphinx documentation.
  [(#287)](https://github.com/PennyLaneAI/pennylane-lightning/pull/287)

### Bug fixes

* Fix the issue with using available `clang-format` version in format.
  [(#288)](https://github.com/PennyLaneAI/pennylane-lightning/pull/288)

* Fix a bug in the generator of `DoubleExcitationPlus`.
  [(#298)](https://github.com/PennyLaneAI/pennylane-lightning/pull/298)

### Contributors

This release contains contributions from (in alphabetical order):

Mikhail Andrenkov, Ali Asadi, Amintor Dusko, Lee James O'Riordan, Chae-Yeun Park, and Shuli Shu

---

# Release 0.23.0

### New features since last release

* Add `generate_samples()` to lightning.
  [(#247)](https://github.com/PennyLaneAI/pennylane-lightning/pull/247)

* Add Lightning GBenchmark Suite.
  [(#249)](https://github.com/PennyLaneAI/pennylane-lightning/pull/249)

* Support runtime and compile information.
  [(#253)](https://github.com/PennyLaneAI/pennylane-lightning/pull/253)

### Improvements

* Add `ENABLE_BLAS` build to CI checks.
  [(#249)](https://github.com/PennyLaneAI/pennylane-lightning/pull/249)

* Add more `clang-tidy` checks and kernel tests.
  [(#253)](https://github.com/PennyLaneAI/pennylane-lightning/pull/253)

* Add C++ code coverage to CI.
  [(#265)](https://github.com/PennyLaneAI/pennylane-lightning/pull/265)

* Skip over identity operations in `"lightning.qubit"`.
  [(#268)](https://github.com/PennyLaneAI/pennylane-lightning/pull/268)

### Bug fixes

* Update tests to remove `JacobianTape`.
  [(#260)](https://github.com/PennyLaneAI/pennylane-lightning/pull/260)

* Fix tests for MSVC.
  [(#264)](https://github.com/PennyLaneAI/pennylane-lightning/pull/264)

* Fix `#include <cpuid.h>` for PPC and AArch64 in Linux.
  [(#266)](https://github.com/PennyLaneAI/pennylane-lightning/pull/266)

* Remove deprecated tape execution methods.
  [(#270)](https://github.com/PennyLaneAI/pennylane-lightning/pull/270)

* Update `qml.probs` in `test_measures.py`.
  [(#280)](https://github.com/PennyLaneAI/pennylane-lightning/pull/280)

### Contributors

This release contains contributions from (in alphabetical order):

Ali Asadi, Chae-Yeun Park, Lee James O'Riordan, and Trevor Vincent

---

# Release 0.22.1

### Bug fixes

* Ensure `Identity ` kernel is registered to C++ dispatcher.
  [(#275)](https://github.com/PennyLaneAI/pennylane-lightning/pull/275)

---

# Release 0.22.0

### New features since last release

* Add Docker support.
  [(#234)](https://github.com/PennyLaneAI/pennylane-lightning/pull/234)

### Improvements

* Update quantum tapes serialization and Python tests.
  [(#239)](https://github.com/PennyLaneAI/pennylane-lightning/pull/239)

* Clang-tidy is now enabled for both tests and examples builds under Github Actions.
  [(#237)](https://github.com/PennyLaneAI/pennylane-lightning/pull/237)

* The return type of `StateVectorBase` data is now derived-class defined.
  [(#237)](https://github.com/PennyLaneAI/pennylane-lightning/pull/237)

* Update adjointJacobian and VJP methods.
  [(#222)](https://github.com/PennyLaneAI/pennylane-lightning/pull/222)

* Set GitHub workflow to upload wheels to Test PyPI.
  [(#220)](https://github.com/PennyLaneAI/pennylane-lightning/pull/220)

* Finalize the new kernel implementation.
  [(#212)](https://github.com/PennyLaneAI/pennylane-lightning/pull/212)

### Documentation

* Use of batching with OpenMP threads is documented.
  [(#221)](https://github.com/PennyLaneAI/pennylane-lightning/pull/221)

### Bug fixes

* Fix for OOM errors when using adjoint with large numbers of observables.
  [(#221)](https://github.com/PennyLaneAI/pennylane-lightning/pull/221)

* Add virtual destructor to C++ state-vector classes.
  [(#200)](https://github.com/PennyLaneAI/pennylane-lightning/pull/200)

* Fix a bug in Python tests with operations' `matrix` calls.
  [(#238)](https://github.com/PennyLaneAI/pennylane-lightning/pull/238)

* Refactor utility header and fix a bug in linear algebra function with CBLAS.
  [(#228)](https://github.com/PennyLaneAI/pennylane-lightning/pull/228)

### Contributors

This release contains contributions from (in alphabetical order):

Ali Asadi, Chae-Yeun Park, Lee James O'Riordan

---

# Release 0.21.0

### New features since last release

* Add C++ only benchmark for a given list of gates.
  [(#199)](https://github.com/PennyLaneAI/pennylane-lightning/pull/199)

* Wheel-build support for Python 3.10.
  [(#186)](https://github.com/PennyLaneAI/pennylane-lightning/pull/186)

* C++ support for probability, expectation value and variance calculations.
  [(#185)](https://github.com/PennyLaneAI/pennylane-lightning/pull/185)

* Add bindings to C++ expval, var, probs.
  [(#214)](https://github.com/PennyLaneAI/pennylane-lightning/pull/214)

### Improvements

* `setup.py` adds debug only when --debug is given
  [(#208)](https://github.com/PennyLaneAI/pennylane-lightning/pull/208)

* Add new highly-performant C++ kernels for quantum gates.
  [(#202)](https://github.com/PennyLaneAI/pennylane-lightning/pull/202)

The new kernels significantly improve the runtime performance of PennyLane-Lightning
for both differentiable and non-differentiable workflows. Here is an example workflow
using the adjoint differentiation method with a circuit of 5 strongly entangling layers:

```python
import pennylane as qml
from pennylane import numpy as np
from pennylane.templates.layers import StronglyEntanglingLayers
from numpy.random import random
np.random.seed(42)
n_layers = 5
n_wires = 6
dev = qml.device("lightning.qubit", wires=n_wires)

@qml.qnode(dev, diff_method="adjoint")
def circuit(weights):
    StronglyEntanglingLayers(weights, wires=list(range(n_wires)))
    return [qml.expval(qml.PauliZ(i)) for i in range(n_wires)]

init_weights = np.random.random(StronglyEntanglingLayers.shape(n_layers=n_layers, n_wires=n_wires))
params = np.array(init_weights,requires_grad=True)
jac = qml.jacobian(circuit)(params)
```
The latest release shows improved performance on both single and multi-threaded evaluations!

<img src="https://raw.githubusercontent.com/PennyLaneAI/pennylane-lightning/v0.21.0-rc0/doc/_static/lightning_v20_v21_bm.png" width=50%/>

* Ensure debug info is built into dynamic libraries.
  [(#201)](https://github.com/PennyLaneAI/pennylane-lightning/pull/201)

### Documentation

* New guidelines on adding and benchmarking C++ kernels.
  [(#202)](https://github.com/PennyLaneAI/pennylane-lightning/pull/202)

### Bug fixes

* Update clang-format version
  [(#219)](https://github.com/PennyLaneAI/pennylane-lightning/pull/219)

* Fix failed tests on Windows.
  [(#218)](https://github.com/PennyLaneAI/pennylane-lightning/pull/218)

* Update clang-format version
  [(#219)](https://github.com/PennyLaneAI/pennylane-lightning/pull/219)

* Add virtual destructor to C++ state-vector classes.
  [(#200)](https://github.com/PennyLaneAI/pennylane-lightning/pull/200)

* Fix failed tests for the non-binary wheel.
  [(#213)](https://github.com/PennyLaneAI/pennylane-lightning/pull/213)

* Add virtual destructor to C++ state-vector classes.
  [(#200)](https://github.com/PennyLaneAI/pennylane-lightning/pull/200)

### Contributors

This release contains contributions from (in alphabetical order):

Ali Asadi, Amintor Dusko, Chae-Yeun Park, Lee James O'Riordan

---

# Release 0.20.1

### Bug fixes

* Fix missing header-files causing build errors in algorithms module.
  [(#193)](https://github.com/PennyLaneAI/pennylane-lightning/pull/193)

* Fix failed tests for the non-binary wheel.
  [(#191)](https://github.com/PennyLaneAI/pennylane-lightning/pull/191)

---
# Release 0.20.2

### Bug fixes

* Introduce CY kernel to Lightning to avoid issues with decomposition.
  [(#203)](https://github.com/PennyLaneAI/pennylane-lightning/pull/203)

### Contributors

This release contains contributions from (in alphabetical order):

Lee J. O'Riordan

# Release 0.20.1

### Bug fixes

* Fix missing header-files causing build errors in algorithms module.
  [(#193)](https://github.com/PennyLaneAI/pennylane-lightning/pull/193)

* Fix failed tests for the non-binary wheel.
  [(#191)](https://github.com/PennyLaneAI/pennylane-lightning/pull/191)

# Release 0.20.0

### New features since last release

* Add wheel-builder support for Python 3.10.
  [(#186)](https://github.com/PennyLaneAI/pennylane-lightning/pull/186)

* Add VJP support to PL-Lightning.
  [(#181)](https://github.com/PennyLaneAI/pennylane-lightning/pull/181)

* Add complex64 support in PL-Lightning.
  [(#177)](https://github.com/PennyLaneAI/pennylane-lightning/pull/177)

* Added examples folder containing aggregate gate performance test.
  [(#165)](https://github.com/PennyLaneAI/pennylane-lightning/pull/165)

### Breaking changes

### Improvements

* Update PL-Lightning to support new features in PL.
  [(#179)](https://github.com/PennyLaneAI/pennylane-lightning/pull/179)

### Documentation

* Lightning setup.py build process uses CMake.
  [(#176)](https://github.com/PennyLaneAI/pennylane-lightning/pull/176)

### Contributors

This release contains contributions from (in alphabetical order):

Ali Asadi, Chae-Yeun Park, Isidor Schoch, Lee James O'Riordan

---

# Release 0.19.0

* Add Cache-Friendly DOTC, GEMV, GEMM along with BLAS Support.
  [(#155)](https://github.com/PennyLaneAI/pennylane-lightning/pull/155)

### Improvements

* The performance of parametric gates has been improved.
  [(#157)](https://github.com/PennyLaneAI/pennylane-lightning/pull/157)

* AVX support is enabled for Linux users on Intel/AMD platforms.
  [(#157)](https://github.com/PennyLaneAI/pennylane-lightning/pull/157)

* PennyLane-Lightning has been updated to conform with clang-tidy
  recommendations for modernization, offering performance improvements across
  all use-cases.
  [(#153)](https://github.com/PennyLaneAI/pennylane-lightning/pull/153)

### Breaking changes

* Linux users on `x86_64` must have a CPU supporting AVX.
  [(#157)](https://github.com/PennyLaneAI/pennylane-lightning/pull/157)

### Bug fixes

* OpenMP built with Intel MacOS CI runners causes failures on M1 Macs. OpenMP is currently
  disabled in the built wheels until this can be resolved with Github Actions runners.
  [(#166)](https://github.com/PennyLaneAI/pennylane-lightning/pull/166)

### Contributors

This release contains contributions from (in alphabetical order):

Ali Asadi, Lee James O'Riordan

---

# Release 0.18.0

### New features since last release

* PennyLane-Lightning now provides a high-performance
  [adjoint Jacobian](http://arxiv.org/abs/2009.02823) method for differentiating quantum circuits.
  [(#136)](https://github.com/PennyLaneAI/pennylane-lightning/pull/136)

  The adjoint method operates after a forward pass by iteratively applying inverse gates to scan
  backwards through the circuit. The method is already available in PennyLane's
  `default.qubit` device, but the version provided by `lightning.qubit` integrates with the C++
  backend and is more performant, as shown in the plot below:

  <img src="https://raw.githubusercontent.com/PennyLaneAI/pennylane-lightning/master/doc/_static/lightning_adjoint.png" width=70%/>

  The plot compares the average runtime of `lightning.qubit` and `default.qubit` for calculating the
  Jacobian of a circuit using the adjoint method for a range of qubit numbers. The circuit
  consists of ten `BasicEntanglerLayers` with a `PauliZ` expectation value calculated on each wire,
  repeated over ten runs. We see that `lightning.qubit` provides a speedup of around two to eight
  times, depending on the number of qubits.

  The adjoint method can be accessed using the standard interface. Consider the following circuit:

  ```python
  import pennylane as qml

  wires = 3
  layers = 2
  dev = qml.device("lightning.qubit", wires=wires)

  @qml.qnode(dev, diff_method="adjoint")
  def circuit(weights):
      qml.templates.StronglyEntanglingLayers(weights, wires=range(wires))
      return qml.expval(qml.PauliZ(0))

  weights = qml.init.strong_ent_layers_normal(layers, wires, seed=1967)
  ```

  The circuit can be executed and its gradient calculated using:

    ```pycon
  >>> print(f"Circuit evaluated: {circuit(weights)}")
  Circuit evaluated: 0.9801286266677633
  >>> print(f"Circuit gradient:\n{qml.grad(circuit)(weights)}")
  Circuit gradient:
  [[[-1.11022302e-16 -1.63051504e-01 -4.14810501e-04]
    [ 1.11022302e-16 -1.50136528e-04 -1.77922957e-04]
    [ 0.00000000e+00 -3.92874550e-02  8.14523075e-05]]

   [[-1.14472273e-04  3.85963953e-02  0.00000000e+00]
    [-5.76791765e-05 -9.78478343e-02  0.00000000e+00]
    [-5.55111512e-17  0.00000000e+00 -1.11022302e-16]]]
  ```

* PennyLane-Lightning now supports all of the operations and observables of `default.qubit`.
  [(#124)](https://github.com/PennyLaneAI/pennylane-lightning/pull/124)

### Improvements

* A new state-vector class `StateVectorManaged` was added, enabling memory use to be bound to
  statevector lifetime.
  [(#136)](https://github.com/PennyLaneAI/pennylane-lightning/pull/136)

* The repository now has a well-defined component hierarchy, allowing each indepedent unit to be
  compiled and linked separately.
  [(#136)](https://github.com/PennyLaneAI/pennylane-lightning/pull/136)

* PennyLane-Lightning can now be installed without compiling its C++ binaries and will fall back
  to using the `default.qubit` implementation. Skipping compilation is achieved by setting the
  `SKIP_COMPILATION` environment variable, e.g., Linux/MacOS: `export SKIP_COMPILATION=True`,
  Windows: `set SKIP_COMPILATION=True`. This feature is intended for building a pure-Python wheel of
  PennyLane-Lightning as a backup for platforms without a dedicated wheel.
  [(#129)](https://github.com/PennyLaneAI/pennylane-lightning/pull/129)

* The C++-backed Python bound methods can now be directly called with wires and supplied parameters.
  [(#125)](https://github.com/PennyLaneAI/pennylane-lightning/pull/125)

* Lightning supports arbitrary unitary and non-unitary gate-calls from Python to C++ layer.
  [(#121)](https://github.com/PennyLaneAI/pennylane-lightning/pull/121)

### Documentation

* Added preliminary architecture diagram for package.
  [(#131)](https://github.com/PennyLaneAI/pennylane-lightning/pull/131)

* C++ API built as part of docs generation.
  [(#131)](https://github.com/PennyLaneAI/pennylane-lightning/pull/131)

### Breaking changes

* Wheels for MacOS <= 10.13 will no longer be provided due to XCode SDK C++17 support requirements.
  [(#149)](https://github.com/PennyLaneAI/pennylane-lightning/pull/149)

### Bug fixes

* An indexing error in the CRY gate is fixed. [(#136)](https://github.com/PennyLaneAI/pennylane-lightning/pull/136)

* Column-major data in numpy is now correctly converted to row-major upon pass to the C++ layer.
  [(#126)](https://github.com/PennyLaneAI/pennylane-lightning/pull/126)

### Contributors

This release contains contributions from (in alphabetical order):

Thomas Bromley, Lee James O'Riordan

---

# Release 0.17.0

### New features

* C++ layer now supports float (32-bit) and double (64-bit) templated complex data.
  [(#113)](https://github.com/PennyLaneAI/pennylane-lightning/pull/113)

### Improvements

* The PennyLane device test suite is now included in coverage reports.
  [(#123)](https://github.com/PennyLaneAI/pennylane-lightning/pull/123)

* Static versions of jQuery and Bootstrap are no longer included in the CSS theme.
  [(#118)](https://github.com/PennyLaneAI/pennylane-lightning/pull/118)

* C++ tests have been ported to use Catch2 framework.
  [(#115)](https://github.com/PennyLaneAI/pennylane-lightning/pull/115)

* Testing now exists for both float and double precision methods in C++ layer.
  [(#113)](https://github.com/PennyLaneAI/pennylane-lightning/pull/113)
  [(#115)](https://github.com/PennyLaneAI/pennylane-lightning/pull/115)

* Compile-time utility methods with `constexpr` have been added.
  [(#113)](https://github.com/PennyLaneAI/pennylane-lightning/pull/113)

* Wheel-build support for ARM64 (Linux and MacOS) and PowerPC (Linux) added.
  [(#110)](https://github.com/PennyLaneAI/pennylane-lightning/pull/110)

* Add support for Controlled Phase Gate (`ControlledPhaseShift`).
  [(#114)](https://github.com/PennyLaneAI/pennylane-lightning/pull/114)

* Move changelog to `.github` and add a changelog reminder.
  [(#111)](https://github.com/PennyLaneAI/pennylane-lightning/pull/111)

* Adds CMake build system support.
  [(#104)](https://github.com/PennyLaneAI/pennylane-lightning/pull/104)


### Breaking changes

* Removes support for Python 3.6 and adds support for Python 3.9.
  [(#127)](https://github.com/PennyLaneAI/pennylane-lightning/pull/127)
  [(#128)](https://github.com/PennyLaneAI/pennylane-lightning/pull/128)

* Compilers with C++17 support are now required to build C++ module.
  [(#113)](https://github.com/PennyLaneAI/pennylane-lightning/pull/113)

* Gate classes have been removed with functionality added to StateVector class.
  [(#113)](https://github.com/PennyLaneAI/pennylane-lightning/pull/113)

* We are no longer building wheels for Python 3.6.
  [(#106)](https://github.com/PennyLaneAI/pennylane-lightning/pull/106)

### Bug fixes

* PowerPC wheel-builder now successfully compiles modules.
  [(#120)](https://github.com/PennyLaneAI/pennylane-lightning/pull/120)

### Documentation

* Added community guidelines.
  [(#109)](https://github.com/PennyLaneAI/pennylane-lightning/pull/109)

### Contributors

This release contains contributions from (in alphabetical order):

Ali Asadi, Christina Lee, Thomas Bromley, Lee James O'Riordan

---

# Release 0.15.1

### Bug fixes

* The PennyLane-Lightning binaries are now built with NumPy 1.19.5, to avoid ABI
  compatibility issues with the latest NumPy 1.20 release. See
  [the NumPy release notes](https://numpy.org/doc/stable/release/1.20.0-notes.html#size-of-np-ndarray-and-np-void-changed)
  for more details.
  [(#97)](https://github.com/PennyLaneAI/pennylane-lightning/pull/97)

### Contributors

This release contains contributions from (in alphabetical order):

Josh Izaac, Antal Száva

---

# Release 0.15.0

### Improvements

* For compatibility with PennyLane v0.15, the `analytic` keyword argument
  has been removed. Statistics can still be computed analytically by setting
  `shots=None`.
  [(#93)](https://github.com/PennyLaneAI/pennylane-lightning/pull/93)

* Inverse gates are now supported.
  [(#89)](https://github.com/PennyLaneAI/pennylane-lightning/pull/89)

* Add new lightweight backend with performance improvements.
  [(#57)](https://github.com/PennyLaneAI/pennylane-lightning/pull/57)

* Remove the previous Eigen-based backend.
  [(#67)](https://github.com/PennyLaneAI/pennylane-lightning/pull/67)

### Bug fixes

* Re-add dispatch table after fixing static initialisation order issue.
  [(#68)](https://github.com/PennyLaneAI/pennylane-lightning/pull/68)

### Contributors

This release contains contributions from (in alphabetical order):

Thomas Bromley, Theodor Isacsson, Christina Lee, Thomas Loke, Antal Száva.

---

# Release 0.14.1

### Bug fixes

* Fixes a bug where the `QNode` would swap `LightningQubit` to
  `DefaultQubitAutograd` on device execution due to the inherited
  `passthru_devices` entry of the `capabilities` dictionary.
  [(#61)](https://github.com/PennyLaneAI/pennylane-lightning/pull/61)

### Contributors

This release contains contributions from (in alphabetical order):

Antal Száva

---

# Release 0.14.0

### Improvements

* Extends support from 16 qubits to 50 qubits.
  [(#52)](https://github.com/PennyLaneAI/pennylane-lightning/pull/52)

### Bug fixes

* Updates applying basis state preparations to correspond to the
  changes in `DefaultQubit`.
  [(#55)](https://github.com/PennyLaneAI/pennylane-lightning/pull/55)

### Contributors

This release contains contributions from (in alphabetical order):

Thomas Loke, Tom Bromley, Josh Izaac, Antal Száva

---

# Release 0.12.0

### Bug fixes

* Updates capabilities dictionary to be compatible with core PennyLane
  [(#45)](https://github.com/PennyLaneAI/pennylane-lightning/pull/45)

* Fix install of Eigen for CI wheel building
  [(#44)](https://github.com/PennyLaneAI/pennylane-lightning/pull/44)

### Contributors

This release contains contributions from (in alphabetical order):

Tom Bromley, Josh Izaac, Antal Száva

---

# Release 0.11.0

Initial release.

This release contains contributions from (in alphabetical order):

Tom Bromley, Josh Izaac, Nathan Killoran, Antal Száva<|MERGE_RESOLUTION|>--- conflicted
+++ resolved
@@ -10,13 +10,11 @@
 
 ### Breaking changes
 
-<<<<<<< HEAD
 * Add `tests_gpu.yml` workflow to test the Lightning-Kokkos backend with CUDA-12. 
   [(#494)](https://github.com/PennyLaneAI/pennylane-lightning/pull/494)
-=======
+
 * Implement `LM::GeneratorDoubleExcitation`, `LM::GeneratorDoubleExcitationMinus`, `LM::GeneratorDoubleExcitationPlus` kernels. L-Qubit default kernels are now strictly from the `LM` implementation, which requires less memory and is faster for large state vectors.  
   [(#512)](https://github.com/PennyLaneAI/pennylane-lightning/pull/512)
->>>>>>> c37d79c3
 
 * Add workflows validating compatibility between PennyLane and Lightning's most recent stable releases and development (latest) versions.
   [(#507)](https://github.com/PennyLaneAI/pennylane-lightning/pull/507)
