# Release 0.39.0-dev

### New features since last release

<<<<<<< HEAD
* Add shot measurement support to `lightning.tensor`.
  [(#852)](https://github.com/PennyLaneAI/pennylane-lightning/pull/852)
=======
* Build and upload Lightning-Tensor wheels (x86_64, AARCH64) to PyPI.
  [(#862)](https://github.com/PennyLaneAI/pennylane-lightning/pull/862)

* Add `Projector` observable support via diagonalization to Lightning-GPU.
  [(#894)](https://github.com/PennyLaneAI/pennylane-lightning/pull/894)
>>>>>>> 37d9715d

* Add 1-target wire controlled gate support to `lightning.tensor`. Note that `cutensornet` only supports 1-target wire controlled gate as of `v24.08`. A controlled gate with more than 1 target wire should be converted to dense matrix.
  [(#880)](https://github.com/PennyLaneAI/pennylane-lightning/pull/880)

* Lightning-Kokkos migrated to the new device API.
  [(#810)](https://github.com/PennyLaneAI/pennylane-lightning/pull/810)

### Breaking changes

* Remove PowerPC wheel build recipe for Lightning-Qubit.
  [(#902)](https://github.com/PennyLaneAI/pennylane-lightning/pull/902)

* Remove support for Python 3.9.
  [(#891)](https://github.com/PennyLaneAI/pennylane-lightning/pull/891)

### Improvements

* Migrate wheels artifacts to v4.
  [(#893)](https://github.com/PennyLaneAI/pennylane-lightning/pull/893)

* Prefer `tomlkit` over `toml` for building Lightning wheels, and choose `tomli` and `tomllib` over `toml` when installing the package.
  [(#857)](https://github.com/PennyLaneAI/pennylane-lightning/pull/857)

* Update GitHub actions in response to a high-severity vulnerability.
  [(#887)](https://github.com/PennyLaneAI/pennylane-lightning/pull/887)

* Optimize gate cache recording for `lightning.tensor` C++ layer.
  [(#879)](https://github.com/PennyLaneAI/pennylane-lightning/pull/879)

* Smarter defaults for the `split_obs` argument in the serializer. The serializer splits linear combinations into chunks instead of all their terms.
  [(#873)](https://github.com/PennyLaneAI/pennylane-lightning/pull/873/)

* Unify Lightning-Kokkos device and Lightning-Qubit device under a Lightning Base device.
  [(#876)](https://github.com/PennyLaneAI/pennylane-lightning/pull/876)
  
### Documentation

### Bug fixes

### Contributors

This release contains contributions from (in alphabetical order):

Ali Asadi, Amintor Dusko, Luis Alfredo Nuñez Meneses, Vincent Michaud-Rioux, Lee J. O'Riordan, Shuli Shu

---

# Release 0.38.0

### New features since last release

* Add `qml.StatePrep()` and `qml.QubitStateVector()` support to `lightning.tensor`.
  [(#849)](https://github.com/PennyLaneAI/pennylane-lightning/pull/849)

* Add analytic `qml.probs()` measurement support to `lightning.tensor`.
  [(#830)](https://github.com/PennyLaneAI/pennylane-lightning/pull/830)

* Add `qml.state()` measurement support to `lightning.tensor`.
  [(#827)](https://github.com/PennyLaneAI/pennylane-lightning/pull/827)

* Add Lightning-GPU Linux (AArch64 + GraceHopper) wheels to PyPI.
  [(#815)](https://github.com/PennyLaneAI/pennylane-lightning/pull/815)

* Add `var` support to `lightning.tensor`. Note that `var` support is added via `obs**2` and this implementation scales as `O(num_obs**2)`.
  [(#804)](https://github.com/PennyLaneAI/pennylane-lightning/pull/804)

### Breaking changes

* Update python packaging to follow PEP 517/518/621/660 standards.
  [(#832)](https://github.com/PennyLaneAI/pennylane-lightning/pull/832)

* Add `getData()` in the `lightning.tensor` C++ backend. Users are responsible for ensuring sufficient host memory is allocated for the full state vector.
  [(#827)](https://github.com/PennyLaneAI/pennylane-lightning/pull/827)

* Remove `NDpermuter.hpp` which is no longer required.
  [(#795)](https://github.com/PennyLaneAI/pennylane-lightning/pull/795)

* Remove temporary steps from the CI, such as downgrading Scipy to <1.14 and installing Kokkos v4.2 for `lightning-version == 'stable'`.
  [(#792)](https://github.com/PennyLaneAI/pennylane-lightning/pull/792)

* Do not run GPU tests and Docker workflows on release.
  [(#788)](https://github.com/PennyLaneAI/pennylane-lightning/pull/788)

* Update python packaging to follow PEP 517/518/621/660 standards.
  [(#832)](https://github.com/PennyLaneAI/pennylane-lightning/pull/832)

### Improvements

* Updated calls of ``size_t`` to ``std::size_t`` everywhere.
  [(#816)](https://github.com/PennyLaneAI/pennylane-lightning/pull/816)

* Update Lightning tests to support the generalization of basis state preparation.
  [(#864)](https://github.com/PennyLaneAI/pennylane-lightning/pull/864)

* Add `SetState` and `SetBasisState` to `LightningKokkosSimulator`.
  [(#861)](https://github.com/PennyLaneAI/pennylane-lightning/pull/861)

* Remove use of the deprecated `Operator.expand` in favour of `Operator.decomposition`.
  [(#846)](https://github.com/PennyLaneAI/pennylane-lightning/pull/846)

* The `setBasisState` and `setStateVector` methods of `StateVectorLQubit` and `StateVectorKokkos` are overloaded to support PennyLane-like parameters.
  [(#843)](https://github.com/PennyLaneAI/pennylane-lightning/pull/843)

* Move `setBasisState`, `setStateVector` and `resetStateVector` from `StateVectorLQubitManaged` to `StateVectorLQubit`.
  [(#841)](https://github.com/PennyLaneAI/pennylane-lightning/pull/841)

* Update `generate_samples` in `LightningKokkos` and `LightningGPU` to support `qml.measurements.Shots` type instances.
  [(#839)](https://github.com/PennyLaneAI/pennylane-lightning/pull/839)

* Add a Catalyst-specific wrapping class for Lightning Kokkos.
  [(#837)](https://github.com/PennyLaneAI/pennylane-lightning/pull/837)
  [(#770)](https://github.com/PennyLaneAI/pennylane-lightning/pull/770)

* Lightning-Qubit natively supports the `PauliRot` gate.
  [(#834)](https://github.com/PennyLaneAI/pennylane-lightning/pull/834)

* Multiple calls to the `append_mps_final_state()` API is allowed in `lightning.tensor`.
  [(#830)](https://github.com/PennyLaneAI/pennylane-lightning/pull/830)

* Add `initial_state_prep` option to Catalyst TOML file.
  [(#826)](https://github.com/PennyLaneAI/pennylane-lightning/pull/826)

* `ENABLE_LAPACK` is `OFF` by default for all Lightning backends.
  [(#825)](https://github.com/PennyLaneAI/pennylane-lightning/pull/825)

* Update `ctrl_decomp_zyz` tests with `len(control_wires) > 1`.
  [(#821)](https://github.com/PennyLaneAI/pennylane-lightning/pull/821)

* Update the Catalyst-specific wrapping class for Lightning Kokkos to track Catalyst's new support for MCM seeding.
  [(#819)](https://github.com/PennyLaneAI/pennylane-lightning/pull/819)

* Replace ``size_t`` by ``std::size_t`` everywhere.
  [(#816)](https://github.com/PennyLaneAI/pennylane-lightning/pull/816/)

* Shot batching is made more efficient by executing all the shots in one go on Lightning-Qubit.
  [(#814)](https://github.com/PennyLaneAI/pennylane-lightning/pull/814)

* Lightning-Qubit calls `generate_samples(wires)` on a minimal subset of wires when executing in finite-shot mode.
  [(#813)](https://github.com/PennyLaneAI/pennylane-lightning/pull/813)

* Update `LightingQubit.preprocess` to work with changes to preprocessing for mid-circuit measurements.
  [(#812)](https://github.com/PennyLaneAI/pennylane-lightning/pull/812)

* Avoid unnecessary memory reset in Lightning-Qubit's state vector class constructor.
  [(#811)](https://github.com/PennyLaneAI/pennylane-lightning/pull/811)

* Add `generate_samples(wires)` support in Lightning-Qubit, which samples faster for a subset of wires.
  [(#809)](https://github.com/PennyLaneAI/pennylane-lightning/pull/809)

* Optimize the OpenMP parallelization of Lightning-Qubit's `probs` for all number of targets.
  [(#807)](https://github.com/PennyLaneAI/pennylane-lightning/pull/807)

* Optimize `probs(wires)` of Lightning-Kokkos using various kernels. Which kernel is to be used depends on the device, number of qubits and number of target wires.
  [(#802)](https://github.com/PennyLaneAI/pennylane-lightning/pull/802)

* Add GPU device compute capability check for Lightning-Tensor.
  [(#803)](https://github.com/PennyLaneAI/pennylane-lightning/pull/803)

* Refactor CUDA utils Python bindings to a separate module.
  [(#801)](https://github.com/PennyLaneAI/pennylane-lightning/pull/801)

* Parallelize Lightning-Qubit `probs` with OpenMP when using the `-DLQ_ENABLE_KERNEL_OMP=1` CMake argument.
  [(#800)](https://github.com/PennyLaneAI/pennylane-lightning/pull/800)

* Implement `probs(wires)` using a bit-shift implementation akin to the gate kernels in Lightning-Qubit.
  [(#795)](https://github.com/PennyLaneAI/pennylane-lightning/pull/795)

* Enable setting the PennyLane version when invoking, for example, `make docker-build version=master pl_version=master`.
  [(#791)](https://github.com/PennyLaneAI/pennylane-lightning/pull/791)

### Documentation

* The installation instructions for all lightning plugins have been improved.
  [(#858)](https://github.com/PennyLaneAI/pennylane-lightning/pull/858)
  [(#851)](https://github.com/PennyLaneAI/pennylane-lightning/pull/851)

* Updated the README and added citation format for Lightning arXiv preprint.
  [(#818)](https://github.com/PennyLaneAI/pennylane-lightning/pull/818)

### Bug fixes

* Point to the right Lightning root folder independently from the invocation location, when configuring the project.
  [(#874)](https://github.com/PennyLaneAI/pennylane-lightning/pull/874)

* Update dependencies and `build` command options following changes in the build system.
  [(#863)](https://github.com/PennyLaneAI/pennylane-lightning/pull/863)

* Replace structured bindings by variables in `GateImplementationsLM.hpp`.
  [(#856)](https://github.com/PennyLaneAI/pennylane-lightning/pull/856)

* Remove wrong `-m` when calling `setup.py`.
  [(#854)](https://github.com/PennyLaneAI/pennylane-lightning/pull/854)

* Fix plugin-test-matrix CI/CD workflows.
  [(#850)](https://github.com/PennyLaneAI/pennylane-lightning/pull/850)

* Set the `immutable` parameter value as `false` for the `cutensornetStateApplyTensorOperator` to allow the following `cutensornetStateUpdateTensorOperator` call.
  [(#845)](https://github.com/PennyLaneAI/pennylane-lightning/pull/845)

* Fix cuQuantum SDK path pass-though in CMake.
  [(#831)](https://github.com/PennyLaneAI/pennylane-lightning/pull/831)

* Fix CUDA sync issues on AArch64 + GraceHopper.
  [(#823)](https://github.com/PennyLaneAI/pennylane-lightning/pull/823)

* Check for the number of wires for Hermitian observables in Lightning-Tensor. Only 1-wire Hermitian observables are supported as of `cuTensorNet-v24.03.0`.
  [(#806)](https://github.com/PennyLaneAI/pennylane-lightning/pull/806)

* Set `PL_BACKEND` for the entire `build-wheel-lightning-gpu` Docker-build stage to properly build the Lightning-GPU wheel.
  [(#791)](https://github.com/PennyLaneAI/pennylane-lightning/pull/791)

* Fix conditions for skipping build & push steps in the Docker build workflows.
  [(#790)](https://github.com/PennyLaneAI/pennylane-lightning/pull/790)

* Downgrade Scipy on Lightning stable version tests.
  [(#783)](https://github.com/PennyLaneAI/pennylane-lightning/pull/783)

* Fix checkout command in test workflows for rc branches.
  [(#777)](https://github.com/PennyLaneAI/pennylane-lightning/pull/777)

* Point to the right Lightning root folder independently from the invocation location, when configuring the project.
  [(#874)](https://github.com/PennyLaneAI/pennylane-lightning/pull/874)

### Contributors

This release contains contributions from (in alphabetical order):

Ali Asadi, Astral Cai, Ahmed Darwish, Amintor Dusko, Vincent Michaud-Rioux, Luis Alfredo Nuñez Meneses, Erick Ochoa Lopez, Lee J. O'Riordan, Mudit Pandey, Shuli Shu, Raul Torres, Paul Haochen Wang

---

# Release 0.37.0

### New features since last release

* Implement Python interface to the `lightning.tensor` device.
  [(#748)](https://github.com/PennyLaneAI/pennylane-lightning/pull/748)

* Add `inverse` support for gate operations in `lightning.tensor` in the C++ layer.
  [(#753)](https://github.com/PennyLaneAI/pennylane-lightning/pull/753)

* Add `observable` and `expval` support to the `cutensornet`-backed `lightning.tensor` C++ layer.
  [(#728)](https://github.com/PennyLaneAI/pennylane-lightning/pull/728)

* Add gate support to `cutensornet`-backed `lightning.tensor` C++ layer.
  [(#718)](https://github.com/PennyLaneAI/pennylane-lightning/pull/718)

* Add `cutensornet`-backed `MPS` C++ layer to `lightning.tensor`.
  [(#704)](https://github.com/PennyLaneAI/pennylane-lightning/pull/704)

* Add support for `C(BlockEncode)` to Lightning devices.
  [(#743)](https://github.com/PennyLaneAI/pennylane-lightning/pull/743)

### Breaking changes

* Removed the `QuimbMPS` class and the corresponding backend from `lightning.tensor`.
  [(#737)](https://github.com/PennyLaneAI/pennylane-lightning/pull/737)

* Changed the name of `default.tensor` to `lightning.tensor` with the `quimb` backend.
  [(#730)](https://github.com/PennyLaneAI/pennylane-lightning/pull/730)

* `dynamic_one_shot` uses shot-vectors in the auxiliary tape to tell the device how many times to repeat the tape. Lightning-Qubit is updated accordingly.
  [(#724)](https://github.com/PennyLaneAI/pennylane-lightning/pull/724)

* `dynamic_one_shot` deals with post-selection during the post-processing phase, so Lightning-Qubit does not return `None`-valued measurements for mismatching samples anymore.
  [(#720)](https://github.com/PennyLaneAI/pennylane-lightning/pull/720)

### Improvements

* Release candidate branches automatically use the new large GitHub runner pool.
  [(#769)](https://github.com/PennyLaneAI/pennylane-lightning/pull/769)

* Lightning-Kokkos dev wheels for MacOS (x86_64, ARM64) and Linux (AArch64) are uploaded to TestPyPI upon merging a pull request.
  [(#765)](https://github.com/PennyLaneAI/pennylane-lightning/pull/765)

* Lightning-Kokkos Linux (x86_64) dev wheels are pushed to [Test PyPI](https://test.pypi.org/project/PennyLane-Lightning-Kokkos/) upon merging a pull request.
  [(#763)](https://github.com/PennyLaneAI/pennylane-lightning/pull/763)

* Change the type of tensor network objects passed to `ObservablesTNCuda` and `MeasurementsTNCuda` classes from `StateTensorT` to `TensorNetT`.
  [(#759)](https://github.com/PennyLaneAI/pennylane-lightning/pull/759)

* Silence `NDPermuter` linting warnings.
  [(#750)](https://github.com/PennyLaneAI/pennylane-lightning/pull/750)

* Rationalize MCM tests, removing most end-to-end tests from the native MCM test file, but keeping one that validates multiple mid-circuit measurements with any allowed return.
  [(#754)](https://github.com/PennyLaneAI/pennylane/pull/754)

* Rename `lightning.tensor` C++ libraries.
  [(#755)](https://github.com/PennyLaneAI/pennylane-lightning/pull/755)

* Set `state_tensor` as `const` for the `MeasurementTNCuda` class.
  [(#753)](https://github.com/PennyLaneAI/pennylane-lightning/pull/753)

* Updated Kokkos version and support to 4.3.01.
  [(#725)](https://github.com/PennyLaneAI/pennylane-lightning/pull/725)

* Lightning-Kokkos' functors are rewritten as functions wrapping around generic gate and generator functors templated over a coefficient interaction function. This reduces boilerplate while clarifying how the various kernels differ from one another.
  [(#640)](https://github.com/PennyLaneAI/pennylane-lightning/pull/640)

* Update C++ and Python GitHub actions names to include the matrix info.
  [(#717)](https://github.com/PennyLaneAI/pennylane-lightning/pull/717)

* Remove `CPhase` in favour of `CPhaseShift` in Lightning devices.
  [(#717)](https://github.com/PennyLaneAI/pennylane-lightning/pull/717)

* The various OpenMP configurations of Lightning-Qubit are tested in parallel on different Github Actions runners.
  [(#712)](https://github.com/PennyLaneAI/pennylane-lightning/pull/712)

* Update Linux wheels to use `manylinux_2_28` images.
  [(#667)](https://github.com/PennyLaneAI/pennylane-lightning/pull/667)

* Add support for `qml.expval` and `qml.var` in the `lightning.tensor` device for the `quimb` interface and the MPS method.
  [(#686)](https://github.com/PennyLaneAI/pennylane-lightning/pull/686)

* Changed the name of `lightning.tensor` to `default.tensor` with the `quimb` backend.
  [(#719)](https://github.com/PennyLaneAI/pennylane-lightning/pull/719)

* `lightning.qubit` and `lightning.kokkos` adhere to user-specified mid-circuit measurement configuration options.
  [(#736)](https://github.com/PennyLaneAI/pennylane-lightning/pull/736)

* Patch the C++ `Measurements.probs(wires)` method in Lightning-Qubit and Lightning-Kokkos to `Measurements.probs()` when called with all wires.
  This will trigger a more optimized implementation for calculating the probabilities of the entire system.
  [(#744)](https://github.com/PennyLaneAI/pennylane-lightning/pull/744)

* Remove the daily schedule from the "Compat Check w/PL - release/release" GitHub action.
  [(#746)](https://github.com/PennyLaneAI/pennylane-lightning/pull/746)

* Remove the required `scipy` config file for Lightning-Qubit. The support is now maintained by passing `SCIPY_LIBS_PATH` to the compiler.
  [(#775)](https://github.com/PennyLaneAI/pennylane-lightning/pull/775)

### Documentation

* Add installation instructions and documentation for `lightning.tensor`.
  [(#756)](https://github.com/PennyLaneAI/pennylane-lightning/pull/756)

### Bug fixes

* Don't route `probs(wires=[])` to `probs(all_wires)` in Lightning-Kokkos.
  [(#762)](https://github.com/PennyLaneAI/pennylane-lightning/pull/762)

* `ControlledQubitUnitary` is present in the Python device but not the TOML files. It is added to the decomposition gates since it can be implemented in its alternate form of `C(QubitUnitary)`.
  [(#767)](https://github.com/PennyLaneAI/pennylane-lightning/pull/767)

* Update the Lightning TOML files to indicate that non-commuting observables are supported.
  [(#764)](https://github.com/PennyLaneAI/pennylane-lightning/pull/764)

* Fix regex matching issue with auto on-boarding of release candidate branch to using the large runner queue.
  [(#774)](https://github.com/PennyLaneAI/pennylane-lightning/pull/774)

* Fix random CI failures for `lightning.tensor` Python unit tests and ignore `lightning_tensor` paths.
  [(#761)](https://github.com/PennyLaneAI/pennylane-lightning/pull/761)

* `lightning.qubit` and `lightning.kokkos` use `qml.ops.Conditional.base` instead of `qml.ops.Conditional.then_op`.
  [(#752)](https://github.com/PennyLaneAI/pennylane-lightning/pull/752)

* The preprocessing step in `lightning.qubit` now uses interface information to properly support the hardware-like postselection for mid-circuit measurements.
  [(#760)](https://github.com/PennyLaneAI/pennylane-lightning/pull/760)

* Fix AVX streaming operation support with newer GCC.
  [(#729)](https://github.com/PennyLaneAI/pennylane-lightning/pull/729)

* Revert changes calling the templated `IMAG`, `ONE`, `ZERO` functions in Kokkos kernels since they are incompatible with device execution.
  [(#733)](https://github.com/PennyLaneAI/pennylane-lightning/pull/733)

* The `tests_lkcpu_python.yml` workflow properly checks out the release or stable version of Lightning-Qubit during the test job.
  [(#723)](https://github.com/PennyLaneAI/pennylane-lightning/pull/723)

* Fix PennyLane Lightning-Kokkos and Lightning-Qubit tests for stable/stable configuration.
  [(#734)](https://github.com/PennyLaneAI/pennylane-lightning/pull/734)

* Remove the Autoray dependency from requirement files.
  [(#736)](https://github.com/PennyLaneAI/pennylane-lightning/pull/736)

* Fix the `cuda-runtime-12-0` dependency issue on RHEL8.
  [(#739)](https://github.com/PennyLaneAI/pennylane-lightning/pull/739)

* Fix the memory segmentation fault when initializing zero-wire Lightning-Kokkos.
  [(#757)](https://github.com/PennyLaneAI/pennylane-lightning/pull/757)

* Remove `pennylane.ops.op_math.controlled_decompositions.ctrl_decomp_zyz` tests with `len(control_wires) > 1`.
  [(#757)](https://github.com/PennyLaneAI/pennylane-lightning/pull/757)

* Add support for Scipy v1.14.
  [(#776)](https://github.com/PennyLaneAI/pennylane-lightning/pull/776)

* Add pickle support for the `DevPool` object in `lightning.gpu`.
  [(#772)](https://github.com/PennyLaneAI/pennylane-lightning/pull/772)

### Contributors

This release contains contributions from (in alphabetical order):

Ali Asadi, Amintor Dusko, Lillian Frederiksen, Pietropaolo Frisoni, David Ittah, Vincent Michaud-Rioux, Lee James O'Riordan, Mudit Pandey, Shuli Shu, Jay Soni

---

# Release 0.36.0

### New features since last release

* Add `cutensornet`-backed `MPS` C++ layer to `lightning.tensor`.
  [(#704)](https://github.com/PennyLaneAI/pennylane-lightning/pull/704)

* Add Python class for the `lightning.tensor` device which uses the new device API and the interface for `quimb` based on the MPS method.
  [(#671)](https://github.com/PennyLaneAI/pennylane-lightning/pull/671)

* Add compile-time support for AVX2/512 streaming operations in `lightning.qubit`.
  [(#664)](https://github.com/PennyLaneAI/pennylane-lightning/pull/664)

* `lightning.kokkos` supports mid-circuit measurements.
  [(#672)](https://github.com/PennyLaneAI/pennylane-lightning/pull/672)

* Add dynamic linking to LAPACK/OpenBlas shared objects in `scipy.libs` for both C++ and Python layer.
  [(#653)](https://github.com/PennyLaneAI/pennylane-lightning/pull/653)

* `lightning.qubit` supports mid-circuit measurements.
  [(#650)](https://github.com/PennyLaneAI/pennylane-lightning/pull/650)

* Add finite shots support in `lightning.qubit2`.
  [(#630)](https://github.com/PennyLaneAI/pennylane-lightning/pull/630)

* Add `collapse` and `normalize` methods to the `StateVectorLQubit` classes, enabling "branching" of the wavefunction. Add methods to create and seed an RNG in the `Measurements` modules.
  [(#645)](https://github.com/PennyLaneAI/pennylane-lightning/pull/645)

* Add two new Python classes (LightningStateVector and LightningMeasurements) to support `lightning.qubit2`.
  [(#613)](https://github.com/PennyLaneAI/pennylane-lightning/pull/613)

* Add analytic-mode `qml.probs` and `qml.var` support in `lightning.qubit2`.
  [(#627)](https://github.com/PennyLaneAI/pennylane-lightning/pull/627)

* Add `LightningAdjointJacobian` to support `lightning.qubit2`.
  [(#631)](https://github.com/PennyLaneAI/pennylane-lightning/pull/631)

* Add `lightning.qubit2` device which uses the new device API.
  [(#607)](https://github.com/PennyLaneAI/pennylane-lightning/pull/607)
  [(#628)](https://github.com/PennyLaneAI/pennylane-lightning/pull/628)

* Add Vector-Jacobian Product calculation support to `lightning.qubit`.
  [(#644)](https://github.com/PennyLaneAI/pennylane-lightning/pull/644)

* Add support for using new operator arithmetic as the default.
  [(#649)](https://github.com/PennyLaneAI/pennylane-lightning/pull/649)

### Breaking changes

* Split Lightning-Qubit and Lightning-Kokkos CPU Python tests with `pytest-split`. Remove `SERIAL` from Kokkos' `exec_model` matrix. Remove `all` from Lightning-Kokkos' `pl_backend` matrix. Move `clang-tidy` checks to `tidy.yml`. Avoid editable `pip` installations.
  [(#696)](https://github.com/PennyLaneAI/pennylane-lightning/pull/696)
* Update `lightning.gpu` and `lightning.kokkos` to raise an error instead of falling back to `default.qubit`.
  [(#689)](https://github.com/PennyLaneAI/pennylane-lightning/pull/689)

* Add `paths` directives to test workflows to avoid running tests that cannot be impacted by changes.
  [(#699)](https://github.com/PennyLaneAI/pennylane-lightning/pull/699)
  [(#695)](https://github.com/PennyLaneAI/pennylane-lightning/pull/695)

* Move common components of `/src/simulator/lightning_gpu/utils/` to `/src/utils/cuda_utils/`.
  [(#676)](https://github.com/PennyLaneAI/pennylane-lightning/pull/676)

* Deprecate static LAPACK linking support.
  [(#653)](https://github.com/PennyLaneAI/pennylane-lightning/pull/653)

* Migrate `lightning.qubit` to the new device API.
  [(#646)](https://github.com/PennyLaneAI/pennylane-lightning/pull/646)

* Introduce `ci:build_wheels` label, which controls wheel building on `pull_request` and other triggers.
  [(#648)](https://github.com/PennyLaneAI/pennylane-lightning/pull/648)

* Remove building wheels for Lightning Kokkos on Windows.
  [(#693)](https://github.com/PennyLaneAI/pennylane-lightning/pull/693)

### Improvements

* Add tests for Windows Wheels, fix ill-defined caching, and set the proper backend for `lightning.kokkos` wheels.
  [(#693)](https://github.com/PennyLaneAI/pennylane-lightning/pull/693)

* Replace string comparisons by `isinstance` checks where possible.
  [(#691)](https://github.com/PennyLaneAI/pennylane-lightning/pull/691)

* Refactor `cuda_utils` to remove its dependency on `custatevec.h`.
  [(#681)](https://github.com/PennyLaneAI/pennylane-lightning/pull/681)

* Add `test_templates.py` module where Grover and QSVT are tested.
  [(#684)](https://github.com/PennyLaneAI/pennylane-lightning/pull/684)

* Create `cuda_utils` for common usage of CUDA related backends.
  [(#676)](https://github.com/PennyLaneAI/pennylane-lightning/pull/676)

* Refactor `lightning_gpu_utils` unit tests to remove the dependency on statevector class.
  [(#675)](https://github.com/PennyLaneAI/pennylane-lightning/pull/675)

* Upgrade GitHub actions versions from v3 to v4.
  [(#669)](https://github.com/PennyLaneAI/pennylane-lightning/pull/669)

* Initialize the private attributes `gates_indices_` and `generators_indices_` of `StateVectorKokkos` using the definitions of the `Pennylane::Gates::Constant` namespace.
  [(#641)](https://github.com/PennyLaneAI/pennylane-lightning/pull/641)

* Add `isort` to `requirements-dev.txt` and run before `black` upon `make format` to sort Python imports.
  [(#623)](https://github.com/PennyLaneAI/pennylane-lightning/pull/623)

* Improve support for new operator arithmetic with `QuantumScriptSerializer.serialize_observables`.
  [(#670)](https://github.com/PennyLaneAI/pennylane-lightning/pull/670)

* Add `workflow_dispatch` to wheels recipes; allowing developers to build wheels manually on a branch instead of temporarily changing the headers.
  [(#679)](https://github.com/PennyLaneAI/pennylane-lightning/pull/679)

* Add the `ENABLE_LAPACK` compilation flag to toggle dynamic linking to LAPACK library.
  [(#678)](https://github.com/PennyLaneAI/pennylane-lightning/pull/678)

### Documentation

### Bug fixes

* Fix wire order permutations when using `qml.probs` with out-of-order wires.
  [(#707)](https://github.com/PennyLaneAI/pennylane-lightning/pull/707)

* Lightning Qubit once again respects the wire order specified on device instantiation.
  [(#705)](https://github.com/PennyLaneAI/pennylane-lightning/pull/705)

* `dynamic_one_shot` was refactored to use `SampleMP` measurements as a way to return the mid-circuit measurement samples. `LightningQubit`'s `simulate` is modified accordingly.
  [(#694)](https://github.com/PennyLaneAI/pennylane-lightning/pull/694)

* `LightningQubit` correctly decomposes state prep operations when used in the middle of a circuit.
  [(#687)](https://github.com/PennyLaneAI/pennylane-lightning/pull/687)

* `LightningQubit` correctly decomposes `qml.QFT` and `qml.GroverOperator` if `len(wires)` is greater than 9 and 12 respectively.
  [(#687)](https://github.com/PennyLaneAI/pennylane-lightning/pull/687)

* Specify `isort` `--py` (Python version) and `-l` (max line length) to stabilize `isort` across Python versions and environments.
  [(#647)](https://github.com/PennyLaneAI/pennylane-lightning/pull/647)

* Fix random `coverage xml` CI issues.
  [(#635)](https://github.com/PennyLaneAI/pennylane-lightning/pull/635)

* `lightning.qubit` correctly decomposed state preparation operations with adjoint differentiation.
  [(#661)](https://github.com/PennyLaneAI/pennylane-lightning/pull/661)

* Fix the failed observable serialization unit tests.
  [(#683)](https://github.com/PennyLaneAI/pennylane-lightning/pull/683)

* Update the `LightningQubit` new device API to work with Catalyst.
  [(#665)](https://github.com/PennyLaneAI/pennylane-lightning/pull/665)

* Update the version of `codecov-action` to v4 and fix the CodeCov issue with the PL-Lightning check-compatibility actions.
  [(#682)](https://github.com/PennyLaneAI/pennylane-lightning/pull/682)

* Refactor of dev prerelease auto-update-version workflow.
  [(#685)](https://github.com/PennyLaneAI/pennylane-lightning/pull/685)

* Remove gates unsupported by catalyst from TOML file.
  [(#698)](https://github.com/PennyLaneAI/pennylane-lightning/pull/698)

* Increase tolerance for a flaky test.
  [(#703)](https://github.com/PennyLaneAI/pennylane-lightning/pull/703)

* Remove `ControlledQubitUnitary` in favour of `C(QubitUnitary)` from the list of supported operations and the device TOML file. The `stopping_condition` method guarantees the consistency of decompositions.
  [(#758)](https://github.com/PennyLaneAI/pennylane-lightning/pull/758)

* Raise a clear error message with initialization of `lightning.kokkos` with zero-qubit on Windows.
  [(#758)](https://github.com/PennyLaneAI/pennylane-lightning/pull/758)


### Contributors

This release contains contributions from (in alphabetical order):

Ali Asadi, Amintor Dusko, Pietropaolo Frisoni, Thomas Germain, Christina Lee, Erick Ochoa Lopez, Vincent Michaud-Rioux, Rashid N H M, Lee James O'Riordan, Mudit Pandey, Shuli Shu

---

# Release 0.35.1

### Improvements

* Use the `adjoint` gate parameter to apply `qml.Adjoint` operations instead of matrix methods in `lightning.qubit`.
  [(#632)](https://github.com/PennyLaneAI/pennylane-lightning/pull/632)

### Bug fixes

* Fix `qml.Adjoint` support in `lightning.gpu` and `lightning.kokkos`.
  [(#632)](https://github.com/PennyLaneAI/pennylane-lightning/pull/632)

* Fix finite shots support in `lightning.qubit`, `lightning.gpu` and `lightning.kokkos`. The bug would impact calculations with measurements on observables with non-trivial diagonalizing gates and calculations with shot vectors.
  [(#632)](https://github.com/PennyLaneAI/pennylane-lightning/pull/632)

### Contributors

This release contains contributions from (in alphabetical order):

Vincent Michaud-Rioux

---

# Release 0.35.0

### New features since last release

* All backends now support `GlobalPhase` and `C(GlobalPhase)` in forward pass.
  [(#579)](https://github.com/PennyLaneAI/pennylane-lightning/pull/579)

* Add Hermitian observable support for shot-noise measurement and Lapack support.
  [(#569)](https://github.com/PennyLaneAI/pennylane-lightning/pull/569)

### Breaking changes

* Migrate `lightning.gpu` to CUDA 12.
  [(#606)](https://github.com/PennyLaneAI/pennylane-lightning/pull/606)

### Improvements

* Expand error values and strings returned from CUDA libraries.
  [(#617)](https://github.com/PennyLaneAI/pennylane-lightning/pull/617)

* `C(MultiRZ)` and `C(Rot)` gates are natively supported (with `LM` kernels).
  [(#614)](https://github.com/PennyLaneAI/pennylane-lightning/pull/614)

* Add adjoint support for `GlobalPhase` in Lightning-GPU and Lightning-Kokkos.
  [(#615)](https://github.com/PennyLaneAI/pennylane-lightning/pull/615)

* Lower the overheads of Windows CI tests.
  [(#610)](https://github.com/PennyLaneAI/pennylane-lightning/pull/610)

* Decouple LightningQubit memory ownership from numpy and migrate it to Lightning-Qubit managed state-vector class.
  [(#601)](https://github.com/PennyLaneAI/pennylane-lightning/pull/601)

* Expand support for Projector observables on Lightning-Kokkos.
  [(#601)](https://github.com/PennyLaneAI/pennylane-lightning/pull/601)

* Split Docker build cron job into two jobs: master and latest. This is mainly for reporting in the `plugin-test-matrix` repo.
  [(#600)](https://github.com/PennyLaneAI/pennylane-lightning/pull/600)

* The `BlockEncode` operation from PennyLane is now supported on all Lightning devices.
  [(#599)](https://github.com/PennyLaneAI/pennylane-lightning/pull/599)

* OpenMP acceleration can now be enabled at compile time for all `lightning.qubit` gate kernels using the `-DLQ_ENABLE_KERNEL_OMP=1` CMake argument.
  [(#510)](https://github.com/PennyLaneAI/pennylane-lightning/pull/510)

* Enable building Docker images for any branch or tag. Set the Docker build cron job to build images for the latest release and `master`.
  [(#598)](https://github.com/PennyLaneAI/pennylane-lightning/pull/598)

* Enable choosing the PennyLane-Lightning version and disabling push to Docker Hub in the Docker build workflow. Add a cron job calling the Docker build workflow.
  [(#597)](https://github.com/PennyLaneAI/pennylane-lightning/pull/597)

* Pull Kokkos v4.2.00 from the official Kokkos repository to test Lightning-Kokkos with the CUDA backend.
  [(#596)](https://github.com/PennyLaneAI/pennylane-lightning/pull/596)

* Remove deprecated MeasurementProcess.name.
  [(#605)](https://github.com/PennyLaneAI/pennylane-lightning/pull/605)

### Documentation

* Update requirements to build the documentation.
  [(#594)](https://github.com/PennyLaneAI/pennylane-lightning/pull/594)

### Bug fixes

* Downgrade auditwheel due to changes with library exclusion list.
  [(#620)](https://github.com/PennyLaneAI/pennylane-lightning/pull/620)

* List `GlobalPhase` gate in each device's TOML file.
  [(#615)](https://github.com/PennyLaneAI/pennylane-lightning/pull/615)

* Lightning-GPU's gate cache failed to distinguish between certain gates.
  For example, `MultiControlledX([0, 1, 2], "111")` and `MultiControlledX([0, 2], "00")` were applied as the same operation.
  This could happen with (at least) the following gates: `QubitUnitary`,`ControlledQubitUnitary`,`MultiControlledX`,`DiagonalQubitUnitary`,`PSWAP`,`OrbitalRotation`.
  [(#579)](https://github.com/PennyLaneAI/pennylane-lightning/pull/579)

* Ensure the stopping condition decompositions are respected for larger templated QFT and Grover operators.
  [(#609)](https://github.com/PennyLaneAI/pennylane-lightning/pull/609)

* Move concurrency group specifications from reusable Docker build workflow to the root workflows.
  [(#604)](https://github.com/PennyLaneAI/pennylane-lightning/pull/604)

* Fix `lightning-kokkos-cuda` Docker build and add CI workflow to build images and push to Docker Hub.
  [(#593)](https://github.com/PennyLaneAI/pennylane-lightning/pull/593)

* Update jax.config imports.
  [(#619)](https://github.com/PennyLaneAI/pennylane-lightning/pull/619)

* Fix apply state vector when using a Lightning handle.
  [(#622)](https://github.com/PennyLaneAI/pennylane-lightning/pull/622)

* Pinning Pytest to a version compatible with Flaky.
  [(#624)](https://github.com/PennyLaneAI/pennylane-lightning/pull/624)

### Contributors

This release contains contributions from (in alphabetical order):

Amintor Dusko, David Ittah, Vincent Michaud-Rioux, Lee J. O'Riordan, Shuli Shu, Matthew Silverman

---

# Release 0.34.0

### New features since last release

* Support added for Python 3.12 wheel builds.
  [(#541)](https://github.com/PennyLaneAI/pennylane-lightning/pull/541)

* Lightning-Qubit support arbitrary controlled gates (any wires and any control values). The kernels are implemented in the `LM` module.
  [(#576)](https://github.com/PennyLaneAI/pennylane-lightning/pull/576)

* Shot-noise related methods now accommodate observable objects with arbitrary eigenvalues. Add a Kronecker product method for two diagonal matrices.
  [(#570)](https://github.com/PennyLaneAI/pennylane-lightning/pull/570)

* Add shot-noise support for probs in the C++ layer. Probabilities are calculated from generated samples. All Lightning backends support this feature. Please note that target wires should be sorted in ascending manner.
  [(#568)](https://github.com/PennyLaneAI/pennylane-lightning/pull/568)

* Add `LM` kernels to apply arbitrary controlled operations efficiently.
  [(#516)](https://github.com/PennyLaneAI/pennylane-lightning/pull/516)

* Add shots support for variance value, probs, sample, counts calculation for given observables (`NamedObs`, `TensorProd` and `Hamiltonian`) based on Pauli words, `Identity` and `Hadamard` in the C++ layer. All Lightning backends support this support feature.
  [(#561)](https://github.com/PennyLaneAI/pennylane-lightning/pull/561)

* Add shots support for expectation value calculation for given observables (`NamedObs`, `TensorProd` and `Hamiltonian`) based on Pauli words, `Identity` and `Hadamard` in the C++ layer by adding `measure_with_samples` to the measurement interface. All Lightning backends support this support feature.
  [(#556)](https://github.com/PennyLaneAI/pennylane-lightning/pull/556)

* `qml.QubitUnitary` operators can be included in a circuit differentiated with the adjoint method. Lightning handles circuits with arbitrary non-differentiable `qml.QubitUnitary` operators. 1,2-qubit `qml.QubitUnitary` operators with differentiable parameters can be differentiated using decomposition.
  [(#540)] (https://github.com/PennyLaneAI/pennylane-lightning/pull/540)

### Breaking changes

* Set the default version of Kokkos to 4.2.00 throughout the project (CMake, CI, etc.)
  [(#578)] (https://github.com/PennyLaneAI/pennylane-lightning/pull/578)

* Overload `applyOperation` with a fifth `matrix` argument to all state vector classes to support arbitrary operations in `AdjointJacobianBase`.
  [(#540)] (https://github.com/PennyLaneAI/pennylane-lightning/pull/540)

### Improvements

* Ensure aligned memory used for numpy arrays with state-vector without reallocations.
  [(#572)](https://github.com/PennyLaneAI/pennylane-lightning/pull/572)

* Unify error messages of shot measurement related unsupported observables to better Catalyst.
  [(#577)](https://github.com/PennyLaneAI/pennylane-lightning/pull/577)

* Add configuration files to improve compatibility with Catalyst.
  [(#566)](https://github.com/PennyLaneAI/pennylane-lightning/pull/566)

* Refactor shot-noise related methods of MeasurementsBase class in the C++ layer and eigenvalues are not limited to `1` and `-1`. Add `getObs()` method to Observables class. Refactor `applyInPlaceShots` to allow users to get eigenvalues of Observables object. Deprecated `_preprocess_state` method in `MeasurementsBase` class for safer use of the `LightningQubitRaw` backend.
[(#570)](https://github.com/PennyLaneAI/pennylane-lightning/pull/570)

* Modify `setup.py` to use backend-specific build directory (`f"build_{backend}"`) to accelerate rebuilding backends in alternance.
  [(#540)] (https://github.com/PennyLaneAI/pennylane-lightning/pull/540)

* Update Dockerfile and rewrite the `build-wheel-lightning-gpu` stage to build Lightning-GPU from the `pennylane-lightning` monorepo.
  [(#539)] (https://github.com/PennyLaneAI/pennylane-lightning/pull/539)

* Add the MPI test CI workflows of Lightning-GPU in compatibility cron jobs.
  [(#536)] (https://github.com/PennyLaneAI/pennylane-lightning/pull/536)

* Add MPI synchronization in places to safely handle communicated data.
  [(#538)](https://github.com/PennyLaneAI/pennylane-lightning/pull/538)

* Add release option in compatibility cron jobs to test the release candidates of PennyLane and the Lightning plugins against one another.
  [(#531)] (https://github.com/PennyLaneAI/pennylane-lightning/pull/531)

* Add GPU workflows in compatibility cron jobs to test Lightning-GPU and Lightning-Kokkos with the Kokkos CUDA backend.
  [(#528)] (https://github.com/PennyLaneAI/pennylane-lightning/pull/528)

### Documentation

* Fixed a small typo in the documentation page for the PennyLane-Lightning GPU device.
  [(#563)](https://github.com/PennyLaneAI/pennylane-lightning/pull/563)

* Add OpenGraph social preview for Lightning docs.
  [(#574)](https://github.com/PennyLaneAI/pennylane-lightning/pull/574)

### Bug fixes

* Fix CodeCov file contention issue when uploading data from many workloads.
  [(#584)](https://github.com/PennyLaneAI/pennylane-lightning/pull/584)

* Ensure the `lightning.gpu` intermediate wheel builds are uploaded to TestPyPI.
  [(#575)](https://github.com/PennyLaneAI/pennylane-lightning/pull/575)

* Allow support for newer clang-tidy versions on non-x86_64 platforms.
  [(#567)](https://github.com/PennyLaneAI/pennylane-lightning/pull/567)

* Do not run C++ tests when testing for compatibility with PennyLane, hence fixing plugin-matrix failures. Fix Lightning-GPU workflow trigger.
  [(#571)](https://github.com/PennyLaneAI/pennylane-lightning/pull/571)

* Revert single-node multi-GPU batching behaviour to match https://github.com/PennyLaneAI/pennylane-lightning-gpu/pull/27.
  [(#564)](https://github.com/PennyLaneAI/pennylane-lightning/pull/564)

* Move deprecated `stateprep` `QuantumScript` argument into the operation list in `mpitests/test_adjoint_jacobian.py`.
  [(#540)] (https://github.com/PennyLaneAI/pennylane-lightning/pull/540)

* Fix MPI Python unit tests for the adjoint method.
  [(#538)](https://github.com/PennyLaneAI/pennylane-lightning/pull/538)

* Fix the issue with assigning kernels to ops before registering kernels on macOS
  [(#582)](https://github.com/PennyLaneAI/pennylane-lightning/pull/582)

* Update `MANIFEST.in` to include device config files and `CHANGELOG.md`
  [(#585)](https://github.com/PennyLaneAI/pennylane-lightning/pull/585)

### Contributors

This release contains contributions from (in alphabetical order):

Ali Asadi, Isaac De Vlugt, Amintor Dusko, Vincent Michaud-Rioux, Erick Ochoa Lopez, Lee James O'Riordan, Shuli Shu

---

# Release 0.33.1

* pip-installed CUDA runtime libraries can now be accessed from a virtualenv.
  [(#543)](https://github.com/PennyLaneAI/pennylane-lightning/pull/543)

### Bug fixes

* The pybind11 compiled module RPATH linkage has been restored to pre-0.33 behaviour.
  [(#543)](https://github.com/PennyLaneAI/pennylane-lightning/pull/543)

### Contributors

This release contains contributions from (in alphabetical order):

Lee J. O'Riordan

---

# Release 0.33.0

### New features since last release

* Add documentation updates for the `lightning.gpu` backend.
  [(#525)] (https://github.com/PennyLaneAI/pennylane-lightning/pull/525)

* Add `SparseHamiltonian` support for Lightning-Qubit and Lightning-GPU.
  [(#526)] (https://github.com/PennyLaneAI/pennylane-lightning/pull/526)

* Add `SparseHamiltonian` support for Lightning-Kokkos.
  [(#527)] (https://github.com/PennyLaneAI/pennylane-lightning/pull/527)

* Integrate python/pybind layer of distributed Lightning-GPU into the Lightning monorepo with Python unit tests.
  [(#518)] (https://github.com/PennyLaneAI/pennylane-lightning/pull/518)

* Integrate the distributed C++ backend of Lightning-GPU into the Lightning monorepo.
  [(#514)] (https://github.com/PennyLaneAI/pennylane-lightning/pull/514)

* Integrate Lightning-GPU into the Lightning monorepo. The new backend is named `lightning.gpu` and includes all single-GPU features.
  [(#499)] (https://github.com/PennyLaneAI/pennylane-lightning/pull/499)

* Build Linux wheels for Lightning-GPU (CUDA-11).
  [(#517)](https://github.com/PennyLaneAI/pennylane-lightning/pull/517)

* Add `Dockerfile` in `docker` and `make docker` workflow in `Makefile`. The Docker images and documentation are available on [DockerHub](https://hub.docker.com/repository/docker/pennylaneai/pennylane).
  [(#496)](https://github.com/PennyLaneAI/pennylane-lightning/pull/496)

* Add mid-circuit state preparation operation tests.
  [(#495)](https://github.com/PennyLaneAI/pennylane-lightning/pull/495)

### Breaking changes

* Add `tests_gpu.yml` workflow to test the Lightning-Kokkos backend with CUDA-12.
  [(#494)](https://github.com/PennyLaneAI/pennylane-lightning/pull/494)

* Implement `LM::GeneratorDoubleExcitation`, `LM::GeneratorDoubleExcitationMinus`, `LM::GeneratorDoubleExcitationPlus` kernels. Lightning-Qubit default kernels are now strictly from the `LM` implementation, which requires less memory and is faster for large state vectors.
  [(#512)](https://github.com/PennyLaneAI/pennylane-lightning/pull/512)

* Add workflows validating compatibility between PennyLane and Lightning's most recent stable releases and development (latest) versions.
  [(#507)](https://github.com/PennyLaneAI/pennylane-lightning/pull/507)
  [(#498)](https://github.com/PennyLaneAI/pennylane-lightning/pull/498)

* Introduce `timeout-minutes` in various workflows, mainly to avoid Windows builds hanging for several hours.
  [(#503)](https://github.com/PennyLaneAI/pennylane-lightning/pull/503)

* Cast integral-valued arrays to the device's complex type on entry in `_preprocess_state_vector` to ensure the state is correctly represented with floating-point numbers.
  [(#501)](https://github.com/PennyLaneAI/pennylane-lightning/pull/501)

* Update `DefaultQubit` to `DefaultQubitLegacy` on Lightning fallback.
  [(#500)](https://github.com/PennyLaneAI/pennylane-lightning/pull/500)

* Enums defined in `GateOperation.hpp` start at `1` (previously `0`). `::BEGIN` is introduced in a few places where it was assumed `0` accordingly.
  [(#485)](https://github.com/PennyLaneAI/pennylane-lightning/pull/485)

* Enable pre-commit hooks to format all Python files and linting of all Python source files.
  [(#485)](https://github.com/PennyLaneAI/pennylane-lightning/pull/485)

### Improvements

* Improve Python testing for Lightning-GPU (+MPI) by adding jobs in Actions files and adding Python tests to increase code coverage.
  [(#522)](https://github.com/PennyLaneAI/pennylane-lightning/pull/522)

* Add support for `pip install pennylane-lightning[kokkos]` for the OpenMP backend.
  [(#515)](https://github.com/PennyLaneAI/pennylane-lightning/pull/515)

* Update `setup.py` to allow for multi-package co-existence. The `PennyLane_Lightning` package now is the responsible for the core functionality, and will be depended upon by all other extensions.
  [(#504)] (https://github.com/PennyLaneAI/pennylane-lightning/pull/504)

* Redesign Lightning-Kokkos `StateVectorKokkos` class to use Kokkos `RangePolicy` together with special functors in `applyMultiQubitOp` to apply 1- to 4-wire generic unitary gates. For more than 4 wires, the general implementation using Kokkos `TeamPolicy` is employed to yield the best all-around performance.
  [(#490)] (https://github.com/PennyLaneAI/pennylane-lightning/pull/490)

* Redesign Lightning-Kokkos `Measurements` class to use Kokkos `RangePolicy` together with special functors to obtain the expectation value of 1- to 4-wire generic unitary gates. For more than 4 wires, the general implementation using Kokkos `TeamPolicy` is employed to yield the best all-around performance.
  [(#489)] (https://github.com/PennyLaneAI/pennylane-lightning/pull/489)

* Add tests to increase Lightning-Kokkos coverage.
  [(#485)](https://github.com/PennyLaneAI/pennylane-lightning/pull/485)

* Add memory locality tag reporting and adjoint diff dispatch for `lightning.qubit` statevector classes.
  [(#492)](https://github.com/PennyLaneAI/pennylane-lightning/pull/492)

* Add support for dependent external packages to C++ core.
  [(#482)](https://github.com/PennyLaneAI/pennylane-lightning/pull/482)

* Add support for building multiple backend simulators.
  [(#497)](https://github.com/PennyLaneAI/pennylane-lightning/pull/497)

### Documentation

### Bug fixes

* Fix CI issues running python-cov with MPI.
  [(#535)](https://github.com/PennyLaneAI/pennylane-lightning/pull/535)

* Re-add support for `pip install pennylane-lightning[gpu]`.
  [(#515)](https://github.com/PennyLaneAI/pennylane-lightning/pull/515)

* Switch most Lightning-Qubit default kernels to `LM`. Add `LM::multiQubitOp` tests, failing when targeting out-of-order wires clustered close to `num_qubits-1`. Fix the `LM::multiQubitOp` kernel implementation by introducing a generic `revWireParity` routine and replacing the `bitswap`-based implementation. Mimic the changes fixing the corresponding `multiQubitOp` and `expval` functors in Lightning-Kokkos.
  [(#511)](https://github.com/PennyLaneAI/pennylane-lightning/pull/511)

* Fix RTD builds by removing unsupported `system_packages` configuration option.
  [(#491)](https://github.com/PennyLaneAI/pennylane-lightning/pull/491)

### Contributors

This release contains contributions from (in alphabetical order):

Ali Asadi, Amintor Dusko, Vincent Michaud-Rioux, Lee J. O'Riordan, Shuli Shu

---

# Release 0.32.0

### New features since last release

* The `lightning.kokkos` backend supports Nvidia GPU execution (with Kokkos v4 and CUDA v12).
  [(#477)](https://github.com/PennyLaneAI/pennylane-lightning/pull/477)

* Complete overhaul of repository structure to facilitates integration of multiple backends. Refactoring efforts we directed to improve development performance, code reuse and decrease overall overhead to propagate changes through backends. New C++ modular build strategy allows for faster test builds restricted to a module. Update CI/CD actions concurrency strategy. Change minimal Python version to 3.9.
  [(#472)] (https://github.com/PennyLaneAI/pennylane-lightning/pull/472)

* Wheels are built with native support for sparse Hamiltonians.
  [(#470)] (https://github.com/PennyLaneAI/pennylane-lightning/pull/470)

* Add native support to sparse Hamiltonians in the absence of Kokkos & Kokkos-kernels.
  [(#465)] (https://github.com/PennyLaneAI/pennylane-lightning/pull/465)

### Breaking changes

* Rename `QubitStateVector` to `StatePrep` in the `LightningQubit` and `LightningKokkos` classes.
  [(#486)](https://github.com/PennyLaneAI/pennylane-lightning/pull/486)

* Modify `adjointJacobian` methods to accept a (maybe unused) reference `StateVectorT`, allowing device-backed simulators to directly access state vector data for adjoint differentiation instead of copying it back-and-forth into `JacobianData` (host memory).
  [(#477)](https://github.com/PennyLaneAI/pennylane-lightning/pull/477)

### Improvements

* Refactor LKokkos `Measurements` class to use (fast) specialized functors whenever possible.
  [(#481)] (https://github.com/PennyLaneAI/pennylane-lightning/pull/481)

* Merge Lightning Qubit and Lightning Kokkos backends in the new repository.
  [(#472)] (https://github.com/PennyLaneAI/pennylane-lightning/pull/472)

* Integrated new unified docs for Lightning Kokkos and Lightning Qubit packages.
  [(#473)] (https://github.com/PennyLaneAI/pennylane-lightning/pull/473)

### Documentation

### Bug fixes

* Ensure PennyLane has an `active_return` attribute before calling it.
 [(#483)] (https://github.com/PennyLaneAI/pennylane-lightning/pull/483)

* Do no import `sqrt2_v` from `<numbers>` in `Util.hpp` to resolve issue with Lightning-GPU builds.
  [(#479)](https://github.com/PennyLaneAI/pennylane-lightning/pull/479)

* Update the CMake internal references to enable sub-project compilation with affecting the parent package.
  [(#478)](https://github.com/PennyLaneAI/pennylane-lightning/pull/478)

* `apply` no longer mutates the inputted list of operations.
  [(#474)](https://github.com/PennyLaneAI/pennylane-lightning/pull/474)

### Contributors

This release contains contributions from (in alphabetical order):

Amintor Dusko, Christina Lee, Vincent Michaud-Rioux, Lee J. O'Riordan

---

# Release 0.31.0

### New features since last release

* Update Kokkos support to 4.0.01.
  [(#439)] (https://github.com/PennyLaneAI/pennylane-lightning/pull/439)

### Breaking changes

* Update tests to be compliant with PennyLane v0.31.0 development changes and deprecations.
  [(#448)](https://github.com/PennyLaneAI/pennylane-lightning/pull/448)

### Improvements

* Remove logic from `setup.py` and transfer paths and env variable definitions into workflow files.
  [(#450)](https://github.com/PennyLaneAI/pennylane-lightning/pull/450)

* Detect MKL or CBLAS if `ENABLE_BLAS=ON` making sure that BLAS is linked as expected.
  [(#449)](https://github.com/PennyLaneAI/pennylane-lightning/pull/449)

### Documentation

* Fix LightningQubit class parameter documentation.
  [(#456)](https://github.com/PennyLaneAI/pennylane-lightning/pull/456)

### Bug fixes

* Ensure cross-platform wheels continue to build with updates in git safety checks.
  [(#452)](https://github.com/PennyLaneAI/pennylane-lightning/pull/452)

* Fixing Python version bug introduce in [(#450)](https://github.com/PennyLaneAI/pennylane-lightning/pull/450)
  when `Python_EXECUTABLE` was removed from `setup.py`.
  [(#461)](https://github.com/PennyLaneAI/pennylane-lightning/pull/461)

* Ensure aligned allocator definition works with C++20 compilers.
  [(#438)](https://github.com/PennyLaneAI/pennylane-lightning/pull/438)

* Prevent multiple threads from calling `Kokkos::initialize` or `Kokkos::finalize`.
  [(#439)](https://github.com/PennyLaneAI/pennylane-lightning/pull/439)

### Contributors

This release contains contributions from (in alphabetical order):

Vincent Michaud-Rioux, Lee J. O'Riordan, Chae-Yeun Park

---

# Release 0.30.0

### New features since last release

* Add MCMC sampler.
  [(#384)] (https://github.com/PennyLaneAI/pennylane-lightning/pull/384)

* Serialize PennyLane's arithmetic operators when they are used as observables
  that are expressed in the Pauli basis.
  [(#424)](https://github.com/PennyLaneAI/pennylane-lightning/pull/424)

### Breaking changes

* Lightning now works with the new return types specification that is now default in PennyLane.
  See [the PennyLane `qml.enable_return`](https://docs.pennylane.ai/en/stable/code/api/pennylane.enable_return.html?highlight=enable_return) documentation for more information on this change.
  [(#427)](https://github.com/PennyLaneAI/pennylane-lightning/pull/427)

Instead of creating potentially ragged numpy array, devices and `QNode`'s now return an object of the same type as that
returned by the quantum function.

```
>>> dev = qml.device('lightning.qubit', wires=1)
>>> @qml.qnode(dev, diff_method="adjoint")
... def circuit(x):
...     qml.RX(x, wires=0)
...     return qml.expval(qml.PauliY(0)), qml.expval(qml.PauliZ(0))
>>> x = qml.numpy.array(0.5)
>>> circuit(qml.numpy.array(0.5))
(array(-0.47942554), array(0.87758256))
```

Interfaces like Jax or Torch handle tuple outputs without issues:

```
>>> jax.jacobian(circuit)(jax.numpy.array(0.5))
(Array(-0.87758255, dtype=float32, weak_type=True),
Array(-0.47942555, dtype=float32, weak_type=True))
```

Autograd cannot differentiate an output tuple, so results must be converted to an array before
use with `qml.jacobian`:

```
>>> qml.jacobian(lambda y: qml.numpy.array(circuit(y)))(x)
array([-0.87758256, -0.47942554])
```

Alternatively, the quantum function itself can return a numpy array of measurements:

```
>>> dev = qml.device('lightning.qubit', wires=1)
>>> @qml.qnode(dev, diff_method="adjoint")
>>> def circuit2(x):
...     qml.RX(x, wires=0)
...     return np.array([qml.expval(qml.PauliY(0)), qml.expval(qml.PauliZ(0))])
>>> qml.jacobian(circuit2)(np.array(0.5))
array([-0.87758256, -0.47942554])
```

### Improvements

* Remove deprecated `set-output` commands from workflow files.
  [(#437)](https://github.com/PennyLaneAI/pennylane-lightning/pull/437)

* Lightning wheels are now checked with `twine check` post-creation for PyPI compatibility.
  [(#430)](https://github.com/PennyLaneAI/pennylane-lightning/pull/430)

* Lightning has been made compatible with the change in return types specification.
  [(#427)](https://github.com/PennyLaneAI/pennylane-lightning/pull/427)

* Lightning is compatible with clang-tidy version 16.
  [(#429)](https://github.com/PennyLaneAI/pennylane-lightning/pull/429)

### Contributors

This release contains contributions from (in alphabetical order):

Christina Lee, Vincent Michaud-Rioux, Lee James O'Riordan, Chae-Yeun Park, Matthew Silverman

---

# Release 0.29.0

### Improvements

* Remove runtime dependency on ninja build system.
  [(#414)](https://github.com/PennyLaneAI/pennylane-lightning/pull/414)

* Allow better integration and installation support with CMake targeted binary builds.
  [(#403)](https://github.com/PennyLaneAI/pennylane-lightning/pull/403)

* Remove explicit Numpy and Scipy requirements.
  [(#412)](https://github.com/PennyLaneAI/pennylane-lightning/pull/412)

* Get `llvm` installation root from the environment variable `LLVM_ROOT_DIR` (or fallback to `brew`).
  [(#413)](https://github.com/PennyLaneAI/pennylane-lightning/pull/413)

* Update AVX2/512 kernel infrastructure for additional gate/generator operations.
  [(#404)](https://github.com/PennyLaneAI/pennylane-lightning/pull/404)

* Remove unnecessary lines for resolving CodeCov issue.
  [(#415)](https://github.com/PennyLaneAI/pennylane-lightning/pull/415)

* Add more AVX2/512 gate operations.
  [(#393)](https://github.com/PennyLaneAI/pennylane-lightning/pull/393)

### Documentation

### Bug fixes

* Ensure error raised when asking for out of order marginal probabilities. Prevents the return of incorrect results.
  [(#416)](https://github.com/PennyLaneAI/pennylane-lightning/pull/416)

* Fix Github shields in README.
  [(#402)](https://github.com/PennyLaneAI/pennylane-lightning/pull/402)

### Contributors

Amintor Dusko, Vincent Michaud-Rioux, Lee James O'Riordan, Chae-Yeun Park

---

# Release 0.28.2

### Bug fixes

* Fix Python module versioning for Linux wheels.
  [(#408)](https://github.com/PennyLaneAI/pennylane-lightning/pull/408)

### Contributors

This release contains contributions from (in alphabetical order):

Amintor Dusko, Shuli Shu, Trevor Vincent

---

# Release 0.28.1

### Bug fixes

* Fix Pybind11 module versioning and locations for Windows wheels.
  [(#400)](https://github.com/PennyLaneAI/pennylane-lightning/pull/400)

### Contributors

This release contains contributions from (in alphabetical order):

Lee J. O'Riordan

---

# Release 0.28.0

### Breaking changes

* Deprecate support for Python 3.7.
  [(#391)](https://github.com/PennyLaneAI/pennylane-lightning/pull/391)

### Improvements

* Improve Lightning package structure for external use as a C++ library.
  [(#369)](https://github.com/PennyLaneAI/pennylane-lightning/pull/369)

* Improve the stopping condition method.
  [(#386)](https://github.com/PennyLaneAI/pennylane-lightning/pull/386)

### Bug fixes

- Pin CMake to 3.24.x in wheel-builder to avoid Python not found error in CMake 3.25, when building wheels for PennyLane-Lightning-GPU.
  [(#387)](https://github.com/PennyLaneAI/pennylane-lightning/pull/387)

### Contributors

This release contains contributions from (in alphabetical order):

Amintor Dusko, Lee J. O'Riordan

---

# Release 0.27.0

### New features since last release

* Enable building of Python 3.11 wheels and upgrade Python on CI/CD workflows to 3.8.
  [(#381)](https://github.com/PennyLaneAI/pennylane-lightning/pull/381)

### Breaking changes

### Improvements

* Update clang-tools version in Github workflows.
  [(#351)](https://github.com/PennyLaneAI/pennylane-lightning/pull/351)

* Improve tests and checks CI/CD pipelines.
  [(#353)](https://github.com/PennyLaneAI/pennylane-lightning/pull/353)

* Implement 3 Qubits gates (CSWAP & Toffoli) & 4 Qubits gates (DoubleExcitation, DoubleExcitationMinus, DoubleExcitationPlus) in LM manner.
  [(#362)](https://github.com/PennyLaneAI/pennylane-lightning/pull/362)

* Upgrade Kokkos and Kokkos Kernels to 3.7.00, and improve sparse matrix-vector multiplication performance and memory usage.
  [(#361)](https://github.com/PennyLaneAI/pennylane-lightning/pull/361)

* Update Linux (ubuntu-latest) architecture x86_64 wheel-builder from GCC 10.x to GCC 11.x.
  [(#373)](https://github.com/PennyLaneAI/pennylane-lightning/pull/373)

* Update gcc and g++ 10.x to 11.x in CI tests. This update brings improved support for newer C++ features.
  [(#370)](https://github.com/PennyLaneAI/pennylane-lightning/pull/370)

* Change Lightning to inherit from QubitDevice instead of DefaultQubit.
  [(#365)](https://github.com/PennyLaneAI/pennylane-lightning/pull/365)

### Documentation

### Bug fixes

* Use mutex when accessing cache in KernelMap.
  [(#382)](https://github.com/PennyLaneAI/pennylane-lightning/pull/382)

### Contributors

This release contains contributions from (in alphabetical order):

Amintor Dusko, Chae-Yeun Park, Monit Sharma, Shuli Shu

---

# Release 0.26.1

### Bug fixes

* Fixes the transposition method used in the probability calculation.
  [(#377)](https://github.com/PennyLaneAI/pennylane-lightning/pull/377)

### Contributor

Amintor Dusko

---
# Release 0.26.0

### Improvements

* Introduces requirements-dev.txt and improves dockerfile.
  [(#330)](https://github.com/PennyLaneAI/pennylane-lightning/pull/330)

* Support `expval` for a Hamiltonian.
  [(#333)](https://github.com/PennyLaneAI/pennylane-lightning/pull/333)

* Implements caching for Kokkos installation.
  [(#316)](https://github.com/PennyLaneAI/pennylane-lightning/pull/316)

* Supports measurements of operator arithmetic classes such as `Sum`, `Prod`,
  and `SProd` by deferring handling of them to `DefaultQubit`.
  [(#349)](https://github.com/PennyLaneAI/pennylane-lightning/pull/349)

```
@qml.qnode(qml.device('lightning.qubit', wires=2))
def circuit():
    obs = qml.s_prod(2.1, qml.PauliZ(0)) + qml.op_sum(qml.PauliX(0), qml.PauliZ(1))
    return qml.expval(obs)
```

### Bug fixes

* Test updates to reflect new measurement error messages.
  [(#334)](https://github.com/PennyLaneAI/pennylane-lightning/pull/334)

* Updates to the release tagger to fix incompatibilities with RTD.
  [(#344)](https://github.com/PennyLaneAI/pennylane-lightning/pull/344)

* Update cancel-workflow-action and bot credentials.
  [(#345)](https://github.com/PennyLaneAI/pennylane-lightning/pull/345)

### Contributors

This release contains contributions from (in alphabetical order):

Amintor Dusko, Christina Lee, Lee J. O'Riordan, Chae-Yeun Park

---

# Release 0.25.0

### New features since last release

### Breaking changes

* We explicitly disable support for PennyLane's parameter broadcasting.
[#317](https://github.com/PennyLaneAI/pennylane-lightning/pull/317)

* We explicitly remove support for PennyLane's `Sum`, `SProd` and `Prod`
  as observables.
  [(#326)](https://github.com/PennyLaneAI/pennylane-lightning/pull/326)

### Improvements

* CI builders use a reduced set of resources and redundant tests for PRs.
  [(#319)](https://github.com/PennyLaneAI/pennylane-lightning/pull/319)

* Parallelize wheel-builds where applicable.
  [(#314)](https://github.com/PennyLaneAI/pennylane-lightning/pull/314)

* AVX2/512 kernels are now available on Linux/MacOS with x86-64 architecture.
  [(#313)](https://github.com/PennyLaneAI/pennylane-lightning/pull/313)

### Documentation

* Updated ReadTheDocs runner version from Ubuntu 20.04 to 22.04
  [(#327)](https://github.com/PennyLaneAI/pennylane-lightning/pull/327)

### Bug fixes

* Test updates to reflect new additions to PennyLane.
  [(#318)](https://github.com/PennyLaneAI/pennylane-lightning/pull/318)

### Contributors

This release contains contributions from (in alphabetical order):

Amintor Dusko, Christina Lee, Rashid N H M, Lee J. O'Riordan, Chae-Yeun Park

---

# Release 0.24.0

### New features since last release

* Add `SingleExcitation` and `DoubleExcitation` qchem gates and generators.
  [(#289)](https://github.com/PennyLaneAI/pennylane-lightning/pull/289)

* Add a new dispatch mechanism for future kernels.
  [(#291)](https://github.com/PennyLaneAI/pennylane-lightning/pull/291)

* Add `IsingXY` gate operation.
  [(#303)](https://github.com/PennyLaneAI/pennylane-lightning/pull/303)

* Support `qml.state()` in vjp and Hamiltonian in adjoint jacobian.
  [(#294)](https://github.com/PennyLaneAI/pennylane-lightning/pull/294)

### Breaking changes

* Codebase is now moving to C++20. The default compiler for Linux is now GCC10.
  [(#295)](https://github.com/PennyLaneAI/pennylane-lightning/pull/295)

* Minimum macOS version is changed to 10.15 (Catalina).
  [(#295)](https://github.com/PennyLaneAI/pennylane-lightning/pull/295)

### Improvements

* Split matrix operations, refactor dispatch mechanisms, and add a benchmark suits.
  [(#274)](https://github.com/PennyLaneAI/pennylane-lightning/pull/274)

* Add native support for the calculation of sparse Hamiltonians' expectation values.
Sparse operations are offloaded to [Kokkos](https://github.com/kokkos/kokkos) and
[Kokkos-Kernels](https://github.com/kokkos/kokkos-kernels).
  [(#283)](https://github.com/PennyLaneAI/pennylane-lightning/pull/283)

* Device `lightning.qubit` now accepts a datatype for a statevector.
  [(#290)](https://github.com/PennyLaneAI/pennylane-lightning/pull/290)

```python
dev1 = qml.device('lightning.qubit', wires=4, c_dtype=np.complex64) # for single precision
dev2 = qml.device('lightning.qubit', wires=4, c_dtype=np.complex128) # for double precision
```

### Documentation

* Use the centralized [Xanadu Sphinx Theme](https://github.com/XanaduAI/xanadu-sphinx-theme)
  to style the Sphinx documentation.
  [(#287)](https://github.com/PennyLaneAI/pennylane-lightning/pull/287)

### Bug fixes

* Fix the issue with using available `clang-format` version in format.
  [(#288)](https://github.com/PennyLaneAI/pennylane-lightning/pull/288)

* Fix a bug in the generator of `DoubleExcitationPlus`.
  [(#298)](https://github.com/PennyLaneAI/pennylane-lightning/pull/298)

### Contributors

This release contains contributions from (in alphabetical order):

Mikhail Andrenkov, Ali Asadi, Amintor Dusko, Lee James O'Riordan, Chae-Yeun Park, and Shuli Shu

---

# Release 0.23.0

### New features since last release

* Add `generate_samples()` to lightning.
  [(#247)](https://github.com/PennyLaneAI/pennylane-lightning/pull/247)

* Add Lightning GBenchmark Suite.
  [(#249)](https://github.com/PennyLaneAI/pennylane-lightning/pull/249)

* Support runtime and compile information.
  [(#253)](https://github.com/PennyLaneAI/pennylane-lightning/pull/253)

### Improvements

* Add `ENABLE_BLAS` build to CI checks.
  [(#249)](https://github.com/PennyLaneAI/pennylane-lightning/pull/249)

* Add more `clang-tidy` checks and kernel tests.
  [(#253)](https://github.com/PennyLaneAI/pennylane-lightning/pull/253)

* Add C++ code coverage to CI.
  [(#265)](https://github.com/PennyLaneAI/pennylane-lightning/pull/265)

* Skip over identity operations in `"lightning.qubit"`.
  [(#268)](https://github.com/PennyLaneAI/pennylane-lightning/pull/268)

### Bug fixes

* Update tests to remove `JacobianTape`.
  [(#260)](https://github.com/PennyLaneAI/pennylane-lightning/pull/260)

* Fix tests for MSVC.
  [(#264)](https://github.com/PennyLaneAI/pennylane-lightning/pull/264)

* Fix `#include <cpuid.h>` for PPC and AArch64 in Linux.
  [(#266)](https://github.com/PennyLaneAI/pennylane-lightning/pull/266)

* Remove deprecated tape execution methods.
  [(#270)](https://github.com/PennyLaneAI/pennylane-lightning/pull/270)

* Update `qml.probs` in `test_measures.py`.
  [(#280)](https://github.com/PennyLaneAI/pennylane-lightning/pull/280)

### Contributors

This release contains contributions from (in alphabetical order):

Ali Asadi, Chae-Yeun Park, Lee James O'Riordan, and Trevor Vincent

---

# Release 0.22.1

### Bug fixes

* Ensure `Identity ` kernel is registered to C++ dispatcher.
  [(#275)](https://github.com/PennyLaneAI/pennylane-lightning/pull/275)

---

# Release 0.22.0

### New features since last release

* Add Docker support.
  [(#234)](https://github.com/PennyLaneAI/pennylane-lightning/pull/234)

### Improvements

* Update quantum tapes serialization and Python tests.
  [(#239)](https://github.com/PennyLaneAI/pennylane-lightning/pull/239)

* Clang-tidy is now enabled for both tests and examples builds under Github Actions.
  [(#237)](https://github.com/PennyLaneAI/pennylane-lightning/pull/237)

* The return type of `StateVectorBase` data is now derived-class defined.
  [(#237)](https://github.com/PennyLaneAI/pennylane-lightning/pull/237)

* Update adjointJacobian and VJP methods.
  [(#222)](https://github.com/PennyLaneAI/pennylane-lightning/pull/222)

* Set GitHub workflow to upload wheels to Test PyPI.
  [(#220)](https://github.com/PennyLaneAI/pennylane-lightning/pull/220)

* Finalize the new kernel implementation.
  [(#212)](https://github.com/PennyLaneAI/pennylane-lightning/pull/212)

### Documentation

* Use of batching with OpenMP threads is documented.
  [(#221)](https://github.com/PennyLaneAI/pennylane-lightning/pull/221)

### Bug fixes

* Fix for OOM errors when using adjoint with large numbers of observables.
  [(#221)](https://github.com/PennyLaneAI/pennylane-lightning/pull/221)

* Add virtual destructor to C++ state-vector classes.
  [(#200)](https://github.com/PennyLaneAI/pennylane-lightning/pull/200)

* Fix a bug in Python tests with operations' `matrix` calls.
  [(#238)](https://github.com/PennyLaneAI/pennylane-lightning/pull/238)

* Refactor utility header and fix a bug in linear algebra function with CBLAS.
  [(#228)](https://github.com/PennyLaneAI/pennylane-lightning/pull/228)

### Contributors

This release contains contributions from (in alphabetical order):

Ali Asadi, Chae-Yeun Park, Lee James O'Riordan

---

# Release 0.21.0

### New features since last release

* Add C++ only benchmark for a given list of gates.
  [(#199)](https://github.com/PennyLaneAI/pennylane-lightning/pull/199)

* Wheel-build support for Python 3.10.
  [(#186)](https://github.com/PennyLaneAI/pennylane-lightning/pull/186)

* C++ support for probability, expectation value and variance calculations.
  [(#185)](https://github.com/PennyLaneAI/pennylane-lightning/pull/185)

* Add bindings to C++ expval, var, probs.
  [(#214)](https://github.com/PennyLaneAI/pennylane-lightning/pull/214)

### Improvements

* `setup.py` adds debug only when --debug is given
  [(#208)](https://github.com/PennyLaneAI/pennylane-lightning/pull/208)

* Add new highly-performant C++ kernels for quantum gates.
  [(#202)](https://github.com/PennyLaneAI/pennylane-lightning/pull/202)

The new kernels significantly improve the runtime performance of PennyLane-Lightning
for both differentiable and non-differentiable workflows. Here is an example workflow
using the adjoint differentiation method with a circuit of 5 strongly entangling layers:

```python
import pennylane as qml
from pennylane import numpy as np
from pennylane.templates.layers import StronglyEntanglingLayers
from numpy.random import random
np.random.seed(42)
n_layers = 5
n_wires = 6
dev = qml.device("lightning.qubit", wires=n_wires)

@qml.qnode(dev, diff_method="adjoint")
def circuit(weights):
    StronglyEntanglingLayers(weights, wires=list(range(n_wires)))
    return [qml.expval(qml.PauliZ(i)) for i in range(n_wires)]

init_weights = np.random.random(StronglyEntanglingLayers.shape(n_layers=n_layers, n_wires=n_wires))
params = np.array(init_weights,requires_grad=True)
jac = qml.jacobian(circuit)(params)
```
The latest release shows improved performance on both single and multi-threaded evaluations!

<img src="https://raw.githubusercontent.com/PennyLaneAI/pennylane-lightning/v0.21.0-rc0/doc/_static/lightning_v20_v21_bm.png" width=50%/>

* Ensure debug info is built into dynamic libraries.
  [(#201)](https://github.com/PennyLaneAI/pennylane-lightning/pull/201)

### Documentation

* New guidelines on adding and benchmarking C++ kernels.
  [(#202)](https://github.com/PennyLaneAI/pennylane-lightning/pull/202)

### Bug fixes

* Update clang-format version
  [(#219)](https://github.com/PennyLaneAI/pennylane-lightning/pull/219)

* Fix failed tests on Windows.
  [(#218)](https://github.com/PennyLaneAI/pennylane-lightning/pull/218)

* Update clang-format version
  [(#219)](https://github.com/PennyLaneAI/pennylane-lightning/pull/219)

* Add virtual destructor to C++ state-vector classes.
  [(#200)](https://github.com/PennyLaneAI/pennylane-lightning/pull/200)

* Fix failed tests for the non-binary wheel.
  [(#213)](https://github.com/PennyLaneAI/pennylane-lightning/pull/213)

* Add virtual destructor to C++ state-vector classes.
  [(#200)](https://github.com/PennyLaneAI/pennylane-lightning/pull/200)

### Contributors

This release contains contributions from (in alphabetical order):

Ali Asadi, Amintor Dusko, Chae-Yeun Park, Lee James O'Riordan

---

# Release 0.20.1

### Bug fixes

* Fix missing header-files causing build errors in algorithms module.
  [(#193)](https://github.com/PennyLaneAI/pennylane-lightning/pull/193)

* Fix failed tests for the non-binary wheel.
  [(#191)](https://github.com/PennyLaneAI/pennylane-lightning/pull/191)

---
# Release 0.20.2

### Bug fixes

* Introduce CY kernel to Lightning to avoid issues with decomposition.
  [(#203)](https://github.com/PennyLaneAI/pennylane-lightning/pull/203)

### Contributors

This release contains contributions from (in alphabetical order):

Lee J. O'Riordan

# Release 0.20.1

### Bug fixes

* Fix missing header-files causing build errors in algorithms module.
  [(#193)](https://github.com/PennyLaneAI/pennylane-lightning/pull/193)

* Fix failed tests for the non-binary wheel.
  [(#191)](https://github.com/PennyLaneAI/pennylane-lightning/pull/191)

# Release 0.20.0

### New features since last release

* Add wheel-builder support for Python 3.10.
  [(#186)](https://github.com/PennyLaneAI/pennylane-lightning/pull/186)

* Add VJP support to PL-Lightning.
  [(#181)](https://github.com/PennyLaneAI/pennylane-lightning/pull/181)

* Add complex64 support in PL-Lightning.
  [(#177)](https://github.com/PennyLaneAI/pennylane-lightning/pull/177)

* Added examples folder containing aggregate gate performance test.
  [(#165)](https://github.com/PennyLaneAI/pennylane-lightning/pull/165)

### Breaking changes

### Improvements

* Update PL-Lightning to support new features in PL.
  [(#179)](https://github.com/PennyLaneAI/pennylane-lightning/pull/179)

### Documentation

* Lightning setup.py build process uses CMake.
  [(#176)](https://github.com/PennyLaneAI/pennylane-lightning/pull/176)

### Contributors

This release contains contributions from (in alphabetical order):

Ali Asadi, Chae-Yeun Park, Isidor Schoch, Lee James O'Riordan

---

# Release 0.19.0

* Add Cache-Friendly DOTC, GEMV, GEMM along with BLAS Support.
  [(#155)](https://github.com/PennyLaneAI/pennylane-lightning/pull/155)

### Improvements

* The performance of parametric gates has been improved.
  [(#157)](https://github.com/PennyLaneAI/pennylane-lightning/pull/157)

* AVX support is enabled for Linux users on Intel/AMD platforms.
  [(#157)](https://github.com/PennyLaneAI/pennylane-lightning/pull/157)

* PennyLane-Lightning has been updated to conform with clang-tidy
  recommendations for modernization, offering performance improvements across
  all use-cases.
  [(#153)](https://github.com/PennyLaneAI/pennylane-lightning/pull/153)

### Breaking changes

* Linux users on `x86_64` must have a CPU supporting AVX.
  [(#157)](https://github.com/PennyLaneAI/pennylane-lightning/pull/157)

### Bug fixes

* OpenMP built with Intel MacOS CI runners causes failures on M1 Macs. OpenMP is currently
  disabled in the built wheels until this can be resolved with Github Actions runners.
  [(#166)](https://github.com/PennyLaneAI/pennylane-lightning/pull/166)

### Contributors

This release contains contributions from (in alphabetical order):

Ali Asadi, Lee James O'Riordan

---

# Release 0.18.0

### New features since last release

* PennyLane-Lightning now provides a high-performance
  [adjoint Jacobian](http://arxiv.org/abs/2009.02823) method for differentiating quantum circuits.
  [(#136)](https://github.com/PennyLaneAI/pennylane-lightning/pull/136)

  The adjoint method operates after a forward pass by iteratively applying inverse gates to scan
  backwards through the circuit. The method is already available in PennyLane's
  `default.qubit` device, but the version provided by `lightning.qubit` integrates with the C++
  backend and is more performant, as shown in the plot below:

  <img src="https://raw.githubusercontent.com/PennyLaneAI/pennylane-lightning/master/doc/_static/lightning_adjoint.png" width=70%/>

  The plot compares the average runtime of `lightning.qubit` and `default.qubit` for calculating the
  Jacobian of a circuit using the adjoint method for a range of qubit numbers. The circuit
  consists of ten `BasicEntanglerLayers` with a `PauliZ` expectation value calculated on each wire,
  repeated over ten runs. We see that `lightning.qubit` provides a speedup of around two to eight
  times, depending on the number of qubits.

  The adjoint method can be accessed using the standard interface. Consider the following circuit:

  ```python
  import pennylane as qml

  wires = 3
  layers = 2
  dev = qml.device("lightning.qubit", wires=wires)

  @qml.qnode(dev, diff_method="adjoint")
  def circuit(weights):
      qml.templates.StronglyEntanglingLayers(weights, wires=range(wires))
      return qml.expval(qml.PauliZ(0))

  weights = qml.init.strong_ent_layers_normal(layers, wires, seed=1967)
  ```

  The circuit can be executed and its gradient calculated using:

    ```pycon
  >>> print(f"Circuit evaluated: {circuit(weights)}")
  Circuit evaluated: 0.9801286266677633
  >>> print(f"Circuit gradient:\n{qml.grad(circuit)(weights)}")
  Circuit gradient:
  [[[-1.11022302e-16 -1.63051504e-01 -4.14810501e-04]
    [ 1.11022302e-16 -1.50136528e-04 -1.77922957e-04]
    [ 0.00000000e+00 -3.92874550e-02  8.14523075e-05]]

   [[-1.14472273e-04  3.85963953e-02  0.00000000e+00]
    [-5.76791765e-05 -9.78478343e-02  0.00000000e+00]
    [-5.55111512e-17  0.00000000e+00 -1.11022302e-16]]]
  ```

* PennyLane-Lightning now supports all of the operations and observables of `default.qubit`.
  [(#124)](https://github.com/PennyLaneAI/pennylane-lightning/pull/124)

### Improvements

* A new state-vector class `StateVectorManaged` was added, enabling memory use to be bound to
  statevector lifetime.
  [(#136)](https://github.com/PennyLaneAI/pennylane-lightning/pull/136)

* The repository now has a well-defined component hierarchy, allowing each indepedent unit to be
  compiled and linked separately.
  [(#136)](https://github.com/PennyLaneAI/pennylane-lightning/pull/136)

* PennyLane-Lightning can now be installed without compiling its C++ binaries and will fall back
  to using the `default.qubit` implementation. Skipping compilation is achieved by setting the
  `SKIP_COMPILATION` environment variable, e.g., Linux/MacOS: `export SKIP_COMPILATION=True`,
  Windows: `set SKIP_COMPILATION=True`. This feature is intended for building a pure-Python wheel of
  PennyLane-Lightning as a backup for platforms without a dedicated wheel.
  [(#129)](https://github.com/PennyLaneAI/pennylane-lightning/pull/129)

* The C++-backed Python bound methods can now be directly called with wires and supplied parameters.
  [(#125)](https://github.com/PennyLaneAI/pennylane-lightning/pull/125)

* Lightning supports arbitrary unitary and non-unitary gate-calls from Python to C++ layer.
  [(#121)](https://github.com/PennyLaneAI/pennylane-lightning/pull/121)

### Documentation

* Added preliminary architecture diagram for package.
  [(#131)](https://github.com/PennyLaneAI/pennylane-lightning/pull/131)

* C++ API built as part of docs generation.
  [(#131)](https://github.com/PennyLaneAI/pennylane-lightning/pull/131)

### Breaking changes

* Wheels for MacOS <= 10.13 will no longer be provided due to XCode SDK C++17 support requirements.
  [(#149)](https://github.com/PennyLaneAI/pennylane-lightning/pull/149)

### Bug fixes

* An indexing error in the CRY gate is fixed. [(#136)](https://github.com/PennyLaneAI/pennylane-lightning/pull/136)

* Column-major data in numpy is now correctly converted to row-major upon pass to the C++ layer.
  [(#126)](https://github.com/PennyLaneAI/pennylane-lightning/pull/126)

### Contributors

This release contains contributions from (in alphabetical order):

Thomas Bromley, Lee James O'Riordan

---

# Release 0.17.0

### New features

* C++ layer now supports float (32-bit) and double (64-bit) templated complex data.
  [(#113)](https://github.com/PennyLaneAI/pennylane-lightning/pull/113)

### Improvements

* The PennyLane device test suite is now included in coverage reports.
  [(#123)](https://github.com/PennyLaneAI/pennylane-lightning/pull/123)

* Static versions of jQuery and Bootstrap are no longer included in the CSS theme.
  [(#118)](https://github.com/PennyLaneAI/pennylane-lightning/pull/118)

* C++ tests have been ported to use Catch2 framework.
  [(#115)](https://github.com/PennyLaneAI/pennylane-lightning/pull/115)

* Testing now exists for both float and double precision methods in C++ layer.
  [(#113)](https://github.com/PennyLaneAI/pennylane-lightning/pull/113)
  [(#115)](https://github.com/PennyLaneAI/pennylane-lightning/pull/115)

* Compile-time utility methods with `constexpr` have been added.
  [(#113)](https://github.com/PennyLaneAI/pennylane-lightning/pull/113)

* Wheel-build support for ARM64 (Linux and MacOS) and PowerPC (Linux) added.
  [(#110)](https://github.com/PennyLaneAI/pennylane-lightning/pull/110)

* Add support for Controlled Phase Gate (`ControlledPhaseShift`).
  [(#114)](https://github.com/PennyLaneAI/pennylane-lightning/pull/114)

* Move changelog to `.github` and add a changelog reminder.
  [(#111)](https://github.com/PennyLaneAI/pennylane-lightning/pull/111)

* Adds CMake build system support.
  [(#104)](https://github.com/PennyLaneAI/pennylane-lightning/pull/104)


### Breaking changes

* Removes support for Python 3.6 and adds support for Python 3.9.
  [(#127)](https://github.com/PennyLaneAI/pennylane-lightning/pull/127)
  [(#128)](https://github.com/PennyLaneAI/pennylane-lightning/pull/128)

* Compilers with C++17 support are now required to build C++ module.
  [(#113)](https://github.com/PennyLaneAI/pennylane-lightning/pull/113)

* Gate classes have been removed with functionality added to StateVector class.
  [(#113)](https://github.com/PennyLaneAI/pennylane-lightning/pull/113)

* We are no longer building wheels for Python 3.6.
  [(#106)](https://github.com/PennyLaneAI/pennylane-lightning/pull/106)

### Bug fixes

* PowerPC wheel-builder now successfully compiles modules.
  [(#120)](https://github.com/PennyLaneAI/pennylane-lightning/pull/120)

### Documentation

* Added community guidelines.
  [(#109)](https://github.com/PennyLaneAI/pennylane-lightning/pull/109)

### Contributors

This release contains contributions from (in alphabetical order):

Ali Asadi, Christina Lee, Thomas Bromley, Lee James O'Riordan

---

# Release 0.15.1

### Bug fixes

* The PennyLane-Lightning binaries are now built with NumPy 1.19.5, to avoid ABI
  compatibility issues with the latest NumPy 1.20 release. See
  [the NumPy release notes](https://numpy.org/doc/stable/release/1.20.0-notes.html#size-of-np-ndarray-and-np-void-changed)
  for more details.
  [(#97)](https://github.com/PennyLaneAI/pennylane-lightning/pull/97)

### Contributors

This release contains contributions from (in alphabetical order):

Josh Izaac, Antal Száva

---

# Release 0.15.0

### Improvements

* For compatibility with PennyLane v0.15, the `analytic` keyword argument
  has been removed. Statistics can still be computed analytically by setting
  `shots=None`.
  [(#93)](https://github.com/PennyLaneAI/pennylane-lightning/pull/93)

* Inverse gates are now supported.
  [(#89)](https://github.com/PennyLaneAI/pennylane-lightning/pull/89)

* Add new lightweight backend with performance improvements.
  [(#57)](https://github.com/PennyLaneAI/pennylane-lightning/pull/57)

* Remove the previous Eigen-based backend.
  [(#67)](https://github.com/PennyLaneAI/pennylane-lightning/pull/67)

### Bug fixes

* Re-add dispatch table after fixing static initialisation order issue.
  [(#68)](https://github.com/PennyLaneAI/pennylane-lightning/pull/68)

### Contributors

This release contains contributions from (in alphabetical order):

Thomas Bromley, Theodor Isacsson, Christina Lee, Thomas Loke, Antal Száva.

---

# Release 0.14.1

### Bug fixes

* Fixes a bug where the `QNode` would swap `LightningQubit` to
  `DefaultQubitAutograd` on device execution due to the inherited
  `passthru_devices` entry of the `capabilities` dictionary.
  [(#61)](https://github.com/PennyLaneAI/pennylane-lightning/pull/61)

### Contributors

This release contains contributions from (in alphabetical order):

Antal Száva

---

# Release 0.14.0

### Improvements

* Extends support from 16 qubits to 50 qubits.
  [(#52)](https://github.com/PennyLaneAI/pennylane-lightning/pull/52)

### Bug fixes

* Updates applying basis state preparations to correspond to the
  changes in `DefaultQubit`.
  [(#55)](https://github.com/PennyLaneAI/pennylane-lightning/pull/55)

### Contributors

This release contains contributions from (in alphabetical order):

Thomas Loke, Tom Bromley, Josh Izaac, Antal Száva

---

# Release 0.12.0

### Bug fixes

* Updates capabilities dictionary to be compatible with core PennyLane
  [(#45)](https://github.com/PennyLaneAI/pennylane-lightning/pull/45)

* Fix install of Eigen for CI wheel building
  [(#44)](https://github.com/PennyLaneAI/pennylane-lightning/pull/44)

### Contributors

This release contains contributions from (in alphabetical order):

Tom Bromley, Josh Izaac, Antal Száva

---

# Release 0.11.0

Initial release.

This release contains contributions from (in alphabetical order):

Tom Bromley, Josh Izaac, Nathan Killoran, Antal Száva<|MERGE_RESOLUTION|>--- conflicted
+++ resolved
@@ -2,16 +2,14 @@
 
 ### New features since last release
 
-<<<<<<< HEAD
 * Add shot measurement support to `lightning.tensor`.
   [(#852)](https://github.com/PennyLaneAI/pennylane-lightning/pull/852)
-=======
+
 * Build and upload Lightning-Tensor wheels (x86_64, AARCH64) to PyPI.
   [(#862)](https://github.com/PennyLaneAI/pennylane-lightning/pull/862)
 
 * Add `Projector` observable support via diagonalization to Lightning-GPU.
   [(#894)](https://github.com/PennyLaneAI/pennylane-lightning/pull/894)
->>>>>>> 37d9715d
 
 * Add 1-target wire controlled gate support to `lightning.tensor`. Note that `cutensornet` only supports 1-target wire controlled gate as of `v24.08`. A controlled gate with more than 1 target wire should be converted to dense matrix.
   [(#880)](https://github.com/PennyLaneAI/pennylane-lightning/pull/880)
