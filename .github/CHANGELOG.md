--- conflicted
+++ resolved
@@ -9,6 +9,9 @@
 * Optimize gate cache recording for `lightning.tensor` C++ layer.
   [(#879)](https://github.com/PennyLaneAI/pennylane-lightning/pull/879)
 
+* Smarter defaults for the `split_obs` argument in the serializer. The serializer splits linear combinations into chunks instead of all their terms.
+  [(#873)](https://github.com/PennyLaneAI/pennylane-lightning/pull/873/)
+
 ### Documentation
 
 ### Bug fixes
@@ -17,7 +20,7 @@
 
 This release contains contributions from (in alphabetical order):
 
-Shuli Shu
+Vincent Michaud-Rioux, Shuli Shu
 
 ---
 
@@ -59,15 +62,6 @@
 
 ### Improvements
 
-<<<<<<< HEAD
-* Smarter defaults for the `split_obs` argument in the serializer. The serializer splits linear combinations into chunks instead of all their terms.
-  [(#873)](https://github.com/PennyLaneAI/pennylane-lightning/pull/873/)
-
-* Optimize gate cache recording for `lightning.tensor` C++ layer.
-  [(#879)](https://github.com/PennyLaneAI/pennylane-lightning/pull/879)
-
-=======
->>>>>>> cc2942e5
 * Updated calls of ``size_t`` to ``std::size_t`` everywhere.
   [(#816)](https://github.com/PennyLaneAI/pennylane-lightning/pull/816)
 
