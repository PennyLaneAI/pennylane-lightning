# Release 0.28.0-dev

### New features since last release

* Add MCMC sampler.
[(#384)] (https://github.com/PennyLaneAI/pennylane-lightning/pull/384)

### Breaking changes

### Improvements

* Improve the stopping condition method.
[(#386)](https://github.com/PennyLaneAI/pennylane-lightning/pull/386)

### Documentation

### Bug fixes

### Contributors

This release contains contributions from (in alphabetical order):

<<<<<<< HEAD
Shuli Shu, Trevor Vincent
=======
Amintor Dusko

>>>>>>> fff2401c
---

# Release 0.27.0

### New features since last release

* Enable building of python 3.11 wheels and upgrade python on CI/CD workflows to 3.8.
[(#381)](https://github.com/PennyLaneAI/pennylane-lightning/pull/381)

### Breaking changes

### Improvements

* Update clang-tools version in Github workflows.
[(#351)](https://github.com/PennyLaneAI/pennylane-lightning/pull/351)

* Improve tests and checks CI/CD pipelines.
[(#353)](https://github.com/PennyLaneAI/pennylane-lightning/pull/353)

* Implement 3 Qubits gates (CSWAP & Toffoli) & 4 Qubits gates (DoubleExcitation, DoubleExcitationMinus, DoubleExcitationPlus) in LM manner.
[(#362)](https://github.com/PennyLaneAI/pennylane-lightning/pull/362)

* Upgrade Kokkos and Kokkos Kernels to 3.7.00, and improve sparse matrix-vector multiplication performance and memory usage.
[(#361)](https://github.com/PennyLaneAI/pennylane-lightning/pull/361)

* Update Linux (ubuntu-latest) architecture x86_64 wheel-builder from GCC 10.x to GCC 11.x.
[(#373)](https://github.com/PennyLaneAI/pennylane-lightning/pull/373)

* Update gcc and g++ 10.x to 11.x in CI tests. This update brings improved support for newer C++ features.
[(#370)](https://github.com/PennyLaneAI/pennylane-lightning/pull/370)

* Change Lightning to inherit from QubitDevice instead of DefaultQubit.
[(#365)](https://github.com/PennyLaneAI/pennylane-lightning/pull/365)

### Documentation

### Bug fixes

* Use mutex when accessing cache in KernelMap.
[(#382)](https://github.com/PennyLaneAI/pennylane-lightning/pull/382)

### Contributors

This release contains contributions from (in alphabetical order):

Amintor Dusko, Chae-Yeun Park, Monit Sharma, Shuli Shu

---

# Release 0.26.1

### Bug fixes

* Fixes the transposition method used in the probability calculation.
[(#377)](https://github.com/PennyLaneAI/pennylane-lightning/pull/377)

### Contributor

Amintor Dusko

---
# Release 0.26.0

### Improvements

* Introduces requirements-dev.txt and improves dockerfile.
[(#330)](https://github.com/PennyLaneAI/pennylane-lightning/pull/330)

* Support `expval` for a Hamiltonian.
[(#333)](https://github.com/PennyLaneAI/pennylane-lightning/pull/333)

* Implements caching for Kokkos installation.
[(#316)](https://github.com/PennyLaneAI/pennylane-lightning/pull/316)

* Supports measurements of operator arithmetic classes such as `Sum`, `Prod`,
  and `SProd` by deferring handling of them to `DefaultQubit`.
  [(#349)](https://github.com/PennyLaneAI/pennylane-lightning/pull/349)

```
@qml.qnode(qml.device('lightning.qubit', wires=2))
def circuit():
    obs = qml.s_prod(2.1, qml.PauliZ(0)) + qml.op_sum(qml.PauliX(0), qml.PauliZ(1))
    return qml.expval(obs)
```

### Documentation

### Bug fixes

* Test updates to reflect new measurement error messages.
[(#334)](https://github.com/PennyLaneAI/pennylane-lightning/pull/334)

* Updates to the release tagger to fix incompatibilities with RTD.
[(#344)](https://github.com/PennyLaneAI/pennylane-lightning/pull/344)

* Update cancel-workflow-action and bot credentials.
[(#345)](https://github.com/PennyLaneAI/pennylane-lightning/pull/345)

### Contributors

This release contains contributions from (in alphabetical order):

Amintor Dusko, Christina Lee, Chae-Yeun Park

---

# Release 0.25.0

### New features since last release

### Breaking changes

* We explicitly disable support for PennyLane's parameter broadcasting.
[#317](https://github.com/PennyLaneAI/pennylane-lightning/pull/317)

* We explicitly remove support for PennyLane's `Sum`, `SProd` and `Prod`
  as observables.
  [(#326)](https://github.com/PennyLaneAI/pennylane-lightning/pull/326)

### Improvements

* CI builders use a reduced set of resources and redundant tests for PRs.
[(#319)](https://github.com/PennyLaneAI/pennylane-lightning/pull/319)

* Parallelize wheel-builds where applicable.
[(#314)](https://github.com/PennyLaneAI/pennylane-lightning/pull/314)

* AVX2/512 kernels are now available on Linux/MacOS with x86-64 architecture.
[(#313)](https://github.com/PennyLaneAI/pennylane-lightning/pull/313)

### Documentation

* Updated ReadTheDocs runner version from Ubuntu 20.04 to 22.04
[(#327)](https://github.com/PennyLaneAI/pennylane-lightning/pull/327)

### Bug fixes

* Test updates to reflect new additions to PennyLane.
[(#318)](https://github.com/PennyLaneAI/pennylane-lightning/pull/318)

### Contributors

This release contains contributions from (in alphabetical order):

Amintor Dusko, Christina Lee, Rashid N H M, Lee J. O'Riordan, Chae-Yeun Park

---

# Release 0.24.0

### New features since last release

* Add `SingleExcitation` and `DoubleExcitation` qchem gates and generators.
[(#289)](https://github.com/PennyLaneAI/pennylane-lightning/pull/289)

* Add a new dispatch mechanism for future kernels.
[(#291)](https://github.com/PennyLaneAI/pennylane-lightning/pull/291)

* Add `IsingXY` gate operation.
[(#303)](https://github.com/PennyLaneAI/pennylane-lightning/pull/303)

* Support `qml.state()` in vjp and Hamiltonian in adjoint jacobian.
[(#294)](https://github.com/PennyLaneAI/pennylane-lightning/pull/294)

### Breaking changes

* Codebase is now moving to C++20. The default compiler for Linux is now GCC10.
[(#295)](https://github.com/PennyLaneAI/pennylane-lightning/pull/295)

* Minimum macOS version is changed to 10.15 (Catalina).
[(#295)](https://github.com/PennyLaneAI/pennylane-lightning/pull/295)

### Improvements

* Split matrix operations, refactor dispatch mechanisms, and add a benchmark suits.
[(#274)](https://github.com/PennyLaneAI/pennylane-lightning/pull/274)

* Add native support for the calculation of sparse Hamiltonians' expectation values.
Sparse operations are offloaded to [Kokkos](https://github.com/kokkos/kokkos) and
[Kokkos-Kernels](https://github.com/kokkos/kokkos-kernels).
[(#283)](https://github.com/PennyLaneAI/pennylane-lightning/pull/283)

* Device `lightning.qubit` now accepts a datatype for a statevector.
[(#290)](https://github.com/PennyLaneAI/pennylane-lightning/pull/290)

```python
dev1 = qml.device('lightning.qubit', wires=4, c_dtype=np.complex64) # for single precision
dev2 = qml.device('lightning.qubit', wires=4, c_dtype=np.complex128) # for double precision
```

### Documentation

* Use the centralized [Xanadu Sphinx Theme](https://github.com/XanaduAI/xanadu-sphinx-theme)
  to style the Sphinx documentation.
[(#287)](https://github.com/PennyLaneAI/pennylane-lightning/pull/287)

### Bug fixes

* Fix the issue with using available `clang-format` version in format.
[(#288)](https://github.com/PennyLaneAI/pennylane-lightning/pull/288)

* Fix a bug in the generator of `DoubleExcitationPlus`.
[(#298)](https://github.com/PennyLaneAI/pennylane-lightning/pull/298)

### Contributors

This release contains contributions from (in alphabetical order):

Mikhail Andrenkov, Ali Asadi, Amintor Dusko, Lee James O'Riordan, Chae-Yeun Park, and Shuli Shu

---

# Release 0.23.0

### New features since last release

* Add `generate_samples()` to lightning.
[(#247)](https://github.com/PennyLaneAI/pennylane-lightning/pull/247)

* Add Lightning GBenchmark Suite.
[(#249)](https://github.com/PennyLaneAI/pennylane-lightning/pull/249)

* Support runtime and compile information.
[(#253)](https://github.com/PennyLaneAI/pennylane-lightning/pull/253)

### Improvements

* Add `ENABLE_BLAS` build to CI checks.
[(#249)](https://github.com/PennyLaneAI/pennylane-lightning/pull/249)

* Add more `clang-tidy` checks and kernel tests.
[(#253)](https://github.com/PennyLaneAI/pennylane-lightning/pull/253)

* Add C++ code coverage to CI.
[(#265)](https://github.com/PennyLaneAI/pennylane-lightning/pull/265)

* Skip over identity operations in `"lightning.qubit"`.
[(#268)](https://github.com/PennyLaneAI/pennylane-lightning/pull/268)

### Bug fixes

* Update tests to remove `JacobianTape`.
[(#260)](https://github.com/PennyLaneAI/pennylane-lightning/pull/260)

* Fix tests for MSVC.
[(#264)](https://github.com/PennyLaneAI/pennylane-lightning/pull/264)

* Fix `#include <cpuid.h>` for PPC and AArch64 in Linux.
[(#266)](https://github.com/PennyLaneAI/pennylane-lightning/pull/266)

* Remove deprecated tape execution methods.
[(#270)](https://github.com/PennyLaneAI/pennylane-lightning/pull/270)

* Update `qml.probs` in `test_measures.py`.
[(#280)](https://github.com/PennyLaneAI/pennylane-lightning/pull/280)

### Contributors

This release contains contributions from (in alphabetical order):

Ali Asadi, Chae-Yeun Park, Lee James O'Riordan, and Trevor Vincent

---

# Release 0.22.1

### Bug fixes

* Ensure `Identity ` kernel is registered to C++ dispatcher.
[(#275)](https://github.com/PennyLaneAI/pennylane-lightning/pull/275)

---

# Release 0.22.0

### New features since last release

* Add Docker support.
[(#234)](https://github.com/PennyLaneAI/pennylane-lightning/pull/234)

### Improvements

* Update quantum tapes serialization and Python tests.
[(#239)](https://github.com/PennyLaneAI/pennylane-lightning/pull/239)

* Clang-tidy is now enabled for both tests and examples builds under Github Actions.
[(#237)](https://github.com/PennyLaneAI/pennylane-lightning/pull/237)

* The return type of `StateVectorBase` data is now derived-class defined.
[(#237)](https://github.com/PennyLaneAI/pennylane-lightning/pull/237)

* Update adjointJacobian and VJP methods.
[(#222)](https://github.com/PennyLaneAI/pennylane-lightning/pull/222)

* Set GitHub workflow to upload wheels to Test PyPI.
[(#220)](https://github.com/PennyLaneAI/pennylane-lightning/pull/220)

* Finalize the new kernel implementation.
[(#212)](https://github.com/PennyLaneAI/pennylane-lightning/pull/212)

### Documentation

* Use of batching with OpenMP threads is documented.
[(#221)](https://github.com/PennyLaneAI/pennylane-lightning/pull/221)

### Bug fixes

* Fix for OOM errors when using adjoint with large numbers of observables.
[(#221)](https://github.com/PennyLaneAI/pennylane-lightning/pull/221)

* Add virtual destructor to C++ state-vector classes.
[(#200)](https://github.com/PennyLaneAI/pennylane-lightning/pull/200)

* Fix a bug in Python tests with operations' `matrix` calls.
[(#238)](https://github.com/PennyLaneAI/pennylane-lightning/pull/238)

* Refactor utility header and fix a bug in linear algebra function with CBLAS.
[(#228)](https://github.com/PennyLaneAI/pennylane-lightning/pull/228)

### Contributors

This release contains contributions from (in alphabetical order):

Ali Asadi, Chae-Yeun Park, Lee James O'Riordan

---

# Release 0.21.0

### New features since last release

* Add C++ only benchmark for a given list of gates.
[(#199)](https://github.com/PennyLaneAI/pennylane-lightning/pull/199)

* Wheel-build support for Python 3.10.
[(#186)](https://github.com/PennyLaneAI/pennylane-lightning/pull/186)

* C++ support for probability, expectation value and variance calculations.
[(#185)](https://github.com/PennyLaneAI/pennylane-lightning/pull/185)

* Add bindings to C++ expval, var, probs.
[(#214)](https://github.com/PennyLaneAI/pennylane-lightning/pull/214)

### Improvements

* `setup.py` adds debug only when --debug is given
[(#208)](https://github.com/PennyLaneAI/pennylane-lightning/pull/208)

* Add new highly-performant C++ kernels for quantum gates.
[(#202)](https://github.com/PennyLaneAI/pennylane-lightning/pull/202)

The new kernels significantly improve the runtime performance of PennyLane-Lightning
for both differentiable and non-differentiable workflows. Here is an example workflow
using the adjoint differentiation method with a circuit of 5 strongly entangling layers:

```python
import pennylane as qml
from pennylane import numpy as np
from pennylane.templates.layers import StronglyEntanglingLayers
from numpy.random import random
np.random.seed(42)
n_layers = 5
n_wires = 6
dev = qml.device("lightning.qubit", wires=n_wires)

@qml.qnode(dev, diff_method="adjoint")
def circuit(weights):
    StronglyEntanglingLayers(weights, wires=list(range(n_wires)))
    return [qml.expval(qml.PauliZ(i)) for i in range(n_wires)]

init_weights = np.random.random(StronglyEntanglingLayers.shape(n_layers=n_layers, n_wires=n_wires))
params = np.array(init_weights,requires_grad=True)
jac = qml.jacobian(circuit)(params)
```
The latest release shows improved performance on both single and multi-threaded evaluations!

<img src="https://raw.githubusercontent.com/PennyLaneAI/pennylane-lightning/v0.21.0-rc0/doc/_static/lightning_v20_v21_bm.png" width=50%/>

* Ensure debug info is built into dynamic libraries.
[(#201)](https://github.com/PennyLaneAI/pennylane-lightning/pull/201)

### Documentation

* New guidelines on adding and benchmarking C++ kernels.
[(#202)](https://github.com/PennyLaneAI/pennylane-lightning/pull/202)

### Bug fixes

* Update clang-format version
[(#219)](https://github.com/PennyLaneAI/pennylane-lightning/pull/219)

* Fix failed tests on Windows.
[(#218)](https://github.com/PennyLaneAI/pennylane-lightning/pull/218)

* Update clang-format version
[(#219)](https://github.com/PennyLaneAI/pennylane-lightning/pull/219)

* Add virtual destructor to C++ state-vector classes.
[(#200)](https://github.com/PennyLaneAI/pennylane-lightning/pull/200)

* Fix failed tests for the non-binary wheel.
[(#213)](https://github.com/PennyLaneAI/pennylane-lightning/pull/213)

* Add virtual destructor to C++ state-vector classes.
[(#200)](https://github.com/PennyLaneAI/pennylane-lightning/pull/200)

### Contributors

This release contains contributions from (in alphabetical order):

Ali Asadi, Amintor Dusko, Chae-Yeun Park, Lee James O'Riordan

---

# Release 0.20.1

### Bug fixes

* Fix missing header-files causing build errors in algorithms module.
[(#193)](https://github.com/PennyLaneAI/pennylane-lightning/pull/193)

* Fix failed tests for the non-binary wheel.
[(#191)](https://github.com/PennyLaneAI/pennylane-lightning/pull/191)

---
# Release 0.20.2

### Bug fixes

* Introduce CY kernel to Lightning to avoid issues with decomposition.
[(#203)](https://github.com/PennyLaneAI/pennylane-lightning/pull/203)

### Contributors

This release contains contributions from (in alphabetical order):

Lee J. O'Riordan

# Release 0.20.1

### Bug fixes

* Fix missing header-files causing build errors in algorithms module.
[(#193)](https://github.com/PennyLaneAI/pennylane-lightning/pull/193)

* Fix failed tests for the non-binary wheel.
[(#191)](https://github.com/PennyLaneAI/pennylane-lightning/pull/191)

# Release 0.20.0

### New features since last release

* Add wheel-builder support for Python 3.10.
  [(#186)](https://github.com/PennyLaneAI/pennylane-lightning/pull/186)

* Add VJP support to PL-Lightning.
[(#181)](https://github.com/PennyLaneAI/pennylane-lightning/pull/181)

* Add complex64 support in PL-Lightning.
[(#177)](https://github.com/PennyLaneAI/pennylane-lightning/pull/177)

* Added examples folder containing aggregate gate performance test.
[(#165)](https://github.com/PennyLaneAI/pennylane-lightning/pull/165)

### Breaking changes

### Improvements

* Update PL-Lightning to support new features in PL.
[(#179)](https://github.com/PennyLaneAI/pennylane-lightning/pull/179)

### Documentation

* Lightning setup.py build process uses CMake.
[(#176)](https://github.com/PennyLaneAI/pennylane-lightning/pull/176)

### Contributors

This release contains contributions from (in alphabetical order):

Ali Asadi, Chae-Yeun Park, Isidor Schoch, Lee James O'Riordan

---

# Release 0.19.0

* Add Cache-Friendly DOTC, GEMV, GEMM along with BLAS Support.
[(#155)](https://github.com/PennyLaneAI/pennylane-lightning/pull/155)

### Improvements

* The performance of parametric gates has been improved.
  [(#157)](https://github.com/PennyLaneAI/pennylane-lightning/pull/157)

* AVX support is enabled for Linux users on Intel/AMD platforms.
  [(#157)](https://github.com/PennyLaneAI/pennylane-lightning/pull/157)

* PennyLane-Lightning has been updated to conform with clang-tidy
  recommendations for modernization, offering performance improvements across
  all use-cases.
  [(#153)](https://github.com/PennyLaneAI/pennylane-lightning/pull/153)

### Breaking changes

* Linux users on `x86_64` must have a CPU supporting AVX.
  [(#157)](https://github.com/PennyLaneAI/pennylane-lightning/pull/157)

### Bug fixes

* OpenMP built with Intel MacOS CI runners causes failures on M1 Macs. OpenMP is currently
  disabled in the built wheels until this can be resolved with Github Actions runners.
  [(#166)](https://github.com/PennyLaneAI/pennylane-lightning/pull/166)

### Contributors

This release contains contributions from (in alphabetical order):

Ali Asadi, Lee James O'Riordan

---

# Release 0.18.0

### New features since last release

* PennyLane-Lightning now provides a high-performance
  [adjoint Jacobian](http://arxiv.org/abs/2009.02823) method for differentiating quantum circuits.
  [(#136)](https://github.com/PennyLaneAI/pennylane-lightning/pull/136)

  The adjoint method operates after a forward pass by iteratively applying inverse gates to scan
  backwards through the circuit. The method is already available in PennyLane's
  `default.qubit` device, but the version provided by `lightning.qubit` integrates with the C++
  backend and is more performant, as shown in the plot below:

  <img src="https://raw.githubusercontent.com/PennyLaneAI/pennylane-lightning/master/doc/_static/lightning_adjoint.png" width=70%/>

  The plot compares the average runtime of `lightning.qubit` and `default.qubit` for calculating the
  Jacobian of a circuit using the adjoint method for a range of qubit numbers. The circuit
  consists of ten `BasicEntanglerLayers` with a `PauliZ` expectation value calculated on each wire,
  repeated over ten runs. We see that `lightning.qubit` provides a speedup of around two to eight
  times, depending on the number of qubits.

  The adjoint method can be accessed using the standard interface. Consider the following circuit:

  ```python
  import pennylane as qml

  wires = 3
  layers = 2
  dev = qml.device("lightning.qubit", wires=wires)

  @qml.qnode(dev, diff_method="adjoint")
  def circuit(weights):
      qml.templates.StronglyEntanglingLayers(weights, wires=range(wires))
      return qml.expval(qml.PauliZ(0))

  weights = qml.init.strong_ent_layers_normal(layers, wires, seed=1967)
  ```

  The circuit can be executed and its gradient calculated using:

    ```pycon
  >>> print(f"Circuit evaluated: {circuit(weights)}")
  Circuit evaluated: 0.9801286266677633
  >>> print(f"Circuit gradient:\n{qml.grad(circuit)(weights)}")
  Circuit gradient:
  [[[-1.11022302e-16 -1.63051504e-01 -4.14810501e-04]
    [ 1.11022302e-16 -1.50136528e-04 -1.77922957e-04]
    [ 0.00000000e+00 -3.92874550e-02  8.14523075e-05]]

   [[-1.14472273e-04  3.85963953e-02  0.00000000e+00]
    [-5.76791765e-05 -9.78478343e-02  0.00000000e+00]
    [-5.55111512e-17  0.00000000e+00 -1.11022302e-16]]]
  ```

* PennyLane-Lightning now supports all of the operations and observables of `default.qubit`.
  [(#124)](https://github.com/PennyLaneAI/pennylane-lightning/pull/124)

### Improvements

* A new state-vector class `StateVectorManaged` was added, enabling memory use to be bound to
  statevector lifetime.
  [(#136)](https://github.com/PennyLaneAI/pennylane-lightning/pull/136)

* The repository now has a well-defined component hierarchy, allowing each indepedent unit to be
  compiled and linked separately.
  [(#136)](https://github.com/PennyLaneAI/pennylane-lightning/pull/136)

* PennyLane-Lightning can now be installed without compiling its C++ binaries and will fall back
  to using the `default.qubit` implementation. Skipping compilation is achieved by setting the
  `SKIP_COMPILATION` environment variable, e.g., Linux/MacOS: `export SKIP_COMPILATION=True`,
  Windows: `set SKIP_COMPILATION=True`. This feature is intended for building a pure-Python wheel of
  PennyLane-Lightning as a backup for platforms without a dedicated wheel.
  [(#129)](https://github.com/PennyLaneAI/pennylane-lightning/pull/129)

* The C++-backed Python bound methods can now be directly called with wires and supplied parameters.
  [(#125)](https://github.com/PennyLaneAI/pennylane-lightning/pull/125)

* Lightning supports arbitrary unitary and non-unitary gate-calls from Python to C++ layer.
  [(#121)](https://github.com/PennyLaneAI/pennylane-lightning/pull/121)

### Documentation

* Added preliminary architecture diagram for package.
  [(#131)](https://github.com/PennyLaneAI/pennylane-lightning/pull/131)

* C++ API built as part of docs generation.
  [(#131)](https://github.com/PennyLaneAI/pennylane-lightning/pull/131)

### Breaking changes

* Wheels for MacOS <= 10.13 will no longer be provided due to XCode SDK C++17 support requirements.
  [(#149)](https://github.com/PennyLaneAI/pennylane-lightning/pull/149)

### Bug fixes

* An indexing error in the CRY gate is fixed. [(#136)](https://github.com/PennyLaneAI/pennylane-lightning/pull/136)

* Column-major data in numpy is now correctly converted to row-major upon pass to the C++ layer.
  [(#126)](https://github.com/PennyLaneAI/pennylane-lightning/pull/126)

### Contributors

This release contains contributions from (in alphabetical order):

Thomas Bromley, Lee James O'Riordan

---

# Release 0.17.0

### New features

* C++ layer now supports float (32-bit) and double (64-bit) templated complex data.
  [(#113)](https://github.com/PennyLaneAI/pennylane-lightning/pull/113)

### Improvements

* The PennyLane device test suite is now included in coverage reports.
  [(#123)](https://github.com/PennyLaneAI/pennylane-lightning/pull/123)

* Static versions of jQuery and Bootstrap are no longer included in the CSS theme.
  [(#118)](https://github.com/PennyLaneAI/pennylane-lightning/pull/118)

* C++ tests have been ported to use Catch2 framework.
  [(#115)](https://github.com/PennyLaneAI/pennylane-lightning/pull/115)

* Testing now exists for both float and double precision methods in C++ layer.
  [(#113)](https://github.com/PennyLaneAI/pennylane-lightning/pull/113)
  [(#115)](https://github.com/PennyLaneAI/pennylane-lightning/pull/115)

* Compile-time utility methods with `constexpr` have been added.
  [(#113)](https://github.com/PennyLaneAI/pennylane-lightning/pull/113)

* Wheel-build support for ARM64 (Linux and MacOS) and PowerPC (Linux) added.
  [(#110)](https://github.com/PennyLaneAI/pennylane-lightning/pull/110)

* Add support for Controlled Phase Gate (`ControlledPhaseShift`).
  [(#114)](https://github.com/PennyLaneAI/pennylane-lightning/pull/114)

* Move changelog to `.github` and add a changelog reminder.
  [(#111)](https://github.com/PennyLaneAI/pennylane-lightning/pull/111)

* Adds CMake build system support.
  [(#104)](https://github.com/PennyLaneAI/pennylane-lightning/pull/104)


### Breaking changes

* Removes support for Python 3.6 and adds support for Python 3.9.
  [(#127)](https://github.com/PennyLaneAI/pennylane-lightning/pull/127)
  [(#128)](https://github.com/PennyLaneAI/pennylane-lightning/pull/128)

* Compilers with C++17 support are now required to build C++ module.
  [(#113)](https://github.com/PennyLaneAI/pennylane-lightning/pull/113)

* Gate classes have been removed with functionality added to StateVector class.
  [(#113)](https://github.com/PennyLaneAI/pennylane-lightning/pull/113)

* We are no longer building wheels for Python 3.6.
  [(#106)](https://github.com/PennyLaneAI/pennylane-lightning/pull/106)

### Bug fixes

* PowerPC wheel-builder now successfully compiles modules.
  [(#120)](https://github.com/PennyLaneAI/pennylane-lightning/pull/120)

### Documentation

* Added community guidelines.
  [(#109)](https://github.com/PennyLaneAI/pennylane-lightning/pull/109)

### Contributors

This release contains contributions from (in alphabetical order):

Ali Asadi, Christina Lee, Thomas Bromley, Lee James O'Riordan

---

# Release 0.15.1

### Bug fixes

* The PennyLane-Lightning binaries are now built with NumPy 1.19.5, to avoid ABI
  compatibility issues with the latest NumPy 1.20 release. See
  [the NumPy release notes](https://numpy.org/doc/stable/release/1.20.0-notes.html#size-of-np-ndarray-and-np-void-changed)
  for more details.
  [(#97)](https://github.com/PennyLaneAI/pennylane-lightning/pull/97)

### Contributors

This release contains contributions from (in alphabetical order):

Josh Izaac, Antal Száva

---

# Release 0.15.0

### Improvements

* For compatibility with PennyLane v0.15, the `analytic` keyword argument
  has been removed. Statistics can still be computed analytically by setting
  `shots=None`.
  [(#93)](https://github.com/PennyLaneAI/pennylane-lightning/pull/93)

* Inverse gates are now supported.
  [(#89)](https://github.com/PennyLaneAI/pennylane-lightning/pull/89)

* Add new lightweight backend with performance improvements.
  [(#57)](https://github.com/PennyLaneAI/pennylane-lightning/pull/57)

* Remove the previous Eigen-based backend.
  [(#67)](https://github.com/PennyLaneAI/pennylane-lightning/pull/67)

### Bug fixes

* Re-add dispatch table after fixing static initialisation order issue.
  [(#68)](https://github.com/PennyLaneAI/pennylane-lightning/pull/68)

### Contributors

This release contains contributions from (in alphabetical order):

Thomas Bromley, Theodor Isacsson, Christina Lee, Thomas Loke, Antal Száva.

---

# Release 0.14.1

### Bug fixes

* Fixes a bug where the `QNode` would swap `LightningQubit` to
  `DefaultQubitAutograd` on device execution due to the inherited
  `passthru_devices` entry of the `capabilities` dictionary.
  [(#61)](https://github.com/PennyLaneAI/pennylane-lightning/pull/61)

### Contributors

This release contains contributions from (in alphabetical order):

Antal Száva

---

# Release 0.14.0

### Improvements

* Extends support from 16 qubits to 50 qubits.
  [(#52)](https://github.com/PennyLaneAI/pennylane-lightning/pull/52)

### Bug fixes

* Updates applying basis state preparations to correspond to the
  changes in `DefaultQubit`.
  [(#55)](https://github.com/PennyLaneAI/pennylane-lightning/pull/55)

### Contributors

This release contains contributions from (in alphabetical order):

Thomas Loke, Tom Bromley, Josh Izaac, Antal Száva

---

# Release 0.12.0

### Bug fixes

* Updates capabilities dictionary to be compatible with core PennyLane
  [(#45)](https://github.com/PennyLaneAI/pennylane-lightning/pull/45)

* Fix install of Eigen for CI wheel building
  [(#44)](https://github.com/PennyLaneAI/pennylane-lightning/pull/44)

### Contributors

This release contains contributions from (in alphabetical order):

Tom Bromley, Josh Izaac, Antal Száva

---

# Release 0.11.0

Initial release.

This release contains contributions from (in alphabetical order):

Tom Bromley, Josh Izaac, Nathan Killoran, Antal Száva<|MERGE_RESOLUTION|>--- conflicted
+++ resolved
@@ -20,12 +20,8 @@
 
 This release contains contributions from (in alphabetical order):
 
-<<<<<<< HEAD
-Shuli Shu, Trevor Vincent
-=======
-Amintor Dusko
-
->>>>>>> fff2401c
+Amintor Dusko, Shuli Shu, Trevor Vincent
+
 ---
 
 # Release 0.27.0
