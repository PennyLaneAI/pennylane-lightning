--- conflicted
+++ resolved
@@ -2,13 +2,11 @@
 
 ### New features since last release
 
-<<<<<<< HEAD
 * Add `Projector` observable support via diagonalization to Lightning-GPU.
   [(#894)](https://github.com/PennyLaneAI/pennylane-lightning/pull/894)
-=======
+
 * Add 1-target wire controlled gate support to `lightning.tensor`. Note that `cutensornet` only supports 1-target wire controlled gate as of `v24.08`. A controlled gate with more than 1 target wire should be converted to dense matrix.
   [(#880)](https://github.com/PennyLaneAI/pennylane-lightning/pull/880)
->>>>>>> c676cede
 
 * Lightning-Kokkos migrated to the new device API.
   [(#810)](https://github.com/PennyLaneAI/pennylane-lightning/pull/810)
