# Release 0.39.0-dev

### New features since last release

* Lightning-Kokkos migrated to the new device API.
  [(#810)](https://github.com/PennyLaneAI/pennylane-lightning/pull/810)

### Breaking changes

### Improvements

* Update GitHub actions in response to a high-severity vulnerability.
  [(#887)](https://github.com/PennyLaneAI/pennylane-lightning/pull/887)

* Optimize gate cache recording for `lightning.tensor` C++ layer.
  [(#879)](https://github.com/PennyLaneAI/pennylane-lightning/pull/879)

### Documentation

### Bug fixes

### Contributors

This release contains contributions from (in alphabetical order):

Amintor Dusko, Luis Alfredo Nuñez Meneses, Shuli Shu

---

# Release 0.38.0

### New features since last release

* Add `qml.StatePrep()` and `qml.QubitStateVector()` support to `lightning.tensor`.
  [(#849)](https://github.com/PennyLaneAI/pennylane-lightning/pull/849)

* Add analytic `qml.probs()` measurement support to `lightning.tensor`.
  [(#830)](https://github.com/PennyLaneAI/pennylane-lightning/pull/830)

* Add `qml.state()` measurement support to `lightning.tensor`.
  [(#827)](https://github.com/PennyLaneAI/pennylane-lightning/pull/827)

* Add Lightning-GPU Linux (AArch64 + GraceHopper) wheels to PyPI.
  [(#815)](https://github.com/PennyLaneAI/pennylane-lightning/pull/815)

* Add `var` support to `lightning.tensor`. Note that `var` support is added via `obs**2` and this implementation scales as `O(num_obs**2)`.
  [(#804)](https://github.com/PennyLaneAI/pennylane-lightning/pull/804)

### Breaking changes

* Update python packaging to follow PEP 517/518/621/660 standards.
  [(#832)](https://github.com/PennyLaneAI/pennylane-lightning/pull/832)

<<<<<<< HEAD
* Add `getData()` in `lightning.tensor` C++ backend. Users should be responsible for ensuring sufficient host memory is allocated for the full state vector.
=======
* Add `getData()` in the `lightning.tensor` C++ backend. Users are responsible for ensuring sufficient host memory is allocated for the full state vector.
>>>>>>> 00ebcdf3
  [(#827)](https://github.com/PennyLaneAI/pennylane-lightning/pull/827)

* Remove `NDpermuter.hpp` which is no longer required.
  [(#795)](https://github.com/PennyLaneAI/pennylane-lightning/pull/795)

* Remove temporary steps from the CI, such as downgrading Scipy to <1.14 and installing Kokkos v4.2 for `lightning-version == 'stable'`.
  [(#792)](https://github.com/PennyLaneAI/pennylane-lightning/pull/792)

* Do not run GPU tests and Docker workflows on release.
  [(#788)](https://github.com/PennyLaneAI/pennylane-lightning/pull/788)

### Improvements

* Prefer `tomlkit` over `toml` for building Lightning wheels, and choose `tomli` and `tomllib` over `toml` when installing the package.
  [(#857)](https://github.com/PennyLaneAI/pennylane-lightning/pull/857)

* Updated calls of ``size_t`` to ``std::size_t`` everywhere.
  [(#816)](https://github.com/PennyLaneAI/pennylane-lightning/pull/816)
<<<<<<< HEAD

* Add `initial_state_prep` option to Catalyst TOML file.
  [(#826)](https://github.com/PennyLaneAI/pennylane-lightning/pull/826)

* Move `setBasisState`, `setStateVector` and `resetStateVector` from `StateVectorLQubitManaged` to `StateVectorLQubit`.
  [(#841)](https://github.com/PennyLaneAI/pennylane-lightning/pull/841)

* Remove use of the deprecated `Operator.expand` in favour of `Operator.decomposition`.
  [(#846)](https://github.com/PennyLaneAI/pennylane-lightning/pull/846)

* Update `ctrl_decomp_zyz` tests with `len(control_wires) > 1`.
  [(#821)](https://github.com/PennyLaneAI/pennylane-lightning/pull/821)
=======
>>>>>>> 00ebcdf3

* Update Lightning tests to support the generalization of basis state preparation.
  [(#864)](https://github.com/PennyLaneAI/pennylane-lightning/pull/864)

* Add `SetState` and `SetBasisState` to `LightningKokkosSimulator`.
  [(#861)](https://github.com/PennyLaneAI/pennylane-lightning/pull/861)

* Remove use of the deprecated `Operator.expand` in favour of `Operator.decomposition`.
  [(#846)](https://github.com/PennyLaneAI/pennylane-lightning/pull/846)

* The `setBasisState` and `setStateVector` methods of `StateVectorLQubit` and `StateVectorKokkos` are overloaded to support PennyLane-like parameters.
  [(#843)](https://github.com/PennyLaneAI/pennylane-lightning/pull/843)

* Move `setBasisState`, `setStateVector` and `resetStateVector` from `StateVectorLQubitManaged` to `StateVectorLQubit`.
  [(#841)](https://github.com/PennyLaneAI/pennylane-lightning/pull/841)

* Update `generate_samples` in `LightningKokkos` and `LightningGPU` to support `qml.measurements.Shots` type instances.
  [(#839)](https://github.com/PennyLaneAI/pennylane-lightning/pull/839)

* Add a Catalyst-specific wrapping class for Lightning Kokkos.
  [(#837)](https://github.com/PennyLaneAI/pennylane-lightning/pull/837)
  [(#770)](https://github.com/PennyLaneAI/pennylane-lightning/pull/770)

* Lightning-Qubit natively supports the `PauliRot` gate.
  [(#834)](https://github.com/PennyLaneAI/pennylane-lightning/pull/834)

* Multiple calls to the `append_mps_final_state()` API is allowed in `lightning.tensor`.
  [(#830)](https://github.com/PennyLaneAI/pennylane-lightning/pull/830)

* Add `initial_state_prep` option to Catalyst TOML file.
  [(#826)](https://github.com/PennyLaneAI/pennylane-lightning/pull/826)

* `ENABLE_LAPACK` is `OFF` by default for all Lightning backends.
  [(#825)](https://github.com/PennyLaneAI/pennylane-lightning/pull/825)

* Update `ctrl_decomp_zyz` tests with `len(control_wires) > 1`.
  [(#821)](https://github.com/PennyLaneAI/pennylane-lightning/pull/821)

* Update the Catalyst-specific wrapping class for Lightning Kokkos to track Catalyst's new support for MCM seeding.
  [(#819)](https://github.com/PennyLaneAI/pennylane-lightning/pull/819)

* Replace ``size_t`` by ``std::size_t`` everywhere.
  [(#816)](https://github.com/PennyLaneAI/pennylane-lightning/pull/816/)

* Shot batching is made more efficient by executing all the shots in one go on Lightning-Qubit.
  [(#814)](https://github.com/PennyLaneAI/pennylane-lightning/pull/814)

* Lightning-Qubit calls `generate_samples(wires)` on a minimal subset of wires when executing in finite-shot mode.
  [(#813)](https://github.com/PennyLaneAI/pennylane-lightning/pull/813)

* Update `LightingQubit.preprocess` to work with changes to preprocessing for mid-circuit measurements.
  [(#812)](https://github.com/PennyLaneAI/pennylane-lightning/pull/812)

* Avoid unnecessary memory reset in Lightning-Qubit's state vector class constructor.
  [(#811)](https://github.com/PennyLaneAI/pennylane-lightning/pull/811)

* Add `generate_samples(wires)` support in Lightning-Qubit, which samples faster for a subset of wires.
  [(#809)](https://github.com/PennyLaneAI/pennylane-lightning/pull/809)

* Optimize the OpenMP parallelization of Lightning-Qubit's `probs` for all number of targets.
  [(#807)](https://github.com/PennyLaneAI/pennylane-lightning/pull/807)

* Optimize `probs(wires)` of Lightning-Kokkos using various kernels. Which kernel is to be used depends on the device, number of qubits and number of target wires.
  [(#802)](https://github.com/PennyLaneAI/pennylane-lightning/pull/802)

* Add GPU device compute capability check for Lightning-Tensor.
  [(#803)](https://github.com/PennyLaneAI/pennylane-lightning/pull/803)

* Refactor CUDA utils Python bindings to a separate module.
  [(#801)](https://github.com/PennyLaneAI/pennylane-lightning/pull/801)

* Parallelize Lightning-Qubit `probs` with OpenMP when using the `-DLQ_ENABLE_KERNEL_OMP=1` CMake argument.
  [(#800)](https://github.com/PennyLaneAI/pennylane-lightning/pull/800)

* Implement `probs(wires)` using a bit-shift implementation akin to the gate kernels in Lightning-Qubit.
  [(#795)](https://github.com/PennyLaneAI/pennylane-lightning/pull/795)

* Enable setting the PennyLane version when invoking, for example, `make docker-build version=master pl_version=master`.
  [(#791)](https://github.com/PennyLaneAI/pennylane-lightning/pull/791)

<<<<<<< HEAD
* Add a Catalyst-specific wrapping class for Lightning Kokkos.
  [(#770)](https://github.com/PennyLaneAI/pennylane-lightning/pull/770)
  [(#837)](https://github.com/PennyLaneAI/pennylane-lightning/pull/837)

=======
>>>>>>> 00ebcdf3
### Documentation

* The installation instructions for all lightning plugins have been improved.
  [(#858)](https://github.com/PennyLaneAI/pennylane-lightning/pull/858)
  [(#851)](https://github.com/PennyLaneAI/pennylane-lightning/pull/851)

* Updated the README and added citation format for Lightning arXiv preprint.
  [(#818)](https://github.com/PennyLaneAI/pennylane-lightning/pull/818)

### Bug fixes

* Point to the right Lightning root folder independently from the invocation location, when configuring the project.
  [(#874)](https://github.com/PennyLaneAI/pennylane-lightning/pull/874)

* Update dependencies and `build` command options following changes in the build system.
  [(#863)](https://github.com/PennyLaneAI/pennylane-lightning/pull/863)

* Replace structured bindings by variables in `GateImplementationsLM.hpp`.
  [(#856)](https://github.com/PennyLaneAI/pennylane-lightning/pull/856)

* Remove wrong `-m` when calling `setup.py`.
  [(#854)](https://github.com/PennyLaneAI/pennylane-lightning/pull/854)

* Fix plugin-test-matrix CI/CD workflows.
  [(#850)](https://github.com/PennyLaneAI/pennylane-lightning/pull/850)

* Set the `immutable` parameter value as `false` for the `cutensornetStateApplyTensorOperator` to allow the following `cutensornetStateUpdateTensorOperator` call.
  [(#845)](https://github.com/PennyLaneAI/pennylane-lightning/pull/845)

* Fix cuQuantum SDK path pass-though in CMake.
  [(#831)](https://github.com/PennyLaneAI/pennylane-lightning/pull/831)

* Fix CUDA sync issues on AArch64 + GraceHopper.
  [(#823)](https://github.com/PennyLaneAI/pennylane-lightning/pull/823)

* Check for the number of wires for Hermitian observables in Lightning-Tensor. Only 1-wire Hermitian observables are supported as of `cuTensorNet-v24.03.0`.
  [(#806)](https://github.com/PennyLaneAI/pennylane-lightning/pull/806)

* Set `PL_BACKEND` for the entire `build-wheel-lightning-gpu` Docker-build stage to properly build the Lightning-GPU wheel.
  [(#791)](https://github.com/PennyLaneAI/pennylane-lightning/pull/791)

* Fix conditions for skipping build & push steps in the Docker build workflows.
  [(#790)](https://github.com/PennyLaneAI/pennylane-lightning/pull/790)

* Downgrade Scipy on Lightning stable version tests.
  [(#783)](https://github.com/PennyLaneAI/pennylane-lightning/pull/783)

* Fix checkout command in test workflows for rc branches.
  [(#777)](https://github.com/PennyLaneAI/pennylane-lightning/pull/777)

* Point to the right Lightning root folder independently from the invocation location, when configuring the project.
  [(#874)](https://github.com/PennyLaneAI/pennylane-lightning/pull/874)

### Contributors

This release contains contributions from (in alphabetical order):

Ali Asadi, Astral Cai, Ahmed Darwish, Amintor Dusko, Vincent Michaud-Rioux, Luis Alfredo Nuñez Meneses, Erick Ochoa Lopez, Lee J. O'Riordan, Mudit Pandey, Shuli Shu, Raul Torres, Paul Haochen Wang

---

# Release 0.37.0

### New features since last release

* Implement Python interface to the `lightning.tensor` device.
  [(#748)](https://github.com/PennyLaneAI/pennylane-lightning/pull/748)

* Add `inverse` support for gate operations in `lightning.tensor` in the C++ layer.
  [(#753)](https://github.com/PennyLaneAI/pennylane-lightning/pull/753)

* Add `observable` and `expval` support to the `cutensornet`-backed `lightning.tensor` C++ layer.
  [(#728)](https://github.com/PennyLaneAI/pennylane-lightning/pull/728)

* Add gate support to `cutensornet`-backed `lightning.tensor` C++ layer.
  [(#718)](https://github.com/PennyLaneAI/pennylane-lightning/pull/718)

* Add `cutensornet`-backed `MPS` C++ layer to `lightning.tensor`.
  [(#704)](https://github.com/PennyLaneAI/pennylane-lightning/pull/704)

* Add support for `C(BlockEncode)` to Lightning devices.
  [(#743)](https://github.com/PennyLaneAI/pennylane-lightning/pull/743)

### Breaking changes

* Removed the `QuimbMPS` class and the corresponding backend from `lightning.tensor`.
  [(#737)](https://github.com/PennyLaneAI/pennylane-lightning/pull/737)

* Changed the name of `default.tensor` to `lightning.tensor` with the `quimb` backend.
  [(#730)](https://github.com/PennyLaneAI/pennylane-lightning/pull/730)

* `dynamic_one_shot` uses shot-vectors in the auxiliary tape to tell the device how many times to repeat the tape. Lightning-Qubit is updated accordingly.
  [(#724)](https://github.com/PennyLaneAI/pennylane-lightning/pull/724)

* `dynamic_one_shot` deals with post-selection during the post-processing phase, so Lightning-Qubit does not return `None`-valued measurements for mismatching samples anymore.
  [(#720)](https://github.com/PennyLaneAI/pennylane-lightning/pull/720)

### Improvements

* Release candidate branches automatically use the new large GitHub runner pool.
  [(#769)](https://github.com/PennyLaneAI/pennylane-lightning/pull/769)

* Lightning-Kokkos dev wheels for MacOS (x86_64, ARM64) and Linux (AArch64) are uploaded to TestPyPI upon merging a pull request.
  [(#765)](https://github.com/PennyLaneAI/pennylane-lightning/pull/765)

* Lightning-Kokkos Linux (x86_64) dev wheels are pushed to [Test PyPI](https://test.pypi.org/project/PennyLane-Lightning-Kokkos/) upon merging a pull request.
  [(#763)](https://github.com/PennyLaneAI/pennylane-lightning/pull/763)

* Change the type of tensor network objects passed to `ObservablesTNCuda` and `MeasurementsTNCuda` classes from `StateTensorT` to `TensorNetT`.
  [(#759)](https://github.com/PennyLaneAI/pennylane-lightning/pull/759)

* Silence `NDPermuter` linting warnings.
  [(#750)](https://github.com/PennyLaneAI/pennylane-lightning/pull/750)

* Rationalize MCM tests, removing most end-to-end tests from the native MCM test file, but keeping one that validates multiple mid-circuit measurements with any allowed return.
  [(#754)](https://github.com/PennyLaneAI/pennylane/pull/754)

* Rename `lightning.tensor` C++ libraries.
  [(#755)](https://github.com/PennyLaneAI/pennylane-lightning/pull/755)

* Set `state_tensor` as `const` for the `MeasurementTNCuda` class.
  [(#753)](https://github.com/PennyLaneAI/pennylane-lightning/pull/753)

* Updated Kokkos version and support to 4.3.01.
  [(#725)](https://github.com/PennyLaneAI/pennylane-lightning/pull/725)

* Lightning-Kokkos' functors are rewritten as functions wrapping around generic gate and generator functors templated over a coefficient interaction function. This reduces boilerplate while clarifying how the various kernels differ from one another.
  [(#640)](https://github.com/PennyLaneAI/pennylane-lightning/pull/640)

* Update C++ and Python GitHub actions names to include the matrix info.
  [(#717)](https://github.com/PennyLaneAI/pennylane-lightning/pull/717)

* Remove `CPhase` in favour of `CPhaseShift` in Lightning devices.
  [(#717)](https://github.com/PennyLaneAI/pennylane-lightning/pull/717)

* The various OpenMP configurations of Lightning-Qubit are tested in parallel on different Github Actions runners.
  [(#712)](https://github.com/PennyLaneAI/pennylane-lightning/pull/712)

* Update Linux wheels to use `manylinux_2_28` images.
  [(#667)](https://github.com/PennyLaneAI/pennylane-lightning/pull/667)

* Add support for `qml.expval` and `qml.var` in the `lightning.tensor` device for the `quimb` interface and the MPS method.
  [(#686)](https://github.com/PennyLaneAI/pennylane-lightning/pull/686)

* Changed the name of `lightning.tensor` to `default.tensor` with the `quimb` backend.
  [(#719)](https://github.com/PennyLaneAI/pennylane-lightning/pull/719)

* `lightning.qubit` and `lightning.kokkos` adhere to user-specified mid-circuit measurement configuration options.
  [(#736)](https://github.com/PennyLaneAI/pennylane-lightning/pull/736)

* Patch the C++ `Measurements.probs(wires)` method in Lightning-Qubit and Lightning-Kokkos to `Measurements.probs()` when called with all wires.
  This will trigger a more optimized implementation for calculating the probabilities of the entire system.
  [(#744)](https://github.com/PennyLaneAI/pennylane-lightning/pull/744)

* Remove the daily schedule from the "Compat Check w/PL - release/release" GitHub action.
  [(#746)](https://github.com/PennyLaneAI/pennylane-lightning/pull/746)

* Remove the required `scipy` config file for Lightning-Qubit. The support is now maintained by passing `SCIPY_LIBS_PATH` to the compiler.
  [(#775)](https://github.com/PennyLaneAI/pennylane-lightning/pull/775)

### Documentation

* Add installation instructions and documentation for `lightning.tensor`.
  [(#756)](https://github.com/PennyLaneAI/pennylane-lightning/pull/756)

### Bug fixes

* Don't route `probs(wires=[])` to `probs(all_wires)` in Lightning-Kokkos.
  [(#762)](https://github.com/PennyLaneAI/pennylane-lightning/pull/762)

* `ControlledQubitUnitary` is present in the Python device but not the TOML files. It is added to the decomposition gates since it can be implemented in its alternate form of `C(QubitUnitary)`.
  [(#767)](https://github.com/PennyLaneAI/pennylane-lightning/pull/767)

* Update the Lightning TOML files to indicate that non-commuting observables are supported.
  [(#764)](https://github.com/PennyLaneAI/pennylane-lightning/pull/764)

* Fix regex matching issue with auto on-boarding of release candidate branch to using the large runner queue.
  [(#774)](https://github.com/PennyLaneAI/pennylane-lightning/pull/774)

* Fix random CI failures for `lightning.tensor` Python unit tests and ignore `lightning_tensor` paths.
  [(#761)](https://github.com/PennyLaneAI/pennylane-lightning/pull/761)

* `lightning.qubit` and `lightning.kokkos` use `qml.ops.Conditional.base` instead of `qml.ops.Conditional.then_op`.
  [(#752)](https://github.com/PennyLaneAI/pennylane-lightning/pull/752)

* The preprocessing step in `lightning.qubit` now uses interface information to properly support the hardware-like postselection for mid-circuit measurements.
  [(#760)](https://github.com/PennyLaneAI/pennylane-lightning/pull/760)

* Fix AVX streaming operation support with newer GCC.
  [(#729)](https://github.com/PennyLaneAI/pennylane-lightning/pull/729)

* Revert changes calling the templated `IMAG`, `ONE`, `ZERO` functions in Kokkos kernels since they are incompatible with device execution.
  [(#733)](https://github.com/PennyLaneAI/pennylane-lightning/pull/733)

* The `tests_lkcpu_python.yml` workflow properly checks out the release or stable version of Lightning-Qubit during the test job.
  [(#723)](https://github.com/PennyLaneAI/pennylane-lightning/pull/723)

* Fix PennyLane Lightning-Kokkos and Lightning-Qubit tests for stable/stable configuration.
  [(#734)](https://github.com/PennyLaneAI/pennylane-lightning/pull/734)

* Remove the Autoray dependency from requirement files.
  [(#736)](https://github.com/PennyLaneAI/pennylane-lightning/pull/736)

* Fix the `cuda-runtime-12-0` dependency issue on RHEL8.
  [(#739)](https://github.com/PennyLaneAI/pennylane-lightning/pull/739)

* Fix the memory segmentation fault when initializing zero-wire Lightning-Kokkos.
  [(#757)](https://github.com/PennyLaneAI/pennylane-lightning/pull/757)

* Remove `pennylane.ops.op_math.controlled_decompositions.ctrl_decomp_zyz` tests with `len(control_wires) > 1`.
  [(#757)](https://github.com/PennyLaneAI/pennylane-lightning/pull/757)

* Add support for Scipy v1.14.
  [(#776)](https://github.com/PennyLaneAI/pennylane-lightning/pull/776)

* Add pickle support for the `DevPool` object in `lightning.gpu`.
  [(#772)](https://github.com/PennyLaneAI/pennylane-lightning/pull/772)

### Contributors

This release contains contributions from (in alphabetical order):

Ali Asadi, Amintor Dusko, Lillian Frederiksen, Pietropaolo Frisoni, David Ittah, Vincent Michaud-Rioux, Lee James O'Riordan, Mudit Pandey, Shuli Shu, Jay Soni

---

# Release 0.36.0

### New features since last release

* Add `cutensornet`-backed `MPS` C++ layer to `lightning.tensor`.
  [(#704)](https://github.com/PennyLaneAI/pennylane-lightning/pull/704)

* Add Python class for the `lightning.tensor` device which uses the new device API and the interface for `quimb` based on the MPS method.
  [(#671)](https://github.com/PennyLaneAI/pennylane-lightning/pull/671)

* Add compile-time support for AVX2/512 streaming operations in `lightning.qubit`.
  [(#664)](https://github.com/PennyLaneAI/pennylane-lightning/pull/664)

* `lightning.kokkos` supports mid-circuit measurements.
  [(#672)](https://github.com/PennyLaneAI/pennylane-lightning/pull/672)

* Add dynamic linking to LAPACK/OpenBlas shared objects in `scipy.libs` for both C++ and Python layer.
  [(#653)](https://github.com/PennyLaneAI/pennylane-lightning/pull/653)

* `lightning.qubit` supports mid-circuit measurements.
  [(#650)](https://github.com/PennyLaneAI/pennylane-lightning/pull/650)

* Add finite shots support in `lightning.qubit2`.
  [(#630)](https://github.com/PennyLaneAI/pennylane-lightning/pull/630)

* Add `collapse` and `normalize` methods to the `StateVectorLQubit` classes, enabling "branching" of the wavefunction. Add methods to create and seed an RNG in the `Measurements` modules.
  [(#645)](https://github.com/PennyLaneAI/pennylane-lightning/pull/645)

* Add two new Python classes (LightningStateVector and LightningMeasurements) to support `lightning.qubit2`.
  [(#613)](https://github.com/PennyLaneAI/pennylane-lightning/pull/613)

* Add analytic-mode `qml.probs` and `qml.var` support in `lightning.qubit2`.
  [(#627)](https://github.com/PennyLaneAI/pennylane-lightning/pull/627)

* Add `LightningAdjointJacobian` to support `lightning.qubit2`.
  [(#631)](https://github.com/PennyLaneAI/pennylane-lightning/pull/631)

* Add `lightning.qubit2` device which uses the new device API.
  [(#607)](https://github.com/PennyLaneAI/pennylane-lightning/pull/607)
  [(#628)](https://github.com/PennyLaneAI/pennylane-lightning/pull/628)

* Add Vector-Jacobian Product calculation support to `lightning.qubit`.
  [(#644)](https://github.com/PennyLaneAI/pennylane-lightning/pull/644)

* Add support for using new operator arithmetic as the default.
  [(#649)](https://github.com/PennyLaneAI/pennylane-lightning/pull/649)

### Breaking changes

* Split Lightning-Qubit and Lightning-Kokkos CPU Python tests with `pytest-split`. Remove `SERIAL` from Kokkos' `exec_model` matrix. Remove `all` from Lightning-Kokkos' `pl_backend` matrix. Move `clang-tidy` checks to `tidy.yml`. Avoid editable `pip` installations.
  [(#696)](https://github.com/PennyLaneAI/pennylane-lightning/pull/696)
* Update `lightning.gpu` and `lightning.kokkos` to raise an error instead of falling back to `default.qubit`.
  [(#689)](https://github.com/PennyLaneAI/pennylane-lightning/pull/689)

* Add `paths` directives to test workflows to avoid running tests that cannot be impacted by changes.
  [(#699)](https://github.com/PennyLaneAI/pennylane-lightning/pull/699)
  [(#695)](https://github.com/PennyLaneAI/pennylane-lightning/pull/695)

* Move common components of `/src/simulator/lightning_gpu/utils/` to `/src/utils/cuda_utils/`.
  [(#676)](https://github.com/PennyLaneAI/pennylane-lightning/pull/676)

* Deprecate static LAPACK linking support.
  [(#653)](https://github.com/PennyLaneAI/pennylane-lightning/pull/653)

* Migrate `lightning.qubit` to the new device API.
  [(#646)](https://github.com/PennyLaneAI/pennylane-lightning/pull/646)

* Introduce `ci:build_wheels` label, which controls wheel building on `pull_request` and other triggers.
  [(#648)](https://github.com/PennyLaneAI/pennylane-lightning/pull/648)

* Remove building wheels for Lightning Kokkos on Windows.
  [(#693)](https://github.com/PennyLaneAI/pennylane-lightning/pull/693)

### Improvements

* Add tests for Windows Wheels, fix ill-defined caching, and set the proper backend for `lightning.kokkos` wheels.
  [(#693)](https://github.com/PennyLaneAI/pennylane-lightning/pull/693)

* Replace string comparisons by `isinstance` checks where possible.
  [(#691)](https://github.com/PennyLaneAI/pennylane-lightning/pull/691)

* Refactor `cuda_utils` to remove its dependency on `custatevec.h`.
  [(#681)](https://github.com/PennyLaneAI/pennylane-lightning/pull/681)

* Add `test_templates.py` module where Grover and QSVT are tested.
  [(#684)](https://github.com/PennyLaneAI/pennylane-lightning/pull/684)

* Create `cuda_utils` for common usage of CUDA related backends.
  [(#676)](https://github.com/PennyLaneAI/pennylane-lightning/pull/676)

* Refactor `lightning_gpu_utils` unit tests to remove the dependency on statevector class.
  [(#675)](https://github.com/PennyLaneAI/pennylane-lightning/pull/675)

* Upgrade GitHub actions versions from v3 to v4.
  [(#669)](https://github.com/PennyLaneAI/pennylane-lightning/pull/669)

* Initialize the private attributes `gates_indices_` and `generators_indices_` of `StateVectorKokkos` using the definitions of the `Pennylane::Gates::Constant` namespace.
  [(#641)](https://github.com/PennyLaneAI/pennylane-lightning/pull/641)

* Add `isort` to `requirements-dev.txt` and run before `black` upon `make format` to sort Python imports.
  [(#623)](https://github.com/PennyLaneAI/pennylane-lightning/pull/623)

* Improve support for new operator arithmetic with `QuantumScriptSerializer.serialize_observables`.
  [(#670)](https://github.com/PennyLaneAI/pennylane-lightning/pull/670)

* Add `workflow_dispatch` to wheels recipes; allowing developers to build wheels manually on a branch instead of temporarily changing the headers.
  [(#679)](https://github.com/PennyLaneAI/pennylane-lightning/pull/679)

* Add the `ENABLE_LAPACK` compilation flag to toggle dynamic linking to LAPACK library.
  [(#678)](https://github.com/PennyLaneAI/pennylane-lightning/pull/678)

### Documentation

### Bug fixes

* Fix wire order permutations when using `qml.probs` with out-of-order wires.
  [(#707)](https://github.com/PennyLaneAI/pennylane-lightning/pull/707)

* Lightning Qubit once again respects the wire order specified on device instantiation.
  [(#705)](https://github.com/PennyLaneAI/pennylane-lightning/pull/705)

* `dynamic_one_shot` was refactored to use `SampleMP` measurements as a way to return the mid-circuit measurement samples. `LightningQubit`'s `simulate` is modified accordingly.
  [(#694)](https://github.com/PennyLaneAI/pennylane-lightning/pull/694)

* `LightningQubit` correctly decomposes state prep operations when used in the middle of a circuit.
  [(#687)](https://github.com/PennyLaneAI/pennylane-lightning/pull/687)

* `LightningQubit` correctly decomposes `qml.QFT` and `qml.GroverOperator` if `len(wires)` is greater than 9 and 12 respectively.
  [(#687)](https://github.com/PennyLaneAI/pennylane-lightning/pull/687)

* Specify `isort` `--py` (Python version) and `-l` (max line length) to stabilize `isort` across Python versions and environments.
  [(#647)](https://github.com/PennyLaneAI/pennylane-lightning/pull/647)

* Fix random `coverage xml` CI issues.
  [(#635)](https://github.com/PennyLaneAI/pennylane-lightning/pull/635)

* `lightning.qubit` correctly decomposed state preparation operations with adjoint differentiation.
  [(#661)](https://github.com/PennyLaneAI/pennylane-lightning/pull/661)

* Fix the failed observable serialization unit tests.
  [(#683)](https://github.com/PennyLaneAI/pennylane-lightning/pull/683)

* Update the `LightningQubit` new device API to work with Catalyst.
  [(#665)](https://github.com/PennyLaneAI/pennylane-lightning/pull/665)

* Update the version of `codecov-action` to v4 and fix the CodeCov issue with the PL-Lightning check-compatibility actions.
  [(#682)](https://github.com/PennyLaneAI/pennylane-lightning/pull/682)

* Refactor of dev prerelease auto-update-version workflow.
  [(#685)](https://github.com/PennyLaneAI/pennylane-lightning/pull/685)

* Remove gates unsupported by catalyst from TOML file.
  [(#698)](https://github.com/PennyLaneAI/pennylane-lightning/pull/698)

* Increase tolerance for a flaky test.
  [(#703)](https://github.com/PennyLaneAI/pennylane-lightning/pull/703)

* Remove `ControlledQubitUnitary` in favour of `C(QubitUnitary)` from the list of supported operations and the device TOML file. The `stopping_condition` method guarantees the consistency of decompositions.
  [(#758)](https://github.com/PennyLaneAI/pennylane-lightning/pull/758)

* Raise a clear error message with initialization of `lightning.kokkos` with zero-qubit on Windows.
  [(#758)](https://github.com/PennyLaneAI/pennylane-lightning/pull/758)


### Contributors

This release contains contributions from (in alphabetical order):

Ali Asadi, Amintor Dusko, Pietropaolo Frisoni, Thomas Germain, Christina Lee, Erick Ochoa Lopez, Vincent Michaud-Rioux, Rashid N H M, Lee James O'Riordan, Mudit Pandey, Shuli Shu

---

# Release 0.35.1

### Improvements

* Use the `adjoint` gate parameter to apply `qml.Adjoint` operations instead of matrix methods in `lightning.qubit`.
  [(#632)](https://github.com/PennyLaneAI/pennylane-lightning/pull/632)

### Bug fixes

* Fix `qml.Adjoint` support in `lightning.gpu` and `lightning.kokkos`.
  [(#632)](https://github.com/PennyLaneAI/pennylane-lightning/pull/632)

* Fix finite shots support in `lightning.qubit`, `lightning.gpu` and `lightning.kokkos`. The bug would impact calculations with measurements on observables with non-trivial diagonalizing gates and calculations with shot vectors.
  [(#632)](https://github.com/PennyLaneAI/pennylane-lightning/pull/632)

### Contributors

This release contains contributions from (in alphabetical order):

Vincent Michaud-Rioux

---

# Release 0.35.0

### New features since last release

* All backends now support `GlobalPhase` and `C(GlobalPhase)` in forward pass.
  [(#579)](https://github.com/PennyLaneAI/pennylane-lightning/pull/579)

* Add Hermitian observable support for shot-noise measurement and Lapack support.
  [(#569)](https://github.com/PennyLaneAI/pennylane-lightning/pull/569)

### Breaking changes

* Migrate `lightning.gpu` to CUDA 12.
  [(#606)](https://github.com/PennyLaneAI/pennylane-lightning/pull/606)

### Improvements

* Expand error values and strings returned from CUDA libraries.
  [(#617)](https://github.com/PennyLaneAI/pennylane-lightning/pull/617)

* `C(MultiRZ)` and `C(Rot)` gates are natively supported (with `LM` kernels).
  [(#614)](https://github.com/PennyLaneAI/pennylane-lightning/pull/614)

* Add adjoint support for `GlobalPhase` in Lightning-GPU and Lightning-Kokkos.
  [(#615)](https://github.com/PennyLaneAI/pennylane-lightning/pull/615)

* Lower the overheads of Windows CI tests.
  [(#610)](https://github.com/PennyLaneAI/pennylane-lightning/pull/610)

* Decouple LightningQubit memory ownership from numpy and migrate it to Lightning-Qubit managed state-vector class.
  [(#601)](https://github.com/PennyLaneAI/pennylane-lightning/pull/601)

* Expand support for Projector observables on Lightning-Kokkos.
  [(#601)](https://github.com/PennyLaneAI/pennylane-lightning/pull/601)

* Split Docker build cron job into two jobs: master and latest. This is mainly for reporting in the `plugin-test-matrix` repo.
  [(#600)](https://github.com/PennyLaneAI/pennylane-lightning/pull/600)

* The `BlockEncode` operation from PennyLane is now supported on all Lightning devices.
  [(#599)](https://github.com/PennyLaneAI/pennylane-lightning/pull/599)

* OpenMP acceleration can now be enabled at compile time for all `lightning.qubit` gate kernels using the `-DLQ_ENABLE_KERNEL_OMP=1` CMake argument.
  [(#510)](https://github.com/PennyLaneAI/pennylane-lightning/pull/510)

* Enable building Docker images for any branch or tag. Set the Docker build cron job to build images for the latest release and `master`.
  [(#598)](https://github.com/PennyLaneAI/pennylane-lightning/pull/598)

* Enable choosing the PennyLane-Lightning version and disabling push to Docker Hub in the Docker build workflow. Add a cron job calling the Docker build workflow.
  [(#597)](https://github.com/PennyLaneAI/pennylane-lightning/pull/597)

* Pull Kokkos v4.2.00 from the official Kokkos repository to test Lightning-Kokkos with the CUDA backend.
  [(#596)](https://github.com/PennyLaneAI/pennylane-lightning/pull/596)

* Remove deprecated MeasurementProcess.name.
  [(#605)](https://github.com/PennyLaneAI/pennylane-lightning/pull/605)

### Documentation

* Update requirements to build the documentation.
  [(#594)](https://github.com/PennyLaneAI/pennylane-lightning/pull/594)

### Bug fixes

* Downgrade auditwheel due to changes with library exclusion list.
  [(#620)](https://github.com/PennyLaneAI/pennylane-lightning/pull/620)

* List `GlobalPhase` gate in each device's TOML file.
  [(#615)](https://github.com/PennyLaneAI/pennylane-lightning/pull/615)

* Lightning-GPU's gate cache failed to distinguish between certain gates.
  For example, `MultiControlledX([0, 1, 2], "111")` and `MultiControlledX([0, 2], "00")` were applied as the same operation.
  This could happen with (at least) the following gates: `QubitUnitary`,`ControlledQubitUnitary`,`MultiControlledX`,`DiagonalQubitUnitary`,`PSWAP`,`OrbitalRotation`.
  [(#579)](https://github.com/PennyLaneAI/pennylane-lightning/pull/579)

* Ensure the stopping condition decompositions are respected for larger templated QFT and Grover operators.
  [(#609)](https://github.com/PennyLaneAI/pennylane-lightning/pull/609)

* Move concurrency group specifications from reusable Docker build workflow to the root workflows.
  [(#604)](https://github.com/PennyLaneAI/pennylane-lightning/pull/604)

* Fix `lightning-kokkos-cuda` Docker build and add CI workflow to build images and push to Docker Hub.
  [(#593)](https://github.com/PennyLaneAI/pennylane-lightning/pull/593)

* Update jax.config imports.
  [(#619)](https://github.com/PennyLaneAI/pennylane-lightning/pull/619)

* Fix apply state vector when using a Lightning handle.
  [(#622)](https://github.com/PennyLaneAI/pennylane-lightning/pull/622)

* Pinning Pytest to a version compatible with Flaky.
  [(#624)](https://github.com/PennyLaneAI/pennylane-lightning/pull/624)

### Contributors

This release contains contributions from (in alphabetical order):

Amintor Dusko, David Ittah, Vincent Michaud-Rioux, Lee J. O'Riordan, Shuli Shu, Matthew Silverman

---

# Release 0.34.0

### New features since last release

* Support added for Python 3.12 wheel builds.
  [(#541)](https://github.com/PennyLaneAI/pennylane-lightning/pull/541)

* Lightning-Qubit support arbitrary controlled gates (any wires and any control values). The kernels are implemented in the `LM` module.
  [(#576)](https://github.com/PennyLaneAI/pennylane-lightning/pull/576)

* Shot-noise related methods now accommodate observable objects with arbitrary eigenvalues. Add a Kronecker product method for two diagonal matrices.
  [(#570)](https://github.com/PennyLaneAI/pennylane-lightning/pull/570)

* Add shot-noise support for probs in the C++ layer. Probabilities are calculated from generated samples. All Lightning backends support this feature. Please note that target wires should be sorted in ascending manner.
  [(#568)](https://github.com/PennyLaneAI/pennylane-lightning/pull/568)

* Add `LM` kernels to apply arbitrary controlled operations efficiently.
  [(#516)](https://github.com/PennyLaneAI/pennylane-lightning/pull/516)

* Add shots support for variance value, probs, sample, counts calculation for given observables (`NamedObs`, `TensorProd` and `Hamiltonian`) based on Pauli words, `Identity` and `Hadamard` in the C++ layer. All Lightning backends support this support feature.
  [(#561)](https://github.com/PennyLaneAI/pennylane-lightning/pull/561)

* Add shots support for expectation value calculation for given observables (`NamedObs`, `TensorProd` and `Hamiltonian`) based on Pauli words, `Identity` and `Hadamard` in the C++ layer by adding `measure_with_samples` to the measurement interface. All Lightning backends support this support feature.
  [(#556)](https://github.com/PennyLaneAI/pennylane-lightning/pull/556)

* `qml.QubitUnitary` operators can be included in a circuit differentiated with the adjoint method. Lightning handles circuits with arbitrary non-differentiable `qml.QubitUnitary` operators. 1,2-qubit `qml.QubitUnitary` operators with differentiable parameters can be differentiated using decomposition.
  [(#540)] (https://github.com/PennyLaneAI/pennylane-lightning/pull/540)

### Breaking changes

* Set the default version of Kokkos to 4.2.00 throughout the project (CMake, CI, etc.)
  [(#578)] (https://github.com/PennyLaneAI/pennylane-lightning/pull/578)

* Overload `applyOperation` with a fifth `matrix` argument to all state vector classes to support arbitrary operations in `AdjointJacobianBase`.
  [(#540)] (https://github.com/PennyLaneAI/pennylane-lightning/pull/540)

### Improvements

* Ensure aligned memory used for numpy arrays with state-vector without reallocations.
  [(#572)](https://github.com/PennyLaneAI/pennylane-lightning/pull/572)

* Unify error messages of shot measurement related unsupported observables to better Catalyst.
  [(#577)](https://github.com/PennyLaneAI/pennylane-lightning/pull/577)

* Add configuration files to improve compatibility with Catalyst.
  [(#566)](https://github.com/PennyLaneAI/pennylane-lightning/pull/566)

* Refactor shot-noise related methods of MeasurementsBase class in the C++ layer and eigenvalues are not limited to `1` and `-1`. Add `getObs()` method to Observables class. Refactor `applyInPlaceShots` to allow users to get eigenvalues of Observables object. Deprecated `_preprocess_state` method in `MeasurementsBase` class for safer use of the `LightningQubitRaw` backend.
[(#570)](https://github.com/PennyLaneAI/pennylane-lightning/pull/570)

* Modify `setup.py` to use backend-specific build directory (`f"build_{backend}"`) to accelerate rebuilding backends in alternance.
  [(#540)] (https://github.com/PennyLaneAI/pennylane-lightning/pull/540)

* Update Dockerfile and rewrite the `build-wheel-lightning-gpu` stage to build Lightning-GPU from the `pennylane-lightning` monorepo.
  [(#539)] (https://github.com/PennyLaneAI/pennylane-lightning/pull/539)

* Add the MPI test CI workflows of Lightning-GPU in compatibility cron jobs.
  [(#536)] (https://github.com/PennyLaneAI/pennylane-lightning/pull/536)

* Add MPI synchronization in places to safely handle communicated data.
  [(#538)](https://github.com/PennyLaneAI/pennylane-lightning/pull/538)

* Add release option in compatibility cron jobs to test the release candidates of PennyLane and the Lightning plugins against one another.
  [(#531)] (https://github.com/PennyLaneAI/pennylane-lightning/pull/531)

* Add GPU workflows in compatibility cron jobs to test Lightning-GPU and Lightning-Kokkos with the Kokkos CUDA backend.
  [(#528)] (https://github.com/PennyLaneAI/pennylane-lightning/pull/528)

### Documentation

* Fixed a small typo in the documentation page for the PennyLane-Lightning GPU device.
  [(#563)](https://github.com/PennyLaneAI/pennylane-lightning/pull/563)

* Add OpenGraph social preview for Lightning docs.
  [(#574)](https://github.com/PennyLaneAI/pennylane-lightning/pull/574)

### Bug fixes

* Fix CodeCov file contention issue when uploading data from many workloads.
  [(#584)](https://github.com/PennyLaneAI/pennylane-lightning/pull/584)

* Ensure the `lightning.gpu` intermediate wheel builds are uploaded to TestPyPI.
  [(#575)](https://github.com/PennyLaneAI/pennylane-lightning/pull/575)

* Allow support for newer clang-tidy versions on non-x86_64 platforms.
  [(#567)](https://github.com/PennyLaneAI/pennylane-lightning/pull/567)

* Do not run C++ tests when testing for compatibility with PennyLane, hence fixing plugin-matrix failures. Fix Lightning-GPU workflow trigger.
  [(#571)](https://github.com/PennyLaneAI/pennylane-lightning/pull/571)

* Revert single-node multi-GPU batching behaviour to match https://github.com/PennyLaneAI/pennylane-lightning-gpu/pull/27.
  [(#564)](https://github.com/PennyLaneAI/pennylane-lightning/pull/564)

* Move deprecated `stateprep` `QuantumScript` argument into the operation list in `mpitests/test_adjoint_jacobian.py`.
  [(#540)] (https://github.com/PennyLaneAI/pennylane-lightning/pull/540)

* Fix MPI Python unit tests for the adjoint method.
  [(#538)](https://github.com/PennyLaneAI/pennylane-lightning/pull/538)

* Fix the issue with assigning kernels to ops before registering kernels on macOS
  [(#582)](https://github.com/PennyLaneAI/pennylane-lightning/pull/582)

* Update `MANIFEST.in` to include device config files and `CHANGELOG.md`
  [(#585)](https://github.com/PennyLaneAI/pennylane-lightning/pull/585)

### Contributors

This release contains contributions from (in alphabetical order):

Ali Asadi, Isaac De Vlugt, Amintor Dusko, Vincent Michaud-Rioux, Erick Ochoa Lopez, Lee James O'Riordan, Shuli Shu

---

# Release 0.33.1

* pip-installed CUDA runtime libraries can now be accessed from a virtualenv.
  [(#543)](https://github.com/PennyLaneAI/pennylane-lightning/pull/543)

### Bug fixes

* The pybind11 compiled module RPATH linkage has been restored to pre-0.33 behaviour.
  [(#543)](https://github.com/PennyLaneAI/pennylane-lightning/pull/543)

### Contributors

This release contains contributions from (in alphabetical order):

Lee J. O'Riordan

---

# Release 0.33.0

### New features since last release

* Add documentation updates for the `lightning.gpu` backend.
  [(#525)] (https://github.com/PennyLaneAI/pennylane-lightning/pull/525)

* Add `SparseHamiltonian` support for Lightning-Qubit and Lightning-GPU.
  [(#526)] (https://github.com/PennyLaneAI/pennylane-lightning/pull/526)

* Add `SparseHamiltonian` support for Lightning-Kokkos.
  [(#527)] (https://github.com/PennyLaneAI/pennylane-lightning/pull/527)

* Integrate python/pybind layer of distributed Lightning-GPU into the Lightning monorepo with Python unit tests.
  [(#518)] (https://github.com/PennyLaneAI/pennylane-lightning/pull/518)

* Integrate the distributed C++ backend of Lightning-GPU into the Lightning monorepo.
  [(#514)] (https://github.com/PennyLaneAI/pennylane-lightning/pull/514)

* Integrate Lightning-GPU into the Lightning monorepo. The new backend is named `lightning.gpu` and includes all single-GPU features.
  [(#499)] (https://github.com/PennyLaneAI/pennylane-lightning/pull/499)

* Build Linux wheels for Lightning-GPU (CUDA-11).
  [(#517)](https://github.com/PennyLaneAI/pennylane-lightning/pull/517)

* Add `Dockerfile` in `docker` and `make docker` workflow in `Makefile`. The Docker images and documentation are available on [DockerHub](https://hub.docker.com/repository/docker/pennylaneai/pennylane).
  [(#496)](https://github.com/PennyLaneAI/pennylane-lightning/pull/496)

* Add mid-circuit state preparation operation tests.
  [(#495)](https://github.com/PennyLaneAI/pennylane-lightning/pull/495)

### Breaking changes

* Add `tests_gpu.yml` workflow to test the Lightning-Kokkos backend with CUDA-12.
  [(#494)](https://github.com/PennyLaneAI/pennylane-lightning/pull/494)

* Implement `LM::GeneratorDoubleExcitation`, `LM::GeneratorDoubleExcitationMinus`, `LM::GeneratorDoubleExcitationPlus` kernels. Lightning-Qubit default kernels are now strictly from the `LM` implementation, which requires less memory and is faster for large state vectors.
  [(#512)](https://github.com/PennyLaneAI/pennylane-lightning/pull/512)

* Add workflows validating compatibility between PennyLane and Lightning's most recent stable releases and development (latest) versions.
  [(#507)](https://github.com/PennyLaneAI/pennylane-lightning/pull/507)
  [(#498)](https://github.com/PennyLaneAI/pennylane-lightning/pull/498)

* Introduce `timeout-minutes` in various workflows, mainly to avoid Windows builds hanging for several hours.
  [(#503)](https://github.com/PennyLaneAI/pennylane-lightning/pull/503)

* Cast integral-valued arrays to the device's complex type on entry in `_preprocess_state_vector` to ensure the state is correctly represented with floating-point numbers.
  [(#501)](https://github.com/PennyLaneAI/pennylane-lightning/pull/501)

* Update `DefaultQubit` to `DefaultQubitLegacy` on Lightning fallback.
  [(#500)](https://github.com/PennyLaneAI/pennylane-lightning/pull/500)

* Enums defined in `GateOperation.hpp` start at `1` (previously `0`). `::BEGIN` is introduced in a few places where it was assumed `0` accordingly.
  [(#485)](https://github.com/PennyLaneAI/pennylane-lightning/pull/485)

* Enable pre-commit hooks to format all Python files and linting of all Python source files.
  [(#485)](https://github.com/PennyLaneAI/pennylane-lightning/pull/485)

### Improvements

* Improve Python testing for Lightning-GPU (+MPI) by adding jobs in Actions files and adding Python tests to increase code coverage.
  [(#522)](https://github.com/PennyLaneAI/pennylane-lightning/pull/522)

* Add support for `pip install pennylane-lightning[kokkos]` for the OpenMP backend.
  [(#515)](https://github.com/PennyLaneAI/pennylane-lightning/pull/515)

* Update `setup.py` to allow for multi-package co-existence. The `PennyLane_Lightning` package now is the responsible for the core functionality, and will be depended upon by all other extensions.
  [(#504)] (https://github.com/PennyLaneAI/pennylane-lightning/pull/504)

* Redesign Lightning-Kokkos `StateVectorKokkos` class to use Kokkos `RangePolicy` together with special functors in `applyMultiQubitOp` to apply 1- to 4-wire generic unitary gates. For more than 4 wires, the general implementation using Kokkos `TeamPolicy` is employed to yield the best all-around performance.
  [(#490)] (https://github.com/PennyLaneAI/pennylane-lightning/pull/490)

* Redesign Lightning-Kokkos `Measurements` class to use Kokkos `RangePolicy` together with special functors to obtain the expectation value of 1- to 4-wire generic unitary gates. For more than 4 wires, the general implementation using Kokkos `TeamPolicy` is employed to yield the best all-around performance.
  [(#489)] (https://github.com/PennyLaneAI/pennylane-lightning/pull/489)

* Add tests to increase Lightning-Kokkos coverage.
  [(#485)](https://github.com/PennyLaneAI/pennylane-lightning/pull/485)

* Add memory locality tag reporting and adjoint diff dispatch for `lightning.qubit` statevector classes.
  [(#492)](https://github.com/PennyLaneAI/pennylane-lightning/pull/492)

* Add support for dependent external packages to C++ core.
  [(#482)](https://github.com/PennyLaneAI/pennylane-lightning/pull/482)

* Add support for building multiple backend simulators.
  [(#497)](https://github.com/PennyLaneAI/pennylane-lightning/pull/497)

### Documentation

### Bug fixes

* Fix CI issues running python-cov with MPI.
  [(#535)](https://github.com/PennyLaneAI/pennylane-lightning/pull/535)

* Re-add support for `pip install pennylane-lightning[gpu]`.
  [(#515)](https://github.com/PennyLaneAI/pennylane-lightning/pull/515)

* Switch most Lightning-Qubit default kernels to `LM`. Add `LM::multiQubitOp` tests, failing when targeting out-of-order wires clustered close to `num_qubits-1`. Fix the `LM::multiQubitOp` kernel implementation by introducing a generic `revWireParity` routine and replacing the `bitswap`-based implementation. Mimic the changes fixing the corresponding `multiQubitOp` and `expval` functors in Lightning-Kokkos.
  [(#511)](https://github.com/PennyLaneAI/pennylane-lightning/pull/511)

* Fix RTD builds by removing unsupported `system_packages` configuration option.
  [(#491)](https://github.com/PennyLaneAI/pennylane-lightning/pull/491)

### Contributors

This release contains contributions from (in alphabetical order):

Ali Asadi, Amintor Dusko, Vincent Michaud-Rioux, Lee J. O'Riordan, Shuli Shu

---

# Release 0.32.0

### New features since last release

* The `lightning.kokkos` backend supports Nvidia GPU execution (with Kokkos v4 and CUDA v12).
  [(#477)](https://github.com/PennyLaneAI/pennylane-lightning/pull/477)

* Complete overhaul of repository structure to facilitates integration of multiple backends. Refactoring efforts we directed to improve development performance, code reuse and decrease overall overhead to propagate changes through backends. New C++ modular build strategy allows for faster test builds restricted to a module. Update CI/CD actions concurrency strategy. Change minimal Python version to 3.9.
  [(#472)] (https://github.com/PennyLaneAI/pennylane-lightning/pull/472)

* Wheels are built with native support for sparse Hamiltonians.
  [(#470)] (https://github.com/PennyLaneAI/pennylane-lightning/pull/470)

* Add native support to sparse Hamiltonians in the absence of Kokkos & Kokkos-kernels.
  [(#465)] (https://github.com/PennyLaneAI/pennylane-lightning/pull/465)

### Breaking changes

* Rename `QubitStateVector` to `StatePrep` in the `LightningQubit` and `LightningKokkos` classes.
  [(#486)](https://github.com/PennyLaneAI/pennylane-lightning/pull/486)

* Modify `adjointJacobian` methods to accept a (maybe unused) reference `StateVectorT`, allowing device-backed simulators to directly access state vector data for adjoint differentiation instead of copying it back-and-forth into `JacobianData` (host memory).
  [(#477)](https://github.com/PennyLaneAI/pennylane-lightning/pull/477)

### Improvements

* Refactor LKokkos `Measurements` class to use (fast) specialized functors whenever possible.
  [(#481)] (https://github.com/PennyLaneAI/pennylane-lightning/pull/481)

* Merge Lightning Qubit and Lightning Kokkos backends in the new repository.
  [(#472)] (https://github.com/PennyLaneAI/pennylane-lightning/pull/472)

* Integrated new unified docs for Lightning Kokkos and Lightning Qubit packages.
  [(#473)] (https://github.com/PennyLaneAI/pennylane-lightning/pull/473)

### Documentation

### Bug fixes

* Ensure PennyLane has an `active_return` attribute before calling it.
 [(#483)] (https://github.com/PennyLaneAI/pennylane-lightning/pull/483)

* Do no import `sqrt2_v` from `<numbers>` in `Util.hpp` to resolve issue with Lightning-GPU builds.
  [(#479)](https://github.com/PennyLaneAI/pennylane-lightning/pull/479)

* Update the CMake internal references to enable sub-project compilation with affecting the parent package.
  [(#478)](https://github.com/PennyLaneAI/pennylane-lightning/pull/478)

* `apply` no longer mutates the inputted list of operations.
  [(#474)](https://github.com/PennyLaneAI/pennylane-lightning/pull/474)

### Contributors

This release contains contributions from (in alphabetical order):

Amintor Dusko, Christina Lee, Vincent Michaud-Rioux, Lee J. O'Riordan

---

# Release 0.31.0

### New features since last release

* Update Kokkos support to 4.0.01.
  [(#439)] (https://github.com/PennyLaneAI/pennylane-lightning/pull/439)

### Breaking changes

* Update tests to be compliant with PennyLane v0.31.0 development changes and deprecations.
  [(#448)](https://github.com/PennyLaneAI/pennylane-lightning/pull/448)

### Improvements

* Remove logic from `setup.py` and transfer paths and env variable definitions into workflow files.
  [(#450)](https://github.com/PennyLaneAI/pennylane-lightning/pull/450)

* Detect MKL or CBLAS if `ENABLE_BLAS=ON` making sure that BLAS is linked as expected.
  [(#449)](https://github.com/PennyLaneAI/pennylane-lightning/pull/449)

### Documentation

* Fix LightningQubit class parameter documentation.
  [(#456)](https://github.com/PennyLaneAI/pennylane-lightning/pull/456)

### Bug fixes

* Ensure cross-platform wheels continue to build with updates in git safety checks.
  [(#452)](https://github.com/PennyLaneAI/pennylane-lightning/pull/452)

* Fixing Python version bug introduce in [(#450)](https://github.com/PennyLaneAI/pennylane-lightning/pull/450)
  when `Python_EXECUTABLE` was removed from `setup.py`.
  [(#461)](https://github.com/PennyLaneAI/pennylane-lightning/pull/461)

* Ensure aligned allocator definition works with C++20 compilers.
  [(#438)](https://github.com/PennyLaneAI/pennylane-lightning/pull/438)

* Prevent multiple threads from calling `Kokkos::initialize` or `Kokkos::finalize`.
  [(#439)](https://github.com/PennyLaneAI/pennylane-lightning/pull/439)

### Contributors

This release contains contributions from (in alphabetical order):

Vincent Michaud-Rioux, Lee J. O'Riordan, Chae-Yeun Park

---

# Release 0.30.0

### New features since last release

* Add MCMC sampler.
  [(#384)] (https://github.com/PennyLaneAI/pennylane-lightning/pull/384)

* Serialize PennyLane's arithmetic operators when they are used as observables
  that are expressed in the Pauli basis.
  [(#424)](https://github.com/PennyLaneAI/pennylane-lightning/pull/424)

### Breaking changes

* Lightning now works with the new return types specification that is now default in PennyLane.
  See [the PennyLane `qml.enable_return`](https://docs.pennylane.ai/en/stable/code/api/pennylane.enable_return.html?highlight=enable_return) documentation for more information on this change.
  [(#427)](https://github.com/PennyLaneAI/pennylane-lightning/pull/427)

Instead of creating potentially ragged numpy array, devices and `QNode`'s now return an object of the same type as that
returned by the quantum function.

```
>>> dev = qml.device('lightning.qubit', wires=1)
>>> @qml.qnode(dev, diff_method="adjoint")
... def circuit(x):
...     qml.RX(x, wires=0)
...     return qml.expval(qml.PauliY(0)), qml.expval(qml.PauliZ(0))
>>> x = qml.numpy.array(0.5)
>>> circuit(qml.numpy.array(0.5))
(array(-0.47942554), array(0.87758256))
```

Interfaces like Jax or Torch handle tuple outputs without issues:

```
>>> jax.jacobian(circuit)(jax.numpy.array(0.5))
(Array(-0.87758255, dtype=float32, weak_type=True),
Array(-0.47942555, dtype=float32, weak_type=True))
```

Autograd cannot differentiate an output tuple, so results must be converted to an array before
use with `qml.jacobian`:

```
>>> qml.jacobian(lambda y: qml.numpy.array(circuit(y)))(x)
array([-0.87758256, -0.47942554])
```

Alternatively, the quantum function itself can return a numpy array of measurements:

```
>>> dev = qml.device('lightning.qubit', wires=1)
>>> @qml.qnode(dev, diff_method="adjoint")
>>> def circuit2(x):
...     qml.RX(x, wires=0)
...     return np.array([qml.expval(qml.PauliY(0)), qml.expval(qml.PauliZ(0))])
>>> qml.jacobian(circuit2)(np.array(0.5))
array([-0.87758256, -0.47942554])
```

### Improvements

* Remove deprecated `set-output` commands from workflow files.
  [(#437)](https://github.com/PennyLaneAI/pennylane-lightning/pull/437)

* Lightning wheels are now checked with `twine check` post-creation for PyPI compatibility.
  [(#430)](https://github.com/PennyLaneAI/pennylane-lightning/pull/430)

* Lightning has been made compatible with the change in return types specification.
  [(#427)](https://github.com/PennyLaneAI/pennylane-lightning/pull/427)

* Lightning is compatible with clang-tidy version 16.
  [(#429)](https://github.com/PennyLaneAI/pennylane-lightning/pull/429)

### Contributors

This release contains contributions from (in alphabetical order):

Christina Lee, Vincent Michaud-Rioux, Lee James O'Riordan, Chae-Yeun Park, Matthew Silverman

---

# Release 0.29.0

### Improvements

* Remove runtime dependency on ninja build system.
  [(#414)](https://github.com/PennyLaneAI/pennylane-lightning/pull/414)

* Allow better integration and installation support with CMake targeted binary builds.
  [(#403)](https://github.com/PennyLaneAI/pennylane-lightning/pull/403)

* Remove explicit Numpy and Scipy requirements.
  [(#412)](https://github.com/PennyLaneAI/pennylane-lightning/pull/412)

* Get `llvm` installation root from the environment variable `LLVM_ROOT_DIR` (or fallback to `brew`).
  [(#413)](https://github.com/PennyLaneAI/pennylane-lightning/pull/413)

* Update AVX2/512 kernel infrastructure for additional gate/generator operations.
  [(#404)](https://github.com/PennyLaneAI/pennylane-lightning/pull/404)

* Remove unnecessary lines for resolving CodeCov issue.
  [(#415)](https://github.com/PennyLaneAI/pennylane-lightning/pull/415)

* Add more AVX2/512 gate operations.
  [(#393)](https://github.com/PennyLaneAI/pennylane-lightning/pull/393)

### Documentation

### Bug fixes

* Ensure error raised when asking for out of order marginal probabilities. Prevents the return of incorrect results.
  [(#416)](https://github.com/PennyLaneAI/pennylane-lightning/pull/416)

* Fix Github shields in README.
  [(#402)](https://github.com/PennyLaneAI/pennylane-lightning/pull/402)

### Contributors

Amintor Dusko, Vincent Michaud-Rioux, Lee James O'Riordan, Chae-Yeun Park

---

# Release 0.28.2

### Bug fixes

* Fix Python module versioning for Linux wheels.
  [(#408)](https://github.com/PennyLaneAI/pennylane-lightning/pull/408)

### Contributors

This release contains contributions from (in alphabetical order):

Amintor Dusko, Shuli Shu, Trevor Vincent

---

# Release 0.28.1

### Bug fixes

* Fix Pybind11 module versioning and locations for Windows wheels.
  [(#400)](https://github.com/PennyLaneAI/pennylane-lightning/pull/400)

### Contributors

This release contains contributions from (in alphabetical order):

Lee J. O'Riordan

---

# Release 0.28.0

### Breaking changes

* Deprecate support for Python 3.7.
  [(#391)](https://github.com/PennyLaneAI/pennylane-lightning/pull/391)

### Improvements

* Improve Lightning package structure for external use as a C++ library.
  [(#369)](https://github.com/PennyLaneAI/pennylane-lightning/pull/369)

* Improve the stopping condition method.
  [(#386)](https://github.com/PennyLaneAI/pennylane-lightning/pull/386)

### Bug fixes

- Pin CMake to 3.24.x in wheel-builder to avoid Python not found error in CMake 3.25, when building wheels for PennyLane-Lightning-GPU.
  [(#387)](https://github.com/PennyLaneAI/pennylane-lightning/pull/387)

### Contributors

This release contains contributions from (in alphabetical order):

Amintor Dusko, Lee J. O'Riordan

---

# Release 0.27.0

### New features since last release

* Enable building of Python 3.11 wheels and upgrade Python on CI/CD workflows to 3.8.
  [(#381)](https://github.com/PennyLaneAI/pennylane-lightning/pull/381)

### Breaking changes

### Improvements

* Update clang-tools version in Github workflows.
  [(#351)](https://github.com/PennyLaneAI/pennylane-lightning/pull/351)

* Improve tests and checks CI/CD pipelines.
  [(#353)](https://github.com/PennyLaneAI/pennylane-lightning/pull/353)

* Implement 3 Qubits gates (CSWAP & Toffoli) & 4 Qubits gates (DoubleExcitation, DoubleExcitationMinus, DoubleExcitationPlus) in LM manner.
  [(#362)](https://github.com/PennyLaneAI/pennylane-lightning/pull/362)

* Upgrade Kokkos and Kokkos Kernels to 3.7.00, and improve sparse matrix-vector multiplication performance and memory usage.
  [(#361)](https://github.com/PennyLaneAI/pennylane-lightning/pull/361)

* Update Linux (ubuntu-latest) architecture x86_64 wheel-builder from GCC 10.x to GCC 11.x.
  [(#373)](https://github.com/PennyLaneAI/pennylane-lightning/pull/373)

* Update gcc and g++ 10.x to 11.x in CI tests. This update brings improved support for newer C++ features.
  [(#370)](https://github.com/PennyLaneAI/pennylane-lightning/pull/370)

* Change Lightning to inherit from QubitDevice instead of DefaultQubit.
  [(#365)](https://github.com/PennyLaneAI/pennylane-lightning/pull/365)

### Documentation

### Bug fixes

* Use mutex when accessing cache in KernelMap.
  [(#382)](https://github.com/PennyLaneAI/pennylane-lightning/pull/382)

### Contributors

This release contains contributions from (in alphabetical order):

Amintor Dusko, Chae-Yeun Park, Monit Sharma, Shuli Shu

---

# Release 0.26.1

### Bug fixes

* Fixes the transposition method used in the probability calculation.
  [(#377)](https://github.com/PennyLaneAI/pennylane-lightning/pull/377)

### Contributor

Amintor Dusko

---
# Release 0.26.0

### Improvements

* Introduces requirements-dev.txt and improves dockerfile.
  [(#330)](https://github.com/PennyLaneAI/pennylane-lightning/pull/330)

* Support `expval` for a Hamiltonian.
  [(#333)](https://github.com/PennyLaneAI/pennylane-lightning/pull/333)

* Implements caching for Kokkos installation.
  [(#316)](https://github.com/PennyLaneAI/pennylane-lightning/pull/316)

* Supports measurements of operator arithmetic classes such as `Sum`, `Prod`,
  and `SProd` by deferring handling of them to `DefaultQubit`.
  [(#349)](https://github.com/PennyLaneAI/pennylane-lightning/pull/349)

```
@qml.qnode(qml.device('lightning.qubit', wires=2))
def circuit():
    obs = qml.s_prod(2.1, qml.PauliZ(0)) + qml.op_sum(qml.PauliX(0), qml.PauliZ(1))
    return qml.expval(obs)
```

### Bug fixes

* Test updates to reflect new measurement error messages.
  [(#334)](https://github.com/PennyLaneAI/pennylane-lightning/pull/334)

* Updates to the release tagger to fix incompatibilities with RTD.
  [(#344)](https://github.com/PennyLaneAI/pennylane-lightning/pull/344)

* Update cancel-workflow-action and bot credentials.
  [(#345)](https://github.com/PennyLaneAI/pennylane-lightning/pull/345)

### Contributors

This release contains contributions from (in alphabetical order):

Amintor Dusko, Christina Lee, Lee J. O'Riordan, Chae-Yeun Park

---

# Release 0.25.0

### New features since last release

### Breaking changes

* We explicitly disable support for PennyLane's parameter broadcasting.
[#317](https://github.com/PennyLaneAI/pennylane-lightning/pull/317)

* We explicitly remove support for PennyLane's `Sum`, `SProd` and `Prod`
  as observables.
  [(#326)](https://github.com/PennyLaneAI/pennylane-lightning/pull/326)

### Improvements

* CI builders use a reduced set of resources and redundant tests for PRs.
  [(#319)](https://github.com/PennyLaneAI/pennylane-lightning/pull/319)

* Parallelize wheel-builds where applicable.
  [(#314)](https://github.com/PennyLaneAI/pennylane-lightning/pull/314)

* AVX2/512 kernels are now available on Linux/MacOS with x86-64 architecture.
  [(#313)](https://github.com/PennyLaneAI/pennylane-lightning/pull/313)

### Documentation

* Updated ReadTheDocs runner version from Ubuntu 20.04 to 22.04
  [(#327)](https://github.com/PennyLaneAI/pennylane-lightning/pull/327)

### Bug fixes

* Test updates to reflect new additions to PennyLane.
  [(#318)](https://github.com/PennyLaneAI/pennylane-lightning/pull/318)

### Contributors

This release contains contributions from (in alphabetical order):

Amintor Dusko, Christina Lee, Rashid N H M, Lee J. O'Riordan, Chae-Yeun Park

---

# Release 0.24.0

### New features since last release

* Add `SingleExcitation` and `DoubleExcitation` qchem gates and generators.
  [(#289)](https://github.com/PennyLaneAI/pennylane-lightning/pull/289)

* Add a new dispatch mechanism for future kernels.
  [(#291)](https://github.com/PennyLaneAI/pennylane-lightning/pull/291)

* Add `IsingXY` gate operation.
  [(#303)](https://github.com/PennyLaneAI/pennylane-lightning/pull/303)

* Support `qml.state()` in vjp and Hamiltonian in adjoint jacobian.
  [(#294)](https://github.com/PennyLaneAI/pennylane-lightning/pull/294)

### Breaking changes

* Codebase is now moving to C++20. The default compiler for Linux is now GCC10.
  [(#295)](https://github.com/PennyLaneAI/pennylane-lightning/pull/295)

* Minimum macOS version is changed to 10.15 (Catalina).
  [(#295)](https://github.com/PennyLaneAI/pennylane-lightning/pull/295)

### Improvements

* Split matrix operations, refactor dispatch mechanisms, and add a benchmark suits.
  [(#274)](https://github.com/PennyLaneAI/pennylane-lightning/pull/274)

* Add native support for the calculation of sparse Hamiltonians' expectation values.
Sparse operations are offloaded to [Kokkos](https://github.com/kokkos/kokkos) and
[Kokkos-Kernels](https://github.com/kokkos/kokkos-kernels).
  [(#283)](https://github.com/PennyLaneAI/pennylane-lightning/pull/283)

* Device `lightning.qubit` now accepts a datatype for a statevector.
  [(#290)](https://github.com/PennyLaneAI/pennylane-lightning/pull/290)

```python
dev1 = qml.device('lightning.qubit', wires=4, c_dtype=np.complex64) # for single precision
dev2 = qml.device('lightning.qubit', wires=4, c_dtype=np.complex128) # for double precision
```

### Documentation

* Use the centralized [Xanadu Sphinx Theme](https://github.com/XanaduAI/xanadu-sphinx-theme)
  to style the Sphinx documentation.
  [(#287)](https://github.com/PennyLaneAI/pennylane-lightning/pull/287)

### Bug fixes

* Fix the issue with using available `clang-format` version in format.
  [(#288)](https://github.com/PennyLaneAI/pennylane-lightning/pull/288)

* Fix a bug in the generator of `DoubleExcitationPlus`.
  [(#298)](https://github.com/PennyLaneAI/pennylane-lightning/pull/298)

### Contributors

This release contains contributions from (in alphabetical order):

Mikhail Andrenkov, Ali Asadi, Amintor Dusko, Lee James O'Riordan, Chae-Yeun Park, and Shuli Shu

---

# Release 0.23.0

### New features since last release

* Add `generate_samples()` to lightning.
  [(#247)](https://github.com/PennyLaneAI/pennylane-lightning/pull/247)

* Add Lightning GBenchmark Suite.
  [(#249)](https://github.com/PennyLaneAI/pennylane-lightning/pull/249)

* Support runtime and compile information.
  [(#253)](https://github.com/PennyLaneAI/pennylane-lightning/pull/253)

### Improvements

* Add `ENABLE_BLAS` build to CI checks.
  [(#249)](https://github.com/PennyLaneAI/pennylane-lightning/pull/249)

* Add more `clang-tidy` checks and kernel tests.
  [(#253)](https://github.com/PennyLaneAI/pennylane-lightning/pull/253)

* Add C++ code coverage to CI.
  [(#265)](https://github.com/PennyLaneAI/pennylane-lightning/pull/265)

* Skip over identity operations in `"lightning.qubit"`.
  [(#268)](https://github.com/PennyLaneAI/pennylane-lightning/pull/268)

### Bug fixes

* Update tests to remove `JacobianTape`.
  [(#260)](https://github.com/PennyLaneAI/pennylane-lightning/pull/260)

* Fix tests for MSVC.
  [(#264)](https://github.com/PennyLaneAI/pennylane-lightning/pull/264)

* Fix `#include <cpuid.h>` for PPC and AArch64 in Linux.
  [(#266)](https://github.com/PennyLaneAI/pennylane-lightning/pull/266)

* Remove deprecated tape execution methods.
  [(#270)](https://github.com/PennyLaneAI/pennylane-lightning/pull/270)

* Update `qml.probs` in `test_measures.py`.
  [(#280)](https://github.com/PennyLaneAI/pennylane-lightning/pull/280)

### Contributors

This release contains contributions from (in alphabetical order):

Ali Asadi, Chae-Yeun Park, Lee James O'Riordan, and Trevor Vincent

---

# Release 0.22.1

### Bug fixes

* Ensure `Identity ` kernel is registered to C++ dispatcher.
  [(#275)](https://github.com/PennyLaneAI/pennylane-lightning/pull/275)

---

# Release 0.22.0

### New features since last release

* Add Docker support.
  [(#234)](https://github.com/PennyLaneAI/pennylane-lightning/pull/234)

### Improvements

* Update quantum tapes serialization and Python tests.
  [(#239)](https://github.com/PennyLaneAI/pennylane-lightning/pull/239)

* Clang-tidy is now enabled for both tests and examples builds under Github Actions.
  [(#237)](https://github.com/PennyLaneAI/pennylane-lightning/pull/237)

* The return type of `StateVectorBase` data is now derived-class defined.
  [(#237)](https://github.com/PennyLaneAI/pennylane-lightning/pull/237)

* Update adjointJacobian and VJP methods.
  [(#222)](https://github.com/PennyLaneAI/pennylane-lightning/pull/222)

* Set GitHub workflow to upload wheels to Test PyPI.
  [(#220)](https://github.com/PennyLaneAI/pennylane-lightning/pull/220)

* Finalize the new kernel implementation.
  [(#212)](https://github.com/PennyLaneAI/pennylane-lightning/pull/212)

### Documentation

* Use of batching with OpenMP threads is documented.
  [(#221)](https://github.com/PennyLaneAI/pennylane-lightning/pull/221)

### Bug fixes

* Fix for OOM errors when using adjoint with large numbers of observables.
  [(#221)](https://github.com/PennyLaneAI/pennylane-lightning/pull/221)

* Add virtual destructor to C++ state-vector classes.
  [(#200)](https://github.com/PennyLaneAI/pennylane-lightning/pull/200)

* Fix a bug in Python tests with operations' `matrix` calls.
  [(#238)](https://github.com/PennyLaneAI/pennylane-lightning/pull/238)

* Refactor utility header and fix a bug in linear algebra function with CBLAS.
  [(#228)](https://github.com/PennyLaneAI/pennylane-lightning/pull/228)

### Contributors

This release contains contributions from (in alphabetical order):

Ali Asadi, Chae-Yeun Park, Lee James O'Riordan

---

# Release 0.21.0

### New features since last release

* Add C++ only benchmark for a given list of gates.
  [(#199)](https://github.com/PennyLaneAI/pennylane-lightning/pull/199)

* Wheel-build support for Python 3.10.
  [(#186)](https://github.com/PennyLaneAI/pennylane-lightning/pull/186)

* C++ support for probability, expectation value and variance calculations.
  [(#185)](https://github.com/PennyLaneAI/pennylane-lightning/pull/185)

* Add bindings to C++ expval, var, probs.
  [(#214)](https://github.com/PennyLaneAI/pennylane-lightning/pull/214)

### Improvements

* `setup.py` adds debug only when --debug is given
  [(#208)](https://github.com/PennyLaneAI/pennylane-lightning/pull/208)

* Add new highly-performant C++ kernels for quantum gates.
  [(#202)](https://github.com/PennyLaneAI/pennylane-lightning/pull/202)

The new kernels significantly improve the runtime performance of PennyLane-Lightning
for both differentiable and non-differentiable workflows. Here is an example workflow
using the adjoint differentiation method with a circuit of 5 strongly entangling layers:

```python
import pennylane as qml
from pennylane import numpy as np
from pennylane.templates.layers import StronglyEntanglingLayers
from numpy.random import random
np.random.seed(42)
n_layers = 5
n_wires = 6
dev = qml.device("lightning.qubit", wires=n_wires)

@qml.qnode(dev, diff_method="adjoint")
def circuit(weights):
    StronglyEntanglingLayers(weights, wires=list(range(n_wires)))
    return [qml.expval(qml.PauliZ(i)) for i in range(n_wires)]

init_weights = np.random.random(StronglyEntanglingLayers.shape(n_layers=n_layers, n_wires=n_wires))
params = np.array(init_weights,requires_grad=True)
jac = qml.jacobian(circuit)(params)
```
The latest release shows improved performance on both single and multi-threaded evaluations!

<img src="https://raw.githubusercontent.com/PennyLaneAI/pennylane-lightning/v0.21.0-rc0/doc/_static/lightning_v20_v21_bm.png" width=50%/>

* Ensure debug info is built into dynamic libraries.
  [(#201)](https://github.com/PennyLaneAI/pennylane-lightning/pull/201)

### Documentation

* New guidelines on adding and benchmarking C++ kernels.
  [(#202)](https://github.com/PennyLaneAI/pennylane-lightning/pull/202)

### Bug fixes

* Update clang-format version
  [(#219)](https://github.com/PennyLaneAI/pennylane-lightning/pull/219)

* Fix failed tests on Windows.
  [(#218)](https://github.com/PennyLaneAI/pennylane-lightning/pull/218)

* Update clang-format version
  [(#219)](https://github.com/PennyLaneAI/pennylane-lightning/pull/219)

* Add virtual destructor to C++ state-vector classes.
  [(#200)](https://github.com/PennyLaneAI/pennylane-lightning/pull/200)

* Fix failed tests for the non-binary wheel.
  [(#213)](https://github.com/PennyLaneAI/pennylane-lightning/pull/213)

* Add virtual destructor to C++ state-vector classes.
  [(#200)](https://github.com/PennyLaneAI/pennylane-lightning/pull/200)

### Contributors

This release contains contributions from (in alphabetical order):

Ali Asadi, Amintor Dusko, Chae-Yeun Park, Lee James O'Riordan

---

# Release 0.20.1

### Bug fixes

* Fix missing header-files causing build errors in algorithms module.
  [(#193)](https://github.com/PennyLaneAI/pennylane-lightning/pull/193)

* Fix failed tests for the non-binary wheel.
  [(#191)](https://github.com/PennyLaneAI/pennylane-lightning/pull/191)

---
# Release 0.20.2

### Bug fixes

* Introduce CY kernel to Lightning to avoid issues with decomposition.
  [(#203)](https://github.com/PennyLaneAI/pennylane-lightning/pull/203)

### Contributors

This release contains contributions from (in alphabetical order):

Lee J. O'Riordan

# Release 0.20.1

### Bug fixes

* Fix missing header-files causing build errors in algorithms module.
  [(#193)](https://github.com/PennyLaneAI/pennylane-lightning/pull/193)

* Fix failed tests for the non-binary wheel.
  [(#191)](https://github.com/PennyLaneAI/pennylane-lightning/pull/191)

# Release 0.20.0

### New features since last release

* Add wheel-builder support for Python 3.10.
  [(#186)](https://github.com/PennyLaneAI/pennylane-lightning/pull/186)

* Add VJP support to PL-Lightning.
  [(#181)](https://github.com/PennyLaneAI/pennylane-lightning/pull/181)

* Add complex64 support in PL-Lightning.
  [(#177)](https://github.com/PennyLaneAI/pennylane-lightning/pull/177)

* Added examples folder containing aggregate gate performance test.
  [(#165)](https://github.com/PennyLaneAI/pennylane-lightning/pull/165)

### Breaking changes

### Improvements

* Update PL-Lightning to support new features in PL.
  [(#179)](https://github.com/PennyLaneAI/pennylane-lightning/pull/179)

### Documentation

* Lightning setup.py build process uses CMake.
  [(#176)](https://github.com/PennyLaneAI/pennylane-lightning/pull/176)

### Contributors

This release contains contributions from (in alphabetical order):

Ali Asadi, Chae-Yeun Park, Isidor Schoch, Lee James O'Riordan

---

# Release 0.19.0

* Add Cache-Friendly DOTC, GEMV, GEMM along with BLAS Support.
  [(#155)](https://github.com/PennyLaneAI/pennylane-lightning/pull/155)

### Improvements

* The performance of parametric gates has been improved.
  [(#157)](https://github.com/PennyLaneAI/pennylane-lightning/pull/157)

* AVX support is enabled for Linux users on Intel/AMD platforms.
  [(#157)](https://github.com/PennyLaneAI/pennylane-lightning/pull/157)

* PennyLane-Lightning has been updated to conform with clang-tidy
  recommendations for modernization, offering performance improvements across
  all use-cases.
  [(#153)](https://github.com/PennyLaneAI/pennylane-lightning/pull/153)

### Breaking changes

* Linux users on `x86_64` must have a CPU supporting AVX.
  [(#157)](https://github.com/PennyLaneAI/pennylane-lightning/pull/157)

### Bug fixes

* OpenMP built with Intel MacOS CI runners causes failures on M1 Macs. OpenMP is currently
  disabled in the built wheels until this can be resolved with Github Actions runners.
  [(#166)](https://github.com/PennyLaneAI/pennylane-lightning/pull/166)

### Contributors

This release contains contributions from (in alphabetical order):

Ali Asadi, Lee James O'Riordan

---

# Release 0.18.0

### New features since last release

* PennyLane-Lightning now provides a high-performance
  [adjoint Jacobian](http://arxiv.org/abs/2009.02823) method for differentiating quantum circuits.
  [(#136)](https://github.com/PennyLaneAI/pennylane-lightning/pull/136)

  The adjoint method operates after a forward pass by iteratively applying inverse gates to scan
  backwards through the circuit. The method is already available in PennyLane's
  `default.qubit` device, but the version provided by `lightning.qubit` integrates with the C++
  backend and is more performant, as shown in the plot below:

  <img src="https://raw.githubusercontent.com/PennyLaneAI/pennylane-lightning/master/doc/_static/lightning_adjoint.png" width=70%/>

  The plot compares the average runtime of `lightning.qubit` and `default.qubit` for calculating the
  Jacobian of a circuit using the adjoint method for a range of qubit numbers. The circuit
  consists of ten `BasicEntanglerLayers` with a `PauliZ` expectation value calculated on each wire,
  repeated over ten runs. We see that `lightning.qubit` provides a speedup of around two to eight
  times, depending on the number of qubits.

  The adjoint method can be accessed using the standard interface. Consider the following circuit:

  ```python
  import pennylane as qml

  wires = 3
  layers = 2
  dev = qml.device("lightning.qubit", wires=wires)

  @qml.qnode(dev, diff_method="adjoint")
  def circuit(weights):
      qml.templates.StronglyEntanglingLayers(weights, wires=range(wires))
      return qml.expval(qml.PauliZ(0))

  weights = qml.init.strong_ent_layers_normal(layers, wires, seed=1967)
  ```

  The circuit can be executed and its gradient calculated using:

    ```pycon
  >>> print(f"Circuit evaluated: {circuit(weights)}")
  Circuit evaluated: 0.9801286266677633
  >>> print(f"Circuit gradient:\n{qml.grad(circuit)(weights)}")
  Circuit gradient:
  [[[-1.11022302e-16 -1.63051504e-01 -4.14810501e-04]
    [ 1.11022302e-16 -1.50136528e-04 -1.77922957e-04]
    [ 0.00000000e+00 -3.92874550e-02  8.14523075e-05]]

   [[-1.14472273e-04  3.85963953e-02  0.00000000e+00]
    [-5.76791765e-05 -9.78478343e-02  0.00000000e+00]
    [-5.55111512e-17  0.00000000e+00 -1.11022302e-16]]]
  ```

* PennyLane-Lightning now supports all of the operations and observables of `default.qubit`.
  [(#124)](https://github.com/PennyLaneAI/pennylane-lightning/pull/124)

### Improvements

* A new state-vector class `StateVectorManaged` was added, enabling memory use to be bound to
  statevector lifetime.
  [(#136)](https://github.com/PennyLaneAI/pennylane-lightning/pull/136)

* The repository now has a well-defined component hierarchy, allowing each indepedent unit to be
  compiled and linked separately.
  [(#136)](https://github.com/PennyLaneAI/pennylane-lightning/pull/136)

* PennyLane-Lightning can now be installed without compiling its C++ binaries and will fall back
  to using the `default.qubit` implementation. Skipping compilation is achieved by setting the
  `SKIP_COMPILATION` environment variable, e.g., Linux/MacOS: `export SKIP_COMPILATION=True`,
  Windows: `set SKIP_COMPILATION=True`. This feature is intended for building a pure-Python wheel of
  PennyLane-Lightning as a backup for platforms without a dedicated wheel.
  [(#129)](https://github.com/PennyLaneAI/pennylane-lightning/pull/129)

* The C++-backed Python bound methods can now be directly called with wires and supplied parameters.
  [(#125)](https://github.com/PennyLaneAI/pennylane-lightning/pull/125)

* Lightning supports arbitrary unitary and non-unitary gate-calls from Python to C++ layer.
  [(#121)](https://github.com/PennyLaneAI/pennylane-lightning/pull/121)

### Documentation

* Added preliminary architecture diagram for package.
  [(#131)](https://github.com/PennyLaneAI/pennylane-lightning/pull/131)

* C++ API built as part of docs generation.
  [(#131)](https://github.com/PennyLaneAI/pennylane-lightning/pull/131)

### Breaking changes

* Wheels for MacOS <= 10.13 will no longer be provided due to XCode SDK C++17 support requirements.
  [(#149)](https://github.com/PennyLaneAI/pennylane-lightning/pull/149)

### Bug fixes

* An indexing error in the CRY gate is fixed. [(#136)](https://github.com/PennyLaneAI/pennylane-lightning/pull/136)

* Column-major data in numpy is now correctly converted to row-major upon pass to the C++ layer.
  [(#126)](https://github.com/PennyLaneAI/pennylane-lightning/pull/126)

### Contributors

This release contains contributions from (in alphabetical order):

Thomas Bromley, Lee James O'Riordan

---

# Release 0.17.0

### New features

* C++ layer now supports float (32-bit) and double (64-bit) templated complex data.
  [(#113)](https://github.com/PennyLaneAI/pennylane-lightning/pull/113)

### Improvements

* The PennyLane device test suite is now included in coverage reports.
  [(#123)](https://github.com/PennyLaneAI/pennylane-lightning/pull/123)

* Static versions of jQuery and Bootstrap are no longer included in the CSS theme.
  [(#118)](https://github.com/PennyLaneAI/pennylane-lightning/pull/118)

* C++ tests have been ported to use Catch2 framework.
  [(#115)](https://github.com/PennyLaneAI/pennylane-lightning/pull/115)

* Testing now exists for both float and double precision methods in C++ layer.
  [(#113)](https://github.com/PennyLaneAI/pennylane-lightning/pull/113)
  [(#115)](https://github.com/PennyLaneAI/pennylane-lightning/pull/115)

* Compile-time utility methods with `constexpr` have been added.
  [(#113)](https://github.com/PennyLaneAI/pennylane-lightning/pull/113)

* Wheel-build support for ARM64 (Linux and MacOS) and PowerPC (Linux) added.
  [(#110)](https://github.com/PennyLaneAI/pennylane-lightning/pull/110)

* Add support for Controlled Phase Gate (`ControlledPhaseShift`).
  [(#114)](https://github.com/PennyLaneAI/pennylane-lightning/pull/114)

* Move changelog to `.github` and add a changelog reminder.
  [(#111)](https://github.com/PennyLaneAI/pennylane-lightning/pull/111)

* Adds CMake build system support.
  [(#104)](https://github.com/PennyLaneAI/pennylane-lightning/pull/104)


### Breaking changes

* Removes support for Python 3.6 and adds support for Python 3.9.
  [(#127)](https://github.com/PennyLaneAI/pennylane-lightning/pull/127)
  [(#128)](https://github.com/PennyLaneAI/pennylane-lightning/pull/128)

* Compilers with C++17 support are now required to build C++ module.
  [(#113)](https://github.com/PennyLaneAI/pennylane-lightning/pull/113)

* Gate classes have been removed with functionality added to StateVector class.
  [(#113)](https://github.com/PennyLaneAI/pennylane-lightning/pull/113)

* We are no longer building wheels for Python 3.6.
  [(#106)](https://github.com/PennyLaneAI/pennylane-lightning/pull/106)

### Bug fixes

* PowerPC wheel-builder now successfully compiles modules.
  [(#120)](https://github.com/PennyLaneAI/pennylane-lightning/pull/120)

### Documentation

* Added community guidelines.
  [(#109)](https://github.com/PennyLaneAI/pennylane-lightning/pull/109)

### Contributors

This release contains contributions from (in alphabetical order):

Ali Asadi, Christina Lee, Thomas Bromley, Lee James O'Riordan

---

# Release 0.15.1

### Bug fixes

* The PennyLane-Lightning binaries are now built with NumPy 1.19.5, to avoid ABI
  compatibility issues with the latest NumPy 1.20 release. See
  [the NumPy release notes](https://numpy.org/doc/stable/release/1.20.0-notes.html#size-of-np-ndarray-and-np-void-changed)
  for more details.
  [(#97)](https://github.com/PennyLaneAI/pennylane-lightning/pull/97)

### Contributors

This release contains contributions from (in alphabetical order):

Josh Izaac, Antal Száva

---

# Release 0.15.0

### Improvements

* For compatibility with PennyLane v0.15, the `analytic` keyword argument
  has been removed. Statistics can still be computed analytically by setting
  `shots=None`.
  [(#93)](https://github.com/PennyLaneAI/pennylane-lightning/pull/93)

* Inverse gates are now supported.
  [(#89)](https://github.com/PennyLaneAI/pennylane-lightning/pull/89)

* Add new lightweight backend with performance improvements.
  [(#57)](https://github.com/PennyLaneAI/pennylane-lightning/pull/57)

* Remove the previous Eigen-based backend.
  [(#67)](https://github.com/PennyLaneAI/pennylane-lightning/pull/67)

### Bug fixes

* Re-add dispatch table after fixing static initialisation order issue.
  [(#68)](https://github.com/PennyLaneAI/pennylane-lightning/pull/68)

### Contributors

This release contains contributions from (in alphabetical order):

Thomas Bromley, Theodor Isacsson, Christina Lee, Thomas Loke, Antal Száva.

---

# Release 0.14.1

### Bug fixes

* Fixes a bug where the `QNode` would swap `LightningQubit` to
  `DefaultQubitAutograd` on device execution due to the inherited
  `passthru_devices` entry of the `capabilities` dictionary.
  [(#61)](https://github.com/PennyLaneAI/pennylane-lightning/pull/61)

### Contributors

This release contains contributions from (in alphabetical order):

Antal Száva

---

# Release 0.14.0

### Improvements

* Extends support from 16 qubits to 50 qubits.
  [(#52)](https://github.com/PennyLaneAI/pennylane-lightning/pull/52)

### Bug fixes

* Updates applying basis state preparations to correspond to the
  changes in `DefaultQubit`.
  [(#55)](https://github.com/PennyLaneAI/pennylane-lightning/pull/55)

### Contributors

This release contains contributions from (in alphabetical order):

Thomas Loke, Tom Bromley, Josh Izaac, Antal Száva

---

# Release 0.12.0

### Bug fixes

* Updates capabilities dictionary to be compatible with core PennyLane
  [(#45)](https://github.com/PennyLaneAI/pennylane-lightning/pull/45)

* Fix install of Eigen for CI wheel building
  [(#44)](https://github.com/PennyLaneAI/pennylane-lightning/pull/44)

### Contributors

This release contains contributions from (in alphabetical order):

Tom Bromley, Josh Izaac, Antal Száva

---

# Release 0.11.0

Initial release.

This release contains contributions from (in alphabetical order):

Tom Bromley, Josh Izaac, Nathan Killoran, Antal Száva<|MERGE_RESOLUTION|>--- conflicted
+++ resolved
@@ -9,6 +9,9 @@
 
 ### Improvements
 
+* Prefer `tomlkit` over `toml` for building Lightning wheels, and choose `tomli` and `tomllib` over `toml` when installing the package.
+  [(#857)](https://github.com/PennyLaneAI/pennylane-lightning/pull/857)
+
 * Update GitHub actions in response to a high-severity vulnerability.
   [(#887)](https://github.com/PennyLaneAI/pennylane-lightning/pull/887)
 
@@ -51,11 +54,7 @@
 * Update python packaging to follow PEP 517/518/621/660 standards.
   [(#832)](https://github.com/PennyLaneAI/pennylane-lightning/pull/832)
 
-<<<<<<< HEAD
-* Add `getData()` in `lightning.tensor` C++ backend. Users should be responsible for ensuring sufficient host memory is allocated for the full state vector.
-=======
 * Add `getData()` in the `lightning.tensor` C++ backend. Users are responsible for ensuring sufficient host memory is allocated for the full state vector.
->>>>>>> 00ebcdf3
   [(#827)](https://github.com/PennyLaneAI/pennylane-lightning/pull/827)
 
 * Remove `NDpermuter.hpp` which is no longer required.
@@ -69,26 +68,8 @@
 
 ### Improvements
 
-* Prefer `tomlkit` over `toml` for building Lightning wheels, and choose `tomli` and `tomllib` over `toml` when installing the package.
-  [(#857)](https://github.com/PennyLaneAI/pennylane-lightning/pull/857)
-
 * Updated calls of ``size_t`` to ``std::size_t`` everywhere.
   [(#816)](https://github.com/PennyLaneAI/pennylane-lightning/pull/816)
-<<<<<<< HEAD
-
-* Add `initial_state_prep` option to Catalyst TOML file.
-  [(#826)](https://github.com/PennyLaneAI/pennylane-lightning/pull/826)
-
-* Move `setBasisState`, `setStateVector` and `resetStateVector` from `StateVectorLQubitManaged` to `StateVectorLQubit`.
-  [(#841)](https://github.com/PennyLaneAI/pennylane-lightning/pull/841)
-
-* Remove use of the deprecated `Operator.expand` in favour of `Operator.decomposition`.
-  [(#846)](https://github.com/PennyLaneAI/pennylane-lightning/pull/846)
-
-* Update `ctrl_decomp_zyz` tests with `len(control_wires) > 1`.
-  [(#821)](https://github.com/PennyLaneAI/pennylane-lightning/pull/821)
-=======
->>>>>>> 00ebcdf3
 
 * Update Lightning tests to support the generalization of basis state preparation.
   [(#864)](https://github.com/PennyLaneAI/pennylane-lightning/pull/864)
@@ -169,13 +150,6 @@
 * Enable setting the PennyLane version when invoking, for example, `make docker-build version=master pl_version=master`.
   [(#791)](https://github.com/PennyLaneAI/pennylane-lightning/pull/791)
 
-<<<<<<< HEAD
-* Add a Catalyst-specific wrapping class for Lightning Kokkos.
-  [(#770)](https://github.com/PennyLaneAI/pennylane-lightning/pull/770)
-  [(#837)](https://github.com/PennyLaneAI/pennylane-lightning/pull/837)
-
-=======
->>>>>>> 00ebcdf3
 ### Documentation
 
 * The installation instructions for all lightning plugins have been improved.
