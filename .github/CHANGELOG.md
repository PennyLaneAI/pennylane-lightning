<<<<<<< HEAD
# Release 0.21.0-dev

### New features since last release

### Breaking changes

### Improvements

### Documentation

### Bug fixes

### Contributors

This release contains contributions from (in alphabetical order):

---
=======
# Release 0.20.2

### Bug fixes

* Introduce CY kernel to Lightning to avoid issues with decomposition.
[(#203)](https://github.com/PennyLaneAI/pennylane-lightning/pull/203)
>>>>>>> 8af86ef5

# Release 0.20.1

### Bug fixes

* Fix missing header-files causing build errors in algorithms module.
[(#193)](https://github.com/PennyLaneAI/pennylane-lightning/pull/193)

* Fix failed tests for the non-binary wheel.
[(#191)](https://github.com/PennyLaneAI/pennylane-lightning/pull/191)

---

# Release 0.20.0

### New features since last release

* Add VJP support to PL-Lightning.
[(#181)](https://github.com/PennyLaneAI/pennylane-lightning/pull/181)

* Add complex64 support in PL-Lightning.
[(#177)](https://github.com/PennyLaneAI/pennylane-lightning/pull/177)

* Added examples folder containing aggregate gate performance test.
[(#165)](https://github.com/PennyLaneAI/pennylane-lightning/pull/165)

* Add VJP support to PL-Lightning.
[(#181)](https://github.com/PennyLaneAI/pennylane-lightning/pull/181)

### Breaking changes

### Improvements

* Update PL-Lightning to support new features in PL.
[(#179)](https://github.com/PennyLaneAI/pennylane-lightning/pull/179)

### Documentation

* Lightning setup.py build process uses CMake.
[(#176)](https://github.com/PennyLaneAI/pennylane-lightning/pull/176)


### Contributors

This release contains contributions from (in alphabetical order):

Ali Asadi, Chae-Yeun Park, Isidor Schoch, Lee James O'Riordan

---

# Release 0.19.0

* Add Cache-Friendly DOTC, GEMV, GEMM along with BLAS Support.
[(#155)](https://github.com/PennyLaneAI/pennylane-lightning/pull/155)

### Improvements

* The performance of parametric gates has been improved.
  [(#157)](https://github.com/PennyLaneAI/pennylane-lightning/pull/157)

* AVX support is enabled for Linux users on Intel/AMD platforms.
  [(#157)](https://github.com/PennyLaneAI/pennylane-lightning/pull/157)

* PennyLane-Lightning has been updated to conform with clang-tidy
  recommendations for modernization, offering performance improvements across
  all use-cases.
  [(#153)](https://github.com/PennyLaneAI/pennylane-lightning/pull/153)

### Breaking changes

* Linux users on `x86_64` must have a CPU supporting AVX.
  [(#157)](https://github.com/PennyLaneAI/pennylane-lightning/pull/157)

### Bug fixes

* OpenMP built with Intel MacOS CI runners causes failures on M1 Macs. OpenMP is currently
  disabled in the built wheels until this can be resolved with Github Actions runners.
  [(#166)](https://github.com/PennyLaneAI/pennylane-lightning/pull/166)

### Contributors

This release contains contributions from (in alphabetical order):

Ali Asadi, Lee James O'Riordan

---

# Release 0.18.0

### New features since last release

* PennyLane-Lightning now provides a high-performance
  [adjoint Jacobian](http://arxiv.org/abs/2009.02823) method for differentiating quantum circuits.
  [(#136)](https://github.com/PennyLaneAI/pennylane-lightning/pull/136)
  
  The adjoint method operates after a forward pass by iteratively applying inverse gates to scan
  backwards through the circuit. The method is already available in PennyLane's
  `default.qubit` device, but the version provided by `lightning.qubit` integrates with the C++
  backend and is more performant, as shown in the plot below:

  <img src="https://raw.githubusercontent.com/PennyLaneAI/pennylane-lightning/master/doc/_static/lightning_adjoint.png" width=70%/>
  
  The plot compares the average runtime of `lightning.qubit` and `default.qubit` for calculating the
  Jacobian of a circuit using the adjoint method for a range of qubit numbers. The circuit
  consists of ten `BasicEntanglerLayers` with a `PauliZ` expectation value calculated on each wire,
  repeated over ten runs. We see that `lightning.qubit` provides a speedup of around two to eight
  times, depending on the number of qubits.
  
  The adjoint method can be accessed using the standard interface. Consider the following circuit:
  
  ```python
  import pennylane as qml

  wires = 3
  layers = 2
  dev = qml.device("lightning.qubit", wires=wires)

  @qml.qnode(dev, diff_method="adjoint")
  def circuit(weights):
      qml.templates.StronglyEntanglingLayers(weights, wires=range(wires))
      return qml.expval(qml.PauliZ(0))

  weights = qml.init.strong_ent_layers_normal(layers, wires, seed=1967)
  ```
  
  The circuit can be executed and its gradient calculated using:
  
    ```pycon
  >>> print(f"Circuit evaluated: {circuit(weights)}")
  Circuit evaluated: 0.9801286266677633
  >>> print(f"Circuit gradient:\n{qml.grad(circuit)(weights)}")
  Circuit gradient:
  [[[-1.11022302e-16 -1.63051504e-01 -4.14810501e-04]
    [ 1.11022302e-16 -1.50136528e-04 -1.77922957e-04]
    [ 0.00000000e+00 -3.92874550e-02  8.14523075e-05]]

   [[-1.14472273e-04  3.85963953e-02  0.00000000e+00]
    [-5.76791765e-05 -9.78478343e-02  0.00000000e+00]
    [-5.55111512e-17  0.00000000e+00 -1.11022302e-16]]]  
  ```

* PennyLane-Lightning now supports all of the operations and observables of `default.qubit`.
  [(#124)](https://github.com/PennyLaneAI/pennylane-lightning/pull/124)

### Improvements

* A new state-vector class `StateVectorManaged` was added, enabling memory use to be bound to 
  statevector lifetime.
  [(#136)](https://github.com/PennyLaneAI/pennylane-lightning/pull/136)

* The repository now has a well-defined component hierarchy, allowing each indepedent unit to be 
  compiled and linked separately.
  [(#136)](https://github.com/PennyLaneAI/pennylane-lightning/pull/136)

* PennyLane-Lightning can now be installed without compiling its C++ binaries and will fall back
  to using the `default.qubit` implementation. Skipping compilation is achieved by setting the
  `SKIP_COMPILATION` environment variable, e.g., Linux/MacOS: `export SKIP_COMPILATION=True`,
  Windows: `set SKIP_COMPILATION=True`. This feature is intended for building a pure-Python wheel of
  PennyLane-Lightning as a backup for platforms without a dedicated wheel.
  [(#129)](https://github.com/PennyLaneAI/pennylane-lightning/pull/129)

* The C++-backed Python bound methods can now be directly called with wires and supplied parameters.
  [(#125)](https://github.com/PennyLaneAI/pennylane-lightning/pull/125)

* Lightning supports arbitrary unitary and non-unitary gate-calls from Python to C++ layer.
  [(#121)](https://github.com/PennyLaneAI/pennylane-lightning/pull/121)

### Documentation

* Added preliminary architecture diagram for package.
  [(#131)](https://github.com/PennyLaneAI/pennylane-lightning/pull/131)

* C++ API built as part of docs generation.
  [(#131)](https://github.com/PennyLaneAI/pennylane-lightning/pull/131)

### Breaking changes

* Wheels for MacOS <= 10.13 will no longer be provided due to XCode SDK C++17 support requirements.
  [(#149)](https://github.com/PennyLaneAI/pennylane-lightning/pull/149)

### Bug fixes

* An indexing error in the CRY gate is fixed. [(#136)](https://github.com/PennyLaneAI/pennylane-lightning/pull/136)

* Column-major data in numpy is now correctly converted to row-major upon pass to the C++ layer.
  [(#126)](https://github.com/PennyLaneAI/pennylane-lightning/pull/126)

### Contributors

This release contains contributions from (in alphabetical order):

Thomas Bromley, Lee James O'Riordan

---

# Release 0.17.0

### New features

* C++ layer now supports float (32-bit) and double (64-bit) templated complex data.
  [(#113)](https://github.com/PennyLaneAI/pennylane-lightning/pull/113)

### Improvements

* The PennyLane device test suite is now included in coverage reports.
  [(#123)](https://github.com/PennyLaneAI/pennylane-lightning/pull/123)

* Static versions of jQuery and Bootstrap are no longer included in the CSS theme. 
  [(#118)](https://github.com/PennyLaneAI/pennylane-lightning/pull/118)

* C++ tests have been ported to use Catch2 framework.
  [(#115)](https://github.com/PennyLaneAI/pennylane-lightning/pull/115)

* Testing now exists for both float and double precision methods in C++ layer. 
  [(#113)](https://github.com/PennyLaneAI/pennylane-lightning/pull/113)
  [(#115)](https://github.com/PennyLaneAI/pennylane-lightning/pull/115)

* Compile-time utility methods with `constexpr` have been added.
  [(#113)](https://github.com/PennyLaneAI/pennylane-lightning/pull/113)

* Wheel-build support for ARM64 (Linux and MacOS) and PowerPC (Linux) added. 
  [(#110)](https://github.com/PennyLaneAI/pennylane-lightning/pull/110)

* Add support for Controlled Phase Gate (`ControlledPhaseShift`).
  [(#114)](https://github.com/PennyLaneAI/pennylane-lightning/pull/114)

* Move changelog to `.github` and add a changelog reminder.
  [(#111)](https://github.com/PennyLaneAI/pennylane-lightning/pull/111)

* Adds CMake build system support.
  [(#104)](https://github.com/PennyLaneAI/pennylane-lightning/pull/104)


### Breaking changes

* Removes support for Python 3.6 and adds support for Python 3.9.
  [(#127)](https://github.com/PennyLaneAI/pennylane-lightning/pull/127)
  [(#128)](https://github.com/PennyLaneAI/pennylane-lightning/pull/128)

* Compilers with C++17 support are now required to build C++ module.
  [(#113)](https://github.com/PennyLaneAI/pennylane-lightning/pull/113)

* Gate classes have been removed with functionality added to StateVector class.
  [(#113)](https://github.com/PennyLaneAI/pennylane-lightning/pull/113)

* We are no longer building wheels for Python 3.6.
  [(#106)](https://github.com/PennyLaneAI/pennylane-lightning/pull/106)

### Bug fixes

* PowerPC wheel-builder now successfully compiles modules.
  [(#120)](https://github.com/PennyLaneAI/pennylane-lightning/pull/120)

### Documentation

* Added community guidelines.
  [(#109)](https://github.com/PennyLaneAI/pennylane-lightning/pull/109)

### Contributors

This release contains contributions from (in alphabetical order):

Ali Asadi, Christina Lee, Thomas Bromley, Lee James O'Riordan

---

# Release 0.15.1

### Bug fixes

* The PennyLane-Lightning binaries are now built with NumPy 1.19.5, to avoid ABI
  compatibility issues with the latest NumPy 1.20 release. See
  [the NumPy release notes](https://numpy.org/doc/stable/release/1.20.0-notes.html#size-of-np-ndarray-and-np-void-changed)
  for more details.
  [(#97)](https://github.com/PennyLaneAI/pennylane-lightning/pull/97)

### Contributors

This release contains contributions from (in alphabetical order):

Josh Izaac, Antal Száva

---

# Release 0.15.0

### Improvements

* For compatibility with PennyLane v0.15, the `analytic` keyword argument
  has been removed. Statistics can still be computed analytically by setting
  `shots=None`.
  [(#93)](https://github.com/PennyLaneAI/pennylane-lightning/pull/93)

* Inverse gates are now supported.
  [(#89)](https://github.com/PennyLaneAI/pennylane-lightning/pull/89)

* Add new lightweight backend with performance improvements.
  [(#57)](https://github.com/PennyLaneAI/pennylane-lightning/pull/57)

* Remove the previous Eigen-based backend.
  [(#67)](https://github.com/PennyLaneAI/pennylane-lightning/pull/67)

### Bug fixes

* Re-add dispatch table after fixing static initialisation order issue.
  [(#68)](https://github.com/PennyLaneAI/pennylane-lightning/pull/68)

### Contributors

This release contains contributions from (in alphabetical order):

Thomas Bromley, Theodor Isacsson, Christina Lee, Thomas Loke, Antal Száva.

---

# Release 0.14.1

### Bug fixes

* Fixes a bug where the `QNode` would swap `LightningQubit` to
  `DefaultQubitAutograd` on device execution due to the inherited
  `passthru_devices` entry of the `capabilities` dictionary.
  [(#61)](https://github.com/PennyLaneAI/pennylane-lightning/pull/61)

### Contributors

This release contains contributions from (in alphabetical order):

Antal Száva

---

# Release 0.14.0

### Improvements

* Extends support from 16 qubits to 50 qubits.
  [(#52)](https://github.com/PennyLaneAI/pennylane-lightning/pull/52)

### Bug fixes

* Updates applying basis state preparations to correspond to the
  changes in `DefaultQubit`.
  [(#55)](https://github.com/PennyLaneAI/pennylane-lightning/pull/55)

### Contributors

This release contains contributions from (in alphabetical order):

Thomas Loke, Tom Bromley, Josh Izaac, Antal Száva

---

# Release 0.12.0

### Bug fixes

* Updates capabilities dictionary to be compatible with core PennyLane
  [(#45)](https://github.com/PennyLaneAI/pennylane-lightning/pull/45)

* Fix install of Eigen for CI wheel building
  [(#44)](https://github.com/PennyLaneAI/pennylane-lightning/pull/44)

### Contributors

This release contains contributions from (in alphabetical order):

Tom Bromley, Josh Izaac, Antal Száva

---

# Release 0.11.0

Initial release.

This release contains contributions from (in alphabetical order):

Tom Bromley, Josh Izaac, Nathan Killoran, Antal Száva<|MERGE_RESOLUTION|>--- conflicted
+++ resolved
@@ -1,4 +1,3 @@
-<<<<<<< HEAD
 # Release 0.21.0-dev
 
 ### New features since last release
@@ -16,14 +15,18 @@
 This release contains contributions from (in alphabetical order):
 
 ---
-=======
 # Release 0.20.2
 
 ### Bug fixes
 
 * Introduce CY kernel to Lightning to avoid issues with decomposition.
 [(#203)](https://github.com/PennyLaneAI/pennylane-lightning/pull/203)
->>>>>>> 8af86ef5
+
+### Contributors
+
+This release contains contributions from (in alphabetical order):
+
+Lee J. O'Riordan
 
 # Release 0.20.1
 
@@ -35,8 +38,6 @@
 * Fix failed tests for the non-binary wheel.
 [(#191)](https://github.com/PennyLaneAI/pennylane-lightning/pull/191)
 
----
-
 # Release 0.20.0
 
 ### New features since last release
@@ -66,11 +67,12 @@
 [(#176)](https://github.com/PennyLaneAI/pennylane-lightning/pull/176)
 
 
-### Contributors
-
-This release contains contributions from (in alphabetical order):
-
-Ali Asadi, Chae-Yeun Park, Isidor Schoch, Lee James O'Riordan
+
+### Contributors
+
+This release contains contributions from (in alphabetical order):
+
+Ali Asadi, Chae-Yeun Park, Isidor Schoch
 
 ---
 
