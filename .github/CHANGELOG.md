# Release 0.38.0-dev

### New features since last release

### Breaking changes

* Remove `NDpermuter.hpp` which is no longer required.
  [(#795)](https://github.com/PennyLaneAI/pennylane-lightning/pull/795)

* Remove temporary steps from the CI, such as downgrading Scipy to <1.14 and installing Kokkos v4.2 for `lightning-version == 'stable'`.
  [(#792)](https://github.com/PennyLaneAI/pennylane-lightning/pull/792)

* Do not run GPU tests and Docker workflows on release.
  [(#788)](https://github.com/PennyLaneAI/pennylane-lightning/pull/788)

### Improvements

<<<<<<< HEAD
* Refactor CUDA utils Python bindings to a separate module.
  [(#801)](https://github.com/PennyLaneAI/pennylane-lightning/pull/801)
=======
* Implement probs(wires) using a bit-shift implementation akin to the gate kernels in Lightning-Qubit.
  [(#795)](https://github.com/PennyLaneAI/pennylane-lightning/pull/795)
>>>>>>> ffe097ef

* Enable setting the PennyLane version when invoking, for example, `make docker-build version=master pl_version=master`.
  [(#791)](https://github.com/PennyLaneAI/pennylane-lightning/pull/791)

* Add a Catalyst-specific wrapping class for Lightning Kokkos.
  [(#770)](https://github.com/PennyLaneAI/pennylane-lightning/pull/770)

### Documentation

### Bug fixes

* Set `PL_BACKEND` for the entire `build-wheel-lightning-gpu` Docker-build stage to properly build the Lightning-GPU wheel.
  [(#791)](https://github.com/PennyLaneAI/pennylane-lightning/pull/791)

* Fix conditions for skipping build & push steps in the Docker build workflows.
  [(#790)](https://github.com/PennyLaneAI/pennylane-lightning/pull/790)

* Downgrade Scipy on Lightning stable version tests.
  [(#783)](https://github.com/PennyLaneAI/pennylane-lightning/pull/783)

* Fix checkout command in test workflows for rc branches.
  [(#777)](https://github.com/PennyLaneAI/pennylane-lightning/pull/777)

### Contributors

This release contains contributions from (in alphabetical order):

Amintor Dusko, Vincent Michaud-Rioux, Shuli Shu

---

# Release 0.37.0

### New features since last release

* Implement Python interface to the `lightning.tensor` device.
  [(#748)](https://github.com/PennyLaneAI/pennylane-lightning/pull/748)

* Add `inverse` support for gate operations in `lightning.tensor` in the C++ layer.
  [(#753)](https://github.com/PennyLaneAI/pennylane-lightning/pull/753)

* Add `observable` and `expval` support to the `cutensornet`-backed `lightning.tensor` C++ layer.
  [(#728)](https://github.com/PennyLaneAI/pennylane-lightning/pull/728)

* Add gate support to `cutensornet`-backed `lightning.tensor` C++ layer.
  [(#718)](https://github.com/PennyLaneAI/pennylane-lightning/pull/718)

* Add `cutensornet`-backed `MPS` C++ layer to `lightning.tensor`.
  [(#704)](https://github.com/PennyLaneAI/pennylane-lightning/pull/704)

* Add support for `C(BlockEncode)` to Lightning devices.
  [(#743)](https://github.com/PennyLaneAI/pennylane-lightning/pull/743)

### Breaking changes

* Removed the `QuimbMPS` class and the corresponding backend from `lightning.tensor`.
  [(#737)](https://github.com/PennyLaneAI/pennylane-lightning/pull/737)

* Changed the name of `default.tensor` to `lightning.tensor` with the `quimb` backend.
  [(#730)](https://github.com/PennyLaneAI/pennylane-lightning/pull/730)

* `dynamic_one_shot` uses shot-vectors in the auxiliary tape to tell the device how many times to repeat the tape. Lightning-Qubit is updated accordingly.
  [(#724)](https://github.com/PennyLaneAI/pennylane-lightning/pull/724)

* `dynamic_one_shot` deals with post-selection during the post-processing phase, so Lightning-Qubit does not return `None`-valued measurements for mismatching samples anymore.
  [(#720)](https://github.com/PennyLaneAI/pennylane-lightning/pull/720)

### Improvements

* Release candidate branches automatically use the new large GitHub runner pool.
  [(#769)](https://github.com/PennyLaneAI/pennylane-lightning/pull/769)

* Lightning-Kokkos dev wheels for MacOS (x86_64, ARM64) and Linux (aarch64) are uploaded to TestPyPI upon merging a pull request.
  [(#765)](https://github.com/PennyLaneAI/pennylane-lightning/pull/765)

* Lightning-Kokkos Linux (x86_64) dev wheels are pushed to [Test PyPI](https://test.pypi.org/project/PennyLane-Lightning-Kokkos/) upon merging a pull request.
  [(#763)](https://github.com/PennyLaneAI/pennylane-lightning/pull/763)

* Change the type of tensor network objects passed to `ObservablesTNCuda` and `MeasurementsTNCuda` classes from `StateTensorT` to `TensorNetT`.
  [(#759)](https://github.com/PennyLaneAI/pennylane-lightning/pull/759)

* Silence `NDPermuter` linting warnings.
  [(#750)](https://github.com/PennyLaneAI/pennylane-lightning/pull/750)

* Rationalize MCM tests, removing most end-to-end tests from the native MCM test file, but keeping one that validates multiple mid-circuit measurements with any allowed return.
  [(#754)](https://github.com/PennyLaneAI/pennylane/pull/754)

* Rename `lightning.tensor` C++ libraries.
  [(#755)](https://github.com/PennyLaneAI/pennylane-lightning/pull/755)

* Set `state_tensor` as `const` for the `MeasurementTNCuda` class.
  [(#753)](https://github.com/PennyLaneAI/pennylane-lightning/pull/753)

* Updated Kokkos version and support to 4.3.01.
  [(#725)](https://github.com/PennyLaneAI/pennylane-lightning/pull/725)

* Lightning-Kokkos' functors are rewritten as functions wrapping around generic gate and generator functors templated over a coefficient interaction function. This reduces boilerplate while clarifying how the various kernels differ from one another.
  [(#640)](https://github.com/PennyLaneAI/pennylane-lightning/pull/640)

* Update C++ and Python GitHub actions names to include the matrix info.
  [(#717)](https://github.com/PennyLaneAI/pennylane-lightning/pull/717)

* Remove `CPhase` in favour of `CPhaseShift` in Lightning devices.
  [(#717)](https://github.com/PennyLaneAI/pennylane-lightning/pull/717)

* The various OpenMP configurations of Lightning-Qubit are tested in parallel on different Github Actions runners.
  [(#712)](https://github.com/PennyLaneAI/pennylane-lightning/pull/712)

* Update Linux wheels to use `manylinux_2_28` images.
  [(#667)](https://github.com/PennyLaneAI/pennylane-lightning/pull/667)

* Add support for `qml.expval` and `qml.var` in the `lightning.tensor` device for the `quimb` interface and the MPS method.
  [(#686)](https://github.com/PennyLaneAI/pennylane-lightning/pull/686)

* Changed the name of `lightning.tensor` to `default.tensor` with the `quimb` backend.
  [(#719)](https://github.com/PennyLaneAI/pennylane-lightning/pull/719)

* `lightning.qubit` and `lightning.kokkos` adhere to user-specified mid-circuit measurement configuration options.
  [(#736)](https://github.com/PennyLaneAI/pennylane-lightning/pull/736)

* Patch the C++ `Measurements.probs(wires)` method in Lightning-Qubit and Lightning-Kokkos to `Measurements.probs()` when called with all wires.
  This will trigger a more optimized implementation for calculating the probabilities of the entire system.
  [(#744)](https://github.com/PennyLaneAI/pennylane-lightning/pull/744)

* Remove the daily schedule from the "Compat Check w/PL - release/release" GitHub action.
  [(#746)](https://github.com/PennyLaneAI/pennylane-lightning/pull/746)

* Remove the required `scipy` config file for LightningQubit. The support is now maintained by passing `SCIPY_LIBS_PATH` to the compiler.
  [(#775)](https://github.com/PennyLaneAI/pennylane-lightning/pull/775)

### Documentation

* Add installation instructions and documentation for `lightning.tensor`.
  [(#756)](https://github.com/PennyLaneAI/pennylane-lightning/pull/756)

### Bug fixes

* Don't route `probs(wires=[])` to `probs(all_wires)` in Lightning-Kokkos.
  [(#762)](https://github.com/PennyLaneAI/pennylane-lightning/pull/762)

* `ControlledQubitUnitary` is present in the Python device but not the TOML files. It is added to the decomposition gates since it can be implemented in its alternate form of `C(QubitUnitary)`.
  [(#767)](https://github.com/PennyLaneAI/pennylane-lightning/pull/767)

* Update the Lightning TOML files to indicate that non-commuting observables are supported.
  [(#764)](https://github.com/PennyLaneAI/pennylane-lightning/pull/764)

* Fix regex matching issue with auto on-boarding of release candidate branch to using the large runner queue.
  [(#774)](https://github.com/PennyLaneAI/pennylane-lightning/pull/774)

* Fix random CI failures for `lightning.tensor` Python unit tests and ignore `lightning_tensor` paths.
  [(#761)](https://github.com/PennyLaneAI/pennylane-lightning/pull/761)

* `lightning.qubit` and `lightning.kokkos` use `qml.ops.Conditional.base` instead of `qml.ops.Conditional.then_op`.
  [(#752)](https://github.com/PennyLaneAI/pennylane-lightning/pull/752)

* The preprocessing step in `lightning.qubit` now uses interface information to properly support the hardware-like postselection for mid-circuit measurements.
  [(#760)](https://github.com/PennyLaneAI/pennylane-lightning/pull/760)

* Fix AVX streaming operation support with newer GCC.
  [(#729)](https://github.com/PennyLaneAI/pennylane-lightning/pull/729)

* Revert changes calling the templated `IMAG`, `ONE`, `ZERO` functions in Kokkos kernels since they are incompatible with device execution.
  [(#733)](https://github.com/PennyLaneAI/pennylane-lightning/pull/733)

* The `tests_lkcpu_python.yml` workflow properly checks out the release or stable version of Lightning-Qubit during the test job.
  [(#723)](https://github.com/PennyLaneAI/pennylane-lightning/pull/723)

* Fix PennyLane Lightning-Kokkos and LightningQubit tests for stable/stable configuration.
  [(#734)](https://github.com/PennyLaneAI/pennylane-lightning/pull/734)

* Remove the Autoray dependency from requirement files.
  [(#736)](https://github.com/PennyLaneAI/pennylane-lightning/pull/736)

* Fix the `cuda-runtime-12-0` dependency issue on RHEL8.
  [(#739)](https://github.com/PennyLaneAI/pennylane-lightning/pull/739)

* Fix the memory segmentation fault when initializing zero-wire Lightning-Kokkos.
  [(#757)](https://github.com/PennyLaneAI/pennylane-lightning/pull/757)

* Remove `pennylane.ops.op_math.controlled_decompositions.ctrl_decomp_zyz` tests with `len(control_wires) > 1`.
  [(#757)](https://github.com/PennyLaneAI/pennylane-lightning/pull/757)

* Add support for Scipy v1.14.
  [(#776)](https://github.com/PennyLaneAI/pennylane-lightning/pull/776)

* Add pickle support for the `DevPool` object in `lightning.gpu`.
  [(#772)](https://github.com/PennyLaneAI/pennylane-lightning/pull/772)

### Contributors

This release contains contributions from (in alphabetical order):

Ali Asadi, Amintor Dusko, Lillian Frederiksen, Pietropaolo Frisoni, David Ittah, Vincent Michaud-Rioux, Lee James O'Riordan, Mudit Pandey, Shuli Shu, Jay Soni

---

# Release 0.36.0

### New features since last release

* Add `cutensornet`-backed `MPS` C++ layer to `lightning.tensor`.
  [(#704)](https://github.com/PennyLaneAI/pennylane-lightning/pull/704)

* Add Python class for the `lightning.tensor` device which uses the new device API and the interface for `quimb` based on the MPS method.
  [(#671)](https://github.com/PennyLaneAI/pennylane-lightning/pull/671)

* Add compile-time support for AVX2/512 streaming operations in `lightning.qubit`.
  [(#664)](https://github.com/PennyLaneAI/pennylane-lightning/pull/664)

* `lightning.kokkos` supports mid-circuit measurements.
  [(#672)](https://github.com/PennyLaneAI/pennylane-lightning/pull/672)

* Add dynamic linking to LAPACK/OpenBlas shared objects in `scipy.libs` for both C++ and Python layer.
  [(#653)](https://github.com/PennyLaneAI/pennylane-lightning/pull/653)

* `lightning.qubit` supports mid-circuit measurements.
  [(#650)](https://github.com/PennyLaneAI/pennylane-lightning/pull/650)

* Add finite shots support in `lightning.qubit2`.
  [(#630)](https://github.com/PennyLaneAI/pennylane-lightning/pull/630)

* Add `collapse` and `normalize` methods to the `StateVectorLQubit` classes, enabling "branching" of the wavefunction. Add methods to create and seed an RNG in the `Measurements` modules.
  [(#645)](https://github.com/PennyLaneAI/pennylane-lightning/pull/645)

* Add two new Python classes (LightningStateVector and LightningMeasurements) to support `lightning.qubit2`.
  [(#613)](https://github.com/PennyLaneAI/pennylane-lightning/pull/613)

* Add analytic-mode `qml.probs` and `qml.var` support in `lightning.qubit2`.
  [(#627)](https://github.com/PennyLaneAI/pennylane-lightning/pull/627)

* Add `LightningAdjointJacobian` to support `lightning.qubit2`.
  [(#631)](https://github.com/PennyLaneAI/pennylane-lightning/pull/631)

* Add `lightning.qubit2` device which uses the new device API.
  [(#607)](https://github.com/PennyLaneAI/pennylane-lightning/pull/607)
  [(#628)](https://github.com/PennyLaneAI/pennylane-lightning/pull/628)

* Add Vector-Jacobian Product calculation support to `lightning.qubit`.
  [(#644)](https://github.com/PennyLaneAI/pennylane-lightning/pull/644)

* Add support for using new operator arithmetic as the default.
  [(#649)](https://github.com/PennyLaneAI/pennylane-lightning/pull/649)

### Breaking changes

* Split Lightning-Qubit and Lightning-Kokkos CPU Python tests with `pytest-split`. Remove `SERIAL` from Kokkos' `exec_model` matrix. Remove `all` from Lightning-Kokkos' `pl_backend` matrix. Move `clang-tidy` checks to `tidy.yml`. Avoid editable `pip` installations.
  [(#696)](https://github.com/PennyLaneAI/pennylane-lightning/pull/696)
* Update `lightning.gpu` and `lightning.kokkos` to raise an error instead of falling back to `default.qubit`.
  [(#689)](https://github.com/PennyLaneAI/pennylane-lightning/pull/689)

* Add `paths` directives to test workflows to avoid running tests that cannot be impacted by changes.
  [(#699)](https://github.com/PennyLaneAI/pennylane-lightning/pull/699)
  [(#695)](https://github.com/PennyLaneAI/pennylane-lightning/pull/695)

* Move common components of `/src/simulator/lightning_gpu/utils/` to `/src/utils/cuda_utils/`.
  [(#676)](https://github.com/PennyLaneAI/pennylane-lightning/pull/676)

* Deprecate static LAPACK linking support.
  [(#653)](https://github.com/PennyLaneAI/pennylane-lightning/pull/653)

* Migrate `lightning.qubit` to the new device API.
  [(#646)](https://github.com/PennyLaneAI/pennylane-lightning/pull/646)

* Introduce `ci:build_wheels` label, which controls wheel building on `pull_request` and other triggers.
  [(#648)](https://github.com/PennyLaneAI/pennylane-lightning/pull/648)

* Remove building wheels for Lightning Kokkos on Windows.
  [(#693)](https://github.com/PennyLaneAI/pennylane-lightning/pull/693)

### Improvements

* Add tests for Windows Wheels, fix ill-defined caching, and set the proper backend for `lightning.kokkos` wheels.
  [(#693)](https://github.com/PennyLaneAI/pennylane-lightning/pull/693)

* Replace string comparisons by `isinstance` checks where possible.
  [(#691)](https://github.com/PennyLaneAI/pennylane-lightning/pull/691)

* Refactor `cuda_utils` to remove its dependency on `custatevec.h`.
  [(#681)](https://github.com/PennyLaneAI/pennylane-lightning/pull/681)

* Add `test_templates.py` module where Grover and QSVT are tested.
  [(#684)](https://github.com/PennyLaneAI/pennylane-lightning/pull/684)

* Create `cuda_utils` for common usage of CUDA related backends.
  [(#676)](https://github.com/PennyLaneAI/pennylane-lightning/pull/676)

* Refactor `lightning_gpu_utils` unit tests to remove the dependency on statevector class.
  [(#675)](https://github.com/PennyLaneAI/pennylane-lightning/pull/675)

* Upgrade GitHub actions versions from v3 to v4.
  [(#669)](https://github.com/PennyLaneAI/pennylane-lightning/pull/669)

* Initialize the private attributes `gates_indices_` and `generators_indices_` of `StateVectorKokkos` using the definitions of the `Pennylane::Gates::Constant` namespace.
  [(#641)](https://github.com/PennyLaneAI/pennylane-lightning/pull/641)

* Add `isort` to `requirements-dev.txt` and run before `black` upon `make format` to sort Python imports.
  [(#623)](https://github.com/PennyLaneAI/pennylane-lightning/pull/623)

* Improve support for new operator arithmetic with `QuantumScriptSerializer.serialize_observables`.
  [(#670)](https://github.com/PennyLaneAI/pennylane-lightning/pull/670)

* Add `workflow_dispatch` to wheels recipes; allowing developers to build wheels manually on a branch instead of temporarily changing the headers.
  [(#679)](https://github.com/PennyLaneAI/pennylane-lightning/pull/679)

* Add the `ENABLE_LAPACK` compilation flag to toggle dynamic linking to LAPACK library.
  [(#678)](https://github.com/PennyLaneAI/pennylane-lightning/pull/678)

### Documentation

### Bug fixes

* Fix wire order permutations when using `qml.probs` with out-of-order wires.
  [(#707)](https://github.com/PennyLaneAI/pennylane-lightning/pull/707)

* Lightning Qubit once again respects the wire order specified on device instantiation.
  [(#705)](https://github.com/PennyLaneAI/pennylane-lightning/pull/705)

* `dynamic_one_shot` was refactored to use `SampleMP` measurements as a way to return the mid-circuit measurement samples. `LightningQubit`'s `simulate` is modified accordingly.
  [(#694)](https://github.com/PennyLaneAI/pennylane-lightning/pull/694)

* `LightningQubit` correctly decomposes state prep operations when used in the middle of a circuit.
  [(#687)](https://github.com/PennyLaneAI/pennylane-lightning/pull/687)

* `LightningQubit` correctly decomposes `qml.QFT` and `qml.GroverOperator` if `len(wires)` is greater than 9 and 12 respectively.
  [(#687)](https://github.com/PennyLaneAI/pennylane-lightning/pull/687)

* Specify `isort` `--py` (Python version) and `-l` (max line length) to stabilize `isort` across Python versions and environments.
  [(#647)](https://github.com/PennyLaneAI/pennylane-lightning/pull/647)

* Fix random `coverage xml` CI issues.
  [(#635)](https://github.com/PennyLaneAI/pennylane-lightning/pull/635)

* `lightning.qubit` correctly decomposed state preparation operations with adjoint differentiation.
  [(#661)](https://github.com/PennyLaneAI/pennylane-lightning/pull/661)

* Fix the failed observable serialization unit tests.
  [(#683)](https://github.com/PennyLaneAI/pennylane-lightning/pull/683)

* Update the `LightningQubit` new device API to work with Catalyst.
  [(#665)](https://github.com/PennyLaneAI/pennylane-lightning/pull/665)

* Update the version of `codecov-action` to v4 and fix the CodeCov issue with the PL-Lightning check-compatibility actions.
  [(#682)](https://github.com/PennyLaneAI/pennylane-lightning/pull/682)

* Refactor of dev prerelease auto-update-version workflow.
  [(#685)](https://github.com/PennyLaneAI/pennylane-lightning/pull/685)

* Remove gates unsupported by catalyst from TOML file.
  [(#698)](https://github.com/PennyLaneAI/pennylane-lightning/pull/698)

* Increase tolerance for a flaky test.
  [(#703)](https://github.com/PennyLaneAI/pennylane-lightning/pull/703)

* Remove `ControlledQubitUnitary` in favour of `C(QubitUnitary)` from the list of supported operations and the device TOML file. The `stopping_condition` method guarantees the consistency of decompositions.
  [(#758)](https://github.com/PennyLaneAI/pennylane-lightning/pull/758)

* Raise a clear error message with initialization of `lightning.kokkos` with zero-qubit on Windows.
  [(#758)](https://github.com/PennyLaneAI/pennylane-lightning/pull/758)


### Contributors

This release contains contributions from (in alphabetical order):

Ali Asadi, Amintor Dusko, Pietropaolo Frisoni, Thomas Germain, Christina Lee, Erick Ochoa Lopez, Vincent Michaud-Rioux, Rashid N H M, Lee James O'Riordan, Mudit Pandey, Shuli Shu

---

# Release 0.35.1

### Improvements

* Use the `adjoint` gate parameter to apply `qml.Adjoint` operations instead of matrix methods in `lightning.qubit`.
  [(#632)](https://github.com/PennyLaneAI/pennylane-lightning/pull/632)

### Bug fixes

* Fix `qml.Adjoint` support in `lightning.gpu` and `lightning.kokkos`.
  [(#632)](https://github.com/PennyLaneAI/pennylane-lightning/pull/632)

* Fix finite shots support in `lightning.qubit`, `lightning.gpu` and `lightning.kokkos`. The bug would impact calculations with measurements on observables with non-trivial diagonalizing gates and calculations with shot vectors.
  [(#632)](https://github.com/PennyLaneAI/pennylane-lightning/pull/632)

### Contributors

This release contains contributions from (in alphabetical order):

Vincent Michaud-Rioux

---

# Release 0.35.0

### New features since last release

* All backends now support `GlobalPhase` and `C(GlobalPhase)` in forward pass.
  [(#579)](https://github.com/PennyLaneAI/pennylane-lightning/pull/579)

* Add Hermitian observable support for shot-noise measurement and Lapack support.
  [(#569)](https://github.com/PennyLaneAI/pennylane-lightning/pull/569)

### Breaking changes

* Migrate `lightning.gpu` to CUDA 12.
  [(#606)](https://github.com/PennyLaneAI/pennylane-lightning/pull/606)

### Improvements

* Expand error values and strings returned from CUDA libraries.
  [(#617)](https://github.com/PennyLaneAI/pennylane-lightning/pull/617)

* `C(MultiRZ)` and `C(Rot)` gates are natively supported (with `LM` kernels).
  [(#614)](https://github.com/PennyLaneAI/pennylane-lightning/pull/614)

* Add adjoint support for `GlobalPhase` in Lightning-GPU and Lightning-Kokkos.
  [(#615)](https://github.com/PennyLaneAI/pennylane-lightning/pull/615)

* Lower the overheads of Windows CI tests.
  [(#610)](https://github.com/PennyLaneAI/pennylane-lightning/pull/610)

* Decouple LightningQubit memory ownership from numpy and migrate it to Lightning-Qubit managed state-vector class.
  [(#601)](https://github.com/PennyLaneAI/pennylane-lightning/pull/601)

* Expand support for Projector observables on Lightning-Kokkos.
  [(#601)](https://github.com/PennyLaneAI/pennylane-lightning/pull/601)

* Split Docker build cron job into two jobs: master and latest. This is mainly for reporting in the `plugin-test-matrix` repo.
  [(#600)](https://github.com/PennyLaneAI/pennylane-lightning/pull/600)

* The `BlockEncode` operation from PennyLane is now supported on all Lightning devices.
  [(#599)](https://github.com/PennyLaneAI/pennylane-lightning/pull/599)

* OpenMP acceleration can now be enabled at compile time for all `lightning.qubit` gate kernels using the "-DLQ_ENABLE_KERNEL_OMP=1" CMake argument.
  [(#510)](https://github.com/PennyLaneAI/pennylane-lightning/pull/510)

* Enable building Docker images for any branch or tag. Set the Docker build cron job to build images for the latest release and `master`.
  [(#598)](https://github.com/PennyLaneAI/pennylane-lightning/pull/598)

* Enable choosing the PennyLane-Lightning version and disabling push to Docker Hub in the Docker build workflow. Add a cron job calling the Docker build workflow.
  [(#597)](https://github.com/PennyLaneAI/pennylane-lightning/pull/597)

* Pull Kokkos v4.2.00 from the official Kokkos repository to test Lightning-Kokkos with the CUDA backend.
  [(#596)](https://github.com/PennyLaneAI/pennylane-lightning/pull/596)

* Remove deprecated MeasurementProcess.name.
  [(#605)](https://github.com/PennyLaneAI/pennylane-lightning/pull/605)

### Documentation

* Update requirements to build the documentation.
  [(#594)](https://github.com/PennyLaneAI/pennylane-lightning/pull/594)

### Bug fixes

* Downgrade auditwheel due to changes with library exclusion list.
  [(#620)](https://github.com/PennyLaneAI/pennylane-lightning/pull/620)

* List `GlobalPhase` gate in each device's TOML file.
  [(#615)](https://github.com/PennyLaneAI/pennylane-lightning/pull/615)

* Lightning-GPU's gate cache failed to distinguish between certain gates.
  For example, `MultiControlledX([0, 1, 2], "111")` and `MultiControlledX([0, 2], "00")` were applied as the same operation.
  This could happen with (at least) the following gates: `QubitUnitary`,`ControlledQubitUnitary`,`MultiControlledX`,`DiagonalQubitUnitary`,`PSWAP`,`OrbitalRotation`.
  [(#579)](https://github.com/PennyLaneAI/pennylane-lightning/pull/579)

* Ensure the stopping condition decompositions are respected for larger templated QFT and Grover operators.
  [(#609)](https://github.com/PennyLaneAI/pennylane-lightning/pull/609)

* Move concurrency group specifications from reusable Docker build workflow to the root workflows.
  [(#604)](https://github.com/PennyLaneAI/pennylane-lightning/pull/604)

* Fix `lightning-kokkos-cuda` Docker build and add CI workflow to build images and push to Docker Hub.
  [(#593)](https://github.com/PennyLaneAI/pennylane-lightning/pull/593)

* Update jax.config imports.
  [(#619)](https://github.com/PennyLaneAI/pennylane-lightning/pull/619)

* Fix apply state vector when using a Lightning handle.
  [(#622)](https://github.com/PennyLaneAI/pennylane-lightning/pull/622)

* Pinning Pytest to a version compatible with Flaky.
  [(#624)](https://github.com/PennyLaneAI/pennylane-lightning/pull/624)

### Contributors

This release contains contributions from (in alphabetical order):

Amintor Dusko, David Ittah, Vincent Michaud-Rioux, Lee J. O'Riordan, Shuli Shu, Matthew Silverman

---

# Release 0.34.0

### New features since last release

* Support added for Python 3.12 wheel builds.
  [(#541)](https://github.com/PennyLaneAI/pennylane-lightning/pull/541)

* Lightning-Qubit support arbitrary controlled gates (any wires and any control values). The kernels are implemented in the `LM` module.
  [(#576)](https://github.com/PennyLaneAI/pennylane-lightning/pull/576)

* Shot-noise related methods now accommodate observable objects with arbitrary eigenvalues. Add a Kronecker product method for two diagonal matrices.
  [(#570)](https://github.com/PennyLaneAI/pennylane-lightning/pull/570)

* Add shot-noise support for probs in the C++ layer. Probabilities are calculated from generated samples. All Lightning backends support this feature. Please note that target wires should be sorted in ascending manner.
  [(#568)](https://github.com/PennyLaneAI/pennylane-lightning/pull/568)

* Add `LM` kernels to apply arbitrary controlled operations efficiently.
  [(#516)](https://github.com/PennyLaneAI/pennylane-lightning/pull/516)

* Add shots support for variance value, probs, sample, counts calculation for given observables (`NamedObs`, `TensorProd` and `Hamiltonian`) based on Pauli words, `Identity` and `Hadamard` in the C++ layer. All Lightning backends support this support feature.
  [(#561)](https://github.com/PennyLaneAI/pennylane-lightning/pull/561)

* Add shots support for expectation value calculation for given observables (`NamedObs`, `TensorProd` and `Hamiltonian`) based on Pauli words, `Identity` and `Hadamard` in the C++ layer by adding `measure_with_samples` to the measurement interface. All Lightning backends support this support feature.
  [(#556)](https://github.com/PennyLaneAI/pennylane-lightning/pull/556)

* `qml.QubitUnitary` operators can be included in a circuit differentiated with the adjoint method. Lightning handles circuits with arbitrary non-differentiable `qml.QubitUnitary` operators. 1,2-qubit `qml.QubitUnitary` operators with differentiable parameters can be differentiated using decomposition.
  [(#540)] (https://github.com/PennyLaneAI/pennylane-lightning/pull/540)

### Breaking changes

* Set the default version of Kokkos to 4.2.00 throughout the project (CMake, CI, etc.)
  [(#578)] (https://github.com/PennyLaneAI/pennylane-lightning/pull/578)

* Overload `applyOperation` with a fifth `matrix` argument to all state vector classes to support arbitrary operations in `AdjointJacobianBase`.
  [(#540)] (https://github.com/PennyLaneAI/pennylane-lightning/pull/540)

### Improvements

* Ensure aligned memory used for numpy arrays with state-vector without reallocations.
  [(#572)](https://github.com/PennyLaneAI/pennylane-lightning/pull/572)

* Unify error messages of shot measurement related unsupported observables to better Catalyst.
  [(#577)](https://github.com/PennyLaneAI/pennylane-lightning/pull/577)

* Add configuration files to improve compatibility with Catalyst.
  [(#566)](https://github.com/PennyLaneAI/pennylane-lightning/pull/566)

* Refactor shot-noise related methods of MeasurementsBase class in the C++ layer and eigenvalues are not limited to `1` and `-1`. Add `getObs()` method to Observables class. Refactor `applyInPlaceShots` to allow users to get eigenvalues of Observables object. Deprecated `_preprocess_state` method in `MeasurementsBase` class for safer use of the `LightningQubitRaw` backend.
[(#570)](https://github.com/PennyLaneAI/pennylane-lightning/pull/570)

* Modify `setup.py` to use backend-specific build directory (`f"build_{backend}"`) to accelerate rebuilding backends in alternance.
  [(#540)] (https://github.com/PennyLaneAI/pennylane-lightning/pull/540)

* Update Dockerfile and rewrite the `build-wheel-lightning-gpu` stage to build Lightning-GPU from the `pennylane-lightning` monorepo.
  [(#539)] (https://github.com/PennyLaneAI/pennylane-lightning/pull/539)

* Add the MPI test CI workflows of Lightning-GPU in compatibility cron jobs.
  [(#536)] (https://github.com/PennyLaneAI/pennylane-lightning/pull/536)

* Add MPI synchronization in places to safely handle communicated data.
  [(#538)](https://github.com/PennyLaneAI/pennylane-lightning/pull/538)

* Add release option in compatibility cron jobs to test the release candidates of PennyLane and the Lightning plugins against one another.
  [(#531)] (https://github.com/PennyLaneAI/pennylane-lightning/pull/531)

* Add GPU workflows in compatibility cron jobs to test Lightning-GPU and Lightning-Kokkos with the Kokkos CUDA backend.
  [(#528)] (https://github.com/PennyLaneAI/pennylane-lightning/pull/528)

### Documentation

* Fixed a small typo in the documentation page for the PennyLane-Lightning GPU device.
  [(#563)](https://github.com/PennyLaneAI/pennylane-lightning/pull/563)

* Add OpenGraph social preview for Lightning docs.
  [(#574)](https://github.com/PennyLaneAI/pennylane-lightning/pull/574)

### Bug fixes

* Fix CodeCov file contention issue when uploading data from many workloads.
  [(#584)](https://github.com/PennyLaneAI/pennylane-lightning/pull/584)

* Ensure the `lightning.gpu` intermediate wheel builds are uploaded to TestPyPI.
  [(#575)](https://github.com/PennyLaneAI/pennylane-lightning/pull/575)

* Allow support for newer clang-tidy versions on non-x86_64 platforms.
  [(#567)](https://github.com/PennyLaneAI/pennylane-lightning/pull/567)

* Do not run C++ tests when testing for compatibility with PennyLane, hence fixing plugin-matrix failures. Fix Lightning-GPU workflow trigger.
  [(#571)](https://github.com/PennyLaneAI/pennylane-lightning/pull/571)

* Revert single-node multi-GPU batching behaviour to match https://github.com/PennyLaneAI/pennylane-lightning-gpu/pull/27.
  [(#564)](https://github.com/PennyLaneAI/pennylane-lightning/pull/564)

* Move deprecated `stateprep` `QuantumScript` argument into the operation list in `mpitests/test_adjoint_jacobian.py`.
  [(#540)] (https://github.com/PennyLaneAI/pennylane-lightning/pull/540)

* Fix MPI Python unit tests for the adjoint method.
  [(#538)](https://github.com/PennyLaneAI/pennylane-lightning/pull/538)

* Fix the issue with assigning kernels to ops before registering kernels on macOS
  [(#582)](https://github.com/PennyLaneAI/pennylane-lightning/pull/582)

* Update `MANIFEST.in` to include device config files and `CHANGELOG.md`
  [(#585)](https://github.com/PennyLaneAI/pennylane-lightning/pull/585)

### Contributors

This release contains contributions from (in alphabetical order):

Ali Asadi, Isaac De Vlugt, Amintor Dusko, Vincent Michaud-Rioux, Erick Ochoa Lopez, Lee James O'Riordan, Shuli Shu

---

# Release 0.33.1

* pip-installed CUDA runtime libraries can now be accessed from a virtualenv.
  [(#543)](https://github.com/PennyLaneAI/pennylane-lightning/pull/543)

### Bug fixes

* The pybind11 compiled module RPATH linkage has been restored to pre-0.33 behaviour.
  [(#543)](https://github.com/PennyLaneAI/pennylane-lightning/pull/543)

### Contributors

This release contains contributions from (in alphabetical order):

Lee J. O'Riordan

---

# Release 0.33.0

### New features since last release

* Add documentation updates for the `lightning.gpu` backend.
  [(#525)] (https://github.com/PennyLaneAI/pennylane-lightning/pull/525)

* Add `SparseHamiltonian` support for Lightning-Qubit and Lightning-GPU.
  [(#526)] (https://github.com/PennyLaneAI/pennylane-lightning/pull/526)

* Add `SparseHamiltonian` support for Lightning-Kokkos.
  [(#527)] (https://github.com/PennyLaneAI/pennylane-lightning/pull/527)

* Integrate python/pybind layer of distributed Lightning-GPU into the Lightning monorepo with Python unit tests.
  [(#518)] (https://github.com/PennyLaneAI/pennylane-lightning/pull/518)

* Integrate the distributed C++ backend of Lightning-GPU into the Lightning monorepo.
  [(#514)] (https://github.com/PennyLaneAI/pennylane-lightning/pull/514)

* Integrate Lightning-GPU into the Lightning monorepo. The new backend is named `lightning.gpu` and includes all single-GPU features.
  [(#499)] (https://github.com/PennyLaneAI/pennylane-lightning/pull/499)

* Build Linux wheels for Lightning-GPU (CUDA-11).
  [(#517)](https://github.com/PennyLaneAI/pennylane-lightning/pull/517)

* Add `Dockerfile` in `docker` and `make docker` workflow in `Makefile`. The Docker images and documentation are available on [DockerHub](https://hub.docker.com/repository/docker/pennylaneai/pennylane).
  [(#496)](https://github.com/PennyLaneAI/pennylane-lightning/pull/496)

* Add mid-circuit state preparation operation tests.
  [(#495)](https://github.com/PennyLaneAI/pennylane-lightning/pull/495)

### Breaking changes

* Add `tests_gpu.yml` workflow to test the Lightning-Kokkos backend with CUDA-12.
  [(#494)](https://github.com/PennyLaneAI/pennylane-lightning/pull/494)

* Implement `LM::GeneratorDoubleExcitation`, `LM::GeneratorDoubleExcitationMinus`, `LM::GeneratorDoubleExcitationPlus` kernels. Lightning-Qubit default kernels are now strictly from the `LM` implementation, which requires less memory and is faster for large state vectors.
  [(#512)](https://github.com/PennyLaneAI/pennylane-lightning/pull/512)

* Add workflows validating compatibility between PennyLane and Lightning's most recent stable releases and development (latest) versions.
  [(#507)](https://github.com/PennyLaneAI/pennylane-lightning/pull/507)
  [(#498)](https://github.com/PennyLaneAI/pennylane-lightning/pull/498)

* Introduce `timeout-minutes` in various workflows, mainly to avoid Windows builds hanging for several hours.
  [(#503)](https://github.com/PennyLaneAI/pennylane-lightning/pull/503)

* Cast integral-valued arrays to the device's complex type on entry in `_preprocess_state_vector` to ensure the state is correctly represented with floating-point numbers.
  [(#501)](https://github.com/PennyLaneAI/pennylane-lightning/pull/501)

* Update `DefaultQubit` to `DefaultQubitLegacy` on Lightning fallback.
  [(#500)](https://github.com/PennyLaneAI/pennylane-lightning/pull/500)

* Enums defined in `GateOperation.hpp` start at `1` (previously `0`). `::BEGIN` is introduced in a few places where it was assumed `0` accordingly.
  [(#485)](https://github.com/PennyLaneAI/pennylane-lightning/pull/485)

* Enable pre-commit hooks to format all Python files and linting of all Python source files.
  [(#485)](https://github.com/PennyLaneAI/pennylane-lightning/pull/485)

### Improvements

* Improve Python testing for Lightning-GPU (+MPI) by adding jobs in Actions files and adding Python tests to increase code coverage.
  [(#522)](https://github.com/PennyLaneAI/pennylane-lightning/pull/522)

* Add support for `pip install pennylane-lightning[kokkos]` for the OpenMP backend.
  [(#515)](https://github.com/PennyLaneAI/pennylane-lightning/pull/515)

* Update `setup.py` to allow for multi-package co-existence. The `PennyLane_Lightning` package now is the responsible for the core functionality, and will be depended upon by all other extensions.
  [(#504)] (https://github.com/PennyLaneAI/pennylane-lightning/pull/504)

* Redesign Lightning-Kokkos `StateVectorKokkos` class to use Kokkos `RangePolicy` together with special functors in `applyMultiQubitOp` to apply 1- to 4-wire generic unitary gates. For more than 4 wires, the general implementation using Kokkos `TeamPolicy` is employed to yield the best all-around performance.
  [(#490)] (https://github.com/PennyLaneAI/pennylane-lightning/pull/490)

* Redesign Lightning-Kokkos `Measurements` class to use Kokkos `RangePolicy` together with special functors to obtain the expectation value of 1- to 4-wire generic unitary gates. For more than 4 wires, the general implementation using Kokkos `TeamPolicy` is employed to yield the best all-around performance.
  [(#489)] (https://github.com/PennyLaneAI/pennylane-lightning/pull/489)

* Add tests to increase Lightning-Kokkos coverage.
  [(#485)](https://github.com/PennyLaneAI/pennylane-lightning/pull/485)

* Add memory locality tag reporting and adjoint diff dispatch for `lightning.qubit` statevector classes.
  [(#492)](https://github.com/PennyLaneAI/pennylane-lightning/pull/492)

* Add support for dependent external packages to C++ core.
  [(#482)](https://github.com/PennyLaneAI/pennylane-lightning/pull/482)

* Add support for building multiple backend simulators.
  [(#497)](https://github.com/PennyLaneAI/pennylane-lightning/pull/497)

### Documentation

### Bug fixes

* Fix CI issues running python-cov with MPI.
  [(#535)](https://github.com/PennyLaneAI/pennylane-lightning/pull/535)

* Re-add support for `pip install pennylane-lightning[gpu]`.
  [(#515)](https://github.com/PennyLaneAI/pennylane-lightning/pull/515)

* Switch most Lightning-Qubit default kernels to `LM`. Add `LM::multiQubitOp` tests, failing when targeting out-of-order wires clustered close to `num_qubits-1`. Fix the `LM::multiQubitOp` kernel implementation by introducing a generic `revWireParity` routine and replacing the `bitswap`-based implementation. Mimic the changes fixing the corresponding `multiQubitOp` and `expval` functors in Lightning-Kokkos.
  [(#511)](https://github.com/PennyLaneAI/pennylane-lightning/pull/511)

* Fix RTD builds by removing unsupported `system_packages` configuration option.
  [(#491)](https://github.com/PennyLaneAI/pennylane-lightning/pull/491)

### Contributors

This release contains contributions from (in alphabetical order):

Ali Asadi, Amintor Dusko, Vincent Michaud-Rioux, Lee J. O'Riordan, Shuli Shu

---

# Release 0.32.0

### New features since last release

* The `lightning.kokkos` backend supports Nvidia GPU execution (with Kokkos v4 and CUDA v12).
  [(#477)](https://github.com/PennyLaneAI/pennylane-lightning/pull/477)

* Complete overhaul of repository structure to facilitates integration of multiple backends. Refactoring efforts we directed to improve development performance, code reuse and decrease overall overhead to propagate changes through backends. New C++ modular build strategy allows for faster test builds restricted to a module. Update CI/CD actions concurrency strategy. Change minimal Python version to 3.9.
  [(#472)] (https://github.com/PennyLaneAI/pennylane-lightning/pull/472)

* Wheels are built with native support for sparse Hamiltonians.
  [(#470)] (https://github.com/PennyLaneAI/pennylane-lightning/pull/470)

* Add native support to sparse Hamiltonians in the absence of Kokkos & Kokkos-kernels.
  [(#465)] (https://github.com/PennyLaneAI/pennylane-lightning/pull/465)

### Breaking changes

* Rename `QubitStateVector` to `StatePrep` in the `LightningQubit` and `LightningKokkos` classes.
  [(#486)](https://github.com/PennyLaneAI/pennylane-lightning/pull/486)

* Modify `adjointJacobian` methods to accept a (maybe unused) reference `StateVectorT`, allowing device-backed simulators to directly access state vector data for adjoint differentiation instead of copying it back-and-forth into `JacobianData` (host memory).
  [(#477)](https://github.com/PennyLaneAI/pennylane-lightning/pull/477)

### Improvements

* Refactor LKokkos `Measurements` class to use (fast) specialized functors whenever possible.
  [(#481)] (https://github.com/PennyLaneAI/pennylane-lightning/pull/481)

* Merge Lightning Qubit and Lightning Kokkos backends in the new repository.
  [(#472)] (https://github.com/PennyLaneAI/pennylane-lightning/pull/472)

* Integrated new unified docs for Lightning Kokkos and Lightning Qubit packages.
  [(#473)] (https://github.com/PennyLaneAI/pennylane-lightning/pull/473)

### Documentation

### Bug fixes

* Ensure PennyLane has an `active_return` attribute before calling it.
 [(#483)] (https://github.com/PennyLaneAI/pennylane-lightning/pull/483)

* Do no import `sqrt2_v` from `<numbers>` in `Util.hpp` to resolve issue with Lightning-GPU builds.
  [(#479)](https://github.com/PennyLaneAI/pennylane-lightning/pull/479)

* Update the CMake internal references to enable sub-project compilation with affecting the parent package.
  [(#478)](https://github.com/PennyLaneAI/pennylane-lightning/pull/478)

* `apply` no longer mutates the inputted list of operations.
  [(#474)](https://github.com/PennyLaneAI/pennylane-lightning/pull/474)

### Contributors

This release contains contributions from (in alphabetical order):

Amintor Dusko, Christina Lee, Vincent Michaud-Rioux, Lee J. O'Riordan

---

# Release 0.31.0

### New features since last release

* Update Kokkos support to 4.0.01.
  [(#439)] (https://github.com/PennyLaneAI/pennylane-lightning/pull/439)

### Breaking changes

* Update tests to be compliant with PennyLane v0.31.0 development changes and deprecations.
  [(#448)](https://github.com/PennyLaneAI/pennylane-lightning/pull/448)

### Improvements

* Remove logic from `setup.py` and transfer paths and env variable definitions into workflow files.
  [(#450)](https://github.com/PennyLaneAI/pennylane-lightning/pull/450)

* Detect MKL or CBLAS if `ENABLE_BLAS=ON` making sure that BLAS is linked as expected.
  [(#449)](https://github.com/PennyLaneAI/pennylane-lightning/pull/449)

### Documentation

* Fix LightningQubit class parameter documentation.
  [(#456)](https://github.com/PennyLaneAI/pennylane-lightning/pull/456)

### Bug fixes

* Ensure cross-platform wheels continue to build with updates in git safety checks.
  [(#452)](https://github.com/PennyLaneAI/pennylane-lightning/pull/452)

* Fixing Python version bug introduce in [(#450)](https://github.com/PennyLaneAI/pennylane-lightning/pull/450)
  when `Python_EXECUTABLE` was removed from `setup.py`.
  [(#461)](https://github.com/PennyLaneAI/pennylane-lightning/pull/461)

* Ensure aligned allocator definition works with C++20 compilers.
  [(#438)](https://github.com/PennyLaneAI/pennylane-lightning/pull/438)

* Prevent multiple threads from calling `Kokkos::initialize` or `Kokkos::finalize`.
  [(#439)](https://github.com/PennyLaneAI/pennylane-lightning/pull/439)

### Contributors

This release contains contributions from (in alphabetical order):

Vincent Michaud-Rioux, Lee J. O'Riordan, Chae-Yeun Park

---

# Release 0.30.0

### New features since last release

* Add MCMC sampler.
  [(#384)] (https://github.com/PennyLaneAI/pennylane-lightning/pull/384)

* Serialize PennyLane's arithmetic operators when they are used as observables
  that are expressed in the Pauli basis.
  [(#424)](https://github.com/PennyLaneAI/pennylane-lightning/pull/424)

### Breaking changes

* Lightning now works with the new return types specification that is now default in PennyLane.
  See [the PennyLane `qml.enable_return`](https://docs.pennylane.ai/en/stable/code/api/pennylane.enable_return.html?highlight=enable_return) documentation for more information on this change.
  [(#427)](https://github.com/PennyLaneAI/pennylane-lightning/pull/427)

Instead of creating potentially ragged numpy array, devices and `QNode`'s now return an object of the same type as that
returned by the quantum function.

```
>>> dev = qml.device('lightning.qubit', wires=1)
>>> @qml.qnode(dev, diff_method="adjoint")
... def circuit(x):
...     qml.RX(x, wires=0)
...     return qml.expval(qml.PauliY(0)), qml.expval(qml.PauliZ(0))
>>> x = qml.numpy.array(0.5)
>>> circuit(qml.numpy.array(0.5))
(array(-0.47942554), array(0.87758256))
```

Interfaces like Jax or Torch handle tuple outputs without issues:

```
>>> jax.jacobian(circuit)(jax.numpy.array(0.5))
(Array(-0.87758255, dtype=float32, weak_type=True),
Array(-0.47942555, dtype=float32, weak_type=True))
```

Autograd cannot differentiate an output tuple, so results must be converted to an array before
use with `qml.jacobian`:

```
>>> qml.jacobian(lambda y: qml.numpy.array(circuit(y)))(x)
array([-0.87758256, -0.47942554])
```

Alternatively, the quantum function itself can return a numpy array of measurements:

```
>>> dev = qml.device('lightning.qubit', wires=1)
>>> @qml.qnode(dev, diff_method="adjoint")
>>> def circuit2(x):
...     qml.RX(x, wires=0)
...     return np.array([qml.expval(qml.PauliY(0)), qml.expval(qml.PauliZ(0))])
>>> qml.jacobian(circuit2)(np.array(0.5))
array([-0.87758256, -0.47942554])
```

### Improvements

* Remove deprecated `set-output` commands from workflow files.
  [(#437)](https://github.com/PennyLaneAI/pennylane-lightning/pull/437)

* Lightning wheels are now checked with `twine check` post-creation for PyPI compatibility.
  [(#430)](https://github.com/PennyLaneAI/pennylane-lightning/pull/430)

* Lightning has been made compatible with the change in return types specification.
  [(#427)](https://github.com/PennyLaneAI/pennylane-lightning/pull/427)

* Lightning is compatible with clang-tidy version 16.
  [(#429)](https://github.com/PennyLaneAI/pennylane-lightning/pull/429)

### Contributors

This release contains contributions from (in alphabetical order):

Christina Lee, Vincent Michaud-Rioux, Lee James O'Riordan, Chae-Yeun Park, Matthew Silverman

---

# Release 0.29.0

### Improvements

* Remove runtime dependency on ninja build system.
  [(#414)](https://github.com/PennyLaneAI/pennylane-lightning/pull/414)

* Allow better integration and installation support with CMake targeted binary builds.
  [(#403)](https://github.com/PennyLaneAI/pennylane-lightning/pull/403)

* Remove explicit Numpy and Scipy requirements.
  [(#412)](https://github.com/PennyLaneAI/pennylane-lightning/pull/412)

* Get `llvm` installation root from the environment variable `LLVM_ROOT_DIR` (or fallback to `brew`).
  [(#413)](https://github.com/PennyLaneAI/pennylane-lightning/pull/413)

* Update AVX2/512 kernel infrastructure for additional gate/generator operations.
  [(#404)](https://github.com/PennyLaneAI/pennylane-lightning/pull/404)

* Remove unnecessary lines for resolving CodeCov issue.
  [(#415)](https://github.com/PennyLaneAI/pennylane-lightning/pull/415)

* Add more AVX2/512 gate operations.
  [(#393)](https://github.com/PennyLaneAI/pennylane-lightning/pull/393)

### Documentation

### Bug fixes

* Ensure error raised when asking for out of order marginal probabilities. Prevents the return of incorrect results.
  [(#416)](https://github.com/PennyLaneAI/pennylane-lightning/pull/416)

* Fix Github shields in README.
  [(#402)](https://github.com/PennyLaneAI/pennylane-lightning/pull/402)

### Contributors

Amintor Dusko, Vincent Michaud-Rioux, Lee James O'Riordan, Chae-Yeun Park

---

# Release 0.28.2

### Bug fixes

* Fix Python module versioning for Linux wheels.
  [(#408)](https://github.com/PennyLaneAI/pennylane-lightning/pull/408)

### Contributors

This release contains contributions from (in alphabetical order):

Amintor Dusko, Shuli Shu, Trevor Vincent

---

# Release 0.28.1

### Bug fixes

* Fix Pybind11 module versioning and locations for Windows wheels.
  [(#400)](https://github.com/PennyLaneAI/pennylane-lightning/pull/400)

### Contributors

This release contains contributions from (in alphabetical order):

Lee J. O'Riordan

---

# Release 0.28.0

### Breaking changes

* Deprecate support for Python 3.7.
  [(#391)](https://github.com/PennyLaneAI/pennylane-lightning/pull/391)

### Improvements

* Improve Lightning package structure for external use as a C++ library.
  [(#369)](https://github.com/PennyLaneAI/pennylane-lightning/pull/369)

* Improve the stopping condition method.
  [(#386)](https://github.com/PennyLaneAI/pennylane-lightning/pull/386)

### Bug fixes

- Pin CMake to 3.24.x in wheel-builder to avoid Python not found error in CMake 3.25, when building wheels for PennyLane-Lightning-GPU.
  [(#387)](https://github.com/PennyLaneAI/pennylane-lightning/pull/387)

### Contributors

This release contains contributions from (in alphabetical order):

Amintor Dusko, Lee J. O'Riordan

---

# Release 0.27.0

### New features since last release

* Enable building of Python 3.11 wheels and upgrade Python on CI/CD workflows to 3.8.
  [(#381)](https://github.com/PennyLaneAI/pennylane-lightning/pull/381)

### Breaking changes

### Improvements

* Update clang-tools version in Github workflows.
  [(#351)](https://github.com/PennyLaneAI/pennylane-lightning/pull/351)

* Improve tests and checks CI/CD pipelines.
  [(#353)](https://github.com/PennyLaneAI/pennylane-lightning/pull/353)

* Implement 3 Qubits gates (CSWAP & Toffoli) & 4 Qubits gates (DoubleExcitation, DoubleExcitationMinus, DoubleExcitationPlus) in LM manner.
  [(#362)](https://github.com/PennyLaneAI/pennylane-lightning/pull/362)

* Upgrade Kokkos and Kokkos Kernels to 3.7.00, and improve sparse matrix-vector multiplication performance and memory usage.
  [(#361)](https://github.com/PennyLaneAI/pennylane-lightning/pull/361)

* Update Linux (ubuntu-latest) architecture x86_64 wheel-builder from GCC 10.x to GCC 11.x.
  [(#373)](https://github.com/PennyLaneAI/pennylane-lightning/pull/373)

* Update gcc and g++ 10.x to 11.x in CI tests. This update brings improved support for newer C++ features.
  [(#370)](https://github.com/PennyLaneAI/pennylane-lightning/pull/370)

* Change Lightning to inherit from QubitDevice instead of DefaultQubit.
  [(#365)](https://github.com/PennyLaneAI/pennylane-lightning/pull/365)

### Documentation

### Bug fixes

* Use mutex when accessing cache in KernelMap.
  [(#382)](https://github.com/PennyLaneAI/pennylane-lightning/pull/382)

### Contributors

This release contains contributions from (in alphabetical order):

Amintor Dusko, Chae-Yeun Park, Monit Sharma, Shuli Shu

---

# Release 0.26.1

### Bug fixes

* Fixes the transposition method used in the probability calculation.
  [(#377)](https://github.com/PennyLaneAI/pennylane-lightning/pull/377)

### Contributor

Amintor Dusko

---
# Release 0.26.0

### Improvements

* Introduces requirements-dev.txt and improves dockerfile.
  [(#330)](https://github.com/PennyLaneAI/pennylane-lightning/pull/330)

* Support `expval` for a Hamiltonian.
  [(#333)](https://github.com/PennyLaneAI/pennylane-lightning/pull/333)

* Implements caching for Kokkos installation.
  [(#316)](https://github.com/PennyLaneAI/pennylane-lightning/pull/316)

* Supports measurements of operator arithmetic classes such as `Sum`, `Prod`,
  and `SProd` by deferring handling of them to `DefaultQubit`.
  [(#349)](https://github.com/PennyLaneAI/pennylane-lightning/pull/349)

```
@qml.qnode(qml.device('lightning.qubit', wires=2))
def circuit():
    obs = qml.s_prod(2.1, qml.PauliZ(0)) + qml.op_sum(qml.PauliX(0), qml.PauliZ(1))
    return qml.expval(obs)
```

### Bug fixes

* Test updates to reflect new measurement error messages.
  [(#334)](https://github.com/PennyLaneAI/pennylane-lightning/pull/334)

* Updates to the release tagger to fix incompatibilities with RTD.
  [(#344)](https://github.com/PennyLaneAI/pennylane-lightning/pull/344)

* Update cancel-workflow-action and bot credentials.
  [(#345)](https://github.com/PennyLaneAI/pennylane-lightning/pull/345)

### Contributors

This release contains contributions from (in alphabetical order):

Amintor Dusko, Christina Lee, Lee J. O'Riordan, Chae-Yeun Park

---

# Release 0.25.0

### New features since last release

### Breaking changes

* We explicitly disable support for PennyLane's parameter broadcasting.
[#317](https://github.com/PennyLaneAI/pennylane-lightning/pull/317)

* We explicitly remove support for PennyLane's `Sum`, `SProd` and `Prod`
  as observables.
  [(#326)](https://github.com/PennyLaneAI/pennylane-lightning/pull/326)

### Improvements

* CI builders use a reduced set of resources and redundant tests for PRs.
  [(#319)](https://github.com/PennyLaneAI/pennylane-lightning/pull/319)

* Parallelize wheel-builds where applicable.
  [(#314)](https://github.com/PennyLaneAI/pennylane-lightning/pull/314)

* AVX2/512 kernels are now available on Linux/MacOS with x86-64 architecture.
  [(#313)](https://github.com/PennyLaneAI/pennylane-lightning/pull/313)

### Documentation

* Updated ReadTheDocs runner version from Ubuntu 20.04 to 22.04
  [(#327)](https://github.com/PennyLaneAI/pennylane-lightning/pull/327)

### Bug fixes

* Test updates to reflect new additions to PennyLane.
  [(#318)](https://github.com/PennyLaneAI/pennylane-lightning/pull/318)

### Contributors

This release contains contributions from (in alphabetical order):

Amintor Dusko, Christina Lee, Rashid N H M, Lee J. O'Riordan, Chae-Yeun Park

---

# Release 0.24.0

### New features since last release

* Add `SingleExcitation` and `DoubleExcitation` qchem gates and generators.
  [(#289)](https://github.com/PennyLaneAI/pennylane-lightning/pull/289)

* Add a new dispatch mechanism for future kernels.
  [(#291)](https://github.com/PennyLaneAI/pennylane-lightning/pull/291)

* Add `IsingXY` gate operation.
  [(#303)](https://github.com/PennyLaneAI/pennylane-lightning/pull/303)

* Support `qml.state()` in vjp and Hamiltonian in adjoint jacobian.
  [(#294)](https://github.com/PennyLaneAI/pennylane-lightning/pull/294)

### Breaking changes

* Codebase is now moving to C++20. The default compiler for Linux is now GCC10.
  [(#295)](https://github.com/PennyLaneAI/pennylane-lightning/pull/295)

* Minimum macOS version is changed to 10.15 (Catalina).
  [(#295)](https://github.com/PennyLaneAI/pennylane-lightning/pull/295)

### Improvements

* Split matrix operations, refactor dispatch mechanisms, and add a benchmark suits.
  [(#274)](https://github.com/PennyLaneAI/pennylane-lightning/pull/274)

* Add native support for the calculation of sparse Hamiltonians' expectation values.
Sparse operations are offloaded to [Kokkos](https://github.com/kokkos/kokkos) and
[Kokkos-Kernels](https://github.com/kokkos/kokkos-kernels).
  [(#283)](https://github.com/PennyLaneAI/pennylane-lightning/pull/283)

* Device `lightning.qubit` now accepts a datatype for a statevector.
  [(#290)](https://github.com/PennyLaneAI/pennylane-lightning/pull/290)

```python
dev1 = qml.device('lightning.qubit', wires=4, c_dtype=np.complex64) # for single precision
dev2 = qml.device('lightning.qubit', wires=4, c_dtype=np.complex128) # for double precision
```

### Documentation

* Use the centralized [Xanadu Sphinx Theme](https://github.com/XanaduAI/xanadu-sphinx-theme)
  to style the Sphinx documentation.
  [(#287)](https://github.com/PennyLaneAI/pennylane-lightning/pull/287)

### Bug fixes

* Fix the issue with using available `clang-format` version in format.
  [(#288)](https://github.com/PennyLaneAI/pennylane-lightning/pull/288)

* Fix a bug in the generator of `DoubleExcitationPlus`.
  [(#298)](https://github.com/PennyLaneAI/pennylane-lightning/pull/298)

### Contributors

This release contains contributions from (in alphabetical order):

Mikhail Andrenkov, Ali Asadi, Amintor Dusko, Lee James O'Riordan, Chae-Yeun Park, and Shuli Shu

---

# Release 0.23.0

### New features since last release

* Add `generate_samples()` to lightning.
  [(#247)](https://github.com/PennyLaneAI/pennylane-lightning/pull/247)

* Add Lightning GBenchmark Suite.
  [(#249)](https://github.com/PennyLaneAI/pennylane-lightning/pull/249)

* Support runtime and compile information.
  [(#253)](https://github.com/PennyLaneAI/pennylane-lightning/pull/253)

### Improvements

* Add `ENABLE_BLAS` build to CI checks.
  [(#249)](https://github.com/PennyLaneAI/pennylane-lightning/pull/249)

* Add more `clang-tidy` checks and kernel tests.
  [(#253)](https://github.com/PennyLaneAI/pennylane-lightning/pull/253)

* Add C++ code coverage to CI.
  [(#265)](https://github.com/PennyLaneAI/pennylane-lightning/pull/265)

* Skip over identity operations in `"lightning.qubit"`.
  [(#268)](https://github.com/PennyLaneAI/pennylane-lightning/pull/268)

### Bug fixes

* Update tests to remove `JacobianTape`.
  [(#260)](https://github.com/PennyLaneAI/pennylane-lightning/pull/260)

* Fix tests for MSVC.
  [(#264)](https://github.com/PennyLaneAI/pennylane-lightning/pull/264)

* Fix `#include <cpuid.h>` for PPC and AArch64 in Linux.
  [(#266)](https://github.com/PennyLaneAI/pennylane-lightning/pull/266)

* Remove deprecated tape execution methods.
  [(#270)](https://github.com/PennyLaneAI/pennylane-lightning/pull/270)

* Update `qml.probs` in `test_measures.py`.
  [(#280)](https://github.com/PennyLaneAI/pennylane-lightning/pull/280)

### Contributors

This release contains contributions from (in alphabetical order):

Ali Asadi, Chae-Yeun Park, Lee James O'Riordan, and Trevor Vincent

---

# Release 0.22.1

### Bug fixes

* Ensure `Identity ` kernel is registered to C++ dispatcher.
  [(#275)](https://github.com/PennyLaneAI/pennylane-lightning/pull/275)

---

# Release 0.22.0

### New features since last release

* Add Docker support.
  [(#234)](https://github.com/PennyLaneAI/pennylane-lightning/pull/234)

### Improvements

* Update quantum tapes serialization and Python tests.
  [(#239)](https://github.com/PennyLaneAI/pennylane-lightning/pull/239)

* Clang-tidy is now enabled for both tests and examples builds under Github Actions.
  [(#237)](https://github.com/PennyLaneAI/pennylane-lightning/pull/237)

* The return type of `StateVectorBase` data is now derived-class defined.
  [(#237)](https://github.com/PennyLaneAI/pennylane-lightning/pull/237)

* Update adjointJacobian and VJP methods.
  [(#222)](https://github.com/PennyLaneAI/pennylane-lightning/pull/222)

* Set GitHub workflow to upload wheels to Test PyPI.
  [(#220)](https://github.com/PennyLaneAI/pennylane-lightning/pull/220)

* Finalize the new kernel implementation.
  [(#212)](https://github.com/PennyLaneAI/pennylane-lightning/pull/212)

### Documentation

* Use of batching with OpenMP threads is documented.
  [(#221)](https://github.com/PennyLaneAI/pennylane-lightning/pull/221)

### Bug fixes

* Fix for OOM errors when using adjoint with large numbers of observables.
  [(#221)](https://github.com/PennyLaneAI/pennylane-lightning/pull/221)

* Add virtual destructor to C++ state-vector classes.
  [(#200)](https://github.com/PennyLaneAI/pennylane-lightning/pull/200)

* Fix a bug in Python tests with operations' `matrix` calls.
  [(#238)](https://github.com/PennyLaneAI/pennylane-lightning/pull/238)

* Refactor utility header and fix a bug in linear algebra function with CBLAS.
  [(#228)](https://github.com/PennyLaneAI/pennylane-lightning/pull/228)

### Contributors

This release contains contributions from (in alphabetical order):

Ali Asadi, Chae-Yeun Park, Lee James O'Riordan

---

# Release 0.21.0

### New features since last release

* Add C++ only benchmark for a given list of gates.
  [(#199)](https://github.com/PennyLaneAI/pennylane-lightning/pull/199)

* Wheel-build support for Python 3.10.
  [(#186)](https://github.com/PennyLaneAI/pennylane-lightning/pull/186)

* C++ support for probability, expectation value and variance calculations.
  [(#185)](https://github.com/PennyLaneAI/pennylane-lightning/pull/185)

* Add bindings to C++ expval, var, probs.
  [(#214)](https://github.com/PennyLaneAI/pennylane-lightning/pull/214)

### Improvements

* `setup.py` adds debug only when --debug is given
  [(#208)](https://github.com/PennyLaneAI/pennylane-lightning/pull/208)

* Add new highly-performant C++ kernels for quantum gates.
  [(#202)](https://github.com/PennyLaneAI/pennylane-lightning/pull/202)

The new kernels significantly improve the runtime performance of PennyLane-Lightning
for both differentiable and non-differentiable workflows. Here is an example workflow
using the adjoint differentiation method with a circuit of 5 strongly entangling layers:

```python
import pennylane as qml
from pennylane import numpy as np
from pennylane.templates.layers import StronglyEntanglingLayers
from numpy.random import random
np.random.seed(42)
n_layers = 5
n_wires = 6
dev = qml.device("lightning.qubit", wires=n_wires)

@qml.qnode(dev, diff_method="adjoint")
def circuit(weights):
    StronglyEntanglingLayers(weights, wires=list(range(n_wires)))
    return [qml.expval(qml.PauliZ(i)) for i in range(n_wires)]

init_weights = np.random.random(StronglyEntanglingLayers.shape(n_layers=n_layers, n_wires=n_wires))
params = np.array(init_weights,requires_grad=True)
jac = qml.jacobian(circuit)(params)
```
The latest release shows improved performance on both single and multi-threaded evaluations!

<img src="https://raw.githubusercontent.com/PennyLaneAI/pennylane-lightning/v0.21.0-rc0/doc/_static/lightning_v20_v21_bm.png" width=50%/>

* Ensure debug info is built into dynamic libraries.
  [(#201)](https://github.com/PennyLaneAI/pennylane-lightning/pull/201)

### Documentation

* New guidelines on adding and benchmarking C++ kernels.
  [(#202)](https://github.com/PennyLaneAI/pennylane-lightning/pull/202)

### Bug fixes

* Update clang-format version
  [(#219)](https://github.com/PennyLaneAI/pennylane-lightning/pull/219)

* Fix failed tests on Windows.
  [(#218)](https://github.com/PennyLaneAI/pennylane-lightning/pull/218)

* Update clang-format version
  [(#219)](https://github.com/PennyLaneAI/pennylane-lightning/pull/219)

* Add virtual destructor to C++ state-vector classes.
  [(#200)](https://github.com/PennyLaneAI/pennylane-lightning/pull/200)

* Fix failed tests for the non-binary wheel.
  [(#213)](https://github.com/PennyLaneAI/pennylane-lightning/pull/213)

* Add virtual destructor to C++ state-vector classes.
  [(#200)](https://github.com/PennyLaneAI/pennylane-lightning/pull/200)

### Contributors

This release contains contributions from (in alphabetical order):

Ali Asadi, Amintor Dusko, Chae-Yeun Park, Lee James O'Riordan

---

# Release 0.20.1

### Bug fixes

* Fix missing header-files causing build errors in algorithms module.
  [(#193)](https://github.com/PennyLaneAI/pennylane-lightning/pull/193)

* Fix failed tests for the non-binary wheel.
  [(#191)](https://github.com/PennyLaneAI/pennylane-lightning/pull/191)

---
# Release 0.20.2

### Bug fixes

* Introduce CY kernel to Lightning to avoid issues with decomposition.
  [(#203)](https://github.com/PennyLaneAI/pennylane-lightning/pull/203)

### Contributors

This release contains contributions from (in alphabetical order):

Lee J. O'Riordan

# Release 0.20.1

### Bug fixes

* Fix missing header-files causing build errors in algorithms module.
  [(#193)](https://github.com/PennyLaneAI/pennylane-lightning/pull/193)

* Fix failed tests for the non-binary wheel.
  [(#191)](https://github.com/PennyLaneAI/pennylane-lightning/pull/191)

# Release 0.20.0

### New features since last release

* Add wheel-builder support for Python 3.10.
  [(#186)](https://github.com/PennyLaneAI/pennylane-lightning/pull/186)

* Add VJP support to PL-Lightning.
  [(#181)](https://github.com/PennyLaneAI/pennylane-lightning/pull/181)

* Add complex64 support in PL-Lightning.
  [(#177)](https://github.com/PennyLaneAI/pennylane-lightning/pull/177)

* Added examples folder containing aggregate gate performance test.
  [(#165)](https://github.com/PennyLaneAI/pennylane-lightning/pull/165)

### Breaking changes

### Improvements

* Update PL-Lightning to support new features in PL.
  [(#179)](https://github.com/PennyLaneAI/pennylane-lightning/pull/179)

### Documentation

* Lightning setup.py build process uses CMake.
  [(#176)](https://github.com/PennyLaneAI/pennylane-lightning/pull/176)

### Contributors

This release contains contributions from (in alphabetical order):

Ali Asadi, Chae-Yeun Park, Isidor Schoch, Lee James O'Riordan

---

# Release 0.19.0

* Add Cache-Friendly DOTC, GEMV, GEMM along with BLAS Support.
  [(#155)](https://github.com/PennyLaneAI/pennylane-lightning/pull/155)

### Improvements

* The performance of parametric gates has been improved.
  [(#157)](https://github.com/PennyLaneAI/pennylane-lightning/pull/157)

* AVX support is enabled for Linux users on Intel/AMD platforms.
  [(#157)](https://github.com/PennyLaneAI/pennylane-lightning/pull/157)

* PennyLane-Lightning has been updated to conform with clang-tidy
  recommendations for modernization, offering performance improvements across
  all use-cases.
  [(#153)](https://github.com/PennyLaneAI/pennylane-lightning/pull/153)

### Breaking changes

* Linux users on `x86_64` must have a CPU supporting AVX.
  [(#157)](https://github.com/PennyLaneAI/pennylane-lightning/pull/157)

### Bug fixes

* OpenMP built with Intel MacOS CI runners causes failures on M1 Macs. OpenMP is currently
  disabled in the built wheels until this can be resolved with Github Actions runners.
  [(#166)](https://github.com/PennyLaneAI/pennylane-lightning/pull/166)

### Contributors

This release contains contributions from (in alphabetical order):

Ali Asadi, Lee James O'Riordan

---

# Release 0.18.0

### New features since last release

* PennyLane-Lightning now provides a high-performance
  [adjoint Jacobian](http://arxiv.org/abs/2009.02823) method for differentiating quantum circuits.
  [(#136)](https://github.com/PennyLaneAI/pennylane-lightning/pull/136)

  The adjoint method operates after a forward pass by iteratively applying inverse gates to scan
  backwards through the circuit. The method is already available in PennyLane's
  `default.qubit` device, but the version provided by `lightning.qubit` integrates with the C++
  backend and is more performant, as shown in the plot below:

  <img src="https://raw.githubusercontent.com/PennyLaneAI/pennylane-lightning/master/doc/_static/lightning_adjoint.png" width=70%/>

  The plot compares the average runtime of `lightning.qubit` and `default.qubit` for calculating the
  Jacobian of a circuit using the adjoint method for a range of qubit numbers. The circuit
  consists of ten `BasicEntanglerLayers` with a `PauliZ` expectation value calculated on each wire,
  repeated over ten runs. We see that `lightning.qubit` provides a speedup of around two to eight
  times, depending on the number of qubits.

  The adjoint method can be accessed using the standard interface. Consider the following circuit:

  ```python
  import pennylane as qml

  wires = 3
  layers = 2
  dev = qml.device("lightning.qubit", wires=wires)

  @qml.qnode(dev, diff_method="adjoint")
  def circuit(weights):
      qml.templates.StronglyEntanglingLayers(weights, wires=range(wires))
      return qml.expval(qml.PauliZ(0))

  weights = qml.init.strong_ent_layers_normal(layers, wires, seed=1967)
  ```

  The circuit can be executed and its gradient calculated using:

    ```pycon
  >>> print(f"Circuit evaluated: {circuit(weights)}")
  Circuit evaluated: 0.9801286266677633
  >>> print(f"Circuit gradient:\n{qml.grad(circuit)(weights)}")
  Circuit gradient:
  [[[-1.11022302e-16 -1.63051504e-01 -4.14810501e-04]
    [ 1.11022302e-16 -1.50136528e-04 -1.77922957e-04]
    [ 0.00000000e+00 -3.92874550e-02  8.14523075e-05]]

   [[-1.14472273e-04  3.85963953e-02  0.00000000e+00]
    [-5.76791765e-05 -9.78478343e-02  0.00000000e+00]
    [-5.55111512e-17  0.00000000e+00 -1.11022302e-16]]]
  ```

* PennyLane-Lightning now supports all of the operations and observables of `default.qubit`.
  [(#124)](https://github.com/PennyLaneAI/pennylane-lightning/pull/124)

### Improvements

* A new state-vector class `StateVectorManaged` was added, enabling memory use to be bound to
  statevector lifetime.
  [(#136)](https://github.com/PennyLaneAI/pennylane-lightning/pull/136)

* The repository now has a well-defined component hierarchy, allowing each indepedent unit to be
  compiled and linked separately.
  [(#136)](https://github.com/PennyLaneAI/pennylane-lightning/pull/136)

* PennyLane-Lightning can now be installed without compiling its C++ binaries and will fall back
  to using the `default.qubit` implementation. Skipping compilation is achieved by setting the
  `SKIP_COMPILATION` environment variable, e.g., Linux/MacOS: `export SKIP_COMPILATION=True`,
  Windows: `set SKIP_COMPILATION=True`. This feature is intended for building a pure-Python wheel of
  PennyLane-Lightning as a backup for platforms without a dedicated wheel.
  [(#129)](https://github.com/PennyLaneAI/pennylane-lightning/pull/129)

* The C++-backed Python bound methods can now be directly called with wires and supplied parameters.
  [(#125)](https://github.com/PennyLaneAI/pennylane-lightning/pull/125)

* Lightning supports arbitrary unitary and non-unitary gate-calls from Python to C++ layer.
  [(#121)](https://github.com/PennyLaneAI/pennylane-lightning/pull/121)

### Documentation

* Added preliminary architecture diagram for package.
  [(#131)](https://github.com/PennyLaneAI/pennylane-lightning/pull/131)

* C++ API built as part of docs generation.
  [(#131)](https://github.com/PennyLaneAI/pennylane-lightning/pull/131)

### Breaking changes

* Wheels for MacOS <= 10.13 will no longer be provided due to XCode SDK C++17 support requirements.
  [(#149)](https://github.com/PennyLaneAI/pennylane-lightning/pull/149)

### Bug fixes

* An indexing error in the CRY gate is fixed. [(#136)](https://github.com/PennyLaneAI/pennylane-lightning/pull/136)

* Column-major data in numpy is now correctly converted to row-major upon pass to the C++ layer.
  [(#126)](https://github.com/PennyLaneAI/pennylane-lightning/pull/126)

### Contributors

This release contains contributions from (in alphabetical order):

Thomas Bromley, Lee James O'Riordan

---

# Release 0.17.0

### New features

* C++ layer now supports float (32-bit) and double (64-bit) templated complex data.
  [(#113)](https://github.com/PennyLaneAI/pennylane-lightning/pull/113)

### Improvements

* The PennyLane device test suite is now included in coverage reports.
  [(#123)](https://github.com/PennyLaneAI/pennylane-lightning/pull/123)

* Static versions of jQuery and Bootstrap are no longer included in the CSS theme.
  [(#118)](https://github.com/PennyLaneAI/pennylane-lightning/pull/118)

* C++ tests have been ported to use Catch2 framework.
  [(#115)](https://github.com/PennyLaneAI/pennylane-lightning/pull/115)

* Testing now exists for both float and double precision methods in C++ layer.
  [(#113)](https://github.com/PennyLaneAI/pennylane-lightning/pull/113)
  [(#115)](https://github.com/PennyLaneAI/pennylane-lightning/pull/115)

* Compile-time utility methods with `constexpr` have been added.
  [(#113)](https://github.com/PennyLaneAI/pennylane-lightning/pull/113)

* Wheel-build support for ARM64 (Linux and MacOS) and PowerPC (Linux) added.
  [(#110)](https://github.com/PennyLaneAI/pennylane-lightning/pull/110)

* Add support for Controlled Phase Gate (`ControlledPhaseShift`).
  [(#114)](https://github.com/PennyLaneAI/pennylane-lightning/pull/114)

* Move changelog to `.github` and add a changelog reminder.
  [(#111)](https://github.com/PennyLaneAI/pennylane-lightning/pull/111)

* Adds CMake build system support.
  [(#104)](https://github.com/PennyLaneAI/pennylane-lightning/pull/104)


### Breaking changes

* Removes support for Python 3.6 and adds support for Python 3.9.
  [(#127)](https://github.com/PennyLaneAI/pennylane-lightning/pull/127)
  [(#128)](https://github.com/PennyLaneAI/pennylane-lightning/pull/128)

* Compilers with C++17 support are now required to build C++ module.
  [(#113)](https://github.com/PennyLaneAI/pennylane-lightning/pull/113)

* Gate classes have been removed with functionality added to StateVector class.
  [(#113)](https://github.com/PennyLaneAI/pennylane-lightning/pull/113)

* We are no longer building wheels for Python 3.6.
  [(#106)](https://github.com/PennyLaneAI/pennylane-lightning/pull/106)

### Bug fixes

* PowerPC wheel-builder now successfully compiles modules.
  [(#120)](https://github.com/PennyLaneAI/pennylane-lightning/pull/120)

### Documentation

* Added community guidelines.
  [(#109)](https://github.com/PennyLaneAI/pennylane-lightning/pull/109)

### Contributors

This release contains contributions from (in alphabetical order):

Ali Asadi, Christina Lee, Thomas Bromley, Lee James O'Riordan

---

# Release 0.15.1

### Bug fixes

* The PennyLane-Lightning binaries are now built with NumPy 1.19.5, to avoid ABI
  compatibility issues with the latest NumPy 1.20 release. See
  [the NumPy release notes](https://numpy.org/doc/stable/release/1.20.0-notes.html#size-of-np-ndarray-and-np-void-changed)
  for more details.
  [(#97)](https://github.com/PennyLaneAI/pennylane-lightning/pull/97)

### Contributors

This release contains contributions from (in alphabetical order):

Josh Izaac, Antal Száva

---

# Release 0.15.0

### Improvements

* For compatibility with PennyLane v0.15, the `analytic` keyword argument
  has been removed. Statistics can still be computed analytically by setting
  `shots=None`.
  [(#93)](https://github.com/PennyLaneAI/pennylane-lightning/pull/93)

* Inverse gates are now supported.
  [(#89)](https://github.com/PennyLaneAI/pennylane-lightning/pull/89)

* Add new lightweight backend with performance improvements.
  [(#57)](https://github.com/PennyLaneAI/pennylane-lightning/pull/57)

* Remove the previous Eigen-based backend.
  [(#67)](https://github.com/PennyLaneAI/pennylane-lightning/pull/67)

### Bug fixes

* Re-add dispatch table after fixing static initialisation order issue.
  [(#68)](https://github.com/PennyLaneAI/pennylane-lightning/pull/68)

### Contributors

This release contains contributions from (in alphabetical order):

Thomas Bromley, Theodor Isacsson, Christina Lee, Thomas Loke, Antal Száva.

---

# Release 0.14.1

### Bug fixes

* Fixes a bug where the `QNode` would swap `LightningQubit` to
  `DefaultQubitAutograd` on device execution due to the inherited
  `passthru_devices` entry of the `capabilities` dictionary.
  [(#61)](https://github.com/PennyLaneAI/pennylane-lightning/pull/61)

### Contributors

This release contains contributions from (in alphabetical order):

Antal Száva

---

# Release 0.14.0

### Improvements

* Extends support from 16 qubits to 50 qubits.
  [(#52)](https://github.com/PennyLaneAI/pennylane-lightning/pull/52)

### Bug fixes

* Updates applying basis state preparations to correspond to the
  changes in `DefaultQubit`.
  [(#55)](https://github.com/PennyLaneAI/pennylane-lightning/pull/55)

### Contributors

This release contains contributions from (in alphabetical order):

Thomas Loke, Tom Bromley, Josh Izaac, Antal Száva

---

# Release 0.12.0

### Bug fixes

* Updates capabilities dictionary to be compatible with core PennyLane
  [(#45)](https://github.com/PennyLaneAI/pennylane-lightning/pull/45)

* Fix install of Eigen for CI wheel building
  [(#44)](https://github.com/PennyLaneAI/pennylane-lightning/pull/44)

### Contributors

This release contains contributions from (in alphabetical order):

Tom Bromley, Josh Izaac, Antal Száva

---

# Release 0.11.0

Initial release.

This release contains contributions from (in alphabetical order):

Tom Bromley, Josh Izaac, Nathan Killoran, Antal Száva<|MERGE_RESOLUTION|>--- conflicted
+++ resolved
@@ -15,13 +15,11 @@
 
 ### Improvements
 
-<<<<<<< HEAD
 * Refactor CUDA utils Python bindings to a separate module.
   [(#801)](https://github.com/PennyLaneAI/pennylane-lightning/pull/801)
-=======
+
 * Implement probs(wires) using a bit-shift implementation akin to the gate kernels in Lightning-Qubit.
   [(#795)](https://github.com/PennyLaneAI/pennylane-lightning/pull/795)
->>>>>>> ffe097ef
 
 * Enable setting the PennyLane version when invoking, for example, `make docker-build version=master pl_version=master`.
   [(#791)](https://github.com/PennyLaneAI/pennylane-lightning/pull/791)
