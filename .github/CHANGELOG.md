--- conflicted
+++ resolved
@@ -2,14 +2,10 @@
 
 ### New features since last release
 
-<<<<<<< HEAD
 * Add `qml.StatePrep()` and `qml.QubitStateVector()` support to `lightning.tensor`.
   [(#849)](https://github.com/PennyLaneAI/pennylane-lightning/pull/849)
 
-* Add `qml.probs()` measurement support to `lightning.tensor`.
-=======
 * Add the analytic `qml.probs()` measurement support to `lightning.tensor`.
->>>>>>> 6cfbe524
   [(#830)](https://github.com/PennyLaneAI/pennylane-lightning/pull/830)
 
 * Add `qml.state()` measurement support to `lightning.tensor`.
