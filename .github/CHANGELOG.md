--- conflicted
+++ resolved
@@ -2,21 +2,15 @@
 
 ### New features since last release
 
-<<<<<<< HEAD
 * Added spport for `qml.expval` and `qml.var` in the `lightning.tensor` device for the interface based on `quimb` and MPS.
   [(#686)](https://github.com/PennyLaneAI/pennylane-lightning/pull/686)
 
 * Add Python class for the `lightning.tensor` device which uses the new device API and the interface for `quimb` based on the MPS method.
   [(#671)](https://github.com/PennyLaneAI/pennylane-lightning/pull/671)
 
-=======
-* Add Python class for the `lightning.tensor` device which uses the new device API and the interface for `quimb` based on the MPS method.
-  [(#671)](https://github.com/PennyLaneAI/pennylane-lightning/pull/671)
-
 * Add compile-time support for AVX2/512 streaming operations in `lightning.qubit`.
   [(#664)](https://github.com/PennyLaneAI/pennylane-lightning/pull/664)
 
->>>>>>> 05a98aea
 * `lightning.kokkos` supports mid-circuit measurements.
   [(#672)](https://github.com/PennyLaneAI/pennylane-lightning/pull/672)
 
@@ -148,11 +142,7 @@
 
 This release contains contributions from (in alphabetical order):
 
-<<<<<<< HEAD
-Ali Asadi, Amintor Dusko, Pietropaolo Frisoni, Christina Lee, Vincent Michaud-Rioux, Mudit Pandey, Shuli Shu
-=======
 Ali Asadi, Amintor Dusko, Pietropaolo Frisoni, Christina Lee, Vincent Michaud-Rioux, Lee James O'Riordan, Mudit Pandey, Shuli Shu
->>>>>>> 05a98aea
 
 ---
 
