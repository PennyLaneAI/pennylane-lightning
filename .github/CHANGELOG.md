--- conflicted
+++ resolved
@@ -1,5 +1,3 @@
-<<<<<<< HEAD
-=======
 # Release 0.22.0-dev
 
 ### New features since last release
@@ -24,7 +22,6 @@
 
 ---
 
->>>>>>> 5b14d13a
 # Release 0.21.0
 
 ### New features since last release
@@ -32,18 +29,14 @@
 * Add C++ only benchmark for a given list of gates.
 [(#199)](https://github.com/PennyLaneAI/pennylane-lightning/pull/199)
 
-<<<<<<< HEAD
 * Wheel-build support for Python 3.10.
 [(#186)](https://github.com/PennyLaneAI/pennylane-lightning/pull/186)
 
 * C++ support for probability, expectation value and variance calculations.
 [(#185)](https://github.com/PennyLaneAI/pennylane-lightning/pull/185)
-=======
+
 * Add bindings to C++ expval, var, probs.
 [(#214)](https://github.com/PennyLaneAI/pennylane-lightning/pull/214)
-
-### Breaking changes
->>>>>>> 5b14d13a
 
 ### Improvements
 
