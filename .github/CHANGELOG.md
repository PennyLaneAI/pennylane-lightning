# Release 0.36.0-dev

### New features since last release

* `lightning.qubit` supports mid-circuit measurements.
  [(#621)](https://github.com/PennyLaneAI/pennylane-lightning/pull/621)

### Breaking changes

### Improvements

* Add `isort` to `requirements-dev.txt` and run before `black` upon `make format` to sort Python imports.
  [(#623)](https://github.com/PennyLaneAI/pennylane-lightning/pull/623)

### Documentation

### Bug fixes

### Contributors

This release contains contributions from (in alphabetical order):

<<<<<<< HEAD
Thomas Germain, Vincent Michaud-Rioux
=======
Vincent Michaud-Rioux
>>>>>>> 4ce18cd3

---

# Release 0.35.0

### New features since last release

* All backends now support `GlobalPhase` and `C(GlobalPhase)` in forward pass.
  [(#579)](https://github.com/PennyLaneAI/pennylane-lightning/pull/579)

* Add Hermitian observable support for shot-noise measurement and Lapack support.
  [(#569)](https://github.com/PennyLaneAI/pennylane-lightning/pull/569)

### Breaking changes

* Migrate `lightning.gpu` to CUDA 12.
  [(#606)](https://github.com/PennyLaneAI/pennylane-lightning/pull/606)

### Improvements

* Expand error values and strings returned from CUDA libraries.
  [(#617)](https://github.com/PennyLaneAI/pennylane-lightning/pull/617)

* `C(MultiRZ)` and `C(Rot)` gates are natively supported (with `LM` kernels).
  [(#614)](https://github.com/PennyLaneAI/pennylane-lightning/pull/614)

* Add adjoint support for `GlobalPhase` in Lightning-GPU and Lightning-Kokkos.
  [(#615)](https://github.com/PennyLaneAI/pennylane-lightning/pull/615)

* Lower the overheads of Windows CI tests.
  [(#610)](https://github.com/PennyLaneAI/pennylane-lightning/pull/610)

* Decouple LightningQubit memory ownership from numpy and migrate it to Lightning-Qubit managed state-vector class.
  [(#601)](https://github.com/PennyLaneAI/pennylane-lightning/pull/601)

* Expand support for Projector observables on Lightning-Kokkos.
  [(#601)](https://github.com/PennyLaneAI/pennylane-lightning/pull/601)

* Split Docker build cron job into two jobs: master and latest. This is mainly for reporting in the `plugin-test-matrix` repo.
  [(#600)](https://github.com/PennyLaneAI/pennylane-lightning/pull/600)

* The `BlockEncode` operation from PennyLane is now supported on all Lightning devices.
  [(#599)](https://github.com/PennyLaneAI/pennylane-lightning/pull/599)

* OpenMP acceleration can now be enabled at compile time for all `lightning.qubit` gate kernels using the "-DLQ_ENABLE_KERNEL_OMP=1" CMake argument.
  [(#510)](https://github.com/PennyLaneAI/pennylane-lightning/pull/510)

* Enable building Docker images for any branch or tag. Set the Docker build cron job to build images for the latest release and `master`.
  [(#598)](https://github.com/PennyLaneAI/pennylane-lightning/pull/598)

* Enable choosing the PennyLane-Lightning version and disabling push to Docker Hub in the Docker build workflow. Add a cron job calling the Docker build workflow.
  [(#597)](https://github.com/PennyLaneAI/pennylane-lightning/pull/597)

* Pull Kokkos v4.2.00 from the official Kokkos repository to test Lightning-Kokkos with the CUDA backend.
  [(#596)](https://github.com/PennyLaneAI/pennylane-lightning/pull/596)

### Documentation

* Update requirements to build the documentation.
  [(#594)](https://github.com/PennyLaneAI/pennylane-lightning/pull/594)

### Bug fixes

* Downgrade auditwheel due to changes with library exclusion list.
  [(#620)](https://github.com/PennyLaneAI/pennylane-lightning/pull/620)

* List `GlobalPhase` gate in each device's TOML file.
  [(#615)](https://github.com/PennyLaneAI/pennylane-lightning/pull/615)

* Lightning-GPU's gate cache failed to distinguish between certain gates.
  For example, `MultiControlledX([0, 1, 2], "111")` and `MultiControlledX([0, 2], "00")` were applied as the same operation.
  This could happen with (at least) the following gates: `QubitUnitary`,`ControlledQubitUnitary`,`MultiControlledX`,`DiagonalQubitUnitary`,`PSWAP`,`OrbitalRotation`.
  [(#579)](https://github.com/PennyLaneAI/pennylane-lightning/pull/579)

* Ensure the stopping condition decompositions are respected for larger templated QFT and Grover operators.
  [(#609)](https://github.com/PennyLaneAI/pennylane-lightning/pull/609)

* Move concurrency group specifications from reusable Docker build workflow to the root workflows.
  [(#604)](https://github.com/PennyLaneAI/pennylane-lightning/pull/604)

* Fix `lightning-kokkos-cuda` Docker build and add CI workflow to build images and push to Docker Hub.
  [(#593)](https://github.com/PennyLaneAI/pennylane-lightning/pull/593)

* Update jax.config imports.
  [(#619)](https://github.com/PennyLaneAI/pennylane-lightning/pull/619)

* Fix apply state vector when using a Lightning handle.
  [(#622)](https://github.com/PennyLaneAI/pennylane-lightning/pull/622)

* Pinning Pytest to a version compatible with Flaky.
  [(#624)](https://github.com/PennyLaneAI/pennylane-lightning/pull/624)

### Contributors

This release contains contributions from (in alphabetical order):

Amintor Dusko, David Ittah, Vincent Michaud-Rioux, Lee J. O'Riordan, Shuli Shu

---

# Release 0.34.0

### New features since last release

* Support added for Python 3.12 wheel builds.
  [(#541)](https://github.com/PennyLaneAI/pennylane-lightning/pull/541)

* Lightning-Qubit support arbitrary controlled gates (any wires and any control values). The kernels are implemented in the `LM` module.
  [(#576)](https://github.com/PennyLaneAI/pennylane-lightning/pull/576)

* Shot-noise related methods now accommodate observable objects with arbitrary eigenvalues. Add a Kronecker product method for two diagonal matrices.
  [(#570)](https://github.com/PennyLaneAI/pennylane-lightning/pull/570)

* Add shot-noise support for probs in the C++ layer. Probabilities are calculated from generated samples. All Lightning backends support this feature. Please note that target wires should be sorted in ascending manner.
  [(#568)](https://github.com/PennyLaneAI/pennylane-lightning/pull/568)

* Add `LM` kernels to apply arbitrary controlled operations efficiently.
  [(#516)](https://github.com/PennyLaneAI/pennylane-lightning/pull/516)

* Add shots support for variance value, probs, sample, counts calculation for given observables (`NamedObs`, `TensorProd` and `Hamiltonian`) based on Pauli words, `Identity` and `Hadamard` in the C++ layer. All Lightning backends support this support feature.
  [(#561)](https://github.com/PennyLaneAI/pennylane-lightning/pull/561)

* Add shots support for expectation value calculation for given observables (`NamedObs`, `TensorProd` and `Hamiltonian`) based on Pauli words, `Identity` and `Hadamard` in the C++ layer by adding `measure_with_samples` to the measurement interface. All Lightning backends support this support feature.
  [(#556)](https://github.com/PennyLaneAI/pennylane-lightning/pull/556)

* `qml.QubitUnitary` operators can be included in a circuit differentiated with the adjoint method. Lightning handles circuits with arbitrary non-differentiable `qml.QubitUnitary` operators. 1,2-qubit `qml.QubitUnitary` operators with differentiable parameters can be differentiated using decomposition.
  [(#540)] (https://github.com/PennyLaneAI/pennylane-lightning/pull/540)

### Breaking changes

* Set the default version of Kokkos to 4.2.00 throughout the project (CMake, CI, etc.)
  [(#578)] (https://github.com/PennyLaneAI/pennylane-lightning/pull/578)

* Overload `applyOperation` with a fifth `matrix` argument to all state vector classes to support arbitrary operations in `AdjointJacobianBase`.
  [(#540)] (https://github.com/PennyLaneAI/pennylane-lightning/pull/540)

### Improvements

* Ensure aligned memory used for numpy arrays with state-vector without reallocations.
  [(#572)](https://github.com/PennyLaneAI/pennylane-lightning/pull/572)

* Unify error messages of shot measurement related unsupported observables to better Catalyst.
  [(#577)](https://github.com/PennyLaneAI/pennylane-lightning/pull/577)

* Add configuration files to improve compatibility with Catalyst.
  [(#566)](https://github.com/PennyLaneAI/pennylane-lightning/pull/566)

* Refactor shot-noise related methods of MeasurementsBase class in the C++ layer and eigenvalues are not limited to `1` and `-1`. Add `getObs()` method to Observables class. Refactor `applyInPlaceShots` to allow users to get eigenvalues of Observables object. Deprecated `_preprocess_state` method in `MeasurementsBase` class for safer use of the `LightningQubitRaw` backend.
[(#570)](https://github.com/PennyLaneAI/pennylane-lightning/pull/570)

* Modify `setup.py` to use backend-specific build directory (`f"build_{backend}"`) to accelerate rebuilding backends in alternance.
  [(#540)] (https://github.com/PennyLaneAI/pennylane-lightning/pull/540)

* Update Dockerfile and rewrite the `build-wheel-lightning-gpu` stage to build Lightning-GPU from the `pennylane-lightning` monorepo.
  [(#539)] (https://github.com/PennyLaneAI/pennylane-lightning/pull/539)

* Add the MPI test CI workflows of Lightning-GPU in compatibility cron jobs.
  [(#536)] (https://github.com/PennyLaneAI/pennylane-lightning/pull/536)

* Add MPI synchronization in places to safely handle communicated data.
  [(#538)](https://github.com/PennyLaneAI/pennylane-lightning/pull/538)

* Add release option in compatibility cron jobs to test the release candidates of PennyLane and the Lightning plugins against one another.
  [(#531)] (https://github.com/PennyLaneAI/pennylane-lightning/pull/531)

* Add GPU workflows in compatibility cron jobs to test Lightning-GPU and Lightning-Kokkos with the Kokkos CUDA backend.
  [(#528)] (https://github.com/PennyLaneAI/pennylane-lightning/pull/528)

### Documentation

* Fixed a small typo in the documentation page for the PennyLane-Lightning GPU device.
  [(#563)](https://github.com/PennyLaneAI/pennylane-lightning/pull/563)

* Add OpenGraph social preview for Lightning docs.
  [(#574)](https://github.com/PennyLaneAI/pennylane-lightning/pull/574)

### Bug fixes

* Fix CodeCov file contention issue when uploading data from many workloads.
  [(#584)](https://github.com/PennyLaneAI/pennylane-lightning/pull/584)

* Ensure the `lightning.gpu` intermediate wheel builds are uploaded to TestPyPI.
  [(#575)](https://github.com/PennyLaneAI/pennylane-lightning/pull/575)

* Allow support for newer clang-tidy versions on non-x86_64 platforms.
  [(#567)](https://github.com/PennyLaneAI/pennylane-lightning/pull/567)

* Do not run C++ tests when testing for compatibility with PennyLane, hence fixing plugin-matrix failures. Fix Lightning-GPU workflow trigger.
  [(#571)](https://github.com/PennyLaneAI/pennylane-lightning/pull/571)

* Revert single-node multi-GPU batching behaviour to match https://github.com/PennyLaneAI/pennylane-lightning-gpu/pull/27.
  [(#564)](https://github.com/PennyLaneAI/pennylane-lightning/pull/564)

* Move deprecated `stateprep` `QuantumScript` argument into the operation list in `mpitests/test_adjoint_jacobian.py`.
  [(#540)] (https://github.com/PennyLaneAI/pennylane-lightning/pull/540)

* Fix MPI Python unit tests for the adjoint method.
  [(#538)](https://github.com/PennyLaneAI/pennylane-lightning/pull/538)

* Fix the issue with assigning kernels to ops before registering kernels on macOS
  [(#582)](https://github.com/PennyLaneAI/pennylane-lightning/pull/582)

* Update `MANIFEST.in` to include device config files and `CHANGELOG.md`
  [(#585)](https://github.com/PennyLaneAI/pennylane-lightning/pull/585)

### Contributors

This release contains contributions from (in alphabetical order):

Ali Asadi, Isaac De Vlugt, Amintor Dusko, Vincent Michaud-Rioux, Erick Ochoa Lopez, Lee James O'Riordan, Shuli Shu

---

# Release 0.33.1

* pip-installed CUDA runtime libraries can now be accessed from a virtualenv.
  [(#543)](https://github.com/PennyLaneAI/pennylane-lightning/pull/543)

### Bug fixes

* The pybind11 compiled module RPATH linkage has been restored to pre-0.33 behaviour.
  [(#543)](https://github.com/PennyLaneAI/pennylane-lightning/pull/543)

### Contributors

This release contains contributions from (in alphabetical order):

Lee J. O'Riordan

---

# Release 0.33.0

### New features since last release

* Add documentation updates for the `lightning.gpu` backend.
  [(#525)] (https://github.com/PennyLaneAI/pennylane-lightning/pull/525)

* Add `SparseHamiltonian` support for Lightning-Qubit and Lightning-GPU.
  [(#526)] (https://github.com/PennyLaneAI/pennylane-lightning/pull/526)

* Add `SparseHamiltonian` support for Lightning-Kokkos.
  [(#527)] (https://github.com/PennyLaneAI/pennylane-lightning/pull/527)

* Integrate python/pybind layer of distributed Lightning-GPU into the Lightning monorepo with python unit tests.
  [(#518)] (https://github.com/PennyLaneAI/pennylane-lightning/pull/518)

* Integrate the distributed C++ backend of Lightning-GPU into the Lightning monorepo.
  [(#514)] (https://github.com/PennyLaneAI/pennylane-lightning/pull/514)

* Integrate Lightning-GPU into the Lightning monorepo. The new backend is named `lightning.gpu` and includes all single-GPU features.
  [(#499)] (https://github.com/PennyLaneAI/pennylane-lightning/pull/499)

* Build Linux wheels for Lightning-GPU (CUDA-11).
  [(#517)](https://github.com/PennyLaneAI/pennylane-lightning/pull/517)

* Add `Dockerfile` in `docker` and `make docker` workflow in `Makefile`. The Docker images and documentation are available on [DockerHub](https://hub.docker.com/repository/docker/pennylaneai/pennylane).
  [(#496)](https://github.com/PennyLaneAI/pennylane-lightning/pull/496)

* Add mid-circuit state preparation operation tests.
  [(#495)](https://github.com/PennyLaneAI/pennylane-lightning/pull/495)

### Breaking changes

* Add `tests_gpu.yml` workflow to test the Lightning-Kokkos backend with CUDA-12.
  [(#494)](https://github.com/PennyLaneAI/pennylane-lightning/pull/494)

* Implement `LM::GeneratorDoubleExcitation`, `LM::GeneratorDoubleExcitationMinus`, `LM::GeneratorDoubleExcitationPlus` kernels. Lightning-Qubit default kernels are now strictly from the `LM` implementation, which requires less memory and is faster for large state vectors.
  [(#512)](https://github.com/PennyLaneAI/pennylane-lightning/pull/512)

* Add workflows validating compatibility between PennyLane and Lightning's most recent stable releases and development (latest) versions.
  [(#507)](https://github.com/PennyLaneAI/pennylane-lightning/pull/507)
  [(#498)](https://github.com/PennyLaneAI/pennylane-lightning/pull/498)

* Introduce `timeout-minutes` in various workflows, mainly to avoid Windows builds hanging for several hours.
  [(#503)](https://github.com/PennyLaneAI/pennylane-lightning/pull/503)

* Cast integral-valued arrays to the device's complex type on entry in `_preprocess_state_vector` to ensure the state is correctly represented with floating-point numbers.
  [(#501)](https://github.com/PennyLaneAI/pennylane-lightning/pull/501)

* Update `DefaultQubit` to `DefaultQubitLegacy` on Lightning fallback.
  [(#500)](https://github.com/PennyLaneAI/pennylane-lightning/pull/500)

* Enums defined in `GateOperation.hpp` start at `1` (previously `0`). `::BEGIN` is introduced in a few places where it was assumed `0` accordingly.
  [(#485)](https://github.com/PennyLaneAI/pennylane-lightning/pull/485)

* Enable pre-commit hooks to format all Python files and linting of all Python source files.
  [(#485)](https://github.com/PennyLaneAI/pennylane-lightning/pull/485)

### Improvements

* Improve Python testing for Lightning-GPU (+MPI) by adding jobs in Actions files and adding Python tests to increase code coverage.
  [(#522)](https://github.com/PennyLaneAI/pennylane-lightning/pull/522)

* Add support for `pip install pennylane-lightning[kokkos]` for the OpenMP backend.
  [(#515)](https://github.com/PennyLaneAI/pennylane-lightning/pull/515)

* Update `setup.py` to allow for multi-package co-existence. The `PennyLane_Lightning` package now is the responsible for the core functionality, and will be depended upon by all other extensions.
  [(#504)] (https://github.com/PennyLaneAI/pennylane-lightning/pull/504)

* Redesign Lightning-Kokkos `StateVectorKokkos` class to use Kokkos `RangePolicy` together with special functors in `applyMultiQubitOp` to apply 1- to 4-wire generic unitary gates. For more than 4 wires, the general implementation using Kokkos `TeamPolicy` is employed to yield the best all-around performance.
  [(#490)] (https://github.com/PennyLaneAI/pennylane-lightning/pull/490)

* Redesign Lightning-Kokkos `Measurements` class to use Kokkos `RangePolicy` together with special functors to obtain the expectation value of 1- to 4-wire generic unitary gates. For more than 4 wires, the general implementation using Kokkos `TeamPolicy` is employed to yield the best all-around performance.
  [(#489)] (https://github.com/PennyLaneAI/pennylane-lightning/pull/489)

* Add tests to increase Lightning-Kokkos coverage.
  [(#485)](https://github.com/PennyLaneAI/pennylane-lightning/pull/485)

* Add memory locality tag reporting and adjoint diff dispatch for `lightning.qubit` statevector classes.
  [(#492)](https://github.com/PennyLaneAI/pennylane-lightning/pull/492)

* Add support for dependent external packages to C++ core.
  [(#482)](https://github.com/PennyLaneAI/pennylane-lightning/pull/482)

* Add support for building multiple backend simulators.
  [(#497)](https://github.com/PennyLaneAI/pennylane-lightning/pull/497)

### Documentation

### Bug fixes

* Fix CI issues running python-cov with MPI.
  [(#535)](https://github.com/PennyLaneAI/pennylane-lightning/pull/535)

* Re-add support for `pip install pennylane-lightning[gpu]`.
  [(#515)](https://github.com/PennyLaneAI/pennylane-lightning/pull/515)

* Switch most Lightning-Qubit default kernels to `LM`. Add `LM::multiQubitOp` tests, failing when targeting out-of-order wires clustered close to `num_qubits-1`. Fix the `LM::multiQubitOp` kernel implementation by introducing a generic `revWireParity` routine and replacing the `bitswap`-based implementation. Mimic the changes fixing the corresponding `multiQubitOp` and `expval` functors in Lightning-Kokkos.
  [(#511)](https://github.com/PennyLaneAI/pennylane-lightning/pull/511)

* Fix RTD builds by removing unsupported `system_packages` configuration option.
  [(#491)](https://github.com/PennyLaneAI/pennylane-lightning/pull/491)

### Contributors

This release contains contributions from (in alphabetical order):

Ali Asadi, Amintor Dusko, Vincent Michaud-Rioux, Lee J. O'Riordan, Shuli Shu

---

# Release 0.32.0

### New features since last release

* The `lightning.kokkos` backend supports Nvidia GPU execution (with Kokkos v4 and CUDA v12).
  [(#477)](https://github.com/PennyLaneAI/pennylane-lightning/pull/477)

* Complete overhaul of repository structure to facilitates integration of multiple backends. Refactoring efforts we directed to improve development performance, code reuse and decrease overall overhead to propagate changes through backends. New C++ modular build strategy allows for faster test builds restricted to a module. Update CI/CD actions concurrency strategy. Change minimal Python version to 3.9.
  [(#472)] (https://github.com/PennyLaneAI/pennylane-lightning/pull/472)

* Wheels are built with native support for sparse Hamiltonians.
  [(#470)] (https://github.com/PennyLaneAI/pennylane-lightning/pull/470)

* Add native support to sparse Hamiltonians in the absence of Kokkos & Kokkos-kernels.
  [(#465)] (https://github.com/PennyLaneAI/pennylane-lightning/pull/465)

### Breaking changes

* Rename `QubitStateVector` to `StatePrep` in the `LightningQubit` and `LightningKokkos` classes.
  [(#486)](https://github.com/PennyLaneAI/pennylane-lightning/pull/486)

* Modify `adjointJacobian` methods to accept a (maybe unused) reference `StateVectorT`, allowing device-backed simulators to directly access state vector data for adjoint differentiation instead of copying it back-and-forth into `JacobianData` (host memory).
  [(#477)](https://github.com/PennyLaneAI/pennylane-lightning/pull/477)

### Improvements

* Refactor LKokkos `Measurements` class to use (fast) specialized functors whenever possible.
  [(#481)] (https://github.com/PennyLaneAI/pennylane-lightning/pull/481)

* Merge Lightning Qubit and Lightning Kokkos backends in the new repository.
  [(#472)] (https://github.com/PennyLaneAI/pennylane-lightning/pull/472)

* Integrated new unified docs for Lightning Kokkos and Lightning Qubit packages.
  [(#473)] (https://github.com/PennyLaneAI/pennylane-lightning/pull/473)

### Documentation

### Bug fixes

* Ensure PennyLane has an `active_return` attribute before calling it.
 [(#483)] (https://github.com/PennyLaneAI/pennylane-lightning/pull/483)

* Do no import `sqrt2_v` from `<numbers>` in `Util.hpp` to resolve issue with Lightning-GPU builds.
  [(#479)](https://github.com/PennyLaneAI/pennylane-lightning/pull/479)

* Update the CMake internal references to enable sub-project compilation with affecting the parent package.
  [(#478)](https://github.com/PennyLaneAI/pennylane-lightning/pull/478)

* `apply` no longer mutates the inputted list of operations.
  [(#474)](https://github.com/PennyLaneAI/pennylane-lightning/pull/474)

### Contributors

This release contains contributions from (in alphabetical order):

Amintor Dusko, Christina Lee, Vincent Michaud-Rioux, Lee J. O'Riordan

---

# Release 0.31.0

### New features since last release

* Update Kokkos support to 4.0.01.
  [(#439)] (https://github.com/PennyLaneAI/pennylane-lightning/pull/439)

### Breaking changes

* Update tests to be compliant with PennyLane v0.31.0 development changes and deprecations.
  [(#448)](https://github.com/PennyLaneAI/pennylane-lightning/pull/448)

### Improvements

* Remove logic from `setup.py` and transfer paths and env variable definitions into workflow files.
  [(#450)](https://github.com/PennyLaneAI/pennylane-lightning/pull/450)

* Detect MKL or CBLAS if `ENABLE_BLAS=ON` making sure that BLAS is linked as expected.
  [(#449)](https://github.com/PennyLaneAI/pennylane-lightning/pull/449)

### Documentation

* Fix LightningQubit class parameter documentation.
  [(#456)](https://github.com/PennyLaneAI/pennylane-lightning/pull/456)

### Bug fixes

* Ensure cross-platform wheels continue to build with updates in git safety checks.
  [(#452)](https://github.com/PennyLaneAI/pennylane-lightning/pull/452)

* Fixing Python version bug introduce in [(#450)](https://github.com/PennyLaneAI/pennylane-lightning/pull/450)
  when `Python_EXECUTABLE` was removed from `setup.py`.
  [(#461)](https://github.com/PennyLaneAI/pennylane-lightning/pull/461)

* Ensure aligned allocator definition works with C++20 compilers.
  [(#438)](https://github.com/PennyLaneAI/pennylane-lightning/pull/438)

* Prevent multiple threads from calling `Kokkos::initialize` or `Kokkos::finalize`.
  [(#439)](https://github.com/PennyLaneAI/pennylane-lightning/pull/439)

### Contributors

This release contains contributions from (in alphabetical order):

Vincent Michaud-Rioux, Lee J. O'Riordan, Chae-Yeun Park

---

# Release 0.30.0

### New features since last release

* Add MCMC sampler.
  [(#384)] (https://github.com/PennyLaneAI/pennylane-lightning/pull/384)

* Serialize PennyLane's arithmetic operators when they are used as observables
  that are expressed in the Pauli basis.
  [(#424)](https://github.com/PennyLaneAI/pennylane-lightning/pull/424)

### Breaking changes

* Lightning now works with the new return types specification that is now default in PennyLane.
  See [the PennyLane `qml.enable_return`](https://docs.pennylane.ai/en/stable/code/api/pennylane.enable_return.html?highlight=enable_return) documentation for more information on this change.
  [(#427)](https://github.com/PennyLaneAI/pennylane-lightning/pull/427)

Instead of creating potentially ragged numpy array, devices and `QNode`'s now return an object of the same type as that
returned by the quantum function.

```
>>> dev = qml.device('lightning.qubit', wires=1)
>>> @qml.qnode(dev, diff_method="adjoint")
... def circuit(x):
...     qml.RX(x, wires=0)
...     return qml.expval(qml.PauliY(0)), qml.expval(qml.PauliZ(0))
>>> x = qml.numpy.array(0.5)
>>> circuit(qml.numpy.array(0.5))
(array(-0.47942554), array(0.87758256))
```

Interfaces like Jax or Torch handle tuple outputs without issues:

```
>>> jax.jacobian(circuit)(jax.numpy.array(0.5))
(Array(-0.87758255, dtype=float32, weak_type=True),
Array(-0.47942555, dtype=float32, weak_type=True))
```

Autograd cannot differentiate an output tuple, so results must be converted to an array before
use with `qml.jacobian`:

```
>>> qml.jacobian(lambda y: qml.numpy.array(circuit(y)))(x)
array([-0.87758256, -0.47942554])
```

Alternatively, the quantum function itself can return a numpy array of measurements:

```
>>> dev = qml.device('lightning.qubit', wires=1)
>>> @qml.qnode(dev, diff_method="adjoint")
>>> def circuit2(x):
...     qml.RX(x, wires=0)
...     return np.array([qml.expval(qml.PauliY(0)), qml.expval(qml.PauliZ(0))])
>>> qml.jacobian(circuit2)(np.array(0.5))
array([-0.87758256, -0.47942554])
```

### Improvements

* Remove deprecated `set-output` commands from workflow files.
  [(#437)](https://github.com/PennyLaneAI/pennylane-lightning/pull/437)

* Lightning wheels are now checked with `twine check` post-creation for PyPI compatibility.
  [(#430)](https://github.com/PennyLaneAI/pennylane-lightning/pull/430)

* Lightning has been made compatible with the change in return types specification.
  [(#427)](https://github.com/PennyLaneAI/pennylane-lightning/pull/427)

* Lightning is compatible with clang-tidy version 16.
  [(#429)](https://github.com/PennyLaneAI/pennylane-lightning/pull/429)

### Contributors

This release contains contributions from (in alphabetical order):

Christina Lee, Vincent Michaud-Rioux, Lee James O'Riordan, Chae-Yeun Park, Matthew Silverman

---

# Release 0.29.0

### Improvements

* Remove runtime dependency on ninja build system.
  [(#414)](https://github.com/PennyLaneAI/pennylane-lightning/pull/414)

* Allow better integration and installation support with CMake targeted binary builds.
  [(#403)](https://github.com/PennyLaneAI/pennylane-lightning/pull/403)

* Remove explicit Numpy and Scipy requirements.
  [(#412)](https://github.com/PennyLaneAI/pennylane-lightning/pull/412)

* Get `llvm` installation root from the environment variable `LLVM_ROOT_DIR` (or fallback to `brew`).
  [(#413)](https://github.com/PennyLaneAI/pennylane-lightning/pull/413)

* Update AVX2/512 kernel infrastructure for additional gate/generator operations.
  [(#404)](https://github.com/PennyLaneAI/pennylane-lightning/pull/404)

* Remove unnecessary lines for resolving CodeCov issue.
  [(#415)](https://github.com/PennyLaneAI/pennylane-lightning/pull/415)

* Add more AVX2/512 gate operations.
  [(#393)](https://github.com/PennyLaneAI/pennylane-lightning/pull/393)

### Documentation

### Bug fixes

* Ensure error raised when asking for out of order marginal probabilities. Prevents the return of incorrect results.
  [(#416)](https://github.com/PennyLaneAI/pennylane-lightning/pull/416)

* Fix Github shields in README.
  [(#402)](https://github.com/PennyLaneAI/pennylane-lightning/pull/402)

### Contributors

Amintor Dusko, Vincent Michaud-Rioux, Lee James O'Riordan, Chae-Yeun Park

---

# Release 0.28.2

### Bug fixes

* Fix Python module versioning for Linux wheels.
  [(#408)](https://github.com/PennyLaneAI/pennylane-lightning/pull/408)

### Contributors

This release contains contributions from (in alphabetical order):

Amintor Dusko, Shuli Shu, Trevor Vincent

---

# Release 0.28.1

### Bug fixes

* Fix Pybind11 module versioning and locations for Windows wheels.
  [(#400)](https://github.com/PennyLaneAI/pennylane-lightning/pull/400)

### Contributors

This release contains contributions from (in alphabetical order):

Lee J. O'Riordan

---

# Release 0.28.0

### Breaking changes

* Deprecate support for Python 3.7.
  [(#391)](https://github.com/PennyLaneAI/pennylane-lightning/pull/391)

### Improvements

* Improve Lightning package structure for external use as a C++ library.
  [(#369)](https://github.com/PennyLaneAI/pennylane-lightning/pull/369)

* Improve the stopping condition method.
  [(#386)](https://github.com/PennyLaneAI/pennylane-lightning/pull/386)

### Bug fixes

- Pin CMake to 3.24.x in wheel-builder to avoid Python not found error in CMake 3.25, when building wheels for PennyLane-Lightning-GPU.
  [(#387)](https://github.com/PennyLaneAI/pennylane-lightning/pull/387)

### Contributors

This release contains contributions from (in alphabetical order):

Amintor Dusko, Lee J. O'Riordan

---

# Release 0.27.0

### New features since last release

* Enable building of python 3.11 wheels and upgrade python on CI/CD workflows to 3.8.
  [(#381)](https://github.com/PennyLaneAI/pennylane-lightning/pull/381)

### Breaking changes

### Improvements

* Update clang-tools version in Github workflows.
  [(#351)](https://github.com/PennyLaneAI/pennylane-lightning/pull/351)

* Improve tests and checks CI/CD pipelines.
  [(#353)](https://github.com/PennyLaneAI/pennylane-lightning/pull/353)

* Implement 3 Qubits gates (CSWAP & Toffoli) & 4 Qubits gates (DoubleExcitation, DoubleExcitationMinus, DoubleExcitationPlus) in LM manner.
  [(#362)](https://github.com/PennyLaneAI/pennylane-lightning/pull/362)

* Upgrade Kokkos and Kokkos Kernels to 3.7.00, and improve sparse matrix-vector multiplication performance and memory usage.
  [(#361)](https://github.com/PennyLaneAI/pennylane-lightning/pull/361)

* Update Linux (ubuntu-latest) architecture x86_64 wheel-builder from GCC 10.x to GCC 11.x.
  [(#373)](https://github.com/PennyLaneAI/pennylane-lightning/pull/373)

* Update gcc and g++ 10.x to 11.x in CI tests. This update brings improved support for newer C++ features.
  [(#370)](https://github.com/PennyLaneAI/pennylane-lightning/pull/370)

* Change Lightning to inherit from QubitDevice instead of DefaultQubit.
  [(#365)](https://github.com/PennyLaneAI/pennylane-lightning/pull/365)

### Documentation

### Bug fixes

* Use mutex when accessing cache in KernelMap.
  [(#382)](https://github.com/PennyLaneAI/pennylane-lightning/pull/382)

### Contributors

This release contains contributions from (in alphabetical order):

Amintor Dusko, Chae-Yeun Park, Monit Sharma, Shuli Shu

---

# Release 0.26.1

### Bug fixes

* Fixes the transposition method used in the probability calculation.
  [(#377)](https://github.com/PennyLaneAI/pennylane-lightning/pull/377)

### Contributor

Amintor Dusko

---
# Release 0.26.0

### Improvements

* Introduces requirements-dev.txt and improves dockerfile.
  [(#330)](https://github.com/PennyLaneAI/pennylane-lightning/pull/330)

* Support `expval` for a Hamiltonian.
  [(#333)](https://github.com/PennyLaneAI/pennylane-lightning/pull/333)

* Implements caching for Kokkos installation.
  [(#316)](https://github.com/PennyLaneAI/pennylane-lightning/pull/316)

* Supports measurements of operator arithmetic classes such as `Sum`, `Prod`,
  and `SProd` by deferring handling of them to `DefaultQubit`.
  [(#349)](https://github.com/PennyLaneAI/pennylane-lightning/pull/349)

```
@qml.qnode(qml.device('lightning.qubit', wires=2))
def circuit():
    obs = qml.s_prod(2.1, qml.PauliZ(0)) + qml.op_sum(qml.PauliX(0), qml.PauliZ(1))
    return qml.expval(obs)
```

### Bug fixes

* Test updates to reflect new measurement error messages.
  [(#334)](https://github.com/PennyLaneAI/pennylane-lightning/pull/334)

* Updates to the release tagger to fix incompatibilities with RTD.
  [(#344)](https://github.com/PennyLaneAI/pennylane-lightning/pull/344)

* Update cancel-workflow-action and bot credentials.
  [(#345)](https://github.com/PennyLaneAI/pennylane-lightning/pull/345)

### Contributors

This release contains contributions from (in alphabetical order):

Amintor Dusko, Christina Lee, Lee J. O'Riordan, Chae-Yeun Park

---

# Release 0.25.0

### New features since last release

### Breaking changes

* We explicitly disable support for PennyLane's parameter broadcasting.
[#317](https://github.com/PennyLaneAI/pennylane-lightning/pull/317)

* We explicitly remove support for PennyLane's `Sum`, `SProd` and `Prod`
  as observables.
  [(#326)](https://github.com/PennyLaneAI/pennylane-lightning/pull/326)

### Improvements

* CI builders use a reduced set of resources and redundant tests for PRs.
  [(#319)](https://github.com/PennyLaneAI/pennylane-lightning/pull/319)

* Parallelize wheel-builds where applicable.
  [(#314)](https://github.com/PennyLaneAI/pennylane-lightning/pull/314)

* AVX2/512 kernels are now available on Linux/MacOS with x86-64 architecture.
  [(#313)](https://github.com/PennyLaneAI/pennylane-lightning/pull/313)

### Documentation

* Updated ReadTheDocs runner version from Ubuntu 20.04 to 22.04
  [(#327)](https://github.com/PennyLaneAI/pennylane-lightning/pull/327)

### Bug fixes

* Test updates to reflect new additions to PennyLane.
  [(#318)](https://github.com/PennyLaneAI/pennylane-lightning/pull/318)

### Contributors

This release contains contributions from (in alphabetical order):

Amintor Dusko, Christina Lee, Rashid N H M, Lee J. O'Riordan, Chae-Yeun Park

---

# Release 0.24.0

### New features since last release

* Add `SingleExcitation` and `DoubleExcitation` qchem gates and generators.
  [(#289)](https://github.com/PennyLaneAI/pennylane-lightning/pull/289)

* Add a new dispatch mechanism for future kernels.
  [(#291)](https://github.com/PennyLaneAI/pennylane-lightning/pull/291)

* Add `IsingXY` gate operation.
  [(#303)](https://github.com/PennyLaneAI/pennylane-lightning/pull/303)

* Support `qml.state()` in vjp and Hamiltonian in adjoint jacobian.
  [(#294)](https://github.com/PennyLaneAI/pennylane-lightning/pull/294)

### Breaking changes

* Codebase is now moving to C++20. The default compiler for Linux is now GCC10.
  [(#295)](https://github.com/PennyLaneAI/pennylane-lightning/pull/295)

* Minimum macOS version is changed to 10.15 (Catalina).
  [(#295)](https://github.com/PennyLaneAI/pennylane-lightning/pull/295)

### Improvements

* Split matrix operations, refactor dispatch mechanisms, and add a benchmark suits.
  [(#274)](https://github.com/PennyLaneAI/pennylane-lightning/pull/274)

* Add native support for the calculation of sparse Hamiltonians' expectation values.
Sparse operations are offloaded to [Kokkos](https://github.com/kokkos/kokkos) and
[Kokkos-Kernels](https://github.com/kokkos/kokkos-kernels).
  [(#283)](https://github.com/PennyLaneAI/pennylane-lightning/pull/283)

* Device `lightning.qubit` now accepts a datatype for a statevector.
  [(#290)](https://github.com/PennyLaneAI/pennylane-lightning/pull/290)

```python
dev1 = qml.device('lightning.qubit', wires=4, c_dtype=np.complex64) # for single precision
dev2 = qml.device('lightning.qubit', wires=4, c_dtype=np.complex128) # for double precision
```

### Documentation

* Use the centralized [Xanadu Sphinx Theme](https://github.com/XanaduAI/xanadu-sphinx-theme)
  to style the Sphinx documentation.
  [(#287)](https://github.com/PennyLaneAI/pennylane-lightning/pull/287)

### Bug fixes

* Fix the issue with using available `clang-format` version in format.
  [(#288)](https://github.com/PennyLaneAI/pennylane-lightning/pull/288)

* Fix a bug in the generator of `DoubleExcitationPlus`.
  [(#298)](https://github.com/PennyLaneAI/pennylane-lightning/pull/298)

### Contributors

This release contains contributions from (in alphabetical order):

Mikhail Andrenkov, Ali Asadi, Amintor Dusko, Lee James O'Riordan, Chae-Yeun Park, and Shuli Shu

---

# Release 0.23.0

### New features since last release

* Add `generate_samples()` to lightning.
  [(#247)](https://github.com/PennyLaneAI/pennylane-lightning/pull/247)

* Add Lightning GBenchmark Suite.
  [(#249)](https://github.com/PennyLaneAI/pennylane-lightning/pull/249)

* Support runtime and compile information.
  [(#253)](https://github.com/PennyLaneAI/pennylane-lightning/pull/253)

### Improvements

* Add `ENABLE_BLAS` build to CI checks.
  [(#249)](https://github.com/PennyLaneAI/pennylane-lightning/pull/249)

* Add more `clang-tidy` checks and kernel tests.
  [(#253)](https://github.com/PennyLaneAI/pennylane-lightning/pull/253)

* Add C++ code coverage to CI.
  [(#265)](https://github.com/PennyLaneAI/pennylane-lightning/pull/265)

* Skip over identity operations in `"lightning.qubit"`.
  [(#268)](https://github.com/PennyLaneAI/pennylane-lightning/pull/268)

### Bug fixes

* Update tests to remove `JacobianTape`.
  [(#260)](https://github.com/PennyLaneAI/pennylane-lightning/pull/260)

* Fix tests for MSVC.
  [(#264)](https://github.com/PennyLaneAI/pennylane-lightning/pull/264)

* Fix `#include <cpuid.h>` for PPC and AArch64 in Linux.
  [(#266)](https://github.com/PennyLaneAI/pennylane-lightning/pull/266)

* Remove deprecated tape execution methods.
  [(#270)](https://github.com/PennyLaneAI/pennylane-lightning/pull/270)

* Update `qml.probs` in `test_measures.py`.
  [(#280)](https://github.com/PennyLaneAI/pennylane-lightning/pull/280)

### Contributors

This release contains contributions from (in alphabetical order):

Ali Asadi, Chae-Yeun Park, Lee James O'Riordan, and Trevor Vincent

---

# Release 0.22.1

### Bug fixes

* Ensure `Identity ` kernel is registered to C++ dispatcher.
  [(#275)](https://github.com/PennyLaneAI/pennylane-lightning/pull/275)

---

# Release 0.22.0

### New features since last release

* Add Docker support.
  [(#234)](https://github.com/PennyLaneAI/pennylane-lightning/pull/234)

### Improvements

* Update quantum tapes serialization and Python tests.
  [(#239)](https://github.com/PennyLaneAI/pennylane-lightning/pull/239)

* Clang-tidy is now enabled for both tests and examples builds under Github Actions.
  [(#237)](https://github.com/PennyLaneAI/pennylane-lightning/pull/237)

* The return type of `StateVectorBase` data is now derived-class defined.
  [(#237)](https://github.com/PennyLaneAI/pennylane-lightning/pull/237)

* Update adjointJacobian and VJP methods.
  [(#222)](https://github.com/PennyLaneAI/pennylane-lightning/pull/222)

* Set GitHub workflow to upload wheels to Test PyPI.
  [(#220)](https://github.com/PennyLaneAI/pennylane-lightning/pull/220)

* Finalize the new kernel implementation.
  [(#212)](https://github.com/PennyLaneAI/pennylane-lightning/pull/212)

### Documentation

* Use of batching with OpenMP threads is documented.
  [(#221)](https://github.com/PennyLaneAI/pennylane-lightning/pull/221)

### Bug fixes

* Fix for OOM errors when using adjoint with large numbers of observables.
  [(#221)](https://github.com/PennyLaneAI/pennylane-lightning/pull/221)

* Add virtual destructor to C++ state-vector classes.
  [(#200)](https://github.com/PennyLaneAI/pennylane-lightning/pull/200)

* Fix a bug in Python tests with operations' `matrix` calls.
  [(#238)](https://github.com/PennyLaneAI/pennylane-lightning/pull/238)

* Refactor utility header and fix a bug in linear algebra function with CBLAS.
  [(#228)](https://github.com/PennyLaneAI/pennylane-lightning/pull/228)

### Contributors

This release contains contributions from (in alphabetical order):

Ali Asadi, Chae-Yeun Park, Lee James O'Riordan

---

# Release 0.21.0

### New features since last release

* Add C++ only benchmark for a given list of gates.
  [(#199)](https://github.com/PennyLaneAI/pennylane-lightning/pull/199)

* Wheel-build support for Python 3.10.
  [(#186)](https://github.com/PennyLaneAI/pennylane-lightning/pull/186)

* C++ support for probability, expectation value and variance calculations.
  [(#185)](https://github.com/PennyLaneAI/pennylane-lightning/pull/185)

* Add bindings to C++ expval, var, probs.
  [(#214)](https://github.com/PennyLaneAI/pennylane-lightning/pull/214)

### Improvements

* `setup.py` adds debug only when --debug is given
  [(#208)](https://github.com/PennyLaneAI/pennylane-lightning/pull/208)

* Add new highly-performant C++ kernels for quantum gates.
  [(#202)](https://github.com/PennyLaneAI/pennylane-lightning/pull/202)

The new kernels significantly improve the runtime performance of PennyLane-Lightning
for both differentiable and non-differentiable workflows. Here is an example workflow
using the adjoint differentiation method with a circuit of 5 strongly entangling layers:

```python
import pennylane as qml
from pennylane import numpy as np
from pennylane.templates.layers import StronglyEntanglingLayers
from numpy.random import random
np.random.seed(42)
n_layers = 5
n_wires = 6
dev = qml.device("lightning.qubit", wires=n_wires)

@qml.qnode(dev, diff_method="adjoint")
def circuit(weights):
    StronglyEntanglingLayers(weights, wires=list(range(n_wires)))
    return [qml.expval(qml.PauliZ(i)) for i in range(n_wires)]

init_weights = np.random.random(StronglyEntanglingLayers.shape(n_layers=n_layers, n_wires=n_wires))
params = np.array(init_weights,requires_grad=True)
jac = qml.jacobian(circuit)(params)
```
The latest release shows improved performance on both single and multi-threaded evaluations!

<img src="https://raw.githubusercontent.com/PennyLaneAI/pennylane-lightning/v0.21.0-rc0/doc/_static/lightning_v20_v21_bm.png" width=50%/>

* Ensure debug info is built into dynamic libraries.
  [(#201)](https://github.com/PennyLaneAI/pennylane-lightning/pull/201)

### Documentation

* New guidelines on adding and benchmarking C++ kernels.
  [(#202)](https://github.com/PennyLaneAI/pennylane-lightning/pull/202)

### Bug fixes

* Update clang-format version
  [(#219)](https://github.com/PennyLaneAI/pennylane-lightning/pull/219)

* Fix failed tests on Windows.
  [(#218)](https://github.com/PennyLaneAI/pennylane-lightning/pull/218)

* Update clang-format version
  [(#219)](https://github.com/PennyLaneAI/pennylane-lightning/pull/219)

* Add virtual destructor to C++ state-vector classes.
  [(#200)](https://github.com/PennyLaneAI/pennylane-lightning/pull/200)

* Fix failed tests for the non-binary wheel.
  [(#213)](https://github.com/PennyLaneAI/pennylane-lightning/pull/213)

* Add virtual destructor to C++ state-vector classes.
  [(#200)](https://github.com/PennyLaneAI/pennylane-lightning/pull/200)

### Contributors

This release contains contributions from (in alphabetical order):

Ali Asadi, Amintor Dusko, Chae-Yeun Park, Lee James O'Riordan

---

# Release 0.20.1

### Bug fixes

* Fix missing header-files causing build errors in algorithms module.
  [(#193)](https://github.com/PennyLaneAI/pennylane-lightning/pull/193)

* Fix failed tests for the non-binary wheel.
  [(#191)](https://github.com/PennyLaneAI/pennylane-lightning/pull/191)

---
# Release 0.20.2

### Bug fixes

* Introduce CY kernel to Lightning to avoid issues with decomposition.
  [(#203)](https://github.com/PennyLaneAI/pennylane-lightning/pull/203)

### Contributors

This release contains contributions from (in alphabetical order):

Lee J. O'Riordan

# Release 0.20.1

### Bug fixes

* Fix missing header-files causing build errors in algorithms module.
  [(#193)](https://github.com/PennyLaneAI/pennylane-lightning/pull/193)

* Fix failed tests for the non-binary wheel.
  [(#191)](https://github.com/PennyLaneAI/pennylane-lightning/pull/191)

# Release 0.20.0

### New features since last release

* Add wheel-builder support for Python 3.10.
  [(#186)](https://github.com/PennyLaneAI/pennylane-lightning/pull/186)

* Add VJP support to PL-Lightning.
  [(#181)](https://github.com/PennyLaneAI/pennylane-lightning/pull/181)

* Add complex64 support in PL-Lightning.
  [(#177)](https://github.com/PennyLaneAI/pennylane-lightning/pull/177)

* Added examples folder containing aggregate gate performance test.
  [(#165)](https://github.com/PennyLaneAI/pennylane-lightning/pull/165)

### Breaking changes

### Improvements

* Update PL-Lightning to support new features in PL.
  [(#179)](https://github.com/PennyLaneAI/pennylane-lightning/pull/179)

### Documentation

* Lightning setup.py build process uses CMake.
  [(#176)](https://github.com/PennyLaneAI/pennylane-lightning/pull/176)

### Contributors

This release contains contributions from (in alphabetical order):

Ali Asadi, Chae-Yeun Park, Isidor Schoch, Lee James O'Riordan

---

# Release 0.19.0

* Add Cache-Friendly DOTC, GEMV, GEMM along with BLAS Support.
  [(#155)](https://github.com/PennyLaneAI/pennylane-lightning/pull/155)

### Improvements

* The performance of parametric gates has been improved.
  [(#157)](https://github.com/PennyLaneAI/pennylane-lightning/pull/157)

* AVX support is enabled for Linux users on Intel/AMD platforms.
  [(#157)](https://github.com/PennyLaneAI/pennylane-lightning/pull/157)

* PennyLane-Lightning has been updated to conform with clang-tidy
  recommendations for modernization, offering performance improvements across
  all use-cases.
  [(#153)](https://github.com/PennyLaneAI/pennylane-lightning/pull/153)

### Breaking changes

* Linux users on `x86_64` must have a CPU supporting AVX.
  [(#157)](https://github.com/PennyLaneAI/pennylane-lightning/pull/157)

### Bug fixes

* OpenMP built with Intel MacOS CI runners causes failures on M1 Macs. OpenMP is currently
  disabled in the built wheels until this can be resolved with Github Actions runners.
  [(#166)](https://github.com/PennyLaneAI/pennylane-lightning/pull/166)

### Contributors

This release contains contributions from (in alphabetical order):

Ali Asadi, Lee James O'Riordan

---

# Release 0.18.0

### New features since last release

* PennyLane-Lightning now provides a high-performance
  [adjoint Jacobian](http://arxiv.org/abs/2009.02823) method for differentiating quantum circuits.
  [(#136)](https://github.com/PennyLaneAI/pennylane-lightning/pull/136)

  The adjoint method operates after a forward pass by iteratively applying inverse gates to scan
  backwards through the circuit. The method is already available in PennyLane's
  `default.qubit` device, but the version provided by `lightning.qubit` integrates with the C++
  backend and is more performant, as shown in the plot below:

  <img src="https://raw.githubusercontent.com/PennyLaneAI/pennylane-lightning/master/doc/_static/lightning_adjoint.png" width=70%/>

  The plot compares the average runtime of `lightning.qubit` and `default.qubit` for calculating the
  Jacobian of a circuit using the adjoint method for a range of qubit numbers. The circuit
  consists of ten `BasicEntanglerLayers` with a `PauliZ` expectation value calculated on each wire,
  repeated over ten runs. We see that `lightning.qubit` provides a speedup of around two to eight
  times, depending on the number of qubits.

  The adjoint method can be accessed using the standard interface. Consider the following circuit:

  ```python
  import pennylane as qml

  wires = 3
  layers = 2
  dev = qml.device("lightning.qubit", wires=wires)

  @qml.qnode(dev, diff_method="adjoint")
  def circuit(weights):
      qml.templates.StronglyEntanglingLayers(weights, wires=range(wires))
      return qml.expval(qml.PauliZ(0))

  weights = qml.init.strong_ent_layers_normal(layers, wires, seed=1967)
  ```

  The circuit can be executed and its gradient calculated using:

    ```pycon
  >>> print(f"Circuit evaluated: {circuit(weights)}")
  Circuit evaluated: 0.9801286266677633
  >>> print(f"Circuit gradient:\n{qml.grad(circuit)(weights)}")
  Circuit gradient:
  [[[-1.11022302e-16 -1.63051504e-01 -4.14810501e-04]
    [ 1.11022302e-16 -1.50136528e-04 -1.77922957e-04]
    [ 0.00000000e+00 -3.92874550e-02  8.14523075e-05]]

   [[-1.14472273e-04  3.85963953e-02  0.00000000e+00]
    [-5.76791765e-05 -9.78478343e-02  0.00000000e+00]
    [-5.55111512e-17  0.00000000e+00 -1.11022302e-16]]]
  ```

* PennyLane-Lightning now supports all of the operations and observables of `default.qubit`.
  [(#124)](https://github.com/PennyLaneAI/pennylane-lightning/pull/124)

### Improvements

* A new state-vector class `StateVectorManaged` was added, enabling memory use to be bound to
  statevector lifetime.
  [(#136)](https://github.com/PennyLaneAI/pennylane-lightning/pull/136)

* The repository now has a well-defined component hierarchy, allowing each indepedent unit to be
  compiled and linked separately.
  [(#136)](https://github.com/PennyLaneAI/pennylane-lightning/pull/136)

* PennyLane-Lightning can now be installed without compiling its C++ binaries and will fall back
  to using the `default.qubit` implementation. Skipping compilation is achieved by setting the
  `SKIP_COMPILATION` environment variable, e.g., Linux/MacOS: `export SKIP_COMPILATION=True`,
  Windows: `set SKIP_COMPILATION=True`. This feature is intended for building a pure-Python wheel of
  PennyLane-Lightning as a backup for platforms without a dedicated wheel.
  [(#129)](https://github.com/PennyLaneAI/pennylane-lightning/pull/129)

* The C++-backed Python bound methods can now be directly called with wires and supplied parameters.
  [(#125)](https://github.com/PennyLaneAI/pennylane-lightning/pull/125)

* Lightning supports arbitrary unitary and non-unitary gate-calls from Python to C++ layer.
  [(#121)](https://github.com/PennyLaneAI/pennylane-lightning/pull/121)

### Documentation

* Added preliminary architecture diagram for package.
  [(#131)](https://github.com/PennyLaneAI/pennylane-lightning/pull/131)

* C++ API built as part of docs generation.
  [(#131)](https://github.com/PennyLaneAI/pennylane-lightning/pull/131)

### Breaking changes

* Wheels for MacOS <= 10.13 will no longer be provided due to XCode SDK C++17 support requirements.
  [(#149)](https://github.com/PennyLaneAI/pennylane-lightning/pull/149)

### Bug fixes

* An indexing error in the CRY gate is fixed. [(#136)](https://github.com/PennyLaneAI/pennylane-lightning/pull/136)

* Column-major data in numpy is now correctly converted to row-major upon pass to the C++ layer.
  [(#126)](https://github.com/PennyLaneAI/pennylane-lightning/pull/126)

### Contributors

This release contains contributions from (in alphabetical order):

Thomas Bromley, Lee James O'Riordan

---

# Release 0.17.0

### New features

* C++ layer now supports float (32-bit) and double (64-bit) templated complex data.
  [(#113)](https://github.com/PennyLaneAI/pennylane-lightning/pull/113)

### Improvements

* The PennyLane device test suite is now included in coverage reports.
  [(#123)](https://github.com/PennyLaneAI/pennylane-lightning/pull/123)

* Static versions of jQuery and Bootstrap are no longer included in the CSS theme.
  [(#118)](https://github.com/PennyLaneAI/pennylane-lightning/pull/118)

* C++ tests have been ported to use Catch2 framework.
  [(#115)](https://github.com/PennyLaneAI/pennylane-lightning/pull/115)

* Testing now exists for both float and double precision methods in C++ layer.
  [(#113)](https://github.com/PennyLaneAI/pennylane-lightning/pull/113)
  [(#115)](https://github.com/PennyLaneAI/pennylane-lightning/pull/115)

* Compile-time utility methods with `constexpr` have been added.
  [(#113)](https://github.com/PennyLaneAI/pennylane-lightning/pull/113)

* Wheel-build support for ARM64 (Linux and MacOS) and PowerPC (Linux) added.
  [(#110)](https://github.com/PennyLaneAI/pennylane-lightning/pull/110)

* Add support for Controlled Phase Gate (`ControlledPhaseShift`).
  [(#114)](https://github.com/PennyLaneAI/pennylane-lightning/pull/114)

* Move changelog to `.github` and add a changelog reminder.
  [(#111)](https://github.com/PennyLaneAI/pennylane-lightning/pull/111)

* Adds CMake build system support.
  [(#104)](https://github.com/PennyLaneAI/pennylane-lightning/pull/104)


### Breaking changes

* Removes support for Python 3.6 and adds support for Python 3.9.
  [(#127)](https://github.com/PennyLaneAI/pennylane-lightning/pull/127)
  [(#128)](https://github.com/PennyLaneAI/pennylane-lightning/pull/128)

* Compilers with C++17 support are now required to build C++ module.
  [(#113)](https://github.com/PennyLaneAI/pennylane-lightning/pull/113)

* Gate classes have been removed with functionality added to StateVector class.
  [(#113)](https://github.com/PennyLaneAI/pennylane-lightning/pull/113)

* We are no longer building wheels for Python 3.6.
  [(#106)](https://github.com/PennyLaneAI/pennylane-lightning/pull/106)

### Bug fixes

* PowerPC wheel-builder now successfully compiles modules.
  [(#120)](https://github.com/PennyLaneAI/pennylane-lightning/pull/120)

### Documentation

* Added community guidelines.
  [(#109)](https://github.com/PennyLaneAI/pennylane-lightning/pull/109)

### Contributors

This release contains contributions from (in alphabetical order):

Ali Asadi, Christina Lee, Thomas Bromley, Lee James O'Riordan

---

# Release 0.15.1

### Bug fixes

* The PennyLane-Lightning binaries are now built with NumPy 1.19.5, to avoid ABI
  compatibility issues with the latest NumPy 1.20 release. See
  [the NumPy release notes](https://numpy.org/doc/stable/release/1.20.0-notes.html#size-of-np-ndarray-and-np-void-changed)
  for more details.
  [(#97)](https://github.com/PennyLaneAI/pennylane-lightning/pull/97)

### Contributors

This release contains contributions from (in alphabetical order):

Josh Izaac, Antal Száva

---

# Release 0.15.0

### Improvements

* For compatibility with PennyLane v0.15, the `analytic` keyword argument
  has been removed. Statistics can still be computed analytically by setting
  `shots=None`.
  [(#93)](https://github.com/PennyLaneAI/pennylane-lightning/pull/93)

* Inverse gates are now supported.
  [(#89)](https://github.com/PennyLaneAI/pennylane-lightning/pull/89)

* Add new lightweight backend with performance improvements.
  [(#57)](https://github.com/PennyLaneAI/pennylane-lightning/pull/57)

* Remove the previous Eigen-based backend.
  [(#67)](https://github.com/PennyLaneAI/pennylane-lightning/pull/67)

### Bug fixes

* Re-add dispatch table after fixing static initialisation order issue.
  [(#68)](https://github.com/PennyLaneAI/pennylane-lightning/pull/68)

### Contributors

This release contains contributions from (in alphabetical order):

Thomas Bromley, Theodor Isacsson, Christina Lee, Thomas Loke, Antal Száva.

---

# Release 0.14.1

### Bug fixes

* Fixes a bug where the `QNode` would swap `LightningQubit` to
  `DefaultQubitAutograd` on device execution due to the inherited
  `passthru_devices` entry of the `capabilities` dictionary.
  [(#61)](https://github.com/PennyLaneAI/pennylane-lightning/pull/61)

### Contributors

This release contains contributions from (in alphabetical order):

Antal Száva

---

# Release 0.14.0

### Improvements

* Extends support from 16 qubits to 50 qubits.
  [(#52)](https://github.com/PennyLaneAI/pennylane-lightning/pull/52)

### Bug fixes

* Updates applying basis state preparations to correspond to the
  changes in `DefaultQubit`.
  [(#55)](https://github.com/PennyLaneAI/pennylane-lightning/pull/55)

### Contributors

This release contains contributions from (in alphabetical order):

Thomas Loke, Tom Bromley, Josh Izaac, Antal Száva

---

# Release 0.12.0

### Bug fixes

* Updates capabilities dictionary to be compatible with core PennyLane
  [(#45)](https://github.com/PennyLaneAI/pennylane-lightning/pull/45)

* Fix install of Eigen for CI wheel building
  [(#44)](https://github.com/PennyLaneAI/pennylane-lightning/pull/44)

### Contributors

This release contains contributions from (in alphabetical order):

Tom Bromley, Josh Izaac, Antal Száva

---

# Release 0.11.0

Initial release.

This release contains contributions from (in alphabetical order):

Tom Bromley, Josh Izaac, Nathan Killoran, Antal Száva<|MERGE_RESOLUTION|>--- conflicted
+++ resolved
@@ -20,11 +20,7 @@
 
 This release contains contributions from (in alphabetical order):
 
-<<<<<<< HEAD
 Thomas Germain, Vincent Michaud-Rioux
-=======
-Vincent Michaud-Rioux
->>>>>>> 4ce18cd3
 
 ---
 
