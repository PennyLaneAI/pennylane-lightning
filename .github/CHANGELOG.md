# Release 0.36.0-dev

### New features since last release

<<<<<<< HEAD
* `lightning.qubit` supports mid-circuit measurements.
  [(#621)](https://github.com/PennyLaneAI/pennylane-lightning/pull/621)
=======
* Add two new python classes (LightningStateVector and LightningMeasurements) to support `lightning.qubit2`.
  [(#613)](https://github.com/PennyLaneAI/pennylane-lightning/pull/613)
>>>>>>> 2c69c59f

* Add analytic-mode `qml.probs` and `qml.var` support in `lightning.qubit2`.
  [(#627)](https://github.com/PennyLaneAI/pennylane-lightning/pull/627)

* Add LightningAdjointJacobian to support `lightning.qubit2`.
  [(#631)](https://github.com/PennyLaneAI/pennylane-lightning/pull/631)

### Breaking changes

### Improvements

* Add `isort` to `requirements-dev.txt` and run before `black` upon `make format` to sort Python imports.
  [(#623)](https://github.com/PennyLaneAI/pennylane-lightning/pull/623)

### Documentation

### Bug fixes

* Fix random `coverage xml` CI issues.
  [(#635)](https://github.com/PennyLaneAI/pennylane-lightning/pull/635)

### Contributors

This release contains contributions from (in alphabetical order):

<<<<<<< HEAD
Thomas Germain, Vincent Michaud-Rioux
=======
Ali Asadi, Vincent Michaud-Rioux
>>>>>>> 2c69c59f

---

# Release 0.35.0

### New features since last release

* All backends now support `GlobalPhase` and `C(GlobalPhase)` in forward pass.
  [(#579)](https://github.com/PennyLaneAI/pennylane-lightning/pull/579)

* Add Hermitian observable support for shot-noise measurement and Lapack support.
  [(#569)](https://github.com/PennyLaneAI/pennylane-lightning/pull/569)

### Breaking changes

* Migrate `lightning.gpu` to CUDA 12.
  [(#606)](https://github.com/PennyLaneAI/pennylane-lightning/pull/606)

### Improvements

* Expand error values and strings returned from CUDA libraries.
  [(#617)](https://github.com/PennyLaneAI/pennylane-lightning/pull/617)

* `C(MultiRZ)` and `C(Rot)` gates are natively supported (with `LM` kernels).
  [(#614)](https://github.com/PennyLaneAI/pennylane-lightning/pull/614)

* Add adjoint support for `GlobalPhase` in Lightning-GPU and Lightning-Kokkos.
  [(#615)](https://github.com/PennyLaneAI/pennylane-lightning/pull/615)

* Lower the overheads of Windows CI tests.
  [(#610)](https://github.com/PennyLaneAI/pennylane-lightning/pull/610)

* Decouple LightningQubit memory ownership from numpy and migrate it to Lightning-Qubit managed state-vector class.
  [(#601)](https://github.com/PennyLaneAI/pennylane-lightning/pull/601)

* Expand support for Projector observables on Lightning-Kokkos.
  [(#601)](https://github.com/PennyLaneAI/pennylane-lightning/pull/601)

* Split Docker build cron job into two jobs: master and latest. This is mainly for reporting in the `plugin-test-matrix` repo.
  [(#600)](https://github.com/PennyLaneAI/pennylane-lightning/pull/600)

* The `BlockEncode` operation from PennyLane is now supported on all Lightning devices.
  [(#599)](https://github.com/PennyLaneAI/pennylane-lightning/pull/599)

* OpenMP acceleration can now be enabled at compile time for all `lightning.qubit` gate kernels using the "-DLQ_ENABLE_KERNEL_OMP=1" CMake argument.
  [(#510)](https://github.com/PennyLaneAI/pennylane-lightning/pull/510)

* Enable building Docker images for any branch or tag. Set the Docker build cron job to build images for the latest release and `master`.
  [(#598)](https://github.com/PennyLaneAI/pennylane-lightning/pull/598)

* Enable choosing the PennyLane-Lightning version and disabling push to Docker Hub in the Docker build workflow. Add a cron job calling the Docker build workflow.
  [(#597)](https://github.com/PennyLaneAI/pennylane-lightning/pull/597)

* Pull Kokkos v4.2.00 from the official Kokkos repository to test Lightning-Kokkos with the CUDA backend.
  [(#596)](https://github.com/PennyLaneAI/pennylane-lightning/pull/596)

### Documentation

* Update requirements to build the documentation.
  [(#594)](https://github.com/PennyLaneAI/pennylane-lightning/pull/594)

### Bug fixes

* Downgrade auditwheel due to changes with library exclusion list.
  [(#620)](https://github.com/PennyLaneAI/pennylane-lightning/pull/620)

* List `GlobalPhase` gate in each device's TOML file.
  [(#615)](https://github.com/PennyLaneAI/pennylane-lightning/pull/615)

* Lightning-GPU's gate cache failed to distinguish between certain gates.
  For example, `MultiControlledX([0, 1, 2], "111")` and `MultiControlledX([0, 2], "00")` were applied as the same operation.
  This could happen with (at least) the following gates: `QubitUnitary`,`ControlledQubitUnitary`,`MultiControlledX`,`DiagonalQubitUnitary`,`PSWAP`,`OrbitalRotation`.
  [(#579)](https://github.com/PennyLaneAI/pennylane-lightning/pull/579)

* Ensure the stopping condition decompositions are respected for larger templated QFT and Grover operators.
  [(#609)](https://github.com/PennyLaneAI/pennylane-lightning/pull/609)

* Move concurrency group specifications from reusable Docker build workflow to the root workflows.
  [(#604)](https://github.com/PennyLaneAI/pennylane-lightning/pull/604)

* Fix `lightning-kokkos-cuda` Docker build and add CI workflow to build images and push to Docker Hub.
  [(#593)](https://github.com/PennyLaneAI/pennylane-lightning/pull/593)

* Update jax.config imports.
  [(#619)](https://github.com/PennyLaneAI/pennylane-lightning/pull/619)

* Fix apply state vector when using a Lightning handle.
  [(#622)](https://github.com/PennyLaneAI/pennylane-lightning/pull/622)

* Pinning Pytest to a version compatible with Flaky.
  [(#624)](https://github.com/PennyLaneAI/pennylane-lightning/pull/624)

### Contributors

This release contains contributions from (in alphabetical order):

Amintor Dusko, David Ittah, Vincent Michaud-Rioux, Lee J. O'Riordan, Shuli Shu

---

# Release 0.34.0

### New features since last release

* Support added for Python 3.12 wheel builds.
  [(#541)](https://github.com/PennyLaneAI/pennylane-lightning/pull/541)

* Lightning-Qubit support arbitrary controlled gates (any wires and any control values). The kernels are implemented in the `LM` module.
  [(#576)](https://github.com/PennyLaneAI/pennylane-lightning/pull/576)

* Shot-noise related methods now accommodate observable objects with arbitrary eigenvalues. Add a Kronecker product method for two diagonal matrices.
  [(#570)](https://github.com/PennyLaneAI/pennylane-lightning/pull/570)

* Add shot-noise support for probs in the C++ layer. Probabilities are calculated from generated samples. All Lightning backends support this feature. Please note that target wires should be sorted in ascending manner.
  [(#568)](https://github.com/PennyLaneAI/pennylane-lightning/pull/568)

* Add `LM` kernels to apply arbitrary controlled operations efficiently.
  [(#516)](https://github.com/PennyLaneAI/pennylane-lightning/pull/516)

* Add shots support for variance value, probs, sample, counts calculation for given observables (`NamedObs`, `TensorProd` and `Hamiltonian`) based on Pauli words, `Identity` and `Hadamard` in the C++ layer. All Lightning backends support this support feature.
  [(#561)](https://github.com/PennyLaneAI/pennylane-lightning/pull/561)

* Add shots support for expectation value calculation for given observables (`NamedObs`, `TensorProd` and `Hamiltonian`) based on Pauli words, `Identity` and `Hadamard` in the C++ layer by adding `measure_with_samples` to the measurement interface. All Lightning backends support this support feature.
  [(#556)](https://github.com/PennyLaneAI/pennylane-lightning/pull/556)

* `qml.QubitUnitary` operators can be included in a circuit differentiated with the adjoint method. Lightning handles circuits with arbitrary non-differentiable `qml.QubitUnitary` operators. 1,2-qubit `qml.QubitUnitary` operators with differentiable parameters can be differentiated using decomposition.
  [(#540)] (https://github.com/PennyLaneAI/pennylane-lightning/pull/540)

### Breaking changes

* Set the default version of Kokkos to 4.2.00 throughout the project (CMake, CI, etc.)
  [(#578)] (https://github.com/PennyLaneAI/pennylane-lightning/pull/578)

* Overload `applyOperation` with a fifth `matrix` argument to all state vector classes to support arbitrary operations in `AdjointJacobianBase`.
  [(#540)] (https://github.com/PennyLaneAI/pennylane-lightning/pull/540)

### Improvements

* Ensure aligned memory used for numpy arrays with state-vector without reallocations.
  [(#572)](https://github.com/PennyLaneAI/pennylane-lightning/pull/572)

* Unify error messages of shot measurement related unsupported observables to better Catalyst.
  [(#577)](https://github.com/PennyLaneAI/pennylane-lightning/pull/577)

* Add configuration files to improve compatibility with Catalyst.
  [(#566)](https://github.com/PennyLaneAI/pennylane-lightning/pull/566)

* Refactor shot-noise related methods of MeasurementsBase class in the C++ layer and eigenvalues are not limited to `1` and `-1`. Add `getObs()` method to Observables class. Refactor `applyInPlaceShots` to allow users to get eigenvalues of Observables object. Deprecated `_preprocess_state` method in `MeasurementsBase` class for safer use of the `LightningQubitRaw` backend.
[(#570)](https://github.com/PennyLaneAI/pennylane-lightning/pull/570)

* Modify `setup.py` to use backend-specific build directory (`f"build_{backend}"`) to accelerate rebuilding backends in alternance.
  [(#540)] (https://github.com/PennyLaneAI/pennylane-lightning/pull/540)

* Update Dockerfile and rewrite the `build-wheel-lightning-gpu` stage to build Lightning-GPU from the `pennylane-lightning` monorepo.
  [(#539)] (https://github.com/PennyLaneAI/pennylane-lightning/pull/539)

* Add the MPI test CI workflows of Lightning-GPU in compatibility cron jobs.
  [(#536)] (https://github.com/PennyLaneAI/pennylane-lightning/pull/536)

* Add MPI synchronization in places to safely handle communicated data.
  [(#538)](https://github.com/PennyLaneAI/pennylane-lightning/pull/538)

* Add release option in compatibility cron jobs to test the release candidates of PennyLane and the Lightning plugins against one another.
  [(#531)] (https://github.com/PennyLaneAI/pennylane-lightning/pull/531)

* Add GPU workflows in compatibility cron jobs to test Lightning-GPU and Lightning-Kokkos with the Kokkos CUDA backend.
  [(#528)] (https://github.com/PennyLaneAI/pennylane-lightning/pull/528)

### Documentation

* Fixed a small typo in the documentation page for the PennyLane-Lightning GPU device.
  [(#563)](https://github.com/PennyLaneAI/pennylane-lightning/pull/563)

* Add OpenGraph social preview for Lightning docs.
  [(#574)](https://github.com/PennyLaneAI/pennylane-lightning/pull/574)

### Bug fixes

* Fix CodeCov file contention issue when uploading data from many workloads.
  [(#584)](https://github.com/PennyLaneAI/pennylane-lightning/pull/584)

* Ensure the `lightning.gpu` intermediate wheel builds are uploaded to TestPyPI.
  [(#575)](https://github.com/PennyLaneAI/pennylane-lightning/pull/575)

* Allow support for newer clang-tidy versions on non-x86_64 platforms.
  [(#567)](https://github.com/PennyLaneAI/pennylane-lightning/pull/567)

* Do not run C++ tests when testing for compatibility with PennyLane, hence fixing plugin-matrix failures. Fix Lightning-GPU workflow trigger.
  [(#571)](https://github.com/PennyLaneAI/pennylane-lightning/pull/571)

* Revert single-node multi-GPU batching behaviour to match https://github.com/PennyLaneAI/pennylane-lightning-gpu/pull/27.
  [(#564)](https://github.com/PennyLaneAI/pennylane-lightning/pull/564)

* Move deprecated `stateprep` `QuantumScript` argument into the operation list in `mpitests/test_adjoint_jacobian.py`.
  [(#540)] (https://github.com/PennyLaneAI/pennylane-lightning/pull/540)

* Fix MPI Python unit tests for the adjoint method.
  [(#538)](https://github.com/PennyLaneAI/pennylane-lightning/pull/538)

* Fix the issue with assigning kernels to ops before registering kernels on macOS
  [(#582)](https://github.com/PennyLaneAI/pennylane-lightning/pull/582)

* Update `MANIFEST.in` to include device config files and `CHANGELOG.md`
  [(#585)](https://github.com/PennyLaneAI/pennylane-lightning/pull/585)

### Contributors

This release contains contributions from (in alphabetical order):

Ali Asadi, Isaac De Vlugt, Amintor Dusko, Vincent Michaud-Rioux, Erick Ochoa Lopez, Lee James O'Riordan, Shuli Shu

---

# Release 0.33.1

* pip-installed CUDA runtime libraries can now be accessed from a virtualenv.
  [(#543)](https://github.com/PennyLaneAI/pennylane-lightning/pull/543)

### Bug fixes

* The pybind11 compiled module RPATH linkage has been restored to pre-0.33 behaviour.
  [(#543)](https://github.com/PennyLaneAI/pennylane-lightning/pull/543)

### Contributors

This release contains contributions from (in alphabetical order):

Lee J. O'Riordan

---

# Release 0.33.0

### New features since last release

* Add documentation updates for the `lightning.gpu` backend.
  [(#525)] (https://github.com/PennyLaneAI/pennylane-lightning/pull/525)

* Add `SparseHamiltonian` support for Lightning-Qubit and Lightning-GPU.
  [(#526)] (https://github.com/PennyLaneAI/pennylane-lightning/pull/526)

* Add `SparseHamiltonian` support for Lightning-Kokkos.
  [(#527)] (https://github.com/PennyLaneAI/pennylane-lightning/pull/527)

* Integrate python/pybind layer of distributed Lightning-GPU into the Lightning monorepo with python unit tests.
  [(#518)] (https://github.com/PennyLaneAI/pennylane-lightning/pull/518)

* Integrate the distributed C++ backend of Lightning-GPU into the Lightning monorepo.
  [(#514)] (https://github.com/PennyLaneAI/pennylane-lightning/pull/514)

* Integrate Lightning-GPU into the Lightning monorepo. The new backend is named `lightning.gpu` and includes all single-GPU features.
  [(#499)] (https://github.com/PennyLaneAI/pennylane-lightning/pull/499)

* Build Linux wheels for Lightning-GPU (CUDA-11).
  [(#517)](https://github.com/PennyLaneAI/pennylane-lightning/pull/517)

* Add `Dockerfile` in `docker` and `make docker` workflow in `Makefile`. The Docker images and documentation are available on [DockerHub](https://hub.docker.com/repository/docker/pennylaneai/pennylane).
  [(#496)](https://github.com/PennyLaneAI/pennylane-lightning/pull/496)

* Add mid-circuit state preparation operation tests.
  [(#495)](https://github.com/PennyLaneAI/pennylane-lightning/pull/495)

### Breaking changes

* Add `tests_gpu.yml` workflow to test the Lightning-Kokkos backend with CUDA-12.
  [(#494)](https://github.com/PennyLaneAI/pennylane-lightning/pull/494)

* Implement `LM::GeneratorDoubleExcitation`, `LM::GeneratorDoubleExcitationMinus`, `LM::GeneratorDoubleExcitationPlus` kernels. Lightning-Qubit default kernels are now strictly from the `LM` implementation, which requires less memory and is faster for large state vectors.
  [(#512)](https://github.com/PennyLaneAI/pennylane-lightning/pull/512)

* Add workflows validating compatibility between PennyLane and Lightning's most recent stable releases and development (latest) versions.
  [(#507)](https://github.com/PennyLaneAI/pennylane-lightning/pull/507)
  [(#498)](https://github.com/PennyLaneAI/pennylane-lightning/pull/498)

* Introduce `timeout-minutes` in various workflows, mainly to avoid Windows builds hanging for several hours.
  [(#503)](https://github.com/PennyLaneAI/pennylane-lightning/pull/503)

* Cast integral-valued arrays to the device's complex type on entry in `_preprocess_state_vector` to ensure the state is correctly represented with floating-point numbers.
  [(#501)](https://github.com/PennyLaneAI/pennylane-lightning/pull/501)

* Update `DefaultQubit` to `DefaultQubitLegacy` on Lightning fallback.
  [(#500)](https://github.com/PennyLaneAI/pennylane-lightning/pull/500)

* Enums defined in `GateOperation.hpp` start at `1` (previously `0`). `::BEGIN` is introduced in a few places where it was assumed `0` accordingly.
  [(#485)](https://github.com/PennyLaneAI/pennylane-lightning/pull/485)

* Enable pre-commit hooks to format all Python files and linting of all Python source files.
  [(#485)](https://github.com/PennyLaneAI/pennylane-lightning/pull/485)

### Improvements

* Improve Python testing for Lightning-GPU (+MPI) by adding jobs in Actions files and adding Python tests to increase code coverage.
  [(#522)](https://github.com/PennyLaneAI/pennylane-lightning/pull/522)

* Add support for `pip install pennylane-lightning[kokkos]` for the OpenMP backend.
  [(#515)](https://github.com/PennyLaneAI/pennylane-lightning/pull/515)

* Update `setup.py` to allow for multi-package co-existence. The `PennyLane_Lightning` package now is the responsible for the core functionality, and will be depended upon by all other extensions.
  [(#504)] (https://github.com/PennyLaneAI/pennylane-lightning/pull/504)

* Redesign Lightning-Kokkos `StateVectorKokkos` class to use Kokkos `RangePolicy` together with special functors in `applyMultiQubitOp` to apply 1- to 4-wire generic unitary gates. For more than 4 wires, the general implementation using Kokkos `TeamPolicy` is employed to yield the best all-around performance.
  [(#490)] (https://github.com/PennyLaneAI/pennylane-lightning/pull/490)

* Redesign Lightning-Kokkos `Measurements` class to use Kokkos `RangePolicy` together with special functors to obtain the expectation value of 1- to 4-wire generic unitary gates. For more than 4 wires, the general implementation using Kokkos `TeamPolicy` is employed to yield the best all-around performance.
  [(#489)] (https://github.com/PennyLaneAI/pennylane-lightning/pull/489)

* Add tests to increase Lightning-Kokkos coverage.
  [(#485)](https://github.com/PennyLaneAI/pennylane-lightning/pull/485)

* Add memory locality tag reporting and adjoint diff dispatch for `lightning.qubit` statevector classes.
  [(#492)](https://github.com/PennyLaneAI/pennylane-lightning/pull/492)

* Add support for dependent external packages to C++ core.
  [(#482)](https://github.com/PennyLaneAI/pennylane-lightning/pull/482)

* Add support for building multiple backend simulators.
  [(#497)](https://github.com/PennyLaneAI/pennylane-lightning/pull/497)

### Documentation

### Bug fixes

* Fix CI issues running python-cov with MPI.
  [(#535)](https://github.com/PennyLaneAI/pennylane-lightning/pull/535)

* Re-add support for `pip install pennylane-lightning[gpu]`.
  [(#515)](https://github.com/PennyLaneAI/pennylane-lightning/pull/515)

* Switch most Lightning-Qubit default kernels to `LM`. Add `LM::multiQubitOp` tests, failing when targeting out-of-order wires clustered close to `num_qubits-1`. Fix the `LM::multiQubitOp` kernel implementation by introducing a generic `revWireParity` routine and replacing the `bitswap`-based implementation. Mimic the changes fixing the corresponding `multiQubitOp` and `expval` functors in Lightning-Kokkos.
  [(#511)](https://github.com/PennyLaneAI/pennylane-lightning/pull/511)

* Fix RTD builds by removing unsupported `system_packages` configuration option.
  [(#491)](https://github.com/PennyLaneAI/pennylane-lightning/pull/491)

### Contributors

This release contains contributions from (in alphabetical order):

Ali Asadi, Amintor Dusko, Vincent Michaud-Rioux, Lee J. O'Riordan, Shuli Shu

---

# Release 0.32.0

### New features since last release

* The `lightning.kokkos` backend supports Nvidia GPU execution (with Kokkos v4 and CUDA v12).
  [(#477)](https://github.com/PennyLaneAI/pennylane-lightning/pull/477)

* Complete overhaul of repository structure to facilitates integration of multiple backends. Refactoring efforts we directed to improve development performance, code reuse and decrease overall overhead to propagate changes through backends. New C++ modular build strategy allows for faster test builds restricted to a module. Update CI/CD actions concurrency strategy. Change minimal Python version to 3.9.
  [(#472)] (https://github.com/PennyLaneAI/pennylane-lightning/pull/472)

* Wheels are built with native support for sparse Hamiltonians.
  [(#470)] (https://github.com/PennyLaneAI/pennylane-lightning/pull/470)

* Add native support to sparse Hamiltonians in the absence of Kokkos & Kokkos-kernels.
  [(#465)] (https://github.com/PennyLaneAI/pennylane-lightning/pull/465)

### Breaking changes

* Rename `QubitStateVector` to `StatePrep` in the `LightningQubit` and `LightningKokkos` classes.
  [(#486)](https://github.com/PennyLaneAI/pennylane-lightning/pull/486)

* Modify `adjointJacobian` methods to accept a (maybe unused) reference `StateVectorT`, allowing device-backed simulators to directly access state vector data for adjoint differentiation instead of copying it back-and-forth into `JacobianData` (host memory).
  [(#477)](https://github.com/PennyLaneAI/pennylane-lightning/pull/477)

### Improvements

* Refactor LKokkos `Measurements` class to use (fast) specialized functors whenever possible.
  [(#481)] (https://github.com/PennyLaneAI/pennylane-lightning/pull/481)

* Merge Lightning Qubit and Lightning Kokkos backends in the new repository.
  [(#472)] (https://github.com/PennyLaneAI/pennylane-lightning/pull/472)

* Integrated new unified docs for Lightning Kokkos and Lightning Qubit packages.
  [(#473)] (https://github.com/PennyLaneAI/pennylane-lightning/pull/473)

### Documentation

### Bug fixes

* Ensure PennyLane has an `active_return` attribute before calling it.
 [(#483)] (https://github.com/PennyLaneAI/pennylane-lightning/pull/483)

* Do no import `sqrt2_v` from `<numbers>` in `Util.hpp` to resolve issue with Lightning-GPU builds.
  [(#479)](https://github.com/PennyLaneAI/pennylane-lightning/pull/479)

* Update the CMake internal references to enable sub-project compilation with affecting the parent package.
  [(#478)](https://github.com/PennyLaneAI/pennylane-lightning/pull/478)

* `apply` no longer mutates the inputted list of operations.
  [(#474)](https://github.com/PennyLaneAI/pennylane-lightning/pull/474)

### Contributors

This release contains contributions from (in alphabetical order):

Amintor Dusko, Christina Lee, Vincent Michaud-Rioux, Lee J. O'Riordan

---

# Release 0.31.0

### New features since last release

* Update Kokkos support to 4.0.01.
  [(#439)] (https://github.com/PennyLaneAI/pennylane-lightning/pull/439)

### Breaking changes

* Update tests to be compliant with PennyLane v0.31.0 development changes and deprecations.
  [(#448)](https://github.com/PennyLaneAI/pennylane-lightning/pull/448)

### Improvements

* Remove logic from `setup.py` and transfer paths and env variable definitions into workflow files.
  [(#450)](https://github.com/PennyLaneAI/pennylane-lightning/pull/450)

* Detect MKL or CBLAS if `ENABLE_BLAS=ON` making sure that BLAS is linked as expected.
  [(#449)](https://github.com/PennyLaneAI/pennylane-lightning/pull/449)

### Documentation

* Fix LightningQubit class parameter documentation.
  [(#456)](https://github.com/PennyLaneAI/pennylane-lightning/pull/456)

### Bug fixes

* Ensure cross-platform wheels continue to build with updates in git safety checks.
  [(#452)](https://github.com/PennyLaneAI/pennylane-lightning/pull/452)

* Fixing Python version bug introduce in [(#450)](https://github.com/PennyLaneAI/pennylane-lightning/pull/450)
  when `Python_EXECUTABLE` was removed from `setup.py`.
  [(#461)](https://github.com/PennyLaneAI/pennylane-lightning/pull/461)

* Ensure aligned allocator definition works with C++20 compilers.
  [(#438)](https://github.com/PennyLaneAI/pennylane-lightning/pull/438)

* Prevent multiple threads from calling `Kokkos::initialize` or `Kokkos::finalize`.
  [(#439)](https://github.com/PennyLaneAI/pennylane-lightning/pull/439)

### Contributors

This release contains contributions from (in alphabetical order):

Vincent Michaud-Rioux, Lee J. O'Riordan, Chae-Yeun Park

---

# Release 0.30.0

### New features since last release

* Add MCMC sampler.
  [(#384)] (https://github.com/PennyLaneAI/pennylane-lightning/pull/384)

* Serialize PennyLane's arithmetic operators when they are used as observables
  that are expressed in the Pauli basis.
  [(#424)](https://github.com/PennyLaneAI/pennylane-lightning/pull/424)

### Breaking changes

* Lightning now works with the new return types specification that is now default in PennyLane.
  See [the PennyLane `qml.enable_return`](https://docs.pennylane.ai/en/stable/code/api/pennylane.enable_return.html?highlight=enable_return) documentation for more information on this change.
  [(#427)](https://github.com/PennyLaneAI/pennylane-lightning/pull/427)

Instead of creating potentially ragged numpy array, devices and `QNode`'s now return an object of the same type as that
returned by the quantum function.

```
>>> dev = qml.device('lightning.qubit', wires=1)
>>> @qml.qnode(dev, diff_method="adjoint")
... def circuit(x):
...     qml.RX(x, wires=0)
...     return qml.expval(qml.PauliY(0)), qml.expval(qml.PauliZ(0))
>>> x = qml.numpy.array(0.5)
>>> circuit(qml.numpy.array(0.5))
(array(-0.47942554), array(0.87758256))
```

Interfaces like Jax or Torch handle tuple outputs without issues:

```
>>> jax.jacobian(circuit)(jax.numpy.array(0.5))
(Array(-0.87758255, dtype=float32, weak_type=True),
Array(-0.47942555, dtype=float32, weak_type=True))
```

Autograd cannot differentiate an output tuple, so results must be converted to an array before
use with `qml.jacobian`:

```
>>> qml.jacobian(lambda y: qml.numpy.array(circuit(y)))(x)
array([-0.87758256, -0.47942554])
```

Alternatively, the quantum function itself can return a numpy array of measurements:

```
>>> dev = qml.device('lightning.qubit', wires=1)
>>> @qml.qnode(dev, diff_method="adjoint")
>>> def circuit2(x):
...     qml.RX(x, wires=0)
...     return np.array([qml.expval(qml.PauliY(0)), qml.expval(qml.PauliZ(0))])
>>> qml.jacobian(circuit2)(np.array(0.5))
array([-0.87758256, -0.47942554])
```

### Improvements

* Remove deprecated `set-output` commands from workflow files.
  [(#437)](https://github.com/PennyLaneAI/pennylane-lightning/pull/437)

* Lightning wheels are now checked with `twine check` post-creation for PyPI compatibility.
  [(#430)](https://github.com/PennyLaneAI/pennylane-lightning/pull/430)

* Lightning has been made compatible with the change in return types specification.
  [(#427)](https://github.com/PennyLaneAI/pennylane-lightning/pull/427)

* Lightning is compatible with clang-tidy version 16.
  [(#429)](https://github.com/PennyLaneAI/pennylane-lightning/pull/429)

### Contributors

This release contains contributions from (in alphabetical order):

Christina Lee, Vincent Michaud-Rioux, Lee James O'Riordan, Chae-Yeun Park, Matthew Silverman

---

# Release 0.29.0

### Improvements

* Remove runtime dependency on ninja build system.
  [(#414)](https://github.com/PennyLaneAI/pennylane-lightning/pull/414)

* Allow better integration and installation support with CMake targeted binary builds.
  [(#403)](https://github.com/PennyLaneAI/pennylane-lightning/pull/403)

* Remove explicit Numpy and Scipy requirements.
  [(#412)](https://github.com/PennyLaneAI/pennylane-lightning/pull/412)

* Get `llvm` installation root from the environment variable `LLVM_ROOT_DIR` (or fallback to `brew`).
  [(#413)](https://github.com/PennyLaneAI/pennylane-lightning/pull/413)

* Update AVX2/512 kernel infrastructure for additional gate/generator operations.
  [(#404)](https://github.com/PennyLaneAI/pennylane-lightning/pull/404)

* Remove unnecessary lines for resolving CodeCov issue.
  [(#415)](https://github.com/PennyLaneAI/pennylane-lightning/pull/415)

* Add more AVX2/512 gate operations.
  [(#393)](https://github.com/PennyLaneAI/pennylane-lightning/pull/393)

### Documentation

### Bug fixes

* Ensure error raised when asking for out of order marginal probabilities. Prevents the return of incorrect results.
  [(#416)](https://github.com/PennyLaneAI/pennylane-lightning/pull/416)

* Fix Github shields in README.
  [(#402)](https://github.com/PennyLaneAI/pennylane-lightning/pull/402)

### Contributors

Amintor Dusko, Vincent Michaud-Rioux, Lee James O'Riordan, Chae-Yeun Park

---

# Release 0.28.2

### Bug fixes

* Fix Python module versioning for Linux wheels.
  [(#408)](https://github.com/PennyLaneAI/pennylane-lightning/pull/408)

### Contributors

This release contains contributions from (in alphabetical order):

Amintor Dusko, Shuli Shu, Trevor Vincent

---

# Release 0.28.1

### Bug fixes

* Fix Pybind11 module versioning and locations for Windows wheels.
  [(#400)](https://github.com/PennyLaneAI/pennylane-lightning/pull/400)

### Contributors

This release contains contributions from (in alphabetical order):

Lee J. O'Riordan

---

# Release 0.28.0

### Breaking changes

* Deprecate support for Python 3.7.
  [(#391)](https://github.com/PennyLaneAI/pennylane-lightning/pull/391)

### Improvements

* Improve Lightning package structure for external use as a C++ library.
  [(#369)](https://github.com/PennyLaneAI/pennylane-lightning/pull/369)

* Improve the stopping condition method.
  [(#386)](https://github.com/PennyLaneAI/pennylane-lightning/pull/386)

### Bug fixes

- Pin CMake to 3.24.x in wheel-builder to avoid Python not found error in CMake 3.25, when building wheels for PennyLane-Lightning-GPU.
  [(#387)](https://github.com/PennyLaneAI/pennylane-lightning/pull/387)

### Contributors

This release contains contributions from (in alphabetical order):

Amintor Dusko, Lee J. O'Riordan

---

# Release 0.27.0

### New features since last release

* Enable building of python 3.11 wheels and upgrade python on CI/CD workflows to 3.8.
  [(#381)](https://github.com/PennyLaneAI/pennylane-lightning/pull/381)

### Breaking changes

### Improvements

* Update clang-tools version in Github workflows.
  [(#351)](https://github.com/PennyLaneAI/pennylane-lightning/pull/351)

* Improve tests and checks CI/CD pipelines.
  [(#353)](https://github.com/PennyLaneAI/pennylane-lightning/pull/353)

* Implement 3 Qubits gates (CSWAP & Toffoli) & 4 Qubits gates (DoubleExcitation, DoubleExcitationMinus, DoubleExcitationPlus) in LM manner.
  [(#362)](https://github.com/PennyLaneAI/pennylane-lightning/pull/362)

* Upgrade Kokkos and Kokkos Kernels to 3.7.00, and improve sparse matrix-vector multiplication performance and memory usage.
  [(#361)](https://github.com/PennyLaneAI/pennylane-lightning/pull/361)

* Update Linux (ubuntu-latest) architecture x86_64 wheel-builder from GCC 10.x to GCC 11.x.
  [(#373)](https://github.com/PennyLaneAI/pennylane-lightning/pull/373)

* Update gcc and g++ 10.x to 11.x in CI tests. This update brings improved support for newer C++ features.
  [(#370)](https://github.com/PennyLaneAI/pennylane-lightning/pull/370)

* Change Lightning to inherit from QubitDevice instead of DefaultQubit.
  [(#365)](https://github.com/PennyLaneAI/pennylane-lightning/pull/365)

### Documentation

### Bug fixes

* Use mutex when accessing cache in KernelMap.
  [(#382)](https://github.com/PennyLaneAI/pennylane-lightning/pull/382)

### Contributors

This release contains contributions from (in alphabetical order):

Amintor Dusko, Chae-Yeun Park, Monit Sharma, Shuli Shu

---

# Release 0.26.1

### Bug fixes

* Fixes the transposition method used in the probability calculation.
  [(#377)](https://github.com/PennyLaneAI/pennylane-lightning/pull/377)

### Contributor

Amintor Dusko

---
# Release 0.26.0

### Improvements

* Introduces requirements-dev.txt and improves dockerfile.
  [(#330)](https://github.com/PennyLaneAI/pennylane-lightning/pull/330)

* Support `expval` for a Hamiltonian.
  [(#333)](https://github.com/PennyLaneAI/pennylane-lightning/pull/333)

* Implements caching for Kokkos installation.
  [(#316)](https://github.com/PennyLaneAI/pennylane-lightning/pull/316)

* Supports measurements of operator arithmetic classes such as `Sum`, `Prod`,
  and `SProd` by deferring handling of them to `DefaultQubit`.
  [(#349)](https://github.com/PennyLaneAI/pennylane-lightning/pull/349)

```
@qml.qnode(qml.device('lightning.qubit', wires=2))
def circuit():
    obs = qml.s_prod(2.1, qml.PauliZ(0)) + qml.op_sum(qml.PauliX(0), qml.PauliZ(1))
    return qml.expval(obs)
```

### Bug fixes

* Test updates to reflect new measurement error messages.
  [(#334)](https://github.com/PennyLaneAI/pennylane-lightning/pull/334)

* Updates to the release tagger to fix incompatibilities with RTD.
  [(#344)](https://github.com/PennyLaneAI/pennylane-lightning/pull/344)

* Update cancel-workflow-action and bot credentials.
  [(#345)](https://github.com/PennyLaneAI/pennylane-lightning/pull/345)

### Contributors

This release contains contributions from (in alphabetical order):

Amintor Dusko, Christina Lee, Lee J. O'Riordan, Chae-Yeun Park

---

# Release 0.25.0

### New features since last release

### Breaking changes

* We explicitly disable support for PennyLane's parameter broadcasting.
[#317](https://github.com/PennyLaneAI/pennylane-lightning/pull/317)

* We explicitly remove support for PennyLane's `Sum`, `SProd` and `Prod`
  as observables.
  [(#326)](https://github.com/PennyLaneAI/pennylane-lightning/pull/326)

### Improvements

* CI builders use a reduced set of resources and redundant tests for PRs.
  [(#319)](https://github.com/PennyLaneAI/pennylane-lightning/pull/319)

* Parallelize wheel-builds where applicable.
  [(#314)](https://github.com/PennyLaneAI/pennylane-lightning/pull/314)

* AVX2/512 kernels are now available on Linux/MacOS with x86-64 architecture.
  [(#313)](https://github.com/PennyLaneAI/pennylane-lightning/pull/313)

### Documentation

* Updated ReadTheDocs runner version from Ubuntu 20.04 to 22.04
  [(#327)](https://github.com/PennyLaneAI/pennylane-lightning/pull/327)

### Bug fixes

* Test updates to reflect new additions to PennyLane.
  [(#318)](https://github.com/PennyLaneAI/pennylane-lightning/pull/318)

### Contributors

This release contains contributions from (in alphabetical order):

Amintor Dusko, Christina Lee, Rashid N H M, Lee J. O'Riordan, Chae-Yeun Park

---

# Release 0.24.0

### New features since last release

* Add `SingleExcitation` and `DoubleExcitation` qchem gates and generators.
  [(#289)](https://github.com/PennyLaneAI/pennylane-lightning/pull/289)

* Add a new dispatch mechanism for future kernels.
  [(#291)](https://github.com/PennyLaneAI/pennylane-lightning/pull/291)

* Add `IsingXY` gate operation.
  [(#303)](https://github.com/PennyLaneAI/pennylane-lightning/pull/303)

* Support `qml.state()` in vjp and Hamiltonian in adjoint jacobian.
  [(#294)](https://github.com/PennyLaneAI/pennylane-lightning/pull/294)

### Breaking changes

* Codebase is now moving to C++20. The default compiler for Linux is now GCC10.
  [(#295)](https://github.com/PennyLaneAI/pennylane-lightning/pull/295)

* Minimum macOS version is changed to 10.15 (Catalina).
  [(#295)](https://github.com/PennyLaneAI/pennylane-lightning/pull/295)

### Improvements

* Split matrix operations, refactor dispatch mechanisms, and add a benchmark suits.
  [(#274)](https://github.com/PennyLaneAI/pennylane-lightning/pull/274)

* Add native support for the calculation of sparse Hamiltonians' expectation values.
Sparse operations are offloaded to [Kokkos](https://github.com/kokkos/kokkos) and
[Kokkos-Kernels](https://github.com/kokkos/kokkos-kernels).
  [(#283)](https://github.com/PennyLaneAI/pennylane-lightning/pull/283)

* Device `lightning.qubit` now accepts a datatype for a statevector.
  [(#290)](https://github.com/PennyLaneAI/pennylane-lightning/pull/290)

```python
dev1 = qml.device('lightning.qubit', wires=4, c_dtype=np.complex64) # for single precision
dev2 = qml.device('lightning.qubit', wires=4, c_dtype=np.complex128) # for double precision
```

### Documentation

* Use the centralized [Xanadu Sphinx Theme](https://github.com/XanaduAI/xanadu-sphinx-theme)
  to style the Sphinx documentation.
  [(#287)](https://github.com/PennyLaneAI/pennylane-lightning/pull/287)

### Bug fixes

* Fix the issue with using available `clang-format` version in format.
  [(#288)](https://github.com/PennyLaneAI/pennylane-lightning/pull/288)

* Fix a bug in the generator of `DoubleExcitationPlus`.
  [(#298)](https://github.com/PennyLaneAI/pennylane-lightning/pull/298)

### Contributors

This release contains contributions from (in alphabetical order):

Mikhail Andrenkov, Ali Asadi, Amintor Dusko, Lee James O'Riordan, Chae-Yeun Park, and Shuli Shu

---

# Release 0.23.0

### New features since last release

* Add `generate_samples()` to lightning.
  [(#247)](https://github.com/PennyLaneAI/pennylane-lightning/pull/247)

* Add Lightning GBenchmark Suite.
  [(#249)](https://github.com/PennyLaneAI/pennylane-lightning/pull/249)

* Support runtime and compile information.
  [(#253)](https://github.com/PennyLaneAI/pennylane-lightning/pull/253)

### Improvements

* Add `ENABLE_BLAS` build to CI checks.
  [(#249)](https://github.com/PennyLaneAI/pennylane-lightning/pull/249)

* Add more `clang-tidy` checks and kernel tests.
  [(#253)](https://github.com/PennyLaneAI/pennylane-lightning/pull/253)

* Add C++ code coverage to CI.
  [(#265)](https://github.com/PennyLaneAI/pennylane-lightning/pull/265)

* Skip over identity operations in `"lightning.qubit"`.
  [(#268)](https://github.com/PennyLaneAI/pennylane-lightning/pull/268)

### Bug fixes

* Update tests to remove `JacobianTape`.
  [(#260)](https://github.com/PennyLaneAI/pennylane-lightning/pull/260)

* Fix tests for MSVC.
  [(#264)](https://github.com/PennyLaneAI/pennylane-lightning/pull/264)

* Fix `#include <cpuid.h>` for PPC and AArch64 in Linux.
  [(#266)](https://github.com/PennyLaneAI/pennylane-lightning/pull/266)

* Remove deprecated tape execution methods.
  [(#270)](https://github.com/PennyLaneAI/pennylane-lightning/pull/270)

* Update `qml.probs` in `test_measures.py`.
  [(#280)](https://github.com/PennyLaneAI/pennylane-lightning/pull/280)

### Contributors

This release contains contributions from (in alphabetical order):

Ali Asadi, Chae-Yeun Park, Lee James O'Riordan, and Trevor Vincent

---

# Release 0.22.1

### Bug fixes

* Ensure `Identity ` kernel is registered to C++ dispatcher.
  [(#275)](https://github.com/PennyLaneAI/pennylane-lightning/pull/275)

---

# Release 0.22.0

### New features since last release

* Add Docker support.
  [(#234)](https://github.com/PennyLaneAI/pennylane-lightning/pull/234)

### Improvements

* Update quantum tapes serialization and Python tests.
  [(#239)](https://github.com/PennyLaneAI/pennylane-lightning/pull/239)

* Clang-tidy is now enabled for both tests and examples builds under Github Actions.
  [(#237)](https://github.com/PennyLaneAI/pennylane-lightning/pull/237)

* The return type of `StateVectorBase` data is now derived-class defined.
  [(#237)](https://github.com/PennyLaneAI/pennylane-lightning/pull/237)

* Update adjointJacobian and VJP methods.
  [(#222)](https://github.com/PennyLaneAI/pennylane-lightning/pull/222)

* Set GitHub workflow to upload wheels to Test PyPI.
  [(#220)](https://github.com/PennyLaneAI/pennylane-lightning/pull/220)

* Finalize the new kernel implementation.
  [(#212)](https://github.com/PennyLaneAI/pennylane-lightning/pull/212)

### Documentation

* Use of batching with OpenMP threads is documented.
  [(#221)](https://github.com/PennyLaneAI/pennylane-lightning/pull/221)

### Bug fixes

* Fix for OOM errors when using adjoint with large numbers of observables.
  [(#221)](https://github.com/PennyLaneAI/pennylane-lightning/pull/221)

* Add virtual destructor to C++ state-vector classes.
  [(#200)](https://github.com/PennyLaneAI/pennylane-lightning/pull/200)

* Fix a bug in Python tests with operations' `matrix` calls.
  [(#238)](https://github.com/PennyLaneAI/pennylane-lightning/pull/238)

* Refactor utility header and fix a bug in linear algebra function with CBLAS.
  [(#228)](https://github.com/PennyLaneAI/pennylane-lightning/pull/228)

### Contributors

This release contains contributions from (in alphabetical order):

Ali Asadi, Chae-Yeun Park, Lee James O'Riordan

---

# Release 0.21.0

### New features since last release

* Add C++ only benchmark for a given list of gates.
  [(#199)](https://github.com/PennyLaneAI/pennylane-lightning/pull/199)

* Wheel-build support for Python 3.10.
  [(#186)](https://github.com/PennyLaneAI/pennylane-lightning/pull/186)

* C++ support for probability, expectation value and variance calculations.
  [(#185)](https://github.com/PennyLaneAI/pennylane-lightning/pull/185)

* Add bindings to C++ expval, var, probs.
  [(#214)](https://github.com/PennyLaneAI/pennylane-lightning/pull/214)

### Improvements

* `setup.py` adds debug only when --debug is given
  [(#208)](https://github.com/PennyLaneAI/pennylane-lightning/pull/208)

* Add new highly-performant C++ kernels for quantum gates.
  [(#202)](https://github.com/PennyLaneAI/pennylane-lightning/pull/202)

The new kernels significantly improve the runtime performance of PennyLane-Lightning
for both differentiable and non-differentiable workflows. Here is an example workflow
using the adjoint differentiation method with a circuit of 5 strongly entangling layers:

```python
import pennylane as qml
from pennylane import numpy as np
from pennylane.templates.layers import StronglyEntanglingLayers
from numpy.random import random
np.random.seed(42)
n_layers = 5
n_wires = 6
dev = qml.device("lightning.qubit", wires=n_wires)

@qml.qnode(dev, diff_method="adjoint")
def circuit(weights):
    StronglyEntanglingLayers(weights, wires=list(range(n_wires)))
    return [qml.expval(qml.PauliZ(i)) for i in range(n_wires)]

init_weights = np.random.random(StronglyEntanglingLayers.shape(n_layers=n_layers, n_wires=n_wires))
params = np.array(init_weights,requires_grad=True)
jac = qml.jacobian(circuit)(params)
```
The latest release shows improved performance on both single and multi-threaded evaluations!

<img src="https://raw.githubusercontent.com/PennyLaneAI/pennylane-lightning/v0.21.0-rc0/doc/_static/lightning_v20_v21_bm.png" width=50%/>

* Ensure debug info is built into dynamic libraries.
  [(#201)](https://github.com/PennyLaneAI/pennylane-lightning/pull/201)

### Documentation

* New guidelines on adding and benchmarking C++ kernels.
  [(#202)](https://github.com/PennyLaneAI/pennylane-lightning/pull/202)

### Bug fixes

* Update clang-format version
  [(#219)](https://github.com/PennyLaneAI/pennylane-lightning/pull/219)

* Fix failed tests on Windows.
  [(#218)](https://github.com/PennyLaneAI/pennylane-lightning/pull/218)

* Update clang-format version
  [(#219)](https://github.com/PennyLaneAI/pennylane-lightning/pull/219)

* Add virtual destructor to C++ state-vector classes.
  [(#200)](https://github.com/PennyLaneAI/pennylane-lightning/pull/200)

* Fix failed tests for the non-binary wheel.
  [(#213)](https://github.com/PennyLaneAI/pennylane-lightning/pull/213)

* Add virtual destructor to C++ state-vector classes.
  [(#200)](https://github.com/PennyLaneAI/pennylane-lightning/pull/200)

### Contributors

This release contains contributions from (in alphabetical order):

Ali Asadi, Amintor Dusko, Chae-Yeun Park, Lee James O'Riordan

---

# Release 0.20.1

### Bug fixes

* Fix missing header-files causing build errors in algorithms module.
  [(#193)](https://github.com/PennyLaneAI/pennylane-lightning/pull/193)

* Fix failed tests for the non-binary wheel.
  [(#191)](https://github.com/PennyLaneAI/pennylane-lightning/pull/191)

---
# Release 0.20.2

### Bug fixes

* Introduce CY kernel to Lightning to avoid issues with decomposition.
  [(#203)](https://github.com/PennyLaneAI/pennylane-lightning/pull/203)

### Contributors

This release contains contributions from (in alphabetical order):

Lee J. O'Riordan

# Release 0.20.1

### Bug fixes

* Fix missing header-files causing build errors in algorithms module.
  [(#193)](https://github.com/PennyLaneAI/pennylane-lightning/pull/193)

* Fix failed tests for the non-binary wheel.
  [(#191)](https://github.com/PennyLaneAI/pennylane-lightning/pull/191)

# Release 0.20.0

### New features since last release

* Add wheel-builder support for Python 3.10.
  [(#186)](https://github.com/PennyLaneAI/pennylane-lightning/pull/186)

* Add VJP support to PL-Lightning.
  [(#181)](https://github.com/PennyLaneAI/pennylane-lightning/pull/181)

* Add complex64 support in PL-Lightning.
  [(#177)](https://github.com/PennyLaneAI/pennylane-lightning/pull/177)

* Added examples folder containing aggregate gate performance test.
  [(#165)](https://github.com/PennyLaneAI/pennylane-lightning/pull/165)

### Breaking changes

### Improvements

* Update PL-Lightning to support new features in PL.
  [(#179)](https://github.com/PennyLaneAI/pennylane-lightning/pull/179)

### Documentation

* Lightning setup.py build process uses CMake.
  [(#176)](https://github.com/PennyLaneAI/pennylane-lightning/pull/176)

### Contributors

This release contains contributions from (in alphabetical order):

Ali Asadi, Chae-Yeun Park, Isidor Schoch, Lee James O'Riordan

---

# Release 0.19.0

* Add Cache-Friendly DOTC, GEMV, GEMM along with BLAS Support.
  [(#155)](https://github.com/PennyLaneAI/pennylane-lightning/pull/155)

### Improvements

* The performance of parametric gates has been improved.
  [(#157)](https://github.com/PennyLaneAI/pennylane-lightning/pull/157)

* AVX support is enabled for Linux users on Intel/AMD platforms.
  [(#157)](https://github.com/PennyLaneAI/pennylane-lightning/pull/157)

* PennyLane-Lightning has been updated to conform with clang-tidy
  recommendations for modernization, offering performance improvements across
  all use-cases.
  [(#153)](https://github.com/PennyLaneAI/pennylane-lightning/pull/153)

### Breaking changes

* Linux users on `x86_64` must have a CPU supporting AVX.
  [(#157)](https://github.com/PennyLaneAI/pennylane-lightning/pull/157)

### Bug fixes

* OpenMP built with Intel MacOS CI runners causes failures on M1 Macs. OpenMP is currently
  disabled in the built wheels until this can be resolved with Github Actions runners.
  [(#166)](https://github.com/PennyLaneAI/pennylane-lightning/pull/166)

### Contributors

This release contains contributions from (in alphabetical order):

Ali Asadi, Lee James O'Riordan

---

# Release 0.18.0

### New features since last release

* PennyLane-Lightning now provides a high-performance
  [adjoint Jacobian](http://arxiv.org/abs/2009.02823) method for differentiating quantum circuits.
  [(#136)](https://github.com/PennyLaneAI/pennylane-lightning/pull/136)

  The adjoint method operates after a forward pass by iteratively applying inverse gates to scan
  backwards through the circuit. The method is already available in PennyLane's
  `default.qubit` device, but the version provided by `lightning.qubit` integrates with the C++
  backend and is more performant, as shown in the plot below:

  <img src="https://raw.githubusercontent.com/PennyLaneAI/pennylane-lightning/master/doc/_static/lightning_adjoint.png" width=70%/>

  The plot compares the average runtime of `lightning.qubit` and `default.qubit` for calculating the
  Jacobian of a circuit using the adjoint method for a range of qubit numbers. The circuit
  consists of ten `BasicEntanglerLayers` with a `PauliZ` expectation value calculated on each wire,
  repeated over ten runs. We see that `lightning.qubit` provides a speedup of around two to eight
  times, depending on the number of qubits.

  The adjoint method can be accessed using the standard interface. Consider the following circuit:

  ```python
  import pennylane as qml

  wires = 3
  layers = 2
  dev = qml.device("lightning.qubit", wires=wires)

  @qml.qnode(dev, diff_method="adjoint")
  def circuit(weights):
      qml.templates.StronglyEntanglingLayers(weights, wires=range(wires))
      return qml.expval(qml.PauliZ(0))

  weights = qml.init.strong_ent_layers_normal(layers, wires, seed=1967)
  ```

  The circuit can be executed and its gradient calculated using:

    ```pycon
  >>> print(f"Circuit evaluated: {circuit(weights)}")
  Circuit evaluated: 0.9801286266677633
  >>> print(f"Circuit gradient:\n{qml.grad(circuit)(weights)}")
  Circuit gradient:
  [[[-1.11022302e-16 -1.63051504e-01 -4.14810501e-04]
    [ 1.11022302e-16 -1.50136528e-04 -1.77922957e-04]
    [ 0.00000000e+00 -3.92874550e-02  8.14523075e-05]]

   [[-1.14472273e-04  3.85963953e-02  0.00000000e+00]
    [-5.76791765e-05 -9.78478343e-02  0.00000000e+00]
    [-5.55111512e-17  0.00000000e+00 -1.11022302e-16]]]
  ```

* PennyLane-Lightning now supports all of the operations and observables of `default.qubit`.
  [(#124)](https://github.com/PennyLaneAI/pennylane-lightning/pull/124)

### Improvements

* A new state-vector class `StateVectorManaged` was added, enabling memory use to be bound to
  statevector lifetime.
  [(#136)](https://github.com/PennyLaneAI/pennylane-lightning/pull/136)

* The repository now has a well-defined component hierarchy, allowing each indepedent unit to be
  compiled and linked separately.
  [(#136)](https://github.com/PennyLaneAI/pennylane-lightning/pull/136)

* PennyLane-Lightning can now be installed without compiling its C++ binaries and will fall back
  to using the `default.qubit` implementation. Skipping compilation is achieved by setting the
  `SKIP_COMPILATION` environment variable, e.g., Linux/MacOS: `export SKIP_COMPILATION=True`,
  Windows: `set SKIP_COMPILATION=True`. This feature is intended for building a pure-Python wheel of
  PennyLane-Lightning as a backup for platforms without a dedicated wheel.
  [(#129)](https://github.com/PennyLaneAI/pennylane-lightning/pull/129)

* The C++-backed Python bound methods can now be directly called with wires and supplied parameters.
  [(#125)](https://github.com/PennyLaneAI/pennylane-lightning/pull/125)

* Lightning supports arbitrary unitary and non-unitary gate-calls from Python to C++ layer.
  [(#121)](https://github.com/PennyLaneAI/pennylane-lightning/pull/121)

### Documentation

* Added preliminary architecture diagram for package.
  [(#131)](https://github.com/PennyLaneAI/pennylane-lightning/pull/131)

* C++ API built as part of docs generation.
  [(#131)](https://github.com/PennyLaneAI/pennylane-lightning/pull/131)

### Breaking changes

* Wheels for MacOS <= 10.13 will no longer be provided due to XCode SDK C++17 support requirements.
  [(#149)](https://github.com/PennyLaneAI/pennylane-lightning/pull/149)

### Bug fixes

* An indexing error in the CRY gate is fixed. [(#136)](https://github.com/PennyLaneAI/pennylane-lightning/pull/136)

* Column-major data in numpy is now correctly converted to row-major upon pass to the C++ layer.
  [(#126)](https://github.com/PennyLaneAI/pennylane-lightning/pull/126)

### Contributors

This release contains contributions from (in alphabetical order):

Thomas Bromley, Lee James O'Riordan

---

# Release 0.17.0

### New features

* C++ layer now supports float (32-bit) and double (64-bit) templated complex data.
  [(#113)](https://github.com/PennyLaneAI/pennylane-lightning/pull/113)

### Improvements

* The PennyLane device test suite is now included in coverage reports.
  [(#123)](https://github.com/PennyLaneAI/pennylane-lightning/pull/123)

* Static versions of jQuery and Bootstrap are no longer included in the CSS theme.
  [(#118)](https://github.com/PennyLaneAI/pennylane-lightning/pull/118)

* C++ tests have been ported to use Catch2 framework.
  [(#115)](https://github.com/PennyLaneAI/pennylane-lightning/pull/115)

* Testing now exists for both float and double precision methods in C++ layer.
  [(#113)](https://github.com/PennyLaneAI/pennylane-lightning/pull/113)
  [(#115)](https://github.com/PennyLaneAI/pennylane-lightning/pull/115)

* Compile-time utility methods with `constexpr` have been added.
  [(#113)](https://github.com/PennyLaneAI/pennylane-lightning/pull/113)

* Wheel-build support for ARM64 (Linux and MacOS) and PowerPC (Linux) added.
  [(#110)](https://github.com/PennyLaneAI/pennylane-lightning/pull/110)

* Add support for Controlled Phase Gate (`ControlledPhaseShift`).
  [(#114)](https://github.com/PennyLaneAI/pennylane-lightning/pull/114)

* Move changelog to `.github` and add a changelog reminder.
  [(#111)](https://github.com/PennyLaneAI/pennylane-lightning/pull/111)

* Adds CMake build system support.
  [(#104)](https://github.com/PennyLaneAI/pennylane-lightning/pull/104)


### Breaking changes

* Removes support for Python 3.6 and adds support for Python 3.9.
  [(#127)](https://github.com/PennyLaneAI/pennylane-lightning/pull/127)
  [(#128)](https://github.com/PennyLaneAI/pennylane-lightning/pull/128)

* Compilers with C++17 support are now required to build C++ module.
  [(#113)](https://github.com/PennyLaneAI/pennylane-lightning/pull/113)

* Gate classes have been removed with functionality added to StateVector class.
  [(#113)](https://github.com/PennyLaneAI/pennylane-lightning/pull/113)

* We are no longer building wheels for Python 3.6.
  [(#106)](https://github.com/PennyLaneAI/pennylane-lightning/pull/106)

### Bug fixes

* PowerPC wheel-builder now successfully compiles modules.
  [(#120)](https://github.com/PennyLaneAI/pennylane-lightning/pull/120)

### Documentation

* Added community guidelines.
  [(#109)](https://github.com/PennyLaneAI/pennylane-lightning/pull/109)

### Contributors

This release contains contributions from (in alphabetical order):

Ali Asadi, Christina Lee, Thomas Bromley, Lee James O'Riordan

---

# Release 0.15.1

### Bug fixes

* The PennyLane-Lightning binaries are now built with NumPy 1.19.5, to avoid ABI
  compatibility issues with the latest NumPy 1.20 release. See
  [the NumPy release notes](https://numpy.org/doc/stable/release/1.20.0-notes.html#size-of-np-ndarray-and-np-void-changed)
  for more details.
  [(#97)](https://github.com/PennyLaneAI/pennylane-lightning/pull/97)

### Contributors

This release contains contributions from (in alphabetical order):

Josh Izaac, Antal Száva

---

# Release 0.15.0

### Improvements

* For compatibility with PennyLane v0.15, the `analytic` keyword argument
  has been removed. Statistics can still be computed analytically by setting
  `shots=None`.
  [(#93)](https://github.com/PennyLaneAI/pennylane-lightning/pull/93)

* Inverse gates are now supported.
  [(#89)](https://github.com/PennyLaneAI/pennylane-lightning/pull/89)

* Add new lightweight backend with performance improvements.
  [(#57)](https://github.com/PennyLaneAI/pennylane-lightning/pull/57)

* Remove the previous Eigen-based backend.
  [(#67)](https://github.com/PennyLaneAI/pennylane-lightning/pull/67)

### Bug fixes

* Re-add dispatch table after fixing static initialisation order issue.
  [(#68)](https://github.com/PennyLaneAI/pennylane-lightning/pull/68)

### Contributors

This release contains contributions from (in alphabetical order):

Thomas Bromley, Theodor Isacsson, Christina Lee, Thomas Loke, Antal Száva.

---

# Release 0.14.1

### Bug fixes

* Fixes a bug where the `QNode` would swap `LightningQubit` to
  `DefaultQubitAutograd` on device execution due to the inherited
  `passthru_devices` entry of the `capabilities` dictionary.
  [(#61)](https://github.com/PennyLaneAI/pennylane-lightning/pull/61)

### Contributors

This release contains contributions from (in alphabetical order):

Antal Száva

---

# Release 0.14.0

### Improvements

* Extends support from 16 qubits to 50 qubits.
  [(#52)](https://github.com/PennyLaneAI/pennylane-lightning/pull/52)

### Bug fixes

* Updates applying basis state preparations to correspond to the
  changes in `DefaultQubit`.
  [(#55)](https://github.com/PennyLaneAI/pennylane-lightning/pull/55)

### Contributors

This release contains contributions from (in alphabetical order):

Thomas Loke, Tom Bromley, Josh Izaac, Antal Száva

---

# Release 0.12.0

### Bug fixes

* Updates capabilities dictionary to be compatible with core PennyLane
  [(#45)](https://github.com/PennyLaneAI/pennylane-lightning/pull/45)

* Fix install of Eigen for CI wheel building
  [(#44)](https://github.com/PennyLaneAI/pennylane-lightning/pull/44)

### Contributors

This release contains contributions from (in alphabetical order):

Tom Bromley, Josh Izaac, Antal Száva

---

# Release 0.11.0

Initial release.

This release contains contributions from (in alphabetical order):

Tom Bromley, Josh Izaac, Nathan Killoran, Antal Száva<|MERGE_RESOLUTION|>--- conflicted
+++ resolved
@@ -2,13 +2,11 @@
 
 ### New features since last release
 
-<<<<<<< HEAD
 * `lightning.qubit` supports mid-circuit measurements.
   [(#621)](https://github.com/PennyLaneAI/pennylane-lightning/pull/621)
-=======
+
 * Add two new python classes (LightningStateVector and LightningMeasurements) to support `lightning.qubit2`.
   [(#613)](https://github.com/PennyLaneAI/pennylane-lightning/pull/613)
->>>>>>> 2c69c59f
 
 * Add analytic-mode `qml.probs` and `qml.var` support in `lightning.qubit2`.
   [(#627)](https://github.com/PennyLaneAI/pennylane-lightning/pull/627)
@@ -34,11 +32,7 @@
 
 This release contains contributions from (in alphabetical order):
 
-<<<<<<< HEAD
-Thomas Germain, Vincent Michaud-Rioux
-=======
-Ali Asadi, Vincent Michaud-Rioux
->>>>>>> 2c69c59f
+Ali Asadi, Thomas Germain, Vincent Michaud-Rioux
 
 ---
 
