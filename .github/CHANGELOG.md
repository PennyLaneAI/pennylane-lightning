--- conflicted
+++ resolved
@@ -11,13 +11,11 @@
 
 ### Improvements
 
-<<<<<<< HEAD
 * Add `PSWAP` gate implementation to PennyLane-Lightning. 
   [(#1088)](https://github.com/PennyLaneAI/pennylane-lightning/pull/1088)
-=======
+
 * Use cuquantum API for calculating expectation value of Pauli sentences in Lightning-GPU.
   [(#1104)](https://github.com/PennyLaneAI/pennylane-lightning/pull/1104)
->>>>>>> 4b92df66
 
 * Hide internal C++ APIs in Lightning docs.
   [(#1096)](https://github.com/PennyLaneAI/pennylane-lightning/pull/1096)
