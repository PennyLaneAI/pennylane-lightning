--- conflicted
+++ resolved
@@ -31,11 +31,7 @@
 
 This release contains contributions from (in alphabetical order):
 
-<<<<<<< HEAD
-Yushao Chen, Joseph Lee, Andrija Paurevic, Shuli Shu
-=======
-Yushao Chen, Amintor Dusko, Joseph Lee, Shuli Shu
->>>>>>> 25e6517e
+Yushao Chen, Amintor Dusko, Joseph Lee, Andrija Paurevic, Shuli Shu
 
 ---
 
