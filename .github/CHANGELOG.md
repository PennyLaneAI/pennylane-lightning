# Release 0.43.0-dev (development release)

<h3>New features since last release</h3>

<h3>Improvements 🛠</h3>

- Added comprehensive tests for Python bindings.
  [(#1198)](https://github.com/PennyLaneAI/pennylane-lightning/pull/1198)
  
- Using `mcm_method="device"` on `lightning.qubit`, `lightning.kokkos` and `lightning.gpu`
  now resolves to the tree-traversal method.
  [(#1210)](https://github.com/PennyLaneAI/pennylane-lightning/pull/1210)

- Skip Identity operation in Lightning Qubit and removed assert for applying Identity gate not equal to 1 wire.
  [(#1212)](https://github.com/PennyLaneAI/pennylane-lightning/pull/1212)

<h3>Breaking changes 💔</h3>

<h3>Deprecations 👋</h3>

<h3>Documentation 📝</h3>

<h3>Bug fixes 🐛</h3>

<h3>Internal changes ⚙️</h3>

- Updated tests with `circuit(..., shots=...)` to use `qml.set_shots` to ensure compatibility with the latest version of PennyLane.
  [(#1216)](https://github.com/PennyLaneAI/pennylane-lightning/pull/1216)

- Used `pennylane.exceptions` for custom PennyLane exceptions across Lightning Python code.
  [(#1215)](https://github.com/PennyLaneAI/pennylane-lightning/pull/1215)
  
- Switched off the PLxPR integration tests by removing JAX dependency from requirements files.
  [(#1214)](https://github.com/PennyLaneAI/pennylane-lightning/pull/1214)

- Update JAX version from 0.6.0 to 0.6.2, keeping the same version as PennyLane and Catalyst
  [(#1200)](https://github.com/PennyLaneAI/pennylane-lightning/pull/1200)

- Remove FIXMEs for pinning jax & catalyst 0.11.0 for CI testing stable version.
  [(#1211)](https://github.com/PennyLaneAI/pennylane-lightning/pull/1211)

- Increased minimum version of `pytest` within requirements files to `8.4.1`.
  [(#1207)](https://github.com/PennyLaneAI/pennylane-lightning/pull/1207)

- Merged the `v0.42.0_rc_merge` branch to the `master` and bumped the version.
  [(#1209)](https://github.com/PennyLaneAI/pennylane-lightning/pull/1209)

<h3>Contributors ✍️</h3>

This release contains contributions from (in alphabetical order):

<<<<<<< HEAD
=======
Yushao Chen,
Joseph Lee,
>>>>>>> 07752447
Luis Alfredo Nuñez Meneses,
Amintor Dusko,
Joseph Lee,
Andrija Paurevic,
Jake Zaia.

---

# Release 0.42.0

<h3>New features since last release</h3>

- Added distributed simulation using MPI to the `lightning.kokkos` device,
  enabling larger quantum circuits by distributing workloads across multiple CPUs or GPUs.
  [(#1114)](https://github.com/PennyLaneAI/pennylane-lightning/pull/1114)

- Mid-circuit measurements using the tree-traversal algorithm are now supported
  in the `lightning.qubit`, `lightning.kokkos` and `lightning.gpu` devices,
  providing both significant memory savings and sampling efficiency!
  [(#1166)](https://github.com/PennyLaneAI/pennylane-lightning/pull/1166)

<h3>Improvements 🛠</h3>

- Lightning devices can now accept a `seed` argument to enable deterministic shots measurements.
  [(#1171)](https://github.com/PennyLaneAI/pennylane-lightning/pull/1171)

- PennyLane-Lightning is compatible with JAX version 0.5.3+.
  [(#1152)](https://github.com/PennyLaneAI/pennylane-lightning/pull/1152)
  [(#1161)](https://github.com/PennyLaneAI/pennylane-lightning/pull/1161)

- Refactored `MPIManager` class from `lightning.gpu` to base class.
  [(#1162)](https://github.com/PennyLaneAI/pennylane-lightning/pull/1162)

<h3>Breaking changes 💔</h3>

- The `LightningBaseStateVector`, `LightningBaseAdjointJacobian`, `LightningBaseMeasurements`,
  `LightningInterpreter` and `QuantumScriptSerializer` base classes now can be found at `pennylane_lightning.lightning_base`.  
  The new `lightning_base` module further enables the relocation of core files from `pennylane_lightning/core/src/*` to `pennylane_lightning/core/*`.  
  The license classifier and `project.license` as a TOML table are deprecated in favor of a SPDX license expression and removed in `pyproject.toml`.  
  To speedup the recompilation of C++ source code, `ccache` is also added to `Makefile`.
  [(#1098)](https://github.com/PennyLaneAI/pennylane-lightning/pull/1098)

- Updated `pyproject` to adhere to PyPA binary distribution format for built wheels.
  [(#1193)](https://github.com/PennyLaneAI/pennylane-lightning/pull/1193)

<h3>Deprecations 👋</h3>

- Added and subsequently removed native support for `MultiControlledX` gates in `lightning.tensor`.
  [(#1169)](https://github.com/PennyLaneAI/pennylane-lightning/pull/1169)
  [(#1183)](https://github.com/PennyLaneAI/pennylane-lightning/pull/1183)

<h3>Documentation 📝</h3>

- Converted the `README` to markdown (as in the `pennylane` and `catalyst` repositories), and added a header image.
  [(#1139)](https://github.com/PennyLaneAI/pennylane-lightning/pull/1139)
  [(#1141)](https://github.com/PennyLaneAI/pennylane-lightning/pull/1141)
  [(#1142)](https://github.com/PennyLaneAI/pennylane-lightning/pull/1142)

- Edited and prepared `CHANGELOG.md` for the release `v0.42.0`.
  [(#1199)](https://github.com/PennyLaneAI/pennylane-lightning/pull/1199)
  [(#1204)](https://github.com/PennyLaneAI/pennylane-lightning/pull/1204)

- Fixed typo in `lightning.gpu` documentation adjoint-jacobian section.
  [(#1179)](https://github.com/PennyLaneAI/pennylane-lightning/pull/1179)

<h3>Bug fixes 🐛</h3>

- Fixed the implementation of multi-controlled gates with a single target wire for arbitrary control values in `lightning.tensor`.
  [(#1169)](https://github.com/PennyLaneAI/pennylane-lightning/pull/1169)

- Updated requirements to only download JAX version 0.5.3 for non-X86 MacOS. 
  [(#1163)](https://github.com/PennyLaneAI/pennylane-lightning/pull/1163)

- Fixed Docker build for `lighting.kokkos` with ROCM library for AMD GPUs. Updated ROCM from 5.7 to 6.2.4. 
  [(#1158)](https://github.com/PennyLaneAI/pennylane-lightning/pull/1158)

- Fixed use of Torch with `AmplitudeEmbedding` by applying `qml.broadcast_expand` before decomposition in the preprocessing stage. 
  [(#1175)](https://github.com/PennyLaneAI/pennylane-lightning/pull/1175)

<h3>Internal changes ⚙️</h3>

- Added Nanobind-based Python bindings for Lightning Qubit as an alternative to PyBind11.
  [(#1198)](https://github.com/PennyLaneAI/pennylane-lightning/pull/1198)

- Updated tests with `device(..., shots=...)` to use `qml.set_shots` to ensure compatibility with the latest version of PennyLane.
  [(#1173)](https://github.com/PennyLaneAI/pennylane-lightning/pull/1173)
  
- Fixed `applyMultiRZ` for `lightning.kokkos` device to use Kokkos function instead of lambda.
  [(#1194)](https://github.com/PennyLaneAI/pennylane-lightning/pull/1194)
  
- Enabled `AmplitudeEmbedding` Python tests for `lightning.kokkos` and `lightning.gpu` devices.
  [(#1192)](https://github.com/PennyLaneAI/pennylane-lightning/pull/1192)
  
- Introduce Nanobind as a new framework for Python bindings, and enhance modularity and performance of binding code. 
  This includes significant improvements to the build system and a first round of codebase simplification. 
  Legacy PyBind11 code remains accessible for compatibility and will be incrementally phased out.
  [(#1176)](https://github.com/PennyLaneAI/pennylane-lightning/pull/1176)
  [(#1187)](https://github.com/PennyLaneAI/pennylane-lightning/pull/1187)
  [(#1189)](https://github.com/PennyLaneAI/pennylane-lightning/pull/1189)

- Updated docker build CI for stable version to use v0.41.1.
  [(#1188)](https://github.com/PennyLaneAI/pennylane-lightning/pull/1188)

- Removed flaky tests and added random seeding to measurement tests.
  [(#1172)](https://github.com/PennyLaneAI/pennylane-lightning/pull/1172)
  [(#1196)](https://github.com/PennyLaneAI/pennylane-lightning/pull/1196)

- Improved CI to use local catalyst repository instead of fetching on Github CI.
  [(#1164)](https://github.com/PennyLaneAI/pennylane-lightning/pull/1164)

- Updated the Lightning build dependencies.
  [(#1168)](https://github.com/PennyLaneAI/pennylane-lightning/pull/1168)

- Updated dev requirements to use JAX version 0.6.0 for CI tests.
  [(#1161)](https://github.com/PennyLaneAI/pennylane-lightning/pull/1161)
  
- Updated stable requirements to use JAX version 0.4.28 for CI tests.
  [(#1160)](https://github.com/PennyLaneAI/pennylane-lightning/pull/1160)

- Bumped `readthedocs` Github action runner to use Ubuntu-24.04.
  [(#1151)](https://github.com/PennyLaneAI/pennylane-lightning/pull/1151)

- Updated the `clang-format` and `clang-tidy` versions to v20 for compatibility with Catalyst.
  [(#1153)](https://github.com/PennyLaneAI/pennylane-lightning/pull/1153)

- Removed `max_workers` argument for `default.qubit` device in Python tests to reduce CI testing time.
  [(##1174)](https://github.com/PennyLaneAI/pennylane-lightning/pull/1174)
  
- Bumped Github action runner to use `Ubuntu-24.04` or `Ubuntu-latest`.
  Fixed all `ubuntu-latest` action runners to `ubuntu-24.04`.
  [(#1167)](https://github.com/PennyLaneAI/pennylane-lightning/pull/1167)

- Merged the `v0.41.0-rc` branch to the `master` and bumped the version.
  [(#1132)](https://github.com/PennyLaneAI/pennylane-lightning/pull/1132)

<h3>Contributors ✍️</h3>

This release contains contributions from (in alphabetical order):

Runor Agbaire,
Ali Asadi,
Amintor Dusko
Yushao Chen,
Christina Lee,
Joseph Lee,
Mehrdad Malekmohammadi,
Anton Naim Ibrahim,
Luis Alfredo Nuñez Meneses,
Mudit Pandey,
Shuli Shu,
Marc Vandelle,
Jake Zaia

---

# Release 0.41.1

<h3>Breaking changes 💔</h3>

- Build Catalyst Lightning plugins against Catalyst Runtime v0.11.0.
  [(#1148)](https://github.com/PennyLaneAI/pennylane-lightning/pull/1148)

<h3>Documentation 📝</h3>

- `pennylane.ai` search is enabled, so users are redirected to the PennyLane search page from the PennyLane-Lightning docs.
  [(#1135)](https://github.com/PennyLaneAI/pennylane-lightning/pull/1135)

- Fix doxygen doc builds for `AVXCommon::FuncReturn`.
  [(#1134)](https://github.com/PennyLaneAI/pennylane-lightning/pull/1134)

- Move the installation sections from `README.rst` to dedicated pages.
  [(#1131)](https://github.com/PennyLaneAI/pennylane-lightning/pull/1131)

<h3>Internal changes ⚙️</h3>

- Updates for depending deprecations to `Observable`, `is_trainable`, and `AnyWires` in pennylane.
  [(#1138)](https://github.com/PennyLaneAI/pennylane-lightning/pull/1138)
  [(#1146)](https://github.com/PennyLaneAI/pennylane-lightning/pull/1146)

- Improve performance of computing expectation values of Pauli Sentences for `lightning.kokkos`.
  [(#1126)](https://github.com/PennyLaneAI/pennylane-lightning/pull/1126)

- Import custom PennyLane errors from `pennylane.exceptions` rather than top-level.
  [(#1122)](https://github.com/PennyLaneAI/pennylane-lightning/pull/1122)

- Added flags to all Codecov reports and a default carryforward flag for all flags.
  [(1144)](https://github.com/PennyLaneAI/pennylane-lightning/pull/1144)

- All Catalyst plugins have been updated to be compatible with the next version of Catalyst (v0.12) with changes to the `QuantumDevice` interface.
  [(#1143)](https://github.com/PennyLaneAI/pennylane-lightning/pull/1143)
  [(#1147)](https://github.com/PennyLaneAI/pennylane-lightning/pull/1147)

<h3>Contributors ✍️</h3>

This release contains contributions from (in alphabetical order):

Ali Asadi,
Amintor Dusko,
Andrew Gardhouse,
David Ittah,
Joseph Lee,
Anton Naim Ibrahim,
Luis Alfredo Nuñez Meneses,
Andrija Paurevic,

---

# Release 0.41.0

### New features since last release

* Add native support for `qml.PCPhase` for `lightning.qubit` and `lightning.gpu`.
  [(#1107)](https://github.com/PennyLaneAI/pennylane-lightning/pull/1107)

* Integrate sparse kernels into the Lightning-Qubit dynamic dispatcher, enhance the Python layers, and expand the testing process for dense and sparse operations.
  [(#1094)](https://github.com/PennyLaneAI/pennylane-lightning/pull/1094)

* Add `PSWAP` gate native implementation to PennyLane-Lightning devices.
  [(#1088)](https://github.com/PennyLaneAI/pennylane-lightning/pull/1088)

* Implement new C++ kernels for efficient in-place multiplication of sparse matrices to state vectors, supporting both controlled and non-controlled gates, and add comprehensive tests for this new functionality.
  [(#1085)](https://github.com/PennyLaneAI/pennylane-lightning/pull/1085)

* Add support for sparse `qml.QubitUnitary` gates for Lightning state-vector simulators.
  [(#1068)](https://github.com/PennyLaneAI/pennylane-lightning/pull/1068)

* Lightning devices support dynamically allocated wires (e.g. `qml.device("lightning.qubit")`).
  [(#1043)](https://github.com/PennyLaneAI/pennylane-lightning/pull/1043)

* Add support for Python 3.13 Lightning wheel builds.
  [(#1001)](https://github.com/PennyLaneAI/pennylane-lightning/pull/1001)

* Add native `SX` and `C(SX)` gates to all lightning devices.
  [(#731)](https://github.com/PennyLaneAI/pennylane-lightning/pull/731)

### Breaking changes

* Update the minimum required version of PennyLane to `v0.40.0`.
  [(#1033)](https://github.com/PennyLaneAI/pennylane-lightning/pull/1033)

### Improvements

* Install Pytorch 2.5.1 CPU in CIs and update `make python` command.
  [[#1118]](https://github.com/PennyLaneAI/pennylane-lightning/pull/1118)

* Update TF, Keras and Torch versions in the CIs based on PennyLane's pinned versions.
  [(#1112)](https://github.com/PennyLaneAI/pennylane-lightning/pull/1112)

* Build Lightning-GPU and Lightning-Tensor wheels against Python 3.10 and 3.13 on non-release PRs.
  [(#1112)](https://github.com/PennyLaneAI/pennylane-lightning/pull/1112)

* Use cuQuantum API for calculating expectation value of Pauli sentences in Lightning-GPU.
  [(#1104)](https://github.com/PennyLaneAI/pennylane-lightning/pull/1104)

* Update CIs to use `requirements-tests.txt` instead of `requirements-dev.txt`.
  [(#1105)](https://github.com/PennyLaneAI/pennylane-lightning/pull/1105)

* Hide internal C++ APIs in Lightning docs.
  [(#1096)](https://github.com/PennyLaneAI/pennylane-lightning/pull/1096)

* Implement the `jaxpr_jvp` method to compute the jvp of a jaxpr using `lightning.qubit`.
  This method currently only support the adjoint differentiation method.
  [(#1087)](https://github.com/PennyLaneAI/pennylane-lightning/pull/1087)
  [(#1106)](https://github.com/PennyLaneAI/pennylane-lightning/pull/1106)

* Modify `expval` of named operators in Lightning-Qubit for in-place computation of expectation value, to avoid creating an intermediate statevector
  [(#1079)] (https://github.com/PennyLaneAI/pennylane-lightning/pull/1079)
  [(#565)] (https://github.com/PennyLaneAI/pennylane-lightning/pull/565)

* Device (`"lightning.qubit"`, `"lightning.gpu"`, `"lightning.kokkos"`) pre-processing is now included in the execution pipeline when program capture is enabled.
  [(#1084)](https://github.com/PennyLaneAI/pennylane-lightning/pull/1084)

* Add semgrep/bandit security scanning for pull requests.
  [(#1100)](https://github.com/PennyLaneAI/pennylane-lightning/pull/1100)

* Hide anonymous namespaces in Lightning docs.
  [(#1097)](https://github.com/PennyLaneAI/pennylane-lightning/pull/1097)

* Expand test structure to efficiently handle sparse data.
  [(#1085)](https://github.com/PennyLaneAI/pennylane-lightning/pull/1085)

* Remove redundant `reset_state` calls for circuit execution when state vector is freshly initialized.
  [(#1076)](https://github.com/PennyLaneAI/pennylane-lightning/pull/1076)

* Introduce a generalized sparse gate selection system via the `_observable_is_sparse` method in the base measurement class, enabling future expansion for any number of sparse observables.
  [(#1068)](https://github.com/PennyLaneAI/pennylane-lightning/pull/1068)

* Optimize the copy of a input state-vector into Lightning-GPU.
  [(#1071)](https://github.com/PennyLaneAI/pennylane-lightning/pull/1071)

* Add new GitHub workflow to enable benchmarking within pull request.
  [(#1073)](https://github.com/PennyLaneAI/pennylane-lightning/pull/1073)

* Fix wheel naming in Docker builds for `setuptools v75.8.1` compatibility.
  [(#1075)](https://github.com/PennyLaneAI/pennylane-lightning/pull/1075)

* Use native C++ kernels for controlled-adjoint and adjoint-controlled of supported operations.
  [(#1063)](https://github.com/PennyLaneAI/pennylane-lightning/pull/1063)

* In Lightning-Tensor, allow `qml.MPSPrep` to accept an MPS with `len(MPS) = n_wires-1`.
  [(#1064)](https://github.com/PennyLaneAI/pennylane-lightning/pull/1064)

* Capture execution via `dev.eval_jaxpr` can now be used with `jax.jit` and `jax.vmap`.
  [(#1055)](https://github.com/PennyLaneAI/pennylane-lightning/pull/1055)

* Add an `execution_config` keyword argument to `LightningBase.eval_jaxpr` to accommodate a Device API change.
  [(#1067)](https://github.com/PennyLaneAI/pennylane-lightning/pull/1067)

* Remove the old device API references in the Lightning repo and test suite.
  [(#1057)](https://github.com/PennyLaneAI/pennylane-lightning/pull/1057)

* Update GPU workflow to use the new self-hosted GPU runner infrastructure.
  [(#1061)](https://github.com/PennyLaneAI/pennylane-lightning/pull/1061)

* Optimize MPO operation in `lightning.tensor`.
  [(#1054)](https://github.com/PennyLaneAI/pennylane-lightning/pull/1054)

* Update `qml.ControlledQubitUnitary` tests following the latest updates in PennyLane.
  [(#1047)](https://github.com/PennyLaneAI/pennylane-lightning/pull/1047)

* Remove unnecessary adjoint pytest skip for Lightning-Kokkos.
  [(#1048)](https://github.com/PennyLaneAI/pennylane-lightning/pull/1048)

* Add `isort` to the precommit hook.
   [(#1052)](https://github.com/PennyLaneAI/pennylane-lightning/pull/1052)

* Update source code to use `black` formatter 25.1.0.
  [(#1059)](https://github.com/PennyLaneAI/pennylane-lightning/pull/1059)

* Replace the type checking using the property `return_type` of `MeasurementProcess` with direct `isinstance` checks.
  [(#1044)](https://github.com/PennyLaneAI/pennylane-lightning/pull/1044)

* Update Lightning integration tests following the `gradient_kwargs` deprecation in Pennylane.
  [(#1045)](https://github.com/PennyLaneAI/pennylane-lightning/pull/1045)

* Update `qml.MultiControlledX` tests following the latest updates in PennyLane.
  [(#1040)](https://github.com/PennyLaneAI/pennylane-lightning/pull/1040)

* Merge the `v0.40.0-rc` branch to the master and bump version.
  [(#1038)](https://github.com/PennyLaneAI/pennylane-lightning/pull/1038)

* Reduce the number of shots in the PennyLane Python tests on CIs, from 20k to 10k.
  [(#1046)](https://github.com/PennyLaneAI/pennylane-lightning/pull/1046)

* Program transformed by `qml.defer_measurements` can be executed on `lightning.qubit`. Supports `ctrl` and `adjoint` with program capture in `lightning.qubit`.
  [(#1069)](https://github.com/PennyLaneAI/pennylane-lightning/pull/1069)

### Documentation

* Modify `CHANGELOG.md` to prepare it for release v0.41.0
  [(#1117)](https://github.com/PennyLaneAI/pennylane-lightning/pull/1117)

* Update install instructions for `lightning.gpu`.
  [(#1037)](https://github.com/PennyLaneAI/pennylane-lightning/pull/1037)

### Bug fixes

* Fix the issue with decomposing controlled `qml.SProd` and `qml.Exp` operations.
  [(#1120)](https://github.com/PennyLaneAI/pennylane-lightning/pull/1120)

* Fix the validation for all wires present after adding the extra wires from apply `mid_circuit_measurements`.
  [(#1119)](https://github.com/PennyLaneAI/pennylane-lightning/pull/1119)

* Fix the issue with pip installing PennyLane (and Lightning-Qubit) on Windows.
  [(#1116)](https://github.com/PennyLaneAI/pennylane-lightning/pull/1116)

* Fix the stable/stable issue with missing `pytest-split`.
  [(#1112)](https://github.com/PennyLaneAI/pennylane-lightning/pull/1112)

* Add missing GH workflow step id, python setup, and virtual environment for aarch64 cuda.
  [(#1113)](https://github.com/PennyLaneAI/pennylane-lightning/pull/1113)

* Fix the development wheel upload step for Python 3.13 by following the same syntax as for the other Python wheels.
  [(#1111)](https://github.com/PennyLaneAI/pennylane-lightning/pull/1111)

* Add a workflow to run `label-external-pull-request` to label pull requests from external forks.
  [(#1110)](https://github.com/PennyLaneAI/pennylane-lightning/pull/1110)

* Fix the `test_preprocess` test skip condition for `lightning.tensor`.
  [(#1092)](https://github.com/PennyLaneAI/pennylane-lightning/pull/1092)

* Fix measurements with empty wires and operators for statevectors with dynamically allocated wires.
  [(#1081)](https://github.com/PennyLaneAI/pennylane-lightning/pull/1081)

* Fix unit tests that were being skipped in `testApplyControlledPhaseShift`.
  [(#1083)](https://github.com/PennyLaneAI/pennylane-lightning/pull/1083)

* Fix Github CI for aarch64 cuda to clean up after runs.
  [(#1074)](https://github.com/PennyLaneAI/pennylane-lightning/pull/1074)

* Increase maximum time for aarch64-CUDA Github CI action.
  [(#1072)](https://github.com/PennyLaneAI/pennylane-lightning/pull/1072)

* Fix `SyntaxWarning` from `is` with a literal in Python tests.
  [(#1070)](https://github.com/PennyLaneAI/pennylane-lightning/pull/1070)

* Fix CI to collect Python code coverage for Lightning-Qubit and Lightning-Kokkos CPU.
  [(#1053)](https://github.com/PennyLaneAI/pennylane-lightning/pull/1053)

* Upgrade the version of QEMU image to fix AARCH64 wheel action.
  [(#1056)](https://github.com/PennyLaneAI/pennylane-lightning/pull/1056)

* Patch `MultiControlledX` tests to fix stable/latest failures after the v0.40.0 release.
  [(#1046)](https://github.com/PennyLaneAI/pennylane-lightning/pull/1046)

* Update Github CI to use Ubuntu 24 and remove `libopenblas-base` package.
  [(#1041)](https://github.com/PennyLaneAI/pennylane-lightning/pull/1041)

* Update the `eval_jaxpr` method to handle the new signatures for the `cond`, `while`, and `for` primitives.
  [(#1051)](https://github.com/PennyLaneAI/pennylane-lightning/pull/1051)

### Contributors

This release contains contributions from (in alphabetical order):

Runor Agbaire,
Catalina Albornoz,
Ali Asadi,
Saeed Bohloul,
Astral Cai,
Yushao Chen,
Amintor Dusko,
Pietropaolo Frisoni,
Christina Lee,
Joseph Lee,
Rashid N H M,
Luis Alfredo Nuñez Meneses,
Lee J. O'Riordan,
Mudit Pandey,
Andrija Paurevic,
Alex Preciado,
Shuli Shu,
Jake Zaia

---

# Release 0.40.0

### New features since last release

* Add Exact Tensor Network (TN) C++ backend to Lightning-Tensor.
  [(#977)](https://github.com/PennyLaneAI/pennylane-lightning/pull/977)

* Add native N-controlled generators and adjoint support to `lightning.gpu`'s single-GPU backend.
  [(#970)](https://github.com/PennyLaneAI/pennylane-lightning/pull/970)

* Add a Catalyst-specific wrapping class for Lightning-Qubit.
  [(#960)](https://github.com/PennyLaneAI/pennylane-lightning/pull/960)
  [(#999)](https://github.com/PennyLaneAI/pennylane-lightning/pull/999)

* Add native N-controlled gate/matrix operations and adjoint support to `lightning.kokkos`.
  [(#950)](https://github.com/PennyLaneAI/pennylane-lightning/pull/950)

* Add native N-controlled gates support to `lightning.gpu`'s single-GPU backend.
  [(#938)](https://github.com/PennyLaneAI/pennylane-lightning/pull/938)

### Breaking changes

* Remove all instances of the legacy operator arithmetic (the `Hamiltonian` and `Tensor` deprecated classes in PennyLane).
  [(#994)](https://github.com/PennyLaneAI/pennylane-lightning/pull/994)
  [(#997)](https://github.com/PennyLaneAI/pennylane-lightning/pull/997)

* Remove all instances of `qml.QubitStateVector` as deprecated in PennyLane.
  [(#985)](https://github.com/PennyLaneAI/pennylane-lightning/pull/985)

### Improvements

* Add CI wheels checks for `aarch64` wheels of Lightning-GPU and Lightning-Tensor.
  [(#1031)](https://github.com/PennyLaneAI/pennylane-lightning/pull/1031)

* Replace the `dummy_tensor_update` method with the `cutensornetStateCaptureMPS` API to ensure that applying gates is allowed after the `cutensornetStateCompute` call.
  [(#1028)](https://github.com/PennyLaneAI/pennylane-lightning/pull/1028)

* Add unit tests for measurement with shots for Lightning-Tensor (`method="tn"`).
  [(#1027)](https://github.com/PennyLaneAI/pennylane-lightning/pull/1027)

* Add CUDA dependencies to Lightning-GPU and Lightning-Tensor Python wheels.
  [(#1025)](https://github.com/PennyLaneAI/pennylane-lightning/pull/1025)

* Update the python layer UI of Lightning-Tensor.
  [(#1022)](https://github.com/PennyLaneAI/pennylane-lightning/pull/1022)

* Catalyst device interfaces support dynamic shots, and no longer parses the device init op's attribute dictionary for a static shots literal.
  [(#1017)](https://github.com/PennyLaneAI/pennylane-lightning/pull/1017)

* Update the logic for enabling `grad_on_execution` during device execution.
  [(#1016)](https://github.com/PennyLaneAI/pennylane-lightning/pull/1016)

* Reduce flaky test and increase test shots count.
  [(#1015)](https://github.com/PennyLaneAI/pennylane-lightning/pull/1015)

* Add Python bindings for Lightning-Tensor (Exact Tensor Network).
  [(#1014)](https://github.com/PennyLaneAI/pennylane-lightning/pull/1014)

* Reverse Lightning-Qubit generators vector insertion order.
  [(#1009)](https://github.com/PennyLaneAI/pennylane-lightning/pull/1009)

* Update Kokkos version support to 4.5.
  [(#1007)](https://github.com/PennyLaneAI/pennylane-lightning/pull/1007)

* Enable N-controlled gate and matrix support to `lightning.gpu` simulator for Catalyst.
  [(#1005)](https://github.com/PennyLaneAI/pennylane-lightning/pull/1005)

* Generalize seeding mechanism for all measurements.
  [(#1003)](https://github.com/PennyLaneAI/pennylane-lightning/pull/1003)

* `lightning.qubit`, `lightning.gpu`, and `lightning.kokkos` now define
  the `eval_jaxpr` method for integration with the experimental
  capture project.
  [(#1002)](https://github.com/PennyLaneAI/pennylane-lightning/pull/1002)

* Update Kokkos version support to 4.4.1 and enable Lightning-Kokkos[CUDA] C++ tests on CI.
  [(#1000)](https://github.com/PennyLaneAI/pennylane-lightning/pull/1000)

* Add C++ unit tests for Lightning-Tensor (Exact Tensor Network).
  [(#998)](https://github.com/PennyLaneAI/pennylane-lightning/pull/998)

* Add native BLAS support to the C++ layer via dynamic `scipy-openblas32` loading.
  [(#995)](https://github.com/PennyLaneAI/pennylane-lightning/pull/995)

* Update installation instruction for Lightning-GPU-MPI to explicitly ask users to add `path/to/libmpi.so` to the `LD_LIBRARY_PATH`. Update the runtime error message to ensure users know how to fix.
  [(#993)](https://github.com/PennyLaneAI/pennylane-lightning/pull/993)

* Update the Lightning TOML files for the devices to use the new schema for declaring device capabilities.
  [(#988)](https://github.com/PennyLaneAI/pennylane-lightning/pull/988)

* Optimize lightning.tensor by adding direct MPS sites data set with `qml.MPSPrep`.
  [(#983)](https://github.com/PennyLaneAI/pennylane-lightning/pull/983)

* Unify excitation gates memory layout to row-major for both Lightning-GPU and Lightning-Tensor.
  [(#959)](https://github.com/PennyLaneAI/pennylane-lightning/pull/959)

* Update the Lightning-Kokkos CUDA backend for compatibility with Catalyst.
  [(#942)](https://github.com/PennyLaneAI/pennylane-lightning/pull/942)

### Documentation

* Update and improve `README.rst` and documentations.
  [(#1035)](https://github.com/PennyLaneAI/pennylane-lightning/pull/1035)

* Add the exact tensor network to the `README.rst` and update link to `HIP`.
  [(#1034)](https://github.com/PennyLaneAI/pennylane-lightning/pull/1034)

* Add the exact tensor network to the Lightning-Tensor docs.
  [(#1021)](https://github.com/PennyLaneAI/pennylane-lightning/pull/1021)

* Update Lightning-Tensor installation docs and usage suggestions.
  [(#979)](https://github.com/PennyLaneAI/pennylane-lightning/pull/979)

### Bug fixes

* Fix Python CUDA dependencies by adding path to `nvidia/nvjitlink/lib` to RPATH.
  [(#1031)](https://github.com/PennyLaneAI/pennylane-lightning/pull/1031)

* Add `RTLD_NODELETE` flag to `dlopen` in order to mitigate the segfault issues for arm64-macos Catalyst support.
  [(#1030)](https://github.com/PennyLaneAI/pennylane-lightning/pull/1030)

* Set RPATH with `@loader_path` instead of `$ORIGIN` for macOS.
  [(#1029)](https://github.com/PennyLaneAI/pennylane-lightning/pull/1029)

* Update CUDA version to 12.4 for GPU tests on CI.
  [(#1023)](https://github.com/PennyLaneAI/pennylane-lightning/pull/1023)

* Pin `jax[cpu]==0.4.28` for compatibility with PennyLane and Catalyst.
  [(#1019)](https://github.com/PennyLaneAI/pennylane-lightning/pull/1019)

* Fix Lightning-Kokkos `[[maybe_unused]]` and `exp2` errors with hipcc.
  [(#1018)](https://github.com/PennyLaneAI/pennylane-lightning/pull/1018)

* Fix Lightning-Kokkos editable mode path.
  [(#1010)](https://github.com/PennyLaneAI/pennylane-lightning/pull/1010)

* Fix the missing `ninja` in Linux AARCH64 wheels recipe.
  [(#1007)](https://github.com/PennyLaneAI/pennylane-lightning/pull/1007)

* Fix version switch condition the GPU workflow tests for LGPU and LKokkos.
  [(#1006)](https://github.com/PennyLaneAI/pennylane-lightning/pull/1006)

* Fix issue with `lightning.gpu` Rot operation with adjoint.
  [(#1004)](https://github.com/PennyLaneAI/pennylane-lightning/pull/1004)

* Fix the Lightning-Kokkos[CUDA] C++ API `cudaFree` segfaults in `applyMatrix`.
  [(#1000)](https://github.com/PennyLaneAI/pennylane-lightning/pull/1000)

* Fix issue with adjoint-jacobian of adjoint ops.
  [(#996)](https://github.com/PennyLaneAI/pennylane-lightning/pull/996)

* Fix the `upload-pypi` token issues for Linux and MacOS (x86_64 & AARCH64) wheels.
  [(#989)](https://github.com/PennyLaneAI/pennylane-lightning/pull/989)

* Fix Pennylane dependency branch (`v0.39_rc0` to `master`).
  [(#984)](https://github.com/PennyLaneAI/pennylane-lightning/pull/984)

* Fix PTM stable latest. Removing FIXME patch for v0.39.
  [(#982)](https://github.com/PennyLaneAI/pennylane-lightning/pull/982)

### Contributors

This release contains contributions from (in alphabetical order):

Ali Asadi,
Astral Cai,
Amintor Dusko,
Christina Lee,
Joseph Lee,
Anton Naim Ibrahim,
Luis Alfredo Nuñez Meneses,
Mudit Pandey,
Andrija Paurevic,
Shuli Shu,
Raul Torres,
Haochen Paul Wang

---

# Release 0.39.0

### New features since last release

* Add support for out-of-order `qml.probs` in `lightning.gpu`.
  [(#941)](https://github.com/PennyLaneAI/pennylane-lightning/pull/941)

* Add mid-circuit measurements support to `lightning.gpu`'s single-GPU backend.
  [(#931)](https://github.com/PennyLaneAI/pennylane-lightning/pull/931)

* Integrate Lightning-GPU with Catalyst so that hybrid programs can be seamlessly QJIT-compiled and executed on this device following `pip install pennylane-lightning-gpu`.
  [(#928)](https://github.com/PennyLaneAI/pennylane-lightning/pull/928)

* Add `qml.Projector` observable support via diagonalization to Lightning-GPU.
  [(#894)](https://github.com/PennyLaneAI/pennylane-lightning/pull/894)

* Add 1-target wire controlled gate support to `lightning.tensor`. Note that `cutensornet` only supports 1-target wire controlled gate as of `v24.08`. A controlled gate with more than 1 target wire should be converted to dense matrix.
  [(#880)](https://github.com/PennyLaneAI/pennylane-lightning/pull/880)

* Build and upload Lightning-Tensor wheels (x86_64, AARCH64) to PyPI.
  [(#862)](https://github.com/PennyLaneAI/pennylane-lightning/pull/862)
  [(#905)](https://github.com/PennyLaneAI/pennylane-lightning/pull/905)

* Add Matrix Product Operator (MPO) for all gates support to `lightning.tensor`. Note current C++ implementation only works for MPO sites data provided by users.
  [(#859)](https://github.com/PennyLaneAI/pennylane-lightning/pull/859)

* Add shots measurement support to `lightning.tensor`.
  [(#852)](https://github.com/PennyLaneAI/pennylane-lightning/pull/852)

* Lightning-GPU and Lightning-Kokkos migrated to the new device API.
  [(#853)](https://github.com/PennyLaneAI/pennylane-lightning/pull/853)
  [(#810)](https://github.com/PennyLaneAI/pennylane-lightning/pull/810)

### Breaking changes

* Update MacOS wheel build to 13.0 for X86_64 and ARM due to the deprecation of MacOS-12 CI runners.
  [(#969)](https://github.com/PennyLaneAI/pennylane-lightning/pull/969)

* Deprecate `initSV()` and add `resetStateVector()` from the C++ API Lightning-GPU. This is to remove the `reset_state` additional call in the Python layer.
  [(#933)](https://github.com/PennyLaneAI/pennylane-lightning/pull/933)

* Deprecate PI gates implementation in Lightning-Qubit. The PI gates were the first implementation of gate kernels in `lightning.qubit` using pre-computed indices, prior to the development of LM (less memory) and AVX kernels. This deprecation is in favour of reducing compilation time and ensuring that Lightning-Qubit only relies on LM kernels in the dynamic dispatcher across all platforms.
  [(#925)](https://github.com/PennyLaneAI/pennylane-lightning/pull/925)

* Remove PowerPC wheel build recipe for Lightning-Qubit.
  [(#902)](https://github.com/PennyLaneAI/pennylane-lightning/pull/902)

* Update MacOS wheel builds to require Monterey (12.0) or greater for x86_64 and ARM. This was required to update Pybind11 to the latest release (2.13.5) for enabling Numpy 2.0 support in Lightning.
  [(#901)](https://github.com/PennyLaneAI/pennylane-lightning/pull/901)

* Remove support for Python 3.9 for all Lightning simulators.
  [(#891)](https://github.com/PennyLaneAI/pennylane-lightning/pull/891)

### Improvements

* Update the `lightning.tensor` Python layer unit tests, as `lightning.tensor` cannot be cleaned up like other state-vector devices because the data is attached to the graph. It is recommended to use one device per circuit for `lightning.tensor`.
  [(#971)](https://github.com/PennyLaneAI/pennylane-lightning/pull/971)

* Add joint check for the N-controlled wires support in `lightning.qubit`.
  [(#949)](https://github.com/PennyLaneAI/pennylane-lightning/pull/949)

* Optimize `GlobalPhase` and `C(GlobalPhase)` gate implementation in `lightning.gpu`.
  [(#946)](https://github.com/PennyLaneAI/pennylane-lightning/pull/946)

* Add missing `liblightning_kokkos_catalyst.so` when building Lightning-Kokkos in editable installation.
  [(#945)](https://github.com/PennyLaneAI/pennylane-lightning/pull/945)

* Optimize the cartesian product to reduce the amount of memory necessary to set the `StatePrep` in Lightning-Tensor.
  [(#943)](https://github.com/PennyLaneAI/pennylane-lightning/pull/943)

* Update the `qml.probs` data-return in Lightning-GPU C++ API to align with other state-vector devices.
  [(#941)](https://github.com/PennyLaneAI/pennylane-lightning/pull/941)

* Add zero-state initialization to both `StateVectorCudaManaged` and `StateVectorCudaMPI` constructors to remove the `reset_state` in the Python layer ctor and refactor `setBasisState(state, wires)` in the C++ API.
  [(#933)](https://github.com/PennyLaneAI/pennylane-lightning/pull/933)

* Add `setStateVector(state, wire)` support to the Lightning-GPU C++ API.
  [(#930)](https://github.com/PennyLaneAI/pennylane-lightning/pull/930)

* The `generate_samples` methods of `lightning.qubit` and `lightning.kokkos` can now take in a seed number to make the generated samples deterministic. This can be useful when, among other things, fixing flaky tests in CI.
  [(#927)](https://github.com/PennyLaneAI/pennylane-lightning/pull/927)

* Remove dynamic decomposition rules for all Lightning devices.
  [(#926)](https://github.com/PennyLaneAI/pennylane-lightning/pull/926)

* Always decompose `qml.QFT` in all Lightning devices.
  [(#924)](https://github.com/PennyLaneAI/pennylane-lightning/pull/924)

* Uniform Python format to adhere PennyLane style.
  [(#924)](https://github.com/PennyLaneAI/pennylane-lightning/pull/924)

* Add the `ci:use-gpu-runner` GitHub label to `lightning.kokkos` GPU Testing CIs.
  [(#916)](https://github.com/PennyLaneAI/pennylane-lightning/pull/916)

* Update the test suite to remove deprecated code.
  [(#912)](https://github.com/PennyLaneAI/pennylane-lightning/pull/912)

* Merge `lightning.gpu` and `lightning.tensor` GPU tests in single Python and C++ CIs controlled by the `ci:use-gpu-runner` label.
  [(#911)](https://github.com/PennyLaneAI/pennylane-lightning/pull/911)

* Skip the compilation of Lightning simulators and development requirements to boost the build of public docs up to 5x.
  [(#904)](https://github.com/PennyLaneAI/pennylane-lightning/pull/904)

* Build Lightning wheels in `Release` mode to reduce the binary sizes.
  [(#903)](https://github.com/PennyLaneAI/pennylane-lightning/pull/903)

* Update Pybind11 to 2.13.5.
  [(#901)](https://github.com/PennyLaneAI/pennylane-lightning/pull/901)

* Migrate wheels artifacts to v4.
  [(#893)](https://github.com/PennyLaneAI/pennylane-lightning/pull/893)

* Update GitHub actions in response to a high-severity vulnerability.
  [(#887)](https://github.com/PennyLaneAI/pennylane-lightning/pull/887)

* Optimize and simplify controlled kernels in Lightning-Qubit.
  [(#882)](https://github.com/PennyLaneAI/pennylane-lightning/pull/882)

* Optimize gate cache recording for Lightning-Tensor C++ API.
  [(#879)](https://github.com/PennyLaneAI/pennylane-lightning/pull/879)

* Unify Lightning-Kokkos and Lightning-Qubit devices under a Lightning-Base abstracted class.
  [(#876)](https://github.com/PennyLaneAI/pennylane-lightning/pull/876)

* Smarter defaults for the `split_obs` argument in the serializer. The serializer splits linear combinations into chunks instead of all their terms.
  [(#873)](https://github.com/PennyLaneAI/pennylane-lightning/pull/873/)

* Prefer `tomlkit` over `toml` for building Lightning wheels, and choose `tomli` and `tomllib` over `toml` when installing the package.
  [(#857)](https://github.com/PennyLaneAI/pennylane-lightning/pull/857)

* Lightning-Kokkos gains native support for the `PauliRot` gate.
  [(#855)](https://github.com/PennyLaneAI/pennylane-lightning/pull/855)

### Documentation

* Update Lightning-Tensor installation docs and usage suggestions.
  [(#971)](https://github.com/PennyLaneAI/pennylane-lightning/pull/971)
  [(#972)](https://github.com/PennyLaneAI/pennylane-lightning/pull/971)

* Update `README.rst` installation instructions for `lightning.gpu` and `lightning.tensor`.
  [(#957)](https://github.com/PennyLaneAI/pennylane-lightning/pull/957)

* Update `lightning.tensor` documentation to include all the new features added since pull request #756. The new features are: 1. Finite-shot measurements; 2. Expval-base quantities; 3. Support for `qml.state()` and `qml.stateprep()`; 4. Support for all gates support via Matrix Product Operator (MPO).
  [(#909)](https://github.com/PennyLaneAI/pennylane-lightning/pull/909)

### Bug fixes

*  Fix Lightning Kokkos test_device for `kokkos_args` fail for MacOS due to `np.complex256`
  [(#974)](https://github.com/PennyLaneAI/pennylane-lightning/pull/974)

*  Fix PTM stable-latest related to `default.qubit.legacy` and the `latest` flag usage.
  [(#961)](https://github.com/PennyLaneAI/pennylane-lightning/pull/961)
  [(#966)](https://github.com/PennyLaneAI/pennylane-lightning/pull/966)

* Fix build failure for Lightning-Kokkos editable installation on MacOS due to `liblightning_kokkos_catalyst.so` copy and `liblightning_kokkos_catalyst.so` not copied to correct build path for editable installation.
  [(#947)](https://github.com/PennyLaneAI/pennylane-lightning/pull/947)
  [(#968)](https://github.com/PennyLaneAI/pennylane-lightning/pull/968)

* Add concept restriction to ensure `ConstMult` inline function only hit with arithmetic-values times complex values. Fixes build failures with the test suite when enabling OpenMP, and disabling BLAS and Python under clang.
  [(#936)](https://github.com/PennyLaneAI/pennylane-lightning/pull/936)

* Bug fix for `applyMatrix` in Lightning-Tensor. Matrix operator data is not stored in the `cuGateCache` object to support `TensorProd` obs with multiple `Hermitian` obs.
  [(#932)](https://github.com/PennyLaneAI/pennylane-lightning/pull/932)

* Bug fix for `_pauli_word` of `QuantumScriptSerializer`. `_pauli_word` can process `PauliWord` object: `I`.
  [(#919)](https://github.com/PennyLaneAI/pennylane-lightning/pull/919)

* Bug fix for analytic `qml.probs` in the Lightning-Tensor C++ API.
  [(#906)](https://github.com/PennyLaneAI/pennylane-lightning/pull/906)

### Contributors

This release contains contributions from (in alphabetical order):

Ali Asadi, Amintor Dusko, Diego Guala, Joseph Lee, Luis Alfredo Nuñez Meneses, Vincent Michaud-Rioux, Lee J. O'Riordan, Mudit Pandey, Shuli Shu, Haochen Paul Wang

---

# Release 0.38.0

### New features since last release

* Add `qml.StatePrep()` and `qml.QubitStateVector()` support to `lightning.tensor`.
  [(#849)](https://github.com/PennyLaneAI/pennylane-lightning/pull/849)

* Add analytic `qml.probs()` measurement support to `lightning.tensor`.
  [(#830)](https://github.com/PennyLaneAI/pennylane-lightning/pull/830)

* Add `qml.state()` measurement support to `lightning.tensor`.
  [(#827)](https://github.com/PennyLaneAI/pennylane-lightning/pull/827)

* Add Lightning-GPU Linux (AArch64 + GraceHopper) wheels to PyPI.
  [(#815)](https://github.com/PennyLaneAI/pennylane-lightning/pull/815)

* Add `var` support to `lightning.tensor`. Note that `var` support is added via `obs**2` and this implementation scales as `O(num_obs**2)`.
  [(#804)](https://github.com/PennyLaneAI/pennylane-lightning/pull/804)

### Breaking changes

* Update python packaging to follow PEP 517/518/621/660 standards.
  [(#832)](https://github.com/PennyLaneAI/pennylane-lightning/pull/832)

* Add `getData()` in the `lightning.tensor` C++ backend. Users are responsible for ensuring sufficient host memory is allocated for the full state vector.
  [(#827)](https://github.com/PennyLaneAI/pennylane-lightning/pull/827)

* Remove `NDpermuter.hpp` which is no longer required.
  [(#795)](https://github.com/PennyLaneAI/pennylane-lightning/pull/795)

* Remove temporary steps from the CI, such as downgrading Scipy to <1.14 and installing Kokkos v4.2 for `lightning-version == 'stable'`.
  [(#792)](https://github.com/PennyLaneAI/pennylane-lightning/pull/792)

* Do not run GPU tests and Docker workflows on release.
  [(#788)](https://github.com/PennyLaneAI/pennylane-lightning/pull/788)

* Update python packaging to follow PEP 517/518/621/660 standards.
  [(#832)](https://github.com/PennyLaneAI/pennylane-lightning/pull/832)

### Improvements

* Updated calls of ``size_t`` to ``std::size_t`` everywhere.
  [(#816)](https://github.com/PennyLaneAI/pennylane-lightning/pull/816)

* Update Lightning tests to support the generalization of basis state preparation.
  [(#864)](https://github.com/PennyLaneAI/pennylane-lightning/pull/864)

* Add `SetState` and `SetBasisState` to `Lightning-KokkosSimulator`.
  [(#861)](https://github.com/PennyLaneAI/pennylane-lightning/pull/861)

* Remove use of the deprecated `Operator.expand` in favour of `Operator.decomposition`.
  [(#846)](https://github.com/PennyLaneAI/pennylane-lightning/pull/846)

* The `setBasisState` and `setStateVector` methods of `StateVectorLQubit` and `StateVectorKokkos` are overloaded to support PennyLane-like parameters.
  [(#843)](https://github.com/PennyLaneAI/pennylane-lightning/pull/843)

* Move `setBasisState`, `setStateVector` and `resetStateVector` from `StateVectorLQubitManaged` to `StateVectorLQubit`.
  [(#841)](https://github.com/PennyLaneAI/pennylane-lightning/pull/841)

* Update `generate_samples` in Lightning-Kokkos and Lightning-GPU to support `qml.measurements.Shots` type instances.
  [(#839)](https://github.com/PennyLaneAI/pennylane-lightning/pull/839)

* Add a Catalyst-specific wrapping class for Lightning Kokkos.
  [(#837)](https://github.com/PennyLaneAI/pennylane-lightning/pull/837)
  [(#770)](https://github.com/PennyLaneAI/pennylane-lightning/pull/770)

* Lightning-Qubit natively supports the `PauliRot` gate.
  [(#834)](https://github.com/PennyLaneAI/pennylane-lightning/pull/834)

* Multiple calls to the `append_mps_final_state()` API is allowed in `lightning.tensor`.
  [(#830)](https://github.com/PennyLaneAI/pennylane-lightning/pull/830)

* Add `initial_state_prep` option to Catalyst TOML file.
  [(#826)](https://github.com/PennyLaneAI/pennylane-lightning/pull/826)

* `ENABLE_LAPACK` is `OFF` by default for all Lightning backends.
  [(#825)](https://github.com/PennyLaneAI/pennylane-lightning/pull/825)

* Update `ctrl_decomp_zyz` tests with `len(control_wires) > 1`.
  [(#821)](https://github.com/PennyLaneAI/pennylane-lightning/pull/821)

* Update the Catalyst-specific wrapping class for Lightning Kokkos to track Catalyst's new support for MCM seeding.
  [(#819)](https://github.com/PennyLaneAI/pennylane-lightning/pull/819)

* Replace ``size_t`` by ``std::size_t`` everywhere.
  [(#816)](https://github.com/PennyLaneAI/pennylane-lightning/pull/816/)

* Shot batching is made more efficient by executing all the shots in one go on Lightning-Qubit.
  [(#814)](https://github.com/PennyLaneAI/pennylane-lightning/pull/814)

* Lightning-Qubit calls `generate_samples(wires)` on a minimal subset of wires when executing in finite-shot mode.
  [(#813)](https://github.com/PennyLaneAI/pennylane-lightning/pull/813)

* Update `LightingQubit.preprocess` to work with changes to preprocessing for mid-circuit measurements.
  [(#812)](https://github.com/PennyLaneAI/pennylane-lightning/pull/812)

* Avoid unnecessary memory reset in Lightning-Qubit's state vector class constructor.
  [(#811)](https://github.com/PennyLaneAI/pennylane-lightning/pull/811)

* Add `generate_samples(wires)` support in Lightning-Qubit, which samples faster for a subset of wires.
  [(#809)](https://github.com/PennyLaneAI/pennylane-lightning/pull/809)

* Optimize the OpenMP parallelization of Lightning-Qubit's `probs` for all number of targets.
  [(#807)](https://github.com/PennyLaneAI/pennylane-lightning/pull/807)

* Optimize `probs(wires)` of Lightning-Kokkos using various kernels. Which kernel is to be used depends on the device, number of qubits and number of target wires.
  [(#802)](https://github.com/PennyLaneAI/pennylane-lightning/pull/802)

* Add GPU device compute capability check for Lightning-Tensor.
  [(#803)](https://github.com/PennyLaneAI/pennylane-lightning/pull/803)

* Refactor CUDA utils Python bindings to a separate module.
  [(#801)](https://github.com/PennyLaneAI/pennylane-lightning/pull/801)

* Parallelize Lightning-Qubit `probs` with OpenMP when using the `-DLQ_ENABLE_KERNEL_OMP=1` CMake argument.
  [(#800)](https://github.com/PennyLaneAI/pennylane-lightning/pull/800)

* Implement `probs(wires)` using a bit-shift implementation akin to the gate kernels in Lightning-Qubit.
  [(#795)](https://github.com/PennyLaneAI/pennylane-lightning/pull/795)

* Enable setting the PennyLane version when invoking, for example, `make docker-build version=master pl_version=master`.
  [(#791)](https://github.com/PennyLaneAI/pennylane-lightning/pull/791)

### Documentation

* The installation instructions for all lightning plugins have been improved.
  [(#858)](https://github.com/PennyLaneAI/pennylane-lightning/pull/858)
  [(#851)](https://github.com/PennyLaneAI/pennylane-lightning/pull/851)

* Updated the README and added citation format for Lightning arXiv preprint.
  [(#818)](https://github.com/PennyLaneAI/pennylane-lightning/pull/818)

### Bug fixes

* Point to the right Lightning root folder independently from the invocation location, when configuring the project.
  [(#874)](https://github.com/PennyLaneAI/pennylane-lightning/pull/874)

* Update dependencies and `build` command options following changes in the build system.
  [(#863)](https://github.com/PennyLaneAI/pennylane-lightning/pull/863)

* Replace structured bindings by variables in `GateImplementationsLM.hpp`.
  [(#856)](https://github.com/PennyLaneAI/pennylane-lightning/pull/856)

* Remove wrong `-m` when calling `setup.py`.
  [(#854)](https://github.com/PennyLaneAI/pennylane-lightning/pull/854)

* Fix plugin-test-matrix CI/CD workflows.
  [(#850)](https://github.com/PennyLaneAI/pennylane-lightning/pull/850)

* Set the `immutable` parameter value as `false` for the `cutensornetStateApplyTensorOperator` to allow the following `cutensornetStateUpdateTensorOperator` call.
  [(#845)](https://github.com/PennyLaneAI/pennylane-lightning/pull/845)

* Fix cuQuantum SDK path pass-though in CMake.
  [(#831)](https://github.com/PennyLaneAI/pennylane-lightning/pull/831)

* Fix CUDA sync issues on AArch64 + GraceHopper.
  [(#823)](https://github.com/PennyLaneAI/pennylane-lightning/pull/823)

* Check for the number of wires for Hermitian observables in Lightning-Tensor. Only 1-wire Hermitian observables are supported as of `cuTensorNet-v24.03.0`.
  [(#806)](https://github.com/PennyLaneAI/pennylane-lightning/pull/806)

* Set `PL_BACKEND` for the entire `build-wheel-lightning-gpu` Docker-build stage to properly build the Lightning-GPU wheel.
  [(#791)](https://github.com/PennyLaneAI/pennylane-lightning/pull/791)

* Fix conditions for skipping build & push steps in the Docker build workflows.
  [(#790)](https://github.com/PennyLaneAI/pennylane-lightning/pull/790)

* Downgrade Scipy on Lightning stable version tests.
  [(#783)](https://github.com/PennyLaneAI/pennylane-lightning/pull/783)

* Fix checkout command in test workflows for rc branches.
  [(#777)](https://github.com/PennyLaneAI/pennylane-lightning/pull/777)

* Point to the right Lightning root folder independently from the invocation location, when configuring the project.
  [(#874)](https://github.com/PennyLaneAI/pennylane-lightning/pull/874)

### Contributors

This release contains contributions from (in alphabetical order):

Ali Asadi, Astral Cai, Ahmed Darwish, Amintor Dusko, Vincent Michaud-Rioux, Luis Alfredo Nuñez Meneses, Erick Ochoa Lopez, Lee J. O'Riordan, Mudit Pandey, Shuli Shu, Raul Torres, Paul Haochen Wang

---

# Release 0.37.0

### New features since last release

* Implement Python interface to the `lightning.tensor` device.
  [(#748)](https://github.com/PennyLaneAI/pennylane-lightning/pull/748)

* Add `inverse` support for gate operations in `lightning.tensor` in the C++ layer.
  [(#753)](https://github.com/PennyLaneAI/pennylane-lightning/pull/753)

* Add `observable` and `expval` support to the `cutensornet`-backed `lightning.tensor` C++ layer.
  [(#728)](https://github.com/PennyLaneAI/pennylane-lightning/pull/728)

* Add gate support to `cutensornet`-backed `lightning.tensor` C++ layer.
  [(#718)](https://github.com/PennyLaneAI/pennylane-lightning/pull/718)

* Add `cutensornet`-backed `MPS` C++ layer to `lightning.tensor`.
  [(#704)](https://github.com/PennyLaneAI/pennylane-lightning/pull/704)

* Add support for `C(BlockEncode)` to Lightning devices.
  [(#743)](https://github.com/PennyLaneAI/pennylane-lightning/pull/743)

### Breaking changes

* Removed the `QuimbMPS` class and the corresponding backend from `lightning.tensor`.
  [(#737)](https://github.com/PennyLaneAI/pennylane-lightning/pull/737)

* Changed the name of `default.tensor` to `lightning.tensor` with the `quimb` backend.
  [(#730)](https://github.com/PennyLaneAI/pennylane-lightning/pull/730)

* `dynamic_one_shot` uses shot-vectors in the auxiliary tape to tell the device how many times to repeat the tape. Lightning-Qubit is updated accordingly.
  [(#724)](https://github.com/PennyLaneAI/pennylane-lightning/pull/724)

* `dynamic_one_shot` deals with post-selection during the post-processing phase, so Lightning-Qubit does not return `None`-valued measurements for mismatching samples anymore.
  [(#720)](https://github.com/PennyLaneAI/pennylane-lightning/pull/720)

### Improvements

* Release candidate branches automatically use the new large GitHub runner pool.
  [(#769)](https://github.com/PennyLaneAI/pennylane-lightning/pull/769)

* Lightning-Kokkos dev wheels for MacOS (x86_64, ARM64) and Linux (AArch64) are uploaded to TestPyPI upon merging a pull request.
  [(#765)](https://github.com/PennyLaneAI/pennylane-lightning/pull/765)

* Lightning-Kokkos Linux (x86_64) dev wheels are pushed to [Test PyPI](https://test.pypi.org/project/PennyLane-Lightning-Kokkos/) upon merging a pull request.
  [(#763)](https://github.com/PennyLaneAI/pennylane-lightning/pull/763)

* Change the type of tensor network objects passed to `ObservablesTNCuda` and `MeasurementsTNCuda` classes from `StateTensorT` to `TensorNetT`.
  [(#759)](https://github.com/PennyLaneAI/pennylane-lightning/pull/759)

* Silence `NDPermuter` linting warnings.
  [(#750)](https://github.com/PennyLaneAI/pennylane-lightning/pull/750)

* Rationalize MCM tests, removing most end-to-end tests from the native MCM test file, but keeping one that validates multiple mid-circuit measurements with any allowed return.
  [(#754)](https://github.com/PennyLaneAI/pennylane-lightning/pull/754)

* Rename `lightning.tensor` C++ libraries.
  [(#755)](https://github.com/PennyLaneAI/pennylane-lightning/pull/755)

* Set `state_tensor` as `const` for the `MeasurementTNCuda` class.
  [(#753)](https://github.com/PennyLaneAI/pennylane-lightning/pull/753)

* Updated Kokkos version and support to 4.3.01.
  [(#725)](https://github.com/PennyLaneAI/pennylane-lightning/pull/725)

* Lightning-Kokkos' functors are rewritten as functions wrapping around generic gate and generator functors templated over a coefficient interaction function. This reduces boilerplate while clarifying how the various kernels differ from one another.
  [(#640)](https://github.com/PennyLaneAI/pennylane-lightning/pull/640)

* Update C++ and Python GitHub actions names to include the matrix info.
  [(#717)](https://github.com/PennyLaneAI/pennylane-lightning/pull/717)

* Remove `CPhase` in favour of `CPhaseShift` in Lightning devices.
  [(#717)](https://github.com/PennyLaneAI/pennylane-lightning/pull/717)

* The various OpenMP configurations of Lightning-Qubit are tested in parallel on different Github Actions runners.
  [(#712)](https://github.com/PennyLaneAI/pennylane-lightning/pull/712)

* Update Linux wheels to use `manylinux_2_28` images.
  [(#667)](https://github.com/PennyLaneAI/pennylane-lightning/pull/667)

* Add support for `qml.expval` and `qml.var` in the `lightning.tensor` device for the `quimb` interface and the MPS method.
  [(#686)](https://github.com/PennyLaneAI/pennylane-lightning/pull/686)

* Changed the name of `lightning.tensor` to `default.tensor` with the `quimb` backend.
  [(#719)](https://github.com/PennyLaneAI/pennylane-lightning/pull/719)

* `lightning.qubit` and `lightning.kokkos` adhere to user-specified mid-circuit measurement configuration options.
  [(#736)](https://github.com/PennyLaneAI/pennylane-lightning/pull/736)

* Patch the C++ `Measurements.probs(wires)` method in Lightning-Qubit and Lightning-Kokkos to `Measurements.probs()` when called with all wires.
  This will trigger a more optimized implementation for calculating the probabilities of the entire system.
  [(#744)](https://github.com/PennyLaneAI/pennylane-lightning/pull/744)

* Remove the daily schedule from the "Compat Check w/PL - release/release" GitHub action.
  [(#746)](https://github.com/PennyLaneAI/pennylane-lightning/pull/746)

* Remove the required `scipy` config file for Lightning-Qubit. The support is now maintained by passing `SCIPY_LIBS_PATH` to the compiler.
  [(#775)](https://github.com/PennyLaneAI/pennylane-lightning/pull/775)

### Documentation

* Add installation instructions and documentation for `lightning.tensor`.
  [(#756)](https://github.com/PennyLaneAI/pennylane-lightning/pull/756)

### Bug fixes

* Don't route `probs(wires=[])` to `probs(all_wires)` in Lightning-Kokkos.
  [(#762)](https://github.com/PennyLaneAI/pennylane-lightning/pull/762)

* `ControlledQubitUnitary` is present in the Python device but not the TOML files. It is added to the decomposition gates since it can be implemented in its alternate form of `C(QubitUnitary)`.
  [(#767)](https://github.com/PennyLaneAI/pennylane-lightning/pull/767)

* Update the Lightning TOML files to indicate that non-commuting observables are supported.
  [(#764)](https://github.com/PennyLaneAI/pennylane-lightning/pull/764)

* Fix regex matching issue with auto on-boarding of release candidate branch to using the large runner queue.
  [(#774)](https://github.com/PennyLaneAI/pennylane-lightning/pull/774)

* Fix random CI failures for `lightning.tensor` Python unit tests and ignore `lightning_tensor` paths.
  [(#761)](https://github.com/PennyLaneAI/pennylane-lightning/pull/761)

* `lightning.qubit` and `lightning.kokkos` use `qml.ops.Conditional.base` instead of `qml.ops.Conditional.then_op`.
  [(#752)](https://github.com/PennyLaneAI/pennylane-lightning/pull/752)

* The preprocessing step in `lightning.qubit` now uses interface information to properly support the hardware-like postselection for mid-circuit measurements.
  [(#760)](https://github.com/PennyLaneAI/pennylane-lightning/pull/760)

* Fix AVX streaming operation support with newer GCC.
  [(#729)](https://github.com/PennyLaneAI/pennylane-lightning/pull/729)

* Revert changes calling the templated `IMAG`, `ONE`, `ZERO` functions in Kokkos kernels since they are incompatible with device execution.
  [(#733)](https://github.com/PennyLaneAI/pennylane-lightning/pull/733)

* The `tests_lkcpu_python.yml` workflow properly checks out the release or stable version of Lightning-Qubit during the test job.
  [(#723)](https://github.com/PennyLaneAI/pennylane-lightning/pull/723)

* Fix PennyLane Lightning-Kokkos and Lightning-Qubit tests for stable/stable configuration.
  [(#734)](https://github.com/PennyLaneAI/pennylane-lightning/pull/734)

* Remove the Autoray dependency from requirement files.
  [(#736)](https://github.com/PennyLaneAI/pennylane-lightning/pull/736)

* Fix the `cuda-runtime-12-0` dependency issue on RHEL8.
  [(#739)](https://github.com/PennyLaneAI/pennylane-lightning/pull/739)

* Fix the memory segmentation fault when initializing zero-wire Lightning-Kokkos.
  [(#757)](https://github.com/PennyLaneAI/pennylane-lightning/pull/757)

* Remove `pennylane.ops.op_math.controlled_decompositions.ctrl_decomp_zyz` tests with `len(control_wires) > 1`.
  [(#757)](https://github.com/PennyLaneAI/pennylane-lightning/pull/757)

* Add support for Scipy v1.14.
  [(#776)](https://github.com/PennyLaneAI/pennylane-lightning/pull/776)

* Add pickle support for the `DevPool` object in `lightning.gpu`.
  [(#772)](https://github.com/PennyLaneAI/pennylane-lightning/pull/772)

### Contributors

This release contains contributions from (in alphabetical order):

Ali Asadi, Amintor Dusko, Lillian Frederiksen, Pietropaolo Frisoni, David Ittah, Vincent Michaud-Rioux, Lee James O'Riordan, Mudit Pandey, Shuli Shu, Jay Soni

---

# Release 0.36.0

### New features since last release

* Add `cutensornet`-backed `MPS` C++ layer to `lightning.tensor`.
  [(#704)](https://github.com/PennyLaneAI/pennylane-lightning/pull/704)

* Add Python class for the `lightning.tensor` device which uses the new device API and the interface for `quimb` based on the MPS method.
  [(#671)](https://github.com/PennyLaneAI/pennylane-lightning/pull/671)

* Add compile-time support for AVX2/512 streaming operations in `lightning.qubit`.
  [(#664)](https://github.com/PennyLaneAI/pennylane-lightning/pull/664)

* `lightning.kokkos` supports mid-circuit measurements.
  [(#672)](https://github.com/PennyLaneAI/pennylane-lightning/pull/672)

* Add dynamic linking to LAPACK/OpenBlas shared objects in `scipy.libs` for both C++ and Python layer.
  [(#653)](https://github.com/PennyLaneAI/pennylane-lightning/pull/653)

* `lightning.qubit` supports mid-circuit measurements.
  [(#650)](https://github.com/PennyLaneAI/pennylane-lightning/pull/650)

* Add finite shots support in `lightning.qubit2`.
  [(#630)](https://github.com/PennyLaneAI/pennylane-lightning/pull/630)

* Add `collapse` and `normalize` methods to the `StateVectorLQubit` classes, enabling "branching" of the wavefunction. Add methods to create and seed an RNG in the `Measurements` modules.
  [(#645)](https://github.com/PennyLaneAI/pennylane-lightning/pull/645)

* Add two new Python classes (LightningStateVector and LightningMeasurements) to support `lightning.qubit2`.
  [(#613)](https://github.com/PennyLaneAI/pennylane-lightning/pull/613)

* Add analytic-mode `qml.probs` and `qml.var` support in `lightning.qubit2`.
  [(#627)](https://github.com/PennyLaneAI/pennylane-lightning/pull/627)

* Add `LightningAdjointJacobian` to support `lightning.qubit2`.
  [(#631)](https://github.com/PennyLaneAI/pennylane-lightning/pull/631)

* Add `lightning.qubit2` device which uses the new device API.
  [(#607)](https://github.com/PennyLaneAI/pennylane-lightning/pull/607)
  [(#628)](https://github.com/PennyLaneAI/pennylane-lightning/pull/628)

* Add Vector-Jacobian Product calculation support to `lightning.qubit`.
  [(#644)](https://github.com/PennyLaneAI/pennylane-lightning/pull/644)

* Add support for using new operator arithmetic as the default.
  [(#649)](https://github.com/PennyLaneAI/pennylane-lightning/pull/649)

### Breaking changes

* Split Lightning-Qubit and Lightning-Kokkos CPU Python tests with `pytest-split`. Remove `SERIAL` from Kokkos' `exec_model` matrix. Remove `all` from Lightning-Kokkos' `pl_backend` matrix. Move `clang-tidy` checks to `tidy.yml`. Avoid editable `pip` installations.
  [(#696)](https://github.com/PennyLaneAI/pennylane-lightning/pull/696)
* Update `lightning.gpu` and `lightning.kokkos` to raise an error instead of falling back to `default.qubit`.
  [(#689)](https://github.com/PennyLaneAI/pennylane-lightning/pull/689)

* Add `paths` directives to test workflows to avoid running tests that cannot be impacted by changes.
  [(#699)](https://github.com/PennyLaneAI/pennylane-lightning/pull/699)
  [(#695)](https://github.com/PennyLaneAI/pennylane-lightning/pull/695)

* Move common components of `/src/simulator/lightning_gpu/utils/` to `/src/utils/cuda_utils/`.
  [(#676)](https://github.com/PennyLaneAI/pennylane-lightning/pull/676)

* Deprecate static LAPACK linking support.
  [(#653)](https://github.com/PennyLaneAI/pennylane-lightning/pull/653)

* Migrate `lightning.qubit` to the new device API.
  [(#646)](https://github.com/PennyLaneAI/pennylane-lightning/pull/646)

* Introduce `ci:build_wheels` label, which controls wheel building on `pull_request` and other triggers.
  [(#648)](https://github.com/PennyLaneAI/pennylane-lightning/pull/648)

* Remove building wheels for Lightning Kokkos on Windows.
  [(#693)](https://github.com/PennyLaneAI/pennylane-lightning/pull/693)

### Improvements

* Add tests for Windows Wheels, fix ill-defined caching, and set the proper backend for `lightning.kokkos` wheels.
  [(#693)](https://github.com/PennyLaneAI/pennylane-lightning/pull/693)

* Replace string comparisons by `isinstance` checks where possible.
  [(#691)](https://github.com/PennyLaneAI/pennylane-lightning/pull/691)

* Refactor `cuda_utils` to remove its dependency on `custatevec.h`.
  [(#681)](https://github.com/PennyLaneAI/pennylane-lightning/pull/681)

* Add `test_templates.py` module where Grover and QSVT are tested.
  [(#684)](https://github.com/PennyLaneAI/pennylane-lightning/pull/684)

* Create `cuda_utils` for common usage of CUDA related backends.
  [(#676)](https://github.com/PennyLaneAI/pennylane-lightning/pull/676)

* Refactor `lightning_gpu_utils` unit tests to remove the dependency on statevector class.
  [(#675)](https://github.com/PennyLaneAI/pennylane-lightning/pull/675)

* Upgrade GitHub actions versions from v3 to v4.
  [(#669)](https://github.com/PennyLaneAI/pennylane-lightning/pull/669)

* Initialize the private attributes `gates_indices_` and `generators_indices_` of `StateVectorKokkos` using the definitions of the `Pennylane::Gates::Constant` namespace.
  [(#641)](https://github.com/PennyLaneAI/pennylane-lightning/pull/641)

* Add `isort` to `requirements-dev.txt` and run before `black` upon `make format` to sort Python imports.
  [(#623)](https://github.com/PennyLaneAI/pennylane-lightning/pull/623)

* Improve support for new operator arithmetic with `QuantumScriptSerializer.serialize_observables`.
  [(#670)](https://github.com/PennyLaneAI/pennylane-lightning/pull/670)

* Add `workflow_dispatch` to wheels recipes; allowing developers to build wheels manually on a branch instead of temporarily changing the headers.
  [(#679)](https://github.com/PennyLaneAI/pennylane-lightning/pull/679)

* Add the `ENABLE_LAPACK` compilation flag to toggle dynamic linking to LAPACK library.
  [(#678)](https://github.com/PennyLaneAI/pennylane-lightning/pull/678)

### Documentation

### Bug fixes

* Fix wire order permutations when using `qml.probs` with out-of-order wires in Lightning-Qubit.
  [(#707)](https://github.com/PennyLaneAI/pennylane-lightning/pull/707)

* Lightning-Qubit once again respects the wire order specified on device instantiation.
  [(#705)](https://github.com/PennyLaneAI/pennylane-lightning/pull/705)

* `dynamic_one_shot` was refactored to use `SampleMP` measurements as a way to return the mid-circuit measurement samples. `LightningQubit's `simulate` is modified accordingly.
  [(#694)](https://github.com/PennyLaneAI/pennylane-lightning/pull/694)

* Lightning-Qubit correctly decomposes state prep operations when used in the middle of a circuit.
  [(#687)](https://github.com/PennyLaneAI/pennylane-lightning/pull/687)

* Lightning-Qubit correctly decomposes `qml.QFT` and `qml.GroverOperator` if `len(wires)` is greater than 9 and 12 respectively.
  [(#687)](https://github.com/PennyLaneAI/pennylane-lightning/pull/687)

* Specify `isort` `--py` (Python version) and `-l` (max line length) to stabilize `isort` across Python versions and environments.
  [(#647)](https://github.com/PennyLaneAI/pennylane-lightning/pull/647)

* Fix random `coverage xml` CI issues.
  [(#635)](https://github.com/PennyLaneAI/pennylane-lightning/pull/635)

* `lightning.qubit` correctly decomposed state preparation operations with adjoint differentiation.
  [(#661)](https://github.com/PennyLaneAI/pennylane-lightning/pull/661)

* Fix the failed observable serialization unit tests.
  [(#683)](https://github.com/PennyLaneAI/pennylane-lightning/pull/683)

* Update the Lightning-Qubit new device API to work with Catalyst.
  [(#665)](https://github.com/PennyLaneAI/pennylane-lightning/pull/665)

* Update the version of `codecov-action` to v4 and fix the CodeCov issue with the PL-Lightning check-compatibility actions.
  [(#682)](https://github.com/PennyLaneAI/pennylane-lightning/pull/682)

* Refactor of dev prerelease auto-update-version workflow.
  [(#685)](https://github.com/PennyLaneAI/pennylane-lightning/pull/685)

* Remove gates unsupported by catalyst from TOML file.
  [(#698)](https://github.com/PennyLaneAI/pennylane-lightning/pull/698)

* Increase tolerance for a flaky test.
  [(#703)](https://github.com/PennyLaneAI/pennylane-lightning/pull/703)

* Remove `ControlledQubitUnitary` in favour of `C(QubitUnitary)` from the list of supported operations and the device TOML file. The `stopping_condition` method guarantees the consistency of decompositions.
  [(#758)](https://github.com/PennyLaneAI/pennylane-lightning/pull/758)

* Raise a clear error message with initialization of `lightning.kokkos` with zero-qubit on Windows.
  [(#758)](https://github.com/PennyLaneAI/pennylane-lightning/pull/758)


### Contributors

This release contains contributions from (in alphabetical order):

Ali Asadi, Amintor Dusko, Pietropaolo Frisoni, Thomas Germain, Christina Lee, Erick Ochoa Lopez, Vincent Michaud-Rioux, Rashid N H M, Lee James O'Riordan, Mudit Pandey, Shuli Shu

---

# Release 0.35.1

### Improvements

* Use the `adjoint` gate parameter to apply `qml.Adjoint` operations instead of matrix methods in `lightning.qubit`.
  [(#632)](https://github.com/PennyLaneAI/pennylane-lightning/pull/632)

### Bug fixes

* Fix `qml.Adjoint` support in `lightning.gpu` and `lightning.kokkos`.
  [(#632)](https://github.com/PennyLaneAI/pennylane-lightning/pull/632)

* Fix finite shots support in `lightning.qubit`, `lightning.gpu` and `lightning.kokkos`. The bug would impact calculations with measurements on observables with non-trivial diagonalizing gates and calculations with shot vectors.
  [(#632)](https://github.com/PennyLaneAI/pennylane-lightning/pull/632)

### Contributors

This release contains contributions from (in alphabetical order):

Vincent Michaud-Rioux

---

# Release 0.35.0

### New features since last release

* All backends now support `GlobalPhase` and `C(GlobalPhase)` in forward pass.
  [(#579)](https://github.com/PennyLaneAI/pennylane-lightning/pull/579)

* Add Hermitian observable support for shot-noise measurement and Lapack support.
  [(#569)](https://github.com/PennyLaneAI/pennylane-lightning/pull/569)

### Breaking changes

* Migrate `lightning.gpu` to CUDA 12.
  [(#606)](https://github.com/PennyLaneAI/pennylane-lightning/pull/606)

### Improvements

* Expand error values and strings returned from CUDA libraries.
  [(#617)](https://github.com/PennyLaneAI/pennylane-lightning/pull/617)

* `C(MultiRZ)` and `C(Rot)` gates are natively supported (with `LM` kernels).
  [(#614)](https://github.com/PennyLaneAI/pennylane-lightning/pull/614)

* Add adjoint support for `GlobalPhase` in Lightning-GPU and Lightning-Kokkos.
  [(#615)](https://github.com/PennyLaneAI/pennylane-lightning/pull/615)

* Lower the overheads of Windows CI tests.
  [(#610)](https://github.com/PennyLaneAI/pennylane-lightning/pull/610)

* Decouple LightningQubit memory ownership from numpy and migrate it to Lightning-Qubit managed state-vector class.
  [(#601)](https://github.com/PennyLaneAI/pennylane-lightning/pull/601)

* Expand support for Projector observables on Lightning-Kokkos.
  [(#601)](https://github.com/PennyLaneAI/pennylane-lightning/pull/601)

* Split Docker build cron job into two jobs: master and latest. This is mainly for reporting in the `plugin-test-matrix` repo.
  [(#600)](https://github.com/PennyLaneAI/pennylane-lightning/pull/600)

* The `BlockEncode` operation from PennyLane is now supported on all Lightning devices.
  [(#599)](https://github.com/PennyLaneAI/pennylane-lightning/pull/599)

* OpenMP acceleration can now be enabled at compile time for all `lightning.qubit` gate kernels using the `-DLQ_ENABLE_KERNEL_OMP=1` CMake argument.
  [(#510)](https://github.com/PennyLaneAI/pennylane-lightning/pull/510)

* Enable building Docker images for any branch or tag. Set the Docker build cron job to build images for the latest release and `master`.
  [(#598)](https://github.com/PennyLaneAI/pennylane-lightning/pull/598)

* Enable choosing the PennyLane-Lightning version and disabling push to Docker Hub in the Docker build workflow. Add a cron job calling the Docker build workflow.
  [(#597)](https://github.com/PennyLaneAI/pennylane-lightning/pull/597)

* Pull Kokkos v4.2.00 from the official Kokkos repository to test Lightning-Kokkos with the CUDA backend.
  [(#596)](https://github.com/PennyLaneAI/pennylane-lightning/pull/596)

* Remove deprecated MeasurementProcess.name.
  [(#605)](https://github.com/PennyLaneAI/pennylane-lightning/pull/605)

### Documentation

* Update requirements to build the documentation.
  [(#594)](https://github.com/PennyLaneAI/pennylane-lightning/pull/594)

### Bug fixes

* Downgrade auditwheel due to changes with library exclusion list.
  [(#620)](https://github.com/PennyLaneAI/pennylane-lightning/pull/620)

* List `GlobalPhase` gate in each device's TOML file.
  [(#615)](https://github.com/PennyLaneAI/pennylane-lightning/pull/615)

* Lightning-GPU's gate cache failed to distinguish between certain gates.
  For example, `MultiControlledX([0, 1, 2], "111")` and `MultiControlledX([0, 2], "00")` were applied as the same operation.
  This could happen with (at least) the following gates: `QubitUnitary`,`ControlledQubitUnitary`,`MultiControlledX`,`DiagonalQubitUnitary`,`PSWAP`,`OrbitalRotation`.
  [(#579)](https://github.com/PennyLaneAI/pennylane-lightning/pull/579)

* Ensure the stopping condition decompositions are respected for larger templated QFT and Grover operators.
  [(#609)](https://github.com/PennyLaneAI/pennylane-lightning/pull/609)

* Move concurrency group specifications from reusable Docker build workflow to the root workflows.
  [(#604)](https://github.com/PennyLaneAI/pennylane-lightning/pull/604)

* Fix `lightning-kokkos-cuda` Docker build and add CI workflow to build images and push to Docker Hub.
  [(#593)](https://github.com/PennyLaneAI/pennylane-lightning/pull/593)

* Update jax.config imports.
  [(#619)](https://github.com/PennyLaneAI/pennylane-lightning/pull/619)

* Fix apply state vector when using a Lightning handle.
  [(#622)](https://github.com/PennyLaneAI/pennylane-lightning/pull/622)

* Pinning Pytest to a version compatible with Flaky.
  [(#624)](https://github.com/PennyLaneAI/pennylane-lightning/pull/624)

### Contributors

This release contains contributions from (in alphabetical order):

Amintor Dusko, David Ittah, Vincent Michaud-Rioux, Lee J. O'Riordan, Shuli Shu, Matthew Silverman

---

# Release 0.34.0

### New features since last release

* Support added for Python 3.12 wheel builds.
  [(#541)](https://github.com/PennyLaneAI/pennylane-lightning/pull/541)

* Lightning-Qubit support arbitrary controlled gates (any wires and any control values). The kernels are implemented in the `LM` module.
  [(#576)](https://github.com/PennyLaneAI/pennylane-lightning/pull/576)

* Shot-noise related methods now accommodate observable objects with arbitrary eigenvalues. Add a Kronecker product method for two diagonal matrices.
  [(#570)](https://github.com/PennyLaneAI/pennylane-lightning/pull/570)

* Add shot-noise support for probs in the C++ layer. Probabilities are calculated from generated samples. All Lightning backends support this feature. Please note that target wires should be sorted in ascending manner.
  [(#568)](https://github.com/PennyLaneAI/pennylane-lightning/pull/568)

* Add `LM` kernels to apply arbitrary controlled operations efficiently.
  [(#516)](https://github.com/PennyLaneAI/pennylane-lightning/pull/516)

* Add shots support for variance value, probs, sample, counts calculation for given observables (`NamedObs`, `TensorProd` and `Hamiltonian`) based on Pauli words, `Identity` and `Hadamard` in the C++ layer. All Lightning backends support this support feature.
  [(#561)](https://github.com/PennyLaneAI/pennylane-lightning/pull/561)

* Add shots support for expectation value calculation for given observables (`NamedObs`, `TensorProd` and `Hamiltonian`) based on Pauli words, `Identity` and `Hadamard` in the C++ layer by adding `measure_with_samples` to the measurement interface. All Lightning backends support this support feature.
  [(#556)](https://github.com/PennyLaneAI/pennylane-lightning/pull/556)

* `qml.QubitUnitary` operators can be included in a circuit differentiated with the adjoint method. Lightning handles circuits with arbitrary non-differentiable `qml.QubitUnitary` operators. 1,2-qubit `qml.QubitUnitary` operators with differentiable parameters can be differentiated using decomposition.
  [(#540)] (https://github.com/PennyLaneAI/pennylane-lightning/pull/540)

### Breaking changes

* Set the default version of Kokkos to 4.2.00 throughout the project (CMake, CI, etc.)
  [(#578)] (https://github.com/PennyLaneAI/pennylane-lightning/pull/578)

* Overload `applyOperation` with a fifth `matrix` argument to all state vector classes to support arbitrary operations in `AdjointJacobianBase`.
  [(#540)] (https://github.com/PennyLaneAI/pennylane-lightning/pull/540)

### Improvements

* Ensure aligned memory used for numpy arrays with state-vector without reallocations.
  [(#572)](https://github.com/PennyLaneAI/pennylane-lightning/pull/572)

* Unify error messages of shot measurement related unsupported observables to better Catalyst.
  [(#577)](https://github.com/PennyLaneAI/pennylane-lightning/pull/577)

* Add configuration files to improve compatibility with Catalyst.
  [(#566)](https://github.com/PennyLaneAI/pennylane-lightning/pull/566)

* Refactor shot-noise related methods of MeasurementsBase class in the C++ layer and eigenvalues are not limited to `1` and `-1`. Add `getObs()` method to Observables class. Refactor `applyInPlaceShots` to allow users to get eigenvalues of Observables object. Deprecated `_preprocess_state` method in `MeasurementsBase` class for safer use of the `LightningQubitRaw` backend.
[(#570)](https://github.com/PennyLaneAI/pennylane-lightning/pull/570)

* Modify `setup.py` to use backend-specific build directory (`f"build_{backend}"`) to accelerate rebuilding backends in alternance.
  [(#540)] (https://github.com/PennyLaneAI/pennylane-lightning/pull/540)

* Update Dockerfile and rewrite the `build-wheel-lightning-gpu` stage to build Lightning-GPU from the `pennylane-lightning` monorepo.
  [(#539)] (https://github.com/PennyLaneAI/pennylane-lightning/pull/539)

* Add the MPI test CI workflows of Lightning-GPU in compatibility cron jobs.
  [(#536)] (https://github.com/PennyLaneAI/pennylane-lightning/pull/536)

* Add MPI synchronization in places to safely handle communicated data.
  [(#538)](https://github.com/PennyLaneAI/pennylane-lightning/pull/538)

* Add release option in compatibility cron jobs to test the release candidates of PennyLane and the Lightning plugins against one another.
  [(#531)] (https://github.com/PennyLaneAI/pennylane-lightning/pull/531)

* Add GPU workflows in compatibility cron jobs to test Lightning-GPU and Lightning-Kokkos with the Kokkos CUDA backend.
  [(#528)] (https://github.com/PennyLaneAI/pennylane-lightning/pull/528)

### Documentation

* Fixed a small typo in the documentation page for the PennyLane-Lightning GPU device.
  [(#563)](https://github.com/PennyLaneAI/pennylane-lightning/pull/563)

* Add OpenGraph social preview for Lightning docs.
  [(#574)](https://github.com/PennyLaneAI/pennylane-lightning/pull/574)

### Bug fixes

* Fix CodeCov file contention issue when uploading data from many workloads.
  [(#584)](https://github.com/PennyLaneAI/pennylane-lightning/pull/584)

* Ensure the `lightning.gpu` intermediate wheel builds are uploaded to TestPyPI.
  [(#575)](https://github.com/PennyLaneAI/pennylane-lightning/pull/575)

* Allow support for newer clang-tidy versions on non-x86_64 platforms.
  [(#567)](https://github.com/PennyLaneAI/pennylane-lightning/pull/567)

* Do not run C++ tests when testing for compatibility with PennyLane, hence fixing plugin-matrix failures. Fix Lightning-GPU workflow trigger.
  [(#571)](https://github.com/PennyLaneAI/pennylane-lightning/pull/571)

* Revert single-node multi-GPU batching behaviour to match https://github.com/PennyLaneAI/pennylane-lightning-gpu/pull/27.
  [(#564)](https://github.com/PennyLaneAI/pennylane-lightning/pull/564)

* Move deprecated `stateprep` `QuantumScript` argument into the operation list in `mpitests/test_adjoint_jacobian.py`.
  [(#540)] (https://github.com/PennyLaneAI/pennylane-lightning/pull/540)

* Fix MPI Python unit tests for the adjoint method.
  [(#538)](https://github.com/PennyLaneAI/pennylane-lightning/pull/538)

* Fix the issue with assigning kernels to ops before registering kernels on macOS
  [(#582)](https://github.com/PennyLaneAI/pennylane-lightning/pull/582)

* Update `MANIFEST.in` to include device config files and `CHANGELOG.md`
  [(#585)](https://github.com/PennyLaneAI/pennylane-lightning/pull/585)

### Contributors

This release contains contributions from (in alphabetical order):

Ali Asadi, Isaac De Vlugt, Amintor Dusko, Vincent Michaud-Rioux, Erick Ochoa Lopez, Lee James O'Riordan, Shuli Shu

---

# Release 0.33.1

* pip-installed CUDA runtime libraries can now be accessed from a virtualenv.
  [(#543)](https://github.com/PennyLaneAI/pennylane-lightning/pull/543)

### Bug fixes

* The pybind11 compiled module RPATH linkage has been restored to pre-0.33 behaviour.
  [(#543)](https://github.com/PennyLaneAI/pennylane-lightning/pull/543)

### Contributors

This release contains contributions from (in alphabetical order):

Lee J. O'Riordan

---

# Release 0.33.0

### New features since last release

* Add documentation updates for the `lightning.gpu` backend.
  [(#525)] (https://github.com/PennyLaneAI/pennylane-lightning/pull/525)

* Add `SparseHamiltonian` support for Lightning-Qubit and Lightning-GPU.
  [(#526)] (https://github.com/PennyLaneAI/pennylane-lightning/pull/526)

* Add `SparseHamiltonian` support for Lightning-Kokkos.
  [(#527)] (https://github.com/PennyLaneAI/pennylane-lightning/pull/527)

* Integrate python/pybind layer of distributed Lightning-GPU into the Lightning monorepo with Python unit tests.
  [(#518)] (https://github.com/PennyLaneAI/pennylane-lightning/pull/518)

* Integrate the distributed C++ backend of Lightning-GPU into the Lightning monorepo.
  [(#514)] (https://github.com/PennyLaneAI/pennylane-lightning/pull/514)

* Integrate Lightning-GPU into the Lightning monorepo. The new backend is named `lightning.gpu` and includes all single-GPU features.
  [(#499)] (https://github.com/PennyLaneAI/pennylane-lightning/pull/499)

* Build Linux wheels for Lightning-GPU (CUDA-11).
  [(#517)](https://github.com/PennyLaneAI/pennylane-lightning/pull/517)

* Add `Dockerfile` in `docker` and `make docker` workflow in `Makefile`. The Docker images and documentation are available on [DockerHub](https://hub.docker.com/repository/docker/pennylaneai/pennylane).
  [(#496)](https://github.com/PennyLaneAI/pennylane-lightning/pull/496)

* Add mid-circuit state preparation operation tests.
  [(#495)](https://github.com/PennyLaneAI/pennylane-lightning/pull/495)

### Breaking changes

* Add `tests_gpu.yml` workflow to test the Lightning-Kokkos backend with CUDA-12.
  [(#494)](https://github.com/PennyLaneAI/pennylane-lightning/pull/494)

* Implement `LM::GeneratorDoubleExcitation`, `LM::GeneratorDoubleExcitationMinus`, `LM::GeneratorDoubleExcitationPlus` kernels. Lightning-Qubit default kernels are now strictly from the `LM` implementation, which requires less memory and is faster for large state vectors.
  [(#512)](https://github.com/PennyLaneAI/pennylane-lightning/pull/512)

* Add workflows validating compatibility between PennyLane and Lightning's most recent stable releases and development (latest) versions.
  [(#507)](https://github.com/PennyLaneAI/pennylane-lightning/pull/507)
  [(#498)](https://github.com/PennyLaneAI/pennylane-lightning/pull/498)

* Introduce `timeout-minutes` in various workflows, mainly to avoid Windows builds hanging for several hours.
  [(#503)](https://github.com/PennyLaneAI/pennylane-lightning/pull/503)

* Cast integral-valued arrays to the device's complex type on entry in `_preprocess_state_vector` to ensure the state is correctly represented with floating-point numbers.
  [(#501)](https://github.com/PennyLaneAI/pennylane-lightning/pull/501)

* Update `DefaultQubit` to `DefaultQubitLegacy` on Lightning fallback.
  [(#500)](https://github.com/PennyLaneAI/pennylane-lightning/pull/500)

* Enums defined in `GateOperation.hpp` start at `1` (previously `0`). `::BEGIN` is introduced in a few places where it was assumed `0` accordingly.
  [(#485)](https://github.com/PennyLaneAI/pennylane-lightning/pull/485)

* Enable pre-commit hooks to format all Python files and linting of all Python source files.
  [(#485)](https://github.com/PennyLaneAI/pennylane-lightning/pull/485)

### Improvements

* Improve Python testing for Lightning-GPU (+MPI) by adding jobs in Actions files and adding Python tests to increase code coverage.
  [(#522)](https://github.com/PennyLaneAI/pennylane-lightning/pull/522)

* Add support for `pip install pennylane-lightning[kokkos]` for the OpenMP backend.
  [(#515)](https://github.com/PennyLaneAI/pennylane-lightning/pull/515)

* Update `setup.py` to allow for multi-package co-existence. The `PennyLane_Lightning` package now is the responsible for the core functionality, and will be depended upon by all other extensions.
  [(#504)] (https://github.com/PennyLaneAI/pennylane-lightning/pull/504)

* Redesign Lightning-Kokkos `StateVectorKokkos` class to use Kokkos `RangePolicy` together with special functors in `applyMultiQubitOp` to apply 1- to 4-wire generic unitary gates. For more than 4 wires, the general implementation using Kokkos `TeamPolicy` is employed to yield the best all-around performance.
  [(#490)] (https://github.com/PennyLaneAI/pennylane-lightning/pull/490)

* Redesign Lightning-Kokkos `Measurements` class to use Kokkos `RangePolicy` together with special functors to obtain the expectation value of 1- to 4-wire generic unitary gates. For more than 4 wires, the general implementation using Kokkos `TeamPolicy` is employed to yield the best all-around performance.
  [(#489)] (https://github.com/PennyLaneAI/pennylane-lightning/pull/489)

* Add tests to increase Lightning-Kokkos coverage.
  [(#485)](https://github.com/PennyLaneAI/pennylane-lightning/pull/485)

* Add memory locality tag reporting and adjoint diff dispatch for `lightning.qubit` statevector classes.
  [(#492)](https://github.com/PennyLaneAI/pennylane-lightning/pull/492)

* Add support for dependent external packages to C++ core.
  [(#482)](https://github.com/PennyLaneAI/pennylane-lightning/pull/482)

* Add support for building multiple backend simulators.
  [(#497)](https://github.com/PennyLaneAI/pennylane-lightning/pull/497)

### Documentation

### Bug fixes

* Fix CI issues running python-cov with MPI.
  [(#535)](https://github.com/PennyLaneAI/pennylane-lightning/pull/535)

* Re-add support for `pip install pennylane-lightning[gpu]`.
  [(#515)](https://github.com/PennyLaneAI/pennylane-lightning/pull/515)

* Switch most Lightning-Qubit default kernels to `LM`. Add `LM::multiQubitOp` tests, failing when targeting out-of-order wires clustered close to `num_qubits-1`. Fix the `LM::multiQubitOp` kernel implementation by introducing a generic `revWireParity` routine and replacing the `bitswap`-based implementation. Mimic the changes fixing the corresponding `multiQubitOp` and `expval` functors in Lightning-Kokkos.
  [(#511)](https://github.com/PennyLaneAI/pennylane-lightning/pull/511)

* Fix RTD builds by removing unsupported `system_packages` configuration option.
  [(#491)](https://github.com/PennyLaneAI/pennylane-lightning/pull/491)

### Contributors

This release contains contributions from (in alphabetical order):

Ali Asadi, Amintor Dusko, Vincent Michaud-Rioux, Lee J. O'Riordan, Shuli Shu

---

# Release 0.32.0

### New features since last release

* The `lightning.kokkos` backend supports Nvidia GPU execution (with Kokkos v4 and CUDA v12).
  [(#477)](https://github.com/PennyLaneAI/pennylane-lightning/pull/477)

* Complete overhaul of repository structure to facilitates integration of multiple backends. Refactoring efforts we directed to improve development performance, code reuse and decrease overall overhead to propagate changes through backends. New C++ modular build strategy allows for faster test builds restricted to a module. Update CI/CD actions concurrency strategy. Change minimal Python version to 3.9.
  [(#472)] (https://github.com/PennyLaneAI/pennylane-lightning/pull/472)

* Wheels are built with native support for sparse Hamiltonians.
  [(#470)] (https://github.com/PennyLaneAI/pennylane-lightning/pull/470)

* Add native support to sparse Hamiltonians in the absence of Kokkos & Kokkos-kernels.
  [(#465)] (https://github.com/PennyLaneAI/pennylane-lightning/pull/465)

### Breaking changes

* Rename `QubitStateVector` to `StatePrep` in the Lightning-Qubit and `Lightning-Kokkos` classes.
  [(#486)](https://github.com/PennyLaneAI/pennylane-lightning/pull/486)

* Modify `adjointJacobian` methods to accept a (maybe unused) reference `StateVectorT`, allowing device-backed simulators to directly access state vector data for adjoint differentiation instead of copying it back-and-forth into `JacobianData` (host memory).
  [(#477)](https://github.com/PennyLaneAI/pennylane-lightning/pull/477)

### Improvements

* Refactor LKokkos `Measurements` class to use (fast) specialized functors whenever possible.
  [(#481)] (https://github.com/PennyLaneAI/pennylane-lightning/pull/481)

* Merge Lightning Qubit and Lightning Kokkos backends in the new repository.
  [(#472)] (https://github.com/PennyLaneAI/pennylane-lightning/pull/472)

* Integrated new unified docs for Lightning Kokkos and Lightning Qubit packages.
  [(#473)] (https://github.com/PennyLaneAI/pennylane-lightning/pull/473)

### Documentation

### Bug fixes

* Ensure PennyLane has an `active_return` attribute before calling it.
 [(#483)] (https://github.com/PennyLaneAI/pennylane-lightning/pull/483)

* Do no import `sqrt2_v` from `<numbers>` in `Util.hpp` to resolve issue with Lightning-GPU builds.
  [(#479)](https://github.com/PennyLaneAI/pennylane-lightning/pull/479)

* Update the CMake internal references to enable sub-project compilation with affecting the parent package.
  [(#478)](https://github.com/PennyLaneAI/pennylane-lightning/pull/478)

* `apply` no longer mutates the inputted list of operations.
  [(#474)](https://github.com/PennyLaneAI/pennylane-lightning/pull/474)

### Contributors

This release contains contributions from (in alphabetical order):

Amintor Dusko, Christina Lee, Vincent Michaud-Rioux, Lee J. O'Riordan

---

# Release 0.31.0

### New features since last release

* Update Kokkos support to 4.0.01.
  [(#439)] (https://github.com/PennyLaneAI/pennylane-lightning/pull/439)

### Breaking changes

* Update tests to be compliant with PennyLane v0.31.0 development changes and deprecations.
  [(#448)](https://github.com/PennyLaneAI/pennylane-lightning/pull/448)

### Improvements

* Remove logic from `setup.py` and transfer paths and env variable definitions into workflow files.
  [(#450)](https://github.com/PennyLaneAI/pennylane-lightning/pull/450)

* Detect MKL or CBLAS if `ENABLE_BLAS=ON` making sure that BLAS is linked as expected.
  [(#449)](https://github.com/PennyLaneAI/pennylane-lightning/pull/449)

### Documentation

* Fix LightningQubit class parameter documentation.
  [(#456)](https://github.com/PennyLaneAI/pennylane-lightning/pull/456)

### Bug fixes

* Ensure cross-platform wheels continue to build with updates in git safety checks.
  [(#452)](https://github.com/PennyLaneAI/pennylane-lightning/pull/452)

* Fixing Python version bug introduce in [(#450)](https://github.com/PennyLaneAI/pennylane-lightning/pull/450)
  when `Python_EXECUTABLE` was removed from `setup.py`.
  [(#461)](https://github.com/PennyLaneAI/pennylane-lightning/pull/461)

* Ensure aligned allocator definition works with C++20 compilers.
  [(#438)](https://github.com/PennyLaneAI/pennylane-lightning/pull/438)

* Prevent multiple threads from calling `Kokkos::initialize` or `Kokkos::finalize`.
  [(#439)](https://github.com/PennyLaneAI/pennylane-lightning/pull/439)

### Contributors

This release contains contributions from (in alphabetical order):

Vincent Michaud-Rioux, Lee J. O'Riordan, Chae-Yeun Park

---

# Release 0.30.0

### New features since last release

* Add MCMC sampler.
  [(#384)] (https://github.com/PennyLaneAI/pennylane-lightning/pull/384)

* Serialize PennyLane's arithmetic operators when they are used as observables
  that are expressed in the Pauli basis.
  [(#424)](https://github.com/PennyLaneAI/pennylane-lightning/pull/424)

### Breaking changes

* Lightning now works with the new return types specification that is now default in PennyLane.
  See [the PennyLane `qml.enable_return`](https://docs.pennylane.ai/en/stable/code/api/pennylane.enable_return.html?highlight=enable_return) documentation for more information on this change.
  [(#427)](https://github.com/PennyLaneAI/pennylane-lightning/pull/427)

Instead of creating potentially ragged numpy array, devices and `QNode`'s now return an object of the same type as that
returned by the quantum function.

```
>>> dev = qml.device('lightning.qubit', wires=1)
>>> @qml.qnode(dev, diff_method="adjoint")
... def circuit(x):
...     qml.RX(x, wires=0)
...     return qml.expval(qml.PauliY(0)), qml.expval(qml.PauliZ(0))
>>> x = qml.numpy.array(0.5)
>>> circuit(qml.numpy.array(0.5))
(array(-0.47942554), array(0.87758256))
```

Interfaces like Jax or Torch handle tuple outputs without issues:

```
>>> jax.jacobian(circuit)(jax.numpy.array(0.5))
(Array(-0.87758255, dtype=float32, weak_type=True),
Array(-0.47942555, dtype=float32, weak_type=True))
```

Autograd cannot differentiate an output tuple, so results must be converted to an array before
use with `qml.jacobian`:

```
>>> qml.jacobian(lambda y: qml.numpy.array(circuit(y)))(x)
array([-0.87758256, -0.47942554])
```

Alternatively, the quantum function itself can return a numpy array of measurements:

```
>>> dev = qml.device('lightning.qubit', wires=1)
>>> @qml.qnode(dev, diff_method="adjoint")
>>> def circuit2(x):
...     qml.RX(x, wires=0)
...     return np.array([qml.expval(qml.PauliY(0)), qml.expval(qml.PauliZ(0))])
>>> qml.jacobian(circuit2)(np.array(0.5))
array([-0.87758256, -0.47942554])
```

### Improvements

* Remove deprecated `set-output` commands from workflow files.
  [(#437)](https://github.com/PennyLaneAI/pennylane-lightning/pull/437)

* Lightning wheels are now checked with `twine check` post-creation for PyPI compatibility.
  [(#430)](https://github.com/PennyLaneAI/pennylane-lightning/pull/430)

* Lightning has been made compatible with the change in return types specification.
  [(#427)](https://github.com/PennyLaneAI/pennylane-lightning/pull/427)

* Lightning is compatible with clang-tidy version 16.
  [(#429)](https://github.com/PennyLaneAI/pennylane-lightning/pull/429)

### Contributors

This release contains contributions from (in alphabetical order):

Christina Lee, Vincent Michaud-Rioux, Lee James O'Riordan, Chae-Yeun Park, Matthew Silverman

---

# Release 0.29.0

### Improvements

* Remove runtime dependency on ninja build system.
  [(#414)](https://github.com/PennyLaneAI/pennylane-lightning/pull/414)

* Allow better integration and installation support with CMake targeted binary builds.
  [(#403)](https://github.com/PennyLaneAI/pennylane-lightning/pull/403)

* Remove explicit Numpy and Scipy requirements.
  [(#412)](https://github.com/PennyLaneAI/pennylane-lightning/pull/412)

* Get `llvm` installation root from the environment variable `LLVM_ROOT_DIR` (or fallback to `brew`).
  [(#413)](https://github.com/PennyLaneAI/pennylane-lightning/pull/413)

* Update AVX2/512 kernel infrastructure for additional gate/generator operations.
  [(#404)](https://github.com/PennyLaneAI/pennylane-lightning/pull/404)

* Remove unnecessary lines for resolving CodeCov issue.
  [(#415)](https://github.com/PennyLaneAI/pennylane-lightning/pull/415)

* Add more AVX2/512 gate operations.
  [(#393)](https://github.com/PennyLaneAI/pennylane-lightning/pull/393)

### Documentation

### Bug fixes

* Ensure error raised when asking for out of order marginal probabilities. Prevents the return of incorrect results.
  [(#416)](https://github.com/PennyLaneAI/pennylane-lightning/pull/416)

* Fix Github shields in README.
  [(#402)](https://github.com/PennyLaneAI/pennylane-lightning/pull/402)

### Contributors

Amintor Dusko, Vincent Michaud-Rioux, Lee James O'Riordan, Chae-Yeun Park

---

# Release 0.28.2

### Bug fixes

* Fix Python module versioning for Linux wheels.
  [(#408)](https://github.com/PennyLaneAI/pennylane-lightning/pull/408)

### Contributors

This release contains contributions from (in alphabetical order):

Amintor Dusko, Shuli Shu, Trevor Vincent

---

# Release 0.28.1

### Bug fixes

* Fix Pybind11 module versioning and locations for Windows wheels.
  [(#400)](https://github.com/PennyLaneAI/pennylane-lightning/pull/400)

### Contributors

This release contains contributions from (in alphabetical order):

Lee J. O'Riordan

---

# Release 0.28.0

### Breaking changes

* Deprecate support for Python 3.7.
  [(#391)](https://github.com/PennyLaneAI/pennylane-lightning/pull/391)

### Improvements

* Improve Lightning package structure for external use as a C++ library.
  [(#369)](https://github.com/PennyLaneAI/pennylane-lightning/pull/369)

* Improve the stopping condition method.
  [(#386)](https://github.com/PennyLaneAI/pennylane-lightning/pull/386)

### Bug fixes

- Pin CMake to 3.24.x in wheel-builder to avoid Python not found error in CMake 3.25, when building wheels for PennyLane-Lightning-GPU.
  [(#387)](https://github.com/PennyLaneAI/pennylane-lightning/pull/387)

### Contributors

This release contains contributions from (in alphabetical order):

Amintor Dusko, Lee J. O'Riordan

---

# Release 0.27.0

### New features since last release

* Enable building of Python 3.11 wheels and upgrade Python on CI/CD workflows to 3.8.
  [(#381)](https://github.com/PennyLaneAI/pennylane-lightning/pull/381)

### Breaking changes

### Improvements

* Update clang-tools version in Github workflows.
  [(#351)](https://github.com/PennyLaneAI/pennylane-lightning/pull/351)

* Improve tests and checks CI/CD pipelines.
  [(#353)](https://github.com/PennyLaneAI/pennylane-lightning/pull/353)

* Implement 3 Qubits gates (CSWAP & Toffoli) & 4 Qubits gates (DoubleExcitation, DoubleExcitationMinus, DoubleExcitationPlus) in LM manner.
  [(#362)](https://github.com/PennyLaneAI/pennylane-lightning/pull/362)

* Upgrade Kokkos and Kokkos Kernels to 3.7.00, and improve sparse matrix-vector multiplication performance and memory usage.
  [(#361)](https://github.com/PennyLaneAI/pennylane-lightning/pull/361)

* Update Linux (ubuntu-latest) architecture x86_64 wheel-builder from GCC 10.x to GCC 11.x.
  [(#373)](https://github.com/PennyLaneAI/pennylane-lightning/pull/373)

* Update gcc and g++ 10.x to 11.x in CI tests. This update brings improved support for newer C++ features.
  [(#370)](https://github.com/PennyLaneAI/pennylane-lightning/pull/370)

* Change Lightning to inherit from QubitDevice instead of DefaultQubit.
  [(#365)](https://github.com/PennyLaneAI/pennylane-lightning/pull/365)

### Documentation

### Bug fixes

* Use mutex when accessing cache in KernelMap.
  [(#382)](https://github.com/PennyLaneAI/pennylane-lightning/pull/382)

### Contributors

This release contains contributions from (in alphabetical order):

Amintor Dusko, Chae-Yeun Park, Monit Sharma, Shuli Shu

---

# Release 0.26.1

### Bug fixes

* Fixes the transposition method used in the probability calculation.
  [(#377)](https://github.com/PennyLaneAI/pennylane-lightning/pull/377)

### Contributor

Amintor Dusko

---
# Release 0.26.0

### Improvements

* Introduces requirements-dev.txt and improves dockerfile.
  [(#330)](https://github.com/PennyLaneAI/pennylane-lightning/pull/330)

* Support `expval` for a Hamiltonian.
  [(#333)](https://github.com/PennyLaneAI/pennylane-lightning/pull/333)

* Implements caching for Kokkos installation.
  [(#316)](https://github.com/PennyLaneAI/pennylane-lightning/pull/316)

* Supports measurements of operator arithmetic classes such as `Sum`, `Prod`,
  and `SProd` by deferring handling of them to `DefaultQubit`.
  [(#349)](https://github.com/PennyLaneAI/pennylane-lightning/pull/349)

```
@qml.qnode(qml.device('lightning.qubit', wires=2))
def circuit():
    obs = qml.s_prod(2.1, qml.PauliZ(0)) + qml.op_sum(qml.PauliX(0), qml.PauliZ(1))
    return qml.expval(obs)
```

### Bug fixes

* Test updates to reflect new measurement error messages.
  [(#334)](https://github.com/PennyLaneAI/pennylane-lightning/pull/334)

* Updates to the release tagger to fix incompatibilities with RTD.
  [(#344)](https://github.com/PennyLaneAI/pennylane-lightning/pull/344)

* Update cancel-workflow-action and bot credentials.
  [(#345)](https://github.com/PennyLaneAI/pennylane-lightning/pull/345)

### Contributors

This release contains contributions from (in alphabetical order):

Amintor Dusko, Christina Lee, Lee J. O'Riordan, Chae-Yeun Park

---

# Release 0.25.0

### New features since last release

### Breaking changes

* We explicitly disable support for PennyLane's parameter broadcasting.
[#317](https://github.com/PennyLaneAI/pennylane-lightning/pull/317)

* We explicitly remove support for PennyLane's `Sum`, `SProd` and `Prod`
  as observables.
  [(#326)](https://github.com/PennyLaneAI/pennylane-lightning/pull/326)

### Improvements

* CI builders use a reduced set of resources and redundant tests for PRs.
  [(#319)](https://github.com/PennyLaneAI/pennylane-lightning/pull/319)

* Parallelize wheel-builds where applicable.
  [(#314)](https://github.com/PennyLaneAI/pennylane-lightning/pull/314)

* AVX2/512 kernels are now available on Linux/MacOS with x86-64 architecture.
  [(#313)](https://github.com/PennyLaneAI/pennylane-lightning/pull/313)

### Documentation

* Updated ReadTheDocs runner version from Ubuntu 20.04 to 22.04
  [(#327)](https://github.com/PennyLaneAI/pennylane-lightning/pull/327)

### Bug fixes

* Test updates to reflect new additions to PennyLane.
  [(#318)](https://github.com/PennyLaneAI/pennylane-lightning/pull/318)

### Contributors

This release contains contributions from (in alphabetical order):

Amintor Dusko, Christina Lee, Rashid N H M, Lee J. O'Riordan, Chae-Yeun Park

---

# Release 0.24.0

### New features since last release

* Add `SingleExcitation` and `DoubleExcitation` qchem gates and generators.
  [(#289)](https://github.com/PennyLaneAI/pennylane-lightning/pull/289)

* Add a new dispatch mechanism for future kernels.
  [(#291)](https://github.com/PennyLaneAI/pennylane-lightning/pull/291)

* Add `IsingXY` gate operation.
  [(#303)](https://github.com/PennyLaneAI/pennylane-lightning/pull/303)

* Support `qml.state()` in vjp and Hamiltonian in adjoint jacobian.
  [(#294)](https://github.com/PennyLaneAI/pennylane-lightning/pull/294)

### Breaking changes

* Codebase is now moving to C++20. The default compiler for Linux is now GCC10.
  [(#295)](https://github.com/PennyLaneAI/pennylane-lightning/pull/295)

* Minimum macOS version is changed to 10.15 (Catalina).
  [(#295)](https://github.com/PennyLaneAI/pennylane-lightning/pull/295)

### Improvements

* Split matrix operations, refactor dispatch mechanisms, and add a benchmark suits.
  [(#274)](https://github.com/PennyLaneAI/pennylane-lightning/pull/274)

* Add native support for the calculation of sparse Hamiltonians' expectation values.
Sparse operations are offloaded to [Kokkos](https://github.com/kokkos/kokkos) and
[Kokkos-Kernels](https://github.com/kokkos/kokkos-kernels).
  [(#283)](https://github.com/PennyLaneAI/pennylane-lightning/pull/283)

* Device `lightning.qubit` now accepts a datatype for a statevector.
  [(#290)](https://github.com/PennyLaneAI/pennylane-lightning/pull/290)

```python
dev1 = qml.device('lightning.qubit', wires=4, c_dtype=np.complex64) # for single precision
dev2 = qml.device('lightning.qubit', wires=4, c_dtype=np.complex128) # for double precision
```

### Documentation

* Use the centralized [Xanadu Sphinx Theme](https://github.com/XanaduAI/xanadu-sphinx-theme)
  to style the Sphinx documentation.
  [(#287)](https://github.com/PennyLaneAI/pennylane-lightning/pull/287)

### Bug fixes

* Fix the issue with using available `clang-format` version in format.
  [(#288)](https://github.com/PennyLaneAI/pennylane-lightning/pull/288)

* Fix a bug in the generator of `DoubleExcitationPlus`.
  [(#298)](https://github.com/PennyLaneAI/pennylane-lightning/pull/298)

### Contributors

This release contains contributions from (in alphabetical order):

Mikhail Andrenkov, Ali Asadi, Amintor Dusko, Lee James O'Riordan, Chae-Yeun Park, and Shuli Shu

---

# Release 0.23.0

### New features since last release

* Add `generate_samples()` to lightning.
  [(#247)](https://github.com/PennyLaneAI/pennylane-lightning/pull/247)

* Add Lightning GBenchmark Suite.
  [(#249)](https://github.com/PennyLaneAI/pennylane-lightning/pull/249)

* Support runtime and compile information.
  [(#253)](https://github.com/PennyLaneAI/pennylane-lightning/pull/253)

### Improvements

* Add `ENABLE_BLAS` build to CI checks.
  [(#249)](https://github.com/PennyLaneAI/pennylane-lightning/pull/249)

* Add more `clang-tidy` checks and kernel tests.
  [(#253)](https://github.com/PennyLaneAI/pennylane-lightning/pull/253)

* Add C++ code coverage to CI.
  [(#265)](https://github.com/PennyLaneAI/pennylane-lightning/pull/265)

* Skip over identity operations in `"lightning.qubit"`.
  [(#268)](https://github.com/PennyLaneAI/pennylane-lightning/pull/268)

### Bug fixes

* Update tests to remove `JacobianTape`.
  [(#260)](https://github.com/PennyLaneAI/pennylane-lightning/pull/260)

* Fix tests for MSVC.
  [(#264)](https://github.com/PennyLaneAI/pennylane-lightning/pull/264)

* Fix `#include <cpuid.h>` for PPC and AArch64 in Linux.
  [(#266)](https://github.com/PennyLaneAI/pennylane-lightning/pull/266)

* Remove deprecated tape execution methods.
  [(#270)](https://github.com/PennyLaneAI/pennylane-lightning/pull/270)

* Update `qml.probs` in `test_measures.py`.
  [(#280)](https://github.com/PennyLaneAI/pennylane-lightning/pull/280)

### Contributors

This release contains contributions from (in alphabetical order):

Ali Asadi, Chae-Yeun Park, Lee James O'Riordan, and Trevor Vincent

---

# Release 0.22.1

### Bug fixes

* Ensure `Identity ` kernel is registered to C++ dispatcher.
  [(#275)](https://github.com/PennyLaneAI/pennylane-lightning/pull/275)

---

# Release 0.22.0

### New features since last release

* Add Docker support.
  [(#234)](https://github.com/PennyLaneAI/pennylane-lightning/pull/234)

### Improvements

* Update quantum tapes serialization and Python tests.
  [(#239)](https://github.com/PennyLaneAI/pennylane-lightning/pull/239)

* Clang-tidy is now enabled for both tests and examples builds under Github Actions.
  [(#237)](https://github.com/PennyLaneAI/pennylane-lightning/pull/237)

* The return type of `StateVectorBase` data is now derived-class defined.
  [(#237)](https://github.com/PennyLaneAI/pennylane-lightning/pull/237)

* Update adjointJacobian and VJP methods.
  [(#222)](https://github.com/PennyLaneAI/pennylane-lightning/pull/222)

* Set GitHub workflow to upload wheels to Test PyPI.
  [(#220)](https://github.com/PennyLaneAI/pennylane-lightning/pull/220)

* Finalize the new kernel implementation.
  [(#212)](https://github.com/PennyLaneAI/pennylane-lightning/pull/212)

### Documentation

* Use of batching with OpenMP threads is documented.
  [(#221)](https://github.com/PennyLaneAI/pennylane-lightning/pull/221)

### Bug fixes

* Fix for OOM errors when using adjoint with large numbers of observables.
  [(#221)](https://github.com/PennyLaneAI/pennylane-lightning/pull/221)

* Add virtual destructor to C++ state-vector classes.
  [(#200)](https://github.com/PennyLaneAI/pennylane-lightning/pull/200)

* Fix a bug in Python tests with operations' `matrix` calls.
  [(#238)](https://github.com/PennyLaneAI/pennylane-lightning/pull/238)

* Refactor utility header and fix a bug in linear algebra function with CBLAS.
  [(#228)](https://github.com/PennyLaneAI/pennylane-lightning/pull/228)

### Contributors

This release contains contributions from (in alphabetical order):

Ali Asadi, Chae-Yeun Park, Lee James O'Riordan

---

# Release 0.21.0

### New features since last release

* Add C++ only benchmark for a given list of gates.
  [(#199)](https://github.com/PennyLaneAI/pennylane-lightning/pull/199)

* Wheel-build support for Python 3.10.
  [(#186)](https://github.com/PennyLaneAI/pennylane-lightning/pull/186)

* C++ support for probability, expectation value and variance calculations.
  [(#185)](https://github.com/PennyLaneAI/pennylane-lightning/pull/185)

* Add bindings to C++ expval, var, probs.
  [(#214)](https://github.com/PennyLaneAI/pennylane-lightning/pull/214)

### Improvements

* `setup.py` adds debug only when --debug is given
  [(#208)](https://github.com/PennyLaneAI/pennylane-lightning/pull/208)

* Add new highly-performant C++ kernels for quantum gates.
  [(#202)](https://github.com/PennyLaneAI/pennylane-lightning/pull/202)

The new kernels significantly improve the runtime performance of PennyLane-Lightning
for both differentiable and non-differentiable workflows. Here is an example workflow
using the adjoint differentiation method with a circuit of 5 strongly entangling layers:

```python
import pennylane as qml
from pennylane import numpy as np
from pennylane.templates.layers import StronglyEntanglingLayers
from numpy.random import random
np.random.seed(42)
n_layers = 5
n_wires = 6
dev = qml.device("lightning.qubit", wires=n_wires)

@qml.qnode(dev, diff_method="adjoint")
def circuit(weights):
    StronglyEntanglingLayers(weights, wires=list(range(n_wires)))
    return [qml.expval(qml.PauliZ(i)) for i in range(n_wires)]

init_weights = np.random.random(StronglyEntanglingLayers.shape(n_layers=n_layers, n_wires=n_wires))
params = np.array(init_weights,requires_grad=True)
jac = qml.jacobian(circuit)(params)
```
The latest release shows improved performance on both single and multi-threaded evaluations!

<img src="https://raw.githubusercontent.com/PennyLaneAI/pennylane-lightning/v0.21.0-rc0/doc/_static/lightning_v20_v21_bm.png" width=50%/>

* Ensure debug info is built into dynamic libraries.
  [(#201)](https://github.com/PennyLaneAI/pennylane-lightning/pull/201)

### Documentation

* New guidelines on adding and benchmarking C++ kernels.
  [(#202)](https://github.com/PennyLaneAI/pennylane-lightning/pull/202)

### Bug fixes

* Update clang-format version
  [(#219)](https://github.com/PennyLaneAI/pennylane-lightning/pull/219)

* Fix failed tests on Windows.
  [(#218)](https://github.com/PennyLaneAI/pennylane-lightning/pull/218)

* Update clang-format version
  [(#219)](https://github.com/PennyLaneAI/pennylane-lightning/pull/219)

* Add virtual destructor to C++ state-vector classes.
  [(#200)](https://github.com/PennyLaneAI/pennylane-lightning/pull/200)

* Fix failed tests for the non-binary wheel.
  [(#213)](https://github.com/PennyLaneAI/pennylane-lightning/pull/213)

* Add virtual destructor to C++ state-vector classes.
  [(#200)](https://github.com/PennyLaneAI/pennylane-lightning/pull/200)

### Contributors

This release contains contributions from (in alphabetical order):

Ali Asadi, Amintor Dusko, Chae-Yeun Park, Lee James O'Riordan

---

# Release 0.20.1

### Bug fixes

* Fix missing header-files causing build errors in algorithms module.
  [(#193)](https://github.com/PennyLaneAI/pennylane-lightning/pull/193)

* Fix failed tests for the non-binary wheel.
  [(#191)](https://github.com/PennyLaneAI/pennylane-lightning/pull/191)

---
# Release 0.20.2

### Bug fixes

* Introduce CY kernel to Lightning to avoid issues with decomposition.
  [(#203)](https://github.com/PennyLaneAI/pennylane-lightning/pull/203)

### Contributors

This release contains contributions from (in alphabetical order):

Lee J. O'Riordan

# Release 0.20.1

### Bug fixes

* Fix missing header-files causing build errors in algorithms module.
  [(#193)](https://github.com/PennyLaneAI/pennylane-lightning/pull/193)

* Fix failed tests for the non-binary wheel.
  [(#191)](https://github.com/PennyLaneAI/pennylane-lightning/pull/191)

# Release 0.20.0

### New features since last release

* Add wheel-builder support for Python 3.10.
  [(#186)](https://github.com/PennyLaneAI/pennylane-lightning/pull/186)

* Add VJP support to PL-Lightning.
  [(#181)](https://github.com/PennyLaneAI/pennylane-lightning/pull/181)

* Add complex64 support in PL-Lightning.
  [(#177)](https://github.com/PennyLaneAI/pennylane-lightning/pull/177)

* Added examples folder containing aggregate gate performance test.
  [(#165)](https://github.com/PennyLaneAI/pennylane-lightning/pull/165)

### Breaking changes

### Improvements

* Update PL-Lightning to support new features in PL.
  [(#179)](https://github.com/PennyLaneAI/pennylane-lightning/pull/179)

### Documentation

* Lightning setup.py build process uses CMake.
  [(#176)](https://github.com/PennyLaneAI/pennylane-lightning/pull/176)

### Contributors

This release contains contributions from (in alphabetical order):

Ali Asadi, Chae-Yeun Park, Isidor Schoch, Lee James O'Riordan

---

# Release 0.19.0

* Add Cache-Friendly DOTC, GEMV, GEMM along with BLAS Support.
  [(#155)](https://github.com/PennyLaneAI/pennylane-lightning/pull/155)

### Improvements

* The performance of parametric gates has been improved.
  [(#157)](https://github.com/PennyLaneAI/pennylane-lightning/pull/157)

* AVX support is enabled for Linux users on Intel/AMD platforms.
  [(#157)](https://github.com/PennyLaneAI/pennylane-lightning/pull/157)

* PennyLane-Lightning has been updated to conform with clang-tidy
  recommendations for modernization, offering performance improvements across
  all use-cases.
  [(#153)](https://github.com/PennyLaneAI/pennylane-lightning/pull/153)

### Breaking changes

* Linux users on `x86_64` must have a CPU supporting AVX.
  [(#157)](https://github.com/PennyLaneAI/pennylane-lightning/pull/157)

### Bug fixes

* OpenMP built with Intel MacOS CI runners causes failures on M1 Macs. OpenMP is currently
  disabled in the built wheels until this can be resolved with Github Actions runners.
  [(#166)](https://github.com/PennyLaneAI/pennylane-lightning/pull/166)

### Contributors

This release contains contributions from (in alphabetical order):

Ali Asadi, Lee James O'Riordan

---

# Release 0.18.0

### New features since last release

* PennyLane-Lightning now provides a high-performance
  [adjoint Jacobian](http://arxiv.org/abs/2009.02823) method for differentiating quantum circuits.
  [(#136)](https://github.com/PennyLaneAI/pennylane-lightning/pull/136)

  The adjoint method operates after a forward pass by iteratively applying inverse gates to scan
  backwards through the circuit. The method is already available in PennyLane's
  `default.qubit` device, but the version provided by `lightning.qubit` integrates with the C++
  backend and is more performant, as shown in the plot below:

  <img src="https://raw.githubusercontent.com/PennyLaneAI/pennylane-lightning/master/doc/_static/lightning_adjoint.png" width=70%/>

  The plot compares the average runtime of `lightning.qubit` and `default.qubit` for calculating the
  Jacobian of a circuit using the adjoint method for a range of qubit numbers. The circuit
  consists of ten `BasicEntanglerLayers` with a `PauliZ` expectation value calculated on each wire,
  repeated over ten runs. We see that `lightning.qubit` provides a speedup of around two to eight
  times, depending on the number of qubits.

  The adjoint method can be accessed using the standard interface. Consider the following circuit:

  ```python
  import pennylane as qml

  wires = 3
  layers = 2
  dev = qml.device("lightning.qubit", wires=wires)

  @qml.qnode(dev, diff_method="adjoint")
  def circuit(weights):
      qml.templates.StronglyEntanglingLayers(weights, wires=range(wires))
      return qml.expval(qml.PauliZ(0))

  weights = qml.init.strong_ent_layers_normal(layers, wires, seed=1967)
  ```

  The circuit can be executed and its gradient calculated using:

    ```pycon
  >>> print(f"Circuit evaluated: {circuit(weights)}")
  Circuit evaluated: 0.9801286266677633
  >>> print(f"Circuit gradient:\n{qml.grad(circuit)(weights)}")
  Circuit gradient:
  [[[-1.11022302e-16 -1.63051504e-01 -4.14810501e-04]
    [ 1.11022302e-16 -1.50136528e-04 -1.77922957e-04]
    [ 0.00000000e+00 -3.92874550e-02  8.14523075e-05]]

   [[-1.14472273e-04  3.85963953e-02  0.00000000e+00]
    [-5.76791765e-05 -9.78478343e-02  0.00000000e+00]
    [-5.55111512e-17  0.00000000e+00 -1.11022302e-16]]]
  ```

* PennyLane-Lightning now supports all of the operations and observables of `default.qubit`.
  [(#124)](https://github.com/PennyLaneAI/pennylane-lightning/pull/124)

### Improvements

* A new state-vector class `StateVectorManaged` was added, enabling memory use to be bound to
  statevector lifetime.
  [(#136)](https://github.com/PennyLaneAI/pennylane-lightning/pull/136)

* The repository now has a well-defined component hierarchy, allowing each indepedent unit to be
  compiled and linked separately.
  [(#136)](https://github.com/PennyLaneAI/pennylane-lightning/pull/136)

* PennyLane-Lightning can now be installed without compiling its C++ binaries and will fall back
  to using the `default.qubit` implementation. Skipping compilation is achieved by setting the
  `SKIP_COMPILATION` environment variable, e.g., Linux/MacOS: `export SKIP_COMPILATION=True`,
  Windows: `set SKIP_COMPILATION=True`. This feature is intended for building a pure-Python wheel of
  PennyLane-Lightning as a backup for platforms without a dedicated wheel.
  [(#129)](https://github.com/PennyLaneAI/pennylane-lightning/pull/129)

* The C++-backed Python bound methods can now be directly called with wires and supplied parameters.
  [(#125)](https://github.com/PennyLaneAI/pennylane-lightning/pull/125)

* Lightning supports arbitrary unitary and non-unitary gate-calls from Python to C++ layer.
  [(#121)](https://github.com/PennyLaneAI/pennylane-lightning/pull/121)

### Documentation

* Added preliminary architecture diagram for package.
  [(#131)](https://github.com/PennyLaneAI/pennylane-lightning/pull/131)

* C++ API built as part of docs generation.
  [(#131)](https://github.com/PennyLaneAI/pennylane-lightning/pull/131)

### Breaking changes

* Wheels for MacOS <= 10.13 will no longer be provided due to XCode SDK C++17 support requirements.
  [(#149)](https://github.com/PennyLaneAI/pennylane-lightning/pull/149)

### Bug fixes

* An indexing error in the CRY gate is fixed. [(#136)](https://github.com/PennyLaneAI/pennylane-lightning/pull/136)

* Column-major data in numpy is now correctly converted to row-major upon pass to the C++ layer.
  [(#126)](https://github.com/PennyLaneAI/pennylane-lightning/pull/126)

### Contributors

This release contains contributions from (in alphabetical order):

Thomas Bromley, Lee James O'Riordan

---

# Release 0.17.0

### New features

* C++ layer now supports float (32-bit) and double (64-bit) templated complex data.
  [(#113)](https://github.com/PennyLaneAI/pennylane-lightning/pull/113)

### Improvements

* The PennyLane device test suite is now included in coverage reports.
  [(#123)](https://github.com/PennyLaneAI/pennylane-lightning/pull/123)

* Static versions of jQuery and Bootstrap are no longer included in the CSS theme.
  [(#118)](https://github.com/PennyLaneAI/pennylane-lightning/pull/118)

* C++ tests have been ported to use Catch2 framework.
  [(#115)](https://github.com/PennyLaneAI/pennylane-lightning/pull/115)

* Testing now exists for both float and double precision methods in C++ layer.
  [(#113)](https://github.com/PennyLaneAI/pennylane-lightning/pull/113)
  [(#115)](https://github.com/PennyLaneAI/pennylane-lightning/pull/115)

* Compile-time utility methods with `constexpr` have been added.
  [(#113)](https://github.com/PennyLaneAI/pennylane-lightning/pull/113)

* Wheel-build support for ARM64 (Linux and MacOS) and PowerPC (Linux) added.
  [(#110)](https://github.com/PennyLaneAI/pennylane-lightning/pull/110)

* Add support for Controlled Phase Gate (`ControlledPhaseShift`).
  [(#114)](https://github.com/PennyLaneAI/pennylane-lightning/pull/114)

* Move changelog to `.github` and add a changelog reminder.
  [(#111)](https://github.com/PennyLaneAI/pennylane-lightning/pull/111)

* Adds CMake build system support.
  [(#104)](https://github.com/PennyLaneAI/pennylane-lightning/pull/104)


### Breaking changes

* Removes support for Python 3.6 and adds support for Python 3.9.
  [(#127)](https://github.com/PennyLaneAI/pennylane-lightning/pull/127)
  [(#128)](https://github.com/PennyLaneAI/pennylane-lightning/pull/128)

* Compilers with C++17 support are now required to build C++ module.
  [(#113)](https://github.com/PennyLaneAI/pennylane-lightning/pull/113)

* Gate classes have been removed with functionality added to StateVector class.
  [(#113)](https://github.com/PennyLaneAI/pennylane-lightning/pull/113)

* We are no longer building wheels for Python 3.6.
  [(#106)](https://github.com/PennyLaneAI/pennylane-lightning/pull/106)

### Bug fixes

* PowerPC wheel-builder now successfully compiles modules.
  [(#120)](https://github.com/PennyLaneAI/pennylane-lightning/pull/120)

### Documentation

* Added community guidelines.
  [(#109)](https://github.com/PennyLaneAI/pennylane-lightning/pull/109)

### Contributors

This release contains contributions from (in alphabetical order):

Ali Asadi, Christina Lee, Thomas Bromley, Lee James O'Riordan

---

# Release 0.15.1

### Bug fixes

* The PennyLane-Lightning binaries are now built with NumPy 1.19.5, to avoid ABI
  compatibility issues with the latest NumPy 1.20 release. See
  [the NumPy release notes](https://numpy.org/doc/stable/release/1.20.0-notes.html#size-of-np-ndarray-and-np-void-changed)
  for more details.
  [(#97)](https://github.com/PennyLaneAI/pennylane-lightning/pull/97)

### Contributors

This release contains contributions from (in alphabetical order):

Josh Izaac, Antal Száva

---

# Release 0.15.0

### Improvements

* For compatibility with PennyLane v0.15, the `analytic` keyword argument
  has been removed. Statistics can still be computed analytically by setting
  `shots=None`.
  [(#93)](https://github.com/PennyLaneAI/pennylane-lightning/pull/93)

* Inverse gates are now supported.
  [(#89)](https://github.com/PennyLaneAI/pennylane-lightning/pull/89)

* Add new lightweight backend with performance improvements.
  [(#57)](https://github.com/PennyLaneAI/pennylane-lightning/pull/57)

* Remove the previous Eigen-based backend.
  [(#67)](https://github.com/PennyLaneAI/pennylane-lightning/pull/67)

### Bug fixes

* Re-add dispatch table after fixing static initialisation order issue.
  [(#68)](https://github.com/PennyLaneAI/pennylane-lightning/pull/68)

### Contributors

This release contains contributions from (in alphabetical order):

Thomas Bromley, Theodor Isacsson, Christina Lee, Thomas Loke, Antal Száva.

---

# Release 0.14.1

### Bug fixes

* Fixes a bug where the `QNode` would swap Lightning-Qubit to
  `DefaultQubitAutograd` on device execution due to the inherited
  `passthru_devices` entry of the `capabilities` dictionary.
  [(#61)](https://github.com/PennyLaneAI/pennylane-lightning/pull/61)

### Contributors

This release contains contributions from (in alphabetical order):

Antal Száva

---

# Release 0.14.0

### Improvements

* Extends support from 16 qubits to 50 qubits.
  [(#52)](https://github.com/PennyLaneAI/pennylane-lightning/pull/52)

### Bug fixes

* Updates applying basis state preparations to correspond to the
  changes in `DefaultQubit`.
  [(#55)](https://github.com/PennyLaneAI/pennylane-lightning/pull/55)

### Contributors

This release contains contributions from (in alphabetical order):

Thomas Loke, Tom Bromley, Josh Izaac, Antal Száva

---

# Release 0.12.0

### Bug fixes

* Updates capabilities dictionary to be compatible with core PennyLane
  [(#45)](https://github.com/PennyLaneAI/pennylane-lightning/pull/45)

* Fix install of Eigen for CI wheel building
  [(#44)](https://github.com/PennyLaneAI/pennylane-lightning/pull/44)

### Contributors

This release contains contributions from (in alphabetical order):

Tom Bromley, Josh Izaac, Antal Száva

---

# Release 0.11.0

Initial release.

This release contains contributions from (in alphabetical order):

Tom Bromley, Josh Izaac, Nathan Killoran, Antal Száva<|MERGE_RESOLUTION|>--- conflicted
+++ resolved
@@ -49,12 +49,9 @@
 
 This release contains contributions from (in alphabetical order):
 
-<<<<<<< HEAD
-=======
+
+Luis Alfredo Nuñez Meneses,
 Yushao Chen,
-Joseph Lee,
->>>>>>> 07752447
-Luis Alfredo Nuñez Meneses,
 Amintor Dusko,
 Joseph Lee,
 Andrija Paurevic,
