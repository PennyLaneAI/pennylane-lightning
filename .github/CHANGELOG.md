--- conflicted
+++ resolved
@@ -2,16 +2,11 @@
 
 ### New features since last release
 
-<<<<<<< HEAD
 * Add OpenMP support to `collapse` method in the `lightning.qubit` backend.
   [(#986)](https://github.com/PennyLaneAI/pennylane-lightning/pull/986)
 
-* Add `mid-circuit measurements` support to `lightning.gpu`'s single-GPU backend.
-  [(#931)](https://github.com/PennyLaneAI/pennylane-lightning/pull/931)
-=======
 * Add native N-controlled gates support to `lightning.gpu`'s single-GPU backend.
   [(#938)](https://github.com/PennyLaneAI/pennylane-lightning/pull/938)
->>>>>>> f594f29a
 
 ### Breaking changes
 
