--- conflicted
+++ resolved
@@ -52,18 +52,15 @@
 
 ### Improvements
 
-<<<<<<< HEAD
 * Lightning-Kokkos' functors are rewritten as functions wrapping around generic gate and generator functors templated over a coefficient interaction function. This reduces boilerplate while clarifying how the various kernels differ from one another.
   [(#640)](https://github.com/PennyLaneAI/pennylane-lightning/pull/640)
   
-=======
 * Refactor `cuda_utils` to remove its dependency on `custatevec.h`.
   [(#681)](https://github.com/PennyLaneAI/pennylane-lightning/pull/681)
 
 * Add `test_templates.py` module where Grover and QSVT are tested.
   [(#684)](https://github.com/PennyLaneAI/pennylane-lightning/pull/684)
 
->>>>>>> f4acabda
 * Create `cuda_utils` for common usage of CUDA related backends.
   [(#676)](https://github.com/PennyLaneAI/pennylane-lightning/pull/676)
 
