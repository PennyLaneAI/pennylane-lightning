# Release 0.42.0-dev (development release)

<h3>New features since last release</h3>

<h3>Improvements 🛠</h3>

- PennyLane-Lightning is compatible with JAX version 0.5.3+.
  [(#1152)](https://github.com/PennyLaneAI/pennylane-lightning/pull/1152)
  [(#1161)](https://github.com/PennyLaneAI/pennylane-lightning/pull/1161)

- Improve performance of computing expectation values of Pauli Sentences for `lightning.kokkos`.
  [(#1126)](https://github.com/PennyLaneAI/pennylane-lightning/pull/1126)

<h3>Breaking changes 💔</h3>

<h3>Deprecations 👋</h3>

<h3>Documentation 📝</h3>

- Added a header/banner image to the README (`README.rst`), as in the `pennylane` and `catalyst` repositories.
  Temporarily reverted this change as PyPI forbids the `.. raw::` directive for security reasons in `rst` files.
  This will be revisited in a future PR.
  [(#1139)](https://github.com/PennyLaneAI/pennylane-lightning/pull/1139)
  [(#1141)](https://github.com/PennyLaneAI/pennylane-lightning/pull/1141)

<h3>Bug fixes 🐛</h3>

- Only download JAX version 0.5.3 for non-X86 MacOS. 
  [(#1163)](https://github.com/PennyLaneAI/pennylane-lightning/pull/1163)

- Fix Docker build for Lighting-Kokkos with ROCM library for AMD GPUs.
  Updating ROCM from 5.7 to 6.2.4. 
  [(#1158)](https://github.com/PennyLaneAI/pennylane-lightning/pull/1158)

<h3>Internal changes ⚙️</h3>

<<<<<<< HEAD
- Use local catalyst repository instead of fetching on Github CI.
  [(#1164)](https://github.com/PennyLaneAI/pennylane-lightning/pull/1164)
=======
- Update the Lightning build dependencies.
  [(#1168)](https://github.com/PennyLaneAI/pennylane-lightning/pull/1168)
>>>>>>> e2f72003

- Use JAX version 0.6.0 for CI tests for latest version.
  [(#1161)](https://github.com/PennyLaneAI/pennylane-lightning/pull/1161)
  
- Use JAX version 0.4.28 for CI tests for stable version.
  [(#1160)](https://github.com/PennyLaneAI/pennylane-lightning/pull/1160)

- Bump `readthedocs` Github action runner to use Ubuntu-24.04.
  [(#1151)](https://github.com/PennyLaneAI/pennylane-lightning/pull/1151)

- The `LightningBaseStateVector`, `LightningBaseAdjointJacobian`, `LightningBaseMeasurements`, `LightningInterpreter` and `QuantumScriptSerializer` base classes now can be found at `pennylane_lightning.lightning_base`.

  The new `lightning_base` module further enables the relocation of core files from `pennylane_lightning/core/src/*` to `pennylane_lightning/core/*`.

  The license classifier and `project.license` as a TOML table are deprecated in favor of a SPDX license expression and removed in `pyproject.toml`.

  To speedup the recompilation of C++ source code, `ccache` is also added to `Makefile`.

  [(#1098)](https://github.com/PennyLaneAI/pennylane-lightning/pull/1098)

- All Catalyst plugins have been updated to be compatible with the next version of Catalyst (v0.12) with changes to the `QuantumDevice` interface.
  [(#1143)](https://github.com/PennyLaneAI/pennylane-lightning/pull/1143)
  [(#1147)](https://github.com/PennyLaneAI/pennylane-lightning/pull/1147)

- Updates for depending deprecations to `Observable`, `is_trainable`, and `AnyWires` in pennylane.
  [(#1138)](https://github.com/PennyLaneAI/pennylane-lightning/pull/1138)
  [(#1146)](https://github.com/PennyLaneAI/pennylane-lightning/pull/1146)

- Import custom PennyLane errors from `pennylane.exceptions` rather than top-level.
  [(#1122)](https://github.com/PennyLaneAI/pennylane-lightning/pull/1122)

- Merge the `v0.41.0-rc` branch to the master and bump version.
  [(#1132)](https://github.com/PennyLaneAI/pennylane-lightning/pull/1132)

- Added flags to all Codecov reports and a default carryforward flag for all flags.
  [(1144)](https://github.com/PennyLaneAI/pennylane-lightning/pull/1144)

- Updated the `clang-format` and `clang-tidy` versions to v20 for compatibility with Catalyst.
  [(#1153)](https://github.com/PennyLaneAI/pennylane-lightning/pull/1153)

- Bump `readthedocs` Github action runner to use Ubuntu-24.04.
  [(#1151)](https://github.com/PennyLaneAI/pennylane-lightning/pull/1151)

<h3>Contributors ✍️</h3>

This release contains contributions from (in alphabetical order):

Runor Agbaire,
Ali Asadi,
David Ittah,
Christina Lee,
Joseph Lee,
Mehrdad Malekmohammadi,
Anton Naim Ibrahim,
Luis Alfredo Nuñez Meneses,
Mudit Pandey,
Andrija Paurevic,

---

# Release 0.41.1

<h3>Breaking changes 💔</h3>

- Build Catalyst Lightning plugins against Catalyst Runtime v0.11.0.
  [(#1148)](https://github.com/PennyLaneAI/pennylane-lightning/pull/1148)

<h3>Documentation 📝</h3>

- `pennylane.ai` search is enabled, so users are redirected to the PennyLane search page from the PennyLane-Lightning docs.
  [(#1135)](https://github.com/PennyLaneAI/pennylane-lightning/pull/1135)

- Fix doxygen doc builds for `AVXCommon::FuncReturn`.
  [(#1134)](https://github.com/PennyLaneAI/pennylane-lightning/pull/1134)

- Move the installation sections from `README.rst` to dedicated pages.
  [(#1131)](https://github.com/PennyLaneAI/pennylane-lightning/pull/1131)

<h3>Contributors ✍️</h3>

This release contains contributions from (in alphabetical order):

Ali Asadi,
Amintor Dusko,
Andrew Gardhouse,
Joseph Lee,
Anton Naim Ibrahim,
Luis Alfredo Nuñez Meneses

---

# Release 0.41.0

### New features since last release

* Add native support for `qml.PCPhase` for `lightning.qubit` and `lightning.gpu`.
  [(#1107)](https://github.com/PennyLaneAI/pennylane-lightning/pull/1107)

* Integrate sparse kernels into the Lightning-Qubit dynamic dispatcher, enhance the Python layers, and expand the testing process for dense and sparse operations.
  [(#1094)](https://github.com/PennyLaneAI/pennylane-lightning/pull/1094)

* Add `PSWAP` gate native implementation to PennyLane-Lightning devices.
  [(#1088)](https://github.com/PennyLaneAI/pennylane-lightning/pull/1088)

* Implement new C++ kernels for efficient in-place multiplication of sparse matrices to state vectors, supporting both controlled and non-controlled gates, and add comprehensive tests for this new functionality.
  [(#1085)](https://github.com/PennyLaneAI/pennylane-lightning/pull/1085)

* Add support for sparse `qml.QubitUnitary` gates for Lightning state-vector simulators.
  [(#1068)](https://github.com/PennyLaneAI/pennylane-lightning/pull/1068)

* Lightning devices support dynamically allocated wires (e.g. `qml.device("lightning.qubit")`).
  [(#1043)](https://github.com/PennyLaneAI/pennylane-lightning/pull/1043)

* Add support for Python 3.13 Lightning wheel builds.
  [(#1001)](https://github.com/PennyLaneAI/pennylane-lightning/pull/1001)

* Add native `SX` and `C(SX)` gates to all lightning devices.
  [(#731)](https://github.com/PennyLaneAI/pennylane-lightning/pull/731)

### Breaking changes

* Update the minimum required version of PennyLane to `v0.40.0`.
  [(#1033)](https://github.com/PennyLaneAI/pennylane-lightning/pull/1033)

### Improvements

* Install Pytorch 2.5.1 CPU in CIs and update `make python` command.
  [[#1118]](https://github.com/PennyLaneAI/pennylane-lightning/pull/1118)

* Update TF, Keras and Torch versions in the CIs based on PennyLane's pinned versions.
  [(#1112)](https://github.com/PennyLaneAI/pennylane-lightning/pull/1112)

* Build Lightning-GPU and Lightning-Tensor wheels against Python 3.10 and 3.13 on non-release PRs.
  [(#1112)](https://github.com/PennyLaneAI/pennylane-lightning/pull/1112)

* Use cuQuantum API for calculating expectation value of Pauli sentences in Lightning-GPU.
  [(#1104)](https://github.com/PennyLaneAI/pennylane-lightning/pull/1104)

* Update CIs to use `requirements-tests.txt` instead of `requirements-dev.txt`.
  [(#1105)](https://github.com/PennyLaneAI/pennylane-lightning/pull/1105)

* Hide internal C++ APIs in Lightning docs.
  [(#1096)](https://github.com/PennyLaneAI/pennylane-lightning/pull/1096)

* Implement the `jaxpr_jvp` method to compute the jvp of a jaxpr using `lightning.qubit`.
  This method currently only support the adjoint differentiation method.
  [(#1087)](https://github.com/PennyLaneAI/pennylane-lightning/pull/1087)
  [(#1106)](https://github.com/PennyLaneAI/pennylane-lightning/pull/1106)

* Modify `expval` of named operators in Lightning-Qubit for in-place computation of expectation value, to avoid creating an intermediate statevector
  [(#1079)] (https://github.com/PennyLaneAI/pennylane-lightning/pull/1079)
  [(#565)] (https://github.com/PennyLaneAI/pennylane-lightning/pull/565)

* Device (`"lightning.qubit"`, `"lightning.gpu"`, `"lightning.kokkos"`) pre-processing is now included in the execution pipeline when program capture is enabled.
  [(#1084)](https://github.com/PennyLaneAI/pennylane-lightning/pull/1084)

* Add semgrep/bandit security scanning for pull requests.
  [(#1100)](https://github.com/PennyLaneAI/pennylane-lightning/pull/1100)

* Hide anonymous namespaces in Lightning docs.
  [(#1097)](https://github.com/PennyLaneAI/pennylane-lightning/pull/1097)

* Expand test structure to efficiently handle sparse data.
  [(#1085)](https://github.com/PennyLaneAI/pennylane-lightning/pull/1085)

* Remove redundant `reset_state` calls for circuit execution when state vector is freshly initialized.
  [(#1076)](https://github.com/PennyLaneAI/pennylane-lightning/pull/1076)

* Introduce a generalized sparse gate selection system via the `_observable_is_sparse` method in the base measurement class, enabling future expansion for any number of sparse observables.
  [(#1068)](https://github.com/PennyLaneAI/pennylane-lightning/pull/1068)

* Optimize the copy of a input state-vector into Lightning-GPU.
  [(#1071)](https://github.com/PennyLaneAI/pennylane-lightning/pull/1071)

* Add new GitHub workflow to enable benchmarking within pull request.
  [(#1073)](https://github.com/PennyLaneAI/pennylane-lightning/pull/1073)

* Fix wheel naming in Docker builds for `setuptools v75.8.1` compatibility.
  [(#1075)](https://github.com/PennyLaneAI/pennylane-lightning/pull/1075)

* Use native C++ kernels for controlled-adjoint and adjoint-controlled of supported operations.
  [(#1063)](https://github.com/PennyLaneAI/pennylane-lightning/pull/1063)

* In Lightning-Tensor, allow `qml.MPSPrep` to accept an MPS with `len(MPS) = n_wires-1`.
  [(#1064)](https://github.com/PennyLaneAI/pennylane-lightning/pull/1064)

* Capture execution via `dev.eval_jaxpr` can now be used with `jax.jit` and `jax.vmap`.
  [(#1055)](https://github.com/PennyLaneAI/pennylane-lightning/pull/1055)

* Add an `execution_config` keyword argument to `LightningBase.eval_jaxpr` to accommodate a Device API change.
  [(#1067)](https://github.com/PennyLaneAI/pennylane-lightning/pull/1067)

* Remove the old device API references in the Lightning repo and test suite.
  [(#1057)](https://github.com/PennyLaneAI/pennylane-lightning/pull/1057)

* Update GPU workflow to use the new self-hosted GPU runner infrastructure.
  [(#1061)](https://github.com/PennyLaneAI/pennylane-lightning/pull/1061)

* Optimize MPO operation in `lightning.tensor`.
  [(#1054)](https://github.com/PennyLaneAI/pennylane-lightning/pull/1054)

* Update `qml.ControlledQubitUnitary` tests following the latest updates in PennyLane.
  [(#1047)](https://github.com/PennyLaneAI/pennylane-lightning/pull/1047)

* Remove unnecessary adjoint pytest skip for Lightning-Kokkos.
  [(#1048)](https://github.com/PennyLaneAI/pennylane-lightning/pull/1048)

* Add `isort` to the precommit hook.
   [(#1052)](https://github.com/PennyLaneAI/pennylane-lightning/pull/1052)

* Update source code to use `black` formatter 25.1.0.
  [(#1059)](https://github.com/PennyLaneAI/pennylane-lightning/pull/1059)

* Replace the type checking using the property `return_type` of `MeasurementProcess` with direct `isinstance` checks.
  [(#1044)](https://github.com/PennyLaneAI/pennylane-lightning/pull/1044)

* Update Lightning integration tests following the `gradient_kwargs` deprecation in Pennylane.
  [(#1045)](https://github.com/PennyLaneAI/pennylane-lightning/pull/1045)

* Update `qml.MultiControlledX` tests following the latest updates in PennyLane.
  [(#1040)](https://github.com/PennyLaneAI/pennylane-lightning/pull/1040)

* Merge the `v0.40.0-rc` branch to the master and bump version.
  [(#1038)](https://github.com/PennyLaneAI/pennylane-lightning/pull/1038)

* Reduce the number of shots in the PennyLane Python tests on CIs, from 20k to 10k.
  [(#1046)](https://github.com/PennyLaneAI/pennylane-lightning/pull/1046)

* Program transformed by `qml.defer_measurements` can be executed on `lightning.qubit`. Supports `ctrl` and `adjoint` with program capture in `lightning.qubit`.
  [(#1069)](https://github.com/PennyLaneAI/pennylane-lightning/pull/1069)

### Documentation

* Modify `CHANGELOG.md` to prepare it for release v0.41.0
  [(#1117)](https://github.com/PennyLaneAI/pennylane-lightning/pull/1117)

* Update install instructions for `lightning.gpu`.
  [(#1037)](https://github.com/PennyLaneAI/pennylane-lightning/pull/1037)

### Bug fixes

* Fix the issue with decomposing controlled `qml.SProd` and `qml.Exp` operations.
  [(#1120)](https://github.com/PennyLaneAI/pennylane-lightning/pull/1120)

* Fix the validation for all wires present after adding the extra wires from apply `mid_circuit_measurements`.
  [(#1119)](https://github.com/PennyLaneAI/pennylane-lightning/pull/1119)

* Fix the issue with pip installing PennyLane (and Lightning-Qubit) on Windows.
  [(#1116)](https://github.com/PennyLaneAI/pennylane-lightning/pull/1116)

* Fix the stable/stable issue with missing `pytest-split`.
  [(#1112)](https://github.com/PennyLaneAI/pennylane-lightning/pull/1112)

* Add missing GH workflow step id, python setup, and virtual environment for aarch64 cuda.
  [(#1113)](https://github.com/PennyLaneAI/pennylane-lightning/pull/1113)

* Fix the development wheel upload step for Python 3.13 by following the same syntax as for the other Python wheels.
  [(#1111)](https://github.com/PennyLaneAI/pennylane-lightning/pull/1111)

* Add a workflow to run `label-external-pull-request` to label pull requests from external forks.
  [(#1110)](https://github.com/PennyLaneAI/pennylane-lightning/pull/1110)

* Fix the `test_preprocess` test skip condition for `lightning.tensor`.
  [(#1092)](https://github.com/PennyLaneAI/pennylane-lightning/pull/1092)

* Fix measurements with empty wires and operators for statevectors with dynamically allocated wires.
  [(#1081)](https://github.com/PennyLaneAI/pennylane-lightning/pull/1081)

* Fix unit tests that were being skipped in `testApplyControlledPhaseShift`.
  [(#1083)](https://github.com/PennyLaneAI/pennylane-lightning/pull/1083)

* Fix Github CI for aarch64 cuda to clean up after runs.
  [(#1074)](https://github.com/PennyLaneAI/pennylane-lightning/pull/1074)

* Increase maximum time for aarch64-CUDA Github CI action.
  [(#1072)](https://github.com/PennyLaneAI/pennylane-lightning/pull/1072)

* Fix `SyntaxWarning` from `is` with a literal in Python tests.
  [(#1070)](https://github.com/PennyLaneAI/pennylane-lightning/pull/1070)

* Fix CI to collect Python code coverage for Lightning-Qubit and Lightning-Kokkos CPU.
  [(#1053)](https://github.com/PennyLaneAI/pennylane-lightning/pull/1053)

* Upgrade the version of QEMU image to fix AARCH64 wheel action.
  [(#1056)](https://github.com/PennyLaneAI/pennylane-lightning/pull/1056)

* Patch `MultiControlledX` tests to fix stable/latest failures after the v0.40.0 release.
  [(#1046)](https://github.com/PennyLaneAI/pennylane-lightning/pull/1046)

* Update Github CI to use Ubuntu 24 and remove `libopenblas-base` package.
  [(#1041)](https://github.com/PennyLaneAI/pennylane-lightning/pull/1041)

* Update the `eval_jaxpr` method to handle the new signatures for the `cond`, `while`, and `for` primitives.
  [(#1051)](https://github.com/PennyLaneAI/pennylane-lightning/pull/1051)

### Contributors

This release contains contributions from (in alphabetical order):

Runor Agbaire,
Catalina Albornoz,
Ali Asadi,
Saeed Bohloul,
Astral Cai,
Yushao Chen,
Amintor Dusko,
Pietropaolo Frisoni,
Christina Lee,
Joseph Lee,
Rashid N H M,
Luis Alfredo Nuñez Meneses,
Lee J. O'Riordan,
Mudit Pandey,
Andrija Paurevic,
Alex Preciado,
Shuli Shu,
Jake Zaia

---

# Release 0.40.0

### New features since last release

* Add Exact Tensor Network (TN) C++ backend to Lightning-Tensor.
  [(#977)](https://github.com/PennyLaneAI/pennylane-lightning/pull/977)

* Add native N-controlled generators and adjoint support to `lightning.gpu`'s single-GPU backend.
  [(#970)](https://github.com/PennyLaneAI/pennylane-lightning/pull/970)

* Add a Catalyst-specific wrapping class for Lightning-Qubit.
  [(#960)](https://github.com/PennyLaneAI/pennylane-lightning/pull/960)
  [(#999)](https://github.com/PennyLaneAI/pennylane-lightning/pull/999)

* Add native N-controlled gate/matrix operations and adjoint support to `lightning.kokkos`.
  [(#950)](https://github.com/PennyLaneAI/pennylane-lightning/pull/950)

* Add native N-controlled gates support to `lightning.gpu`'s single-GPU backend.
  [(#938)](https://github.com/PennyLaneAI/pennylane-lightning/pull/938)

### Breaking changes

* Remove all instances of the legacy operator arithmetic (the `Hamiltonian` and `Tensor` deprecated classes in PennyLane).
  [(#994)](https://github.com/PennyLaneAI/pennylane-lightning/pull/994)
  [(#997)](https://github.com/PennyLaneAI/pennylane-lightning/pull/997)

* Remove all instances of `qml.QubitStateVector` as deprecated in PennyLane.
  [(#985)](https://github.com/PennyLaneAI/pennylane-lightning/pull/985)

### Improvements

* Add CI wheels checks for `aarch64` wheels of Lightning-GPU and Lightning-Tensor.
  [(#1031)](https://github.com/PennyLaneAI/pennylane-lightning/pull/1031)

* Replace the `dummy_tensor_update` method with the `cutensornetStateCaptureMPS` API to ensure that applying gates is allowed after the `cutensornetStateCompute` call.
  [(#1028)](https://github.com/PennyLaneAI/pennylane-lightning/pull/1028)

* Add unit tests for measurement with shots for Lightning-Tensor (`method="tn"`).
  [(#1027)](https://github.com/PennyLaneAI/pennylane-lightning/pull/1027)

* Add CUDA dependencies to Lightning-GPU and Lightning-Tensor Python wheels.
  [(#1025)](https://github.com/PennyLaneAI/pennylane-lightning/pull/1025)

* Update the python layer UI of Lightning-Tensor.
  [(#1022)](https://github.com/PennyLaneAI/pennylane-lightning/pull/1022)

* Catalyst device interfaces support dynamic shots, and no longer parses the device init op's attribute dictionary for a static shots literal.
  [(#1017)](https://github.com/PennyLaneAI/pennylane-lightning/pull/1017)

* Update the logic for enabling `grad_on_execution` during device execution.
  [(#1016)](https://github.com/PennyLaneAI/pennylane-lightning/pull/1016)

* Reduce flaky test and increase test shots count.
  [(#1015)](https://github.com/PennyLaneAI/pennylane-lightning/pull/1015)

* Add Python bindings for Lightning-Tensor (Exact Tensor Network).
  [(#1014)](https://github.com/PennyLaneAI/pennylane-lightning/pull/1014)

* Reverse Lightning-Qubit generators vector insertion order.
  [(#1009)](https://github.com/PennyLaneAI/pennylane-lightning/pull/1009)

* Update Kokkos version support to 4.5.
  [(#1007)](https://github.com/PennyLaneAI/pennylane-lightning/pull/1007)

* Enable N-controlled gate and matrix support to `lightning.gpu` simulator for Catalyst.
  [(#1005)](https://github.com/PennyLaneAI/pennylane-lightning/pull/1005)

* Generalize seeding mechanism for all measurements.
  [(#1003)](https://github.com/PennyLaneAI/pennylane-lightning/pull/1003)

* `lightning.qubit`, `lightning.gpu`, and `lightning.kokkos` now define
  the `eval_jaxpr` method for integration with the experimental
  capture project.
  [(#1002)](https://github.com/PennyLaneAI/pennylane-lightning/pull/1002)

* Update Kokkos version support to 4.4.1 and enable Lightning-Kokkos[CUDA] C++ tests on CI.
  [(#1000)](https://github.com/PennyLaneAI/pennylane-lightning/pull/1000)

* Add C++ unit tests for Lightning-Tensor (Exact Tensor Network).
  [(#998)](https://github.com/PennyLaneAI/pennylane-lightning/pull/998)

* Add native BLAS support to the C++ layer via dynamic `scipy-openblas32` loading.
  [(#995)](https://github.com/PennyLaneAI/pennylane-lightning/pull/995)

* Update installation instruction for Lightning-GPU-MPI to explicitly ask users to add `path/to/libmpi.so` to the `LD_LIBRARY_PATH`. Update the runtime error message to ensure users know how to fix.
  [(#993)](https://github.com/PennyLaneAI/pennylane-lightning/pull/993)

* Update the Lightning TOML files for the devices to use the new schema for declaring device capabilities.
  [(#988)](https://github.com/PennyLaneAI/pennylane-lightning/pull/988)

* Optimize lightning.tensor by adding direct MPS sites data set with `qml.MPSPrep`.
  [(#983)](https://github.com/PennyLaneAI/pennylane-lightning/pull/983)

* Unify excitation gates memory layout to row-major for both Lightning-GPU and Lightning-Tensor.
  [(#959)](https://github.com/PennyLaneAI/pennylane-lightning/pull/959)

* Update the Lightning-Kokkos CUDA backend for compatibility with Catalyst.
  [(#942)](https://github.com/PennyLaneAI/pennylane-lightning/pull/942)

### Documentation

* Update and improve `README.rst` and documentations.
  [(#1035)](https://github.com/PennyLaneAI/pennylane-lightning/pull/1035)

* Add the exact tensor network to the `README.rst` and update link to `HIP`.
  [(#1034)](https://github.com/PennyLaneAI/pennylane-lightning/pull/1034)

* Add the exact tensor network to the Lightning-Tensor docs.
  [(#1021)](https://github.com/PennyLaneAI/pennylane-lightning/pull/1021)

* Update Lightning-Tensor installation docs and usage suggestions.
  [(#979)](https://github.com/PennyLaneAI/pennylane-lightning/pull/979)

### Bug fixes

* Fix Python CUDA dependencies by adding path to `nvidia/nvjitlink/lib` to RPATH.
  [(#1031)](https://github.com/PennyLaneAI/pennylane-lightning/pull/1031)

* Add `RTLD_NODELETE` flag to `dlopen` in order to mitigate the segfault issues for arm64-macos Catalyst support.
  [(#1030)](https://github.com/PennyLaneAI/pennylane-lightning/pull/1030)

* Set RPATH with `@loader_path` instead of `$ORIGIN` for macOS.
  [(#1029)](https://github.com/PennyLaneAI/pennylane-lightning/pull/1029)

* Update CUDA version to 12.4 for GPU tests on CI.
  [(#1023)](https://github.com/PennyLaneAI/pennylane-lightning/pull/1023)

* Pin `jax[cpu]==0.4.28` for compatibility with PennyLane and Catalyst.
  [(#1019)](https://github.com/PennyLaneAI/pennylane-lightning/pull/1019)

* Fix Lightning-Kokkos `[[maybe_unused]]` and `exp2` errors with hipcc.
  [(#1018)](https://github.com/PennyLaneAI/pennylane-lightning/pull/1018)

* Fix Lightning-Kokkos editable mode path.
  [(#1010)](https://github.com/PennyLaneAI/pennylane-lightning/pull/1010)

* Fix the missing `ninja` in Linux AARCH64 wheels recipe.
  [(#1007)](https://github.com/PennyLaneAI/pennylane-lightning/pull/1007)

* Fix version switch condition the GPU workflow tests for LGPU and LKokkos.
  [(#1006)](https://github.com/PennyLaneAI/pennylane-lightning/pull/1006)

* Fix issue with `lightning.gpu` Rot operation with adjoint.
  [(#1004)](https://github.com/PennyLaneAI/pennylane-lightning/pull/1004)

* Fix the Lightning-Kokkos[CUDA] C++ API `cudaFree` segfaults in `applyMatrix`.
  [(#1000)](https://github.com/PennyLaneAI/pennylane-lightning/pull/1000)

* Fix issue with adjoint-jacobian of adjoint ops.
  [(#996)](https://github.com/PennyLaneAI/pennylane-lightning/pull/996)

* Fix the `upload-pypi` token issues for Linux and MacOS (x86_64 & AARCH64) wheels.
  [(#989)](https://github.com/PennyLaneAI/pennylane-lightning/pull/989)

* Fix Pennylane dependency branch (`v0.39_rc0` to `master`).
  [(#984)](https://github.com/PennyLaneAI/pennylane-lightning/pull/984)

* Fix PTM stable latest. Removing FIXME patch for v0.39.
  [(#982)](https://github.com/PennyLaneAI/pennylane-lightning/pull/982)

### Contributors

This release contains contributions from (in alphabetical order):

Ali Asadi,
Astral Cai,
Amintor Dusko,
Christina Lee,
Joseph Lee,
Anton Naim Ibrahim,
Luis Alfredo Nuñez Meneses,
Mudit Pandey,
Andrija Paurevic,
Shuli Shu,
Raul Torres,
Haochen Paul Wang

---

# Release 0.39.0

### New features since last release

* Add support for out-of-order `qml.probs` in `lightning.gpu`.
  [(#941)](https://github.com/PennyLaneAI/pennylane-lightning/pull/941)

* Add mid-circuit measurements support to `lightning.gpu`'s single-GPU backend.
  [(#931)](https://github.com/PennyLaneAI/pennylane-lightning/pull/931)

* Integrate Lightning-GPU with Catalyst so that hybrid programs can be seamlessly QJIT-compiled and executed on this device following `pip install pennylane-lightning-gpu`.
  [(#928)](https://github.com/PennyLaneAI/pennylane-lightning/pull/928)

* Add `qml.Projector` observable support via diagonalization to Lightning-GPU.
  [(#894)](https://github.com/PennyLaneAI/pennylane-lightning/pull/894)

* Add 1-target wire controlled gate support to `lightning.tensor`. Note that `cutensornet` only supports 1-target wire controlled gate as of `v24.08`. A controlled gate with more than 1 target wire should be converted to dense matrix.
  [(#880)](https://github.com/PennyLaneAI/pennylane-lightning/pull/880)

* Build and upload Lightning-Tensor wheels (x86_64, AARCH64) to PyPI.
  [(#862)](https://github.com/PennyLaneAI/pennylane-lightning/pull/862)
  [(#905)](https://github.com/PennyLaneAI/pennylane-lightning/pull/905)

* Add Matrix Product Operator (MPO) for all gates support to `lightning.tensor`. Note current C++ implementation only works for MPO sites data provided by users.
  [(#859)](https://github.com/PennyLaneAI/pennylane-lightning/pull/859)

* Add shots measurement support to `lightning.tensor`.
  [(#852)](https://github.com/PennyLaneAI/pennylane-lightning/pull/852)

* Lightning-GPU and Lightning-Kokkos migrated to the new device API.
  [(#853)](https://github.com/PennyLaneAI/pennylane-lightning/pull/853)
  [(#810)](https://github.com/PennyLaneAI/pennylane-lightning/pull/810)

### Breaking changes

* Update MacOS wheel build to 13.0 for X86_64 and ARM due to the deprecation of MacOS-12 CI runners.
  [(#969)](https://github.com/PennyLaneAI/pennylane-lightning/pull/969)

* Deprecate `initSV()` and add `resetStateVector()` from the C++ API Lightning-GPU. This is to remove the `reset_state` additional call in the Python layer.
  [(#933)](https://github.com/PennyLaneAI/pennylane-lightning/pull/933)

* Deprecate PI gates implementation in Lightning-Qubit. The PI gates were the first implementation of gate kernels in `lightning.qubit` using pre-computed indices, prior to the development of LM (less memory) and AVX kernels. This deprecation is in favour of reducing compilation time and ensuring that Lightning-Qubit only relies on LM kernels in the dynamic dispatcher across all platforms.
  [(#925)](https://github.com/PennyLaneAI/pennylane-lightning/pull/925)

* Remove PowerPC wheel build recipe for Lightning-Qubit.
  [(#902)](https://github.com/PennyLaneAI/pennylane-lightning/pull/902)

* Update MacOS wheel builds to require Monterey (12.0) or greater for x86_64 and ARM. This was required to update Pybind11 to the latest release (2.13.5) for enabling Numpy 2.0 support in Lightning.
  [(#901)](https://github.com/PennyLaneAI/pennylane-lightning/pull/901)

* Remove support for Python 3.9 for all Lightning simulators.
  [(#891)](https://github.com/PennyLaneAI/pennylane-lightning/pull/891)

### Improvements

* Update the `lightning.tensor` Python layer unit tests, as `lightning.tensor` cannot be cleaned up like other state-vector devices because the data is attached to the graph. It is recommended to use one device per circuit for `lightning.tensor`.
  [(#971)](https://github.com/PennyLaneAI/pennylane-lightning/pull/971)

* Add joint check for the N-controlled wires support in `lightning.qubit`.
  [(#949)](https://github.com/PennyLaneAI/pennylane-lightning/pull/949)

* Optimize `GlobalPhase` and `C(GlobalPhase)` gate implementation in `lightning.gpu`.
  [(#946)](https://github.com/PennyLaneAI/pennylane-lightning/pull/946)

* Add missing `liblightning_kokkos_catalyst.so` when building Lightning-Kokkos in editable installation.
  [(#945)](https://github.com/PennyLaneAI/pennylane-lightning/pull/945)

* Optimize the cartesian product to reduce the amount of memory necessary to set the `StatePrep` in Lightning-Tensor.
  [(#943)](https://github.com/PennyLaneAI/pennylane-lightning/pull/943)

* Update the `qml.probs` data-return in Lightning-GPU C++ API to align with other state-vector devices.
  [(#941)](https://github.com/PennyLaneAI/pennylane-lightning/pull/941)

* Add zero-state initialization to both `StateVectorCudaManaged` and `StateVectorCudaMPI` constructors to remove the `reset_state` in the Python layer ctor and refactor `setBasisState(state, wires)` in the C++ API.
  [(#933)](https://github.com/PennyLaneAI/pennylane-lightning/pull/933)

* Add `setStateVector(state, wire)` support to the Lightning-GPU C++ API.
  [(#930)](https://github.com/PennyLaneAI/pennylane-lightning/pull/930)

* The `generate_samples` methods of `lightning.qubit` and `lightning.kokkos` can now take in a seed number to make the generated samples deterministic. This can be useful when, among other things, fixing flaky tests in CI.
  [(#927)](https://github.com/PennyLaneAI/pennylane-lightning/pull/927)

* Remove dynamic decomposition rules for all Lightning devices.
  [(#926)](https://github.com/PennyLaneAI/pennylane-lightning/pull/926)

* Always decompose `qml.QFT` in all Lightning devices.
  [(#924)](https://github.com/PennyLaneAI/pennylane-lightning/pull/924)

* Uniform Python format to adhere PennyLane style.
  [(#924)](https://github.com/PennyLaneAI/pennylane-lightning/pull/924)

* Add the `ci:use-gpu-runner` GitHub label to `lightning.kokkos` GPU Testing CIs.
  [(#916)](https://github.com/PennyLaneAI/pennylane-lightning/pull/916)

* Update the test suite to remove deprecated code.
  [(#912)](https://github.com/PennyLaneAI/pennylane-lightning/pull/912)

* Merge `lightning.gpu` and `lightning.tensor` GPU tests in single Python and C++ CIs controlled by the `ci:use-gpu-runner` label.
  [(#911)](https://github.com/PennyLaneAI/pennylane-lightning/pull/911)

* Skip the compilation of Lightning simulators and development requirements to boost the build of public docs up to 5x.
  [(#904)](https://github.com/PennyLaneAI/pennylane-lightning/pull/904)

* Build Lightning wheels in `Release` mode to reduce the binary sizes.
  [(#903)](https://github.com/PennyLaneAI/pennylane-lightning/pull/903)

* Update Pybind11 to 2.13.5.
  [(#901)](https://github.com/PennyLaneAI/pennylane-lightning/pull/901)

* Migrate wheels artifacts to v4.
  [(#893)](https://github.com/PennyLaneAI/pennylane-lightning/pull/893)

* Update GitHub actions in response to a high-severity vulnerability.
  [(#887)](https://github.com/PennyLaneAI/pennylane-lightning/pull/887)

* Optimize and simplify controlled kernels in Lightning-Qubit.
  [(#882)](https://github.com/PennyLaneAI/pennylane-lightning/pull/882)

* Optimize gate cache recording for Lightning-Tensor C++ API.
  [(#879)](https://github.com/PennyLaneAI/pennylane-lightning/pull/879)

* Unify Lightning-Kokkos and Lightning-Qubit devices under a Lightning-Base abstracted class.
  [(#876)](https://github.com/PennyLaneAI/pennylane-lightning/pull/876)

* Smarter defaults for the `split_obs` argument in the serializer. The serializer splits linear combinations into chunks instead of all their terms.
  [(#873)](https://github.com/PennyLaneAI/pennylane-lightning/pull/873/)

* Prefer `tomlkit` over `toml` for building Lightning wheels, and choose `tomli` and `tomllib` over `toml` when installing the package.
  [(#857)](https://github.com/PennyLaneAI/pennylane-lightning/pull/857)

* Lightning-Kokkos gains native support for the `PauliRot` gate.
  [(#855)](https://github.com/PennyLaneAI/pennylane-lightning/pull/855)

### Documentation

* Update Lightning-Tensor installation docs and usage suggestions.
  [(#971)](https://github.com/PennyLaneAI/pennylane-lightning/pull/971)
  [(#972)](https://github.com/PennyLaneAI/pennylane-lightning/pull/971)

* Update `README.rst` installation instructions for `lightning.gpu` and `lightning.tensor`.
  [(#957)](https://github.com/PennyLaneAI/pennylane-lightning/pull/957)

* Update `lightning.tensor` documentation to include all the new features added since pull request #756. The new features are: 1. Finite-shot measurements; 2. Expval-base quantities; 3. Support for `qml.state()` and `qml.stateprep()`; 4. Support for all gates support via Matrix Product Operator (MPO).
  [(#909)](https://github.com/PennyLaneAI/pennylane-lightning/pull/909)

### Bug fixes

*  Fix Lightning Kokkos test_device for `kokkos_args` fail for MacOS due to `np.complex256`
  [(#974)](https://github.com/PennyLaneAI/pennylane-lightning/pull/974)

*  Fix PTM stable-latest related to `default.qubit.legacy` and the `latest` flag usage.
  [(#961)](https://github.com/PennyLaneAI/pennylane-lightning/pull/961)
  [(#966)](https://github.com/PennyLaneAI/pennylane-lightning/pull/966)

* Fix build failure for Lightning-Kokkos editable installation on MacOS due to `liblightning_kokkos_catalyst.so` copy and `liblightning_kokkos_catalyst.so` not copied to correct build path for editable installation.
  [(#947)](https://github.com/PennyLaneAI/pennylane-lightning/pull/947)
  [(#968)](https://github.com/PennyLaneAI/pennylane-lightning/pull/968)

* Add concept restriction to ensure `ConstMult` inline function only hit with arithmetic-values times complex values. Fixes build failures with the test suite when enabling OpenMP, and disabling BLAS and Python under clang.
  [(#936)](https://github.com/PennyLaneAI/pennylane-lightning/pull/936)

* Bug fix for `applyMatrix` in Lightning-Tensor. Matrix operator data is not stored in the `cuGateCache` object to support `TensorProd` obs with multiple `Hermitian` obs.
  [(#932)](https://github.com/PennyLaneAI/pennylane-lightning/pull/932)

* Bug fix for `_pauli_word` of `QuantumScriptSerializer`. `_pauli_word` can process `PauliWord` object: `I`.
  [(#919)](https://github.com/PennyLaneAI/pennylane-lightning/pull/919)

* Bug fix for analytic `qml.probs` in the Lightning-Tensor C++ API.
  [(#906)](https://github.com/PennyLaneAI/pennylane-lightning/pull/906)

### Contributors

This release contains contributions from (in alphabetical order):

Ali Asadi, Amintor Dusko, Diego Guala, Joseph Lee, Luis Alfredo Nuñez Meneses, Vincent Michaud-Rioux, Lee J. O'Riordan, Mudit Pandey, Shuli Shu, Haochen Paul Wang

---

# Release 0.38.0

### New features since last release

* Add `qml.StatePrep()` and `qml.QubitStateVector()` support to `lightning.tensor`.
  [(#849)](https://github.com/PennyLaneAI/pennylane-lightning/pull/849)

* Add analytic `qml.probs()` measurement support to `lightning.tensor`.
  [(#830)](https://github.com/PennyLaneAI/pennylane-lightning/pull/830)

* Add `qml.state()` measurement support to `lightning.tensor`.
  [(#827)](https://github.com/PennyLaneAI/pennylane-lightning/pull/827)

* Add Lightning-GPU Linux (AArch64 + GraceHopper) wheels to PyPI.
  [(#815)](https://github.com/PennyLaneAI/pennylane-lightning/pull/815)

* Add `var` support to `lightning.tensor`. Note that `var` support is added via `obs**2` and this implementation scales as `O(num_obs**2)`.
  [(#804)](https://github.com/PennyLaneAI/pennylane-lightning/pull/804)

### Breaking changes

* Update python packaging to follow PEP 517/518/621/660 standards.
  [(#832)](https://github.com/PennyLaneAI/pennylane-lightning/pull/832)

* Add `getData()` in the `lightning.tensor` C++ backend. Users are responsible for ensuring sufficient host memory is allocated for the full state vector.
  [(#827)](https://github.com/PennyLaneAI/pennylane-lightning/pull/827)

* Remove `NDpermuter.hpp` which is no longer required.
  [(#795)](https://github.com/PennyLaneAI/pennylane-lightning/pull/795)

* Remove temporary steps from the CI, such as downgrading Scipy to <1.14 and installing Kokkos v4.2 for `lightning-version == 'stable'`.
  [(#792)](https://github.com/PennyLaneAI/pennylane-lightning/pull/792)

* Do not run GPU tests and Docker workflows on release.
  [(#788)](https://github.com/PennyLaneAI/pennylane-lightning/pull/788)

* Update python packaging to follow PEP 517/518/621/660 standards.
  [(#832)](https://github.com/PennyLaneAI/pennylane-lightning/pull/832)

### Improvements

* Updated calls of ``size_t`` to ``std::size_t`` everywhere.
  [(#816)](https://github.com/PennyLaneAI/pennylane-lightning/pull/816)

* Update Lightning tests to support the generalization of basis state preparation.
  [(#864)](https://github.com/PennyLaneAI/pennylane-lightning/pull/864)

* Add `SetState` and `SetBasisState` to `Lightning-KokkosSimulator`.
  [(#861)](https://github.com/PennyLaneAI/pennylane-lightning/pull/861)

* Remove use of the deprecated `Operator.expand` in favour of `Operator.decomposition`.
  [(#846)](https://github.com/PennyLaneAI/pennylane-lightning/pull/846)

* The `setBasisState` and `setStateVector` methods of `StateVectorLQubit` and `StateVectorKokkos` are overloaded to support PennyLane-like parameters.
  [(#843)](https://github.com/PennyLaneAI/pennylane-lightning/pull/843)

* Move `setBasisState`, `setStateVector` and `resetStateVector` from `StateVectorLQubitManaged` to `StateVectorLQubit`.
  [(#841)](https://github.com/PennyLaneAI/pennylane-lightning/pull/841)

* Update `generate_samples` in Lightning-Kokkos and Lightning-GPU to support `qml.measurements.Shots` type instances.
  [(#839)](https://github.com/PennyLaneAI/pennylane-lightning/pull/839)

* Add a Catalyst-specific wrapping class for Lightning Kokkos.
  [(#837)](https://github.com/PennyLaneAI/pennylane-lightning/pull/837)
  [(#770)](https://github.com/PennyLaneAI/pennylane-lightning/pull/770)

* Lightning-Qubit natively supports the `PauliRot` gate.
  [(#834)](https://github.com/PennyLaneAI/pennylane-lightning/pull/834)

* Multiple calls to the `append_mps_final_state()` API is allowed in `lightning.tensor`.
  [(#830)](https://github.com/PennyLaneAI/pennylane-lightning/pull/830)

* Add `initial_state_prep` option to Catalyst TOML file.
  [(#826)](https://github.com/PennyLaneAI/pennylane-lightning/pull/826)

* `ENABLE_LAPACK` is `OFF` by default for all Lightning backends.
  [(#825)](https://github.com/PennyLaneAI/pennylane-lightning/pull/825)

* Update `ctrl_decomp_zyz` tests with `len(control_wires) > 1`.
  [(#821)](https://github.com/PennyLaneAI/pennylane-lightning/pull/821)

* Update the Catalyst-specific wrapping class for Lightning Kokkos to track Catalyst's new support for MCM seeding.
  [(#819)](https://github.com/PennyLaneAI/pennylane-lightning/pull/819)

* Replace ``size_t`` by ``std::size_t`` everywhere.
  [(#816)](https://github.com/PennyLaneAI/pennylane-lightning/pull/816/)

* Shot batching is made more efficient by executing all the shots in one go on Lightning-Qubit.
  [(#814)](https://github.com/PennyLaneAI/pennylane-lightning/pull/814)

* Lightning-Qubit calls `generate_samples(wires)` on a minimal subset of wires when executing in finite-shot mode.
  [(#813)](https://github.com/PennyLaneAI/pennylane-lightning/pull/813)

* Update `LightingQubit.preprocess` to work with changes to preprocessing for mid-circuit measurements.
  [(#812)](https://github.com/PennyLaneAI/pennylane-lightning/pull/812)

* Avoid unnecessary memory reset in Lightning-Qubit's state vector class constructor.
  [(#811)](https://github.com/PennyLaneAI/pennylane-lightning/pull/811)

* Add `generate_samples(wires)` support in Lightning-Qubit, which samples faster for a subset of wires.
  [(#809)](https://github.com/PennyLaneAI/pennylane-lightning/pull/809)

* Optimize the OpenMP parallelization of Lightning-Qubit's `probs` for all number of targets.
  [(#807)](https://github.com/PennyLaneAI/pennylane-lightning/pull/807)

* Optimize `probs(wires)` of Lightning-Kokkos using various kernels. Which kernel is to be used depends on the device, number of qubits and number of target wires.
  [(#802)](https://github.com/PennyLaneAI/pennylane-lightning/pull/802)

* Add GPU device compute capability check for Lightning-Tensor.
  [(#803)](https://github.com/PennyLaneAI/pennylane-lightning/pull/803)

* Refactor CUDA utils Python bindings to a separate module.
  [(#801)](https://github.com/PennyLaneAI/pennylane-lightning/pull/801)

* Parallelize Lightning-Qubit `probs` with OpenMP when using the `-DLQ_ENABLE_KERNEL_OMP=1` CMake argument.
  [(#800)](https://github.com/PennyLaneAI/pennylane-lightning/pull/800)

* Implement `probs(wires)` using a bit-shift implementation akin to the gate kernels in Lightning-Qubit.
  [(#795)](https://github.com/PennyLaneAI/pennylane-lightning/pull/795)

* Enable setting the PennyLane version when invoking, for example, `make docker-build version=master pl_version=master`.
  [(#791)](https://github.com/PennyLaneAI/pennylane-lightning/pull/791)

### Documentation

* The installation instructions for all lightning plugins have been improved.
  [(#858)](https://github.com/PennyLaneAI/pennylane-lightning/pull/858)
  [(#851)](https://github.com/PennyLaneAI/pennylane-lightning/pull/851)

* Updated the README and added citation format for Lightning arXiv preprint.
  [(#818)](https://github.com/PennyLaneAI/pennylane-lightning/pull/818)

### Bug fixes

* Point to the right Lightning root folder independently from the invocation location, when configuring the project.
  [(#874)](https://github.com/PennyLaneAI/pennylane-lightning/pull/874)

* Update dependencies and `build` command options following changes in the build system.
  [(#863)](https://github.com/PennyLaneAI/pennylane-lightning/pull/863)

* Replace structured bindings by variables in `GateImplementationsLM.hpp`.
  [(#856)](https://github.com/PennyLaneAI/pennylane-lightning/pull/856)

* Remove wrong `-m` when calling `setup.py`.
  [(#854)](https://github.com/PennyLaneAI/pennylane-lightning/pull/854)

* Fix plugin-test-matrix CI/CD workflows.
  [(#850)](https://github.com/PennyLaneAI/pennylane-lightning/pull/850)

* Set the `immutable` parameter value as `false` for the `cutensornetStateApplyTensorOperator` to allow the following `cutensornetStateUpdateTensorOperator` call.
  [(#845)](https://github.com/PennyLaneAI/pennylane-lightning/pull/845)

* Fix cuQuantum SDK path pass-though in CMake.
  [(#831)](https://github.com/PennyLaneAI/pennylane-lightning/pull/831)

* Fix CUDA sync issues on AArch64 + GraceHopper.
  [(#823)](https://github.com/PennyLaneAI/pennylane-lightning/pull/823)

* Check for the number of wires for Hermitian observables in Lightning-Tensor. Only 1-wire Hermitian observables are supported as of `cuTensorNet-v24.03.0`.
  [(#806)](https://github.com/PennyLaneAI/pennylane-lightning/pull/806)

* Set `PL_BACKEND` for the entire `build-wheel-lightning-gpu` Docker-build stage to properly build the Lightning-GPU wheel.
  [(#791)](https://github.com/PennyLaneAI/pennylane-lightning/pull/791)

* Fix conditions for skipping build & push steps in the Docker build workflows.
  [(#790)](https://github.com/PennyLaneAI/pennylane-lightning/pull/790)

* Downgrade Scipy on Lightning stable version tests.
  [(#783)](https://github.com/PennyLaneAI/pennylane-lightning/pull/783)

* Fix checkout command in test workflows for rc branches.
  [(#777)](https://github.com/PennyLaneAI/pennylane-lightning/pull/777)

* Point to the right Lightning root folder independently from the invocation location, when configuring the project.
  [(#874)](https://github.com/PennyLaneAI/pennylane-lightning/pull/874)

### Contributors

This release contains contributions from (in alphabetical order):

Ali Asadi, Astral Cai, Ahmed Darwish, Amintor Dusko, Vincent Michaud-Rioux, Luis Alfredo Nuñez Meneses, Erick Ochoa Lopez, Lee J. O'Riordan, Mudit Pandey, Shuli Shu, Raul Torres, Paul Haochen Wang

---

# Release 0.37.0

### New features since last release

* Implement Python interface to the `lightning.tensor` device.
  [(#748)](https://github.com/PennyLaneAI/pennylane-lightning/pull/748)

* Add `inverse` support for gate operations in `lightning.tensor` in the C++ layer.
  [(#753)](https://github.com/PennyLaneAI/pennylane-lightning/pull/753)

* Add `observable` and `expval` support to the `cutensornet`-backed `lightning.tensor` C++ layer.
  [(#728)](https://github.com/PennyLaneAI/pennylane-lightning/pull/728)

* Add gate support to `cutensornet`-backed `lightning.tensor` C++ layer.
  [(#718)](https://github.com/PennyLaneAI/pennylane-lightning/pull/718)

* Add `cutensornet`-backed `MPS` C++ layer to `lightning.tensor`.
  [(#704)](https://github.com/PennyLaneAI/pennylane-lightning/pull/704)

* Add support for `C(BlockEncode)` to Lightning devices.
  [(#743)](https://github.com/PennyLaneAI/pennylane-lightning/pull/743)

### Breaking changes

* Removed the `QuimbMPS` class and the corresponding backend from `lightning.tensor`.
  [(#737)](https://github.com/PennyLaneAI/pennylane-lightning/pull/737)

* Changed the name of `default.tensor` to `lightning.tensor` with the `quimb` backend.
  [(#730)](https://github.com/PennyLaneAI/pennylane-lightning/pull/730)

* `dynamic_one_shot` uses shot-vectors in the auxiliary tape to tell the device how many times to repeat the tape. Lightning-Qubit is updated accordingly.
  [(#724)](https://github.com/PennyLaneAI/pennylane-lightning/pull/724)

* `dynamic_one_shot` deals with post-selection during the post-processing phase, so Lightning-Qubit does not return `None`-valued measurements for mismatching samples anymore.
  [(#720)](https://github.com/PennyLaneAI/pennylane-lightning/pull/720)

### Improvements

* Release candidate branches automatically use the new large GitHub runner pool.
  [(#769)](https://github.com/PennyLaneAI/pennylane-lightning/pull/769)

* Lightning-Kokkos dev wheels for MacOS (x86_64, ARM64) and Linux (AArch64) are uploaded to TestPyPI upon merging a pull request.
  [(#765)](https://github.com/PennyLaneAI/pennylane-lightning/pull/765)

* Lightning-Kokkos Linux (x86_64) dev wheels are pushed to [Test PyPI](https://test.pypi.org/project/PennyLane-Lightning-Kokkos/) upon merging a pull request.
  [(#763)](https://github.com/PennyLaneAI/pennylane-lightning/pull/763)

* Change the type of tensor network objects passed to `ObservablesTNCuda` and `MeasurementsTNCuda` classes from `StateTensorT` to `TensorNetT`.
  [(#759)](https://github.com/PennyLaneAI/pennylane-lightning/pull/759)

* Silence `NDPermuter` linting warnings.
  [(#750)](https://github.com/PennyLaneAI/pennylane-lightning/pull/750)

* Rationalize MCM tests, removing most end-to-end tests from the native MCM test file, but keeping one that validates multiple mid-circuit measurements with any allowed return.
  [(#754)](https://github.com/PennyLaneAI/pennylane-lightning/pull/754)

* Rename `lightning.tensor` C++ libraries.
  [(#755)](https://github.com/PennyLaneAI/pennylane-lightning/pull/755)

* Set `state_tensor` as `const` for the `MeasurementTNCuda` class.
  [(#753)](https://github.com/PennyLaneAI/pennylane-lightning/pull/753)

* Updated Kokkos version and support to 4.3.01.
  [(#725)](https://github.com/PennyLaneAI/pennylane-lightning/pull/725)

* Lightning-Kokkos' functors are rewritten as functions wrapping around generic gate and generator functors templated over a coefficient interaction function. This reduces boilerplate while clarifying how the various kernels differ from one another.
  [(#640)](https://github.com/PennyLaneAI/pennylane-lightning/pull/640)

* Update C++ and Python GitHub actions names to include the matrix info.
  [(#717)](https://github.com/PennyLaneAI/pennylane-lightning/pull/717)

* Remove `CPhase` in favour of `CPhaseShift` in Lightning devices.
  [(#717)](https://github.com/PennyLaneAI/pennylane-lightning/pull/717)

* The various OpenMP configurations of Lightning-Qubit are tested in parallel on different Github Actions runners.
  [(#712)](https://github.com/PennyLaneAI/pennylane-lightning/pull/712)

* Update Linux wheels to use `manylinux_2_28` images.
  [(#667)](https://github.com/PennyLaneAI/pennylane-lightning/pull/667)

* Add support for `qml.expval` and `qml.var` in the `lightning.tensor` device for the `quimb` interface and the MPS method.
  [(#686)](https://github.com/PennyLaneAI/pennylane-lightning/pull/686)

* Changed the name of `lightning.tensor` to `default.tensor` with the `quimb` backend.
  [(#719)](https://github.com/PennyLaneAI/pennylane-lightning/pull/719)

* `lightning.qubit` and `lightning.kokkos` adhere to user-specified mid-circuit measurement configuration options.
  [(#736)](https://github.com/PennyLaneAI/pennylane-lightning/pull/736)

* Patch the C++ `Measurements.probs(wires)` method in Lightning-Qubit and Lightning-Kokkos to `Measurements.probs()` when called with all wires.
  This will trigger a more optimized implementation for calculating the probabilities of the entire system.
  [(#744)](https://github.com/PennyLaneAI/pennylane-lightning/pull/744)

* Remove the daily schedule from the "Compat Check w/PL - release/release" GitHub action.
  [(#746)](https://github.com/PennyLaneAI/pennylane-lightning/pull/746)

* Remove the required `scipy` config file for Lightning-Qubit. The support is now maintained by passing `SCIPY_LIBS_PATH` to the compiler.
  [(#775)](https://github.com/PennyLaneAI/pennylane-lightning/pull/775)

### Documentation

* Add installation instructions and documentation for `lightning.tensor`.
  [(#756)](https://github.com/PennyLaneAI/pennylane-lightning/pull/756)

### Bug fixes

* Don't route `probs(wires=[])` to `probs(all_wires)` in Lightning-Kokkos.
  [(#762)](https://github.com/PennyLaneAI/pennylane-lightning/pull/762)

* `ControlledQubitUnitary` is present in the Python device but not the TOML files. It is added to the decomposition gates since it can be implemented in its alternate form of `C(QubitUnitary)`.
  [(#767)](https://github.com/PennyLaneAI/pennylane-lightning/pull/767)

* Update the Lightning TOML files to indicate that non-commuting observables are supported.
  [(#764)](https://github.com/PennyLaneAI/pennylane-lightning/pull/764)

* Fix regex matching issue with auto on-boarding of release candidate branch to using the large runner queue.
  [(#774)](https://github.com/PennyLaneAI/pennylane-lightning/pull/774)

* Fix random CI failures for `lightning.tensor` Python unit tests and ignore `lightning_tensor` paths.
  [(#761)](https://github.com/PennyLaneAI/pennylane-lightning/pull/761)

* `lightning.qubit` and `lightning.kokkos` use `qml.ops.Conditional.base` instead of `qml.ops.Conditional.then_op`.
  [(#752)](https://github.com/PennyLaneAI/pennylane-lightning/pull/752)

* The preprocessing step in `lightning.qubit` now uses interface information to properly support the hardware-like postselection for mid-circuit measurements.
  [(#760)](https://github.com/PennyLaneAI/pennylane-lightning/pull/760)

* Fix AVX streaming operation support with newer GCC.
  [(#729)](https://github.com/PennyLaneAI/pennylane-lightning/pull/729)

* Revert changes calling the templated `IMAG`, `ONE`, `ZERO` functions in Kokkos kernels since they are incompatible with device execution.
  [(#733)](https://github.com/PennyLaneAI/pennylane-lightning/pull/733)

* The `tests_lkcpu_python.yml` workflow properly checks out the release or stable version of Lightning-Qubit during the test job.
  [(#723)](https://github.com/PennyLaneAI/pennylane-lightning/pull/723)

* Fix PennyLane Lightning-Kokkos and Lightning-Qubit tests for stable/stable configuration.
  [(#734)](https://github.com/PennyLaneAI/pennylane-lightning/pull/734)

* Remove the Autoray dependency from requirement files.
  [(#736)](https://github.com/PennyLaneAI/pennylane-lightning/pull/736)

* Fix the `cuda-runtime-12-0` dependency issue on RHEL8.
  [(#739)](https://github.com/PennyLaneAI/pennylane-lightning/pull/739)

* Fix the memory segmentation fault when initializing zero-wire Lightning-Kokkos.
  [(#757)](https://github.com/PennyLaneAI/pennylane-lightning/pull/757)

* Remove `pennylane.ops.op_math.controlled_decompositions.ctrl_decomp_zyz` tests with `len(control_wires) > 1`.
  [(#757)](https://github.com/PennyLaneAI/pennylane-lightning/pull/757)

* Add support for Scipy v1.14.
  [(#776)](https://github.com/PennyLaneAI/pennylane-lightning/pull/776)

* Add pickle support for the `DevPool` object in `lightning.gpu`.
  [(#772)](https://github.com/PennyLaneAI/pennylane-lightning/pull/772)

### Contributors

This release contains contributions from (in alphabetical order):

Ali Asadi, Amintor Dusko, Lillian Frederiksen, Pietropaolo Frisoni, David Ittah, Vincent Michaud-Rioux, Lee James O'Riordan, Mudit Pandey, Shuli Shu, Jay Soni

---

# Release 0.36.0

### New features since last release

* Add `cutensornet`-backed `MPS` C++ layer to `lightning.tensor`.
  [(#704)](https://github.com/PennyLaneAI/pennylane-lightning/pull/704)

* Add Python class for the `lightning.tensor` device which uses the new device API and the interface for `quimb` based on the MPS method.
  [(#671)](https://github.com/PennyLaneAI/pennylane-lightning/pull/671)

* Add compile-time support for AVX2/512 streaming operations in `lightning.qubit`.
  [(#664)](https://github.com/PennyLaneAI/pennylane-lightning/pull/664)

* `lightning.kokkos` supports mid-circuit measurements.
  [(#672)](https://github.com/PennyLaneAI/pennylane-lightning/pull/672)

* Add dynamic linking to LAPACK/OpenBlas shared objects in `scipy.libs` for both C++ and Python layer.
  [(#653)](https://github.com/PennyLaneAI/pennylane-lightning/pull/653)

* `lightning.qubit` supports mid-circuit measurements.
  [(#650)](https://github.com/PennyLaneAI/pennylane-lightning/pull/650)

* Add finite shots support in `lightning.qubit2`.
  [(#630)](https://github.com/PennyLaneAI/pennylane-lightning/pull/630)

* Add `collapse` and `normalize` methods to the `StateVectorLQubit` classes, enabling "branching" of the wavefunction. Add methods to create and seed an RNG in the `Measurements` modules.
  [(#645)](https://github.com/PennyLaneAI/pennylane-lightning/pull/645)

* Add two new Python classes (LightningStateVector and LightningMeasurements) to support `lightning.qubit2`.
  [(#613)](https://github.com/PennyLaneAI/pennylane-lightning/pull/613)

* Add analytic-mode `qml.probs` and `qml.var` support in `lightning.qubit2`.
  [(#627)](https://github.com/PennyLaneAI/pennylane-lightning/pull/627)

* Add `LightningAdjointJacobian` to support `lightning.qubit2`.
  [(#631)](https://github.com/PennyLaneAI/pennylane-lightning/pull/631)

* Add `lightning.qubit2` device which uses the new device API.
  [(#607)](https://github.com/PennyLaneAI/pennylane-lightning/pull/607)
  [(#628)](https://github.com/PennyLaneAI/pennylane-lightning/pull/628)

* Add Vector-Jacobian Product calculation support to `lightning.qubit`.
  [(#644)](https://github.com/PennyLaneAI/pennylane-lightning/pull/644)

* Add support for using new operator arithmetic as the default.
  [(#649)](https://github.com/PennyLaneAI/pennylane-lightning/pull/649)

### Breaking changes

* Split Lightning-Qubit and Lightning-Kokkos CPU Python tests with `pytest-split`. Remove `SERIAL` from Kokkos' `exec_model` matrix. Remove `all` from Lightning-Kokkos' `pl_backend` matrix. Move `clang-tidy` checks to `tidy.yml`. Avoid editable `pip` installations.
  [(#696)](https://github.com/PennyLaneAI/pennylane-lightning/pull/696)
* Update `lightning.gpu` and `lightning.kokkos` to raise an error instead of falling back to `default.qubit`.
  [(#689)](https://github.com/PennyLaneAI/pennylane-lightning/pull/689)

* Add `paths` directives to test workflows to avoid running tests that cannot be impacted by changes.
  [(#699)](https://github.com/PennyLaneAI/pennylane-lightning/pull/699)
  [(#695)](https://github.com/PennyLaneAI/pennylane-lightning/pull/695)

* Move common components of `/src/simulator/lightning_gpu/utils/` to `/src/utils/cuda_utils/`.
  [(#676)](https://github.com/PennyLaneAI/pennylane-lightning/pull/676)

* Deprecate static LAPACK linking support.
  [(#653)](https://github.com/PennyLaneAI/pennylane-lightning/pull/653)

* Migrate `lightning.qubit` to the new device API.
  [(#646)](https://github.com/PennyLaneAI/pennylane-lightning/pull/646)

* Introduce `ci:build_wheels` label, which controls wheel building on `pull_request` and other triggers.
  [(#648)](https://github.com/PennyLaneAI/pennylane-lightning/pull/648)

* Remove building wheels for Lightning Kokkos on Windows.
  [(#693)](https://github.com/PennyLaneAI/pennylane-lightning/pull/693)

### Improvements

* Add tests for Windows Wheels, fix ill-defined caching, and set the proper backend for `lightning.kokkos` wheels.
  [(#693)](https://github.com/PennyLaneAI/pennylane-lightning/pull/693)

* Replace string comparisons by `isinstance` checks where possible.
  [(#691)](https://github.com/PennyLaneAI/pennylane-lightning/pull/691)

* Refactor `cuda_utils` to remove its dependency on `custatevec.h`.
  [(#681)](https://github.com/PennyLaneAI/pennylane-lightning/pull/681)

* Add `test_templates.py` module where Grover and QSVT are tested.
  [(#684)](https://github.com/PennyLaneAI/pennylane-lightning/pull/684)

* Create `cuda_utils` for common usage of CUDA related backends.
  [(#676)](https://github.com/PennyLaneAI/pennylane-lightning/pull/676)

* Refactor `lightning_gpu_utils` unit tests to remove the dependency on statevector class.
  [(#675)](https://github.com/PennyLaneAI/pennylane-lightning/pull/675)

* Upgrade GitHub actions versions from v3 to v4.
  [(#669)](https://github.com/PennyLaneAI/pennylane-lightning/pull/669)

* Initialize the private attributes `gates_indices_` and `generators_indices_` of `StateVectorKokkos` using the definitions of the `Pennylane::Gates::Constant` namespace.
  [(#641)](https://github.com/PennyLaneAI/pennylane-lightning/pull/641)

* Add `isort` to `requirements-dev.txt` and run before `black` upon `make format` to sort Python imports.
  [(#623)](https://github.com/PennyLaneAI/pennylane-lightning/pull/623)

* Improve support for new operator arithmetic with `QuantumScriptSerializer.serialize_observables`.
  [(#670)](https://github.com/PennyLaneAI/pennylane-lightning/pull/670)

* Add `workflow_dispatch` to wheels recipes; allowing developers to build wheels manually on a branch instead of temporarily changing the headers.
  [(#679)](https://github.com/PennyLaneAI/pennylane-lightning/pull/679)

* Add the `ENABLE_LAPACK` compilation flag to toggle dynamic linking to LAPACK library.
  [(#678)](https://github.com/PennyLaneAI/pennylane-lightning/pull/678)

### Documentation

### Bug fixes

* Fix wire order permutations when using `qml.probs` with out-of-order wires in Lightning-Qubit.
  [(#707)](https://github.com/PennyLaneAI/pennylane-lightning/pull/707)

* Lightning-Qubit once again respects the wire order specified on device instantiation.
  [(#705)](https://github.com/PennyLaneAI/pennylane-lightning/pull/705)

* `dynamic_one_shot` was refactored to use `SampleMP` measurements as a way to return the mid-circuit measurement samples. `LightningQubit's `simulate` is modified accordingly.
  [(#694)](https://github.com/PennyLaneAI/pennylane-lightning/pull/694)

* Lightning-Qubit correctly decomposes state prep operations when used in the middle of a circuit.
  [(#687)](https://github.com/PennyLaneAI/pennylane-lightning/pull/687)

* Lightning-Qubit correctly decomposes `qml.QFT` and `qml.GroverOperator` if `len(wires)` is greater than 9 and 12 respectively.
  [(#687)](https://github.com/PennyLaneAI/pennylane-lightning/pull/687)

* Specify `isort` `--py` (Python version) and `-l` (max line length) to stabilize `isort` across Python versions and environments.
  [(#647)](https://github.com/PennyLaneAI/pennylane-lightning/pull/647)

* Fix random `coverage xml` CI issues.
  [(#635)](https://github.com/PennyLaneAI/pennylane-lightning/pull/635)

* `lightning.qubit` correctly decomposed state preparation operations with adjoint differentiation.
  [(#661)](https://github.com/PennyLaneAI/pennylane-lightning/pull/661)

* Fix the failed observable serialization unit tests.
  [(#683)](https://github.com/PennyLaneAI/pennylane-lightning/pull/683)

* Update the Lightning-Qubit new device API to work with Catalyst.
  [(#665)](https://github.com/PennyLaneAI/pennylane-lightning/pull/665)

* Update the version of `codecov-action` to v4 and fix the CodeCov issue with the PL-Lightning check-compatibility actions.
  [(#682)](https://github.com/PennyLaneAI/pennylane-lightning/pull/682)

* Refactor of dev prerelease auto-update-version workflow.
  [(#685)](https://github.com/PennyLaneAI/pennylane-lightning/pull/685)

* Remove gates unsupported by catalyst from TOML file.
  [(#698)](https://github.com/PennyLaneAI/pennylane-lightning/pull/698)

* Increase tolerance for a flaky test.
  [(#703)](https://github.com/PennyLaneAI/pennylane-lightning/pull/703)

* Remove `ControlledQubitUnitary` in favour of `C(QubitUnitary)` from the list of supported operations and the device TOML file. The `stopping_condition` method guarantees the consistency of decompositions.
  [(#758)](https://github.com/PennyLaneAI/pennylane-lightning/pull/758)

* Raise a clear error message with initialization of `lightning.kokkos` with zero-qubit on Windows.
  [(#758)](https://github.com/PennyLaneAI/pennylane-lightning/pull/758)


### Contributors

This release contains contributions from (in alphabetical order):

Ali Asadi, Amintor Dusko, Pietropaolo Frisoni, Thomas Germain, Christina Lee, Erick Ochoa Lopez, Vincent Michaud-Rioux, Rashid N H M, Lee James O'Riordan, Mudit Pandey, Shuli Shu

---

# Release 0.35.1

### Improvements

* Use the `adjoint` gate parameter to apply `qml.Adjoint` operations instead of matrix methods in `lightning.qubit`.
  [(#632)](https://github.com/PennyLaneAI/pennylane-lightning/pull/632)

### Bug fixes

* Fix `qml.Adjoint` support in `lightning.gpu` and `lightning.kokkos`.
  [(#632)](https://github.com/PennyLaneAI/pennylane-lightning/pull/632)

* Fix finite shots support in `lightning.qubit`, `lightning.gpu` and `lightning.kokkos`. The bug would impact calculations with measurements on observables with non-trivial diagonalizing gates and calculations with shot vectors.
  [(#632)](https://github.com/PennyLaneAI/pennylane-lightning/pull/632)

### Contributors

This release contains contributions from (in alphabetical order):

Vincent Michaud-Rioux

---

# Release 0.35.0

### New features since last release

* All backends now support `GlobalPhase` and `C(GlobalPhase)` in forward pass.
  [(#579)](https://github.com/PennyLaneAI/pennylane-lightning/pull/579)

* Add Hermitian observable support for shot-noise measurement and Lapack support.
  [(#569)](https://github.com/PennyLaneAI/pennylane-lightning/pull/569)

### Breaking changes

* Migrate `lightning.gpu` to CUDA 12.
  [(#606)](https://github.com/PennyLaneAI/pennylane-lightning/pull/606)

### Improvements

* Expand error values and strings returned from CUDA libraries.
  [(#617)](https://github.com/PennyLaneAI/pennylane-lightning/pull/617)

* `C(MultiRZ)` and `C(Rot)` gates are natively supported (with `LM` kernels).
  [(#614)](https://github.com/PennyLaneAI/pennylane-lightning/pull/614)

* Add adjoint support for `GlobalPhase` in Lightning-GPU and Lightning-Kokkos.
  [(#615)](https://github.com/PennyLaneAI/pennylane-lightning/pull/615)

* Lower the overheads of Windows CI tests.
  [(#610)](https://github.com/PennyLaneAI/pennylane-lightning/pull/610)

* Decouple LightningQubit memory ownership from numpy and migrate it to Lightning-Qubit managed state-vector class.
  [(#601)](https://github.com/PennyLaneAI/pennylane-lightning/pull/601)

* Expand support for Projector observables on Lightning-Kokkos.
  [(#601)](https://github.com/PennyLaneAI/pennylane-lightning/pull/601)

* Split Docker build cron job into two jobs: master and latest. This is mainly for reporting in the `plugin-test-matrix` repo.
  [(#600)](https://github.com/PennyLaneAI/pennylane-lightning/pull/600)

* The `BlockEncode` operation from PennyLane is now supported on all Lightning devices.
  [(#599)](https://github.com/PennyLaneAI/pennylane-lightning/pull/599)

* OpenMP acceleration can now be enabled at compile time for all `lightning.qubit` gate kernels using the `-DLQ_ENABLE_KERNEL_OMP=1` CMake argument.
  [(#510)](https://github.com/PennyLaneAI/pennylane-lightning/pull/510)

* Enable building Docker images for any branch or tag. Set the Docker build cron job to build images for the latest release and `master`.
  [(#598)](https://github.com/PennyLaneAI/pennylane-lightning/pull/598)

* Enable choosing the PennyLane-Lightning version and disabling push to Docker Hub in the Docker build workflow. Add a cron job calling the Docker build workflow.
  [(#597)](https://github.com/PennyLaneAI/pennylane-lightning/pull/597)

* Pull Kokkos v4.2.00 from the official Kokkos repository to test Lightning-Kokkos with the CUDA backend.
  [(#596)](https://github.com/PennyLaneAI/pennylane-lightning/pull/596)

* Remove deprecated MeasurementProcess.name.
  [(#605)](https://github.com/PennyLaneAI/pennylane-lightning/pull/605)

### Documentation

* Update requirements to build the documentation.
  [(#594)](https://github.com/PennyLaneAI/pennylane-lightning/pull/594)

### Bug fixes

* Downgrade auditwheel due to changes with library exclusion list.
  [(#620)](https://github.com/PennyLaneAI/pennylane-lightning/pull/620)

* List `GlobalPhase` gate in each device's TOML file.
  [(#615)](https://github.com/PennyLaneAI/pennylane-lightning/pull/615)

* Lightning-GPU's gate cache failed to distinguish between certain gates.
  For example, `MultiControlledX([0, 1, 2], "111")` and `MultiControlledX([0, 2], "00")` were applied as the same operation.
  This could happen with (at least) the following gates: `QubitUnitary`,`ControlledQubitUnitary`,`MultiControlledX`,`DiagonalQubitUnitary`,`PSWAP`,`OrbitalRotation`.
  [(#579)](https://github.com/PennyLaneAI/pennylane-lightning/pull/579)

* Ensure the stopping condition decompositions are respected for larger templated QFT and Grover operators.
  [(#609)](https://github.com/PennyLaneAI/pennylane-lightning/pull/609)

* Move concurrency group specifications from reusable Docker build workflow to the root workflows.
  [(#604)](https://github.com/PennyLaneAI/pennylane-lightning/pull/604)

* Fix `lightning-kokkos-cuda` Docker build and add CI workflow to build images and push to Docker Hub.
  [(#593)](https://github.com/PennyLaneAI/pennylane-lightning/pull/593)

* Update jax.config imports.
  [(#619)](https://github.com/PennyLaneAI/pennylane-lightning/pull/619)

* Fix apply state vector when using a Lightning handle.
  [(#622)](https://github.com/PennyLaneAI/pennylane-lightning/pull/622)

* Pinning Pytest to a version compatible with Flaky.
  [(#624)](https://github.com/PennyLaneAI/pennylane-lightning/pull/624)

### Contributors

This release contains contributions from (in alphabetical order):

Amintor Dusko, David Ittah, Vincent Michaud-Rioux, Lee J. O'Riordan, Shuli Shu, Matthew Silverman

---

# Release 0.34.0

### New features since last release

* Support added for Python 3.12 wheel builds.
  [(#541)](https://github.com/PennyLaneAI/pennylane-lightning/pull/541)

* Lightning-Qubit support arbitrary controlled gates (any wires and any control values). The kernels are implemented in the `LM` module.
  [(#576)](https://github.com/PennyLaneAI/pennylane-lightning/pull/576)

* Shot-noise related methods now accommodate observable objects with arbitrary eigenvalues. Add a Kronecker product method for two diagonal matrices.
  [(#570)](https://github.com/PennyLaneAI/pennylane-lightning/pull/570)

* Add shot-noise support for probs in the C++ layer. Probabilities are calculated from generated samples. All Lightning backends support this feature. Please note that target wires should be sorted in ascending manner.
  [(#568)](https://github.com/PennyLaneAI/pennylane-lightning/pull/568)

* Add `LM` kernels to apply arbitrary controlled operations efficiently.
  [(#516)](https://github.com/PennyLaneAI/pennylane-lightning/pull/516)

* Add shots support for variance value, probs, sample, counts calculation for given observables (`NamedObs`, `TensorProd` and `Hamiltonian`) based on Pauli words, `Identity` and `Hadamard` in the C++ layer. All Lightning backends support this support feature.
  [(#561)](https://github.com/PennyLaneAI/pennylane-lightning/pull/561)

* Add shots support for expectation value calculation for given observables (`NamedObs`, `TensorProd` and `Hamiltonian`) based on Pauli words, `Identity` and `Hadamard` in the C++ layer by adding `measure_with_samples` to the measurement interface. All Lightning backends support this support feature.
  [(#556)](https://github.com/PennyLaneAI/pennylane-lightning/pull/556)

* `qml.QubitUnitary` operators can be included in a circuit differentiated with the adjoint method. Lightning handles circuits with arbitrary non-differentiable `qml.QubitUnitary` operators. 1,2-qubit `qml.QubitUnitary` operators with differentiable parameters can be differentiated using decomposition.
  [(#540)] (https://github.com/PennyLaneAI/pennylane-lightning/pull/540)

### Breaking changes

* Set the default version of Kokkos to 4.2.00 throughout the project (CMake, CI, etc.)
  [(#578)] (https://github.com/PennyLaneAI/pennylane-lightning/pull/578)

* Overload `applyOperation` with a fifth `matrix` argument to all state vector classes to support arbitrary operations in `AdjointJacobianBase`.
  [(#540)] (https://github.com/PennyLaneAI/pennylane-lightning/pull/540)

### Improvements

* Ensure aligned memory used for numpy arrays with state-vector without reallocations.
  [(#572)](https://github.com/PennyLaneAI/pennylane-lightning/pull/572)

* Unify error messages of shot measurement related unsupported observables to better Catalyst.
  [(#577)](https://github.com/PennyLaneAI/pennylane-lightning/pull/577)

* Add configuration files to improve compatibility with Catalyst.
  [(#566)](https://github.com/PennyLaneAI/pennylane-lightning/pull/566)

* Refactor shot-noise related methods of MeasurementsBase class in the C++ layer and eigenvalues are not limited to `1` and `-1`. Add `getObs()` method to Observables class. Refactor `applyInPlaceShots` to allow users to get eigenvalues of Observables object. Deprecated `_preprocess_state` method in `MeasurementsBase` class for safer use of the `LightningQubitRaw` backend.
[(#570)](https://github.com/PennyLaneAI/pennylane-lightning/pull/570)

* Modify `setup.py` to use backend-specific build directory (`f"build_{backend}"`) to accelerate rebuilding backends in alternance.
  [(#540)] (https://github.com/PennyLaneAI/pennylane-lightning/pull/540)

* Update Dockerfile and rewrite the `build-wheel-lightning-gpu` stage to build Lightning-GPU from the `pennylane-lightning` monorepo.
  [(#539)] (https://github.com/PennyLaneAI/pennylane-lightning/pull/539)

* Add the MPI test CI workflows of Lightning-GPU in compatibility cron jobs.
  [(#536)] (https://github.com/PennyLaneAI/pennylane-lightning/pull/536)

* Add MPI synchronization in places to safely handle communicated data.
  [(#538)](https://github.com/PennyLaneAI/pennylane-lightning/pull/538)

* Add release option in compatibility cron jobs to test the release candidates of PennyLane and the Lightning plugins against one another.
  [(#531)] (https://github.com/PennyLaneAI/pennylane-lightning/pull/531)

* Add GPU workflows in compatibility cron jobs to test Lightning-GPU and Lightning-Kokkos with the Kokkos CUDA backend.
  [(#528)] (https://github.com/PennyLaneAI/pennylane-lightning/pull/528)

### Documentation

* Fixed a small typo in the documentation page for the PennyLane-Lightning GPU device.
  [(#563)](https://github.com/PennyLaneAI/pennylane-lightning/pull/563)

* Add OpenGraph social preview for Lightning docs.
  [(#574)](https://github.com/PennyLaneAI/pennylane-lightning/pull/574)

### Bug fixes

* Fix CodeCov file contention issue when uploading data from many workloads.
  [(#584)](https://github.com/PennyLaneAI/pennylane-lightning/pull/584)

* Ensure the `lightning.gpu` intermediate wheel builds are uploaded to TestPyPI.
  [(#575)](https://github.com/PennyLaneAI/pennylane-lightning/pull/575)

* Allow support for newer clang-tidy versions on non-x86_64 platforms.
  [(#567)](https://github.com/PennyLaneAI/pennylane-lightning/pull/567)

* Do not run C++ tests when testing for compatibility with PennyLane, hence fixing plugin-matrix failures. Fix Lightning-GPU workflow trigger.
  [(#571)](https://github.com/PennyLaneAI/pennylane-lightning/pull/571)

* Revert single-node multi-GPU batching behaviour to match https://github.com/PennyLaneAI/pennylane-lightning-gpu/pull/27.
  [(#564)](https://github.com/PennyLaneAI/pennylane-lightning/pull/564)

* Move deprecated `stateprep` `QuantumScript` argument into the operation list in `mpitests/test_adjoint_jacobian.py`.
  [(#540)] (https://github.com/PennyLaneAI/pennylane-lightning/pull/540)

* Fix MPI Python unit tests for the adjoint method.
  [(#538)](https://github.com/PennyLaneAI/pennylane-lightning/pull/538)

* Fix the issue with assigning kernels to ops before registering kernels on macOS
  [(#582)](https://github.com/PennyLaneAI/pennylane-lightning/pull/582)

* Update `MANIFEST.in` to include device config files and `CHANGELOG.md`
  [(#585)](https://github.com/PennyLaneAI/pennylane-lightning/pull/585)

### Contributors

This release contains contributions from (in alphabetical order):

Ali Asadi, Isaac De Vlugt, Amintor Dusko, Vincent Michaud-Rioux, Erick Ochoa Lopez, Lee James O'Riordan, Shuli Shu

---

# Release 0.33.1

* pip-installed CUDA runtime libraries can now be accessed from a virtualenv.
  [(#543)](https://github.com/PennyLaneAI/pennylane-lightning/pull/543)

### Bug fixes

* The pybind11 compiled module RPATH linkage has been restored to pre-0.33 behaviour.
  [(#543)](https://github.com/PennyLaneAI/pennylane-lightning/pull/543)

### Contributors

This release contains contributions from (in alphabetical order):

Lee J. O'Riordan

---

# Release 0.33.0

### New features since last release

* Add documentation updates for the `lightning.gpu` backend.
  [(#525)] (https://github.com/PennyLaneAI/pennylane-lightning/pull/525)

* Add `SparseHamiltonian` support for Lightning-Qubit and Lightning-GPU.
  [(#526)] (https://github.com/PennyLaneAI/pennylane-lightning/pull/526)

* Add `SparseHamiltonian` support for Lightning-Kokkos.
  [(#527)] (https://github.com/PennyLaneAI/pennylane-lightning/pull/527)

* Integrate python/pybind layer of distributed Lightning-GPU into the Lightning monorepo with Python unit tests.
  [(#518)] (https://github.com/PennyLaneAI/pennylane-lightning/pull/518)

* Integrate the distributed C++ backend of Lightning-GPU into the Lightning monorepo.
  [(#514)] (https://github.com/PennyLaneAI/pennylane-lightning/pull/514)

* Integrate Lightning-GPU into the Lightning monorepo. The new backend is named `lightning.gpu` and includes all single-GPU features.
  [(#499)] (https://github.com/PennyLaneAI/pennylane-lightning/pull/499)

* Build Linux wheels for Lightning-GPU (CUDA-11).
  [(#517)](https://github.com/PennyLaneAI/pennylane-lightning/pull/517)

* Add `Dockerfile` in `docker` and `make docker` workflow in `Makefile`. The Docker images and documentation are available on [DockerHub](https://hub.docker.com/repository/docker/pennylaneai/pennylane).
  [(#496)](https://github.com/PennyLaneAI/pennylane-lightning/pull/496)

* Add mid-circuit state preparation operation tests.
  [(#495)](https://github.com/PennyLaneAI/pennylane-lightning/pull/495)

### Breaking changes

* Add `tests_gpu.yml` workflow to test the Lightning-Kokkos backend with CUDA-12.
  [(#494)](https://github.com/PennyLaneAI/pennylane-lightning/pull/494)

* Implement `LM::GeneratorDoubleExcitation`, `LM::GeneratorDoubleExcitationMinus`, `LM::GeneratorDoubleExcitationPlus` kernels. Lightning-Qubit default kernels are now strictly from the `LM` implementation, which requires less memory and is faster for large state vectors.
  [(#512)](https://github.com/PennyLaneAI/pennylane-lightning/pull/512)

* Add workflows validating compatibility between PennyLane and Lightning's most recent stable releases and development (latest) versions.
  [(#507)](https://github.com/PennyLaneAI/pennylane-lightning/pull/507)
  [(#498)](https://github.com/PennyLaneAI/pennylane-lightning/pull/498)

* Introduce `timeout-minutes` in various workflows, mainly to avoid Windows builds hanging for several hours.
  [(#503)](https://github.com/PennyLaneAI/pennylane-lightning/pull/503)

* Cast integral-valued arrays to the device's complex type on entry in `_preprocess_state_vector` to ensure the state is correctly represented with floating-point numbers.
  [(#501)](https://github.com/PennyLaneAI/pennylane-lightning/pull/501)

* Update `DefaultQubit` to `DefaultQubitLegacy` on Lightning fallback.
  [(#500)](https://github.com/PennyLaneAI/pennylane-lightning/pull/500)

* Enums defined in `GateOperation.hpp` start at `1` (previously `0`). `::BEGIN` is introduced in a few places where it was assumed `0` accordingly.
  [(#485)](https://github.com/PennyLaneAI/pennylane-lightning/pull/485)

* Enable pre-commit hooks to format all Python files and linting of all Python source files.
  [(#485)](https://github.com/PennyLaneAI/pennylane-lightning/pull/485)

### Improvements

* Improve Python testing for Lightning-GPU (+MPI) by adding jobs in Actions files and adding Python tests to increase code coverage.
  [(#522)](https://github.com/PennyLaneAI/pennylane-lightning/pull/522)

* Add support for `pip install pennylane-lightning[kokkos]` for the OpenMP backend.
  [(#515)](https://github.com/PennyLaneAI/pennylane-lightning/pull/515)

* Update `setup.py` to allow for multi-package co-existence. The `PennyLane_Lightning` package now is the responsible for the core functionality, and will be depended upon by all other extensions.
  [(#504)] (https://github.com/PennyLaneAI/pennylane-lightning/pull/504)

* Redesign Lightning-Kokkos `StateVectorKokkos` class to use Kokkos `RangePolicy` together with special functors in `applyMultiQubitOp` to apply 1- to 4-wire generic unitary gates. For more than 4 wires, the general implementation using Kokkos `TeamPolicy` is employed to yield the best all-around performance.
  [(#490)] (https://github.com/PennyLaneAI/pennylane-lightning/pull/490)

* Redesign Lightning-Kokkos `Measurements` class to use Kokkos `RangePolicy` together with special functors to obtain the expectation value of 1- to 4-wire generic unitary gates. For more than 4 wires, the general implementation using Kokkos `TeamPolicy` is employed to yield the best all-around performance.
  [(#489)] (https://github.com/PennyLaneAI/pennylane-lightning/pull/489)

* Add tests to increase Lightning-Kokkos coverage.
  [(#485)](https://github.com/PennyLaneAI/pennylane-lightning/pull/485)

* Add memory locality tag reporting and adjoint diff dispatch for `lightning.qubit` statevector classes.
  [(#492)](https://github.com/PennyLaneAI/pennylane-lightning/pull/492)

* Add support for dependent external packages to C++ core.
  [(#482)](https://github.com/PennyLaneAI/pennylane-lightning/pull/482)

* Add support for building multiple backend simulators.
  [(#497)](https://github.com/PennyLaneAI/pennylane-lightning/pull/497)

### Documentation

### Bug fixes

* Fix CI issues running python-cov with MPI.
  [(#535)](https://github.com/PennyLaneAI/pennylane-lightning/pull/535)

* Re-add support for `pip install pennylane-lightning[gpu]`.
  [(#515)](https://github.com/PennyLaneAI/pennylane-lightning/pull/515)

* Switch most Lightning-Qubit default kernels to `LM`. Add `LM::multiQubitOp` tests, failing when targeting out-of-order wires clustered close to `num_qubits-1`. Fix the `LM::multiQubitOp` kernel implementation by introducing a generic `revWireParity` routine and replacing the `bitswap`-based implementation. Mimic the changes fixing the corresponding `multiQubitOp` and `expval` functors in Lightning-Kokkos.
  [(#511)](https://github.com/PennyLaneAI/pennylane-lightning/pull/511)

* Fix RTD builds by removing unsupported `system_packages` configuration option.
  [(#491)](https://github.com/PennyLaneAI/pennylane-lightning/pull/491)

### Contributors

This release contains contributions from (in alphabetical order):

Ali Asadi, Amintor Dusko, Vincent Michaud-Rioux, Lee J. O'Riordan, Shuli Shu

---

# Release 0.32.0

### New features since last release

* The `lightning.kokkos` backend supports Nvidia GPU execution (with Kokkos v4 and CUDA v12).
  [(#477)](https://github.com/PennyLaneAI/pennylane-lightning/pull/477)

* Complete overhaul of repository structure to facilitates integration of multiple backends. Refactoring efforts we directed to improve development performance, code reuse and decrease overall overhead to propagate changes through backends. New C++ modular build strategy allows for faster test builds restricted to a module. Update CI/CD actions concurrency strategy. Change minimal Python version to 3.9.
  [(#472)] (https://github.com/PennyLaneAI/pennylane-lightning/pull/472)

* Wheels are built with native support for sparse Hamiltonians.
  [(#470)] (https://github.com/PennyLaneAI/pennylane-lightning/pull/470)

* Add native support to sparse Hamiltonians in the absence of Kokkos & Kokkos-kernels.
  [(#465)] (https://github.com/PennyLaneAI/pennylane-lightning/pull/465)

### Breaking changes

* Rename `QubitStateVector` to `StatePrep` in the Lightning-Qubit and `Lightning-Kokkos` classes.
  [(#486)](https://github.com/PennyLaneAI/pennylane-lightning/pull/486)

* Modify `adjointJacobian` methods to accept a (maybe unused) reference `StateVectorT`, allowing device-backed simulators to directly access state vector data for adjoint differentiation instead of copying it back-and-forth into `JacobianData` (host memory).
  [(#477)](https://github.com/PennyLaneAI/pennylane-lightning/pull/477)

### Improvements

* Refactor LKokkos `Measurements` class to use (fast) specialized functors whenever possible.
  [(#481)] (https://github.com/PennyLaneAI/pennylane-lightning/pull/481)

* Merge Lightning Qubit and Lightning Kokkos backends in the new repository.
  [(#472)] (https://github.com/PennyLaneAI/pennylane-lightning/pull/472)

* Integrated new unified docs for Lightning Kokkos and Lightning Qubit packages.
  [(#473)] (https://github.com/PennyLaneAI/pennylane-lightning/pull/473)

### Documentation

### Bug fixes

* Ensure PennyLane has an `active_return` attribute before calling it.
 [(#483)] (https://github.com/PennyLaneAI/pennylane-lightning/pull/483)

* Do no import `sqrt2_v` from `<numbers>` in `Util.hpp` to resolve issue with Lightning-GPU builds.
  [(#479)](https://github.com/PennyLaneAI/pennylane-lightning/pull/479)

* Update the CMake internal references to enable sub-project compilation with affecting the parent package.
  [(#478)](https://github.com/PennyLaneAI/pennylane-lightning/pull/478)

* `apply` no longer mutates the inputted list of operations.
  [(#474)](https://github.com/PennyLaneAI/pennylane-lightning/pull/474)

### Contributors

This release contains contributions from (in alphabetical order):

Amintor Dusko, Christina Lee, Vincent Michaud-Rioux, Lee J. O'Riordan

---

# Release 0.31.0

### New features since last release

* Update Kokkos support to 4.0.01.
  [(#439)] (https://github.com/PennyLaneAI/pennylane-lightning/pull/439)

### Breaking changes

* Update tests to be compliant with PennyLane v0.31.0 development changes and deprecations.
  [(#448)](https://github.com/PennyLaneAI/pennylane-lightning/pull/448)

### Improvements

* Remove logic from `setup.py` and transfer paths and env variable definitions into workflow files.
  [(#450)](https://github.com/PennyLaneAI/pennylane-lightning/pull/450)

* Detect MKL or CBLAS if `ENABLE_BLAS=ON` making sure that BLAS is linked as expected.
  [(#449)](https://github.com/PennyLaneAI/pennylane-lightning/pull/449)

### Documentation

* Fix LightningQubit class parameter documentation.
  [(#456)](https://github.com/PennyLaneAI/pennylane-lightning/pull/456)

### Bug fixes

* Ensure cross-platform wheels continue to build with updates in git safety checks.
  [(#452)](https://github.com/PennyLaneAI/pennylane-lightning/pull/452)

* Fixing Python version bug introduce in [(#450)](https://github.com/PennyLaneAI/pennylane-lightning/pull/450)
  when `Python_EXECUTABLE` was removed from `setup.py`.
  [(#461)](https://github.com/PennyLaneAI/pennylane-lightning/pull/461)

* Ensure aligned allocator definition works with C++20 compilers.
  [(#438)](https://github.com/PennyLaneAI/pennylane-lightning/pull/438)

* Prevent multiple threads from calling `Kokkos::initialize` or `Kokkos::finalize`.
  [(#439)](https://github.com/PennyLaneAI/pennylane-lightning/pull/439)

### Contributors

This release contains contributions from (in alphabetical order):

Vincent Michaud-Rioux, Lee J. O'Riordan, Chae-Yeun Park

---

# Release 0.30.0

### New features since last release

* Add MCMC sampler.
  [(#384)] (https://github.com/PennyLaneAI/pennylane-lightning/pull/384)

* Serialize PennyLane's arithmetic operators when they are used as observables
  that are expressed in the Pauli basis.
  [(#424)](https://github.com/PennyLaneAI/pennylane-lightning/pull/424)

### Breaking changes

* Lightning now works with the new return types specification that is now default in PennyLane.
  See [the PennyLane `qml.enable_return`](https://docs.pennylane.ai/en/stable/code/api/pennylane.enable_return.html?highlight=enable_return) documentation for more information on this change.
  [(#427)](https://github.com/PennyLaneAI/pennylane-lightning/pull/427)

Instead of creating potentially ragged numpy array, devices and `QNode`'s now return an object of the same type as that
returned by the quantum function.

```
>>> dev = qml.device('lightning.qubit', wires=1)
>>> @qml.qnode(dev, diff_method="adjoint")
... def circuit(x):
...     qml.RX(x, wires=0)
...     return qml.expval(qml.PauliY(0)), qml.expval(qml.PauliZ(0))
>>> x = qml.numpy.array(0.5)
>>> circuit(qml.numpy.array(0.5))
(array(-0.47942554), array(0.87758256))
```

Interfaces like Jax or Torch handle tuple outputs without issues:

```
>>> jax.jacobian(circuit)(jax.numpy.array(0.5))
(Array(-0.87758255, dtype=float32, weak_type=True),
Array(-0.47942555, dtype=float32, weak_type=True))
```

Autograd cannot differentiate an output tuple, so results must be converted to an array before
use with `qml.jacobian`:

```
>>> qml.jacobian(lambda y: qml.numpy.array(circuit(y)))(x)
array([-0.87758256, -0.47942554])
```

Alternatively, the quantum function itself can return a numpy array of measurements:

```
>>> dev = qml.device('lightning.qubit', wires=1)
>>> @qml.qnode(dev, diff_method="adjoint")
>>> def circuit2(x):
...     qml.RX(x, wires=0)
...     return np.array([qml.expval(qml.PauliY(0)), qml.expval(qml.PauliZ(0))])
>>> qml.jacobian(circuit2)(np.array(0.5))
array([-0.87758256, -0.47942554])
```

### Improvements

* Remove deprecated `set-output` commands from workflow files.
  [(#437)](https://github.com/PennyLaneAI/pennylane-lightning/pull/437)

* Lightning wheels are now checked with `twine check` post-creation for PyPI compatibility.
  [(#430)](https://github.com/PennyLaneAI/pennylane-lightning/pull/430)

* Lightning has been made compatible with the change in return types specification.
  [(#427)](https://github.com/PennyLaneAI/pennylane-lightning/pull/427)

* Lightning is compatible with clang-tidy version 16.
  [(#429)](https://github.com/PennyLaneAI/pennylane-lightning/pull/429)

### Contributors

This release contains contributions from (in alphabetical order):

Christina Lee, Vincent Michaud-Rioux, Lee James O'Riordan, Chae-Yeun Park, Matthew Silverman

---

# Release 0.29.0

### Improvements

* Remove runtime dependency on ninja build system.
  [(#414)](https://github.com/PennyLaneAI/pennylane-lightning/pull/414)

* Allow better integration and installation support with CMake targeted binary builds.
  [(#403)](https://github.com/PennyLaneAI/pennylane-lightning/pull/403)

* Remove explicit Numpy and Scipy requirements.
  [(#412)](https://github.com/PennyLaneAI/pennylane-lightning/pull/412)

* Get `llvm` installation root from the environment variable `LLVM_ROOT_DIR` (or fallback to `brew`).
  [(#413)](https://github.com/PennyLaneAI/pennylane-lightning/pull/413)

* Update AVX2/512 kernel infrastructure for additional gate/generator operations.
  [(#404)](https://github.com/PennyLaneAI/pennylane-lightning/pull/404)

* Remove unnecessary lines for resolving CodeCov issue.
  [(#415)](https://github.com/PennyLaneAI/pennylane-lightning/pull/415)

* Add more AVX2/512 gate operations.
  [(#393)](https://github.com/PennyLaneAI/pennylane-lightning/pull/393)

### Documentation

### Bug fixes

* Ensure error raised when asking for out of order marginal probabilities. Prevents the return of incorrect results.
  [(#416)](https://github.com/PennyLaneAI/pennylane-lightning/pull/416)

* Fix Github shields in README.
  [(#402)](https://github.com/PennyLaneAI/pennylane-lightning/pull/402)

### Contributors

Amintor Dusko, Vincent Michaud-Rioux, Lee James O'Riordan, Chae-Yeun Park

---

# Release 0.28.2

### Bug fixes

* Fix Python module versioning for Linux wheels.
  [(#408)](https://github.com/PennyLaneAI/pennylane-lightning/pull/408)

### Contributors

This release contains contributions from (in alphabetical order):

Amintor Dusko, Shuli Shu, Trevor Vincent

---

# Release 0.28.1

### Bug fixes

* Fix Pybind11 module versioning and locations for Windows wheels.
  [(#400)](https://github.com/PennyLaneAI/pennylane-lightning/pull/400)

### Contributors

This release contains contributions from (in alphabetical order):

Lee J. O'Riordan

---

# Release 0.28.0

### Breaking changes

* Deprecate support for Python 3.7.
  [(#391)](https://github.com/PennyLaneAI/pennylane-lightning/pull/391)

### Improvements

* Improve Lightning package structure for external use as a C++ library.
  [(#369)](https://github.com/PennyLaneAI/pennylane-lightning/pull/369)

* Improve the stopping condition method.
  [(#386)](https://github.com/PennyLaneAI/pennylane-lightning/pull/386)

### Bug fixes

- Pin CMake to 3.24.x in wheel-builder to avoid Python not found error in CMake 3.25, when building wheels for PennyLane-Lightning-GPU.
  [(#387)](https://github.com/PennyLaneAI/pennylane-lightning/pull/387)

### Contributors

This release contains contributions from (in alphabetical order):

Amintor Dusko, Lee J. O'Riordan

---

# Release 0.27.0

### New features since last release

* Enable building of Python 3.11 wheels and upgrade Python on CI/CD workflows to 3.8.
  [(#381)](https://github.com/PennyLaneAI/pennylane-lightning/pull/381)

### Breaking changes

### Improvements

* Update clang-tools version in Github workflows.
  [(#351)](https://github.com/PennyLaneAI/pennylane-lightning/pull/351)

* Improve tests and checks CI/CD pipelines.
  [(#353)](https://github.com/PennyLaneAI/pennylane-lightning/pull/353)

* Implement 3 Qubits gates (CSWAP & Toffoli) & 4 Qubits gates (DoubleExcitation, DoubleExcitationMinus, DoubleExcitationPlus) in LM manner.
  [(#362)](https://github.com/PennyLaneAI/pennylane-lightning/pull/362)

* Upgrade Kokkos and Kokkos Kernels to 3.7.00, and improve sparse matrix-vector multiplication performance and memory usage.
  [(#361)](https://github.com/PennyLaneAI/pennylane-lightning/pull/361)

* Update Linux (ubuntu-latest) architecture x86_64 wheel-builder from GCC 10.x to GCC 11.x.
  [(#373)](https://github.com/PennyLaneAI/pennylane-lightning/pull/373)

* Update gcc and g++ 10.x to 11.x in CI tests. This update brings improved support for newer C++ features.
  [(#370)](https://github.com/PennyLaneAI/pennylane-lightning/pull/370)

* Change Lightning to inherit from QubitDevice instead of DefaultQubit.
  [(#365)](https://github.com/PennyLaneAI/pennylane-lightning/pull/365)

### Documentation

### Bug fixes

* Use mutex when accessing cache in KernelMap.
  [(#382)](https://github.com/PennyLaneAI/pennylane-lightning/pull/382)

### Contributors

This release contains contributions from (in alphabetical order):

Amintor Dusko, Chae-Yeun Park, Monit Sharma, Shuli Shu

---

# Release 0.26.1

### Bug fixes

* Fixes the transposition method used in the probability calculation.
  [(#377)](https://github.com/PennyLaneAI/pennylane-lightning/pull/377)

### Contributor

Amintor Dusko

---
# Release 0.26.0

### Improvements

* Introduces requirements-dev.txt and improves dockerfile.
  [(#330)](https://github.com/PennyLaneAI/pennylane-lightning/pull/330)

* Support `expval` for a Hamiltonian.
  [(#333)](https://github.com/PennyLaneAI/pennylane-lightning/pull/333)

* Implements caching for Kokkos installation.
  [(#316)](https://github.com/PennyLaneAI/pennylane-lightning/pull/316)

* Supports measurements of operator arithmetic classes such as `Sum`, `Prod`,
  and `SProd` by deferring handling of them to `DefaultQubit`.
  [(#349)](https://github.com/PennyLaneAI/pennylane-lightning/pull/349)

```
@qml.qnode(qml.device('lightning.qubit', wires=2))
def circuit():
    obs = qml.s_prod(2.1, qml.PauliZ(0)) + qml.op_sum(qml.PauliX(0), qml.PauliZ(1))
    return qml.expval(obs)
```

### Bug fixes

* Test updates to reflect new measurement error messages.
  [(#334)](https://github.com/PennyLaneAI/pennylane-lightning/pull/334)

* Updates to the release tagger to fix incompatibilities with RTD.
  [(#344)](https://github.com/PennyLaneAI/pennylane-lightning/pull/344)

* Update cancel-workflow-action and bot credentials.
  [(#345)](https://github.com/PennyLaneAI/pennylane-lightning/pull/345)

### Contributors

This release contains contributions from (in alphabetical order):

Amintor Dusko, Christina Lee, Lee J. O'Riordan, Chae-Yeun Park

---

# Release 0.25.0

### New features since last release

### Breaking changes

* We explicitly disable support for PennyLane's parameter broadcasting.
[#317](https://github.com/PennyLaneAI/pennylane-lightning/pull/317)

* We explicitly remove support for PennyLane's `Sum`, `SProd` and `Prod`
  as observables.
  [(#326)](https://github.com/PennyLaneAI/pennylane-lightning/pull/326)

### Improvements

* CI builders use a reduced set of resources and redundant tests for PRs.
  [(#319)](https://github.com/PennyLaneAI/pennylane-lightning/pull/319)

* Parallelize wheel-builds where applicable.
  [(#314)](https://github.com/PennyLaneAI/pennylane-lightning/pull/314)

* AVX2/512 kernels are now available on Linux/MacOS with x86-64 architecture.
  [(#313)](https://github.com/PennyLaneAI/pennylane-lightning/pull/313)

### Documentation

* Updated ReadTheDocs runner version from Ubuntu 20.04 to 22.04
  [(#327)](https://github.com/PennyLaneAI/pennylane-lightning/pull/327)

### Bug fixes

* Test updates to reflect new additions to PennyLane.
  [(#318)](https://github.com/PennyLaneAI/pennylane-lightning/pull/318)

### Contributors

This release contains contributions from (in alphabetical order):

Amintor Dusko, Christina Lee, Rashid N H M, Lee J. O'Riordan, Chae-Yeun Park

---

# Release 0.24.0

### New features since last release

* Add `SingleExcitation` and `DoubleExcitation` qchem gates and generators.
  [(#289)](https://github.com/PennyLaneAI/pennylane-lightning/pull/289)

* Add a new dispatch mechanism for future kernels.
  [(#291)](https://github.com/PennyLaneAI/pennylane-lightning/pull/291)

* Add `IsingXY` gate operation.
  [(#303)](https://github.com/PennyLaneAI/pennylane-lightning/pull/303)

* Support `qml.state()` in vjp and Hamiltonian in adjoint jacobian.
  [(#294)](https://github.com/PennyLaneAI/pennylane-lightning/pull/294)

### Breaking changes

* Codebase is now moving to C++20. The default compiler for Linux is now GCC10.
  [(#295)](https://github.com/PennyLaneAI/pennylane-lightning/pull/295)

* Minimum macOS version is changed to 10.15 (Catalina).
  [(#295)](https://github.com/PennyLaneAI/pennylane-lightning/pull/295)

### Improvements

* Split matrix operations, refactor dispatch mechanisms, and add a benchmark suits.
  [(#274)](https://github.com/PennyLaneAI/pennylane-lightning/pull/274)

* Add native support for the calculation of sparse Hamiltonians' expectation values.
Sparse operations are offloaded to [Kokkos](https://github.com/kokkos/kokkos) and
[Kokkos-Kernels](https://github.com/kokkos/kokkos-kernels).
  [(#283)](https://github.com/PennyLaneAI/pennylane-lightning/pull/283)

* Device `lightning.qubit` now accepts a datatype for a statevector.
  [(#290)](https://github.com/PennyLaneAI/pennylane-lightning/pull/290)

```python
dev1 = qml.device('lightning.qubit', wires=4, c_dtype=np.complex64) # for single precision
dev2 = qml.device('lightning.qubit', wires=4, c_dtype=np.complex128) # for double precision
```

### Documentation

* Use the centralized [Xanadu Sphinx Theme](https://github.com/XanaduAI/xanadu-sphinx-theme)
  to style the Sphinx documentation.
  [(#287)](https://github.com/PennyLaneAI/pennylane-lightning/pull/287)

### Bug fixes

* Fix the issue with using available `clang-format` version in format.
  [(#288)](https://github.com/PennyLaneAI/pennylane-lightning/pull/288)

* Fix a bug in the generator of `DoubleExcitationPlus`.
  [(#298)](https://github.com/PennyLaneAI/pennylane-lightning/pull/298)

### Contributors

This release contains contributions from (in alphabetical order):

Mikhail Andrenkov, Ali Asadi, Amintor Dusko, Lee James O'Riordan, Chae-Yeun Park, and Shuli Shu

---

# Release 0.23.0

### New features since last release

* Add `generate_samples()` to lightning.
  [(#247)](https://github.com/PennyLaneAI/pennylane-lightning/pull/247)

* Add Lightning GBenchmark Suite.
  [(#249)](https://github.com/PennyLaneAI/pennylane-lightning/pull/249)

* Support runtime and compile information.
  [(#253)](https://github.com/PennyLaneAI/pennylane-lightning/pull/253)

### Improvements

* Add `ENABLE_BLAS` build to CI checks.
  [(#249)](https://github.com/PennyLaneAI/pennylane-lightning/pull/249)

* Add more `clang-tidy` checks and kernel tests.
  [(#253)](https://github.com/PennyLaneAI/pennylane-lightning/pull/253)

* Add C++ code coverage to CI.
  [(#265)](https://github.com/PennyLaneAI/pennylane-lightning/pull/265)

* Skip over identity operations in `"lightning.qubit"`.
  [(#268)](https://github.com/PennyLaneAI/pennylane-lightning/pull/268)

### Bug fixes

* Update tests to remove `JacobianTape`.
  [(#260)](https://github.com/PennyLaneAI/pennylane-lightning/pull/260)

* Fix tests for MSVC.
  [(#264)](https://github.com/PennyLaneAI/pennylane-lightning/pull/264)

* Fix `#include <cpuid.h>` for PPC and AArch64 in Linux.
  [(#266)](https://github.com/PennyLaneAI/pennylane-lightning/pull/266)

* Remove deprecated tape execution methods.
  [(#270)](https://github.com/PennyLaneAI/pennylane-lightning/pull/270)

* Update `qml.probs` in `test_measures.py`.
  [(#280)](https://github.com/PennyLaneAI/pennylane-lightning/pull/280)

### Contributors

This release contains contributions from (in alphabetical order):

Ali Asadi, Chae-Yeun Park, Lee James O'Riordan, and Trevor Vincent

---

# Release 0.22.1

### Bug fixes

* Ensure `Identity ` kernel is registered to C++ dispatcher.
  [(#275)](https://github.com/PennyLaneAI/pennylane-lightning/pull/275)

---

# Release 0.22.0

### New features since last release

* Add Docker support.
  [(#234)](https://github.com/PennyLaneAI/pennylane-lightning/pull/234)

### Improvements

* Update quantum tapes serialization and Python tests.
  [(#239)](https://github.com/PennyLaneAI/pennylane-lightning/pull/239)

* Clang-tidy is now enabled for both tests and examples builds under Github Actions.
  [(#237)](https://github.com/PennyLaneAI/pennylane-lightning/pull/237)

* The return type of `StateVectorBase` data is now derived-class defined.
  [(#237)](https://github.com/PennyLaneAI/pennylane-lightning/pull/237)

* Update adjointJacobian and VJP methods.
  [(#222)](https://github.com/PennyLaneAI/pennylane-lightning/pull/222)

* Set GitHub workflow to upload wheels to Test PyPI.
  [(#220)](https://github.com/PennyLaneAI/pennylane-lightning/pull/220)

* Finalize the new kernel implementation.
  [(#212)](https://github.com/PennyLaneAI/pennylane-lightning/pull/212)

### Documentation

* Use of batching with OpenMP threads is documented.
  [(#221)](https://github.com/PennyLaneAI/pennylane-lightning/pull/221)

### Bug fixes

* Fix for OOM errors when using adjoint with large numbers of observables.
  [(#221)](https://github.com/PennyLaneAI/pennylane-lightning/pull/221)

* Add virtual destructor to C++ state-vector classes.
  [(#200)](https://github.com/PennyLaneAI/pennylane-lightning/pull/200)

* Fix a bug in Python tests with operations' `matrix` calls.
  [(#238)](https://github.com/PennyLaneAI/pennylane-lightning/pull/238)

* Refactor utility header and fix a bug in linear algebra function with CBLAS.
  [(#228)](https://github.com/PennyLaneAI/pennylane-lightning/pull/228)

### Contributors

This release contains contributions from (in alphabetical order):

Ali Asadi, Chae-Yeun Park, Lee James O'Riordan

---

# Release 0.21.0

### New features since last release

* Add C++ only benchmark for a given list of gates.
  [(#199)](https://github.com/PennyLaneAI/pennylane-lightning/pull/199)

* Wheel-build support for Python 3.10.
  [(#186)](https://github.com/PennyLaneAI/pennylane-lightning/pull/186)

* C++ support for probability, expectation value and variance calculations.
  [(#185)](https://github.com/PennyLaneAI/pennylane-lightning/pull/185)

* Add bindings to C++ expval, var, probs.
  [(#214)](https://github.com/PennyLaneAI/pennylane-lightning/pull/214)

### Improvements

* `setup.py` adds debug only when --debug is given
  [(#208)](https://github.com/PennyLaneAI/pennylane-lightning/pull/208)

* Add new highly-performant C++ kernels for quantum gates.
  [(#202)](https://github.com/PennyLaneAI/pennylane-lightning/pull/202)

The new kernels significantly improve the runtime performance of PennyLane-Lightning
for both differentiable and non-differentiable workflows. Here is an example workflow
using the adjoint differentiation method with a circuit of 5 strongly entangling layers:

```python
import pennylane as qml
from pennylane import numpy as np
from pennylane.templates.layers import StronglyEntanglingLayers
from numpy.random import random
np.random.seed(42)
n_layers = 5
n_wires = 6
dev = qml.device("lightning.qubit", wires=n_wires)

@qml.qnode(dev, diff_method="adjoint")
def circuit(weights):
    StronglyEntanglingLayers(weights, wires=list(range(n_wires)))
    return [qml.expval(qml.PauliZ(i)) for i in range(n_wires)]

init_weights = np.random.random(StronglyEntanglingLayers.shape(n_layers=n_layers, n_wires=n_wires))
params = np.array(init_weights,requires_grad=True)
jac = qml.jacobian(circuit)(params)
```
The latest release shows improved performance on both single and multi-threaded evaluations!

<img src="https://raw.githubusercontent.com/PennyLaneAI/pennylane-lightning/v0.21.0-rc0/doc/_static/lightning_v20_v21_bm.png" width=50%/>

* Ensure debug info is built into dynamic libraries.
  [(#201)](https://github.com/PennyLaneAI/pennylane-lightning/pull/201)

### Documentation

* New guidelines on adding and benchmarking C++ kernels.
  [(#202)](https://github.com/PennyLaneAI/pennylane-lightning/pull/202)

### Bug fixes

* Update clang-format version
  [(#219)](https://github.com/PennyLaneAI/pennylane-lightning/pull/219)

* Fix failed tests on Windows.
  [(#218)](https://github.com/PennyLaneAI/pennylane-lightning/pull/218)

* Update clang-format version
  [(#219)](https://github.com/PennyLaneAI/pennylane-lightning/pull/219)

* Add virtual destructor to C++ state-vector classes.
  [(#200)](https://github.com/PennyLaneAI/pennylane-lightning/pull/200)

* Fix failed tests for the non-binary wheel.
  [(#213)](https://github.com/PennyLaneAI/pennylane-lightning/pull/213)

* Add virtual destructor to C++ state-vector classes.
  [(#200)](https://github.com/PennyLaneAI/pennylane-lightning/pull/200)

### Contributors

This release contains contributions from (in alphabetical order):

Ali Asadi, Amintor Dusko, Chae-Yeun Park, Lee James O'Riordan

---

# Release 0.20.1

### Bug fixes

* Fix missing header-files causing build errors in algorithms module.
  [(#193)](https://github.com/PennyLaneAI/pennylane-lightning/pull/193)

* Fix failed tests for the non-binary wheel.
  [(#191)](https://github.com/PennyLaneAI/pennylane-lightning/pull/191)

---
# Release 0.20.2

### Bug fixes

* Introduce CY kernel to Lightning to avoid issues with decomposition.
  [(#203)](https://github.com/PennyLaneAI/pennylane-lightning/pull/203)

### Contributors

This release contains contributions from (in alphabetical order):

Lee J. O'Riordan

# Release 0.20.1

### Bug fixes

* Fix missing header-files causing build errors in algorithms module.
  [(#193)](https://github.com/PennyLaneAI/pennylane-lightning/pull/193)

* Fix failed tests for the non-binary wheel.
  [(#191)](https://github.com/PennyLaneAI/pennylane-lightning/pull/191)

# Release 0.20.0

### New features since last release

* Add wheel-builder support for Python 3.10.
  [(#186)](https://github.com/PennyLaneAI/pennylane-lightning/pull/186)

* Add VJP support to PL-Lightning.
  [(#181)](https://github.com/PennyLaneAI/pennylane-lightning/pull/181)

* Add complex64 support in PL-Lightning.
  [(#177)](https://github.com/PennyLaneAI/pennylane-lightning/pull/177)

* Added examples folder containing aggregate gate performance test.
  [(#165)](https://github.com/PennyLaneAI/pennylane-lightning/pull/165)

### Breaking changes

### Improvements

* Update PL-Lightning to support new features in PL.
  [(#179)](https://github.com/PennyLaneAI/pennylane-lightning/pull/179)

### Documentation

* Lightning setup.py build process uses CMake.
  [(#176)](https://github.com/PennyLaneAI/pennylane-lightning/pull/176)

### Contributors

This release contains contributions from (in alphabetical order):

Ali Asadi, Chae-Yeun Park, Isidor Schoch, Lee James O'Riordan

---

# Release 0.19.0

* Add Cache-Friendly DOTC, GEMV, GEMM along with BLAS Support.
  [(#155)](https://github.com/PennyLaneAI/pennylane-lightning/pull/155)

### Improvements

* The performance of parametric gates has been improved.
  [(#157)](https://github.com/PennyLaneAI/pennylane-lightning/pull/157)

* AVX support is enabled for Linux users on Intel/AMD platforms.
  [(#157)](https://github.com/PennyLaneAI/pennylane-lightning/pull/157)

* PennyLane-Lightning has been updated to conform with clang-tidy
  recommendations for modernization, offering performance improvements across
  all use-cases.
  [(#153)](https://github.com/PennyLaneAI/pennylane-lightning/pull/153)

### Breaking changes

* Linux users on `x86_64` must have a CPU supporting AVX.
  [(#157)](https://github.com/PennyLaneAI/pennylane-lightning/pull/157)

### Bug fixes

* OpenMP built with Intel MacOS CI runners causes failures on M1 Macs. OpenMP is currently
  disabled in the built wheels until this can be resolved with Github Actions runners.
  [(#166)](https://github.com/PennyLaneAI/pennylane-lightning/pull/166)

### Contributors

This release contains contributions from (in alphabetical order):

Ali Asadi, Lee James O'Riordan

---

# Release 0.18.0

### New features since last release

* PennyLane-Lightning now provides a high-performance
  [adjoint Jacobian](http://arxiv.org/abs/2009.02823) method for differentiating quantum circuits.
  [(#136)](https://github.com/PennyLaneAI/pennylane-lightning/pull/136)

  The adjoint method operates after a forward pass by iteratively applying inverse gates to scan
  backwards through the circuit. The method is already available in PennyLane's
  `default.qubit` device, but the version provided by `lightning.qubit` integrates with the C++
  backend and is more performant, as shown in the plot below:

  <img src="https://raw.githubusercontent.com/PennyLaneAI/pennylane-lightning/master/doc/_static/lightning_adjoint.png" width=70%/>

  The plot compares the average runtime of `lightning.qubit` and `default.qubit` for calculating the
  Jacobian of a circuit using the adjoint method for a range of qubit numbers. The circuit
  consists of ten `BasicEntanglerLayers` with a `PauliZ` expectation value calculated on each wire,
  repeated over ten runs. We see that `lightning.qubit` provides a speedup of around two to eight
  times, depending on the number of qubits.

  The adjoint method can be accessed using the standard interface. Consider the following circuit:

  ```python
  import pennylane as qml

  wires = 3
  layers = 2
  dev = qml.device("lightning.qubit", wires=wires)

  @qml.qnode(dev, diff_method="adjoint")
  def circuit(weights):
      qml.templates.StronglyEntanglingLayers(weights, wires=range(wires))
      return qml.expval(qml.PauliZ(0))

  weights = qml.init.strong_ent_layers_normal(layers, wires, seed=1967)
  ```

  The circuit can be executed and its gradient calculated using:

    ```pycon
  >>> print(f"Circuit evaluated: {circuit(weights)}")
  Circuit evaluated: 0.9801286266677633
  >>> print(f"Circuit gradient:\n{qml.grad(circuit)(weights)}")
  Circuit gradient:
  [[[-1.11022302e-16 -1.63051504e-01 -4.14810501e-04]
    [ 1.11022302e-16 -1.50136528e-04 -1.77922957e-04]
    [ 0.00000000e+00 -3.92874550e-02  8.14523075e-05]]

   [[-1.14472273e-04  3.85963953e-02  0.00000000e+00]
    [-5.76791765e-05 -9.78478343e-02  0.00000000e+00]
    [-5.55111512e-17  0.00000000e+00 -1.11022302e-16]]]
  ```

* PennyLane-Lightning now supports all of the operations and observables of `default.qubit`.
  [(#124)](https://github.com/PennyLaneAI/pennylane-lightning/pull/124)

### Improvements

* A new state-vector class `StateVectorManaged` was added, enabling memory use to be bound to
  statevector lifetime.
  [(#136)](https://github.com/PennyLaneAI/pennylane-lightning/pull/136)

* The repository now has a well-defined component hierarchy, allowing each indepedent unit to be
  compiled and linked separately.
  [(#136)](https://github.com/PennyLaneAI/pennylane-lightning/pull/136)

* PennyLane-Lightning can now be installed without compiling its C++ binaries and will fall back
  to using the `default.qubit` implementation. Skipping compilation is achieved by setting the
  `SKIP_COMPILATION` environment variable, e.g., Linux/MacOS: `export SKIP_COMPILATION=True`,
  Windows: `set SKIP_COMPILATION=True`. This feature is intended for building a pure-Python wheel of
  PennyLane-Lightning as a backup for platforms without a dedicated wheel.
  [(#129)](https://github.com/PennyLaneAI/pennylane-lightning/pull/129)

* The C++-backed Python bound methods can now be directly called with wires and supplied parameters.
  [(#125)](https://github.com/PennyLaneAI/pennylane-lightning/pull/125)

* Lightning supports arbitrary unitary and non-unitary gate-calls from Python to C++ layer.
  [(#121)](https://github.com/PennyLaneAI/pennylane-lightning/pull/121)

### Documentation

* Added preliminary architecture diagram for package.
  [(#131)](https://github.com/PennyLaneAI/pennylane-lightning/pull/131)

* C++ API built as part of docs generation.
  [(#131)](https://github.com/PennyLaneAI/pennylane-lightning/pull/131)

### Breaking changes

* Wheels for MacOS <= 10.13 will no longer be provided due to XCode SDK C++17 support requirements.
  [(#149)](https://github.com/PennyLaneAI/pennylane-lightning/pull/149)

### Bug fixes

* An indexing error in the CRY gate is fixed. [(#136)](https://github.com/PennyLaneAI/pennylane-lightning/pull/136)

* Column-major data in numpy is now correctly converted to row-major upon pass to the C++ layer.
  [(#126)](https://github.com/PennyLaneAI/pennylane-lightning/pull/126)

### Contributors

This release contains contributions from (in alphabetical order):

Thomas Bromley, Lee James O'Riordan

---

# Release 0.17.0

### New features

* C++ layer now supports float (32-bit) and double (64-bit) templated complex data.
  [(#113)](https://github.com/PennyLaneAI/pennylane-lightning/pull/113)

### Improvements

* The PennyLane device test suite is now included in coverage reports.
  [(#123)](https://github.com/PennyLaneAI/pennylane-lightning/pull/123)

* Static versions of jQuery and Bootstrap are no longer included in the CSS theme.
  [(#118)](https://github.com/PennyLaneAI/pennylane-lightning/pull/118)

* C++ tests have been ported to use Catch2 framework.
  [(#115)](https://github.com/PennyLaneAI/pennylane-lightning/pull/115)

* Testing now exists for both float and double precision methods in C++ layer.
  [(#113)](https://github.com/PennyLaneAI/pennylane-lightning/pull/113)
  [(#115)](https://github.com/PennyLaneAI/pennylane-lightning/pull/115)

* Compile-time utility methods with `constexpr` have been added.
  [(#113)](https://github.com/PennyLaneAI/pennylane-lightning/pull/113)

* Wheel-build support for ARM64 (Linux and MacOS) and PowerPC (Linux) added.
  [(#110)](https://github.com/PennyLaneAI/pennylane-lightning/pull/110)

* Add support for Controlled Phase Gate (`ControlledPhaseShift`).
  [(#114)](https://github.com/PennyLaneAI/pennylane-lightning/pull/114)

* Move changelog to `.github` and add a changelog reminder.
  [(#111)](https://github.com/PennyLaneAI/pennylane-lightning/pull/111)

* Adds CMake build system support.
  [(#104)](https://github.com/PennyLaneAI/pennylane-lightning/pull/104)


### Breaking changes

* Removes support for Python 3.6 and adds support for Python 3.9.
  [(#127)](https://github.com/PennyLaneAI/pennylane-lightning/pull/127)
  [(#128)](https://github.com/PennyLaneAI/pennylane-lightning/pull/128)

* Compilers with C++17 support are now required to build C++ module.
  [(#113)](https://github.com/PennyLaneAI/pennylane-lightning/pull/113)

* Gate classes have been removed with functionality added to StateVector class.
  [(#113)](https://github.com/PennyLaneAI/pennylane-lightning/pull/113)

* We are no longer building wheels for Python 3.6.
  [(#106)](https://github.com/PennyLaneAI/pennylane-lightning/pull/106)

### Bug fixes

* PowerPC wheel-builder now successfully compiles modules.
  [(#120)](https://github.com/PennyLaneAI/pennylane-lightning/pull/120)

### Documentation

* Added community guidelines.
  [(#109)](https://github.com/PennyLaneAI/pennylane-lightning/pull/109)

### Contributors

This release contains contributions from (in alphabetical order):

Ali Asadi, Christina Lee, Thomas Bromley, Lee James O'Riordan

---

# Release 0.15.1

### Bug fixes

* The PennyLane-Lightning binaries are now built with NumPy 1.19.5, to avoid ABI
  compatibility issues with the latest NumPy 1.20 release. See
  [the NumPy release notes](https://numpy.org/doc/stable/release/1.20.0-notes.html#size-of-np-ndarray-and-np-void-changed)
  for more details.
  [(#97)](https://github.com/PennyLaneAI/pennylane-lightning/pull/97)

### Contributors

This release contains contributions from (in alphabetical order):

Josh Izaac, Antal Száva

---

# Release 0.15.0

### Improvements

* For compatibility with PennyLane v0.15, the `analytic` keyword argument
  has been removed. Statistics can still be computed analytically by setting
  `shots=None`.
  [(#93)](https://github.com/PennyLaneAI/pennylane-lightning/pull/93)

* Inverse gates are now supported.
  [(#89)](https://github.com/PennyLaneAI/pennylane-lightning/pull/89)

* Add new lightweight backend with performance improvements.
  [(#57)](https://github.com/PennyLaneAI/pennylane-lightning/pull/57)

* Remove the previous Eigen-based backend.
  [(#67)](https://github.com/PennyLaneAI/pennylane-lightning/pull/67)

### Bug fixes

* Re-add dispatch table after fixing static initialisation order issue.
  [(#68)](https://github.com/PennyLaneAI/pennylane-lightning/pull/68)

### Contributors

This release contains contributions from (in alphabetical order):

Thomas Bromley, Theodor Isacsson, Christina Lee, Thomas Loke, Antal Száva.

---

# Release 0.14.1

### Bug fixes

* Fixes a bug where the `QNode` would swap Lightning-Qubit to
  `DefaultQubitAutograd` on device execution due to the inherited
  `passthru_devices` entry of the `capabilities` dictionary.
  [(#61)](https://github.com/PennyLaneAI/pennylane-lightning/pull/61)

### Contributors

This release contains contributions from (in alphabetical order):

Antal Száva

---

# Release 0.14.0

### Improvements

* Extends support from 16 qubits to 50 qubits.
  [(#52)](https://github.com/PennyLaneAI/pennylane-lightning/pull/52)

### Bug fixes

* Updates applying basis state preparations to correspond to the
  changes in `DefaultQubit`.
  [(#55)](https://github.com/PennyLaneAI/pennylane-lightning/pull/55)

### Contributors

This release contains contributions from (in alphabetical order):

Thomas Loke, Tom Bromley, Josh Izaac, Antal Száva

---

# Release 0.12.0

### Bug fixes

* Updates capabilities dictionary to be compatible with core PennyLane
  [(#45)](https://github.com/PennyLaneAI/pennylane-lightning/pull/45)

* Fix install of Eigen for CI wheel building
  [(#44)](https://github.com/PennyLaneAI/pennylane-lightning/pull/44)

### Contributors

This release contains contributions from (in alphabetical order):

Tom Bromley, Josh Izaac, Antal Száva

---

# Release 0.11.0

Initial release.

This release contains contributions from (in alphabetical order):

Tom Bromley, Josh Izaac, Nathan Killoran, Antal Száva<|MERGE_RESOLUTION|>--- conflicted
+++ resolved
@@ -34,13 +34,11 @@
 
 <h3>Internal changes ⚙️</h3>
 
-<<<<<<< HEAD
 - Use local catalyst repository instead of fetching on Github CI.
   [(#1164)](https://github.com/PennyLaneAI/pennylane-lightning/pull/1164)
-=======
+  
 - Update the Lightning build dependencies.
   [(#1168)](https://github.com/PennyLaneAI/pennylane-lightning/pull/1168)
->>>>>>> e2f72003
 
 - Use JAX version 0.6.0 for CI tests for latest version.
   [(#1161)](https://github.com/PennyLaneAI/pennylane-lightning/pull/1161)
