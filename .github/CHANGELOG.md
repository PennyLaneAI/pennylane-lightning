# Release 0.36.0-dev

### New features since last release

* `lightning.qubit` supports mid-circuit measurements.
  [(#650)](https://github.com/PennyLaneAI/pennylane-lightning/pull/650)

* Add finite shots support in `lightning.qubit2`.
  [(#630)](https://github.com/PennyLaneAI/pennylane-lightning/pull/630)

* Add `collapse` and `normalize` methods to the `StateVectorLQubit` classes, enabling "branching" of the wavefunction. Add methods to create and seed an RNG in the `Measurements` modules.
  [(#645)](https://github.com/PennyLaneAI/pennylane-lightning/pull/645)

* Add two new python classes (LightningStateVector and LightningMeasurements) to support `lightning.qubit2`.
  [(#613)](https://github.com/PennyLaneAI/pennylane-lightning/pull/613)

* Add analytic-mode `qml.probs` and `qml.var` support in `lightning.qubit2`.
  [(#627)](https://github.com/PennyLaneAI/pennylane-lightning/pull/627)

* Add LightningAdjointJacobian to support `lightning.qubit2`.
  [(#631)](https://github.com/PennyLaneAI/pennylane-lightning/pull/631)

* Add `lightning.qubit2` device which uses the new device API.
  [(#607)](https://github.com/PennyLaneAI/pennylane-lightning/pull/607)
  [(#628)](https://github.com/PennyLaneAI/pennylane-lightning/pull/628)

* Add Vector-Jacobian Product calculation support to `lightning.qubit`.
  [(#644)](https://github.com/PennyLaneAI/pennylane-lightning/pull/644)

* Add support for using new operator arithmetic as the default.
  [(#649)](https://github.com/PennyLaneAI/pennylane-lightning/pull/649)

### Breaking changes

* Migrate `lightning.qubit` to the new device API.
  [(#646)](https://github.com/PennyLaneAI/pennylane-lightning/pull/646)

* Introduce `ci:build_wheels` label, which controls wheel building on `pull_request` and other triggers.
  [(#648)](https://github.com/PennyLaneAI/pennylane-lightning/pull/648)

### Improvements

<<<<<<< HEAD
* Lightning-Kokkos' functors are rewritten as functions wrapping around generic gate and generator functors templated over a coefficient interaction function. This reduces boilerplate while clarifying how the various kernels differ from one another.
  [(#640)](https://github.com/PennyLaneAI/pennylane-lightning/pull/640)
=======
* Upgrade GitHub actions versions from v3 to v4.
  [(#669)](https://github.com/PennyLaneAI/pennylane-lightning/pull/669)
>>>>>>> 404bd2d6

* Initialize the private attributes `gates_indices_` and `generators_indices_` of `StateVectorKokkos` using the definitions of the `Pennylane::Gates::Constant` namespace.
  [(#641)](https://github.com/PennyLaneAI/pennylane-lightning/pull/641)

* Add `isort` to `requirements-dev.txt` and run before `black` upon `make format` to sort Python imports.
  [(#623)](https://github.com/PennyLaneAI/pennylane-lightning/pull/623)

### Documentation

### Bug fixes

* Specify `isort` `--py` (Python version) and `-l` (max line length) to stabilize `isort` across Python versions and environments.
  [(#647)](https://github.com/PennyLaneAI/pennylane-lightning/pull/647)

* Fix random `coverage xml` CI issues.
  [(#635)](https://github.com/PennyLaneAI/pennylane-lightning/pull/635)

* `lightning.qubit` correctly decomposed state preparation operations with adjoint differentiation.
  [(#661)](https://github.com/PennyLaneAI/pennylane-lightning/pull/661)

### Contributors

This release contains contributions from (in alphabetical order):

Ali Asadi, Amintor Dusko, Christina Lee, Vincent Michaud-Rioux, Mudit Pandey

---

# Release 0.35.1

### Improvements

* Use the `adjoint` gate parameter to apply `qml.Adjoint` operations instead of matrix methods in `lightning.qubit`.
  [(#632)](https://github.com/PennyLaneAI/pennylane-lightning/pull/632)

### Bug fixes

* Fix `qml.Adjoint` support in `lightning.gpu` and `lightning.kokkos`.
  [(#632)](https://github.com/PennyLaneAI/pennylane-lightning/pull/632)

* Fix finite shots support in `lightning.qubit`, `lightning.gpu` and `lightning.kokkos`. The bug would impact calculations with measurements on observables with non-trivial diagonalizing gates and calculations with shot vectors.
  [(#632)](https://github.com/PennyLaneAI/pennylane-lightning/pull/632)

### Contributors

This release contains contributions from (in alphabetical order):

Vincent Michaud-Rioux

---

# Release 0.35.0

### New features since last release

* All backends now support `GlobalPhase` and `C(GlobalPhase)` in forward pass.
  [(#579)](https://github.com/PennyLaneAI/pennylane-lightning/pull/579)

* Add Hermitian observable support for shot-noise measurement and Lapack support.
  [(#569)](https://github.com/PennyLaneAI/pennylane-lightning/pull/569)

### Breaking changes

* Migrate `lightning.gpu` to CUDA 12.
  [(#606)](https://github.com/PennyLaneAI/pennylane-lightning/pull/606)

### Improvements

* Expand error values and strings returned from CUDA libraries.
  [(#617)](https://github.com/PennyLaneAI/pennylane-lightning/pull/617)

* `C(MultiRZ)` and `C(Rot)` gates are natively supported (with `LM` kernels).
  [(#614)](https://github.com/PennyLaneAI/pennylane-lightning/pull/614)

* Add adjoint support for `GlobalPhase` in Lightning-GPU and Lightning-Kokkos.
  [(#615)](https://github.com/PennyLaneAI/pennylane-lightning/pull/615)

* Lower the overheads of Windows CI tests.
  [(#610)](https://github.com/PennyLaneAI/pennylane-lightning/pull/610)

* Decouple LightningQubit memory ownership from numpy and migrate it to Lightning-Qubit managed state-vector class.
  [(#601)](https://github.com/PennyLaneAI/pennylane-lightning/pull/601)

* Expand support for Projector observables on Lightning-Kokkos.
  [(#601)](https://github.com/PennyLaneAI/pennylane-lightning/pull/601)

* Split Docker build cron job into two jobs: master and latest. This is mainly for reporting in the `plugin-test-matrix` repo.
  [(#600)](https://github.com/PennyLaneAI/pennylane-lightning/pull/600)

* The `BlockEncode` operation from PennyLane is now supported on all Lightning devices.
  [(#599)](https://github.com/PennyLaneAI/pennylane-lightning/pull/599)

* OpenMP acceleration can now be enabled at compile time for all `lightning.qubit` gate kernels using the "-DLQ_ENABLE_KERNEL_OMP=1" CMake argument.
  [(#510)](https://github.com/PennyLaneAI/pennylane-lightning/pull/510)

* Enable building Docker images for any branch or tag. Set the Docker build cron job to build images for the latest release and `master`.
  [(#598)](https://github.com/PennyLaneAI/pennylane-lightning/pull/598)

* Enable choosing the PennyLane-Lightning version and disabling push to Docker Hub in the Docker build workflow. Add a cron job calling the Docker build workflow.
  [(#597)](https://github.com/PennyLaneAI/pennylane-lightning/pull/597)

* Pull Kokkos v4.2.00 from the official Kokkos repository to test Lightning-Kokkos with the CUDA backend.
  [(#596)](https://github.com/PennyLaneAI/pennylane-lightning/pull/596)

* Remove deprecated MeasurementProcess.name.
  [(#605)](https://github.com/PennyLaneAI/pennylane-lightning/pull/605)

### Documentation

* Update requirements to build the documentation.
  [(#594)](https://github.com/PennyLaneAI/pennylane-lightning/pull/594)

### Bug fixes

* Downgrade auditwheel due to changes with library exclusion list.
  [(#620)](https://github.com/PennyLaneAI/pennylane-lightning/pull/620)

* List `GlobalPhase` gate in each device's TOML file.
  [(#615)](https://github.com/PennyLaneAI/pennylane-lightning/pull/615)

* Lightning-GPU's gate cache failed to distinguish between certain gates.
  For example, `MultiControlledX([0, 1, 2], "111")` and `MultiControlledX([0, 2], "00")` were applied as the same operation.
  This could happen with (at least) the following gates: `QubitUnitary`,`ControlledQubitUnitary`,`MultiControlledX`,`DiagonalQubitUnitary`,`PSWAP`,`OrbitalRotation`.
  [(#579)](https://github.com/PennyLaneAI/pennylane-lightning/pull/579)

* Ensure the stopping condition decompositions are respected for larger templated QFT and Grover operators.
  [(#609)](https://github.com/PennyLaneAI/pennylane-lightning/pull/609)

* Move concurrency group specifications from reusable Docker build workflow to the root workflows.
  [(#604)](https://github.com/PennyLaneAI/pennylane-lightning/pull/604)

* Fix `lightning-kokkos-cuda` Docker build and add CI workflow to build images and push to Docker Hub.
  [(#593)](https://github.com/PennyLaneAI/pennylane-lightning/pull/593)

* Update jax.config imports.
  [(#619)](https://github.com/PennyLaneAI/pennylane-lightning/pull/619)

* Fix apply state vector when using a Lightning handle.
  [(#622)](https://github.com/PennyLaneAI/pennylane-lightning/pull/622)

* Pinning Pytest to a version compatible with Flaky.
  [(#624)](https://github.com/PennyLaneAI/pennylane-lightning/pull/624)

### Contributors

This release contains contributions from (in alphabetical order):

Amintor Dusko, David Ittah, Vincent Michaud-Rioux, Lee J. O'Riordan, Shuli Shu, Matthew Silverman

---

# Release 0.34.0

### New features since last release

* Support added for Python 3.12 wheel builds.
  [(#541)](https://github.com/PennyLaneAI/pennylane-lightning/pull/541)

* Lightning-Qubit support arbitrary controlled gates (any wires and any control values). The kernels are implemented in the `LM` module.
  [(#576)](https://github.com/PennyLaneAI/pennylane-lightning/pull/576)

* Shot-noise related methods now accommodate observable objects with arbitrary eigenvalues. Add a Kronecker product method for two diagonal matrices.
  [(#570)](https://github.com/PennyLaneAI/pennylane-lightning/pull/570)

* Add shot-noise support for probs in the C++ layer. Probabilities are calculated from generated samples. All Lightning backends support this feature. Please note that target wires should be sorted in ascending manner.
  [(#568)](https://github.com/PennyLaneAI/pennylane-lightning/pull/568)

* Add `LM` kernels to apply arbitrary controlled operations efficiently.
  [(#516)](https://github.com/PennyLaneAI/pennylane-lightning/pull/516)

* Add shots support for variance value, probs, sample, counts calculation for given observables (`NamedObs`, `TensorProd` and `Hamiltonian`) based on Pauli words, `Identity` and `Hadamard` in the C++ layer. All Lightning backends support this support feature.
  [(#561)](https://github.com/PennyLaneAI/pennylane-lightning/pull/561)

* Add shots support for expectation value calculation for given observables (`NamedObs`, `TensorProd` and `Hamiltonian`) based on Pauli words, `Identity` and `Hadamard` in the C++ layer by adding `measure_with_samples` to the measurement interface. All Lightning backends support this support feature.
  [(#556)](https://github.com/PennyLaneAI/pennylane-lightning/pull/556)

* `qml.QubitUnitary` operators can be included in a circuit differentiated with the adjoint method. Lightning handles circuits with arbitrary non-differentiable `qml.QubitUnitary` operators. 1,2-qubit `qml.QubitUnitary` operators with differentiable parameters can be differentiated using decomposition.
  [(#540)] (https://github.com/PennyLaneAI/pennylane-lightning/pull/540)

### Breaking changes

* Set the default version of Kokkos to 4.2.00 throughout the project (CMake, CI, etc.)
  [(#578)] (https://github.com/PennyLaneAI/pennylane-lightning/pull/578)

* Overload `applyOperation` with a fifth `matrix` argument to all state vector classes to support arbitrary operations in `AdjointJacobianBase`.
  [(#540)] (https://github.com/PennyLaneAI/pennylane-lightning/pull/540)

### Improvements

* Ensure aligned memory used for numpy arrays with state-vector without reallocations.
  [(#572)](https://github.com/PennyLaneAI/pennylane-lightning/pull/572)

* Unify error messages of shot measurement related unsupported observables to better Catalyst.
  [(#577)](https://github.com/PennyLaneAI/pennylane-lightning/pull/577)

* Add configuration files to improve compatibility with Catalyst.
  [(#566)](https://github.com/PennyLaneAI/pennylane-lightning/pull/566)

* Refactor shot-noise related methods of MeasurementsBase class in the C++ layer and eigenvalues are not limited to `1` and `-1`. Add `getObs()` method to Observables class. Refactor `applyInPlaceShots` to allow users to get eigenvalues of Observables object. Deprecated `_preprocess_state` method in `MeasurementsBase` class for safer use of the `LightningQubitRaw` backend.
[(#570)](https://github.com/PennyLaneAI/pennylane-lightning/pull/570)

* Modify `setup.py` to use backend-specific build directory (`f"build_{backend}"`) to accelerate rebuilding backends in alternance.
  [(#540)] (https://github.com/PennyLaneAI/pennylane-lightning/pull/540)

* Update Dockerfile and rewrite the `build-wheel-lightning-gpu` stage to build Lightning-GPU from the `pennylane-lightning` monorepo.
  [(#539)] (https://github.com/PennyLaneAI/pennylane-lightning/pull/539)

* Add the MPI test CI workflows of Lightning-GPU in compatibility cron jobs.
  [(#536)] (https://github.com/PennyLaneAI/pennylane-lightning/pull/536)

* Add MPI synchronization in places to safely handle communicated data.
  [(#538)](https://github.com/PennyLaneAI/pennylane-lightning/pull/538)

* Add release option in compatibility cron jobs to test the release candidates of PennyLane and the Lightning plugins against one another.
  [(#531)] (https://github.com/PennyLaneAI/pennylane-lightning/pull/531)

* Add GPU workflows in compatibility cron jobs to test Lightning-GPU and Lightning-Kokkos with the Kokkos CUDA backend.
  [(#528)] (https://github.com/PennyLaneAI/pennylane-lightning/pull/528)

### Documentation

* Fixed a small typo in the documentation page for the PennyLane-Lightning GPU device.
  [(#563)](https://github.com/PennyLaneAI/pennylane-lightning/pull/563)

* Add OpenGraph social preview for Lightning docs.
  [(#574)](https://github.com/PennyLaneAI/pennylane-lightning/pull/574)

### Bug fixes

* Fix CodeCov file contention issue when uploading data from many workloads.
  [(#584)](https://github.com/PennyLaneAI/pennylane-lightning/pull/584)

* Ensure the `lightning.gpu` intermediate wheel builds are uploaded to TestPyPI.
  [(#575)](https://github.com/PennyLaneAI/pennylane-lightning/pull/575)

* Allow support for newer clang-tidy versions on non-x86_64 platforms.
  [(#567)](https://github.com/PennyLaneAI/pennylane-lightning/pull/567)

* Do not run C++ tests when testing for compatibility with PennyLane, hence fixing plugin-matrix failures. Fix Lightning-GPU workflow trigger.
  [(#571)](https://github.com/PennyLaneAI/pennylane-lightning/pull/571)

* Revert single-node multi-GPU batching behaviour to match https://github.com/PennyLaneAI/pennylane-lightning-gpu/pull/27.
  [(#564)](https://github.com/PennyLaneAI/pennylane-lightning/pull/564)

* Move deprecated `stateprep` `QuantumScript` argument into the operation list in `mpitests/test_adjoint_jacobian.py`.
  [(#540)] (https://github.com/PennyLaneAI/pennylane-lightning/pull/540)

* Fix MPI Python unit tests for the adjoint method.
  [(#538)](https://github.com/PennyLaneAI/pennylane-lightning/pull/538)

* Fix the issue with assigning kernels to ops before registering kernels on macOS
  [(#582)](https://github.com/PennyLaneAI/pennylane-lightning/pull/582)

* Update `MANIFEST.in` to include device config files and `CHANGELOG.md`
  [(#585)](https://github.com/PennyLaneAI/pennylane-lightning/pull/585)

### Contributors

This release contains contributions from (in alphabetical order):

Ali Asadi, Isaac De Vlugt, Amintor Dusko, Vincent Michaud-Rioux, Erick Ochoa Lopez, Lee James O'Riordan, Shuli Shu

---

# Release 0.33.1

* pip-installed CUDA runtime libraries can now be accessed from a virtualenv.
  [(#543)](https://github.com/PennyLaneAI/pennylane-lightning/pull/543)

### Bug fixes

* The pybind11 compiled module RPATH linkage has been restored to pre-0.33 behaviour.
  [(#543)](https://github.com/PennyLaneAI/pennylane-lightning/pull/543)

### Contributors

This release contains contributions from (in alphabetical order):

Lee J. O'Riordan

---

# Release 0.33.0

### New features since last release

* Add documentation updates for the `lightning.gpu` backend.
  [(#525)] (https://github.com/PennyLaneAI/pennylane-lightning/pull/525)

* Add `SparseHamiltonian` support for Lightning-Qubit and Lightning-GPU.
  [(#526)] (https://github.com/PennyLaneAI/pennylane-lightning/pull/526)

* Add `SparseHamiltonian` support for Lightning-Kokkos.
  [(#527)] (https://github.com/PennyLaneAI/pennylane-lightning/pull/527)

* Integrate python/pybind layer of distributed Lightning-GPU into the Lightning monorepo with python unit tests.
  [(#518)] (https://github.com/PennyLaneAI/pennylane-lightning/pull/518)

* Integrate the distributed C++ backend of Lightning-GPU into the Lightning monorepo.
  [(#514)] (https://github.com/PennyLaneAI/pennylane-lightning/pull/514)

* Integrate Lightning-GPU into the Lightning monorepo. The new backend is named `lightning.gpu` and includes all single-GPU features.
  [(#499)] (https://github.com/PennyLaneAI/pennylane-lightning/pull/499)

* Build Linux wheels for Lightning-GPU (CUDA-11).
  [(#517)](https://github.com/PennyLaneAI/pennylane-lightning/pull/517)

* Add `Dockerfile` in `docker` and `make docker` workflow in `Makefile`. The Docker images and documentation are available on [DockerHub](https://hub.docker.com/repository/docker/pennylaneai/pennylane).
  [(#496)](https://github.com/PennyLaneAI/pennylane-lightning/pull/496)

* Add mid-circuit state preparation operation tests.
  [(#495)](https://github.com/PennyLaneAI/pennylane-lightning/pull/495)

### Breaking changes

* Add `tests_gpu.yml` workflow to test the Lightning-Kokkos backend with CUDA-12.
  [(#494)](https://github.com/PennyLaneAI/pennylane-lightning/pull/494)

* Implement `LM::GeneratorDoubleExcitation`, `LM::GeneratorDoubleExcitationMinus`, `LM::GeneratorDoubleExcitationPlus` kernels. Lightning-Qubit default kernels are now strictly from the `LM` implementation, which requires less memory and is faster for large state vectors.
  [(#512)](https://github.com/PennyLaneAI/pennylane-lightning/pull/512)

* Add workflows validating compatibility between PennyLane and Lightning's most recent stable releases and development (latest) versions.
  [(#507)](https://github.com/PennyLaneAI/pennylane-lightning/pull/507)
  [(#498)](https://github.com/PennyLaneAI/pennylane-lightning/pull/498)

* Introduce `timeout-minutes` in various workflows, mainly to avoid Windows builds hanging for several hours.
  [(#503)](https://github.com/PennyLaneAI/pennylane-lightning/pull/503)

* Cast integral-valued arrays to the device's complex type on entry in `_preprocess_state_vector` to ensure the state is correctly represented with floating-point numbers.
  [(#501)](https://github.com/PennyLaneAI/pennylane-lightning/pull/501)

* Update `DefaultQubit` to `DefaultQubitLegacy` on Lightning fallback.
  [(#500)](https://github.com/PennyLaneAI/pennylane-lightning/pull/500)

* Enums defined in `GateOperation.hpp` start at `1` (previously `0`). `::BEGIN` is introduced in a few places where it was assumed `0` accordingly.
  [(#485)](https://github.com/PennyLaneAI/pennylane-lightning/pull/485)

* Enable pre-commit hooks to format all Python files and linting of all Python source files.
  [(#485)](https://github.com/PennyLaneAI/pennylane-lightning/pull/485)

### Improvements

* Improve Python testing for Lightning-GPU (+MPI) by adding jobs in Actions files and adding Python tests to increase code coverage.
  [(#522)](https://github.com/PennyLaneAI/pennylane-lightning/pull/522)

* Add support for `pip install pennylane-lightning[kokkos]` for the OpenMP backend.
  [(#515)](https://github.com/PennyLaneAI/pennylane-lightning/pull/515)

* Update `setup.py` to allow for multi-package co-existence. The `PennyLane_Lightning` package now is the responsible for the core functionality, and will be depended upon by all other extensions.
  [(#504)] (https://github.com/PennyLaneAI/pennylane-lightning/pull/504)

* Redesign Lightning-Kokkos `StateVectorKokkos` class to use Kokkos `RangePolicy` together with special functors in `applyMultiQubitOp` to apply 1- to 4-wire generic unitary gates. For more than 4 wires, the general implementation using Kokkos `TeamPolicy` is employed to yield the best all-around performance.
  [(#490)] (https://github.com/PennyLaneAI/pennylane-lightning/pull/490)

* Redesign Lightning-Kokkos `Measurements` class to use Kokkos `RangePolicy` together with special functors to obtain the expectation value of 1- to 4-wire generic unitary gates. For more than 4 wires, the general implementation using Kokkos `TeamPolicy` is employed to yield the best all-around performance.
  [(#489)] (https://github.com/PennyLaneAI/pennylane-lightning/pull/489)

* Add tests to increase Lightning-Kokkos coverage.
  [(#485)](https://github.com/PennyLaneAI/pennylane-lightning/pull/485)

* Add memory locality tag reporting and adjoint diff dispatch for `lightning.qubit` statevector classes.
  [(#492)](https://github.com/PennyLaneAI/pennylane-lightning/pull/492)

* Add support for dependent external packages to C++ core.
  [(#482)](https://github.com/PennyLaneAI/pennylane-lightning/pull/482)

* Add support for building multiple backend simulators.
  [(#497)](https://github.com/PennyLaneAI/pennylane-lightning/pull/497)

### Documentation

### Bug fixes

* Fix CI issues running python-cov with MPI.
  [(#535)](https://github.com/PennyLaneAI/pennylane-lightning/pull/535)

* Re-add support for `pip install pennylane-lightning[gpu]`.
  [(#515)](https://github.com/PennyLaneAI/pennylane-lightning/pull/515)

* Switch most Lightning-Qubit default kernels to `LM`. Add `LM::multiQubitOp` tests, failing when targeting out-of-order wires clustered close to `num_qubits-1`. Fix the `LM::multiQubitOp` kernel implementation by introducing a generic `revWireParity` routine and replacing the `bitswap`-based implementation. Mimic the changes fixing the corresponding `multiQubitOp` and `expval` functors in Lightning-Kokkos.
  [(#511)](https://github.com/PennyLaneAI/pennylane-lightning/pull/511)

* Fix RTD builds by removing unsupported `system_packages` configuration option.
  [(#491)](https://github.com/PennyLaneAI/pennylane-lightning/pull/491)

### Contributors

This release contains contributions from (in alphabetical order):

Ali Asadi, Amintor Dusko, Vincent Michaud-Rioux, Lee J. O'Riordan, Shuli Shu

---

# Release 0.32.0

### New features since last release

* The `lightning.kokkos` backend supports Nvidia GPU execution (with Kokkos v4 and CUDA v12).
  [(#477)](https://github.com/PennyLaneAI/pennylane-lightning/pull/477)

* Complete overhaul of repository structure to facilitates integration of multiple backends. Refactoring efforts we directed to improve development performance, code reuse and decrease overall overhead to propagate changes through backends. New C++ modular build strategy allows for faster test builds restricted to a module. Update CI/CD actions concurrency strategy. Change minimal Python version to 3.9.
  [(#472)] (https://github.com/PennyLaneAI/pennylane-lightning/pull/472)

* Wheels are built with native support for sparse Hamiltonians.
  [(#470)] (https://github.com/PennyLaneAI/pennylane-lightning/pull/470)

* Add native support to sparse Hamiltonians in the absence of Kokkos & Kokkos-kernels.
  [(#465)] (https://github.com/PennyLaneAI/pennylane-lightning/pull/465)

### Breaking changes

* Rename `QubitStateVector` to `StatePrep` in the `LightningQubit` and `LightningKokkos` classes.
  [(#486)](https://github.com/PennyLaneAI/pennylane-lightning/pull/486)

* Modify `adjointJacobian` methods to accept a (maybe unused) reference `StateVectorT`, allowing device-backed simulators to directly access state vector data for adjoint differentiation instead of copying it back-and-forth into `JacobianData` (host memory).
  [(#477)](https://github.com/PennyLaneAI/pennylane-lightning/pull/477)

### Improvements

* Refactor LKokkos `Measurements` class to use (fast) specialized functors whenever possible.
  [(#481)] (https://github.com/PennyLaneAI/pennylane-lightning/pull/481)

* Merge Lightning Qubit and Lightning Kokkos backends in the new repository.
  [(#472)] (https://github.com/PennyLaneAI/pennylane-lightning/pull/472)

* Integrated new unified docs for Lightning Kokkos and Lightning Qubit packages.
  [(#473)] (https://github.com/PennyLaneAI/pennylane-lightning/pull/473)

### Documentation

### Bug fixes

* Ensure PennyLane has an `active_return` attribute before calling it.
 [(#483)] (https://github.com/PennyLaneAI/pennylane-lightning/pull/483)

* Do no import `sqrt2_v` from `<numbers>` in `Util.hpp` to resolve issue with Lightning-GPU builds.
  [(#479)](https://github.com/PennyLaneAI/pennylane-lightning/pull/479)

* Update the CMake internal references to enable sub-project compilation with affecting the parent package.
  [(#478)](https://github.com/PennyLaneAI/pennylane-lightning/pull/478)

* `apply` no longer mutates the inputted list of operations.
  [(#474)](https://github.com/PennyLaneAI/pennylane-lightning/pull/474)

### Contributors

This release contains contributions from (in alphabetical order):

Amintor Dusko, Christina Lee, Vincent Michaud-Rioux, Lee J. O'Riordan

---

# Release 0.31.0

### New features since last release

* Update Kokkos support to 4.0.01.
  [(#439)] (https://github.com/PennyLaneAI/pennylane-lightning/pull/439)

### Breaking changes

* Update tests to be compliant with PennyLane v0.31.0 development changes and deprecations.
  [(#448)](https://github.com/PennyLaneAI/pennylane-lightning/pull/448)

### Improvements

* Remove logic from `setup.py` and transfer paths and env variable definitions into workflow files.
  [(#450)](https://github.com/PennyLaneAI/pennylane-lightning/pull/450)

* Detect MKL or CBLAS if `ENABLE_BLAS=ON` making sure that BLAS is linked as expected.
  [(#449)](https://github.com/PennyLaneAI/pennylane-lightning/pull/449)

### Documentation

* Fix LightningQubit class parameter documentation.
  [(#456)](https://github.com/PennyLaneAI/pennylane-lightning/pull/456)

### Bug fixes

* Ensure cross-platform wheels continue to build with updates in git safety checks.
  [(#452)](https://github.com/PennyLaneAI/pennylane-lightning/pull/452)

* Fixing Python version bug introduce in [(#450)](https://github.com/PennyLaneAI/pennylane-lightning/pull/450)
  when `Python_EXECUTABLE` was removed from `setup.py`.
  [(#461)](https://github.com/PennyLaneAI/pennylane-lightning/pull/461)

* Ensure aligned allocator definition works with C++20 compilers.
  [(#438)](https://github.com/PennyLaneAI/pennylane-lightning/pull/438)

* Prevent multiple threads from calling `Kokkos::initialize` or `Kokkos::finalize`.
  [(#439)](https://github.com/PennyLaneAI/pennylane-lightning/pull/439)

### Contributors

This release contains contributions from (in alphabetical order):

Vincent Michaud-Rioux, Lee J. O'Riordan, Chae-Yeun Park

---

# Release 0.30.0

### New features since last release

* Add MCMC sampler.
  [(#384)] (https://github.com/PennyLaneAI/pennylane-lightning/pull/384)

* Serialize PennyLane's arithmetic operators when they are used as observables
  that are expressed in the Pauli basis.
  [(#424)](https://github.com/PennyLaneAI/pennylane-lightning/pull/424)

### Breaking changes

* Lightning now works with the new return types specification that is now default in PennyLane.
  See [the PennyLane `qml.enable_return`](https://docs.pennylane.ai/en/stable/code/api/pennylane.enable_return.html?highlight=enable_return) documentation for more information on this change.
  [(#427)](https://github.com/PennyLaneAI/pennylane-lightning/pull/427)

Instead of creating potentially ragged numpy array, devices and `QNode`'s now return an object of the same type as that
returned by the quantum function.

```
>>> dev = qml.device('lightning.qubit', wires=1)
>>> @qml.qnode(dev, diff_method="adjoint")
... def circuit(x):
...     qml.RX(x, wires=0)
...     return qml.expval(qml.PauliY(0)), qml.expval(qml.PauliZ(0))
>>> x = qml.numpy.array(0.5)
>>> circuit(qml.numpy.array(0.5))
(array(-0.47942554), array(0.87758256))
```

Interfaces like Jax or Torch handle tuple outputs without issues:

```
>>> jax.jacobian(circuit)(jax.numpy.array(0.5))
(Array(-0.87758255, dtype=float32, weak_type=True),
Array(-0.47942555, dtype=float32, weak_type=True))
```

Autograd cannot differentiate an output tuple, so results must be converted to an array before
use with `qml.jacobian`:

```
>>> qml.jacobian(lambda y: qml.numpy.array(circuit(y)))(x)
array([-0.87758256, -0.47942554])
```

Alternatively, the quantum function itself can return a numpy array of measurements:

```
>>> dev = qml.device('lightning.qubit', wires=1)
>>> @qml.qnode(dev, diff_method="adjoint")
>>> def circuit2(x):
...     qml.RX(x, wires=0)
...     return np.array([qml.expval(qml.PauliY(0)), qml.expval(qml.PauliZ(0))])
>>> qml.jacobian(circuit2)(np.array(0.5))
array([-0.87758256, -0.47942554])
```

### Improvements

* Remove deprecated `set-output` commands from workflow files.
  [(#437)](https://github.com/PennyLaneAI/pennylane-lightning/pull/437)

* Lightning wheels are now checked with `twine check` post-creation for PyPI compatibility.
  [(#430)](https://github.com/PennyLaneAI/pennylane-lightning/pull/430)

* Lightning has been made compatible with the change in return types specification.
  [(#427)](https://github.com/PennyLaneAI/pennylane-lightning/pull/427)

* Lightning is compatible with clang-tidy version 16.
  [(#429)](https://github.com/PennyLaneAI/pennylane-lightning/pull/429)

### Contributors

This release contains contributions from (in alphabetical order):

Christina Lee, Vincent Michaud-Rioux, Lee James O'Riordan, Chae-Yeun Park, Matthew Silverman

---

# Release 0.29.0

### Improvements

* Remove runtime dependency on ninja build system.
  [(#414)](https://github.com/PennyLaneAI/pennylane-lightning/pull/414)

* Allow better integration and installation support with CMake targeted binary builds.
  [(#403)](https://github.com/PennyLaneAI/pennylane-lightning/pull/403)

* Remove explicit Numpy and Scipy requirements.
  [(#412)](https://github.com/PennyLaneAI/pennylane-lightning/pull/412)

* Get `llvm` installation root from the environment variable `LLVM_ROOT_DIR` (or fallback to `brew`).
  [(#413)](https://github.com/PennyLaneAI/pennylane-lightning/pull/413)

* Update AVX2/512 kernel infrastructure for additional gate/generator operations.
  [(#404)](https://github.com/PennyLaneAI/pennylane-lightning/pull/404)

* Remove unnecessary lines for resolving CodeCov issue.
  [(#415)](https://github.com/PennyLaneAI/pennylane-lightning/pull/415)

* Add more AVX2/512 gate operations.
  [(#393)](https://github.com/PennyLaneAI/pennylane-lightning/pull/393)

### Documentation

### Bug fixes

* Ensure error raised when asking for out of order marginal probabilities. Prevents the return of incorrect results.
  [(#416)](https://github.com/PennyLaneAI/pennylane-lightning/pull/416)

* Fix Github shields in README.
  [(#402)](https://github.com/PennyLaneAI/pennylane-lightning/pull/402)

### Contributors

Amintor Dusko, Vincent Michaud-Rioux, Lee James O'Riordan, Chae-Yeun Park

---

# Release 0.28.2

### Bug fixes

* Fix Python module versioning for Linux wheels.
  [(#408)](https://github.com/PennyLaneAI/pennylane-lightning/pull/408)

### Contributors

This release contains contributions from (in alphabetical order):

Amintor Dusko, Shuli Shu, Trevor Vincent

---

# Release 0.28.1

### Bug fixes

* Fix Pybind11 module versioning and locations for Windows wheels.
  [(#400)](https://github.com/PennyLaneAI/pennylane-lightning/pull/400)

### Contributors

This release contains contributions from (in alphabetical order):

Lee J. O'Riordan

---

# Release 0.28.0

### Breaking changes

* Deprecate support for Python 3.7.
  [(#391)](https://github.com/PennyLaneAI/pennylane-lightning/pull/391)

### Improvements

* Improve Lightning package structure for external use as a C++ library.
  [(#369)](https://github.com/PennyLaneAI/pennylane-lightning/pull/369)

* Improve the stopping condition method.
  [(#386)](https://github.com/PennyLaneAI/pennylane-lightning/pull/386)

### Bug fixes

- Pin CMake to 3.24.x in wheel-builder to avoid Python not found error in CMake 3.25, when building wheels for PennyLane-Lightning-GPU.
  [(#387)](https://github.com/PennyLaneAI/pennylane-lightning/pull/387)

### Contributors

This release contains contributions from (in alphabetical order):

Amintor Dusko, Lee J. O'Riordan

---

# Release 0.27.0

### New features since last release

* Enable building of python 3.11 wheels and upgrade python on CI/CD workflows to 3.8.
  [(#381)](https://github.com/PennyLaneAI/pennylane-lightning/pull/381)

### Breaking changes

### Improvements

* Update clang-tools version in Github workflows.
  [(#351)](https://github.com/PennyLaneAI/pennylane-lightning/pull/351)

* Improve tests and checks CI/CD pipelines.
  [(#353)](https://github.com/PennyLaneAI/pennylane-lightning/pull/353)

* Implement 3 Qubits gates (CSWAP & Toffoli) & 4 Qubits gates (DoubleExcitation, DoubleExcitationMinus, DoubleExcitationPlus) in LM manner.
  [(#362)](https://github.com/PennyLaneAI/pennylane-lightning/pull/362)

* Upgrade Kokkos and Kokkos Kernels to 3.7.00, and improve sparse matrix-vector multiplication performance and memory usage.
  [(#361)](https://github.com/PennyLaneAI/pennylane-lightning/pull/361)

* Update Linux (ubuntu-latest) architecture x86_64 wheel-builder from GCC 10.x to GCC 11.x.
  [(#373)](https://github.com/PennyLaneAI/pennylane-lightning/pull/373)

* Update gcc and g++ 10.x to 11.x in CI tests. This update brings improved support for newer C++ features.
  [(#370)](https://github.com/PennyLaneAI/pennylane-lightning/pull/370)

* Change Lightning to inherit from QubitDevice instead of DefaultQubit.
  [(#365)](https://github.com/PennyLaneAI/pennylane-lightning/pull/365)

### Documentation

### Bug fixes

* Use mutex when accessing cache in KernelMap.
  [(#382)](https://github.com/PennyLaneAI/pennylane-lightning/pull/382)

### Contributors

This release contains contributions from (in alphabetical order):

Amintor Dusko, Chae-Yeun Park, Monit Sharma, Shuli Shu

---

# Release 0.26.1

### Bug fixes

* Fixes the transposition method used in the probability calculation.
  [(#377)](https://github.com/PennyLaneAI/pennylane-lightning/pull/377)

### Contributor

Amintor Dusko

---
# Release 0.26.0

### Improvements

* Introduces requirements-dev.txt and improves dockerfile.
  [(#330)](https://github.com/PennyLaneAI/pennylane-lightning/pull/330)

* Support `expval` for a Hamiltonian.
  [(#333)](https://github.com/PennyLaneAI/pennylane-lightning/pull/333)

* Implements caching for Kokkos installation.
  [(#316)](https://github.com/PennyLaneAI/pennylane-lightning/pull/316)

* Supports measurements of operator arithmetic classes such as `Sum`, `Prod`,
  and `SProd` by deferring handling of them to `DefaultQubit`.
  [(#349)](https://github.com/PennyLaneAI/pennylane-lightning/pull/349)

```
@qml.qnode(qml.device('lightning.qubit', wires=2))
def circuit():
    obs = qml.s_prod(2.1, qml.PauliZ(0)) + qml.op_sum(qml.PauliX(0), qml.PauliZ(1))
    return qml.expval(obs)
```

### Bug fixes

* Test updates to reflect new measurement error messages.
  [(#334)](https://github.com/PennyLaneAI/pennylane-lightning/pull/334)

* Updates to the release tagger to fix incompatibilities with RTD.
  [(#344)](https://github.com/PennyLaneAI/pennylane-lightning/pull/344)

* Update cancel-workflow-action and bot credentials.
  [(#345)](https://github.com/PennyLaneAI/pennylane-lightning/pull/345)

### Contributors

This release contains contributions from (in alphabetical order):

Amintor Dusko, Christina Lee, Lee J. O'Riordan, Chae-Yeun Park

---

# Release 0.25.0

### New features since last release

### Breaking changes

* We explicitly disable support for PennyLane's parameter broadcasting.
[#317](https://github.com/PennyLaneAI/pennylane-lightning/pull/317)

* We explicitly remove support for PennyLane's `Sum`, `SProd` and `Prod`
  as observables.
  [(#326)](https://github.com/PennyLaneAI/pennylane-lightning/pull/326)

### Improvements

* CI builders use a reduced set of resources and redundant tests for PRs.
  [(#319)](https://github.com/PennyLaneAI/pennylane-lightning/pull/319)

* Parallelize wheel-builds where applicable.
  [(#314)](https://github.com/PennyLaneAI/pennylane-lightning/pull/314)

* AVX2/512 kernels are now available on Linux/MacOS with x86-64 architecture.
  [(#313)](https://github.com/PennyLaneAI/pennylane-lightning/pull/313)

### Documentation

* Updated ReadTheDocs runner version from Ubuntu 20.04 to 22.04
  [(#327)](https://github.com/PennyLaneAI/pennylane-lightning/pull/327)

### Bug fixes

* Test updates to reflect new additions to PennyLane.
  [(#318)](https://github.com/PennyLaneAI/pennylane-lightning/pull/318)

### Contributors

This release contains contributions from (in alphabetical order):

Amintor Dusko, Christina Lee, Rashid N H M, Lee J. O'Riordan, Chae-Yeun Park

---

# Release 0.24.0

### New features since last release

* Add `SingleExcitation` and `DoubleExcitation` qchem gates and generators.
  [(#289)](https://github.com/PennyLaneAI/pennylane-lightning/pull/289)

* Add a new dispatch mechanism for future kernels.
  [(#291)](https://github.com/PennyLaneAI/pennylane-lightning/pull/291)

* Add `IsingXY` gate operation.
  [(#303)](https://github.com/PennyLaneAI/pennylane-lightning/pull/303)

* Support `qml.state()` in vjp and Hamiltonian in adjoint jacobian.
  [(#294)](https://github.com/PennyLaneAI/pennylane-lightning/pull/294)

### Breaking changes

* Codebase is now moving to C++20. The default compiler for Linux is now GCC10.
  [(#295)](https://github.com/PennyLaneAI/pennylane-lightning/pull/295)

* Minimum macOS version is changed to 10.15 (Catalina).
  [(#295)](https://github.com/PennyLaneAI/pennylane-lightning/pull/295)

### Improvements

* Split matrix operations, refactor dispatch mechanisms, and add a benchmark suits.
  [(#274)](https://github.com/PennyLaneAI/pennylane-lightning/pull/274)

* Add native support for the calculation of sparse Hamiltonians' expectation values.
Sparse operations are offloaded to [Kokkos](https://github.com/kokkos/kokkos) and
[Kokkos-Kernels](https://github.com/kokkos/kokkos-kernels).
  [(#283)](https://github.com/PennyLaneAI/pennylane-lightning/pull/283)

* Device `lightning.qubit` now accepts a datatype for a statevector.
  [(#290)](https://github.com/PennyLaneAI/pennylane-lightning/pull/290)

```python
dev1 = qml.device('lightning.qubit', wires=4, c_dtype=np.complex64) # for single precision
dev2 = qml.device('lightning.qubit', wires=4, c_dtype=np.complex128) # for double precision
```

### Documentation

* Use the centralized [Xanadu Sphinx Theme](https://github.com/XanaduAI/xanadu-sphinx-theme)
  to style the Sphinx documentation.
  [(#287)](https://github.com/PennyLaneAI/pennylane-lightning/pull/287)

### Bug fixes

* Fix the issue with using available `clang-format` version in format.
  [(#288)](https://github.com/PennyLaneAI/pennylane-lightning/pull/288)

* Fix a bug in the generator of `DoubleExcitationPlus`.
  [(#298)](https://github.com/PennyLaneAI/pennylane-lightning/pull/298)

### Contributors

This release contains contributions from (in alphabetical order):

Mikhail Andrenkov, Ali Asadi, Amintor Dusko, Lee James O'Riordan, Chae-Yeun Park, and Shuli Shu

---

# Release 0.23.0

### New features since last release

* Add `generate_samples()` to lightning.
  [(#247)](https://github.com/PennyLaneAI/pennylane-lightning/pull/247)

* Add Lightning GBenchmark Suite.
  [(#249)](https://github.com/PennyLaneAI/pennylane-lightning/pull/249)

* Support runtime and compile information.
  [(#253)](https://github.com/PennyLaneAI/pennylane-lightning/pull/253)

### Improvements

* Add `ENABLE_BLAS` build to CI checks.
  [(#249)](https://github.com/PennyLaneAI/pennylane-lightning/pull/249)

* Add more `clang-tidy` checks and kernel tests.
  [(#253)](https://github.com/PennyLaneAI/pennylane-lightning/pull/253)

* Add C++ code coverage to CI.
  [(#265)](https://github.com/PennyLaneAI/pennylane-lightning/pull/265)

* Skip over identity operations in `"lightning.qubit"`.
  [(#268)](https://github.com/PennyLaneAI/pennylane-lightning/pull/268)

### Bug fixes

* Update tests to remove `JacobianTape`.
  [(#260)](https://github.com/PennyLaneAI/pennylane-lightning/pull/260)

* Fix tests for MSVC.
  [(#264)](https://github.com/PennyLaneAI/pennylane-lightning/pull/264)

* Fix `#include <cpuid.h>` for PPC and AArch64 in Linux.
  [(#266)](https://github.com/PennyLaneAI/pennylane-lightning/pull/266)

* Remove deprecated tape execution methods.
  [(#270)](https://github.com/PennyLaneAI/pennylane-lightning/pull/270)

* Update `qml.probs` in `test_measures.py`.
  [(#280)](https://github.com/PennyLaneAI/pennylane-lightning/pull/280)

### Contributors

This release contains contributions from (in alphabetical order):

Ali Asadi, Chae-Yeun Park, Lee James O'Riordan, and Trevor Vincent

---

# Release 0.22.1

### Bug fixes

* Ensure `Identity ` kernel is registered to C++ dispatcher.
  [(#275)](https://github.com/PennyLaneAI/pennylane-lightning/pull/275)

---

# Release 0.22.0

### New features since last release

* Add Docker support.
  [(#234)](https://github.com/PennyLaneAI/pennylane-lightning/pull/234)

### Improvements

* Update quantum tapes serialization and Python tests.
  [(#239)](https://github.com/PennyLaneAI/pennylane-lightning/pull/239)

* Clang-tidy is now enabled for both tests and examples builds under Github Actions.
  [(#237)](https://github.com/PennyLaneAI/pennylane-lightning/pull/237)

* The return type of `StateVectorBase` data is now derived-class defined.
  [(#237)](https://github.com/PennyLaneAI/pennylane-lightning/pull/237)

* Update adjointJacobian and VJP methods.
  [(#222)](https://github.com/PennyLaneAI/pennylane-lightning/pull/222)

* Set GitHub workflow to upload wheels to Test PyPI.
  [(#220)](https://github.com/PennyLaneAI/pennylane-lightning/pull/220)

* Finalize the new kernel implementation.
  [(#212)](https://github.com/PennyLaneAI/pennylane-lightning/pull/212)

### Documentation

* Use of batching with OpenMP threads is documented.
  [(#221)](https://github.com/PennyLaneAI/pennylane-lightning/pull/221)

### Bug fixes

* Fix for OOM errors when using adjoint with large numbers of observables.
  [(#221)](https://github.com/PennyLaneAI/pennylane-lightning/pull/221)

* Add virtual destructor to C++ state-vector classes.
  [(#200)](https://github.com/PennyLaneAI/pennylane-lightning/pull/200)

* Fix a bug in Python tests with operations' `matrix` calls.
  [(#238)](https://github.com/PennyLaneAI/pennylane-lightning/pull/238)

* Refactor utility header and fix a bug in linear algebra function with CBLAS.
  [(#228)](https://github.com/PennyLaneAI/pennylane-lightning/pull/228)

### Contributors

This release contains contributions from (in alphabetical order):

Ali Asadi, Chae-Yeun Park, Lee James O'Riordan

---

# Release 0.21.0

### New features since last release

* Add C++ only benchmark for a given list of gates.
  [(#199)](https://github.com/PennyLaneAI/pennylane-lightning/pull/199)

* Wheel-build support for Python 3.10.
  [(#186)](https://github.com/PennyLaneAI/pennylane-lightning/pull/186)

* C++ support for probability, expectation value and variance calculations.
  [(#185)](https://github.com/PennyLaneAI/pennylane-lightning/pull/185)

* Add bindings to C++ expval, var, probs.
  [(#214)](https://github.com/PennyLaneAI/pennylane-lightning/pull/214)

### Improvements

* `setup.py` adds debug only when --debug is given
  [(#208)](https://github.com/PennyLaneAI/pennylane-lightning/pull/208)

* Add new highly-performant C++ kernels for quantum gates.
  [(#202)](https://github.com/PennyLaneAI/pennylane-lightning/pull/202)

The new kernels significantly improve the runtime performance of PennyLane-Lightning
for both differentiable and non-differentiable workflows. Here is an example workflow
using the adjoint differentiation method with a circuit of 5 strongly entangling layers:

```python
import pennylane as qml
from pennylane import numpy as np
from pennylane.templates.layers import StronglyEntanglingLayers
from numpy.random import random
np.random.seed(42)
n_layers = 5
n_wires = 6
dev = qml.device("lightning.qubit", wires=n_wires)

@qml.qnode(dev, diff_method="adjoint")
def circuit(weights):
    StronglyEntanglingLayers(weights, wires=list(range(n_wires)))
    return [qml.expval(qml.PauliZ(i)) for i in range(n_wires)]

init_weights = np.random.random(StronglyEntanglingLayers.shape(n_layers=n_layers, n_wires=n_wires))
params = np.array(init_weights,requires_grad=True)
jac = qml.jacobian(circuit)(params)
```
The latest release shows improved performance on both single and multi-threaded evaluations!

<img src="https://raw.githubusercontent.com/PennyLaneAI/pennylane-lightning/v0.21.0-rc0/doc/_static/lightning_v20_v21_bm.png" width=50%/>

* Ensure debug info is built into dynamic libraries.
  [(#201)](https://github.com/PennyLaneAI/pennylane-lightning/pull/201)

### Documentation

* New guidelines on adding and benchmarking C++ kernels.
  [(#202)](https://github.com/PennyLaneAI/pennylane-lightning/pull/202)

### Bug fixes

* Update clang-format version
  [(#219)](https://github.com/PennyLaneAI/pennylane-lightning/pull/219)

* Fix failed tests on Windows.
  [(#218)](https://github.com/PennyLaneAI/pennylane-lightning/pull/218)

* Update clang-format version
  [(#219)](https://github.com/PennyLaneAI/pennylane-lightning/pull/219)

* Add virtual destructor to C++ state-vector classes.
  [(#200)](https://github.com/PennyLaneAI/pennylane-lightning/pull/200)

* Fix failed tests for the non-binary wheel.
  [(#213)](https://github.com/PennyLaneAI/pennylane-lightning/pull/213)

* Add virtual destructor to C++ state-vector classes.
  [(#200)](https://github.com/PennyLaneAI/pennylane-lightning/pull/200)

### Contributors

This release contains contributions from (in alphabetical order):

Ali Asadi, Amintor Dusko, Chae-Yeun Park, Lee James O'Riordan

---

# Release 0.20.1

### Bug fixes

* Fix missing header-files causing build errors in algorithms module.
  [(#193)](https://github.com/PennyLaneAI/pennylane-lightning/pull/193)

* Fix failed tests for the non-binary wheel.
  [(#191)](https://github.com/PennyLaneAI/pennylane-lightning/pull/191)

---
# Release 0.20.2

### Bug fixes

* Introduce CY kernel to Lightning to avoid issues with decomposition.
  [(#203)](https://github.com/PennyLaneAI/pennylane-lightning/pull/203)

### Contributors

This release contains contributions from (in alphabetical order):

Lee J. O'Riordan

# Release 0.20.1

### Bug fixes

* Fix missing header-files causing build errors in algorithms module.
  [(#193)](https://github.com/PennyLaneAI/pennylane-lightning/pull/193)

* Fix failed tests for the non-binary wheel.
  [(#191)](https://github.com/PennyLaneAI/pennylane-lightning/pull/191)

# Release 0.20.0

### New features since last release

* Add wheel-builder support for Python 3.10.
  [(#186)](https://github.com/PennyLaneAI/pennylane-lightning/pull/186)

* Add VJP support to PL-Lightning.
  [(#181)](https://github.com/PennyLaneAI/pennylane-lightning/pull/181)

* Add complex64 support in PL-Lightning.
  [(#177)](https://github.com/PennyLaneAI/pennylane-lightning/pull/177)

* Added examples folder containing aggregate gate performance test.
  [(#165)](https://github.com/PennyLaneAI/pennylane-lightning/pull/165)

### Breaking changes

### Improvements

* Update PL-Lightning to support new features in PL.
  [(#179)](https://github.com/PennyLaneAI/pennylane-lightning/pull/179)

### Documentation

* Lightning setup.py build process uses CMake.
  [(#176)](https://github.com/PennyLaneAI/pennylane-lightning/pull/176)

### Contributors

This release contains contributions from (in alphabetical order):

Ali Asadi, Chae-Yeun Park, Isidor Schoch, Lee James O'Riordan

---

# Release 0.19.0

* Add Cache-Friendly DOTC, GEMV, GEMM along with BLAS Support.
  [(#155)](https://github.com/PennyLaneAI/pennylane-lightning/pull/155)

### Improvements

* The performance of parametric gates has been improved.
  [(#157)](https://github.com/PennyLaneAI/pennylane-lightning/pull/157)

* AVX support is enabled for Linux users on Intel/AMD platforms.
  [(#157)](https://github.com/PennyLaneAI/pennylane-lightning/pull/157)

* PennyLane-Lightning has been updated to conform with clang-tidy
  recommendations for modernization, offering performance improvements across
  all use-cases.
  [(#153)](https://github.com/PennyLaneAI/pennylane-lightning/pull/153)

### Breaking changes

* Linux users on `x86_64` must have a CPU supporting AVX.
  [(#157)](https://github.com/PennyLaneAI/pennylane-lightning/pull/157)

### Bug fixes

* OpenMP built with Intel MacOS CI runners causes failures on M1 Macs. OpenMP is currently
  disabled in the built wheels until this can be resolved with Github Actions runners.
  [(#166)](https://github.com/PennyLaneAI/pennylane-lightning/pull/166)

### Contributors

This release contains contributions from (in alphabetical order):

Ali Asadi, Lee James O'Riordan

---

# Release 0.18.0

### New features since last release

* PennyLane-Lightning now provides a high-performance
  [adjoint Jacobian](http://arxiv.org/abs/2009.02823) method for differentiating quantum circuits.
  [(#136)](https://github.com/PennyLaneAI/pennylane-lightning/pull/136)

  The adjoint method operates after a forward pass by iteratively applying inverse gates to scan
  backwards through the circuit. The method is already available in PennyLane's
  `default.qubit` device, but the version provided by `lightning.qubit` integrates with the C++
  backend and is more performant, as shown in the plot below:

  <img src="https://raw.githubusercontent.com/PennyLaneAI/pennylane-lightning/master/doc/_static/lightning_adjoint.png" width=70%/>

  The plot compares the average runtime of `lightning.qubit` and `default.qubit` for calculating the
  Jacobian of a circuit using the adjoint method for a range of qubit numbers. The circuit
  consists of ten `BasicEntanglerLayers` with a `PauliZ` expectation value calculated on each wire,
  repeated over ten runs. We see that `lightning.qubit` provides a speedup of around two to eight
  times, depending on the number of qubits.

  The adjoint method can be accessed using the standard interface. Consider the following circuit:

  ```python
  import pennylane as qml

  wires = 3
  layers = 2
  dev = qml.device("lightning.qubit", wires=wires)

  @qml.qnode(dev, diff_method="adjoint")
  def circuit(weights):
      qml.templates.StronglyEntanglingLayers(weights, wires=range(wires))
      return qml.expval(qml.PauliZ(0))

  weights = qml.init.strong_ent_layers_normal(layers, wires, seed=1967)
  ```

  The circuit can be executed and its gradient calculated using:

    ```pycon
  >>> print(f"Circuit evaluated: {circuit(weights)}")
  Circuit evaluated: 0.9801286266677633
  >>> print(f"Circuit gradient:\n{qml.grad(circuit)(weights)}")
  Circuit gradient:
  [[[-1.11022302e-16 -1.63051504e-01 -4.14810501e-04]
    [ 1.11022302e-16 -1.50136528e-04 -1.77922957e-04]
    [ 0.00000000e+00 -3.92874550e-02  8.14523075e-05]]

   [[-1.14472273e-04  3.85963953e-02  0.00000000e+00]
    [-5.76791765e-05 -9.78478343e-02  0.00000000e+00]
    [-5.55111512e-17  0.00000000e+00 -1.11022302e-16]]]
  ```

* PennyLane-Lightning now supports all of the operations and observables of `default.qubit`.
  [(#124)](https://github.com/PennyLaneAI/pennylane-lightning/pull/124)

### Improvements

* A new state-vector class `StateVectorManaged` was added, enabling memory use to be bound to
  statevector lifetime.
  [(#136)](https://github.com/PennyLaneAI/pennylane-lightning/pull/136)

* The repository now has a well-defined component hierarchy, allowing each indepedent unit to be
  compiled and linked separately.
  [(#136)](https://github.com/PennyLaneAI/pennylane-lightning/pull/136)

* PennyLane-Lightning can now be installed without compiling its C++ binaries and will fall back
  to using the `default.qubit` implementation. Skipping compilation is achieved by setting the
  `SKIP_COMPILATION` environment variable, e.g., Linux/MacOS: `export SKIP_COMPILATION=True`,
  Windows: `set SKIP_COMPILATION=True`. This feature is intended for building a pure-Python wheel of
  PennyLane-Lightning as a backup for platforms without a dedicated wheel.
  [(#129)](https://github.com/PennyLaneAI/pennylane-lightning/pull/129)

* The C++-backed Python bound methods can now be directly called with wires and supplied parameters.
  [(#125)](https://github.com/PennyLaneAI/pennylane-lightning/pull/125)

* Lightning supports arbitrary unitary and non-unitary gate-calls from Python to C++ layer.
  [(#121)](https://github.com/PennyLaneAI/pennylane-lightning/pull/121)

### Documentation

* Added preliminary architecture diagram for package.
  [(#131)](https://github.com/PennyLaneAI/pennylane-lightning/pull/131)

* C++ API built as part of docs generation.
  [(#131)](https://github.com/PennyLaneAI/pennylane-lightning/pull/131)

### Breaking changes

* Wheels for MacOS <= 10.13 will no longer be provided due to XCode SDK C++17 support requirements.
  [(#149)](https://github.com/PennyLaneAI/pennylane-lightning/pull/149)

### Bug fixes

* An indexing error in the CRY gate is fixed. [(#136)](https://github.com/PennyLaneAI/pennylane-lightning/pull/136)

* Column-major data in numpy is now correctly converted to row-major upon pass to the C++ layer.
  [(#126)](https://github.com/PennyLaneAI/pennylane-lightning/pull/126)

### Contributors

This release contains contributions from (in alphabetical order):

Thomas Bromley, Lee James O'Riordan

---

# Release 0.17.0

### New features

* C++ layer now supports float (32-bit) and double (64-bit) templated complex data.
  [(#113)](https://github.com/PennyLaneAI/pennylane-lightning/pull/113)

### Improvements

* The PennyLane device test suite is now included in coverage reports.
  [(#123)](https://github.com/PennyLaneAI/pennylane-lightning/pull/123)

* Static versions of jQuery and Bootstrap are no longer included in the CSS theme.
  [(#118)](https://github.com/PennyLaneAI/pennylane-lightning/pull/118)

* C++ tests have been ported to use Catch2 framework.
  [(#115)](https://github.com/PennyLaneAI/pennylane-lightning/pull/115)

* Testing now exists for both float and double precision methods in C++ layer.
  [(#113)](https://github.com/PennyLaneAI/pennylane-lightning/pull/113)
  [(#115)](https://github.com/PennyLaneAI/pennylane-lightning/pull/115)

* Compile-time utility methods with `constexpr` have been added.
  [(#113)](https://github.com/PennyLaneAI/pennylane-lightning/pull/113)

* Wheel-build support for ARM64 (Linux and MacOS) and PowerPC (Linux) added.
  [(#110)](https://github.com/PennyLaneAI/pennylane-lightning/pull/110)

* Add support for Controlled Phase Gate (`ControlledPhaseShift`).
  [(#114)](https://github.com/PennyLaneAI/pennylane-lightning/pull/114)

* Move changelog to `.github` and add a changelog reminder.
  [(#111)](https://github.com/PennyLaneAI/pennylane-lightning/pull/111)

* Adds CMake build system support.
  [(#104)](https://github.com/PennyLaneAI/pennylane-lightning/pull/104)


### Breaking changes

* Removes support for Python 3.6 and adds support for Python 3.9.
  [(#127)](https://github.com/PennyLaneAI/pennylane-lightning/pull/127)
  [(#128)](https://github.com/PennyLaneAI/pennylane-lightning/pull/128)

* Compilers with C++17 support are now required to build C++ module.
  [(#113)](https://github.com/PennyLaneAI/pennylane-lightning/pull/113)

* Gate classes have been removed with functionality added to StateVector class.
  [(#113)](https://github.com/PennyLaneAI/pennylane-lightning/pull/113)

* We are no longer building wheels for Python 3.6.
  [(#106)](https://github.com/PennyLaneAI/pennylane-lightning/pull/106)

### Bug fixes

* PowerPC wheel-builder now successfully compiles modules.
  [(#120)](https://github.com/PennyLaneAI/pennylane-lightning/pull/120)

### Documentation

* Added community guidelines.
  [(#109)](https://github.com/PennyLaneAI/pennylane-lightning/pull/109)

### Contributors

This release contains contributions from (in alphabetical order):

Ali Asadi, Christina Lee, Thomas Bromley, Lee James O'Riordan

---

# Release 0.15.1

### Bug fixes

* The PennyLane-Lightning binaries are now built with NumPy 1.19.5, to avoid ABI
  compatibility issues with the latest NumPy 1.20 release. See
  [the NumPy release notes](https://numpy.org/doc/stable/release/1.20.0-notes.html#size-of-np-ndarray-and-np-void-changed)
  for more details.
  [(#97)](https://github.com/PennyLaneAI/pennylane-lightning/pull/97)

### Contributors

This release contains contributions from (in alphabetical order):

Josh Izaac, Antal Száva

---

# Release 0.15.0

### Improvements

* For compatibility with PennyLane v0.15, the `analytic` keyword argument
  has been removed. Statistics can still be computed analytically by setting
  `shots=None`.
  [(#93)](https://github.com/PennyLaneAI/pennylane-lightning/pull/93)

* Inverse gates are now supported.
  [(#89)](https://github.com/PennyLaneAI/pennylane-lightning/pull/89)

* Add new lightweight backend with performance improvements.
  [(#57)](https://github.com/PennyLaneAI/pennylane-lightning/pull/57)

* Remove the previous Eigen-based backend.
  [(#67)](https://github.com/PennyLaneAI/pennylane-lightning/pull/67)

### Bug fixes

* Re-add dispatch table after fixing static initialisation order issue.
  [(#68)](https://github.com/PennyLaneAI/pennylane-lightning/pull/68)

### Contributors

This release contains contributions from (in alphabetical order):

Thomas Bromley, Theodor Isacsson, Christina Lee, Thomas Loke, Antal Száva.

---

# Release 0.14.1

### Bug fixes

* Fixes a bug where the `QNode` would swap `LightningQubit` to
  `DefaultQubitAutograd` on device execution due to the inherited
  `passthru_devices` entry of the `capabilities` dictionary.
  [(#61)](https://github.com/PennyLaneAI/pennylane-lightning/pull/61)

### Contributors

This release contains contributions from (in alphabetical order):

Antal Száva

---

# Release 0.14.0

### Improvements

* Extends support from 16 qubits to 50 qubits.
  [(#52)](https://github.com/PennyLaneAI/pennylane-lightning/pull/52)

### Bug fixes

* Updates applying basis state preparations to correspond to the
  changes in `DefaultQubit`.
  [(#55)](https://github.com/PennyLaneAI/pennylane-lightning/pull/55)

### Contributors

This release contains contributions from (in alphabetical order):

Thomas Loke, Tom Bromley, Josh Izaac, Antal Száva

---

# Release 0.12.0

### Bug fixes

* Updates capabilities dictionary to be compatible with core PennyLane
  [(#45)](https://github.com/PennyLaneAI/pennylane-lightning/pull/45)

* Fix install of Eigen for CI wheel building
  [(#44)](https://github.com/PennyLaneAI/pennylane-lightning/pull/44)

### Contributors

This release contains contributions from (in alphabetical order):

Tom Bromley, Josh Izaac, Antal Száva

---

# Release 0.11.0

Initial release.

This release contains contributions from (in alphabetical order):

Tom Bromley, Josh Izaac, Nathan Killoran, Antal Száva<|MERGE_RESOLUTION|>--- conflicted
+++ resolved
@@ -40,13 +40,11 @@
 
 ### Improvements
 
-<<<<<<< HEAD
 * Lightning-Kokkos' functors are rewritten as functions wrapping around generic gate and generator functors templated over a coefficient interaction function. This reduces boilerplate while clarifying how the various kernels differ from one another.
   [(#640)](https://github.com/PennyLaneAI/pennylane-lightning/pull/640)
-=======
+  
 * Upgrade GitHub actions versions from v3 to v4.
   [(#669)](https://github.com/PennyLaneAI/pennylane-lightning/pull/669)
->>>>>>> 404bd2d6
 
 * Initialize the private attributes `gates_indices_` and `generators_indices_` of `StateVectorKokkos` using the definitions of the `Pennylane::Gates::Constant` namespace.
   [(#641)](https://github.com/PennyLaneAI/pennylane-lightning/pull/641)
