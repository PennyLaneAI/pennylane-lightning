# Release 0.42.0-dev (development release)

<h3>New features since last release</h3>

<h3>Improvements 🛠</h3>

- PennyLane-Lightning is compatible with JAX version 0.5.3+.
  [(#1152)](https://github.com/PennyLaneAI/pennylane-lightning/pull/1152)

- Improve performance of computing expectation values of Pauli Sentences for `lightning.kokkos`.
  [(#1126)](https://github.com/PennyLaneAI/pennylane-lightning/pull/1126)

<h3>Breaking changes 💔</h3>

<h3>Deprecations 👋</h3>

<h3>Documentation 📝</h3>

- Added a header/banner image to the README (`README.rst`), as in the `pennylane` and `catalyst` repositories.
  Temporarily reverted this change as PyPI forbids the `.. raw::` directive for security reasons in `rst` files.
  This will be revisited in a future PR.
  [(#1139)](https://github.com/PennyLaneAI/pennylane-lightning/pull/1139)
  [(#1141)](https://github.com/PennyLaneAI/pennylane-lightning/pull/1141)

<h3>Bug fixes 🐛</h3>

<h3>Internal changes ⚙️</h3>

- Bump `readthedocs` Github action runner to use Ubuntu-24.04.
  [(#1151)](https://github.com/PennyLaneAI/pennylane-lightning/pull/1151)

- The `LightningBaseStateVector`, `LightningBaseAdjointJacobian`, `LightningBaseMeasurements`, `LightningInterpreter` and `QuantumScriptSerializer` base classes now can be found at `pennylane_lightning.lightning_base`.

  The new `lightning_base` module further enables the relocation of core files from `pennylane_lightning/core/src/*` to `pennylane_lightning/core/*`.

  The license classifier and `project.license` as a TOML table are deprecated in favor of a SPDX license expression and removed in `pyproject.toml`.

  To speedup the recompilation of C++ source code, `ccache` is also added to `Makefile`.

  [(#1098)](https://github.com/PennyLaneAI/pennylane-lightning/pull/1098)

- All Catalyst plugins have been updated to be compatible with the next version of Catalyst (v0.12) with changes to the `QuantumDevice` interface.
  [(#1143)](https://github.com/PennyLaneAI/pennylane-lightning/pull/1143)
  [(#1147)](https://github.com/PennyLaneAI/pennylane-lightning/pull/1147)

- Updates for depending deprecations to `Observable`, `is_trainable`, and `AnyWires` in pennylane.
  [(#1138)](https://github.com/PennyLaneAI/pennylane-lightning/pull/1138)
  [(#1146)](https://github.com/PennyLaneAI/pennylane-lightning/pull/1146)

- Import custom PennyLane errors from `pennylane.exceptions` rather than top-level.
  [(#1122)](https://github.com/PennyLaneAI/pennylane-lightning/pull/1122)

- Merge the `v0.41.0-rc` branch to the master and bump version.
  [(#1132)](https://github.com/PennyLaneAI/pennylane-lightning/pull/1132)

- Added flags to all Codecov reports and a default carryforward flag for all flags.
  [(1144)](https://github.com/PennyLaneAI/pennylane-lightning/pull/1144)

<<<<<<< HEAD
- Bump `readthedocs` Github action runner to use Ubuntu-24.04.
[(#1151)](https://github.com/PennyLaneAI/pennylane-lightning/pull/1151)

- Use JAX version 0.4.28 for CI tests for stable version.
[(#1160)](https://github.com/PennyLaneAI/pennylane-lightning/pull/1160)

=======
>>>>>>> 410e86c2

<h3>Contributors ✍️</h3>

This release contains contributions from (in alphabetical order):

Runor Agbaire,
Ali Asadi,
David Ittah,
Christina Lee,
Joseph Lee,
Anton Naim Ibrahim,
Luis Alfredo Nuñez Meneses,
Mudit Pandey,
Andrija Paurevic,

---

# Release 0.41.1

<h3>Breaking changes 💔</h3>

- Build Catalyst Lightning plugins against Catalyst Runtime v0.11.0.
  [(#1148)](https://github.com/PennyLaneAI/pennylane-lightning/pull/1148)

<h3>Documentation 📝</h3>

- `pennylane.ai` search is enabled, so users are redirected to the PennyLane search page from the PennyLane-Lightning docs.
  [(#1135)](https://github.com/PennyLaneAI/pennylane-lightning/pull/1135)

- Fix doxygen doc builds for `AVXCommon::FuncReturn`.
  [(#1134)](https://github.com/PennyLaneAI/pennylane-lightning/pull/1134)

- Move the installation sections from `README.rst` to dedicated pages.
  [(#1131)](https://github.com/PennyLaneAI/pennylane-lightning/pull/1131)

<h3>Contributors ✍️</h3>

This release contains contributions from (in alphabetical order):

Ali Asadi,
Amintor Dusko,
Andrew Gardhouse,
Joseph Lee,
Anton Naim Ibrahim,
Luis Alfredo Nuñez Meneses

---

# Release 0.41.0

### New features since last release

* Add native support for `qml.PCPhase` for `lightning.qubit` and `lightning.gpu`.
  [(#1107)](https://github.com/PennyLaneAI/pennylane-lightning/pull/1107)

* Integrate sparse kernels into the Lightning-Qubit dynamic dispatcher, enhance the Python layers, and expand the testing process for dense and sparse operations.
  [(#1094)](https://github.com/PennyLaneAI/pennylane-lightning/pull/1094)

* Add `PSWAP` gate native implementation to PennyLane-Lightning devices.
  [(#1088)](https://github.com/PennyLaneAI/pennylane-lightning/pull/1088)

* Implement new C++ kernels for efficient in-place multiplication of sparse matrices to state vectors, supporting both controlled and non-controlled gates, and add comprehensive tests for this new functionality.
  [(#1085)](https://github.com/PennyLaneAI/pennylane-lightning/pull/1085)

* Add support for sparse `qml.QubitUnitary` gates for Lightning state-vector simulators.
  [(#1068)](https://github.com/PennyLaneAI/pennylane-lightning/pull/1068)

* Lightning devices support dynamically allocated wires (e.g. `qml.device("lightning.qubit")`).
  [(#1043)](https://github.com/PennyLaneAI/pennylane-lightning/pull/1043)

* Add support for Python 3.13 Lightning wheel builds.
  [(#1001)](https://github.com/PennyLaneAI/pennylane-lightning/pull/1001)

* Add native `SX` and `C(SX)` gates to all lightning devices.
  [(#731)](https://github.com/PennyLaneAI/pennylane-lightning/pull/731)

### Breaking changes

* Update the minimum required version of PennyLane to `v0.40.0`.
  [(#1033)](https://github.com/PennyLaneAI/pennylane-lightning/pull/1033)

### Improvements

* Install Pytorch 2.5.1 CPU in CIs and update `make python` command.
  [[#1118]](https://github.com/PennyLaneAI/pennylane-lightning/pull/1118)

* Update TF, Keras and Torch versions in the CIs based on PennyLane's pinned versions.
  [(#1112)](https://github.com/PennyLaneAI/pennylane-lightning/pull/1112)

* Build Lightning-GPU and Lightning-Tensor wheels against Python 3.10 and 3.13 on non-release PRs.
  [(#1112)](https://github.com/PennyLaneAI/pennylane-lightning/pull/1112)

* Use cuQuantum API for calculating expectation value of Pauli sentences in Lightning-GPU.
  [(#1104)](https://github.com/PennyLaneAI/pennylane-lightning/pull/1104)

* Update CIs to use `requirements-tests.txt` instead of `requirements-dev.txt`.
  [(#1105)](https://github.com/PennyLaneAI/pennylane-lightning/pull/1105)

* Hide internal C++ APIs in Lightning docs.
  [(#1096)](https://github.com/PennyLaneAI/pennylane-lightning/pull/1096)

* Implement the `jaxpr_jvp` method to compute the jvp of a jaxpr using `lightning.qubit`.
  This method currently only support the adjoint differentiation method.
  [(#1087)](https://github.com/PennyLaneAI/pennylane-lightning/pull/1087)
  [(#1106)](https://github.com/PennyLaneAI/pennylane-lightning/pull/1106)

* Modify `expval` of named operators in Lightning-Qubit for in-place computation of expectation value, to avoid creating an intermediate statevector
  [(#1079)] (https://github.com/PennyLaneAI/pennylane-lightning/pull/1079)
  [(#565)] (https://github.com/PennyLaneAI/pennylane-lightning/pull/565)

* Device (`"lightning.qubit"`, `"lightning.gpu"`, `"lightning.kokkos"`) pre-processing is now included in the execution pipeline when program capture is enabled.
  [(#1084)](https://github.com/PennyLaneAI/pennylane-lightning/pull/1084)

* Add semgrep/bandit security scanning for pull requests.
  [(#1100)](https://github.com/PennyLaneAI/pennylane-lightning/pull/1100)

* Hide anonymous namespaces in Lightning docs.
  [(#1097)](https://github.com/PennyLaneAI/pennylane-lightning/pull/1097)

* Expand test structure to efficiently handle sparse data.
  [(#1085)](https://github.com/PennyLaneAI/pennylane-lightning/pull/1085)

* Remove redundant `reset_state` calls for circuit execution when state vector is freshly initialized.
  [(#1076)](https://github.com/PennyLaneAI/pennylane-lightning/pull/1076)

* Introduce a generalized sparse gate selection system via the `_observable_is_sparse` method in the base measurement class, enabling future expansion for any number of sparse observables.
  [(#1068)](https://github.com/PennyLaneAI/pennylane-lightning/pull/1068)

* Optimize the copy of a input state-vector into Lightning-GPU.
  [(#1071)](https://github.com/PennyLaneAI/pennylane-lightning/pull/1071)

* Add new GitHub workflow to enable benchmarking within pull request.
  [(#1073)](https://github.com/PennyLaneAI/pennylane-lightning/pull/1073)

* Fix wheel naming in Docker builds for `setuptools v75.8.1` compatibility.
  [(#1075)](https://github.com/PennyLaneAI/pennylane-lightning/pull/1075)

* Use native C++ kernels for controlled-adjoint and adjoint-controlled of supported operations.
  [(#1063)](https://github.com/PennyLaneAI/pennylane-lightning/pull/1063)

* In Lightning-Tensor, allow `qml.MPSPrep` to accept an MPS with `len(MPS) = n_wires-1`.
  [(#1064)](https://github.com/PennyLaneAI/pennylane-lightning/pull/1064)

* Capture execution via `dev.eval_jaxpr` can now be used with `jax.jit` and `jax.vmap`.
  [(#1055)](https://github.com/PennyLaneAI/pennylane-lightning/pull/1055)

* Add an `execution_config` keyword argument to `LightningBase.eval_jaxpr` to accommodate a Device API change.
  [(#1067)](https://github.com/PennyLaneAI/pennylane-lightning/pull/1067)

* Remove the old device API references in the Lightning repo and test suite.
  [(#1057)](https://github.com/PennyLaneAI/pennylane-lightning/pull/1057)

* Update GPU workflow to use the new self-hosted GPU runner infrastructure.
  [(#1061)](https://github.com/PennyLaneAI/pennylane-lightning/pull/1061)

* Optimize MPO operation in `lightning.tensor`.
  [(#1054)](https://github.com/PennyLaneAI/pennylane-lightning/pull/1054)

* Update `qml.ControlledQubitUnitary` tests following the latest updates in PennyLane.
  [(#1047)](https://github.com/PennyLaneAI/pennylane-lightning/pull/1047)

* Remove unnecessary adjoint pytest skip for Lightning-Kokkos.
  [(#1048)](https://github.com/PennyLaneAI/pennylane-lightning/pull/1048)

* Add `isort` to the precommit hook.
   [(#1052)](https://github.com/PennyLaneAI/pennylane-lightning/pull/1052)

* Update source code to use `black` formatter 25.1.0.
  [(#1059)](https://github.com/PennyLaneAI/pennylane-lightning/pull/1059)

* Replace the type checking using the property `return_type` of `MeasurementProcess` with direct `isinstance` checks.
  [(#1044)](https://github.com/PennyLaneAI/pennylane-lightning/pull/1044)

* Update Lightning integration tests following the `gradient_kwargs` deprecation in Pennylane.
  [(#1045)](https://github.com/PennyLaneAI/pennylane-lightning/pull/1045)

* Update `qml.MultiControlledX` tests following the latest updates in PennyLane.
  [(#1040)](https://github.com/PennyLaneAI/pennylane-lightning/pull/1040)

* Merge the `v0.40.0-rc` branch to the master and bump version.
  [(#1038)](https://github.com/PennyLaneAI/pennylane-lightning/pull/1038)

* Reduce the number of shots in the PennyLane Python tests on CIs, from 20k to 10k.
  [(#1046)](https://github.com/PennyLaneAI/pennylane-lightning/pull/1046)

* Program transformed by `qml.defer_measurements` can be executed on `lightning.qubit`. Supports `ctrl` and `adjoint` with program capture in `lightning.qubit`.
  [(#1069)](https://github.com/PennyLaneAI/pennylane-lightning/pull/1069)

### Documentation

* Modify `CHANGELOG.md` to prepare it for release v0.41.0
  [(#1117)](https://github.com/PennyLaneAI/pennylane-lightning/pull/1117)

* Update install instructions for `lightning.gpu`.
  [(#1037)](https://github.com/PennyLaneAI/pennylane-lightning/pull/1037)

### Bug fixes

* Fix the issue with decomposing controlled `qml.SProd` and `qml.Exp` operations.
  [(#1120)](https://github.com/PennyLaneAI/pennylane-lightning/pull/1120)

* Fix the validation for all wires present after adding the extra wires from apply `mid_circuit_measurements`.
  [(#1119)](https://github.com/PennyLaneAI/pennylane-lightning/pull/1119)

* Fix the issue with pip installing PennyLane (and Lightning-Qubit) on Windows.
  [(#1116)](https://github.com/PennyLaneAI/pennylane-lightning/pull/1116)

* Fix the stable/stable issue with missing `pytest-split`.
  [(#1112)](https://github.com/PennyLaneAI/pennylane-lightning/pull/1112)

* Add missing GH workflow step id, python setup, and virtual environment for aarch64 cuda.
  [(#1113)](https://github.com/PennyLaneAI/pennylane-lightning/pull/1113)

* Fix the development wheel upload step for Python 3.13 by following the same syntax as for the other Python wheels.
  [(#1111)](https://github.com/PennyLaneAI/pennylane-lightning/pull/1111)

* Add a workflow to run `label-external-pull-request` to label pull requests from external forks.
  [(#1110)](https://github.com/PennyLaneAI/pennylane-lightning/pull/1110)

* Fix the `test_preprocess` test skip condition for `lightning.tensor`.
  [(#1092)](https://github.com/PennyLaneAI/pennylane-lightning/pull/1092)

* Fix measurements with empty wires and operators for statevectors with dynamically allocated wires.
  [(#1081)](https://github.com/PennyLaneAI/pennylane-lightning/pull/1081)

* Fix unit tests that were being skipped in `testApplyControlledPhaseShift`.
  [(#1083)](https://github.com/PennyLaneAI/pennylane-lightning/pull/1083)

* Fix Github CI for aarch64 cuda to clean up after runs.
  [(#1074)](https://github.com/PennyLaneAI/pennylane-lightning/pull/1074)

* Increase maximum time for aarch64-CUDA Github CI action.
  [(#1072)](https://github.com/PennyLaneAI/pennylane-lightning/pull/1072)

* Fix `SyntaxWarning` from `is` with a literal in Python tests.
  [(#1070)](https://github.com/PennyLaneAI/pennylane-lightning/pull/1070)

* Fix CI to collect Python code coverage for Lightning-Qubit and Lightning-Kokkos CPU.
  [(#1053)](https://github.com/PennyLaneAI/pennylane-lightning/pull/1053)

* Upgrade the version of QEMU image to fix AARCH64 wheel action.
  [(#1056)](https://github.com/PennyLaneAI/pennylane-lightning/pull/1056)

* Patch `MultiControlledX` tests to fix stable/latest failures after the v0.40.0 release.
  [(#1046)](https://github.com/PennyLaneAI/pennylane-lightning/pull/1046)

* Update Github CI to use Ubuntu 24 and remove `libopenblas-base` package.
  [(#1041)](https://github.com/PennyLaneAI/pennylane-lightning/pull/1041)

* Update the `eval_jaxpr` method to handle the new signatures for the `cond`, `while`, and `for` primitives.
  [(#1051)](https://github.com/PennyLaneAI/pennylane-lightning/pull/1051)

### Contributors

This release contains contributions from (in alphabetical order):

Runor Agbaire,
Catalina Albornoz,
Ali Asadi,
Saeed Bohloul,
Astral Cai,
Yushao Chen,
Amintor Dusko,
Pietropaolo Frisoni,
Christina Lee,
Joseph Lee,
Rashid N H M,
Luis Alfredo Nuñez Meneses,
Lee J. O'Riordan,
Mudit Pandey,
Andrija Paurevic,
Alex Preciado,
Shuli Shu,
Jake Zaia

---

# Release 0.40.0

### New features since last release

* Add Exact Tensor Network (TN) C++ backend to Lightning-Tensor.
  [(#977)](https://github.com/PennyLaneAI/pennylane-lightning/pull/977)

* Add native N-controlled generators and adjoint support to `lightning.gpu`'s single-GPU backend.
  [(#970)](https://github.com/PennyLaneAI/pennylane-lightning/pull/970)

* Add a Catalyst-specific wrapping class for Lightning-Qubit.
  [(#960)](https://github.com/PennyLaneAI/pennylane-lightning/pull/960)
  [(#999)](https://github.com/PennyLaneAI/pennylane-lightning/pull/999)

* Add native N-controlled gate/matrix operations and adjoint support to `lightning.kokkos`.
  [(#950)](https://github.com/PennyLaneAI/pennylane-lightning/pull/950)

* Add native N-controlled gates support to `lightning.gpu`'s single-GPU backend.
  [(#938)](https://github.com/PennyLaneAI/pennylane-lightning/pull/938)

### Breaking changes

* Remove all instances of the legacy operator arithmetic (the `Hamiltonian` and `Tensor` deprecated classes in PennyLane).
  [(#994)](https://github.com/PennyLaneAI/pennylane-lightning/pull/994)
  [(#997)](https://github.com/PennyLaneAI/pennylane-lightning/pull/997)

* Remove all instances of `qml.QubitStateVector` as deprecated in PennyLane.
  [(#985)](https://github.com/PennyLaneAI/pennylane-lightning/pull/985)

### Improvements

* Add CI wheels checks for `aarch64` wheels of Lightning-GPU and Lightning-Tensor.
  [(#1031)](https://github.com/PennyLaneAI/pennylane-lightning/pull/1031)

* Replace the `dummy_tensor_update` method with the `cutensornetStateCaptureMPS` API to ensure that applying gates is allowed after the `cutensornetStateCompute` call.
  [(#1028)](https://github.com/PennyLaneAI/pennylane-lightning/pull/1028)

* Add unit tests for measurement with shots for Lightning-Tensor (`method="tn"`).
  [(#1027)](https://github.com/PennyLaneAI/pennylane-lightning/pull/1027)

* Add CUDA dependencies to Lightning-GPU and Lightning-Tensor Python wheels.
  [(#1025)](https://github.com/PennyLaneAI/pennylane-lightning/pull/1025)

* Update the python layer UI of Lightning-Tensor.
  [(#1022)](https://github.com/PennyLaneAI/pennylane-lightning/pull/1022)

* Catalyst device interfaces support dynamic shots, and no longer parses the device init op's attribute dictionary for a static shots literal.
  [(#1017)](https://github.com/PennyLaneAI/pennylane-lightning/pull/1017)

* Update the logic for enabling `grad_on_execution` during device execution.
  [(#1016)](https://github.com/PennyLaneAI/pennylane-lightning/pull/1016)

* Reduce flaky test and increase test shots count.
  [(#1015)](https://github.com/PennyLaneAI/pennylane-lightning/pull/1015)

* Add Python bindings for Lightning-Tensor (Exact Tensor Network).
  [(#1014)](https://github.com/PennyLaneAI/pennylane-lightning/pull/1014)

* Reverse Lightning-Qubit generators vector insertion order.
  [(#1009)](https://github.com/PennyLaneAI/pennylane-lightning/pull/1009)

* Update Kokkos version support to 4.5.
  [(#1007)](https://github.com/PennyLaneAI/pennylane-lightning/pull/1007)

* Enable N-controlled gate and matrix support to `lightning.gpu` simulator for Catalyst.
  [(#1005)](https://github.com/PennyLaneAI/pennylane-lightning/pull/1005)

* Generalize seeding mechanism for all measurements.
  [(#1003)](https://github.com/PennyLaneAI/pennylane-lightning/pull/1003)

* `lightning.qubit`, `lightning.gpu`, and `lightning.kokkos` now define
  the `eval_jaxpr` method for integration with the experimental
  capture project.
  [(#1002)](https://github.com/PennyLaneAI/pennylane-lightning/pull/1002)

* Update Kokkos version support to 4.4.1 and enable Lightning-Kokkos[CUDA] C++ tests on CI.
  [(#1000)](https://github.com/PennyLaneAI/pennylane-lightning/pull/1000)

* Add C++ unit tests for Lightning-Tensor (Exact Tensor Network).
  [(#998)](https://github.com/PennyLaneAI/pennylane-lightning/pull/998)

* Add native BLAS support to the C++ layer via dynamic `scipy-openblas32` loading.
  [(#995)](https://github.com/PennyLaneAI/pennylane-lightning/pull/995)

* Update installation instruction for Lightning-GPU-MPI to explicitly ask users to add `path/to/libmpi.so` to the `LD_LIBRARY_PATH`. Update the runtime error message to ensure users know how to fix.
  [(#993)](https://github.com/PennyLaneAI/pennylane-lightning/pull/993)

* Update the Lightning TOML files for the devices to use the new schema for declaring device capabilities.
  [(#988)](https://github.com/PennyLaneAI/pennylane-lightning/pull/988)

* Optimize lightning.tensor by adding direct MPS sites data set with `qml.MPSPrep`.
  [(#983)](https://github.com/PennyLaneAI/pennylane-lightning/pull/983)

* Unify excitation gates memory layout to row-major for both Lightning-GPU and Lightning-Tensor.
  [(#959)](https://github.com/PennyLaneAI/pennylane-lightning/pull/959)

* Update the Lightning-Kokkos CUDA backend for compatibility with Catalyst.
  [(#942)](https://github.com/PennyLaneAI/pennylane-lightning/pull/942)

### Documentation

* Update and improve `README.rst` and documentations.
  [(#1035)](https://github.com/PennyLaneAI/pennylane-lightning/pull/1035)

* Add the exact tensor network to the `README.rst` and update link to `HIP`.
  [(#1034)](https://github.com/PennyLaneAI/pennylane-lightning/pull/1034)

* Add the exact tensor network to the Lightning-Tensor docs.
  [(#1021)](https://github.com/PennyLaneAI/pennylane-lightning/pull/1021)

* Update Lightning-Tensor installation docs and usage suggestions.
  [(#979)](https://github.com/PennyLaneAI/pennylane-lightning/pull/979)

### Bug fixes

* Fix Python CUDA dependencies by adding path to `nvidia/nvjitlink/lib` to RPATH.
  [(#1031)](https://github.com/PennyLaneAI/pennylane-lightning/pull/1031)

* Add `RTLD_NODELETE` flag to `dlopen` in order to mitigate the segfault issues for arm64-macos Catalyst support.
  [(#1030)](https://github.com/PennyLaneAI/pennylane-lightning/pull/1030)

* Set RPATH with `@loader_path` instead of `$ORIGIN` for macOS.
  [(#1029)](https://github.com/PennyLaneAI/pennylane-lightning/pull/1029)

* Update CUDA version to 12.4 for GPU tests on CI.
  [(#1023)](https://github.com/PennyLaneAI/pennylane-lightning/pull/1023)

* Pin `jax[cpu]==0.4.28` for compatibility with PennyLane and Catalyst.
  [(#1019)](https://github.com/PennyLaneAI/pennylane-lightning/pull/1019)

* Fix Lightning-Kokkos `[[maybe_unused]]` and `exp2` errors with hipcc.
  [(#1018)](https://github.com/PennyLaneAI/pennylane-lightning/pull/1018)

* Fix Lightning-Kokkos editable mode path.
  [(#1010)](https://github.com/PennyLaneAI/pennylane-lightning/pull/1010)

* Fix the missing `ninja` in Linux AARCH64 wheels recipe.
  [(#1007)](https://github.com/PennyLaneAI/pennylane-lightning/pull/1007)

* Fix version switch condition the GPU workflow tests for LGPU and LKokkos.
  [(#1006)](https://github.com/PennyLaneAI/pennylane-lightning/pull/1006)

* Fix issue with `lightning.gpu` Rot operation with adjoint.
  [(#1004)](https://github.com/PennyLaneAI/pennylane-lightning/pull/1004)

* Fix the Lightning-Kokkos[CUDA] C++ API `cudaFree` segfaults in `applyMatrix`.
  [(#1000)](https://github.com/PennyLaneAI/pennylane-lightning/pull/1000)

* Fix issue with adjoint-jacobian of adjoint ops.
  [(#996)](https://github.com/PennyLaneAI/pennylane-lightning/pull/996)

* Fix the `upload-pypi` token issues for Linux and MacOS (x86_64 & AARCH64) wheels.
  [(#989)](https://github.com/PennyLaneAI/pennylane-lightning/pull/989)

* Fix Pennylane dependency branch (`v0.39_rc0` to `master`).
  [(#984)](https://github.com/PennyLaneAI/pennylane-lightning/pull/984)

* Fix PTM stable latest. Removing FIXME patch for v0.39.
  [(#982)](https://github.com/PennyLaneAI/pennylane-lightning/pull/982)

### Contributors

This release contains contributions from (in alphabetical order):

Ali Asadi,
Astral Cai,
Amintor Dusko,
Christina Lee,
Joseph Lee,
Anton Naim Ibrahim,
Luis Alfredo Nuñez Meneses,
Mudit Pandey,
Andrija Paurevic,
Shuli Shu,
Raul Torres,
Haochen Paul Wang

---

# Release 0.39.0

### New features since last release

* Add support for out-of-order `qml.probs` in `lightning.gpu`.
  [(#941)](https://github.com/PennyLaneAI/pennylane-lightning/pull/941)

* Add mid-circuit measurements support to `lightning.gpu`'s single-GPU backend.
  [(#931)](https://github.com/PennyLaneAI/pennylane-lightning/pull/931)

* Integrate Lightning-GPU with Catalyst so that hybrid programs can be seamlessly QJIT-compiled and executed on this device following `pip install pennylane-lightning-gpu`.
  [(#928)](https://github.com/PennyLaneAI/pennylane-lightning/pull/928)

* Add `qml.Projector` observable support via diagonalization to Lightning-GPU.
  [(#894)](https://github.com/PennyLaneAI/pennylane-lightning/pull/894)

* Add 1-target wire controlled gate support to `lightning.tensor`. Note that `cutensornet` only supports 1-target wire controlled gate as of `v24.08`. A controlled gate with more than 1 target wire should be converted to dense matrix.
  [(#880)](https://github.com/PennyLaneAI/pennylane-lightning/pull/880)

* Build and upload Lightning-Tensor wheels (x86_64, AARCH64) to PyPI.
  [(#862)](https://github.com/PennyLaneAI/pennylane-lightning/pull/862)
  [(#905)](https://github.com/PennyLaneAI/pennylane-lightning/pull/905)

* Add Matrix Product Operator (MPO) for all gates support to `lightning.tensor`. Note current C++ implementation only works for MPO sites data provided by users.
  [(#859)](https://github.com/PennyLaneAI/pennylane-lightning/pull/859)

* Add shots measurement support to `lightning.tensor`.
  [(#852)](https://github.com/PennyLaneAI/pennylane-lightning/pull/852)

* Lightning-GPU and Lightning-Kokkos migrated to the new device API.
  [(#853)](https://github.com/PennyLaneAI/pennylane-lightning/pull/853)
  [(#810)](https://github.com/PennyLaneAI/pennylane-lightning/pull/810)

### Breaking changes

* Update MacOS wheel build to 13.0 for X86_64 and ARM due to the deprecation of MacOS-12 CI runners.
  [(#969)](https://github.com/PennyLaneAI/pennylane-lightning/pull/969)

* Deprecate `initSV()` and add `resetStateVector()` from the C++ API Lightning-GPU. This is to remove the `reset_state` additional call in the Python layer.
  [(#933)](https://github.com/PennyLaneAI/pennylane-lightning/pull/933)

* Deprecate PI gates implementation in Lightning-Qubit. The PI gates were the first implementation of gate kernels in `lightning.qubit` using pre-computed indices, prior to the development of LM (less memory) and AVX kernels. This deprecation is in favour of reducing compilation time and ensuring that Lightning-Qubit only relies on LM kernels in the dynamic dispatcher across all platforms.
  [(#925)](https://github.com/PennyLaneAI/pennylane-lightning/pull/925)

* Remove PowerPC wheel build recipe for Lightning-Qubit.
  [(#902)](https://github.com/PennyLaneAI/pennylane-lightning/pull/902)

* Update MacOS wheel builds to require Monterey (12.0) or greater for x86_64 and ARM. This was required to update Pybind11 to the latest release (2.13.5) for enabling Numpy 2.0 support in Lightning.
  [(#901)](https://github.com/PennyLaneAI/pennylane-lightning/pull/901)

* Remove support for Python 3.9 for all Lightning simulators.
  [(#891)](https://github.com/PennyLaneAI/pennylane-lightning/pull/891)

### Improvements

* Update the `lightning.tensor` Python layer unit tests, as `lightning.tensor` cannot be cleaned up like other state-vector devices because the data is attached to the graph. It is recommended to use one device per circuit for `lightning.tensor`.
  [(#971)](https://github.com/PennyLaneAI/pennylane-lightning/pull/971)

* Add joint check for the N-controlled wires support in `lightning.qubit`.
  [(#949)](https://github.com/PennyLaneAI/pennylane-lightning/pull/949)

* Optimize `GlobalPhase` and `C(GlobalPhase)` gate implementation in `lightning.gpu`.
  [(#946)](https://github.com/PennyLaneAI/pennylane-lightning/pull/946)

* Add missing `liblightning_kokkos_catalyst.so` when building Lightning-Kokkos in editable installation.
  [(#945)](https://github.com/PennyLaneAI/pennylane-lightning/pull/945)

* Optimize the cartesian product to reduce the amount of memory necessary to set the `StatePrep` in Lightning-Tensor.
  [(#943)](https://github.com/PennyLaneAI/pennylane-lightning/pull/943)

* Update the `qml.probs` data-return in Lightning-GPU C++ API to align with other state-vector devices.
  [(#941)](https://github.com/PennyLaneAI/pennylane-lightning/pull/941)

* Add zero-state initialization to both `StateVectorCudaManaged` and `StateVectorCudaMPI` constructors to remove the `reset_state` in the Python layer ctor and refactor `setBasisState(state, wires)` in the C++ API.
  [(#933)](https://github.com/PennyLaneAI/pennylane-lightning/pull/933)

* Add `setStateVector(state, wire)` support to the Lightning-GPU C++ API.
  [(#930)](https://github.com/PennyLaneAI/pennylane-lightning/pull/930)

* The `generate_samples` methods of `lightning.qubit` and `lightning.kokkos` can now take in a seed number to make the generated samples deterministic. This can be useful when, among other things, fixing flaky tests in CI.
  [(#927)](https://github.com/PennyLaneAI/pennylane-lightning/pull/927)

* Remove dynamic decomposition rules for all Lightning devices.
  [(#926)](https://github.com/PennyLaneAI/pennylane-lightning/pull/926)

* Always decompose `qml.QFT` in all Lightning devices.
  [(#924)](https://github.com/PennyLaneAI/pennylane-lightning/pull/924)

* Uniform Python format to adhere PennyLane style.
  [(#924)](https://github.com/PennyLaneAI/pennylane-lightning/pull/924)

* Add the `ci:use-gpu-runner` GitHub label to `lightning.kokkos` GPU Testing CIs.
  [(#916)](https://github.com/PennyLaneAI/pennylane-lightning/pull/916)

* Update the test suite to remove deprecated code.
  [(#912)](https://github.com/PennyLaneAI/pennylane-lightning/pull/912)

* Merge `lightning.gpu` and `lightning.tensor` GPU tests in single Python and C++ CIs controlled by the `ci:use-gpu-runner` label.
  [(#911)](https://github.com/PennyLaneAI/pennylane-lightning/pull/911)

* Skip the compilation of Lightning simulators and development requirements to boost the build of public docs up to 5x.
  [(#904)](https://github.com/PennyLaneAI/pennylane-lightning/pull/904)

* Build Lightning wheels in `Release` mode to reduce the binary sizes.
  [(#903)](https://github.com/PennyLaneAI/pennylane-lightning/pull/903)

* Update Pybind11 to 2.13.5.
  [(#901)](https://github.com/PennyLaneAI/pennylane-lightning/pull/901)

* Migrate wheels artifacts to v4.
  [(#893)](https://github.com/PennyLaneAI/pennylane-lightning/pull/893)

* Update GitHub actions in response to a high-severity vulnerability.
  [(#887)](https://github.com/PennyLaneAI/pennylane-lightning/pull/887)

* Optimize and simplify controlled kernels in Lightning-Qubit.
  [(#882)](https://github.com/PennyLaneAI/pennylane-lightning/pull/882)

* Optimize gate cache recording for Lightning-Tensor C++ API.
  [(#879)](https://github.com/PennyLaneAI/pennylane-lightning/pull/879)

* Unify Lightning-Kokkos and Lightning-Qubit devices under a Lightning-Base abstracted class.
  [(#876)](https://github.com/PennyLaneAI/pennylane-lightning/pull/876)

* Smarter defaults for the `split_obs` argument in the serializer. The serializer splits linear combinations into chunks instead of all their terms.
  [(#873)](https://github.com/PennyLaneAI/pennylane-lightning/pull/873/)

* Prefer `tomlkit` over `toml` for building Lightning wheels, and choose `tomli` and `tomllib` over `toml` when installing the package.
  [(#857)](https://github.com/PennyLaneAI/pennylane-lightning/pull/857)

* Lightning-Kokkos gains native support for the `PauliRot` gate.
  [(#855)](https://github.com/PennyLaneAI/pennylane-lightning/pull/855)

### Documentation

* Update Lightning-Tensor installation docs and usage suggestions.
  [(#971)](https://github.com/PennyLaneAI/pennylane-lightning/pull/971)
  [(#972)](https://github.com/PennyLaneAI/pennylane-lightning/pull/971)

* Update `README.rst` installation instructions for `lightning.gpu` and `lightning.tensor`.
  [(#957)](https://github.com/PennyLaneAI/pennylane-lightning/pull/957)

* Update `lightning.tensor` documentation to include all the new features added since pull request #756. The new features are: 1. Finite-shot measurements; 2. Expval-base quantities; 3. Support for `qml.state()` and `qml.stateprep()`; 4. Support for all gates support via Matrix Product Operator (MPO).
  [(#909)](https://github.com/PennyLaneAI/pennylane-lightning/pull/909)

### Bug fixes

*  Fix Lightning Kokkos test_device for `kokkos_args` fail for MacOS due to `np.complex256`
  [(#974)](https://github.com/PennyLaneAI/pennylane-lightning/pull/974)

*  Fix PTM stable-latest related to `default.qubit.legacy` and the `latest` flag usage.
  [(#961)](https://github.com/PennyLaneAI/pennylane-lightning/pull/961)
  [(#966)](https://github.com/PennyLaneAI/pennylane-lightning/pull/966)

* Fix build failure for Lightning-Kokkos editable installation on MacOS due to `liblightning_kokkos_catalyst.so` copy and `liblightning_kokkos_catalyst.so` not copied to correct build path for editable installation.
  [(#947)](https://github.com/PennyLaneAI/pennylane-lightning/pull/947)
  [(#968)](https://github.com/PennyLaneAI/pennylane-lightning/pull/968)

* Add concept restriction to ensure `ConstMult` inline function only hit with arithmetic-values times complex values. Fixes build failures with the test suite when enabling OpenMP, and disabling BLAS and Python under clang.
  [(#936)](https://github.com/PennyLaneAI/pennylane-lightning/pull/936)

* Bug fix for `applyMatrix` in Lightning-Tensor. Matrix operator data is not stored in the `cuGateCache` object to support `TensorProd` obs with multiple `Hermitian` obs.
  [(#932)](https://github.com/PennyLaneAI/pennylane-lightning/pull/932)

* Bug fix for `_pauli_word` of `QuantumScriptSerializer`. `_pauli_word` can process `PauliWord` object: `I`.
  [(#919)](https://github.com/PennyLaneAI/pennylane-lightning/pull/919)

* Bug fix for analytic `qml.probs` in the Lightning-Tensor C++ API.
  [(#906)](https://github.com/PennyLaneAI/pennylane-lightning/pull/906)

### Contributors

This release contains contributions from (in alphabetical order):

Ali Asadi, Amintor Dusko, Diego Guala, Joseph Lee, Luis Alfredo Nuñez Meneses, Vincent Michaud-Rioux, Lee J. O'Riordan, Mudit Pandey, Shuli Shu, Haochen Paul Wang

---

# Release 0.38.0

### New features since last release

* Add `qml.StatePrep()` and `qml.QubitStateVector()` support to `lightning.tensor`.
  [(#849)](https://github.com/PennyLaneAI/pennylane-lightning/pull/849)

* Add analytic `qml.probs()` measurement support to `lightning.tensor`.
  [(#830)](https://github.com/PennyLaneAI/pennylane-lightning/pull/830)

* Add `qml.state()` measurement support to `lightning.tensor`.
  [(#827)](https://github.com/PennyLaneAI/pennylane-lightning/pull/827)

* Add Lightning-GPU Linux (AArch64 + GraceHopper) wheels to PyPI.
  [(#815)](https://github.com/PennyLaneAI/pennylane-lightning/pull/815)

* Add `var` support to `lightning.tensor`. Note that `var` support is added via `obs**2` and this implementation scales as `O(num_obs**2)`.
  [(#804)](https://github.com/PennyLaneAI/pennylane-lightning/pull/804)

### Breaking changes

* Update python packaging to follow PEP 517/518/621/660 standards.
  [(#832)](https://github.com/PennyLaneAI/pennylane-lightning/pull/832)

* Add `getData()` in the `lightning.tensor` C++ backend. Users are responsible for ensuring sufficient host memory is allocated for the full state vector.
  [(#827)](https://github.com/PennyLaneAI/pennylane-lightning/pull/827)

* Remove `NDpermuter.hpp` which is no longer required.
  [(#795)](https://github.com/PennyLaneAI/pennylane-lightning/pull/795)

* Remove temporary steps from the CI, such as downgrading Scipy to <1.14 and installing Kokkos v4.2 for `lightning-version == 'stable'`.
  [(#792)](https://github.com/PennyLaneAI/pennylane-lightning/pull/792)

* Do not run GPU tests and Docker workflows on release.
  [(#788)](https://github.com/PennyLaneAI/pennylane-lightning/pull/788)

* Update python packaging to follow PEP 517/518/621/660 standards.
  [(#832)](https://github.com/PennyLaneAI/pennylane-lightning/pull/832)

### Improvements

* Updated calls of ``size_t`` to ``std::size_t`` everywhere.
  [(#816)](https://github.com/PennyLaneAI/pennylane-lightning/pull/816)

* Update Lightning tests to support the generalization of basis state preparation.
  [(#864)](https://github.com/PennyLaneAI/pennylane-lightning/pull/864)

* Add `SetState` and `SetBasisState` to `Lightning-KokkosSimulator`.
  [(#861)](https://github.com/PennyLaneAI/pennylane-lightning/pull/861)

* Remove use of the deprecated `Operator.expand` in favour of `Operator.decomposition`.
  [(#846)](https://github.com/PennyLaneAI/pennylane-lightning/pull/846)

* The `setBasisState` and `setStateVector` methods of `StateVectorLQubit` and `StateVectorKokkos` are overloaded to support PennyLane-like parameters.
  [(#843)](https://github.com/PennyLaneAI/pennylane-lightning/pull/843)

* Move `setBasisState`, `setStateVector` and `resetStateVector` from `StateVectorLQubitManaged` to `StateVectorLQubit`.
  [(#841)](https://github.com/PennyLaneAI/pennylane-lightning/pull/841)

* Update `generate_samples` in Lightning-Kokkos and Lightning-GPU to support `qml.measurements.Shots` type instances.
  [(#839)](https://github.com/PennyLaneAI/pennylane-lightning/pull/839)

* Add a Catalyst-specific wrapping class for Lightning Kokkos.
  [(#837)](https://github.com/PennyLaneAI/pennylane-lightning/pull/837)
  [(#770)](https://github.com/PennyLaneAI/pennylane-lightning/pull/770)

* Lightning-Qubit natively supports the `PauliRot` gate.
  [(#834)](https://github.com/PennyLaneAI/pennylane-lightning/pull/834)

* Multiple calls to the `append_mps_final_state()` API is allowed in `lightning.tensor`.
  [(#830)](https://github.com/PennyLaneAI/pennylane-lightning/pull/830)

* Add `initial_state_prep` option to Catalyst TOML file.
  [(#826)](https://github.com/PennyLaneAI/pennylane-lightning/pull/826)

* `ENABLE_LAPACK` is `OFF` by default for all Lightning backends.
  [(#825)](https://github.com/PennyLaneAI/pennylane-lightning/pull/825)

* Update `ctrl_decomp_zyz` tests with `len(control_wires) > 1`.
  [(#821)](https://github.com/PennyLaneAI/pennylane-lightning/pull/821)

* Update the Catalyst-specific wrapping class for Lightning Kokkos to track Catalyst's new support for MCM seeding.
  [(#819)](https://github.com/PennyLaneAI/pennylane-lightning/pull/819)

* Replace ``size_t`` by ``std::size_t`` everywhere.
  [(#816)](https://github.com/PennyLaneAI/pennylane-lightning/pull/816/)

* Shot batching is made more efficient by executing all the shots in one go on Lightning-Qubit.
  [(#814)](https://github.com/PennyLaneAI/pennylane-lightning/pull/814)

* Lightning-Qubit calls `generate_samples(wires)` on a minimal subset of wires when executing in finite-shot mode.
  [(#813)](https://github.com/PennyLaneAI/pennylane-lightning/pull/813)

* Update `LightingQubit.preprocess` to work with changes to preprocessing for mid-circuit measurements.
  [(#812)](https://github.com/PennyLaneAI/pennylane-lightning/pull/812)

* Avoid unnecessary memory reset in Lightning-Qubit's state vector class constructor.
  [(#811)](https://github.com/PennyLaneAI/pennylane-lightning/pull/811)

* Add `generate_samples(wires)` support in Lightning-Qubit, which samples faster for a subset of wires.
  [(#809)](https://github.com/PennyLaneAI/pennylane-lightning/pull/809)

* Optimize the OpenMP parallelization of Lightning-Qubit's `probs` for all number of targets.
  [(#807)](https://github.com/PennyLaneAI/pennylane-lightning/pull/807)

* Optimize `probs(wires)` of Lightning-Kokkos using various kernels. Which kernel is to be used depends on the device, number of qubits and number of target wires.
  [(#802)](https://github.com/PennyLaneAI/pennylane-lightning/pull/802)

* Add GPU device compute capability check for Lightning-Tensor.
  [(#803)](https://github.com/PennyLaneAI/pennylane-lightning/pull/803)

* Refactor CUDA utils Python bindings to a separate module.
  [(#801)](https://github.com/PennyLaneAI/pennylane-lightning/pull/801)

* Parallelize Lightning-Qubit `probs` with OpenMP when using the `-DLQ_ENABLE_KERNEL_OMP=1` CMake argument.
  [(#800)](https://github.com/PennyLaneAI/pennylane-lightning/pull/800)

* Implement `probs(wires)` using a bit-shift implementation akin to the gate kernels in Lightning-Qubit.
  [(#795)](https://github.com/PennyLaneAI/pennylane-lightning/pull/795)

* Enable setting the PennyLane version when invoking, for example, `make docker-build version=master pl_version=master`.
  [(#791)](https://github.com/PennyLaneAI/pennylane-lightning/pull/791)

### Documentation

* The installation instructions for all lightning plugins have been improved.
  [(#858)](https://github.com/PennyLaneAI/pennylane-lightning/pull/858)
  [(#851)](https://github.com/PennyLaneAI/pennylane-lightning/pull/851)

* Updated the README and added citation format for Lightning arXiv preprint.
  [(#818)](https://github.com/PennyLaneAI/pennylane-lightning/pull/818)

### Bug fixes

* Point to the right Lightning root folder independently from the invocation location, when configuring the project.
  [(#874)](https://github.com/PennyLaneAI/pennylane-lightning/pull/874)

* Update dependencies and `build` command options following changes in the build system.
  [(#863)](https://github.com/PennyLaneAI/pennylane-lightning/pull/863)

* Replace structured bindings by variables in `GateImplementationsLM.hpp`.
  [(#856)](https://github.com/PennyLaneAI/pennylane-lightning/pull/856)

* Remove wrong `-m` when calling `setup.py`.
  [(#854)](https://github.com/PennyLaneAI/pennylane-lightning/pull/854)

* Fix plugin-test-matrix CI/CD workflows.
  [(#850)](https://github.com/PennyLaneAI/pennylane-lightning/pull/850)

* Set the `immutable` parameter value as `false` for the `cutensornetStateApplyTensorOperator` to allow the following `cutensornetStateUpdateTensorOperator` call.
  [(#845)](https://github.com/PennyLaneAI/pennylane-lightning/pull/845)

* Fix cuQuantum SDK path pass-though in CMake.
  [(#831)](https://github.com/PennyLaneAI/pennylane-lightning/pull/831)

* Fix CUDA sync issues on AArch64 + GraceHopper.
  [(#823)](https://github.com/PennyLaneAI/pennylane-lightning/pull/823)

* Check for the number of wires for Hermitian observables in Lightning-Tensor. Only 1-wire Hermitian observables are supported as of `cuTensorNet-v24.03.0`.
  [(#806)](https://github.com/PennyLaneAI/pennylane-lightning/pull/806)

* Set `PL_BACKEND` for the entire `build-wheel-lightning-gpu` Docker-build stage to properly build the Lightning-GPU wheel.
  [(#791)](https://github.com/PennyLaneAI/pennylane-lightning/pull/791)

* Fix conditions for skipping build & push steps in the Docker build workflows.
  [(#790)](https://github.com/PennyLaneAI/pennylane-lightning/pull/790)

* Downgrade Scipy on Lightning stable version tests.
  [(#783)](https://github.com/PennyLaneAI/pennylane-lightning/pull/783)

* Fix checkout command in test workflows for rc branches.
  [(#777)](https://github.com/PennyLaneAI/pennylane-lightning/pull/777)

* Point to the right Lightning root folder independently from the invocation location, when configuring the project.
  [(#874)](https://github.com/PennyLaneAI/pennylane-lightning/pull/874)

### Contributors

This release contains contributions from (in alphabetical order):

Ali Asadi, Astral Cai, Ahmed Darwish, Amintor Dusko, Vincent Michaud-Rioux, Luis Alfredo Nuñez Meneses, Erick Ochoa Lopez, Lee J. O'Riordan, Mudit Pandey, Shuli Shu, Raul Torres, Paul Haochen Wang

---

# Release 0.37.0

### New features since last release

* Implement Python interface to the `lightning.tensor` device.
  [(#748)](https://github.com/PennyLaneAI/pennylane-lightning/pull/748)

* Add `inverse` support for gate operations in `lightning.tensor` in the C++ layer.
  [(#753)](https://github.com/PennyLaneAI/pennylane-lightning/pull/753)

* Add `observable` and `expval` support to the `cutensornet`-backed `lightning.tensor` C++ layer.
  [(#728)](https://github.com/PennyLaneAI/pennylane-lightning/pull/728)

* Add gate support to `cutensornet`-backed `lightning.tensor` C++ layer.
  [(#718)](https://github.com/PennyLaneAI/pennylane-lightning/pull/718)

* Add `cutensornet`-backed `MPS` C++ layer to `lightning.tensor`.
  [(#704)](https://github.com/PennyLaneAI/pennylane-lightning/pull/704)

* Add support for `C(BlockEncode)` to Lightning devices.
  [(#743)](https://github.com/PennyLaneAI/pennylane-lightning/pull/743)

### Breaking changes

* Removed the `QuimbMPS` class and the corresponding backend from `lightning.tensor`.
  [(#737)](https://github.com/PennyLaneAI/pennylane-lightning/pull/737)

* Changed the name of `default.tensor` to `lightning.tensor` with the `quimb` backend.
  [(#730)](https://github.com/PennyLaneAI/pennylane-lightning/pull/730)

* `dynamic_one_shot` uses shot-vectors in the auxiliary tape to tell the device how many times to repeat the tape. Lightning-Qubit is updated accordingly.
  [(#724)](https://github.com/PennyLaneAI/pennylane-lightning/pull/724)

* `dynamic_one_shot` deals with post-selection during the post-processing phase, so Lightning-Qubit does not return `None`-valued measurements for mismatching samples anymore.
  [(#720)](https://github.com/PennyLaneAI/pennylane-lightning/pull/720)

### Improvements

* Release candidate branches automatically use the new large GitHub runner pool.
  [(#769)](https://github.com/PennyLaneAI/pennylane-lightning/pull/769)

* Lightning-Kokkos dev wheels for MacOS (x86_64, ARM64) and Linux (AArch64) are uploaded to TestPyPI upon merging a pull request.
  [(#765)](https://github.com/PennyLaneAI/pennylane-lightning/pull/765)

* Lightning-Kokkos Linux (x86_64) dev wheels are pushed to [Test PyPI](https://test.pypi.org/project/PennyLane-Lightning-Kokkos/) upon merging a pull request.
  [(#763)](https://github.com/PennyLaneAI/pennylane-lightning/pull/763)

* Change the type of tensor network objects passed to `ObservablesTNCuda` and `MeasurementsTNCuda` classes from `StateTensorT` to `TensorNetT`.
  [(#759)](https://github.com/PennyLaneAI/pennylane-lightning/pull/759)

* Silence `NDPermuter` linting warnings.
  [(#750)](https://github.com/PennyLaneAI/pennylane-lightning/pull/750)

* Rationalize MCM tests, removing most end-to-end tests from the native MCM test file, but keeping one that validates multiple mid-circuit measurements with any allowed return.
  [(#754)](https://github.com/PennyLaneAI/pennylane-lightning/pull/754)

* Rename `lightning.tensor` C++ libraries.
  [(#755)](https://github.com/PennyLaneAI/pennylane-lightning/pull/755)

* Set `state_tensor` as `const` for the `MeasurementTNCuda` class.
  [(#753)](https://github.com/PennyLaneAI/pennylane-lightning/pull/753)

* Updated Kokkos version and support to 4.3.01.
  [(#725)](https://github.com/PennyLaneAI/pennylane-lightning/pull/725)

* Lightning-Kokkos' functors are rewritten as functions wrapping around generic gate and generator functors templated over a coefficient interaction function. This reduces boilerplate while clarifying how the various kernels differ from one another.
  [(#640)](https://github.com/PennyLaneAI/pennylane-lightning/pull/640)

* Update C++ and Python GitHub actions names to include the matrix info.
  [(#717)](https://github.com/PennyLaneAI/pennylane-lightning/pull/717)

* Remove `CPhase` in favour of `CPhaseShift` in Lightning devices.
  [(#717)](https://github.com/PennyLaneAI/pennylane-lightning/pull/717)

* The various OpenMP configurations of Lightning-Qubit are tested in parallel on different Github Actions runners.
  [(#712)](https://github.com/PennyLaneAI/pennylane-lightning/pull/712)

* Update Linux wheels to use `manylinux_2_28` images.
  [(#667)](https://github.com/PennyLaneAI/pennylane-lightning/pull/667)

* Add support for `qml.expval` and `qml.var` in the `lightning.tensor` device for the `quimb` interface and the MPS method.
  [(#686)](https://github.com/PennyLaneAI/pennylane-lightning/pull/686)

* Changed the name of `lightning.tensor` to `default.tensor` with the `quimb` backend.
  [(#719)](https://github.com/PennyLaneAI/pennylane-lightning/pull/719)

* `lightning.qubit` and `lightning.kokkos` adhere to user-specified mid-circuit measurement configuration options.
  [(#736)](https://github.com/PennyLaneAI/pennylane-lightning/pull/736)

* Patch the C++ `Measurements.probs(wires)` method in Lightning-Qubit and Lightning-Kokkos to `Measurements.probs()` when called with all wires.
  This will trigger a more optimized implementation for calculating the probabilities of the entire system.
  [(#744)](https://github.com/PennyLaneAI/pennylane-lightning/pull/744)

* Remove the daily schedule from the "Compat Check w/PL - release/release" GitHub action.
  [(#746)](https://github.com/PennyLaneAI/pennylane-lightning/pull/746)

* Remove the required `scipy` config file for Lightning-Qubit. The support is now maintained by passing `SCIPY_LIBS_PATH` to the compiler.
  [(#775)](https://github.com/PennyLaneAI/pennylane-lightning/pull/775)

### Documentation

* Add installation instructions and documentation for `lightning.tensor`.
  [(#756)](https://github.com/PennyLaneAI/pennylane-lightning/pull/756)

### Bug fixes

* Don't route `probs(wires=[])` to `probs(all_wires)` in Lightning-Kokkos.
  [(#762)](https://github.com/PennyLaneAI/pennylane-lightning/pull/762)

* `ControlledQubitUnitary` is present in the Python device but not the TOML files. It is added to the decomposition gates since it can be implemented in its alternate form of `C(QubitUnitary)`.
  [(#767)](https://github.com/PennyLaneAI/pennylane-lightning/pull/767)

* Update the Lightning TOML files to indicate that non-commuting observables are supported.
  [(#764)](https://github.com/PennyLaneAI/pennylane-lightning/pull/764)

* Fix regex matching issue with auto on-boarding of release candidate branch to using the large runner queue.
  [(#774)](https://github.com/PennyLaneAI/pennylane-lightning/pull/774)

* Fix random CI failures for `lightning.tensor` Python unit tests and ignore `lightning_tensor` paths.
  [(#761)](https://github.com/PennyLaneAI/pennylane-lightning/pull/761)

* `lightning.qubit` and `lightning.kokkos` use `qml.ops.Conditional.base` instead of `qml.ops.Conditional.then_op`.
  [(#752)](https://github.com/PennyLaneAI/pennylane-lightning/pull/752)

* The preprocessing step in `lightning.qubit` now uses interface information to properly support the hardware-like postselection for mid-circuit measurements.
  [(#760)](https://github.com/PennyLaneAI/pennylane-lightning/pull/760)

* Fix AVX streaming operation support with newer GCC.
  [(#729)](https://github.com/PennyLaneAI/pennylane-lightning/pull/729)

* Revert changes calling the templated `IMAG`, `ONE`, `ZERO` functions in Kokkos kernels since they are incompatible with device execution.
  [(#733)](https://github.com/PennyLaneAI/pennylane-lightning/pull/733)

* The `tests_lkcpu_python.yml` workflow properly checks out the release or stable version of Lightning-Qubit during the test job.
  [(#723)](https://github.com/PennyLaneAI/pennylane-lightning/pull/723)

* Fix PennyLane Lightning-Kokkos and Lightning-Qubit tests for stable/stable configuration.
  [(#734)](https://github.com/PennyLaneAI/pennylane-lightning/pull/734)

* Remove the Autoray dependency from requirement files.
  [(#736)](https://github.com/PennyLaneAI/pennylane-lightning/pull/736)

* Fix the `cuda-runtime-12-0` dependency issue on RHEL8.
  [(#739)](https://github.com/PennyLaneAI/pennylane-lightning/pull/739)

* Fix the memory segmentation fault when initializing zero-wire Lightning-Kokkos.
  [(#757)](https://github.com/PennyLaneAI/pennylane-lightning/pull/757)

* Remove `pennylane.ops.op_math.controlled_decompositions.ctrl_decomp_zyz` tests with `len(control_wires) > 1`.
  [(#757)](https://github.com/PennyLaneAI/pennylane-lightning/pull/757)

* Add support for Scipy v1.14.
  [(#776)](https://github.com/PennyLaneAI/pennylane-lightning/pull/776)

* Add pickle support for the `DevPool` object in `lightning.gpu`.
  [(#772)](https://github.com/PennyLaneAI/pennylane-lightning/pull/772)

### Contributors

This release contains contributions from (in alphabetical order):

Ali Asadi, Amintor Dusko, Lillian Frederiksen, Pietropaolo Frisoni, David Ittah, Vincent Michaud-Rioux, Lee James O'Riordan, Mudit Pandey, Shuli Shu, Jay Soni

---

# Release 0.36.0

### New features since last release

* Add `cutensornet`-backed `MPS` C++ layer to `lightning.tensor`.
  [(#704)](https://github.com/PennyLaneAI/pennylane-lightning/pull/704)

* Add Python class for the `lightning.tensor` device which uses the new device API and the interface for `quimb` based on the MPS method.
  [(#671)](https://github.com/PennyLaneAI/pennylane-lightning/pull/671)

* Add compile-time support for AVX2/512 streaming operations in `lightning.qubit`.
  [(#664)](https://github.com/PennyLaneAI/pennylane-lightning/pull/664)

* `lightning.kokkos` supports mid-circuit measurements.
  [(#672)](https://github.com/PennyLaneAI/pennylane-lightning/pull/672)

* Add dynamic linking to LAPACK/OpenBlas shared objects in `scipy.libs` for both C++ and Python layer.
  [(#653)](https://github.com/PennyLaneAI/pennylane-lightning/pull/653)

* `lightning.qubit` supports mid-circuit measurements.
  [(#650)](https://github.com/PennyLaneAI/pennylane-lightning/pull/650)

* Add finite shots support in `lightning.qubit2`.
  [(#630)](https://github.com/PennyLaneAI/pennylane-lightning/pull/630)

* Add `collapse` and `normalize` methods to the `StateVectorLQubit` classes, enabling "branching" of the wavefunction. Add methods to create and seed an RNG in the `Measurements` modules.
  [(#645)](https://github.com/PennyLaneAI/pennylane-lightning/pull/645)

* Add two new Python classes (LightningStateVector and LightningMeasurements) to support `lightning.qubit2`.
  [(#613)](https://github.com/PennyLaneAI/pennylane-lightning/pull/613)

* Add analytic-mode `qml.probs` and `qml.var` support in `lightning.qubit2`.
  [(#627)](https://github.com/PennyLaneAI/pennylane-lightning/pull/627)

* Add `LightningAdjointJacobian` to support `lightning.qubit2`.
  [(#631)](https://github.com/PennyLaneAI/pennylane-lightning/pull/631)

* Add `lightning.qubit2` device which uses the new device API.
  [(#607)](https://github.com/PennyLaneAI/pennylane-lightning/pull/607)
  [(#628)](https://github.com/PennyLaneAI/pennylane-lightning/pull/628)

* Add Vector-Jacobian Product calculation support to `lightning.qubit`.
  [(#644)](https://github.com/PennyLaneAI/pennylane-lightning/pull/644)

* Add support for using new operator arithmetic as the default.
  [(#649)](https://github.com/PennyLaneAI/pennylane-lightning/pull/649)

### Breaking changes

* Split Lightning-Qubit and Lightning-Kokkos CPU Python tests with `pytest-split`. Remove `SERIAL` from Kokkos' `exec_model` matrix. Remove `all` from Lightning-Kokkos' `pl_backend` matrix. Move `clang-tidy` checks to `tidy.yml`. Avoid editable `pip` installations.
  [(#696)](https://github.com/PennyLaneAI/pennylane-lightning/pull/696)
* Update `lightning.gpu` and `lightning.kokkos` to raise an error instead of falling back to `default.qubit`.
  [(#689)](https://github.com/PennyLaneAI/pennylane-lightning/pull/689)

* Add `paths` directives to test workflows to avoid running tests that cannot be impacted by changes.
  [(#699)](https://github.com/PennyLaneAI/pennylane-lightning/pull/699)
  [(#695)](https://github.com/PennyLaneAI/pennylane-lightning/pull/695)

* Move common components of `/src/simulator/lightning_gpu/utils/` to `/src/utils/cuda_utils/`.
  [(#676)](https://github.com/PennyLaneAI/pennylane-lightning/pull/676)

* Deprecate static LAPACK linking support.
  [(#653)](https://github.com/PennyLaneAI/pennylane-lightning/pull/653)

* Migrate `lightning.qubit` to the new device API.
  [(#646)](https://github.com/PennyLaneAI/pennylane-lightning/pull/646)

* Introduce `ci:build_wheels` label, which controls wheel building on `pull_request` and other triggers.
  [(#648)](https://github.com/PennyLaneAI/pennylane-lightning/pull/648)

* Remove building wheels for Lightning Kokkos on Windows.
  [(#693)](https://github.com/PennyLaneAI/pennylane-lightning/pull/693)

### Improvements

* Add tests for Windows Wheels, fix ill-defined caching, and set the proper backend for `lightning.kokkos` wheels.
  [(#693)](https://github.com/PennyLaneAI/pennylane-lightning/pull/693)

* Replace string comparisons by `isinstance` checks where possible.
  [(#691)](https://github.com/PennyLaneAI/pennylane-lightning/pull/691)

* Refactor `cuda_utils` to remove its dependency on `custatevec.h`.
  [(#681)](https://github.com/PennyLaneAI/pennylane-lightning/pull/681)

* Add `test_templates.py` module where Grover and QSVT are tested.
  [(#684)](https://github.com/PennyLaneAI/pennylane-lightning/pull/684)

* Create `cuda_utils` for common usage of CUDA related backends.
  [(#676)](https://github.com/PennyLaneAI/pennylane-lightning/pull/676)

* Refactor `lightning_gpu_utils` unit tests to remove the dependency on statevector class.
  [(#675)](https://github.com/PennyLaneAI/pennylane-lightning/pull/675)

* Upgrade GitHub actions versions from v3 to v4.
  [(#669)](https://github.com/PennyLaneAI/pennylane-lightning/pull/669)

* Initialize the private attributes `gates_indices_` and `generators_indices_` of `StateVectorKokkos` using the definitions of the `Pennylane::Gates::Constant` namespace.
  [(#641)](https://github.com/PennyLaneAI/pennylane-lightning/pull/641)

* Add `isort` to `requirements-dev.txt` and run before `black` upon `make format` to sort Python imports.
  [(#623)](https://github.com/PennyLaneAI/pennylane-lightning/pull/623)

* Improve support for new operator arithmetic with `QuantumScriptSerializer.serialize_observables`.
  [(#670)](https://github.com/PennyLaneAI/pennylane-lightning/pull/670)

* Add `workflow_dispatch` to wheels recipes; allowing developers to build wheels manually on a branch instead of temporarily changing the headers.
  [(#679)](https://github.com/PennyLaneAI/pennylane-lightning/pull/679)

* Add the `ENABLE_LAPACK` compilation flag to toggle dynamic linking to LAPACK library.
  [(#678)](https://github.com/PennyLaneAI/pennylane-lightning/pull/678)

### Documentation

### Bug fixes

* Fix wire order permutations when using `qml.probs` with out-of-order wires in Lightning-Qubit.
  [(#707)](https://github.com/PennyLaneAI/pennylane-lightning/pull/707)

* Lightning-Qubit once again respects the wire order specified on device instantiation.
  [(#705)](https://github.com/PennyLaneAI/pennylane-lightning/pull/705)

* `dynamic_one_shot` was refactored to use `SampleMP` measurements as a way to return the mid-circuit measurement samples. `LightningQubit's `simulate` is modified accordingly.
  [(#694)](https://github.com/PennyLaneAI/pennylane-lightning/pull/694)

* Lightning-Qubit correctly decomposes state prep operations when used in the middle of a circuit.
  [(#687)](https://github.com/PennyLaneAI/pennylane-lightning/pull/687)

* Lightning-Qubit correctly decomposes `qml.QFT` and `qml.GroverOperator` if `len(wires)` is greater than 9 and 12 respectively.
  [(#687)](https://github.com/PennyLaneAI/pennylane-lightning/pull/687)

* Specify `isort` `--py` (Python version) and `-l` (max line length) to stabilize `isort` across Python versions and environments.
  [(#647)](https://github.com/PennyLaneAI/pennylane-lightning/pull/647)

* Fix random `coverage xml` CI issues.
  [(#635)](https://github.com/PennyLaneAI/pennylane-lightning/pull/635)

* `lightning.qubit` correctly decomposed state preparation operations with adjoint differentiation.
  [(#661)](https://github.com/PennyLaneAI/pennylane-lightning/pull/661)

* Fix the failed observable serialization unit tests.
  [(#683)](https://github.com/PennyLaneAI/pennylane-lightning/pull/683)

* Update the Lightning-Qubit new device API to work with Catalyst.
  [(#665)](https://github.com/PennyLaneAI/pennylane-lightning/pull/665)

* Update the version of `codecov-action` to v4 and fix the CodeCov issue with the PL-Lightning check-compatibility actions.
  [(#682)](https://github.com/PennyLaneAI/pennylane-lightning/pull/682)

* Refactor of dev prerelease auto-update-version workflow.
  [(#685)](https://github.com/PennyLaneAI/pennylane-lightning/pull/685)

* Remove gates unsupported by catalyst from TOML file.
  [(#698)](https://github.com/PennyLaneAI/pennylane-lightning/pull/698)

* Increase tolerance for a flaky test.
  [(#703)](https://github.com/PennyLaneAI/pennylane-lightning/pull/703)

* Remove `ControlledQubitUnitary` in favour of `C(QubitUnitary)` from the list of supported operations and the device TOML file. The `stopping_condition` method guarantees the consistency of decompositions.
  [(#758)](https://github.com/PennyLaneAI/pennylane-lightning/pull/758)

* Raise a clear error message with initialization of `lightning.kokkos` with zero-qubit on Windows.
  [(#758)](https://github.com/PennyLaneAI/pennylane-lightning/pull/758)


### Contributors

This release contains contributions from (in alphabetical order):

Ali Asadi, Amintor Dusko, Pietropaolo Frisoni, Thomas Germain, Christina Lee, Erick Ochoa Lopez, Vincent Michaud-Rioux, Rashid N H M, Lee James O'Riordan, Mudit Pandey, Shuli Shu

---

# Release 0.35.1

### Improvements

* Use the `adjoint` gate parameter to apply `qml.Adjoint` operations instead of matrix methods in `lightning.qubit`.
  [(#632)](https://github.com/PennyLaneAI/pennylane-lightning/pull/632)

### Bug fixes

* Fix `qml.Adjoint` support in `lightning.gpu` and `lightning.kokkos`.
  [(#632)](https://github.com/PennyLaneAI/pennylane-lightning/pull/632)

* Fix finite shots support in `lightning.qubit`, `lightning.gpu` and `lightning.kokkos`. The bug would impact calculations with measurements on observables with non-trivial diagonalizing gates and calculations with shot vectors.
  [(#632)](https://github.com/PennyLaneAI/pennylane-lightning/pull/632)

### Contributors

This release contains contributions from (in alphabetical order):

Vincent Michaud-Rioux

---

# Release 0.35.0

### New features since last release

* All backends now support `GlobalPhase` and `C(GlobalPhase)` in forward pass.
  [(#579)](https://github.com/PennyLaneAI/pennylane-lightning/pull/579)

* Add Hermitian observable support for shot-noise measurement and Lapack support.
  [(#569)](https://github.com/PennyLaneAI/pennylane-lightning/pull/569)

### Breaking changes

* Migrate `lightning.gpu` to CUDA 12.
  [(#606)](https://github.com/PennyLaneAI/pennylane-lightning/pull/606)

### Improvements

* Expand error values and strings returned from CUDA libraries.
  [(#617)](https://github.com/PennyLaneAI/pennylane-lightning/pull/617)

* `C(MultiRZ)` and `C(Rot)` gates are natively supported (with `LM` kernels).
  [(#614)](https://github.com/PennyLaneAI/pennylane-lightning/pull/614)

* Add adjoint support for `GlobalPhase` in Lightning-GPU and Lightning-Kokkos.
  [(#615)](https://github.com/PennyLaneAI/pennylane-lightning/pull/615)

* Lower the overheads of Windows CI tests.
  [(#610)](https://github.com/PennyLaneAI/pennylane-lightning/pull/610)

* Decouple LightningQubit memory ownership from numpy and migrate it to Lightning-Qubit managed state-vector class.
  [(#601)](https://github.com/PennyLaneAI/pennylane-lightning/pull/601)

* Expand support for Projector observables on Lightning-Kokkos.
  [(#601)](https://github.com/PennyLaneAI/pennylane-lightning/pull/601)

* Split Docker build cron job into two jobs: master and latest. This is mainly for reporting in the `plugin-test-matrix` repo.
  [(#600)](https://github.com/PennyLaneAI/pennylane-lightning/pull/600)

* The `BlockEncode` operation from PennyLane is now supported on all Lightning devices.
  [(#599)](https://github.com/PennyLaneAI/pennylane-lightning/pull/599)

* OpenMP acceleration can now be enabled at compile time for all `lightning.qubit` gate kernels using the `-DLQ_ENABLE_KERNEL_OMP=1` CMake argument.
  [(#510)](https://github.com/PennyLaneAI/pennylane-lightning/pull/510)

* Enable building Docker images for any branch or tag. Set the Docker build cron job to build images for the latest release and `master`.
  [(#598)](https://github.com/PennyLaneAI/pennylane-lightning/pull/598)

* Enable choosing the PennyLane-Lightning version and disabling push to Docker Hub in the Docker build workflow. Add a cron job calling the Docker build workflow.
  [(#597)](https://github.com/PennyLaneAI/pennylane-lightning/pull/597)

* Pull Kokkos v4.2.00 from the official Kokkos repository to test Lightning-Kokkos with the CUDA backend.
  [(#596)](https://github.com/PennyLaneAI/pennylane-lightning/pull/596)

* Remove deprecated MeasurementProcess.name.
  [(#605)](https://github.com/PennyLaneAI/pennylane-lightning/pull/605)

### Documentation

* Update requirements to build the documentation.
  [(#594)](https://github.com/PennyLaneAI/pennylane-lightning/pull/594)

### Bug fixes

* Downgrade auditwheel due to changes with library exclusion list.
  [(#620)](https://github.com/PennyLaneAI/pennylane-lightning/pull/620)

* List `GlobalPhase` gate in each device's TOML file.
  [(#615)](https://github.com/PennyLaneAI/pennylane-lightning/pull/615)

* Lightning-GPU's gate cache failed to distinguish between certain gates.
  For example, `MultiControlledX([0, 1, 2], "111")` and `MultiControlledX([0, 2], "00")` were applied as the same operation.
  This could happen with (at least) the following gates: `QubitUnitary`,`ControlledQubitUnitary`,`MultiControlledX`,`DiagonalQubitUnitary`,`PSWAP`,`OrbitalRotation`.
  [(#579)](https://github.com/PennyLaneAI/pennylane-lightning/pull/579)

* Ensure the stopping condition decompositions are respected for larger templated QFT and Grover operators.
  [(#609)](https://github.com/PennyLaneAI/pennylane-lightning/pull/609)

* Move concurrency group specifications from reusable Docker build workflow to the root workflows.
  [(#604)](https://github.com/PennyLaneAI/pennylane-lightning/pull/604)

* Fix `lightning-kokkos-cuda` Docker build and add CI workflow to build images and push to Docker Hub.
  [(#593)](https://github.com/PennyLaneAI/pennylane-lightning/pull/593)

* Update jax.config imports.
  [(#619)](https://github.com/PennyLaneAI/pennylane-lightning/pull/619)

* Fix apply state vector when using a Lightning handle.
  [(#622)](https://github.com/PennyLaneAI/pennylane-lightning/pull/622)

* Pinning Pytest to a version compatible with Flaky.
  [(#624)](https://github.com/PennyLaneAI/pennylane-lightning/pull/624)

### Contributors

This release contains contributions from (in alphabetical order):

Amintor Dusko, David Ittah, Vincent Michaud-Rioux, Lee J. O'Riordan, Shuli Shu, Matthew Silverman

---

# Release 0.34.0

### New features since last release

* Support added for Python 3.12 wheel builds.
  [(#541)](https://github.com/PennyLaneAI/pennylane-lightning/pull/541)

* Lightning-Qubit support arbitrary controlled gates (any wires and any control values). The kernels are implemented in the `LM` module.
  [(#576)](https://github.com/PennyLaneAI/pennylane-lightning/pull/576)

* Shot-noise related methods now accommodate observable objects with arbitrary eigenvalues. Add a Kronecker product method for two diagonal matrices.
  [(#570)](https://github.com/PennyLaneAI/pennylane-lightning/pull/570)

* Add shot-noise support for probs in the C++ layer. Probabilities are calculated from generated samples. All Lightning backends support this feature. Please note that target wires should be sorted in ascending manner.
  [(#568)](https://github.com/PennyLaneAI/pennylane-lightning/pull/568)

* Add `LM` kernels to apply arbitrary controlled operations efficiently.
  [(#516)](https://github.com/PennyLaneAI/pennylane-lightning/pull/516)

* Add shots support for variance value, probs, sample, counts calculation for given observables (`NamedObs`, `TensorProd` and `Hamiltonian`) based on Pauli words, `Identity` and `Hadamard` in the C++ layer. All Lightning backends support this support feature.
  [(#561)](https://github.com/PennyLaneAI/pennylane-lightning/pull/561)

* Add shots support for expectation value calculation for given observables (`NamedObs`, `TensorProd` and `Hamiltonian`) based on Pauli words, `Identity` and `Hadamard` in the C++ layer by adding `measure_with_samples` to the measurement interface. All Lightning backends support this support feature.
  [(#556)](https://github.com/PennyLaneAI/pennylane-lightning/pull/556)

* `qml.QubitUnitary` operators can be included in a circuit differentiated with the adjoint method. Lightning handles circuits with arbitrary non-differentiable `qml.QubitUnitary` operators. 1,2-qubit `qml.QubitUnitary` operators with differentiable parameters can be differentiated using decomposition.
  [(#540)] (https://github.com/PennyLaneAI/pennylane-lightning/pull/540)

### Breaking changes

* Set the default version of Kokkos to 4.2.00 throughout the project (CMake, CI, etc.)
  [(#578)] (https://github.com/PennyLaneAI/pennylane-lightning/pull/578)

* Overload `applyOperation` with a fifth `matrix` argument to all state vector classes to support arbitrary operations in `AdjointJacobianBase`.
  [(#540)] (https://github.com/PennyLaneAI/pennylane-lightning/pull/540)

### Improvements

* Ensure aligned memory used for numpy arrays with state-vector without reallocations.
  [(#572)](https://github.com/PennyLaneAI/pennylane-lightning/pull/572)

* Unify error messages of shot measurement related unsupported observables to better Catalyst.
  [(#577)](https://github.com/PennyLaneAI/pennylane-lightning/pull/577)

* Add configuration files to improve compatibility with Catalyst.
  [(#566)](https://github.com/PennyLaneAI/pennylane-lightning/pull/566)

* Refactor shot-noise related methods of MeasurementsBase class in the C++ layer and eigenvalues are not limited to `1` and `-1`. Add `getObs()` method to Observables class. Refactor `applyInPlaceShots` to allow users to get eigenvalues of Observables object. Deprecated `_preprocess_state` method in `MeasurementsBase` class for safer use of the `LightningQubitRaw` backend.
[(#570)](https://github.com/PennyLaneAI/pennylane-lightning/pull/570)

* Modify `setup.py` to use backend-specific build directory (`f"build_{backend}"`) to accelerate rebuilding backends in alternance.
  [(#540)] (https://github.com/PennyLaneAI/pennylane-lightning/pull/540)

* Update Dockerfile and rewrite the `build-wheel-lightning-gpu` stage to build Lightning-GPU from the `pennylane-lightning` monorepo.
  [(#539)] (https://github.com/PennyLaneAI/pennylane-lightning/pull/539)

* Add the MPI test CI workflows of Lightning-GPU in compatibility cron jobs.
  [(#536)] (https://github.com/PennyLaneAI/pennylane-lightning/pull/536)

* Add MPI synchronization in places to safely handle communicated data.
  [(#538)](https://github.com/PennyLaneAI/pennylane-lightning/pull/538)

* Add release option in compatibility cron jobs to test the release candidates of PennyLane and the Lightning plugins against one another.
  [(#531)] (https://github.com/PennyLaneAI/pennylane-lightning/pull/531)

* Add GPU workflows in compatibility cron jobs to test Lightning-GPU and Lightning-Kokkos with the Kokkos CUDA backend.
  [(#528)] (https://github.com/PennyLaneAI/pennylane-lightning/pull/528)

### Documentation

* Fixed a small typo in the documentation page for the PennyLane-Lightning GPU device.
  [(#563)](https://github.com/PennyLaneAI/pennylane-lightning/pull/563)

* Add OpenGraph social preview for Lightning docs.
  [(#574)](https://github.com/PennyLaneAI/pennylane-lightning/pull/574)

### Bug fixes

* Fix CodeCov file contention issue when uploading data from many workloads.
  [(#584)](https://github.com/PennyLaneAI/pennylane-lightning/pull/584)

* Ensure the `lightning.gpu` intermediate wheel builds are uploaded to TestPyPI.
  [(#575)](https://github.com/PennyLaneAI/pennylane-lightning/pull/575)

* Allow support for newer clang-tidy versions on non-x86_64 platforms.
  [(#567)](https://github.com/PennyLaneAI/pennylane-lightning/pull/567)

* Do not run C++ tests when testing for compatibility with PennyLane, hence fixing plugin-matrix failures. Fix Lightning-GPU workflow trigger.
  [(#571)](https://github.com/PennyLaneAI/pennylane-lightning/pull/571)

* Revert single-node multi-GPU batching behaviour to match https://github.com/PennyLaneAI/pennylane-lightning-gpu/pull/27.
  [(#564)](https://github.com/PennyLaneAI/pennylane-lightning/pull/564)

* Move deprecated `stateprep` `QuantumScript` argument into the operation list in `mpitests/test_adjoint_jacobian.py`.
  [(#540)] (https://github.com/PennyLaneAI/pennylane-lightning/pull/540)

* Fix MPI Python unit tests for the adjoint method.
  [(#538)](https://github.com/PennyLaneAI/pennylane-lightning/pull/538)

* Fix the issue with assigning kernels to ops before registering kernels on macOS
  [(#582)](https://github.com/PennyLaneAI/pennylane-lightning/pull/582)

* Update `MANIFEST.in` to include device config files and `CHANGELOG.md`
  [(#585)](https://github.com/PennyLaneAI/pennylane-lightning/pull/585)

### Contributors

This release contains contributions from (in alphabetical order):

Ali Asadi, Isaac De Vlugt, Amintor Dusko, Vincent Michaud-Rioux, Erick Ochoa Lopez, Lee James O'Riordan, Shuli Shu

---

# Release 0.33.1

* pip-installed CUDA runtime libraries can now be accessed from a virtualenv.
  [(#543)](https://github.com/PennyLaneAI/pennylane-lightning/pull/543)

### Bug fixes

* The pybind11 compiled module RPATH linkage has been restored to pre-0.33 behaviour.
  [(#543)](https://github.com/PennyLaneAI/pennylane-lightning/pull/543)

### Contributors

This release contains contributions from (in alphabetical order):

Lee J. O'Riordan

---

# Release 0.33.0

### New features since last release

* Add documentation updates for the `lightning.gpu` backend.
  [(#525)] (https://github.com/PennyLaneAI/pennylane-lightning/pull/525)

* Add `SparseHamiltonian` support for Lightning-Qubit and Lightning-GPU.
  [(#526)] (https://github.com/PennyLaneAI/pennylane-lightning/pull/526)

* Add `SparseHamiltonian` support for Lightning-Kokkos.
  [(#527)] (https://github.com/PennyLaneAI/pennylane-lightning/pull/527)

* Integrate python/pybind layer of distributed Lightning-GPU into the Lightning monorepo with Python unit tests.
  [(#518)] (https://github.com/PennyLaneAI/pennylane-lightning/pull/518)

* Integrate the distributed C++ backend of Lightning-GPU into the Lightning monorepo.
  [(#514)] (https://github.com/PennyLaneAI/pennylane-lightning/pull/514)

* Integrate Lightning-GPU into the Lightning monorepo. The new backend is named `lightning.gpu` and includes all single-GPU features.
  [(#499)] (https://github.com/PennyLaneAI/pennylane-lightning/pull/499)

* Build Linux wheels for Lightning-GPU (CUDA-11).
  [(#517)](https://github.com/PennyLaneAI/pennylane-lightning/pull/517)

* Add `Dockerfile` in `docker` and `make docker` workflow in `Makefile`. The Docker images and documentation are available on [DockerHub](https://hub.docker.com/repository/docker/pennylaneai/pennylane).
  [(#496)](https://github.com/PennyLaneAI/pennylane-lightning/pull/496)

* Add mid-circuit state preparation operation tests.
  [(#495)](https://github.com/PennyLaneAI/pennylane-lightning/pull/495)

### Breaking changes

* Add `tests_gpu.yml` workflow to test the Lightning-Kokkos backend with CUDA-12.
  [(#494)](https://github.com/PennyLaneAI/pennylane-lightning/pull/494)

* Implement `LM::GeneratorDoubleExcitation`, `LM::GeneratorDoubleExcitationMinus`, `LM::GeneratorDoubleExcitationPlus` kernels. Lightning-Qubit default kernels are now strictly from the `LM` implementation, which requires less memory and is faster for large state vectors.
  [(#512)](https://github.com/PennyLaneAI/pennylane-lightning/pull/512)

* Add workflows validating compatibility between PennyLane and Lightning's most recent stable releases and development (latest) versions.
  [(#507)](https://github.com/PennyLaneAI/pennylane-lightning/pull/507)
  [(#498)](https://github.com/PennyLaneAI/pennylane-lightning/pull/498)

* Introduce `timeout-minutes` in various workflows, mainly to avoid Windows builds hanging for several hours.
  [(#503)](https://github.com/PennyLaneAI/pennylane-lightning/pull/503)

* Cast integral-valued arrays to the device's complex type on entry in `_preprocess_state_vector` to ensure the state is correctly represented with floating-point numbers.
  [(#501)](https://github.com/PennyLaneAI/pennylane-lightning/pull/501)

* Update `DefaultQubit` to `DefaultQubitLegacy` on Lightning fallback.
  [(#500)](https://github.com/PennyLaneAI/pennylane-lightning/pull/500)

* Enums defined in `GateOperation.hpp` start at `1` (previously `0`). `::BEGIN` is introduced in a few places where it was assumed `0` accordingly.
  [(#485)](https://github.com/PennyLaneAI/pennylane-lightning/pull/485)

* Enable pre-commit hooks to format all Python files and linting of all Python source files.
  [(#485)](https://github.com/PennyLaneAI/pennylane-lightning/pull/485)

### Improvements

* Improve Python testing for Lightning-GPU (+MPI) by adding jobs in Actions files and adding Python tests to increase code coverage.
  [(#522)](https://github.com/PennyLaneAI/pennylane-lightning/pull/522)

* Add support for `pip install pennylane-lightning[kokkos]` for the OpenMP backend.
  [(#515)](https://github.com/PennyLaneAI/pennylane-lightning/pull/515)

* Update `setup.py` to allow for multi-package co-existence. The `PennyLane_Lightning` package now is the responsible for the core functionality, and will be depended upon by all other extensions.
  [(#504)] (https://github.com/PennyLaneAI/pennylane-lightning/pull/504)

* Redesign Lightning-Kokkos `StateVectorKokkos` class to use Kokkos `RangePolicy` together with special functors in `applyMultiQubitOp` to apply 1- to 4-wire generic unitary gates. For more than 4 wires, the general implementation using Kokkos `TeamPolicy` is employed to yield the best all-around performance.
  [(#490)] (https://github.com/PennyLaneAI/pennylane-lightning/pull/490)

* Redesign Lightning-Kokkos `Measurements` class to use Kokkos `RangePolicy` together with special functors to obtain the expectation value of 1- to 4-wire generic unitary gates. For more than 4 wires, the general implementation using Kokkos `TeamPolicy` is employed to yield the best all-around performance.
  [(#489)] (https://github.com/PennyLaneAI/pennylane-lightning/pull/489)

* Add tests to increase Lightning-Kokkos coverage.
  [(#485)](https://github.com/PennyLaneAI/pennylane-lightning/pull/485)

* Add memory locality tag reporting and adjoint diff dispatch for `lightning.qubit` statevector classes.
  [(#492)](https://github.com/PennyLaneAI/pennylane-lightning/pull/492)

* Add support for dependent external packages to C++ core.
  [(#482)](https://github.com/PennyLaneAI/pennylane-lightning/pull/482)

* Add support for building multiple backend simulators.
  [(#497)](https://github.com/PennyLaneAI/pennylane-lightning/pull/497)

### Documentation

### Bug fixes

* Fix CI issues running python-cov with MPI.
  [(#535)](https://github.com/PennyLaneAI/pennylane-lightning/pull/535)

* Re-add support for `pip install pennylane-lightning[gpu]`.
  [(#515)](https://github.com/PennyLaneAI/pennylane-lightning/pull/515)

* Switch most Lightning-Qubit default kernels to `LM`. Add `LM::multiQubitOp` tests, failing when targeting out-of-order wires clustered close to `num_qubits-1`. Fix the `LM::multiQubitOp` kernel implementation by introducing a generic `revWireParity` routine and replacing the `bitswap`-based implementation. Mimic the changes fixing the corresponding `multiQubitOp` and `expval` functors in Lightning-Kokkos.
  [(#511)](https://github.com/PennyLaneAI/pennylane-lightning/pull/511)

* Fix RTD builds by removing unsupported `system_packages` configuration option.
  [(#491)](https://github.com/PennyLaneAI/pennylane-lightning/pull/491)

### Contributors

This release contains contributions from (in alphabetical order):

Ali Asadi, Amintor Dusko, Vincent Michaud-Rioux, Lee J. O'Riordan, Shuli Shu

---

# Release 0.32.0

### New features since last release

* The `lightning.kokkos` backend supports Nvidia GPU execution (with Kokkos v4 and CUDA v12).
  [(#477)](https://github.com/PennyLaneAI/pennylane-lightning/pull/477)

* Complete overhaul of repository structure to facilitates integration of multiple backends. Refactoring efforts we directed to improve development performance, code reuse and decrease overall overhead to propagate changes through backends. New C++ modular build strategy allows for faster test builds restricted to a module. Update CI/CD actions concurrency strategy. Change minimal Python version to 3.9.
  [(#472)] (https://github.com/PennyLaneAI/pennylane-lightning/pull/472)

* Wheels are built with native support for sparse Hamiltonians.
  [(#470)] (https://github.com/PennyLaneAI/pennylane-lightning/pull/470)

* Add native support to sparse Hamiltonians in the absence of Kokkos & Kokkos-kernels.
  [(#465)] (https://github.com/PennyLaneAI/pennylane-lightning/pull/465)

### Breaking changes

* Rename `QubitStateVector` to `StatePrep` in the Lightning-Qubit and `Lightning-Kokkos` classes.
  [(#486)](https://github.com/PennyLaneAI/pennylane-lightning/pull/486)

* Modify `adjointJacobian` methods to accept a (maybe unused) reference `StateVectorT`, allowing device-backed simulators to directly access state vector data for adjoint differentiation instead of copying it back-and-forth into `JacobianData` (host memory).
  [(#477)](https://github.com/PennyLaneAI/pennylane-lightning/pull/477)

### Improvements

* Refactor LKokkos `Measurements` class to use (fast) specialized functors whenever possible.
  [(#481)] (https://github.com/PennyLaneAI/pennylane-lightning/pull/481)

* Merge Lightning Qubit and Lightning Kokkos backends in the new repository.
  [(#472)] (https://github.com/PennyLaneAI/pennylane-lightning/pull/472)

* Integrated new unified docs for Lightning Kokkos and Lightning Qubit packages.
  [(#473)] (https://github.com/PennyLaneAI/pennylane-lightning/pull/473)

### Documentation

### Bug fixes

* Ensure PennyLane has an `active_return` attribute before calling it.
 [(#483)] (https://github.com/PennyLaneAI/pennylane-lightning/pull/483)

* Do no import `sqrt2_v` from `<numbers>` in `Util.hpp` to resolve issue with Lightning-GPU builds.
  [(#479)](https://github.com/PennyLaneAI/pennylane-lightning/pull/479)

* Update the CMake internal references to enable sub-project compilation with affecting the parent package.
  [(#478)](https://github.com/PennyLaneAI/pennylane-lightning/pull/478)

* `apply` no longer mutates the inputted list of operations.
  [(#474)](https://github.com/PennyLaneAI/pennylane-lightning/pull/474)

### Contributors

This release contains contributions from (in alphabetical order):

Amintor Dusko, Christina Lee, Vincent Michaud-Rioux, Lee J. O'Riordan

---

# Release 0.31.0

### New features since last release

* Update Kokkos support to 4.0.01.
  [(#439)] (https://github.com/PennyLaneAI/pennylane-lightning/pull/439)

### Breaking changes

* Update tests to be compliant with PennyLane v0.31.0 development changes and deprecations.
  [(#448)](https://github.com/PennyLaneAI/pennylane-lightning/pull/448)

### Improvements

* Remove logic from `setup.py` and transfer paths and env variable definitions into workflow files.
  [(#450)](https://github.com/PennyLaneAI/pennylane-lightning/pull/450)

* Detect MKL or CBLAS if `ENABLE_BLAS=ON` making sure that BLAS is linked as expected.
  [(#449)](https://github.com/PennyLaneAI/pennylane-lightning/pull/449)

### Documentation

* Fix LightningQubit class parameter documentation.
  [(#456)](https://github.com/PennyLaneAI/pennylane-lightning/pull/456)

### Bug fixes

* Ensure cross-platform wheels continue to build with updates in git safety checks.
  [(#452)](https://github.com/PennyLaneAI/pennylane-lightning/pull/452)

* Fixing Python version bug introduce in [(#450)](https://github.com/PennyLaneAI/pennylane-lightning/pull/450)
  when `Python_EXECUTABLE` was removed from `setup.py`.
  [(#461)](https://github.com/PennyLaneAI/pennylane-lightning/pull/461)

* Ensure aligned allocator definition works with C++20 compilers.
  [(#438)](https://github.com/PennyLaneAI/pennylane-lightning/pull/438)

* Prevent multiple threads from calling `Kokkos::initialize` or `Kokkos::finalize`.
  [(#439)](https://github.com/PennyLaneAI/pennylane-lightning/pull/439)

### Contributors

This release contains contributions from (in alphabetical order):

Vincent Michaud-Rioux, Lee J. O'Riordan, Chae-Yeun Park

---

# Release 0.30.0

### New features since last release

* Add MCMC sampler.
  [(#384)] (https://github.com/PennyLaneAI/pennylane-lightning/pull/384)

* Serialize PennyLane's arithmetic operators when they are used as observables
  that are expressed in the Pauli basis.
  [(#424)](https://github.com/PennyLaneAI/pennylane-lightning/pull/424)

### Breaking changes

* Lightning now works with the new return types specification that is now default in PennyLane.
  See [the PennyLane `qml.enable_return`](https://docs.pennylane.ai/en/stable/code/api/pennylane.enable_return.html?highlight=enable_return) documentation for more information on this change.
  [(#427)](https://github.com/PennyLaneAI/pennylane-lightning/pull/427)

Instead of creating potentially ragged numpy array, devices and `QNode`'s now return an object of the same type as that
returned by the quantum function.

```
>>> dev = qml.device('lightning.qubit', wires=1)
>>> @qml.qnode(dev, diff_method="adjoint")
... def circuit(x):
...     qml.RX(x, wires=0)
...     return qml.expval(qml.PauliY(0)), qml.expval(qml.PauliZ(0))
>>> x = qml.numpy.array(0.5)
>>> circuit(qml.numpy.array(0.5))
(array(-0.47942554), array(0.87758256))
```

Interfaces like Jax or Torch handle tuple outputs without issues:

```
>>> jax.jacobian(circuit)(jax.numpy.array(0.5))
(Array(-0.87758255, dtype=float32, weak_type=True),
Array(-0.47942555, dtype=float32, weak_type=True))
```

Autograd cannot differentiate an output tuple, so results must be converted to an array before
use with `qml.jacobian`:

```
>>> qml.jacobian(lambda y: qml.numpy.array(circuit(y)))(x)
array([-0.87758256, -0.47942554])
```

Alternatively, the quantum function itself can return a numpy array of measurements:

```
>>> dev = qml.device('lightning.qubit', wires=1)
>>> @qml.qnode(dev, diff_method="adjoint")
>>> def circuit2(x):
...     qml.RX(x, wires=0)
...     return np.array([qml.expval(qml.PauliY(0)), qml.expval(qml.PauliZ(0))])
>>> qml.jacobian(circuit2)(np.array(0.5))
array([-0.87758256, -0.47942554])
```

### Improvements

* Remove deprecated `set-output` commands from workflow files.
  [(#437)](https://github.com/PennyLaneAI/pennylane-lightning/pull/437)

* Lightning wheels are now checked with `twine check` post-creation for PyPI compatibility.
  [(#430)](https://github.com/PennyLaneAI/pennylane-lightning/pull/430)

* Lightning has been made compatible with the change in return types specification.
  [(#427)](https://github.com/PennyLaneAI/pennylane-lightning/pull/427)

* Lightning is compatible with clang-tidy version 16.
  [(#429)](https://github.com/PennyLaneAI/pennylane-lightning/pull/429)

### Contributors

This release contains contributions from (in alphabetical order):

Christina Lee, Vincent Michaud-Rioux, Lee James O'Riordan, Chae-Yeun Park, Matthew Silverman

---

# Release 0.29.0

### Improvements

* Remove runtime dependency on ninja build system.
  [(#414)](https://github.com/PennyLaneAI/pennylane-lightning/pull/414)

* Allow better integration and installation support with CMake targeted binary builds.
  [(#403)](https://github.com/PennyLaneAI/pennylane-lightning/pull/403)

* Remove explicit Numpy and Scipy requirements.
  [(#412)](https://github.com/PennyLaneAI/pennylane-lightning/pull/412)

* Get `llvm` installation root from the environment variable `LLVM_ROOT_DIR` (or fallback to `brew`).
  [(#413)](https://github.com/PennyLaneAI/pennylane-lightning/pull/413)

* Update AVX2/512 kernel infrastructure for additional gate/generator operations.
  [(#404)](https://github.com/PennyLaneAI/pennylane-lightning/pull/404)

* Remove unnecessary lines for resolving CodeCov issue.
  [(#415)](https://github.com/PennyLaneAI/pennylane-lightning/pull/415)

* Add more AVX2/512 gate operations.
  [(#393)](https://github.com/PennyLaneAI/pennylane-lightning/pull/393)

### Documentation

### Bug fixes

* Ensure error raised when asking for out of order marginal probabilities. Prevents the return of incorrect results.
  [(#416)](https://github.com/PennyLaneAI/pennylane-lightning/pull/416)

* Fix Github shields in README.
  [(#402)](https://github.com/PennyLaneAI/pennylane-lightning/pull/402)

### Contributors

Amintor Dusko, Vincent Michaud-Rioux, Lee James O'Riordan, Chae-Yeun Park

---

# Release 0.28.2

### Bug fixes

* Fix Python module versioning for Linux wheels.
  [(#408)](https://github.com/PennyLaneAI/pennylane-lightning/pull/408)

### Contributors

This release contains contributions from (in alphabetical order):

Amintor Dusko, Shuli Shu, Trevor Vincent

---

# Release 0.28.1

### Bug fixes

* Fix Pybind11 module versioning and locations for Windows wheels.
  [(#400)](https://github.com/PennyLaneAI/pennylane-lightning/pull/400)

### Contributors

This release contains contributions from (in alphabetical order):

Lee J. O'Riordan

---

# Release 0.28.0

### Breaking changes

* Deprecate support for Python 3.7.
  [(#391)](https://github.com/PennyLaneAI/pennylane-lightning/pull/391)

### Improvements

* Improve Lightning package structure for external use as a C++ library.
  [(#369)](https://github.com/PennyLaneAI/pennylane-lightning/pull/369)

* Improve the stopping condition method.
  [(#386)](https://github.com/PennyLaneAI/pennylane-lightning/pull/386)

### Bug fixes

- Pin CMake to 3.24.x in wheel-builder to avoid Python not found error in CMake 3.25, when building wheels for PennyLane-Lightning-GPU.
  [(#387)](https://github.com/PennyLaneAI/pennylane-lightning/pull/387)

### Contributors

This release contains contributions from (in alphabetical order):

Amintor Dusko, Lee J. O'Riordan

---

# Release 0.27.0

### New features since last release

* Enable building of Python 3.11 wheels and upgrade Python on CI/CD workflows to 3.8.
  [(#381)](https://github.com/PennyLaneAI/pennylane-lightning/pull/381)

### Breaking changes

### Improvements

* Update clang-tools version in Github workflows.
  [(#351)](https://github.com/PennyLaneAI/pennylane-lightning/pull/351)

* Improve tests and checks CI/CD pipelines.
  [(#353)](https://github.com/PennyLaneAI/pennylane-lightning/pull/353)

* Implement 3 Qubits gates (CSWAP & Toffoli) & 4 Qubits gates (DoubleExcitation, DoubleExcitationMinus, DoubleExcitationPlus) in LM manner.
  [(#362)](https://github.com/PennyLaneAI/pennylane-lightning/pull/362)

* Upgrade Kokkos and Kokkos Kernels to 3.7.00, and improve sparse matrix-vector multiplication performance and memory usage.
  [(#361)](https://github.com/PennyLaneAI/pennylane-lightning/pull/361)

* Update Linux (ubuntu-latest) architecture x86_64 wheel-builder from GCC 10.x to GCC 11.x.
  [(#373)](https://github.com/PennyLaneAI/pennylane-lightning/pull/373)

* Update gcc and g++ 10.x to 11.x in CI tests. This update brings improved support for newer C++ features.
  [(#370)](https://github.com/PennyLaneAI/pennylane-lightning/pull/370)

* Change Lightning to inherit from QubitDevice instead of DefaultQubit.
  [(#365)](https://github.com/PennyLaneAI/pennylane-lightning/pull/365)

### Documentation

### Bug fixes

* Use mutex when accessing cache in KernelMap.
  [(#382)](https://github.com/PennyLaneAI/pennylane-lightning/pull/382)

### Contributors

This release contains contributions from (in alphabetical order):

Amintor Dusko, Chae-Yeun Park, Monit Sharma, Shuli Shu

---

# Release 0.26.1

### Bug fixes

* Fixes the transposition method used in the probability calculation.
  [(#377)](https://github.com/PennyLaneAI/pennylane-lightning/pull/377)

### Contributor

Amintor Dusko

---
# Release 0.26.0

### Improvements

* Introduces requirements-dev.txt and improves dockerfile.
  [(#330)](https://github.com/PennyLaneAI/pennylane-lightning/pull/330)

* Support `expval` for a Hamiltonian.
  [(#333)](https://github.com/PennyLaneAI/pennylane-lightning/pull/333)

* Implements caching for Kokkos installation.
  [(#316)](https://github.com/PennyLaneAI/pennylane-lightning/pull/316)

* Supports measurements of operator arithmetic classes such as `Sum`, `Prod`,
  and `SProd` by deferring handling of them to `DefaultQubit`.
  [(#349)](https://github.com/PennyLaneAI/pennylane-lightning/pull/349)

```
@qml.qnode(qml.device('lightning.qubit', wires=2))
def circuit():
    obs = qml.s_prod(2.1, qml.PauliZ(0)) + qml.op_sum(qml.PauliX(0), qml.PauliZ(1))
    return qml.expval(obs)
```

### Bug fixes

* Test updates to reflect new measurement error messages.
  [(#334)](https://github.com/PennyLaneAI/pennylane-lightning/pull/334)

* Updates to the release tagger to fix incompatibilities with RTD.
  [(#344)](https://github.com/PennyLaneAI/pennylane-lightning/pull/344)

* Update cancel-workflow-action and bot credentials.
  [(#345)](https://github.com/PennyLaneAI/pennylane-lightning/pull/345)

### Contributors

This release contains contributions from (in alphabetical order):

Amintor Dusko, Christina Lee, Lee J. O'Riordan, Chae-Yeun Park

---

# Release 0.25.0

### New features since last release

### Breaking changes

* We explicitly disable support for PennyLane's parameter broadcasting.
[#317](https://github.com/PennyLaneAI/pennylane-lightning/pull/317)

* We explicitly remove support for PennyLane's `Sum`, `SProd` and `Prod`
  as observables.
  [(#326)](https://github.com/PennyLaneAI/pennylane-lightning/pull/326)

### Improvements

* CI builders use a reduced set of resources and redundant tests for PRs.
  [(#319)](https://github.com/PennyLaneAI/pennylane-lightning/pull/319)

* Parallelize wheel-builds where applicable.
  [(#314)](https://github.com/PennyLaneAI/pennylane-lightning/pull/314)

* AVX2/512 kernels are now available on Linux/MacOS with x86-64 architecture.
  [(#313)](https://github.com/PennyLaneAI/pennylane-lightning/pull/313)

### Documentation

* Updated ReadTheDocs runner version from Ubuntu 20.04 to 22.04
  [(#327)](https://github.com/PennyLaneAI/pennylane-lightning/pull/327)

### Bug fixes

* Test updates to reflect new additions to PennyLane.
  [(#318)](https://github.com/PennyLaneAI/pennylane-lightning/pull/318)

### Contributors

This release contains contributions from (in alphabetical order):

Amintor Dusko, Christina Lee, Rashid N H M, Lee J. O'Riordan, Chae-Yeun Park

---

# Release 0.24.0

### New features since last release

* Add `SingleExcitation` and `DoubleExcitation` qchem gates and generators.
  [(#289)](https://github.com/PennyLaneAI/pennylane-lightning/pull/289)

* Add a new dispatch mechanism for future kernels.
  [(#291)](https://github.com/PennyLaneAI/pennylane-lightning/pull/291)

* Add `IsingXY` gate operation.
  [(#303)](https://github.com/PennyLaneAI/pennylane-lightning/pull/303)

* Support `qml.state()` in vjp and Hamiltonian in adjoint jacobian.
  [(#294)](https://github.com/PennyLaneAI/pennylane-lightning/pull/294)

### Breaking changes

* Codebase is now moving to C++20. The default compiler for Linux is now GCC10.
  [(#295)](https://github.com/PennyLaneAI/pennylane-lightning/pull/295)

* Minimum macOS version is changed to 10.15 (Catalina).
  [(#295)](https://github.com/PennyLaneAI/pennylane-lightning/pull/295)

### Improvements

* Split matrix operations, refactor dispatch mechanisms, and add a benchmark suits.
  [(#274)](https://github.com/PennyLaneAI/pennylane-lightning/pull/274)

* Add native support for the calculation of sparse Hamiltonians' expectation values.
Sparse operations are offloaded to [Kokkos](https://github.com/kokkos/kokkos) and
[Kokkos-Kernels](https://github.com/kokkos/kokkos-kernels).
  [(#283)](https://github.com/PennyLaneAI/pennylane-lightning/pull/283)

* Device `lightning.qubit` now accepts a datatype for a statevector.
  [(#290)](https://github.com/PennyLaneAI/pennylane-lightning/pull/290)

```python
dev1 = qml.device('lightning.qubit', wires=4, c_dtype=np.complex64) # for single precision
dev2 = qml.device('lightning.qubit', wires=4, c_dtype=np.complex128) # for double precision
```

### Documentation

* Use the centralized [Xanadu Sphinx Theme](https://github.com/XanaduAI/xanadu-sphinx-theme)
  to style the Sphinx documentation.
  [(#287)](https://github.com/PennyLaneAI/pennylane-lightning/pull/287)

### Bug fixes

* Fix the issue with using available `clang-format` version in format.
  [(#288)](https://github.com/PennyLaneAI/pennylane-lightning/pull/288)

* Fix a bug in the generator of `DoubleExcitationPlus`.
  [(#298)](https://github.com/PennyLaneAI/pennylane-lightning/pull/298)

### Contributors

This release contains contributions from (in alphabetical order):

Mikhail Andrenkov, Ali Asadi, Amintor Dusko, Lee James O'Riordan, Chae-Yeun Park, and Shuli Shu

---

# Release 0.23.0

### New features since last release

* Add `generate_samples()` to lightning.
  [(#247)](https://github.com/PennyLaneAI/pennylane-lightning/pull/247)

* Add Lightning GBenchmark Suite.
  [(#249)](https://github.com/PennyLaneAI/pennylane-lightning/pull/249)

* Support runtime and compile information.
  [(#253)](https://github.com/PennyLaneAI/pennylane-lightning/pull/253)

### Improvements

* Add `ENABLE_BLAS` build to CI checks.
  [(#249)](https://github.com/PennyLaneAI/pennylane-lightning/pull/249)

* Add more `clang-tidy` checks and kernel tests.
  [(#253)](https://github.com/PennyLaneAI/pennylane-lightning/pull/253)

* Add C++ code coverage to CI.
  [(#265)](https://github.com/PennyLaneAI/pennylane-lightning/pull/265)

* Skip over identity operations in `"lightning.qubit"`.
  [(#268)](https://github.com/PennyLaneAI/pennylane-lightning/pull/268)

### Bug fixes

* Update tests to remove `JacobianTape`.
  [(#260)](https://github.com/PennyLaneAI/pennylane-lightning/pull/260)

* Fix tests for MSVC.
  [(#264)](https://github.com/PennyLaneAI/pennylane-lightning/pull/264)

* Fix `#include <cpuid.h>` for PPC and AArch64 in Linux.
  [(#266)](https://github.com/PennyLaneAI/pennylane-lightning/pull/266)

* Remove deprecated tape execution methods.
  [(#270)](https://github.com/PennyLaneAI/pennylane-lightning/pull/270)

* Update `qml.probs` in `test_measures.py`.
  [(#280)](https://github.com/PennyLaneAI/pennylane-lightning/pull/280)

### Contributors

This release contains contributions from (in alphabetical order):

Ali Asadi, Chae-Yeun Park, Lee James O'Riordan, and Trevor Vincent

---

# Release 0.22.1

### Bug fixes

* Ensure `Identity ` kernel is registered to C++ dispatcher.
  [(#275)](https://github.com/PennyLaneAI/pennylane-lightning/pull/275)

---

# Release 0.22.0

### New features since last release

* Add Docker support.
  [(#234)](https://github.com/PennyLaneAI/pennylane-lightning/pull/234)

### Improvements

* Update quantum tapes serialization and Python tests.
  [(#239)](https://github.com/PennyLaneAI/pennylane-lightning/pull/239)

* Clang-tidy is now enabled for both tests and examples builds under Github Actions.
  [(#237)](https://github.com/PennyLaneAI/pennylane-lightning/pull/237)

* The return type of `StateVectorBase` data is now derived-class defined.
  [(#237)](https://github.com/PennyLaneAI/pennylane-lightning/pull/237)

* Update adjointJacobian and VJP methods.
  [(#222)](https://github.com/PennyLaneAI/pennylane-lightning/pull/222)

* Set GitHub workflow to upload wheels to Test PyPI.
  [(#220)](https://github.com/PennyLaneAI/pennylane-lightning/pull/220)

* Finalize the new kernel implementation.
  [(#212)](https://github.com/PennyLaneAI/pennylane-lightning/pull/212)

### Documentation

* Use of batching with OpenMP threads is documented.
  [(#221)](https://github.com/PennyLaneAI/pennylane-lightning/pull/221)

### Bug fixes

* Fix for OOM errors when using adjoint with large numbers of observables.
  [(#221)](https://github.com/PennyLaneAI/pennylane-lightning/pull/221)

* Add virtual destructor to C++ state-vector classes.
  [(#200)](https://github.com/PennyLaneAI/pennylane-lightning/pull/200)

* Fix a bug in Python tests with operations' `matrix` calls.
  [(#238)](https://github.com/PennyLaneAI/pennylane-lightning/pull/238)

* Refactor utility header and fix a bug in linear algebra function with CBLAS.
  [(#228)](https://github.com/PennyLaneAI/pennylane-lightning/pull/228)

### Contributors

This release contains contributions from (in alphabetical order):

Ali Asadi, Chae-Yeun Park, Lee James O'Riordan

---

# Release 0.21.0

### New features since last release

* Add C++ only benchmark for a given list of gates.
  [(#199)](https://github.com/PennyLaneAI/pennylane-lightning/pull/199)

* Wheel-build support for Python 3.10.
  [(#186)](https://github.com/PennyLaneAI/pennylane-lightning/pull/186)

* C++ support for probability, expectation value and variance calculations.
  [(#185)](https://github.com/PennyLaneAI/pennylane-lightning/pull/185)

* Add bindings to C++ expval, var, probs.
  [(#214)](https://github.com/PennyLaneAI/pennylane-lightning/pull/214)

### Improvements

* `setup.py` adds debug only when --debug is given
  [(#208)](https://github.com/PennyLaneAI/pennylane-lightning/pull/208)

* Add new highly-performant C++ kernels for quantum gates.
  [(#202)](https://github.com/PennyLaneAI/pennylane-lightning/pull/202)

The new kernels significantly improve the runtime performance of PennyLane-Lightning
for both differentiable and non-differentiable workflows. Here is an example workflow
using the adjoint differentiation method with a circuit of 5 strongly entangling layers:

```python
import pennylane as qml
from pennylane import numpy as np
from pennylane.templates.layers import StronglyEntanglingLayers
from numpy.random import random
np.random.seed(42)
n_layers = 5
n_wires = 6
dev = qml.device("lightning.qubit", wires=n_wires)

@qml.qnode(dev, diff_method="adjoint")
def circuit(weights):
    StronglyEntanglingLayers(weights, wires=list(range(n_wires)))
    return [qml.expval(qml.PauliZ(i)) for i in range(n_wires)]

init_weights = np.random.random(StronglyEntanglingLayers.shape(n_layers=n_layers, n_wires=n_wires))
params = np.array(init_weights,requires_grad=True)
jac = qml.jacobian(circuit)(params)
```
The latest release shows improved performance on both single and multi-threaded evaluations!

<img src="https://raw.githubusercontent.com/PennyLaneAI/pennylane-lightning/v0.21.0-rc0/doc/_static/lightning_v20_v21_bm.png" width=50%/>

* Ensure debug info is built into dynamic libraries.
  [(#201)](https://github.com/PennyLaneAI/pennylane-lightning/pull/201)

### Documentation

* New guidelines on adding and benchmarking C++ kernels.
  [(#202)](https://github.com/PennyLaneAI/pennylane-lightning/pull/202)

### Bug fixes

* Update clang-format version
  [(#219)](https://github.com/PennyLaneAI/pennylane-lightning/pull/219)

* Fix failed tests on Windows.
  [(#218)](https://github.com/PennyLaneAI/pennylane-lightning/pull/218)

* Update clang-format version
  [(#219)](https://github.com/PennyLaneAI/pennylane-lightning/pull/219)

* Add virtual destructor to C++ state-vector classes.
  [(#200)](https://github.com/PennyLaneAI/pennylane-lightning/pull/200)

* Fix failed tests for the non-binary wheel.
  [(#213)](https://github.com/PennyLaneAI/pennylane-lightning/pull/213)

* Add virtual destructor to C++ state-vector classes.
  [(#200)](https://github.com/PennyLaneAI/pennylane-lightning/pull/200)

### Contributors

This release contains contributions from (in alphabetical order):

Ali Asadi, Amintor Dusko, Chae-Yeun Park, Lee James O'Riordan

---

# Release 0.20.1

### Bug fixes

* Fix missing header-files causing build errors in algorithms module.
  [(#193)](https://github.com/PennyLaneAI/pennylane-lightning/pull/193)

* Fix failed tests for the non-binary wheel.
  [(#191)](https://github.com/PennyLaneAI/pennylane-lightning/pull/191)

---
# Release 0.20.2

### Bug fixes

* Introduce CY kernel to Lightning to avoid issues with decomposition.
  [(#203)](https://github.com/PennyLaneAI/pennylane-lightning/pull/203)

### Contributors

This release contains contributions from (in alphabetical order):

Lee J. O'Riordan

# Release 0.20.1

### Bug fixes

* Fix missing header-files causing build errors in algorithms module.
  [(#193)](https://github.com/PennyLaneAI/pennylane-lightning/pull/193)

* Fix failed tests for the non-binary wheel.
  [(#191)](https://github.com/PennyLaneAI/pennylane-lightning/pull/191)

# Release 0.20.0

### New features since last release

* Add wheel-builder support for Python 3.10.
  [(#186)](https://github.com/PennyLaneAI/pennylane-lightning/pull/186)

* Add VJP support to PL-Lightning.
  [(#181)](https://github.com/PennyLaneAI/pennylane-lightning/pull/181)

* Add complex64 support in PL-Lightning.
  [(#177)](https://github.com/PennyLaneAI/pennylane-lightning/pull/177)

* Added examples folder containing aggregate gate performance test.
  [(#165)](https://github.com/PennyLaneAI/pennylane-lightning/pull/165)

### Breaking changes

### Improvements

* Update PL-Lightning to support new features in PL.
  [(#179)](https://github.com/PennyLaneAI/pennylane-lightning/pull/179)

### Documentation

* Lightning setup.py build process uses CMake.
  [(#176)](https://github.com/PennyLaneAI/pennylane-lightning/pull/176)

### Contributors

This release contains contributions from (in alphabetical order):

Ali Asadi, Chae-Yeun Park, Isidor Schoch, Lee James O'Riordan

---

# Release 0.19.0

* Add Cache-Friendly DOTC, GEMV, GEMM along with BLAS Support.
  [(#155)](https://github.com/PennyLaneAI/pennylane-lightning/pull/155)

### Improvements

* The performance of parametric gates has been improved.
  [(#157)](https://github.com/PennyLaneAI/pennylane-lightning/pull/157)

* AVX support is enabled for Linux users on Intel/AMD platforms.
  [(#157)](https://github.com/PennyLaneAI/pennylane-lightning/pull/157)

* PennyLane-Lightning has been updated to conform with clang-tidy
  recommendations for modernization, offering performance improvements across
  all use-cases.
  [(#153)](https://github.com/PennyLaneAI/pennylane-lightning/pull/153)

### Breaking changes

* Linux users on `x86_64` must have a CPU supporting AVX.
  [(#157)](https://github.com/PennyLaneAI/pennylane-lightning/pull/157)

### Bug fixes

* OpenMP built with Intel MacOS CI runners causes failures on M1 Macs. OpenMP is currently
  disabled in the built wheels until this can be resolved with Github Actions runners.
  [(#166)](https://github.com/PennyLaneAI/pennylane-lightning/pull/166)

### Contributors

This release contains contributions from (in alphabetical order):

Ali Asadi, Lee James O'Riordan

---

# Release 0.18.0

### New features since last release

* PennyLane-Lightning now provides a high-performance
  [adjoint Jacobian](http://arxiv.org/abs/2009.02823) method for differentiating quantum circuits.
  [(#136)](https://github.com/PennyLaneAI/pennylane-lightning/pull/136)

  The adjoint method operates after a forward pass by iteratively applying inverse gates to scan
  backwards through the circuit. The method is already available in PennyLane's
  `default.qubit` device, but the version provided by `lightning.qubit` integrates with the C++
  backend and is more performant, as shown in the plot below:

  <img src="https://raw.githubusercontent.com/PennyLaneAI/pennylane-lightning/master/doc/_static/lightning_adjoint.png" width=70%/>

  The plot compares the average runtime of `lightning.qubit` and `default.qubit` for calculating the
  Jacobian of a circuit using the adjoint method for a range of qubit numbers. The circuit
  consists of ten `BasicEntanglerLayers` with a `PauliZ` expectation value calculated on each wire,
  repeated over ten runs. We see that `lightning.qubit` provides a speedup of around two to eight
  times, depending on the number of qubits.

  The adjoint method can be accessed using the standard interface. Consider the following circuit:

  ```python
  import pennylane as qml

  wires = 3
  layers = 2
  dev = qml.device("lightning.qubit", wires=wires)

  @qml.qnode(dev, diff_method="adjoint")
  def circuit(weights):
      qml.templates.StronglyEntanglingLayers(weights, wires=range(wires))
      return qml.expval(qml.PauliZ(0))

  weights = qml.init.strong_ent_layers_normal(layers, wires, seed=1967)
  ```

  The circuit can be executed and its gradient calculated using:

    ```pycon
  >>> print(f"Circuit evaluated: {circuit(weights)}")
  Circuit evaluated: 0.9801286266677633
  >>> print(f"Circuit gradient:\n{qml.grad(circuit)(weights)}")
  Circuit gradient:
  [[[-1.11022302e-16 -1.63051504e-01 -4.14810501e-04]
    [ 1.11022302e-16 -1.50136528e-04 -1.77922957e-04]
    [ 0.00000000e+00 -3.92874550e-02  8.14523075e-05]]

   [[-1.14472273e-04  3.85963953e-02  0.00000000e+00]
    [-5.76791765e-05 -9.78478343e-02  0.00000000e+00]
    [-5.55111512e-17  0.00000000e+00 -1.11022302e-16]]]
  ```

* PennyLane-Lightning now supports all of the operations and observables of `default.qubit`.
  [(#124)](https://github.com/PennyLaneAI/pennylane-lightning/pull/124)

### Improvements

* A new state-vector class `StateVectorManaged` was added, enabling memory use to be bound to
  statevector lifetime.
  [(#136)](https://github.com/PennyLaneAI/pennylane-lightning/pull/136)

* The repository now has a well-defined component hierarchy, allowing each indepedent unit to be
  compiled and linked separately.
  [(#136)](https://github.com/PennyLaneAI/pennylane-lightning/pull/136)

* PennyLane-Lightning can now be installed without compiling its C++ binaries and will fall back
  to using the `default.qubit` implementation. Skipping compilation is achieved by setting the
  `SKIP_COMPILATION` environment variable, e.g., Linux/MacOS: `export SKIP_COMPILATION=True`,
  Windows: `set SKIP_COMPILATION=True`. This feature is intended for building a pure-Python wheel of
  PennyLane-Lightning as a backup for platforms without a dedicated wheel.
  [(#129)](https://github.com/PennyLaneAI/pennylane-lightning/pull/129)

* The C++-backed Python bound methods can now be directly called with wires and supplied parameters.
  [(#125)](https://github.com/PennyLaneAI/pennylane-lightning/pull/125)

* Lightning supports arbitrary unitary and non-unitary gate-calls from Python to C++ layer.
  [(#121)](https://github.com/PennyLaneAI/pennylane-lightning/pull/121)

### Documentation

* Added preliminary architecture diagram for package.
  [(#131)](https://github.com/PennyLaneAI/pennylane-lightning/pull/131)

* C++ API built as part of docs generation.
  [(#131)](https://github.com/PennyLaneAI/pennylane-lightning/pull/131)

### Breaking changes

* Wheels for MacOS <= 10.13 will no longer be provided due to XCode SDK C++17 support requirements.
  [(#149)](https://github.com/PennyLaneAI/pennylane-lightning/pull/149)

### Bug fixes

* An indexing error in the CRY gate is fixed. [(#136)](https://github.com/PennyLaneAI/pennylane-lightning/pull/136)

* Column-major data in numpy is now correctly converted to row-major upon pass to the C++ layer.
  [(#126)](https://github.com/PennyLaneAI/pennylane-lightning/pull/126)

### Contributors

This release contains contributions from (in alphabetical order):

Thomas Bromley, Lee James O'Riordan

---

# Release 0.17.0

### New features

* C++ layer now supports float (32-bit) and double (64-bit) templated complex data.
  [(#113)](https://github.com/PennyLaneAI/pennylane-lightning/pull/113)

### Improvements

* The PennyLane device test suite is now included in coverage reports.
  [(#123)](https://github.com/PennyLaneAI/pennylane-lightning/pull/123)

* Static versions of jQuery and Bootstrap are no longer included in the CSS theme.
  [(#118)](https://github.com/PennyLaneAI/pennylane-lightning/pull/118)

* C++ tests have been ported to use Catch2 framework.
  [(#115)](https://github.com/PennyLaneAI/pennylane-lightning/pull/115)

* Testing now exists for both float and double precision methods in C++ layer.
  [(#113)](https://github.com/PennyLaneAI/pennylane-lightning/pull/113)
  [(#115)](https://github.com/PennyLaneAI/pennylane-lightning/pull/115)

* Compile-time utility methods with `constexpr` have been added.
  [(#113)](https://github.com/PennyLaneAI/pennylane-lightning/pull/113)

* Wheel-build support for ARM64 (Linux and MacOS) and PowerPC (Linux) added.
  [(#110)](https://github.com/PennyLaneAI/pennylane-lightning/pull/110)

* Add support for Controlled Phase Gate (`ControlledPhaseShift`).
  [(#114)](https://github.com/PennyLaneAI/pennylane-lightning/pull/114)

* Move changelog to `.github` and add a changelog reminder.
  [(#111)](https://github.com/PennyLaneAI/pennylane-lightning/pull/111)

* Adds CMake build system support.
  [(#104)](https://github.com/PennyLaneAI/pennylane-lightning/pull/104)


### Breaking changes

* Removes support for Python 3.6 and adds support for Python 3.9.
  [(#127)](https://github.com/PennyLaneAI/pennylane-lightning/pull/127)
  [(#128)](https://github.com/PennyLaneAI/pennylane-lightning/pull/128)

* Compilers with C++17 support are now required to build C++ module.
  [(#113)](https://github.com/PennyLaneAI/pennylane-lightning/pull/113)

* Gate classes have been removed with functionality added to StateVector class.
  [(#113)](https://github.com/PennyLaneAI/pennylane-lightning/pull/113)

* We are no longer building wheels for Python 3.6.
  [(#106)](https://github.com/PennyLaneAI/pennylane-lightning/pull/106)

### Bug fixes

* PowerPC wheel-builder now successfully compiles modules.
  [(#120)](https://github.com/PennyLaneAI/pennylane-lightning/pull/120)

### Documentation

* Added community guidelines.
  [(#109)](https://github.com/PennyLaneAI/pennylane-lightning/pull/109)

### Contributors

This release contains contributions from (in alphabetical order):

Ali Asadi, Christina Lee, Thomas Bromley, Lee James O'Riordan

---

# Release 0.15.1

### Bug fixes

* The PennyLane-Lightning binaries are now built with NumPy 1.19.5, to avoid ABI
  compatibility issues with the latest NumPy 1.20 release. See
  [the NumPy release notes](https://numpy.org/doc/stable/release/1.20.0-notes.html#size-of-np-ndarray-and-np-void-changed)
  for more details.
  [(#97)](https://github.com/PennyLaneAI/pennylane-lightning/pull/97)

### Contributors

This release contains contributions from (in alphabetical order):

Josh Izaac, Antal Száva

---

# Release 0.15.0

### Improvements

* For compatibility with PennyLane v0.15, the `analytic` keyword argument
  has been removed. Statistics can still be computed analytically by setting
  `shots=None`.
  [(#93)](https://github.com/PennyLaneAI/pennylane-lightning/pull/93)

* Inverse gates are now supported.
  [(#89)](https://github.com/PennyLaneAI/pennylane-lightning/pull/89)

* Add new lightweight backend with performance improvements.
  [(#57)](https://github.com/PennyLaneAI/pennylane-lightning/pull/57)

* Remove the previous Eigen-based backend.
  [(#67)](https://github.com/PennyLaneAI/pennylane-lightning/pull/67)

### Bug fixes

* Re-add dispatch table after fixing static initialisation order issue.
  [(#68)](https://github.com/PennyLaneAI/pennylane-lightning/pull/68)

### Contributors

This release contains contributions from (in alphabetical order):

Thomas Bromley, Theodor Isacsson, Christina Lee, Thomas Loke, Antal Száva.

---

# Release 0.14.1

### Bug fixes

* Fixes a bug where the `QNode` would swap Lightning-Qubit to
  `DefaultQubitAutograd` on device execution due to the inherited
  `passthru_devices` entry of the `capabilities` dictionary.
  [(#61)](https://github.com/PennyLaneAI/pennylane-lightning/pull/61)

### Contributors

This release contains contributions from (in alphabetical order):

Antal Száva

---

# Release 0.14.0

### Improvements

* Extends support from 16 qubits to 50 qubits.
  [(#52)](https://github.com/PennyLaneAI/pennylane-lightning/pull/52)

### Bug fixes

* Updates applying basis state preparations to correspond to the
  changes in `DefaultQubit`.
  [(#55)](https://github.com/PennyLaneAI/pennylane-lightning/pull/55)

### Contributors

This release contains contributions from (in alphabetical order):

Thomas Loke, Tom Bromley, Josh Izaac, Antal Száva

---

# Release 0.12.0

### Bug fixes

* Updates capabilities dictionary to be compatible with core PennyLane
  [(#45)](https://github.com/PennyLaneAI/pennylane-lightning/pull/45)

* Fix install of Eigen for CI wheel building
  [(#44)](https://github.com/PennyLaneAI/pennylane-lightning/pull/44)

### Contributors

This release contains contributions from (in alphabetical order):

Tom Bromley, Josh Izaac, Antal Száva

---

# Release 0.11.0

Initial release.

This release contains contributions from (in alphabetical order):

Tom Bromley, Josh Izaac, Nathan Killoran, Antal Száva<|MERGE_RESOLUTION|>--- conflicted
+++ resolved
@@ -26,6 +26,9 @@
 
 <h3>Internal changes ⚙️</h3>
 
+- Use JAX version 0.4.28 for CI tests for stable version.
+  [(#1160)](https://github.com/PennyLaneAI/pennylane-lightning/pull/1160)
+
 - Bump `readthedocs` Github action runner to use Ubuntu-24.04.
   [(#1151)](https://github.com/PennyLaneAI/pennylane-lightning/pull/1151)
 
@@ -55,16 +58,6 @@
 
 - Added flags to all Codecov reports and a default carryforward flag for all flags.
   [(1144)](https://github.com/PennyLaneAI/pennylane-lightning/pull/1144)
-
-<<<<<<< HEAD
-- Bump `readthedocs` Github action runner to use Ubuntu-24.04.
-[(#1151)](https://github.com/PennyLaneAI/pennylane-lightning/pull/1151)
-
-- Use JAX version 0.4.28 for CI tests for stable version.
-[(#1160)](https://github.com/PennyLaneAI/pennylane-lightning/pull/1160)
-
-=======
->>>>>>> 410e86c2
 
 <h3>Contributors ✍️</h3>
 
