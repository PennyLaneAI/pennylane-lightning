--- conflicted
+++ resolved
@@ -28,16 +28,11 @@
 
 ### Bug fixes
 
-<<<<<<< HEAD
-* Refactor utility header and fix a bug in linear algebra function with CBLAS.
-[(#228)](https://github.com/PennyLaneAI/pennylane-lightning/pull/228).
-=======
 * Fix a bug in Python tests with operations' `matrix` calls.
 [(#238)](https://github.com/PennyLaneAI/pennylane-lightning/pull/238)
 
 * Refactor utility header and fix a bug in linear algebra function with CBLAS.
 [(#228)](https://github.com/PennyLaneAI/pennylane-lightning/pull/228)
->>>>>>> 86efa022
 
 ### Contributors
 
