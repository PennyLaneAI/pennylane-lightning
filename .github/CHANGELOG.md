--- conflicted
+++ resolved
@@ -29,6 +29,9 @@
   [(#540)] (https://github.com/PennyLaneAI/pennylane-lightning/pull/540)
 
 ### Improvements
+
+* OpenMP acceleration can now be enabled at compile time for all `lightning.qubit` gate kernels.
+  [(#510)](https://github.com/PennyLaneAI/pennylane-lightning/pull/510)
 
 * Unify error messages of shot measurement related unsupported observables to better Catalyst.
   [(#577)](https://github.com/PennyLaneAI/pennylane-lightning/pull/577)
@@ -174,19 +177,6 @@
 
 ### Improvements
 
-<<<<<<< HEAD
-* OpenMP acceleration can now be enabled at compile time for all `lightning.qubit` gate kernels.
-  [(#510)](https://github.com/PennyLaneAI/pennylane-lightning/pull/510)
-
-* Update setup.py to allow for multi-package co-existence. The PennyLane_Lightning package now is the responsible for the core functionality, and will be depended upon by all other extensions.
-  [(#504)](https://github.com/PennyLaneAI/pennylane-lightning/pull/504)
-
-* Refactor LKokkos `StateVectorKokkos` class to use Kokkos `RangePolicy` together with special functors in `applyMultiQubitOp` to apply 1- to 4-wire generic unitary gates. For more than 4 wires, the general implementation using Kokkos `TeamPolicy` is employed to yield the best all-around performance.
-  [(#490)](https://github.com/PennyLaneAI/pennylane-lightning/pull/490)
-
-* Refactor LKokkos `Measurements` class to use Kokkos `RangePolicy` together with special functors to obtain the expectation value of 1- to 4-wire generic unitary gates. For more than 4 wires, the general implementation using Kokkos `TeamPolicy` is employed to yield the best all-around performance.
-  [(#489)](https://github.com/PennyLaneAI/pennylane-lightning/pull/489)
-=======
 * Improve Python testing for Lightning-GPU (+MPI) by adding jobs in Actions files and adding Python tests to increase code coverage.
   [(#522)](https://github.com/PennyLaneAI/pennylane-lightning/pull/522)
 
@@ -201,7 +191,6 @@
 
 * Redesign Lightning-Kokkos `Measurements` class to use Kokkos `RangePolicy` together with special functors to obtain the expectation value of 1- to 4-wire generic unitary gates. For more than 4 wires, the general implementation using Kokkos `TeamPolicy` is employed to yield the best all-around performance.
   [(#489)] (https://github.com/PennyLaneAI/pennylane-lightning/pull/489)
->>>>>>> 4290e60b
 
 * Add tests to increase Lightning-Kokkos coverage.
   [(#485)](https://github.com/PennyLaneAI/pennylane-lightning/pull/485)
