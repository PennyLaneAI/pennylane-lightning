--- conflicted
+++ resolved
@@ -27,13 +27,11 @@
 
 ### Improvements
 
-<<<<<<< HEAD
 * LightningQubit gains native support for the `PauliRot` gate.
   [(#834)](https://github.com/PennyLaneAI/pennylane-lightning/pull/834)
-=======
+  
 * The `setBasisState` and `setStateVector` methods of `StateVectorLQubit` and `StateVectorKokkos` are overloaded to support PennyLane-like parameters.
   [(#843)](https://github.com/PennyLaneAI/pennylane-lightning/pull/843)
->>>>>>> 8e85fce9
 
 * `ENABLE_LAPACK` is off by default for all Lightning backends.
   [(#825)](https://github.com/PennyLaneAI/pennylane-lightning/pull/825)
