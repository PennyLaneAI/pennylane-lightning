--- conflicted
+++ resolved
@@ -1,8 +1,9 @@
 # Release 0.39.0-dev
-<<<<<<< HEAD
-=======
 
 ### New features since last release
+
+* Add shot measurement support to `lightning.tensor`.
+  [(#852)](https://github.com/PennyLaneAI/pennylane-lightning/pull/852)
 
 * Add 1-target wire controlled gate support to `lightning.tensor`. Note that `cutensornet` only supports 1-target wire controlled gate as of `v24.08`. A controlled gate with more than 1 target wire should be converted to dense matrix.
   [(#880)](https://github.com/PennyLaneAI/pennylane-lightning/pull/880)
@@ -36,7 +37,6 @@
 ---
 
 # Release 0.38.0
->>>>>>> c676cede
 
 ### New features since last release
 
@@ -68,9 +68,6 @@
 # Release 0.38.0
 
 ### New features since last release
-
-* Add shot measurement support to `lightning.tensor`.
-  [(#852)](https://github.com/PennyLaneAI/pennylane-lightning/pull/852)
 
 * Add `qml.StatePrep()` and `qml.QubitStateVector()` support to `lightning.tensor`.
   [(#849)](https://github.com/PennyLaneAI/pennylane-lightning/pull/849)
