--- conflicted
+++ resolved
@@ -6,13 +6,11 @@
 
 ### Improvements
 
-<<<<<<< HEAD
 * Lightning devices support dynamically allocated wires (e.g. `qml.device("lightning.qubit")`)
   [(#1043)](https://github.com/PennyLaneAI/pennylane-lightning/pull/1043)
-=======
+
 * Replace the type checking using the property `return_type` of `MeasurementProcess` with direct `isinstance` checks.
   [(#1044)](https://github.com/PennyLaneAI/pennylane-lightning/pull/1044)
->>>>>>> e1572f55
 
 * Update Lightning integration tests following the `gradient_kwargs` deprecation
   in Pennylane.
