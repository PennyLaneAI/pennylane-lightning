--- conflicted
+++ resolved
@@ -98,14 +98,10 @@
 
 <h3>Internal changes ⚙️</h3>
 
-<<<<<<< HEAD
-- Updated GitHub Actions to produce the release candidate wheels for all supported Python versions for MacOS-ARM. 
-=======
 - Updated test to skip MCM test for `lightning.tensor` and fix seed for deterministic test.
   [(#1281)](https://github.com/PennyLaneAI/pennylane-lightning/pull/1281)
 
-- Update GitHub Actions to produce the release candidate wheels for all supported Python versions for MacOS-ARM. 
->>>>>>> 4ec1183d
+- Updated GitHub Actions to produce the release candidate wheels for all supported Python versions for MacOS-ARM. 
   [(#1273)](https://github.com/PennyLaneAI/pennylane-lightning/pull/1273)
 
 - Updated GitHub Actions to produce the release candidate wheels for all supported Python versions. 
