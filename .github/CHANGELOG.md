--- conflicted
+++ resolved
@@ -21,15 +21,12 @@
 
 <h3>Internal changes ⚙️</h3>
 
-<<<<<<< HEAD
 - Updated tests with `circuit(..., shots=...)` to use `qml.set_shots` to ensure compatibility with the latest version of PennyLane.
   [(#1216)](https://github.com/PennyLaneAI/pennylane-lightning/pull/1216)
 
-=======
 - Used `pennylane.exceptions` for custom PennyLane exceptions across Lightning Python code.
   [(#1215)](https://github.com/PennyLaneAI/pennylane-lightning/pull/1215)
   
->>>>>>> 52f1af17
 - Switched off the PLxPR integration tests by removing JAX dependency from requirements files.
   [(#1214)](https://github.com/PennyLaneAI/pennylane-lightning/pull/1214)
 
