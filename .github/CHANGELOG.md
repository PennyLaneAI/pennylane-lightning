--- conflicted
+++ resolved
@@ -108,13 +108,11 @@
 
 ### Bug fixes
 
-<<<<<<< HEAD
 * Fix wire order permutations when using `qml.probs` with out-of-order wires.
   [(#707)](https://github.com/PennyLaneAI/pennylane-lightning/pull/707)
-=======
+
 * Lightning Qubit once again respects the wire order specified on device instantiation.
   [(#705)](https://github.com/PennyLaneAI/pennylane-lightning/pull/705)
->>>>>>> 834ca470
 
 * `dynamic_one_shot` was refactored to use `SampleMP` measurements as a way to return the mid-circuit measurement samples. `LightningQubit`'s `simulate` is modified accordingly.
   [(#694)](https://github.com/PennyLaneAI/pennylane-lightning/pull/694)
