--- conflicted
+++ resolved
@@ -48,26 +48,23 @@
 * Changed the name of `lightning.tensor` to `default.tensor` with the `quimb` backend.
   [(#719)](https://github.com/PennyLaneAI/pennylane-lightning/pull/719)
 
-<<<<<<< maa/probs-py-cpp-dispatch
 * Patch the C++ `Measurements.probs(wires)` method in Lightning-Qubit and Lighnting-Kokkos to `Measurements.probs()` when called with all wires.
   This will trigger a more optimized implementation for calculating the probabilities of the entire system.
   [(#744)](https://github.com/PennyLaneAI/pennylane-lightning/pull/744)
-=======
+
 * Remove the daily schedule from the "Compat Check w/PL - release/release" GitHub action.
   [(#746)](https://github.com/PennyLaneAI/pennylane-lightning/pull/746)
->>>>>>> master
+
 
 ### Documentation
 
 ### Bug fixes
 
-<<<<<<< HEAD
 * Fix AVX streaming operation support with newer GCC.
   [(#729)](https://github.com/PennyLaneAI/pennylane-lightning/pull/729)
-=======
+
 * Revert changes calling `IMAG`, `ONE`, `ZERO` templated functions in Kokkos kernels since they are incompatible with device execution.
   [(#733)](https://github.com/PennyLaneAI/pennylane-lightning/pull/733)
->>>>>>> 15096e7e
 
 * The `.github/workflows/tests_lkcpu_python.yml` workflow properly checks out the release or stable version of Lightning-Qubit during the test job.
   [(#723)](https://github.com/PennyLaneAI/pennylane-lightning/pull/723)
@@ -85,7 +82,7 @@
 
 This release contains contributions from (in alphabetical order):
 
-Ali Asadi, Amintor Dusko, Pietropaolo Frisoni, Vincent Michaud-Rioux, Mudit Pandey, Shuli Shu
+Ali Asadi, Amintor Dusko, Pietropaolo Frisoni, Vincent Michaud-Rioux, Lee James O'Riordan, Mudit Pandey, Shuli Shu
 
 ---
 
