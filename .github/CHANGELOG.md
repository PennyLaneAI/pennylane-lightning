# Release 0.39.0-dev

### New features since last release

* Add 1-target wire controlled gate support to `lightning.tensor`. Note that `cutensornet` only supports 1-target wire controlled gate as of `v24.08`. A controlled gate with more than 1 target wire should be converted to dense matrix.
  [(#880)](https://github.com/PennyLaneAI/pennylane-lightning/pull/880)

* Lightning-Kokkos migrated to the new device API.
  [(#810)](https://github.com/PennyLaneAI/pennylane-lightning/pull/810)

### Breaking changes

* Remove support for Python 3.9.
  [#891](https://github.com/PennyLaneAI/pennylane-lightning/pull/891)

### Improvements

<<<<<<< HEAD
* Migrate wheels artifacts to v4.
  [(#893)](https://github.com/PennyLaneAI/pennylane-lightning/pull/893)
=======
* Prefer `tomlkit` over `toml` for building Lightning wheels, and choose `tomli` and `tomllib` over `toml` when installing the package.
  [(#857)](https://github.com/PennyLaneAI/pennylane-lightning/pull/857)
>>>>>>> 70dfdf7f

* Update GitHub actions in response to a high-severity vulnerability.
  [(#887)](https://github.com/PennyLaneAI/pennylane-lightning/pull/887)

* Optimize gate cache recording for `lightning.tensor` C++ layer.
  [(#879)](https://github.com/PennyLaneAI/pennylane-lightning/pull/879)

* Smarter defaults for the `split_obs` argument in the serializer. The serializer splits linear combinations into chunks instead of all their terms.
  [(#873)](https://github.com/PennyLaneAI/pennylane-lightning/pull/873/)

* Unify Lightning Kokkos device and Lightning Qubit device under a Lightning Base device
  [(#876)](https://github.com/PennyLaneAI/pennylane-lightning/pull/876)
  
### Documentation

### Bug fixes

### Contributors

This release contains contributions from (in alphabetical order):

<<<<<<< HEAD
Ali Asadi, Amintor Dusko, Luis Alfredo Nuñez Meneses, Vincent Michaud-Rioux, Shuli Shu
=======
Amintor Dusko, Luis Alfredo Nuñez Meneses, Vincent Michaud-Rioux, Lee J. O'Riordan, Shuli Shu
>>>>>>> 70dfdf7f

---

# Release 0.38.0

### New features since last release

* Add `qml.StatePrep()` and `qml.QubitStateVector()` support to `lightning.tensor`.
  [(#849)](https://github.com/PennyLaneAI/pennylane-lightning/pull/849)

* Add analytic `qml.probs()` measurement support to `lightning.tensor`.
  [(#830)](https://github.com/PennyLaneAI/pennylane-lightning/pull/830)

* Add `qml.state()` measurement support to `lightning.tensor`.
  [(#827)](https://github.com/PennyLaneAI/pennylane-lightning/pull/827)

* Add Lightning-GPU Linux (AArch64 + GraceHopper) wheels to PyPI.
  [(#815)](https://github.com/PennyLaneAI/pennylane-lightning/pull/815)

* Add `var` support to `lightning.tensor`. Note that `var` support is added via `obs**2` and this implementation scales as `O(num_obs**2)`.
  [(#804)](https://github.com/PennyLaneAI/pennylane-lightning/pull/804)

### Breaking changes

* Update python packaging to follow PEP 517/518/621/660 standards.
  [(#832)](https://github.com/PennyLaneAI/pennylane-lightning/pull/832)

* Add `getData()` in the `lightning.tensor` C++ backend. Users are responsible for ensuring sufficient host memory is allocated for the full state vector.
  [(#827)](https://github.com/PennyLaneAI/pennylane-lightning/pull/827)

* Remove `NDpermuter.hpp` which is no longer required.
  [(#795)](https://github.com/PennyLaneAI/pennylane-lightning/pull/795)

* Remove temporary steps from the CI, such as downgrading Scipy to <1.14 and installing Kokkos v4.2 for `lightning-version == 'stable'`.
  [(#792)](https://github.com/PennyLaneAI/pennylane-lightning/pull/792)

* Do not run GPU tests and Docker workflows on release.
  [(#788)](https://github.com/PennyLaneAI/pennylane-lightning/pull/788)

* Update python packaging to follow PEP 517/518/621/660 standards.
  [(#832)](https://github.com/PennyLaneAI/pennylane-lightning/pull/832)

### Improvements

* Updated calls of ``size_t`` to ``std::size_t`` everywhere.
  [(#816)](https://github.com/PennyLaneAI/pennylane-lightning/pull/816)

* Update Lightning tests to support the generalization of basis state preparation.
  [(#864)](https://github.com/PennyLaneAI/pennylane-lightning/pull/864)

* Add `SetState` and `SetBasisState` to `LightningKokkosSimulator`.
  [(#861)](https://github.com/PennyLaneAI/pennylane-lightning/pull/861)

* Remove use of the deprecated `Operator.expand` in favour of `Operator.decomposition`.
  [(#846)](https://github.com/PennyLaneAI/pennylane-lightning/pull/846)

* The `setBasisState` and `setStateVector` methods of `StateVectorLQubit` and `StateVectorKokkos` are overloaded to support PennyLane-like parameters.
  [(#843)](https://github.com/PennyLaneAI/pennylane-lightning/pull/843)

* Move `setBasisState`, `setStateVector` and `resetStateVector` from `StateVectorLQubitManaged` to `StateVectorLQubit`.
  [(#841)](https://github.com/PennyLaneAI/pennylane-lightning/pull/841)

* Update `generate_samples` in `LightningKokkos` and `LightningGPU` to support `qml.measurements.Shots` type instances.
  [(#839)](https://github.com/PennyLaneAI/pennylane-lightning/pull/839)

* Add a Catalyst-specific wrapping class for Lightning Kokkos.
  [(#837)](https://github.com/PennyLaneAI/pennylane-lightning/pull/837)
  [(#770)](https://github.com/PennyLaneAI/pennylane-lightning/pull/770)

* Lightning-Qubit natively supports the `PauliRot` gate.
  [(#834)](https://github.com/PennyLaneAI/pennylane-lightning/pull/834)

* Multiple calls to the `append_mps_final_state()` API is allowed in `lightning.tensor`.
  [(#830)](https://github.com/PennyLaneAI/pennylane-lightning/pull/830)

* Add `initial_state_prep` option to Catalyst TOML file.
  [(#826)](https://github.com/PennyLaneAI/pennylane-lightning/pull/826)

* `ENABLE_LAPACK` is `OFF` by default for all Lightning backends.
  [(#825)](https://github.com/PennyLaneAI/pennylane-lightning/pull/825)

* Update `ctrl_decomp_zyz` tests with `len(control_wires) > 1`.
  [(#821)](https://github.com/PennyLaneAI/pennylane-lightning/pull/821)

* Update the Catalyst-specific wrapping class for Lightning Kokkos to track Catalyst's new support for MCM seeding.
  [(#819)](https://github.com/PennyLaneAI/pennylane-lightning/pull/819)

* Replace ``size_t`` by ``std::size_t`` everywhere.
  [(#816)](https://github.com/PennyLaneAI/pennylane-lightning/pull/816/)

* Shot batching is made more efficient by executing all the shots in one go on Lightning-Qubit.
  [(#814)](https://github.com/PennyLaneAI/pennylane-lightning/pull/814)

* Lightning-Qubit calls `generate_samples(wires)` on a minimal subset of wires when executing in finite-shot mode.
  [(#813)](https://github.com/PennyLaneAI/pennylane-lightning/pull/813)

* Update `LightingQubit.preprocess` to work with changes to preprocessing for mid-circuit measurements.
  [(#812)](https://github.com/PennyLaneAI/pennylane-lightning/pull/812)

* Avoid unnecessary memory reset in Lightning-Qubit's state vector class constructor.
  [(#811)](https://github.com/PennyLaneAI/pennylane-lightning/pull/811)

* Add `generate_samples(wires)` support in Lightning-Qubit, which samples faster for a subset of wires.
  [(#809)](https://github.com/PennyLaneAI/pennylane-lightning/pull/809)

* Optimize the OpenMP parallelization of Lightning-Qubit's `probs` for all number of targets.
  [(#807)](https://github.com/PennyLaneAI/pennylane-lightning/pull/807)

* Optimize `probs(wires)` of Lightning-Kokkos using various kernels. Which kernel is to be used depends on the device, number of qubits and number of target wires.
  [(#802)](https://github.com/PennyLaneAI/pennylane-lightning/pull/802)

* Add GPU device compute capability check for Lightning-Tensor.
  [(#803)](https://github.com/PennyLaneAI/pennylane-lightning/pull/803)

* Refactor CUDA utils Python bindings to a separate module.
  [(#801)](https://github.com/PennyLaneAI/pennylane-lightning/pull/801)

* Parallelize Lightning-Qubit `probs` with OpenMP when using the `-DLQ_ENABLE_KERNEL_OMP=1` CMake argument.
  [(#800)](https://github.com/PennyLaneAI/pennylane-lightning/pull/800)

* Implement `probs(wires)` using a bit-shift implementation akin to the gate kernels in Lightning-Qubit.
  [(#795)](https://github.com/PennyLaneAI/pennylane-lightning/pull/795)

* Enable setting the PennyLane version when invoking, for example, `make docker-build version=master pl_version=master`.
  [(#791)](https://github.com/PennyLaneAI/pennylane-lightning/pull/791)

### Documentation

* The installation instructions for all lightning plugins have been improved.
  [(#858)](https://github.com/PennyLaneAI/pennylane-lightning/pull/858)
  [(#851)](https://github.com/PennyLaneAI/pennylane-lightning/pull/851)

* Updated the README and added citation format for Lightning arXiv preprint.
  [(#818)](https://github.com/PennyLaneAI/pennylane-lightning/pull/818)

### Bug fixes

* Point to the right Lightning root folder independently from the invocation location, when configuring the project.
  [(#874)](https://github.com/PennyLaneAI/pennylane-lightning/pull/874)

* Update dependencies and `build` command options following changes in the build system.
  [(#863)](https://github.com/PennyLaneAI/pennylane-lightning/pull/863)

* Replace structured bindings by variables in `GateImplementationsLM.hpp`.
  [(#856)](https://github.com/PennyLaneAI/pennylane-lightning/pull/856)

* Remove wrong `-m` when calling `setup.py`.
  [(#854)](https://github.com/PennyLaneAI/pennylane-lightning/pull/854)

* Fix plugin-test-matrix CI/CD workflows.
  [(#850)](https://github.com/PennyLaneAI/pennylane-lightning/pull/850)

* Set the `immutable` parameter value as `false` for the `cutensornetStateApplyTensorOperator` to allow the following `cutensornetStateUpdateTensorOperator` call.
  [(#845)](https://github.com/PennyLaneAI/pennylane-lightning/pull/845)

* Fix cuQuantum SDK path pass-though in CMake.
  [(#831)](https://github.com/PennyLaneAI/pennylane-lightning/pull/831)

* Fix CUDA sync issues on AArch64 + GraceHopper.
  [(#823)](https://github.com/PennyLaneAI/pennylane-lightning/pull/823)

* Check for the number of wires for Hermitian observables in Lightning-Tensor. Only 1-wire Hermitian observables are supported as of `cuTensorNet-v24.03.0`.
  [(#806)](https://github.com/PennyLaneAI/pennylane-lightning/pull/806)

* Set `PL_BACKEND` for the entire `build-wheel-lightning-gpu` Docker-build stage to properly build the Lightning-GPU wheel.
  [(#791)](https://github.com/PennyLaneAI/pennylane-lightning/pull/791)

* Fix conditions for skipping build & push steps in the Docker build workflows.
  [(#790)](https://github.com/PennyLaneAI/pennylane-lightning/pull/790)

* Downgrade Scipy on Lightning stable version tests.
  [(#783)](https://github.com/PennyLaneAI/pennylane-lightning/pull/783)

* Fix checkout command in test workflows for rc branches.
  [(#777)](https://github.com/PennyLaneAI/pennylane-lightning/pull/777)

* Point to the right Lightning root folder independently from the invocation location, when configuring the project.
  [(#874)](https://github.com/PennyLaneAI/pennylane-lightning/pull/874)

### Contributors

This release contains contributions from (in alphabetical order):

Ali Asadi, Astral Cai, Ahmed Darwish, Amintor Dusko, Vincent Michaud-Rioux, Luis Alfredo Nuñez Meneses, Erick Ochoa Lopez, Lee J. O'Riordan, Mudit Pandey, Shuli Shu, Raul Torres, Paul Haochen Wang

---

# Release 0.37.0

### New features since last release

* Implement Python interface to the `lightning.tensor` device.
  [(#748)](https://github.com/PennyLaneAI/pennylane-lightning/pull/748)

* Add `inverse` support for gate operations in `lightning.tensor` in the C++ layer.
  [(#753)](https://github.com/PennyLaneAI/pennylane-lightning/pull/753)

* Add `observable` and `expval` support to the `cutensornet`-backed `lightning.tensor` C++ layer.
  [(#728)](https://github.com/PennyLaneAI/pennylane-lightning/pull/728)

* Add gate support to `cutensornet`-backed `lightning.tensor` C++ layer.
  [(#718)](https://github.com/PennyLaneAI/pennylane-lightning/pull/718)

* Add `cutensornet`-backed `MPS` C++ layer to `lightning.tensor`.
  [(#704)](https://github.com/PennyLaneAI/pennylane-lightning/pull/704)

* Add support for `C(BlockEncode)` to Lightning devices.
  [(#743)](https://github.com/PennyLaneAI/pennylane-lightning/pull/743)

### Breaking changes

* Removed the `QuimbMPS` class and the corresponding backend from `lightning.tensor`.
  [(#737)](https://github.com/PennyLaneAI/pennylane-lightning/pull/737)

* Changed the name of `default.tensor` to `lightning.tensor` with the `quimb` backend.
  [(#730)](https://github.com/PennyLaneAI/pennylane-lightning/pull/730)

* `dynamic_one_shot` uses shot-vectors in the auxiliary tape to tell the device how many times to repeat the tape. Lightning-Qubit is updated accordingly.
  [(#724)](https://github.com/PennyLaneAI/pennylane-lightning/pull/724)

* `dynamic_one_shot` deals with post-selection during the post-processing phase, so Lightning-Qubit does not return `None`-valued measurements for mismatching samples anymore.
  [(#720)](https://github.com/PennyLaneAI/pennylane-lightning/pull/720)

### Improvements

* Release candidate branches automatically use the new large GitHub runner pool.
  [(#769)](https://github.com/PennyLaneAI/pennylane-lightning/pull/769)

* Lightning-Kokkos dev wheels for MacOS (x86_64, ARM64) and Linux (AArch64) are uploaded to TestPyPI upon merging a pull request.
  [(#765)](https://github.com/PennyLaneAI/pennylane-lightning/pull/765)

* Lightning-Kokkos Linux (x86_64) dev wheels are pushed to [Test PyPI](https://test.pypi.org/project/PennyLane-Lightning-Kokkos/) upon merging a pull request.
  [(#763)](https://github.com/PennyLaneAI/pennylane-lightning/pull/763)

* Change the type of tensor network objects passed to `ObservablesTNCuda` and `MeasurementsTNCuda` classes from `StateTensorT` to `TensorNetT`.
  [(#759)](https://github.com/PennyLaneAI/pennylane-lightning/pull/759)

* Silence `NDPermuter` linting warnings.
  [(#750)](https://github.com/PennyLaneAI/pennylane-lightning/pull/750)

* Rationalize MCM tests, removing most end-to-end tests from the native MCM test file, but keeping one that validates multiple mid-circuit measurements with any allowed return.
  [(#754)](https://github.com/PennyLaneAI/pennylane/pull/754)

* Rename `lightning.tensor` C++ libraries.
  [(#755)](https://github.com/PennyLaneAI/pennylane-lightning/pull/755)

* Set `state_tensor` as `const` for the `MeasurementTNCuda` class.
  [(#753)](https://github.com/PennyLaneAI/pennylane-lightning/pull/753)

* Updated Kokkos version and support to 4.3.01.
  [(#725)](https://github.com/PennyLaneAI/pennylane-lightning/pull/725)

* Lightning-Kokkos' functors are rewritten as functions wrapping around generic gate and generator functors templated over a coefficient interaction function. This reduces boilerplate while clarifying how the various kernels differ from one another.
  [(#640)](https://github.com/PennyLaneAI/pennylane-lightning/pull/640)

* Update C++ and Python GitHub actions names to include the matrix info.
  [(#717)](https://github.com/PennyLaneAI/pennylane-lightning/pull/717)

* Remove `CPhase` in favour of `CPhaseShift` in Lightning devices.
  [(#717)](https://github.com/PennyLaneAI/pennylane-lightning/pull/717)

* The various OpenMP configurations of Lightning-Qubit are tested in parallel on different Github Actions runners.
  [(#712)](https://github.com/PennyLaneAI/pennylane-lightning/pull/712)

* Update Linux wheels to use `manylinux_2_28` images.
  [(#667)](https://github.com/PennyLaneAI/pennylane-lightning/pull/667)

* Add support for `qml.expval` and `qml.var` in the `lightning.tensor` device for the `quimb` interface and the MPS method.
  [(#686)](https://github.com/PennyLaneAI/pennylane-lightning/pull/686)

* Changed the name of `lightning.tensor` to `default.tensor` with the `quimb` backend.
  [(#719)](https://github.com/PennyLaneAI/pennylane-lightning/pull/719)

* `lightning.qubit` and `lightning.kokkos` adhere to user-specified mid-circuit measurement configuration options.
  [(#736)](https://github.com/PennyLaneAI/pennylane-lightning/pull/736)

* Patch the C++ `Measurements.probs(wires)` method in Lightning-Qubit and Lightning-Kokkos to `Measurements.probs()` when called with all wires.
  This will trigger a more optimized implementation for calculating the probabilities of the entire system.
  [(#744)](https://github.com/PennyLaneAI/pennylane-lightning/pull/744)

* Remove the daily schedule from the "Compat Check w/PL - release/release" GitHub action.
  [(#746)](https://github.com/PennyLaneAI/pennylane-lightning/pull/746)

* Remove the required `scipy` config file for Lightning-Qubit. The support is now maintained by passing `SCIPY_LIBS_PATH` to the compiler.
  [(#775)](https://github.com/PennyLaneAI/pennylane-lightning/pull/775)

### Documentation

* Add installation instructions and documentation for `lightning.tensor`.
  [(#756)](https://github.com/PennyLaneAI/pennylane-lightning/pull/756)

### Bug fixes

* Don't route `probs(wires=[])` to `probs(all_wires)` in Lightning-Kokkos.
  [(#762)](https://github.com/PennyLaneAI/pennylane-lightning/pull/762)

* `ControlledQubitUnitary` is present in the Python device but not the TOML files. It is added to the decomposition gates since it can be implemented in its alternate form of `C(QubitUnitary)`.
  [(#767)](https://github.com/PennyLaneAI/pennylane-lightning/pull/767)

* Update the Lightning TOML files to indicate that non-commuting observables are supported.
  [(#764)](https://github.com/PennyLaneAI/pennylane-lightning/pull/764)

* Fix regex matching issue with auto on-boarding of release candidate branch to using the large runner queue.
  [(#774)](https://github.com/PennyLaneAI/pennylane-lightning/pull/774)

* Fix random CI failures for `lightning.tensor` Python unit tests and ignore `lightning_tensor` paths.
  [(#761)](https://github.com/PennyLaneAI/pennylane-lightning/pull/761)

* `lightning.qubit` and `lightning.kokkos` use `qml.ops.Conditional.base` instead of `qml.ops.Conditional.then_op`.
  [(#752)](https://github.com/PennyLaneAI/pennylane-lightning/pull/752)

* The preprocessing step in `lightning.qubit` now uses interface information to properly support the hardware-like postselection for mid-circuit measurements.
  [(#760)](https://github.com/PennyLaneAI/pennylane-lightning/pull/760)

* Fix AVX streaming operation support with newer GCC.
  [(#729)](https://github.com/PennyLaneAI/pennylane-lightning/pull/729)

* Revert changes calling the templated `IMAG`, `ONE`, `ZERO` functions in Kokkos kernels since they are incompatible with device execution.
  [(#733)](https://github.com/PennyLaneAI/pennylane-lightning/pull/733)

* The `tests_lkcpu_python.yml` workflow properly checks out the release or stable version of Lightning-Qubit during the test job.
  [(#723)](https://github.com/PennyLaneAI/pennylane-lightning/pull/723)

* Fix PennyLane Lightning-Kokkos and Lightning-Qubit tests for stable/stable configuration.
  [(#734)](https://github.com/PennyLaneAI/pennylane-lightning/pull/734)

* Remove the Autoray dependency from requirement files.
  [(#736)](https://github.com/PennyLaneAI/pennylane-lightning/pull/736)

* Fix the `cuda-runtime-12-0` dependency issue on RHEL8.
  [(#739)](https://github.com/PennyLaneAI/pennylane-lightning/pull/739)

* Fix the memory segmentation fault when initializing zero-wire Lightning-Kokkos.
  [(#757)](https://github.com/PennyLaneAI/pennylane-lightning/pull/757)

* Remove `pennylane.ops.op_math.controlled_decompositions.ctrl_decomp_zyz` tests with `len(control_wires) > 1`.
  [(#757)](https://github.com/PennyLaneAI/pennylane-lightning/pull/757)

* Add support for Scipy v1.14.
  [(#776)](https://github.com/PennyLaneAI/pennylane-lightning/pull/776)

* Add pickle support for the `DevPool` object in `lightning.gpu`.
  [(#772)](https://github.com/PennyLaneAI/pennylane-lightning/pull/772)

### Contributors

This release contains contributions from (in alphabetical order):

Ali Asadi, Amintor Dusko, Lillian Frederiksen, Pietropaolo Frisoni, David Ittah, Vincent Michaud-Rioux, Lee James O'Riordan, Mudit Pandey, Shuli Shu, Jay Soni

---

# Release 0.36.0

### New features since last release

* Add `cutensornet`-backed `MPS` C++ layer to `lightning.tensor`.
  [(#704)](https://github.com/PennyLaneAI/pennylane-lightning/pull/704)

* Add Python class for the `lightning.tensor` device which uses the new device API and the interface for `quimb` based on the MPS method.
  [(#671)](https://github.com/PennyLaneAI/pennylane-lightning/pull/671)

* Add compile-time support for AVX2/512 streaming operations in `lightning.qubit`.
  [(#664)](https://github.com/PennyLaneAI/pennylane-lightning/pull/664)

* `lightning.kokkos` supports mid-circuit measurements.
  [(#672)](https://github.com/PennyLaneAI/pennylane-lightning/pull/672)

* Add dynamic linking to LAPACK/OpenBlas shared objects in `scipy.libs` for both C++ and Python layer.
  [(#653)](https://github.com/PennyLaneAI/pennylane-lightning/pull/653)

* `lightning.qubit` supports mid-circuit measurements.
  [(#650)](https://github.com/PennyLaneAI/pennylane-lightning/pull/650)

* Add finite shots support in `lightning.qubit2`.
  [(#630)](https://github.com/PennyLaneAI/pennylane-lightning/pull/630)

* Add `collapse` and `normalize` methods to the `StateVectorLQubit` classes, enabling "branching" of the wavefunction. Add methods to create and seed an RNG in the `Measurements` modules.
  [(#645)](https://github.com/PennyLaneAI/pennylane-lightning/pull/645)

* Add two new Python classes (LightningStateVector and LightningMeasurements) to support `lightning.qubit2`.
  [(#613)](https://github.com/PennyLaneAI/pennylane-lightning/pull/613)

* Add analytic-mode `qml.probs` and `qml.var` support in `lightning.qubit2`.
  [(#627)](https://github.com/PennyLaneAI/pennylane-lightning/pull/627)

* Add `LightningAdjointJacobian` to support `lightning.qubit2`.
  [(#631)](https://github.com/PennyLaneAI/pennylane-lightning/pull/631)

* Add `lightning.qubit2` device which uses the new device API.
  [(#607)](https://github.com/PennyLaneAI/pennylane-lightning/pull/607)
  [(#628)](https://github.com/PennyLaneAI/pennylane-lightning/pull/628)

* Add Vector-Jacobian Product calculation support to `lightning.qubit`.
  [(#644)](https://github.com/PennyLaneAI/pennylane-lightning/pull/644)

* Add support for using new operator arithmetic as the default.
  [(#649)](https://github.com/PennyLaneAI/pennylane-lightning/pull/649)

### Breaking changes

* Split Lightning-Qubit and Lightning-Kokkos CPU Python tests with `pytest-split`. Remove `SERIAL` from Kokkos' `exec_model` matrix. Remove `all` from Lightning-Kokkos' `pl_backend` matrix. Move `clang-tidy` checks to `tidy.yml`. Avoid editable `pip` installations.
  [(#696)](https://github.com/PennyLaneAI/pennylane-lightning/pull/696)
* Update `lightning.gpu` and `lightning.kokkos` to raise an error instead of falling back to `default.qubit`.
  [(#689)](https://github.com/PennyLaneAI/pennylane-lightning/pull/689)

* Add `paths` directives to test workflows to avoid running tests that cannot be impacted by changes.
  [(#699)](https://github.com/PennyLaneAI/pennylane-lightning/pull/699)
  [(#695)](https://github.com/PennyLaneAI/pennylane-lightning/pull/695)

* Move common components of `/src/simulator/lightning_gpu/utils/` to `/src/utils/cuda_utils/`.
  [(#676)](https://github.com/PennyLaneAI/pennylane-lightning/pull/676)

* Deprecate static LAPACK linking support.
  [(#653)](https://github.com/PennyLaneAI/pennylane-lightning/pull/653)

* Migrate `lightning.qubit` to the new device API.
  [(#646)](https://github.com/PennyLaneAI/pennylane-lightning/pull/646)

* Introduce `ci:build_wheels` label, which controls wheel building on `pull_request` and other triggers.
  [(#648)](https://github.com/PennyLaneAI/pennylane-lightning/pull/648)

* Remove building wheels for Lightning Kokkos on Windows.
  [(#693)](https://github.com/PennyLaneAI/pennylane-lightning/pull/693)

### Improvements

* Add tests for Windows Wheels, fix ill-defined caching, and set the proper backend for `lightning.kokkos` wheels.
  [(#693)](https://github.com/PennyLaneAI/pennylane-lightning/pull/693)

* Replace string comparisons by `isinstance` checks where possible.
  [(#691)](https://github.com/PennyLaneAI/pennylane-lightning/pull/691)

* Refactor `cuda_utils` to remove its dependency on `custatevec.h`.
  [(#681)](https://github.com/PennyLaneAI/pennylane-lightning/pull/681)

* Add `test_templates.py` module where Grover and QSVT are tested.
  [(#684)](https://github.com/PennyLaneAI/pennylane-lightning/pull/684)

* Create `cuda_utils` for common usage of CUDA related backends.
  [(#676)](https://github.com/PennyLaneAI/pennylane-lightning/pull/676)

* Refactor `lightning_gpu_utils` unit tests to remove the dependency on statevector class.
  [(#675)](https://github.com/PennyLaneAI/pennylane-lightning/pull/675)

* Upgrade GitHub actions versions from v3 to v4.
  [(#669)](https://github.com/PennyLaneAI/pennylane-lightning/pull/669)

* Initialize the private attributes `gates_indices_` and `generators_indices_` of `StateVectorKokkos` using the definitions of the `Pennylane::Gates::Constant` namespace.
  [(#641)](https://github.com/PennyLaneAI/pennylane-lightning/pull/641)

* Add `isort` to `requirements-dev.txt` and run before `black` upon `make format` to sort Python imports.
  [(#623)](https://github.com/PennyLaneAI/pennylane-lightning/pull/623)

* Improve support for new operator arithmetic with `QuantumScriptSerializer.serialize_observables`.
  [(#670)](https://github.com/PennyLaneAI/pennylane-lightning/pull/670)

* Add `workflow_dispatch` to wheels recipes; allowing developers to build wheels manually on a branch instead of temporarily changing the headers.
  [(#679)](https://github.com/PennyLaneAI/pennylane-lightning/pull/679)

* Add the `ENABLE_LAPACK` compilation flag to toggle dynamic linking to LAPACK library.
  [(#678)](https://github.com/PennyLaneAI/pennylane-lightning/pull/678)

### Documentation

### Bug fixes

* Fix wire order permutations when using `qml.probs` with out-of-order wires.
  [(#707)](https://github.com/PennyLaneAI/pennylane-lightning/pull/707)

* Lightning Qubit once again respects the wire order specified on device instantiation.
  [(#705)](https://github.com/PennyLaneAI/pennylane-lightning/pull/705)

* `dynamic_one_shot` was refactored to use `SampleMP` measurements as a way to return the mid-circuit measurement samples. `LightningQubit`'s `simulate` is modified accordingly.
  [(#694)](https://github.com/PennyLaneAI/pennylane-lightning/pull/694)

* `LightningQubit` correctly decomposes state prep operations when used in the middle of a circuit.
  [(#687)](https://github.com/PennyLaneAI/pennylane-lightning/pull/687)

* `LightningQubit` correctly decomposes `qml.QFT` and `qml.GroverOperator` if `len(wires)` is greater than 9 and 12 respectively.
  [(#687)](https://github.com/PennyLaneAI/pennylane-lightning/pull/687)

* Specify `isort` `--py` (Python version) and `-l` (max line length) to stabilize `isort` across Python versions and environments.
  [(#647)](https://github.com/PennyLaneAI/pennylane-lightning/pull/647)

* Fix random `coverage xml` CI issues.
  [(#635)](https://github.com/PennyLaneAI/pennylane-lightning/pull/635)

* `lightning.qubit` correctly decomposed state preparation operations with adjoint differentiation.
  [(#661)](https://github.com/PennyLaneAI/pennylane-lightning/pull/661)

* Fix the failed observable serialization unit tests.
  [(#683)](https://github.com/PennyLaneAI/pennylane-lightning/pull/683)

* Update the `LightningQubit` new device API to work with Catalyst.
  [(#665)](https://github.com/PennyLaneAI/pennylane-lightning/pull/665)

* Update the version of `codecov-action` to v4 and fix the CodeCov issue with the PL-Lightning check-compatibility actions.
  [(#682)](https://github.com/PennyLaneAI/pennylane-lightning/pull/682)

* Refactor of dev prerelease auto-update-version workflow.
  [(#685)](https://github.com/PennyLaneAI/pennylane-lightning/pull/685)

* Remove gates unsupported by catalyst from TOML file.
  [(#698)](https://github.com/PennyLaneAI/pennylane-lightning/pull/698)

* Increase tolerance for a flaky test.
  [(#703)](https://github.com/PennyLaneAI/pennylane-lightning/pull/703)

* Remove `ControlledQubitUnitary` in favour of `C(QubitUnitary)` from the list of supported operations and the device TOML file. The `stopping_condition` method guarantees the consistency of decompositions.
  [(#758)](https://github.com/PennyLaneAI/pennylane-lightning/pull/758)

* Raise a clear error message with initialization of `lightning.kokkos` with zero-qubit on Windows.
  [(#758)](https://github.com/PennyLaneAI/pennylane-lightning/pull/758)


### Contributors

This release contains contributions from (in alphabetical order):

Ali Asadi, Amintor Dusko, Pietropaolo Frisoni, Thomas Germain, Christina Lee, Erick Ochoa Lopez, Vincent Michaud-Rioux, Rashid N H M, Lee James O'Riordan, Mudit Pandey, Shuli Shu

---

# Release 0.35.1

### Improvements

* Use the `adjoint` gate parameter to apply `qml.Adjoint` operations instead of matrix methods in `lightning.qubit`.
  [(#632)](https://github.com/PennyLaneAI/pennylane-lightning/pull/632)

### Bug fixes

* Fix `qml.Adjoint` support in `lightning.gpu` and `lightning.kokkos`.
  [(#632)](https://github.com/PennyLaneAI/pennylane-lightning/pull/632)

* Fix finite shots support in `lightning.qubit`, `lightning.gpu` and `lightning.kokkos`. The bug would impact calculations with measurements on observables with non-trivial diagonalizing gates and calculations with shot vectors.
  [(#632)](https://github.com/PennyLaneAI/pennylane-lightning/pull/632)

### Contributors

This release contains contributions from (in alphabetical order):

Vincent Michaud-Rioux

---

# Release 0.35.0

### New features since last release

* All backends now support `GlobalPhase` and `C(GlobalPhase)` in forward pass.
  [(#579)](https://github.com/PennyLaneAI/pennylane-lightning/pull/579)

* Add Hermitian observable support for shot-noise measurement and Lapack support.
  [(#569)](https://github.com/PennyLaneAI/pennylane-lightning/pull/569)

### Breaking changes

* Migrate `lightning.gpu` to CUDA 12.
  [(#606)](https://github.com/PennyLaneAI/pennylane-lightning/pull/606)

### Improvements

* Expand error values and strings returned from CUDA libraries.
  [(#617)](https://github.com/PennyLaneAI/pennylane-lightning/pull/617)

* `C(MultiRZ)` and `C(Rot)` gates are natively supported (with `LM` kernels).
  [(#614)](https://github.com/PennyLaneAI/pennylane-lightning/pull/614)

* Add adjoint support for `GlobalPhase` in Lightning-GPU and Lightning-Kokkos.
  [(#615)](https://github.com/PennyLaneAI/pennylane-lightning/pull/615)

* Lower the overheads of Windows CI tests.
  [(#610)](https://github.com/PennyLaneAI/pennylane-lightning/pull/610)

* Decouple LightningQubit memory ownership from numpy and migrate it to Lightning-Qubit managed state-vector class.
  [(#601)](https://github.com/PennyLaneAI/pennylane-lightning/pull/601)

* Expand support for Projector observables on Lightning-Kokkos.
  [(#601)](https://github.com/PennyLaneAI/pennylane-lightning/pull/601)

* Split Docker build cron job into two jobs: master and latest. This is mainly for reporting in the `plugin-test-matrix` repo.
  [(#600)](https://github.com/PennyLaneAI/pennylane-lightning/pull/600)

* The `BlockEncode` operation from PennyLane is now supported on all Lightning devices.
  [(#599)](https://github.com/PennyLaneAI/pennylane-lightning/pull/599)

* OpenMP acceleration can now be enabled at compile time for all `lightning.qubit` gate kernels using the `-DLQ_ENABLE_KERNEL_OMP=1` CMake argument.
  [(#510)](https://github.com/PennyLaneAI/pennylane-lightning/pull/510)

* Enable building Docker images for any branch or tag. Set the Docker build cron job to build images for the latest release and `master`.
  [(#598)](https://github.com/PennyLaneAI/pennylane-lightning/pull/598)

* Enable choosing the PennyLane-Lightning version and disabling push to Docker Hub in the Docker build workflow. Add a cron job calling the Docker build workflow.
  [(#597)](https://github.com/PennyLaneAI/pennylane-lightning/pull/597)

* Pull Kokkos v4.2.00 from the official Kokkos repository to test Lightning-Kokkos with the CUDA backend.
  [(#596)](https://github.com/PennyLaneAI/pennylane-lightning/pull/596)

* Remove deprecated MeasurementProcess.name.
  [(#605)](https://github.com/PennyLaneAI/pennylane-lightning/pull/605)

### Documentation

* Update requirements to build the documentation.
  [(#594)](https://github.com/PennyLaneAI/pennylane-lightning/pull/594)

### Bug fixes

* Downgrade auditwheel due to changes with library exclusion list.
  [(#620)](https://github.com/PennyLaneAI/pennylane-lightning/pull/620)

* List `GlobalPhase` gate in each device's TOML file.
  [(#615)](https://github.com/PennyLaneAI/pennylane-lightning/pull/615)

* Lightning-GPU's gate cache failed to distinguish between certain gates.
  For example, `MultiControlledX([0, 1, 2], "111")` and `MultiControlledX([0, 2], "00")` were applied as the same operation.
  This could happen with (at least) the following gates: `QubitUnitary`,`ControlledQubitUnitary`,`MultiControlledX`,`DiagonalQubitUnitary`,`PSWAP`,`OrbitalRotation`.
  [(#579)](https://github.com/PennyLaneAI/pennylane-lightning/pull/579)

* Ensure the stopping condition decompositions are respected for larger templated QFT and Grover operators.
  [(#609)](https://github.com/PennyLaneAI/pennylane-lightning/pull/609)

* Move concurrency group specifications from reusable Docker build workflow to the root workflows.
  [(#604)](https://github.com/PennyLaneAI/pennylane-lightning/pull/604)

* Fix `lightning-kokkos-cuda` Docker build and add CI workflow to build images and push to Docker Hub.
  [(#593)](https://github.com/PennyLaneAI/pennylane-lightning/pull/593)

* Update jax.config imports.
  [(#619)](https://github.com/PennyLaneAI/pennylane-lightning/pull/619)

* Fix apply state vector when using a Lightning handle.
  [(#622)](https://github.com/PennyLaneAI/pennylane-lightning/pull/622)

* Pinning Pytest to a version compatible with Flaky.
  [(#624)](https://github.com/PennyLaneAI/pennylane-lightning/pull/624)

### Contributors

This release contains contributions from (in alphabetical order):

Amintor Dusko, David Ittah, Vincent Michaud-Rioux, Lee J. O'Riordan, Shuli Shu, Matthew Silverman

---

# Release 0.34.0

### New features since last release

* Support added for Python 3.12 wheel builds.
  [(#541)](https://github.com/PennyLaneAI/pennylane-lightning/pull/541)

* Lightning-Qubit support arbitrary controlled gates (any wires and any control values). The kernels are implemented in the `LM` module.
  [(#576)](https://github.com/PennyLaneAI/pennylane-lightning/pull/576)

* Shot-noise related methods now accommodate observable objects with arbitrary eigenvalues. Add a Kronecker product method for two diagonal matrices.
  [(#570)](https://github.com/PennyLaneAI/pennylane-lightning/pull/570)

* Add shot-noise support for probs in the C++ layer. Probabilities are calculated from generated samples. All Lightning backends support this feature. Please note that target wires should be sorted in ascending manner.
  [(#568)](https://github.com/PennyLaneAI/pennylane-lightning/pull/568)

* Add `LM` kernels to apply arbitrary controlled operations efficiently.
  [(#516)](https://github.com/PennyLaneAI/pennylane-lightning/pull/516)

* Add shots support for variance value, probs, sample, counts calculation for given observables (`NamedObs`, `TensorProd` and `Hamiltonian`) based on Pauli words, `Identity` and `Hadamard` in the C++ layer. All Lightning backends support this support feature.
  [(#561)](https://github.com/PennyLaneAI/pennylane-lightning/pull/561)

* Add shots support for expectation value calculation for given observables (`NamedObs`, `TensorProd` and `Hamiltonian`) based on Pauli words, `Identity` and `Hadamard` in the C++ layer by adding `measure_with_samples` to the measurement interface. All Lightning backends support this support feature.
  [(#556)](https://github.com/PennyLaneAI/pennylane-lightning/pull/556)

* `qml.QubitUnitary` operators can be included in a circuit differentiated with the adjoint method. Lightning handles circuits with arbitrary non-differentiable `qml.QubitUnitary` operators. 1,2-qubit `qml.QubitUnitary` operators with differentiable parameters can be differentiated using decomposition.
  [(#540)] (https://github.com/PennyLaneAI/pennylane-lightning/pull/540)

### Breaking changes

* Set the default version of Kokkos to 4.2.00 throughout the project (CMake, CI, etc.)
  [(#578)] (https://github.com/PennyLaneAI/pennylane-lightning/pull/578)

* Overload `applyOperation` with a fifth `matrix` argument to all state vector classes to support arbitrary operations in `AdjointJacobianBase`.
  [(#540)] (https://github.com/PennyLaneAI/pennylane-lightning/pull/540)

### Improvements

* Ensure aligned memory used for numpy arrays with state-vector without reallocations.
  [(#572)](https://github.com/PennyLaneAI/pennylane-lightning/pull/572)

* Unify error messages of shot measurement related unsupported observables to better Catalyst.
  [(#577)](https://github.com/PennyLaneAI/pennylane-lightning/pull/577)

* Add configuration files to improve compatibility with Catalyst.
  [(#566)](https://github.com/PennyLaneAI/pennylane-lightning/pull/566)

* Refactor shot-noise related methods of MeasurementsBase class in the C++ layer and eigenvalues are not limited to `1` and `-1`. Add `getObs()` method to Observables class. Refactor `applyInPlaceShots` to allow users to get eigenvalues of Observables object. Deprecated `_preprocess_state` method in `MeasurementsBase` class for safer use of the `LightningQubitRaw` backend.
[(#570)](https://github.com/PennyLaneAI/pennylane-lightning/pull/570)

* Modify `setup.py` to use backend-specific build directory (`f"build_{backend}"`) to accelerate rebuilding backends in alternance.
  [(#540)] (https://github.com/PennyLaneAI/pennylane-lightning/pull/540)

* Update Dockerfile and rewrite the `build-wheel-lightning-gpu` stage to build Lightning-GPU from the `pennylane-lightning` monorepo.
  [(#539)] (https://github.com/PennyLaneAI/pennylane-lightning/pull/539)

* Add the MPI test CI workflows of Lightning-GPU in compatibility cron jobs.
  [(#536)] (https://github.com/PennyLaneAI/pennylane-lightning/pull/536)

* Add MPI synchronization in places to safely handle communicated data.
  [(#538)](https://github.com/PennyLaneAI/pennylane-lightning/pull/538)

* Add release option in compatibility cron jobs to test the release candidates of PennyLane and the Lightning plugins against one another.
  [(#531)] (https://github.com/PennyLaneAI/pennylane-lightning/pull/531)

* Add GPU workflows in compatibility cron jobs to test Lightning-GPU and Lightning-Kokkos with the Kokkos CUDA backend.
  [(#528)] (https://github.com/PennyLaneAI/pennylane-lightning/pull/528)

### Documentation

* Fixed a small typo in the documentation page for the PennyLane-Lightning GPU device.
  [(#563)](https://github.com/PennyLaneAI/pennylane-lightning/pull/563)

* Add OpenGraph social preview for Lightning docs.
  [(#574)](https://github.com/PennyLaneAI/pennylane-lightning/pull/574)

### Bug fixes

* Fix CodeCov file contention issue when uploading data from many workloads.
  [(#584)](https://github.com/PennyLaneAI/pennylane-lightning/pull/584)

* Ensure the `lightning.gpu` intermediate wheel builds are uploaded to TestPyPI.
  [(#575)](https://github.com/PennyLaneAI/pennylane-lightning/pull/575)

* Allow support for newer clang-tidy versions on non-x86_64 platforms.
  [(#567)](https://github.com/PennyLaneAI/pennylane-lightning/pull/567)

* Do not run C++ tests when testing for compatibility with PennyLane, hence fixing plugin-matrix failures. Fix Lightning-GPU workflow trigger.
  [(#571)](https://github.com/PennyLaneAI/pennylane-lightning/pull/571)

* Revert single-node multi-GPU batching behaviour to match https://github.com/PennyLaneAI/pennylane-lightning-gpu/pull/27.
  [(#564)](https://github.com/PennyLaneAI/pennylane-lightning/pull/564)

* Move deprecated `stateprep` `QuantumScript` argument into the operation list in `mpitests/test_adjoint_jacobian.py`.
  [(#540)] (https://github.com/PennyLaneAI/pennylane-lightning/pull/540)

* Fix MPI Python unit tests for the adjoint method.
  [(#538)](https://github.com/PennyLaneAI/pennylane-lightning/pull/538)

* Fix the issue with assigning kernels to ops before registering kernels on macOS
  [(#582)](https://github.com/PennyLaneAI/pennylane-lightning/pull/582)

* Update `MANIFEST.in` to include device config files and `CHANGELOG.md`
  [(#585)](https://github.com/PennyLaneAI/pennylane-lightning/pull/585)

### Contributors

This release contains contributions from (in alphabetical order):

Ali Asadi, Isaac De Vlugt, Amintor Dusko, Vincent Michaud-Rioux, Erick Ochoa Lopez, Lee James O'Riordan, Shuli Shu

---

# Release 0.33.1

* pip-installed CUDA runtime libraries can now be accessed from a virtualenv.
  [(#543)](https://github.com/PennyLaneAI/pennylane-lightning/pull/543)

### Bug fixes

* The pybind11 compiled module RPATH linkage has been restored to pre-0.33 behaviour.
  [(#543)](https://github.com/PennyLaneAI/pennylane-lightning/pull/543)

### Contributors

This release contains contributions from (in alphabetical order):

Lee J. O'Riordan

---

# Release 0.33.0

### New features since last release

* Add documentation updates for the `lightning.gpu` backend.
  [(#525)] (https://github.com/PennyLaneAI/pennylane-lightning/pull/525)

* Add `SparseHamiltonian` support for Lightning-Qubit and Lightning-GPU.
  [(#526)] (https://github.com/PennyLaneAI/pennylane-lightning/pull/526)

* Add `SparseHamiltonian` support for Lightning-Kokkos.
  [(#527)] (https://github.com/PennyLaneAI/pennylane-lightning/pull/527)

* Integrate python/pybind layer of distributed Lightning-GPU into the Lightning monorepo with Python unit tests.
  [(#518)] (https://github.com/PennyLaneAI/pennylane-lightning/pull/518)

* Integrate the distributed C++ backend of Lightning-GPU into the Lightning monorepo.
  [(#514)] (https://github.com/PennyLaneAI/pennylane-lightning/pull/514)

* Integrate Lightning-GPU into the Lightning monorepo. The new backend is named `lightning.gpu` and includes all single-GPU features.
  [(#499)] (https://github.com/PennyLaneAI/pennylane-lightning/pull/499)

* Build Linux wheels for Lightning-GPU (CUDA-11).
  [(#517)](https://github.com/PennyLaneAI/pennylane-lightning/pull/517)

* Add `Dockerfile` in `docker` and `make docker` workflow in `Makefile`. The Docker images and documentation are available on [DockerHub](https://hub.docker.com/repository/docker/pennylaneai/pennylane).
  [(#496)](https://github.com/PennyLaneAI/pennylane-lightning/pull/496)

* Add mid-circuit state preparation operation tests.
  [(#495)](https://github.com/PennyLaneAI/pennylane-lightning/pull/495)

### Breaking changes

* Add `tests_gpu.yml` workflow to test the Lightning-Kokkos backend with CUDA-12.
  [(#494)](https://github.com/PennyLaneAI/pennylane-lightning/pull/494)

* Implement `LM::GeneratorDoubleExcitation`, `LM::GeneratorDoubleExcitationMinus`, `LM::GeneratorDoubleExcitationPlus` kernels. Lightning-Qubit default kernels are now strictly from the `LM` implementation, which requires less memory and is faster for large state vectors.
  [(#512)](https://github.com/PennyLaneAI/pennylane-lightning/pull/512)

* Add workflows validating compatibility between PennyLane and Lightning's most recent stable releases and development (latest) versions.
  [(#507)](https://github.com/PennyLaneAI/pennylane-lightning/pull/507)
  [(#498)](https://github.com/PennyLaneAI/pennylane-lightning/pull/498)

* Introduce `timeout-minutes` in various workflows, mainly to avoid Windows builds hanging for several hours.
  [(#503)](https://github.com/PennyLaneAI/pennylane-lightning/pull/503)

* Cast integral-valued arrays to the device's complex type on entry in `_preprocess_state_vector` to ensure the state is correctly represented with floating-point numbers.
  [(#501)](https://github.com/PennyLaneAI/pennylane-lightning/pull/501)

* Update `DefaultQubit` to `DefaultQubitLegacy` on Lightning fallback.
  [(#500)](https://github.com/PennyLaneAI/pennylane-lightning/pull/500)

* Enums defined in `GateOperation.hpp` start at `1` (previously `0`). `::BEGIN` is introduced in a few places where it was assumed `0` accordingly.
  [(#485)](https://github.com/PennyLaneAI/pennylane-lightning/pull/485)

* Enable pre-commit hooks to format all Python files and linting of all Python source files.
  [(#485)](https://github.com/PennyLaneAI/pennylane-lightning/pull/485)

### Improvements

* Improve Python testing for Lightning-GPU (+MPI) by adding jobs in Actions files and adding Python tests to increase code coverage.
  [(#522)](https://github.com/PennyLaneAI/pennylane-lightning/pull/522)

* Add support for `pip install pennylane-lightning[kokkos]` for the OpenMP backend.
  [(#515)](https://github.com/PennyLaneAI/pennylane-lightning/pull/515)

* Update `setup.py` to allow for multi-package co-existence. The `PennyLane_Lightning` package now is the responsible for the core functionality, and will be depended upon by all other extensions.
  [(#504)] (https://github.com/PennyLaneAI/pennylane-lightning/pull/504)

* Redesign Lightning-Kokkos `StateVectorKokkos` class to use Kokkos `RangePolicy` together with special functors in `applyMultiQubitOp` to apply 1- to 4-wire generic unitary gates. For more than 4 wires, the general implementation using Kokkos `TeamPolicy` is employed to yield the best all-around performance.
  [(#490)] (https://github.com/PennyLaneAI/pennylane-lightning/pull/490)

* Redesign Lightning-Kokkos `Measurements` class to use Kokkos `RangePolicy` together with special functors to obtain the expectation value of 1- to 4-wire generic unitary gates. For more than 4 wires, the general implementation using Kokkos `TeamPolicy` is employed to yield the best all-around performance.
  [(#489)] (https://github.com/PennyLaneAI/pennylane-lightning/pull/489)

* Add tests to increase Lightning-Kokkos coverage.
  [(#485)](https://github.com/PennyLaneAI/pennylane-lightning/pull/485)

* Add memory locality tag reporting and adjoint diff dispatch for `lightning.qubit` statevector classes.
  [(#492)](https://github.com/PennyLaneAI/pennylane-lightning/pull/492)

* Add support for dependent external packages to C++ core.
  [(#482)](https://github.com/PennyLaneAI/pennylane-lightning/pull/482)

* Add support for building multiple backend simulators.
  [(#497)](https://github.com/PennyLaneAI/pennylane-lightning/pull/497)

### Documentation

### Bug fixes

* Fix CI issues running python-cov with MPI.
  [(#535)](https://github.com/PennyLaneAI/pennylane-lightning/pull/535)

* Re-add support for `pip install pennylane-lightning[gpu]`.
  [(#515)](https://github.com/PennyLaneAI/pennylane-lightning/pull/515)

* Switch most Lightning-Qubit default kernels to `LM`. Add `LM::multiQubitOp` tests, failing when targeting out-of-order wires clustered close to `num_qubits-1`. Fix the `LM::multiQubitOp` kernel implementation by introducing a generic `revWireParity` routine and replacing the `bitswap`-based implementation. Mimic the changes fixing the corresponding `multiQubitOp` and `expval` functors in Lightning-Kokkos.
  [(#511)](https://github.com/PennyLaneAI/pennylane-lightning/pull/511)

* Fix RTD builds by removing unsupported `system_packages` configuration option.
  [(#491)](https://github.com/PennyLaneAI/pennylane-lightning/pull/491)

### Contributors

This release contains contributions from (in alphabetical order):

Ali Asadi, Amintor Dusko, Vincent Michaud-Rioux, Lee J. O'Riordan, Shuli Shu

---

# Release 0.32.0

### New features since last release

* The `lightning.kokkos` backend supports Nvidia GPU execution (with Kokkos v4 and CUDA v12).
  [(#477)](https://github.com/PennyLaneAI/pennylane-lightning/pull/477)

* Complete overhaul of repository structure to facilitates integration of multiple backends. Refactoring efforts we directed to improve development performance, code reuse and decrease overall overhead to propagate changes through backends. New C++ modular build strategy allows for faster test builds restricted to a module. Update CI/CD actions concurrency strategy. Change minimal Python version to 3.9.
  [(#472)] (https://github.com/PennyLaneAI/pennylane-lightning/pull/472)

* Wheels are built with native support for sparse Hamiltonians.
  [(#470)] (https://github.com/PennyLaneAI/pennylane-lightning/pull/470)

* Add native support to sparse Hamiltonians in the absence of Kokkos & Kokkos-kernels.
  [(#465)] (https://github.com/PennyLaneAI/pennylane-lightning/pull/465)

### Breaking changes

* Rename `QubitStateVector` to `StatePrep` in the `LightningQubit` and `LightningKokkos` classes.
  [(#486)](https://github.com/PennyLaneAI/pennylane-lightning/pull/486)

* Modify `adjointJacobian` methods to accept a (maybe unused) reference `StateVectorT`, allowing device-backed simulators to directly access state vector data for adjoint differentiation instead of copying it back-and-forth into `JacobianData` (host memory).
  [(#477)](https://github.com/PennyLaneAI/pennylane-lightning/pull/477)

### Improvements

* Refactor LKokkos `Measurements` class to use (fast) specialized functors whenever possible.
  [(#481)] (https://github.com/PennyLaneAI/pennylane-lightning/pull/481)

* Merge Lightning Qubit and Lightning Kokkos backends in the new repository.
  [(#472)] (https://github.com/PennyLaneAI/pennylane-lightning/pull/472)

* Integrated new unified docs for Lightning Kokkos and Lightning Qubit packages.
  [(#473)] (https://github.com/PennyLaneAI/pennylane-lightning/pull/473)

### Documentation

### Bug fixes

* Ensure PennyLane has an `active_return` attribute before calling it.
 [(#483)] (https://github.com/PennyLaneAI/pennylane-lightning/pull/483)

* Do no import `sqrt2_v` from `<numbers>` in `Util.hpp` to resolve issue with Lightning-GPU builds.
  [(#479)](https://github.com/PennyLaneAI/pennylane-lightning/pull/479)

* Update the CMake internal references to enable sub-project compilation with affecting the parent package.
  [(#478)](https://github.com/PennyLaneAI/pennylane-lightning/pull/478)

* `apply` no longer mutates the inputted list of operations.
  [(#474)](https://github.com/PennyLaneAI/pennylane-lightning/pull/474)

### Contributors

This release contains contributions from (in alphabetical order):

Amintor Dusko, Christina Lee, Vincent Michaud-Rioux, Lee J. O'Riordan

---

# Release 0.31.0

### New features since last release

* Update Kokkos support to 4.0.01.
  [(#439)] (https://github.com/PennyLaneAI/pennylane-lightning/pull/439)

### Breaking changes

* Update tests to be compliant with PennyLane v0.31.0 development changes and deprecations.
  [(#448)](https://github.com/PennyLaneAI/pennylane-lightning/pull/448)

### Improvements

* Remove logic from `setup.py` and transfer paths and env variable definitions into workflow files.
  [(#450)](https://github.com/PennyLaneAI/pennylane-lightning/pull/450)

* Detect MKL or CBLAS if `ENABLE_BLAS=ON` making sure that BLAS is linked as expected.
  [(#449)](https://github.com/PennyLaneAI/pennylane-lightning/pull/449)

### Documentation

* Fix LightningQubit class parameter documentation.
  [(#456)](https://github.com/PennyLaneAI/pennylane-lightning/pull/456)

### Bug fixes

* Ensure cross-platform wheels continue to build with updates in git safety checks.
  [(#452)](https://github.com/PennyLaneAI/pennylane-lightning/pull/452)

* Fixing Python version bug introduce in [(#450)](https://github.com/PennyLaneAI/pennylane-lightning/pull/450)
  when `Python_EXECUTABLE` was removed from `setup.py`.
  [(#461)](https://github.com/PennyLaneAI/pennylane-lightning/pull/461)

* Ensure aligned allocator definition works with C++20 compilers.
  [(#438)](https://github.com/PennyLaneAI/pennylane-lightning/pull/438)

* Prevent multiple threads from calling `Kokkos::initialize` or `Kokkos::finalize`.
  [(#439)](https://github.com/PennyLaneAI/pennylane-lightning/pull/439)

### Contributors

This release contains contributions from (in alphabetical order):

Vincent Michaud-Rioux, Lee J. O'Riordan, Chae-Yeun Park

---

# Release 0.30.0

### New features since last release

* Add MCMC sampler.
  [(#384)] (https://github.com/PennyLaneAI/pennylane-lightning/pull/384)

* Serialize PennyLane's arithmetic operators when they are used as observables
  that are expressed in the Pauli basis.
  [(#424)](https://github.com/PennyLaneAI/pennylane-lightning/pull/424)

### Breaking changes

* Lightning now works with the new return types specification that is now default in PennyLane.
  See [the PennyLane `qml.enable_return`](https://docs.pennylane.ai/en/stable/code/api/pennylane.enable_return.html?highlight=enable_return) documentation for more information on this change.
  [(#427)](https://github.com/PennyLaneAI/pennylane-lightning/pull/427)

Instead of creating potentially ragged numpy array, devices and `QNode`'s now return an object of the same type as that
returned by the quantum function.

```
>>> dev = qml.device('lightning.qubit', wires=1)
>>> @qml.qnode(dev, diff_method="adjoint")
... def circuit(x):
...     qml.RX(x, wires=0)
...     return qml.expval(qml.PauliY(0)), qml.expval(qml.PauliZ(0))
>>> x = qml.numpy.array(0.5)
>>> circuit(qml.numpy.array(0.5))
(array(-0.47942554), array(0.87758256))
```

Interfaces like Jax or Torch handle tuple outputs without issues:

```
>>> jax.jacobian(circuit)(jax.numpy.array(0.5))
(Array(-0.87758255, dtype=float32, weak_type=True),
Array(-0.47942555, dtype=float32, weak_type=True))
```

Autograd cannot differentiate an output tuple, so results must be converted to an array before
use with `qml.jacobian`:

```
>>> qml.jacobian(lambda y: qml.numpy.array(circuit(y)))(x)
array([-0.87758256, -0.47942554])
```

Alternatively, the quantum function itself can return a numpy array of measurements:

```
>>> dev = qml.device('lightning.qubit', wires=1)
>>> @qml.qnode(dev, diff_method="adjoint")
>>> def circuit2(x):
...     qml.RX(x, wires=0)
...     return np.array([qml.expval(qml.PauliY(0)), qml.expval(qml.PauliZ(0))])
>>> qml.jacobian(circuit2)(np.array(0.5))
array([-0.87758256, -0.47942554])
```

### Improvements

* Remove deprecated `set-output` commands from workflow files.
  [(#437)](https://github.com/PennyLaneAI/pennylane-lightning/pull/437)

* Lightning wheels are now checked with `twine check` post-creation for PyPI compatibility.
  [(#430)](https://github.com/PennyLaneAI/pennylane-lightning/pull/430)

* Lightning has been made compatible with the change in return types specification.
  [(#427)](https://github.com/PennyLaneAI/pennylane-lightning/pull/427)

* Lightning is compatible with clang-tidy version 16.
  [(#429)](https://github.com/PennyLaneAI/pennylane-lightning/pull/429)

### Contributors

This release contains contributions from (in alphabetical order):

Christina Lee, Vincent Michaud-Rioux, Lee James O'Riordan, Chae-Yeun Park, Matthew Silverman

---

# Release 0.29.0

### Improvements

* Remove runtime dependency on ninja build system.
  [(#414)](https://github.com/PennyLaneAI/pennylane-lightning/pull/414)

* Allow better integration and installation support with CMake targeted binary builds.
  [(#403)](https://github.com/PennyLaneAI/pennylane-lightning/pull/403)

* Remove explicit Numpy and Scipy requirements.
  [(#412)](https://github.com/PennyLaneAI/pennylane-lightning/pull/412)

* Get `llvm` installation root from the environment variable `LLVM_ROOT_DIR` (or fallback to `brew`).
  [(#413)](https://github.com/PennyLaneAI/pennylane-lightning/pull/413)

* Update AVX2/512 kernel infrastructure for additional gate/generator operations.
  [(#404)](https://github.com/PennyLaneAI/pennylane-lightning/pull/404)

* Remove unnecessary lines for resolving CodeCov issue.
  [(#415)](https://github.com/PennyLaneAI/pennylane-lightning/pull/415)

* Add more AVX2/512 gate operations.
  [(#393)](https://github.com/PennyLaneAI/pennylane-lightning/pull/393)

### Documentation

### Bug fixes

* Ensure error raised when asking for out of order marginal probabilities. Prevents the return of incorrect results.
  [(#416)](https://github.com/PennyLaneAI/pennylane-lightning/pull/416)

* Fix Github shields in README.
  [(#402)](https://github.com/PennyLaneAI/pennylane-lightning/pull/402)

### Contributors

Amintor Dusko, Vincent Michaud-Rioux, Lee James O'Riordan, Chae-Yeun Park

---

# Release 0.28.2

### Bug fixes

* Fix Python module versioning for Linux wheels.
  [(#408)](https://github.com/PennyLaneAI/pennylane-lightning/pull/408)

### Contributors

This release contains contributions from (in alphabetical order):

Amintor Dusko, Shuli Shu, Trevor Vincent

---

# Release 0.28.1

### Bug fixes

* Fix Pybind11 module versioning and locations for Windows wheels.
  [(#400)](https://github.com/PennyLaneAI/pennylane-lightning/pull/400)

### Contributors

This release contains contributions from (in alphabetical order):

Lee J. O'Riordan

---

# Release 0.28.0

### Breaking changes

* Deprecate support for Python 3.7.
  [(#391)](https://github.com/PennyLaneAI/pennylane-lightning/pull/391)

### Improvements

* Improve Lightning package structure for external use as a C++ library.
  [(#369)](https://github.com/PennyLaneAI/pennylane-lightning/pull/369)

* Improve the stopping condition method.
  [(#386)](https://github.com/PennyLaneAI/pennylane-lightning/pull/386)

### Bug fixes

- Pin CMake to 3.24.x in wheel-builder to avoid Python not found error in CMake 3.25, when building wheels for PennyLane-Lightning-GPU.
  [(#387)](https://github.com/PennyLaneAI/pennylane-lightning/pull/387)

### Contributors

This release contains contributions from (in alphabetical order):

Amintor Dusko, Lee J. O'Riordan

---

# Release 0.27.0

### New features since last release

* Enable building of Python 3.11 wheels and upgrade Python on CI/CD workflows to 3.8.
  [(#381)](https://github.com/PennyLaneAI/pennylane-lightning/pull/381)

### Breaking changes

### Improvements

* Update clang-tools version in Github workflows.
  [(#351)](https://github.com/PennyLaneAI/pennylane-lightning/pull/351)

* Improve tests and checks CI/CD pipelines.
  [(#353)](https://github.com/PennyLaneAI/pennylane-lightning/pull/353)

* Implement 3 Qubits gates (CSWAP & Toffoli) & 4 Qubits gates (DoubleExcitation, DoubleExcitationMinus, DoubleExcitationPlus) in LM manner.
  [(#362)](https://github.com/PennyLaneAI/pennylane-lightning/pull/362)

* Upgrade Kokkos and Kokkos Kernels to 3.7.00, and improve sparse matrix-vector multiplication performance and memory usage.
  [(#361)](https://github.com/PennyLaneAI/pennylane-lightning/pull/361)

* Update Linux (ubuntu-latest) architecture x86_64 wheel-builder from GCC 10.x to GCC 11.x.
  [(#373)](https://github.com/PennyLaneAI/pennylane-lightning/pull/373)

* Update gcc and g++ 10.x to 11.x in CI tests. This update brings improved support for newer C++ features.
  [(#370)](https://github.com/PennyLaneAI/pennylane-lightning/pull/370)

* Change Lightning to inherit from QubitDevice instead of DefaultQubit.
  [(#365)](https://github.com/PennyLaneAI/pennylane-lightning/pull/365)

### Documentation

### Bug fixes

* Use mutex when accessing cache in KernelMap.
  [(#382)](https://github.com/PennyLaneAI/pennylane-lightning/pull/382)

### Contributors

This release contains contributions from (in alphabetical order):

Amintor Dusko, Chae-Yeun Park, Monit Sharma, Shuli Shu

---

# Release 0.26.1

### Bug fixes

* Fixes the transposition method used in the probability calculation.
  [(#377)](https://github.com/PennyLaneAI/pennylane-lightning/pull/377)

### Contributor

Amintor Dusko

---
# Release 0.26.0

### Improvements

* Introduces requirements-dev.txt and improves dockerfile.
  [(#330)](https://github.com/PennyLaneAI/pennylane-lightning/pull/330)

* Support `expval` for a Hamiltonian.
  [(#333)](https://github.com/PennyLaneAI/pennylane-lightning/pull/333)

* Implements caching for Kokkos installation.
  [(#316)](https://github.com/PennyLaneAI/pennylane-lightning/pull/316)

* Supports measurements of operator arithmetic classes such as `Sum`, `Prod`,
  and `SProd` by deferring handling of them to `DefaultQubit`.
  [(#349)](https://github.com/PennyLaneAI/pennylane-lightning/pull/349)

```
@qml.qnode(qml.device('lightning.qubit', wires=2))
def circuit():
    obs = qml.s_prod(2.1, qml.PauliZ(0)) + qml.op_sum(qml.PauliX(0), qml.PauliZ(1))
    return qml.expval(obs)
```

### Bug fixes

* Test updates to reflect new measurement error messages.
  [(#334)](https://github.com/PennyLaneAI/pennylane-lightning/pull/334)

* Updates to the release tagger to fix incompatibilities with RTD.
  [(#344)](https://github.com/PennyLaneAI/pennylane-lightning/pull/344)

* Update cancel-workflow-action and bot credentials.
  [(#345)](https://github.com/PennyLaneAI/pennylane-lightning/pull/345)

### Contributors

This release contains contributions from (in alphabetical order):

Amintor Dusko, Christina Lee, Lee J. O'Riordan, Chae-Yeun Park

---

# Release 0.25.0

### New features since last release

### Breaking changes

* We explicitly disable support for PennyLane's parameter broadcasting.
[#317](https://github.com/PennyLaneAI/pennylane-lightning/pull/317)

* We explicitly remove support for PennyLane's `Sum`, `SProd` and `Prod`
  as observables.
  [(#326)](https://github.com/PennyLaneAI/pennylane-lightning/pull/326)

### Improvements

* CI builders use a reduced set of resources and redundant tests for PRs.
  [(#319)](https://github.com/PennyLaneAI/pennylane-lightning/pull/319)

* Parallelize wheel-builds where applicable.
  [(#314)](https://github.com/PennyLaneAI/pennylane-lightning/pull/314)

* AVX2/512 kernels are now available on Linux/MacOS with x86-64 architecture.
  [(#313)](https://github.com/PennyLaneAI/pennylane-lightning/pull/313)

### Documentation

* Updated ReadTheDocs runner version from Ubuntu 20.04 to 22.04
  [(#327)](https://github.com/PennyLaneAI/pennylane-lightning/pull/327)

### Bug fixes

* Test updates to reflect new additions to PennyLane.
  [(#318)](https://github.com/PennyLaneAI/pennylane-lightning/pull/318)

### Contributors

This release contains contributions from (in alphabetical order):

Amintor Dusko, Christina Lee, Rashid N H M, Lee J. O'Riordan, Chae-Yeun Park

---

# Release 0.24.0

### New features since last release

* Add `SingleExcitation` and `DoubleExcitation` qchem gates and generators.
  [(#289)](https://github.com/PennyLaneAI/pennylane-lightning/pull/289)

* Add a new dispatch mechanism for future kernels.
  [(#291)](https://github.com/PennyLaneAI/pennylane-lightning/pull/291)

* Add `IsingXY` gate operation.
  [(#303)](https://github.com/PennyLaneAI/pennylane-lightning/pull/303)

* Support `qml.state()` in vjp and Hamiltonian in adjoint jacobian.
  [(#294)](https://github.com/PennyLaneAI/pennylane-lightning/pull/294)

### Breaking changes

* Codebase is now moving to C++20. The default compiler for Linux is now GCC10.
  [(#295)](https://github.com/PennyLaneAI/pennylane-lightning/pull/295)

* Minimum macOS version is changed to 10.15 (Catalina).
  [(#295)](https://github.com/PennyLaneAI/pennylane-lightning/pull/295)

### Improvements

* Split matrix operations, refactor dispatch mechanisms, and add a benchmark suits.
  [(#274)](https://github.com/PennyLaneAI/pennylane-lightning/pull/274)

* Add native support for the calculation of sparse Hamiltonians' expectation values.
Sparse operations are offloaded to [Kokkos](https://github.com/kokkos/kokkos) and
[Kokkos-Kernels](https://github.com/kokkos/kokkos-kernels).
  [(#283)](https://github.com/PennyLaneAI/pennylane-lightning/pull/283)

* Device `lightning.qubit` now accepts a datatype for a statevector.
  [(#290)](https://github.com/PennyLaneAI/pennylane-lightning/pull/290)

```python
dev1 = qml.device('lightning.qubit', wires=4, c_dtype=np.complex64) # for single precision
dev2 = qml.device('lightning.qubit', wires=4, c_dtype=np.complex128) # for double precision
```

### Documentation

* Use the centralized [Xanadu Sphinx Theme](https://github.com/XanaduAI/xanadu-sphinx-theme)
  to style the Sphinx documentation.
  [(#287)](https://github.com/PennyLaneAI/pennylane-lightning/pull/287)

### Bug fixes

* Fix the issue with using available `clang-format` version in format.
  [(#288)](https://github.com/PennyLaneAI/pennylane-lightning/pull/288)

* Fix a bug in the generator of `DoubleExcitationPlus`.
  [(#298)](https://github.com/PennyLaneAI/pennylane-lightning/pull/298)

### Contributors

This release contains contributions from (in alphabetical order):

Mikhail Andrenkov, Ali Asadi, Amintor Dusko, Lee James O'Riordan, Chae-Yeun Park, and Shuli Shu

---

# Release 0.23.0

### New features since last release

* Add `generate_samples()` to lightning.
  [(#247)](https://github.com/PennyLaneAI/pennylane-lightning/pull/247)

* Add Lightning GBenchmark Suite.
  [(#249)](https://github.com/PennyLaneAI/pennylane-lightning/pull/249)

* Support runtime and compile information.
  [(#253)](https://github.com/PennyLaneAI/pennylane-lightning/pull/253)

### Improvements

* Add `ENABLE_BLAS` build to CI checks.
  [(#249)](https://github.com/PennyLaneAI/pennylane-lightning/pull/249)

* Add more `clang-tidy` checks and kernel tests.
  [(#253)](https://github.com/PennyLaneAI/pennylane-lightning/pull/253)

* Add C++ code coverage to CI.
  [(#265)](https://github.com/PennyLaneAI/pennylane-lightning/pull/265)

* Skip over identity operations in `"lightning.qubit"`.
  [(#268)](https://github.com/PennyLaneAI/pennylane-lightning/pull/268)

### Bug fixes

* Update tests to remove `JacobianTape`.
  [(#260)](https://github.com/PennyLaneAI/pennylane-lightning/pull/260)

* Fix tests for MSVC.
  [(#264)](https://github.com/PennyLaneAI/pennylane-lightning/pull/264)

* Fix `#include <cpuid.h>` for PPC and AArch64 in Linux.
  [(#266)](https://github.com/PennyLaneAI/pennylane-lightning/pull/266)

* Remove deprecated tape execution methods.
  [(#270)](https://github.com/PennyLaneAI/pennylane-lightning/pull/270)

* Update `qml.probs` in `test_measures.py`.
  [(#280)](https://github.com/PennyLaneAI/pennylane-lightning/pull/280)

### Contributors

This release contains contributions from (in alphabetical order):

Ali Asadi, Chae-Yeun Park, Lee James O'Riordan, and Trevor Vincent

---

# Release 0.22.1

### Bug fixes

* Ensure `Identity ` kernel is registered to C++ dispatcher.
  [(#275)](https://github.com/PennyLaneAI/pennylane-lightning/pull/275)

---

# Release 0.22.0

### New features since last release

* Add Docker support.
  [(#234)](https://github.com/PennyLaneAI/pennylane-lightning/pull/234)

### Improvements

* Update quantum tapes serialization and Python tests.
  [(#239)](https://github.com/PennyLaneAI/pennylane-lightning/pull/239)

* Clang-tidy is now enabled for both tests and examples builds under Github Actions.
  [(#237)](https://github.com/PennyLaneAI/pennylane-lightning/pull/237)

* The return type of `StateVectorBase` data is now derived-class defined.
  [(#237)](https://github.com/PennyLaneAI/pennylane-lightning/pull/237)

* Update adjointJacobian and VJP methods.
  [(#222)](https://github.com/PennyLaneAI/pennylane-lightning/pull/222)

* Set GitHub workflow to upload wheels to Test PyPI.
  [(#220)](https://github.com/PennyLaneAI/pennylane-lightning/pull/220)

* Finalize the new kernel implementation.
  [(#212)](https://github.com/PennyLaneAI/pennylane-lightning/pull/212)

### Documentation

* Use of batching with OpenMP threads is documented.
  [(#221)](https://github.com/PennyLaneAI/pennylane-lightning/pull/221)

### Bug fixes

* Fix for OOM errors when using adjoint with large numbers of observables.
  [(#221)](https://github.com/PennyLaneAI/pennylane-lightning/pull/221)

* Add virtual destructor to C++ state-vector classes.
  [(#200)](https://github.com/PennyLaneAI/pennylane-lightning/pull/200)

* Fix a bug in Python tests with operations' `matrix` calls.
  [(#238)](https://github.com/PennyLaneAI/pennylane-lightning/pull/238)

* Refactor utility header and fix a bug in linear algebra function with CBLAS.
  [(#228)](https://github.com/PennyLaneAI/pennylane-lightning/pull/228)

### Contributors

This release contains contributions from (in alphabetical order):

Ali Asadi, Chae-Yeun Park, Lee James O'Riordan

---

# Release 0.21.0

### New features since last release

* Add C++ only benchmark for a given list of gates.
  [(#199)](https://github.com/PennyLaneAI/pennylane-lightning/pull/199)

* Wheel-build support for Python 3.10.
  [(#186)](https://github.com/PennyLaneAI/pennylane-lightning/pull/186)

* C++ support for probability, expectation value and variance calculations.
  [(#185)](https://github.com/PennyLaneAI/pennylane-lightning/pull/185)

* Add bindings to C++ expval, var, probs.
  [(#214)](https://github.com/PennyLaneAI/pennylane-lightning/pull/214)

### Improvements

* `setup.py` adds debug only when --debug is given
  [(#208)](https://github.com/PennyLaneAI/pennylane-lightning/pull/208)

* Add new highly-performant C++ kernels for quantum gates.
  [(#202)](https://github.com/PennyLaneAI/pennylane-lightning/pull/202)

The new kernels significantly improve the runtime performance of PennyLane-Lightning
for both differentiable and non-differentiable workflows. Here is an example workflow
using the adjoint differentiation method with a circuit of 5 strongly entangling layers:

```python
import pennylane as qml
from pennylane import numpy as np
from pennylane.templates.layers import StronglyEntanglingLayers
from numpy.random import random
np.random.seed(42)
n_layers = 5
n_wires = 6
dev = qml.device("lightning.qubit", wires=n_wires)

@qml.qnode(dev, diff_method="adjoint")
def circuit(weights):
    StronglyEntanglingLayers(weights, wires=list(range(n_wires)))
    return [qml.expval(qml.PauliZ(i)) for i in range(n_wires)]

init_weights = np.random.random(StronglyEntanglingLayers.shape(n_layers=n_layers, n_wires=n_wires))
params = np.array(init_weights,requires_grad=True)
jac = qml.jacobian(circuit)(params)
```
The latest release shows improved performance on both single and multi-threaded evaluations!

<img src="https://raw.githubusercontent.com/PennyLaneAI/pennylane-lightning/v0.21.0-rc0/doc/_static/lightning_v20_v21_bm.png" width=50%/>

* Ensure debug info is built into dynamic libraries.
  [(#201)](https://github.com/PennyLaneAI/pennylane-lightning/pull/201)

### Documentation

* New guidelines on adding and benchmarking C++ kernels.
  [(#202)](https://github.com/PennyLaneAI/pennylane-lightning/pull/202)

### Bug fixes

* Update clang-format version
  [(#219)](https://github.com/PennyLaneAI/pennylane-lightning/pull/219)

* Fix failed tests on Windows.
  [(#218)](https://github.com/PennyLaneAI/pennylane-lightning/pull/218)

* Update clang-format version
  [(#219)](https://github.com/PennyLaneAI/pennylane-lightning/pull/219)

* Add virtual destructor to C++ state-vector classes.
  [(#200)](https://github.com/PennyLaneAI/pennylane-lightning/pull/200)

* Fix failed tests for the non-binary wheel.
  [(#213)](https://github.com/PennyLaneAI/pennylane-lightning/pull/213)

* Add virtual destructor to C++ state-vector classes.
  [(#200)](https://github.com/PennyLaneAI/pennylane-lightning/pull/200)

### Contributors

This release contains contributions from (in alphabetical order):

Ali Asadi, Amintor Dusko, Chae-Yeun Park, Lee James O'Riordan

---

# Release 0.20.1

### Bug fixes

* Fix missing header-files causing build errors in algorithms module.
  [(#193)](https://github.com/PennyLaneAI/pennylane-lightning/pull/193)

* Fix failed tests for the non-binary wheel.
  [(#191)](https://github.com/PennyLaneAI/pennylane-lightning/pull/191)

---
# Release 0.20.2

### Bug fixes

* Introduce CY kernel to Lightning to avoid issues with decomposition.
  [(#203)](https://github.com/PennyLaneAI/pennylane-lightning/pull/203)

### Contributors

This release contains contributions from (in alphabetical order):

Lee J. O'Riordan

# Release 0.20.1

### Bug fixes

* Fix missing header-files causing build errors in algorithms module.
  [(#193)](https://github.com/PennyLaneAI/pennylane-lightning/pull/193)

* Fix failed tests for the non-binary wheel.
  [(#191)](https://github.com/PennyLaneAI/pennylane-lightning/pull/191)

# Release 0.20.0

### New features since last release

* Add wheel-builder support for Python 3.10.
  [(#186)](https://github.com/PennyLaneAI/pennylane-lightning/pull/186)

* Add VJP support to PL-Lightning.
  [(#181)](https://github.com/PennyLaneAI/pennylane-lightning/pull/181)

* Add complex64 support in PL-Lightning.
  [(#177)](https://github.com/PennyLaneAI/pennylane-lightning/pull/177)

* Added examples folder containing aggregate gate performance test.
  [(#165)](https://github.com/PennyLaneAI/pennylane-lightning/pull/165)

### Breaking changes

### Improvements

* Update PL-Lightning to support new features in PL.
  [(#179)](https://github.com/PennyLaneAI/pennylane-lightning/pull/179)

### Documentation

* Lightning setup.py build process uses CMake.
  [(#176)](https://github.com/PennyLaneAI/pennylane-lightning/pull/176)

### Contributors

This release contains contributions from (in alphabetical order):

Ali Asadi, Chae-Yeun Park, Isidor Schoch, Lee James O'Riordan

---

# Release 0.19.0

* Add Cache-Friendly DOTC, GEMV, GEMM along with BLAS Support.
  [(#155)](https://github.com/PennyLaneAI/pennylane-lightning/pull/155)

### Improvements

* The performance of parametric gates has been improved.
  [(#157)](https://github.com/PennyLaneAI/pennylane-lightning/pull/157)

* AVX support is enabled for Linux users on Intel/AMD platforms.
  [(#157)](https://github.com/PennyLaneAI/pennylane-lightning/pull/157)

* PennyLane-Lightning has been updated to conform with clang-tidy
  recommendations for modernization, offering performance improvements across
  all use-cases.
  [(#153)](https://github.com/PennyLaneAI/pennylane-lightning/pull/153)

### Breaking changes

* Linux users on `x86_64` must have a CPU supporting AVX.
  [(#157)](https://github.com/PennyLaneAI/pennylane-lightning/pull/157)

### Bug fixes

* OpenMP built with Intel MacOS CI runners causes failures on M1 Macs. OpenMP is currently
  disabled in the built wheels until this can be resolved with Github Actions runners.
  [(#166)](https://github.com/PennyLaneAI/pennylane-lightning/pull/166)

### Contributors

This release contains contributions from (in alphabetical order):

Ali Asadi, Lee James O'Riordan

---

# Release 0.18.0

### New features since last release

* PennyLane-Lightning now provides a high-performance
  [adjoint Jacobian](http://arxiv.org/abs/2009.02823) method for differentiating quantum circuits.
  [(#136)](https://github.com/PennyLaneAI/pennylane-lightning/pull/136)

  The adjoint method operates after a forward pass by iteratively applying inverse gates to scan
  backwards through the circuit. The method is already available in PennyLane's
  `default.qubit` device, but the version provided by `lightning.qubit` integrates with the C++
  backend and is more performant, as shown in the plot below:

  <img src="https://raw.githubusercontent.com/PennyLaneAI/pennylane-lightning/master/doc/_static/lightning_adjoint.png" width=70%/>

  The plot compares the average runtime of `lightning.qubit` and `default.qubit` for calculating the
  Jacobian of a circuit using the adjoint method for a range of qubit numbers. The circuit
  consists of ten `BasicEntanglerLayers` with a `PauliZ` expectation value calculated on each wire,
  repeated over ten runs. We see that `lightning.qubit` provides a speedup of around two to eight
  times, depending on the number of qubits.

  The adjoint method can be accessed using the standard interface. Consider the following circuit:

  ```python
  import pennylane as qml

  wires = 3
  layers = 2
  dev = qml.device("lightning.qubit", wires=wires)

  @qml.qnode(dev, diff_method="adjoint")
  def circuit(weights):
      qml.templates.StronglyEntanglingLayers(weights, wires=range(wires))
      return qml.expval(qml.PauliZ(0))

  weights = qml.init.strong_ent_layers_normal(layers, wires, seed=1967)
  ```

  The circuit can be executed and its gradient calculated using:

    ```pycon
  >>> print(f"Circuit evaluated: {circuit(weights)}")
  Circuit evaluated: 0.9801286266677633
  >>> print(f"Circuit gradient:\n{qml.grad(circuit)(weights)}")
  Circuit gradient:
  [[[-1.11022302e-16 -1.63051504e-01 -4.14810501e-04]
    [ 1.11022302e-16 -1.50136528e-04 -1.77922957e-04]
    [ 0.00000000e+00 -3.92874550e-02  8.14523075e-05]]

   [[-1.14472273e-04  3.85963953e-02  0.00000000e+00]
    [-5.76791765e-05 -9.78478343e-02  0.00000000e+00]
    [-5.55111512e-17  0.00000000e+00 -1.11022302e-16]]]
  ```

* PennyLane-Lightning now supports all of the operations and observables of `default.qubit`.
  [(#124)](https://github.com/PennyLaneAI/pennylane-lightning/pull/124)

### Improvements

* A new state-vector class `StateVectorManaged` was added, enabling memory use to be bound to
  statevector lifetime.
  [(#136)](https://github.com/PennyLaneAI/pennylane-lightning/pull/136)

* The repository now has a well-defined component hierarchy, allowing each indepedent unit to be
  compiled and linked separately.
  [(#136)](https://github.com/PennyLaneAI/pennylane-lightning/pull/136)

* PennyLane-Lightning can now be installed without compiling its C++ binaries and will fall back
  to using the `default.qubit` implementation. Skipping compilation is achieved by setting the
  `SKIP_COMPILATION` environment variable, e.g., Linux/MacOS: `export SKIP_COMPILATION=True`,
  Windows: `set SKIP_COMPILATION=True`. This feature is intended for building a pure-Python wheel of
  PennyLane-Lightning as a backup for platforms without a dedicated wheel.
  [(#129)](https://github.com/PennyLaneAI/pennylane-lightning/pull/129)

* The C++-backed Python bound methods can now be directly called with wires and supplied parameters.
  [(#125)](https://github.com/PennyLaneAI/pennylane-lightning/pull/125)

* Lightning supports arbitrary unitary and non-unitary gate-calls from Python to C++ layer.
  [(#121)](https://github.com/PennyLaneAI/pennylane-lightning/pull/121)

### Documentation

* Added preliminary architecture diagram for package.
  [(#131)](https://github.com/PennyLaneAI/pennylane-lightning/pull/131)

* C++ API built as part of docs generation.
  [(#131)](https://github.com/PennyLaneAI/pennylane-lightning/pull/131)

### Breaking changes

* Wheels for MacOS <= 10.13 will no longer be provided due to XCode SDK C++17 support requirements.
  [(#149)](https://github.com/PennyLaneAI/pennylane-lightning/pull/149)

### Bug fixes

* An indexing error in the CRY gate is fixed. [(#136)](https://github.com/PennyLaneAI/pennylane-lightning/pull/136)

* Column-major data in numpy is now correctly converted to row-major upon pass to the C++ layer.
  [(#126)](https://github.com/PennyLaneAI/pennylane-lightning/pull/126)

### Contributors

This release contains contributions from (in alphabetical order):

Thomas Bromley, Lee James O'Riordan

---

# Release 0.17.0

### New features

* C++ layer now supports float (32-bit) and double (64-bit) templated complex data.
  [(#113)](https://github.com/PennyLaneAI/pennylane-lightning/pull/113)

### Improvements

* The PennyLane device test suite is now included in coverage reports.
  [(#123)](https://github.com/PennyLaneAI/pennylane-lightning/pull/123)

* Static versions of jQuery and Bootstrap are no longer included in the CSS theme.
  [(#118)](https://github.com/PennyLaneAI/pennylane-lightning/pull/118)

* C++ tests have been ported to use Catch2 framework.
  [(#115)](https://github.com/PennyLaneAI/pennylane-lightning/pull/115)

* Testing now exists for both float and double precision methods in C++ layer.
  [(#113)](https://github.com/PennyLaneAI/pennylane-lightning/pull/113)
  [(#115)](https://github.com/PennyLaneAI/pennylane-lightning/pull/115)

* Compile-time utility methods with `constexpr` have been added.
  [(#113)](https://github.com/PennyLaneAI/pennylane-lightning/pull/113)

* Wheel-build support for ARM64 (Linux and MacOS) and PowerPC (Linux) added.
  [(#110)](https://github.com/PennyLaneAI/pennylane-lightning/pull/110)

* Add support for Controlled Phase Gate (`ControlledPhaseShift`).
  [(#114)](https://github.com/PennyLaneAI/pennylane-lightning/pull/114)

* Move changelog to `.github` and add a changelog reminder.
  [(#111)](https://github.com/PennyLaneAI/pennylane-lightning/pull/111)

* Adds CMake build system support.
  [(#104)](https://github.com/PennyLaneAI/pennylane-lightning/pull/104)


### Breaking changes

* Removes support for Python 3.6 and adds support for Python 3.9.
  [(#127)](https://github.com/PennyLaneAI/pennylane-lightning/pull/127)
  [(#128)](https://github.com/PennyLaneAI/pennylane-lightning/pull/128)

* Compilers with C++17 support are now required to build C++ module.
  [(#113)](https://github.com/PennyLaneAI/pennylane-lightning/pull/113)

* Gate classes have been removed with functionality added to StateVector class.
  [(#113)](https://github.com/PennyLaneAI/pennylane-lightning/pull/113)

* We are no longer building wheels for Python 3.6.
  [(#106)](https://github.com/PennyLaneAI/pennylane-lightning/pull/106)

### Bug fixes

* PowerPC wheel-builder now successfully compiles modules.
  [(#120)](https://github.com/PennyLaneAI/pennylane-lightning/pull/120)

### Documentation

* Added community guidelines.
  [(#109)](https://github.com/PennyLaneAI/pennylane-lightning/pull/109)

### Contributors

This release contains contributions from (in alphabetical order):

Ali Asadi, Christina Lee, Thomas Bromley, Lee James O'Riordan

---

# Release 0.15.1

### Bug fixes

* The PennyLane-Lightning binaries are now built with NumPy 1.19.5, to avoid ABI
  compatibility issues with the latest NumPy 1.20 release. See
  [the NumPy release notes](https://numpy.org/doc/stable/release/1.20.0-notes.html#size-of-np-ndarray-and-np-void-changed)
  for more details.
  [(#97)](https://github.com/PennyLaneAI/pennylane-lightning/pull/97)

### Contributors

This release contains contributions from (in alphabetical order):

Josh Izaac, Antal Száva

---

# Release 0.15.0

### Improvements

* For compatibility with PennyLane v0.15, the `analytic` keyword argument
  has been removed. Statistics can still be computed analytically by setting
  `shots=None`.
  [(#93)](https://github.com/PennyLaneAI/pennylane-lightning/pull/93)

* Inverse gates are now supported.
  [(#89)](https://github.com/PennyLaneAI/pennylane-lightning/pull/89)

* Add new lightweight backend with performance improvements.
  [(#57)](https://github.com/PennyLaneAI/pennylane-lightning/pull/57)

* Remove the previous Eigen-based backend.
  [(#67)](https://github.com/PennyLaneAI/pennylane-lightning/pull/67)

### Bug fixes

* Re-add dispatch table after fixing static initialisation order issue.
  [(#68)](https://github.com/PennyLaneAI/pennylane-lightning/pull/68)

### Contributors

This release contains contributions from (in alphabetical order):

Thomas Bromley, Theodor Isacsson, Christina Lee, Thomas Loke, Antal Száva.

---

# Release 0.14.1

### Bug fixes

* Fixes a bug where the `QNode` would swap `LightningQubit` to
  `DefaultQubitAutograd` on device execution due to the inherited
  `passthru_devices` entry of the `capabilities` dictionary.
  [(#61)](https://github.com/PennyLaneAI/pennylane-lightning/pull/61)

### Contributors

This release contains contributions from (in alphabetical order):

Antal Száva

---

# Release 0.14.0

### Improvements

* Extends support from 16 qubits to 50 qubits.
  [(#52)](https://github.com/PennyLaneAI/pennylane-lightning/pull/52)

### Bug fixes

* Updates applying basis state preparations to correspond to the
  changes in `DefaultQubit`.
  [(#55)](https://github.com/PennyLaneAI/pennylane-lightning/pull/55)

### Contributors

This release contains contributions from (in alphabetical order):

Thomas Loke, Tom Bromley, Josh Izaac, Antal Száva

---

# Release 0.12.0

### Bug fixes

* Updates capabilities dictionary to be compatible with core PennyLane
  [(#45)](https://github.com/PennyLaneAI/pennylane-lightning/pull/45)

* Fix install of Eigen for CI wheel building
  [(#44)](https://github.com/PennyLaneAI/pennylane-lightning/pull/44)

### Contributors

This release contains contributions from (in alphabetical order):

Tom Bromley, Josh Izaac, Antal Száva

---

# Release 0.11.0

Initial release.

This release contains contributions from (in alphabetical order):

Tom Bromley, Josh Izaac, Nathan Killoran, Antal Száva<|MERGE_RESOLUTION|>--- conflicted
+++ resolved
@@ -15,13 +15,11 @@
 
 ### Improvements
 
-<<<<<<< HEAD
 * Migrate wheels artifacts to v4.
   [(#893)](https://github.com/PennyLaneAI/pennylane-lightning/pull/893)
-=======
+
 * Prefer `tomlkit` over `toml` for building Lightning wheels, and choose `tomli` and `tomllib` over `toml` when installing the package.
   [(#857)](https://github.com/PennyLaneAI/pennylane-lightning/pull/857)
->>>>>>> 70dfdf7f
 
 * Update GitHub actions in response to a high-severity vulnerability.
   [(#887)](https://github.com/PennyLaneAI/pennylane-lightning/pull/887)
@@ -43,11 +41,7 @@
 
 This release contains contributions from (in alphabetical order):
 
-<<<<<<< HEAD
-Ali Asadi, Amintor Dusko, Luis Alfredo Nuñez Meneses, Vincent Michaud-Rioux, Shuli Shu
-=======
-Amintor Dusko, Luis Alfredo Nuñez Meneses, Vincent Michaud-Rioux, Lee J. O'Riordan, Shuli Shu
->>>>>>> 70dfdf7f
+Ali Asadi, Amintor Dusko, Luis Alfredo Nuñez Meneses, Vincent Michaud-Rioux, Lee J. O'Riordan, Shuli Shu
 
 ---
 
