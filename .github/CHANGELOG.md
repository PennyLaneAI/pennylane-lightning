# Release 0.34.0-dev

### New features since last release

<<<<<<< HEAD
* Add `LM` kernel to apply arbitrary controlled operations efficiently.
  [(#516)](https://github.com/PennyLaneAI/pennylane-lightning/pull/516)

* Integrate Lightning-GPU into the Lightning monorepo. The new backend is named `lightning_gpu` and includes all single-GPU features.
=======
### Breaking changes

### Improvements

* Add the MPI test CI workflows of Lightning-GPU in compatibility cron jobs.
  [(#536)] (https://github.com/PennyLaneAI/pennylane-lightning/pull/536)

* Add MPI synchronization in places to safely handle communicated data.
  [(#538)](https://github.com/PennyLaneAI/pennylane-lightning/pull/538)

* Add release option in compatibility cron jobs to test the release candidates of PennyLane and the Lightning plugins against one another.
  [(#531)] (https://github.com/PennyLaneAI/pennylane-lightning/pull/531)

* Add GPU workflows in compatibility cron jobs to test Lightning-GPU and Lightning-Kokkos with the Kokkos CUDA backend.
  [(#528)] (https://github.com/PennyLaneAI/pennylane-lightning/pull/528)

### Documentation

### Bug fixes

* Fix MPI Python unit tests for the adjoint method.
  [(#538)](https://github.com/PennyLaneAI/pennylane-lightning/pull/538)

### Contributors

This release contains contributions from (in alphabetical order):

Vincent Michaud-Rioux, Shuli Shu

# Release 0.33.0

### New features since last release

* Add documentation updates for the `lightning.gpu` backend.
  [(#525)] (https://github.com/PennyLaneAI/pennylane-lightning/pull/525)

* Add `SparseHamiltonian` support for Lightning-Qubit and Lightning-GPU.
  [(#526)] (https://github.com/PennyLaneAI/pennylane-lightning/pull/526)

* Add `SparseHamiltonian` support for Lightning-Kokkos.
  [(#527)] (https://github.com/PennyLaneAI/pennylane-lightning/pull/527)

* Integrate python/pybind layer of distributed Lightning-GPU into the Lightning monorepo with python unit tests.
  [(#518)] (https://github.com/PennyLaneAI/pennylane-lightning/pull/518)

* Integrate the distributed C++ backend of Lightning-GPU into the Lightning monorepo.
  [(#514)] (https://github.com/PennyLaneAI/pennylane-lightning/pull/514)

* Integrate Lightning-GPU into the Lightning monorepo. The new backend is named `lightning.gpu` and includes all single-GPU features.
>>>>>>> d7af3c64
  [(#499)] (https://github.com/PennyLaneAI/pennylane-lightning/pull/499)

* Build Linux wheels for Lightning-GPU (CUDA-11).
  [(#517)](https://github.com/PennyLaneAI/pennylane-lightning/pull/517)

* Add `Dockerfile` in `docker` and `make docker` workflow in `Makefile`. The Docker images and documentation are available on [DockerHub](https://hub.docker.com/repository/docker/pennylaneai/pennylane).
  [(#496)](https://github.com/PennyLaneAI/pennylane-lightning/pull/496)

* Add mid-circuit state preparation operation tests.
  [(#495)](https://github.com/PennyLaneAI/pennylane-lightning/pull/495)

### Breaking changes

* Add `tests_gpu.yml` workflow to test the Lightning-Kokkos backend with CUDA-12.
  [(#494)](https://github.com/PennyLaneAI/pennylane-lightning/pull/494)

* Implement `LM::GeneratorDoubleExcitation`, `LM::GeneratorDoubleExcitationMinus`, `LM::GeneratorDoubleExcitationPlus` kernels. Lightning-Qubit default kernels are now strictly from the `LM` implementation, which requires less memory and is faster for large state vectors.
  [(#512)](https://github.com/PennyLaneAI/pennylane-lightning/pull/512)

* Add workflows validating compatibility between PennyLane and Lightning's most recent stable releases and development (latest) versions.
  [(#507)](https://github.com/PennyLaneAI/pennylane-lightning/pull/507)
  [(#498)](https://github.com/PennyLaneAI/pennylane-lightning/pull/498)

* Introduce `timeout-minutes` in various workflows, mainly to avoid Windows builds hanging for several hours.
  [(#503)](https://github.com/PennyLaneAI/pennylane-lightning/pull/503)

* Cast integral-valued arrays to the device's complex type on entry in `_preprocess_state_vector` to ensure the state is correctly represented with floating-point numbers.
  [(#501)](https://github.com/PennyLaneAI/pennylane-lightning/pull/501)

* Update `DefaultQubit` to `DefaultQubitLegacy` on Lightning fallback.
  [(#500)](https://github.com/PennyLaneAI/pennylane-lightning/pull/500)

* Enums defined in `GateOperation.hpp` start at `1` (previously `0`). `::BEGIN` is introduced in a few places where it was assumed `0` accordingly.
  [(#485)](https://github.com/PennyLaneAI/pennylane-lightning/pull/485)

* Enable pre-commit hooks to format all Python files and linting of all Python source files.
  [(#485)](https://github.com/PennyLaneAI/pennylane-lightning/pull/485)

### Improvements

* Improve Python testing for Lightning-GPU (+MPI) by adding jobs in Actions files and adding Python tests to increase code coverage.   
  [(#522)](https://github.com/PennyLaneAI/pennylane-lightning/pull/522)

* Add support for `pip install pennylane-lightning[kokkos]` for the OpenMP backend.
  [(#515)](https://github.com/PennyLaneAI/pennylane-lightning/pull/515)

* Update `setup.py` to allow for multi-package co-existence. The `PennyLane_Lightning` package now is the responsible for the core functionality, and will be depended upon by all other extensions.
  [(#504)] (https://github.com/PennyLaneAI/pennylane-lightning/pull/504)

* Redesign Lightning-Kokkos `StateVectorKokkos` class to use Kokkos `RangePolicy` together with special functors in `applyMultiQubitOp` to apply 1- to 4-wire generic unitary gates. For more than 4 wires, the general implementation using Kokkos `TeamPolicy` is employed to yield the best all-around performance.
  [(#490)] (https://github.com/PennyLaneAI/pennylane-lightning/pull/490)

* Redesign Lightning-Kokkos `Measurements` class to use Kokkos `RangePolicy` together with special functors to obtain the expectation value of 1- to 4-wire generic unitary gates. For more than 4 wires, the general implementation using Kokkos `TeamPolicy` is employed to yield the best all-around performance.
  [(#489)] (https://github.com/PennyLaneAI/pennylane-lightning/pull/489)

* Add tests to increase Lightning-Kokkos coverage.
  [(#485)](https://github.com/PennyLaneAI/pennylane-lightning/pull/485)

* Add memory locality tag reporting and adjoint diff dispatch for `lightning.qubit` statevector classes.
  [(#492)](https://github.com/PennyLaneAI/pennylane-lightning/pull/492)

* Add support for dependent external packages to C++ core.
  [(#482)](https://github.com/PennyLaneAI/pennylane-lightning/pull/482)

* Add support for building multiple backend simulators.
  [(#497)](https://github.com/PennyLaneAI/pennylane-lightning/pull/497)

### Documentation

### Bug fixes

* Fix CI issues running python-cov with MPI. 
  [(#535)](https://github.com/PennyLaneAI/pennylane-lightning/pull/535)

* Re-add support for `pip install pennylane-lightning[gpu]`.
  [(#515)](https://github.com/PennyLaneAI/pennylane-lightning/pull/515)

* Switch most Lightning-Qubit default kernels to `LM`. Add `LM::multiQubitOp` tests, failing when targeting out-of-order wires clustered close to `num_qubits-1`. Fix the `LM::multiQubitOp` kernel implementation by introducing a generic `revWireParity` routine and replacing the `bitswap`-based implementation. Mimic the changes fixing the corresponding `multiQubitOp` and `expval` functors in Lightning-Kokkos.
  [(#511)](https://github.com/PennyLaneAI/pennylane-lightning/pull/511)

* Fix RTD builds by removing unsupported `system_packages` configuration option.
  [(#491)](https://github.com/PennyLaneAI/pennylane-lightning/pull/491)

### Contributors

This release contains contributions from (in alphabetical order):

Ali Asadi, Amintor Dusko, Vincent Michaud-Rioux, Lee J. O'Riordan, Shuli Shu

---

# Release 0.32.0

### New features since last release

* The `lightning.kokkos` backend supports Nvidia GPU execution (with Kokkos v4 and CUDA v12).
  [(#477)](https://github.com/PennyLaneAI/pennylane-lightning/pull/477)

* Complete overhaul of repository structure to facilitates integration of multiple backends. Refactoring efforts we directed to improve development performance, code reuse and decrease overall overhead to propagate changes through backends. New C++ modular build strategy allows for faster test builds restricted to a module. Update CI/CD actions concurrency strategy. Change minimal Python version to 3.9.
  [(#472)] (https://github.com/PennyLaneAI/pennylane-lightning/pull/472)

* Wheels are built with native support for sparse Hamiltonians.
  [(#470)] (https://github.com/PennyLaneAI/pennylane-lightning/pull/470)

* Add native support to sparse Hamiltonians in the absence of Kokkos & Kokkos-kernels.
  [(#465)] (https://github.com/PennyLaneAI/pennylane-lightning/pull/465)

### Breaking changes

* Rename `QubitStateVector` to `StatePrep` in the `LightningQubit` and `LightningKokkos` classes.
  [(#486)](https://github.com/PennyLaneAI/pennylane-lightning/pull/486)

* Modify `adjointJacobian` methods to accept a (maybe unused) reference `StateVectorT`, allowing device-backed simulators to directly access state vector data for adjoint differentiation instead of copying it back-and-forth into `JacobianData` (host memory).
  [(#477)](https://github.com/PennyLaneAI/pennylane-lightning/pull/477)

### Improvements

* Refactor LKokkos `Measurements` class to use (fast) specialized functors whenever possible.
  [(#481)] (https://github.com/PennyLaneAI/pennylane-lightning/pull/481)

* Merge Lightning Qubit and Lightning Kokkos backends in the new repository.
  [(#472)] (https://github.com/PennyLaneAI/pennylane-lightning/pull/472)

* Integrated new unified docs for Lightning Kokkos and Lightning Qubit packages.
  [(#473)] (https://github.com/PennyLaneAI/pennylane-lightning/pull/473)

### Documentation

### Bug fixes

* Ensure PennyLane has an `active_return` attribute before calling it.
 [(#483)] (https://github.com/PennyLaneAI/pennylane-lightning/pull/483)

* Do no import `sqrt2_v` from `<numbers>` in `Util.hpp` to resolve issue with Lightning-GPU builds.
  [(#479)](https://github.com/PennyLaneAI/pennylane-lightning/pull/479)

* Update the CMake internal references to enable sub-project compilation with affecting the parent package.
  [(#478)](https://github.com/PennyLaneAI/pennylane-lightning/pull/478)

* `apply` no longer mutates the inputted list of operations.
  [(#474)](https://github.com/PennyLaneAI/pennylane-lightning/pull/474)

### Contributors

This release contains contributions from (in alphabetical order):

Amintor Dusko, Christina Lee, Vincent Michaud-Rioux, Lee J. O'Riordan

---

# Release 0.31.0

### New features since last release

* Update Kokkos support to 4.0.01.
  [(#439)] (https://github.com/PennyLaneAI/pennylane-lightning/pull/439)

### Breaking changes

* Update tests to be compliant with PennyLane v0.31.0 development changes and deprecations.
  [(#448)](https://github.com/PennyLaneAI/pennylane-lightning/pull/448)

### Improvements

* Remove logic from `setup.py` and transfer paths and env variable definitions into workflow files.
  [(#450)](https://github.com/PennyLaneAI/pennylane-lightning/pull/450)

* Detect MKL or CBLAS if `ENABLE_BLAS=ON` making sure that BLAS is linked as expected.
  [(#449)](https://github.com/PennyLaneAI/pennylane-lightning/pull/449)

### Documentation

* Fix LightningQubit class parameter documentation.
  [(#456)](https://github.com/PennyLaneAI/pennylane-lightning/pull/456)

### Bug fixes

* Ensure cross-platform wheels continue to build with updates in git safety checks.
  [(#452)](https://github.com/PennyLaneAI/pennylane-lightning/pull/452)

* Fixing Python version bug introduce in [(#450)](https://github.com/PennyLaneAI/pennylane-lightning/pull/450)
  when `Python_EXECUTABLE` was removed from `setup.py`.
  [(#461)](https://github.com/PennyLaneAI/pennylane-lightning/pull/461)

* Ensure aligned allocator definition works with C++20 compilers.
  [(#438)](https://github.com/PennyLaneAI/pennylane-lightning/pull/438)

* Prevent multiple threads from calling `Kokkos::initialize` or `Kokkos::finalize`.
  [(#439)](https://github.com/PennyLaneAI/pennylane-lightning/pull/439)

### Contributors

This release contains contributions from (in alphabetical order):

Vincent Michaud-Rioux, Lee J. O'Riordan, Chae-Yeun Park

---

# Release 0.30.0

### New features since last release

* Add MCMC sampler.
  [(#384)] (https://github.com/PennyLaneAI/pennylane-lightning/pull/384)

* Serialize PennyLane's arithmetic operators when they are used as observables
  that are expressed in the Pauli basis.
  [(#424)](https://github.com/PennyLaneAI/pennylane-lightning/pull/424)

### Breaking changes

* Lightning now works with the new return types specification that is now default in PennyLane.
  See [the PennyLane `qml.enable_return`](https://docs.pennylane.ai/en/stable/code/api/pennylane.enable_return.html?highlight=enable_return) documentation for more information on this change.
  [(#427)](https://github.com/PennyLaneAI/pennylane-lightning/pull/427)

Instead of creating potentially ragged numpy array, devices and `QNode`'s now return an object of the same type as that
returned by the quantum function.

```
>>> dev = qml.device('lightning.qubit', wires=1)
>>> @qml.qnode(dev, diff_method="adjoint")
... def circuit(x):
...     qml.RX(x, wires=0)
...     return qml.expval(qml.PauliY(0)), qml.expval(qml.PauliZ(0))
>>> x = qml.numpy.array(0.5)
>>> circuit(qml.numpy.array(0.5))
(array(-0.47942554), array(0.87758256))
```

Interfaces like Jax or Torch handle tuple outputs without issues:

```
>>> jax.jacobian(circuit)(jax.numpy.array(0.5))
(Array(-0.87758255, dtype=float32, weak_type=True),
Array(-0.47942555, dtype=float32, weak_type=True))
```

Autograd cannot differentiate an output tuple, so results must be converted to an array before
use with `qml.jacobian`:

```
>>> qml.jacobian(lambda y: qml.numpy.array(circuit(y)))(x)
array([-0.87758256, -0.47942554])
```

Alternatively, the quantum function itself can return a numpy array of measurements:

```
>>> dev = qml.device('lightning.qubit', wires=1)
>>> @qml.qnode(dev, diff_method="adjoint")
>>> def circuit2(x):
...     qml.RX(x, wires=0)
...     return np.array([qml.expval(qml.PauliY(0)), qml.expval(qml.PauliZ(0))])
>>> qml.jacobian(circuit2)(np.array(0.5))
array([-0.87758256, -0.47942554])
```

### Improvements

* Remove deprecated `set-output` commands from workflow files.
  [(#437)](https://github.com/PennyLaneAI/pennylane-lightning/pull/437)

* Lightning wheels are now checked with `twine check` post-creation for PyPI compatibility.
  [(#430)](https://github.com/PennyLaneAI/pennylane-lightning/pull/430)

* Lightning has been made compatible with the change in return types specification.
  [(#427)](https://github.com/PennyLaneAI/pennylane-lightning/pull/427)

* Lightning is compatible with clang-tidy version 16.
  [(#429)](https://github.com/PennyLaneAI/pennylane-lightning/pull/429)

### Contributors

This release contains contributions from (in alphabetical order):

Christina Lee, Vincent Michaud-Rioux, Lee James O'Riordan, Chae-Yeun Park, Matthew Silverman

---

# Release 0.29.0

### Improvements

* Remove runtime dependency on ninja build system.
  [(#414)](https://github.com/PennyLaneAI/pennylane-lightning/pull/414)

* Allow better integration and installation support with CMake targeted binary builds.
  [(#403)](https://github.com/PennyLaneAI/pennylane-lightning/pull/403)

* Remove explicit Numpy and Scipy requirements.
  [(#412)](https://github.com/PennyLaneAI/pennylane-lightning/pull/412)

* Get `llvm` installation root from the environment variable `LLVM_ROOT_DIR` (or fallback to `brew`).
  [(#413)](https://github.com/PennyLaneAI/pennylane-lightning/pull/413)

* Update AVX2/512 kernel infrastructure for additional gate/generator operations.
  [(#404)](https://github.com/PennyLaneAI/pennylane-lightning/pull/404)

* Remove unnecessary lines for resolving CodeCov issue.
  [(#415)](https://github.com/PennyLaneAI/pennylane-lightning/pull/415)

* Add more AVX2/512 gate operations.
  [(#393)](https://github.com/PennyLaneAI/pennylane-lightning/pull/393)

### Documentation

### Bug fixes

* Ensure error raised when asking for out of order marginal probabilities. Prevents the return of incorrect results.
  [(#416)](https://github.com/PennyLaneAI/pennylane-lightning/pull/416)

* Fix Github shields in README.
  [(#402)](https://github.com/PennyLaneAI/pennylane-lightning/pull/402)

### Contributors

Amintor Dusko, Vincent Michaud-Rioux, Lee James O'Riordan, Chae-Yeun Park

---

# Release 0.28.2

### Bug fixes

* Fix Python module versioning for Linux wheels.
  [(#408)](https://github.com/PennyLaneAI/pennylane-lightning/pull/408)

### Contributors

This release contains contributions from (in alphabetical order):

Amintor Dusko, Shuli Shu, Trevor Vincent

---

# Release 0.28.1

### Bug fixes

* Fix Pybind11 module versioning and locations for Windows wheels.
  [(#400)](https://github.com/PennyLaneAI/pennylane-lightning/pull/400)

### Contributors

This release contains contributions from (in alphabetical order):

Lee J. O'Riordan

---

# Release 0.28.0

### Breaking changes

* Deprecate support for Python 3.7.
  [(#391)](https://github.com/PennyLaneAI/pennylane-lightning/pull/391)

### Improvements

* Improve Lightning package structure for external use as a C++ library.
  [(#369)](https://github.com/PennyLaneAI/pennylane-lightning/pull/369)

* Improve the stopping condition method.
  [(#386)](https://github.com/PennyLaneAI/pennylane-lightning/pull/386)

### Bug fixes

- Pin CMake to 3.24.x in wheel-builder to avoid Python not found error in CMake 3.25, when building wheels for PennyLane-Lightning-GPU.
  [(#387)](https://github.com/PennyLaneAI/pennylane-lightning/pull/387)

### Contributors

This release contains contributions from (in alphabetical order):

Amintor Dusko, Lee J. O'Riordan

---

# Release 0.27.0

### New features since last release

* Enable building of python 3.11 wheels and upgrade python on CI/CD workflows to 3.8.
  [(#381)](https://github.com/PennyLaneAI/pennylane-lightning/pull/381)

### Breaking changes

### Improvements

* Update clang-tools version in Github workflows.
  [(#351)](https://github.com/PennyLaneAI/pennylane-lightning/pull/351)

* Improve tests and checks CI/CD pipelines.
  [(#353)](https://github.com/PennyLaneAI/pennylane-lightning/pull/353)

* Implement 3 Qubits gates (CSWAP & Toffoli) & 4 Qubits gates (DoubleExcitation, DoubleExcitationMinus, DoubleExcitationPlus) in LM manner.
  [(#362)](https://github.com/PennyLaneAI/pennylane-lightning/pull/362)

* Upgrade Kokkos and Kokkos Kernels to 3.7.00, and improve sparse matrix-vector multiplication performance and memory usage.
  [(#361)](https://github.com/PennyLaneAI/pennylane-lightning/pull/361)

* Update Linux (ubuntu-latest) architecture x86_64 wheel-builder from GCC 10.x to GCC 11.x.
  [(#373)](https://github.com/PennyLaneAI/pennylane-lightning/pull/373)

* Update gcc and g++ 10.x to 11.x in CI tests. This update brings improved support for newer C++ features.
  [(#370)](https://github.com/PennyLaneAI/pennylane-lightning/pull/370)

* Change Lightning to inherit from QubitDevice instead of DefaultQubit.
  [(#365)](https://github.com/PennyLaneAI/pennylane-lightning/pull/365)

### Documentation

### Bug fixes

* Use mutex when accessing cache in KernelMap.
  [(#382)](https://github.com/PennyLaneAI/pennylane-lightning/pull/382)

### Contributors

This release contains contributions from (in alphabetical order):

Amintor Dusko, Chae-Yeun Park, Monit Sharma, Shuli Shu

---

# Release 0.26.1

### Bug fixes

* Fixes the transposition method used in the probability calculation.
  [(#377)](https://github.com/PennyLaneAI/pennylane-lightning/pull/377)

### Contributor

Amintor Dusko

---
# Release 0.26.0

### Improvements

* Introduces requirements-dev.txt and improves dockerfile.
  [(#330)](https://github.com/PennyLaneAI/pennylane-lightning/pull/330)

* Support `expval` for a Hamiltonian.
  [(#333)](https://github.com/PennyLaneAI/pennylane-lightning/pull/333)

* Implements caching for Kokkos installation.
  [(#316)](https://github.com/PennyLaneAI/pennylane-lightning/pull/316)

* Supports measurements of operator arithmetic classes such as `Sum`, `Prod`,
  and `SProd` by deferring handling of them to `DefaultQubit`.
  [(#349)](https://github.com/PennyLaneAI/pennylane-lightning/pull/349)

```
@qml.qnode(qml.device('lightning.qubit', wires=2))
def circuit():
    obs = qml.s_prod(2.1, qml.PauliZ(0)) + qml.op_sum(qml.PauliX(0), qml.PauliZ(1))
    return qml.expval(obs)
```

### Bug fixes

* Test updates to reflect new measurement error messages.
  [(#334)](https://github.com/PennyLaneAI/pennylane-lightning/pull/334)

* Updates to the release tagger to fix incompatibilities with RTD.
  [(#344)](https://github.com/PennyLaneAI/pennylane-lightning/pull/344)

* Update cancel-workflow-action and bot credentials.
  [(#345)](https://github.com/PennyLaneAI/pennylane-lightning/pull/345)

### Contributors

This release contains contributions from (in alphabetical order):

Amintor Dusko, Christina Lee, Lee J. O'Riordan, Chae-Yeun Park

---

# Release 0.25.0

### New features since last release

### Breaking changes

* We explicitly disable support for PennyLane's parameter broadcasting.
[#317](https://github.com/PennyLaneAI/pennylane-lightning/pull/317)

* We explicitly remove support for PennyLane's `Sum`, `SProd` and `Prod`
  as observables.
  [(#326)](https://github.com/PennyLaneAI/pennylane-lightning/pull/326)

### Improvements

* CI builders use a reduced set of resources and redundant tests for PRs.
  [(#319)](https://github.com/PennyLaneAI/pennylane-lightning/pull/319)

* Parallelize wheel-builds where applicable.
  [(#314)](https://github.com/PennyLaneAI/pennylane-lightning/pull/314)

* AVX2/512 kernels are now available on Linux/MacOS with x86-64 architecture.
  [(#313)](https://github.com/PennyLaneAI/pennylane-lightning/pull/313)

### Documentation

* Updated ReadTheDocs runner version from Ubuntu 20.04 to 22.04
  [(#327)](https://github.com/PennyLaneAI/pennylane-lightning/pull/327)

### Bug fixes

* Test updates to reflect new additions to PennyLane.
  [(#318)](https://github.com/PennyLaneAI/pennylane-lightning/pull/318)

### Contributors

This release contains contributions from (in alphabetical order):

Amintor Dusko, Christina Lee, Rashid N H M, Lee J. O'Riordan, Chae-Yeun Park

---

# Release 0.24.0

### New features since last release

* Add `SingleExcitation` and `DoubleExcitation` qchem gates and generators.
  [(#289)](https://github.com/PennyLaneAI/pennylane-lightning/pull/289)

* Add a new dispatch mechanism for future kernels.
  [(#291)](https://github.com/PennyLaneAI/pennylane-lightning/pull/291)

* Add `IsingXY` gate operation.
  [(#303)](https://github.com/PennyLaneAI/pennylane-lightning/pull/303)

* Support `qml.state()` in vjp and Hamiltonian in adjoint jacobian.
  [(#294)](https://github.com/PennyLaneAI/pennylane-lightning/pull/294)

### Breaking changes

* Codebase is now moving to C++20. The default compiler for Linux is now GCC10.
  [(#295)](https://github.com/PennyLaneAI/pennylane-lightning/pull/295)

* Minimum macOS version is changed to 10.15 (Catalina).
  [(#295)](https://github.com/PennyLaneAI/pennylane-lightning/pull/295)

### Improvements

* Split matrix operations, refactor dispatch mechanisms, and add a benchmark suits.
  [(#274)](https://github.com/PennyLaneAI/pennylane-lightning/pull/274)

* Add native support for the calculation of sparse Hamiltonians' expectation values.
Sparse operations are offloaded to [Kokkos](https://github.com/kokkos/kokkos) and
[Kokkos-Kernels](https://github.com/kokkos/kokkos-kernels).
  [(#283)](https://github.com/PennyLaneAI/pennylane-lightning/pull/283)

* Device `lightning.qubit` now accepts a datatype for a statevector.
  [(#290)](https://github.com/PennyLaneAI/pennylane-lightning/pull/290)

```python
dev1 = qml.device('lightning.qubit', wires=4, c_dtype=np.complex64) # for single precision
dev2 = qml.device('lightning.qubit', wires=4, c_dtype=np.complex128) # for double precision
```

### Documentation

* Use the centralized [Xanadu Sphinx Theme](https://github.com/XanaduAI/xanadu-sphinx-theme)
  to style the Sphinx documentation.
  [(#287)](https://github.com/PennyLaneAI/pennylane-lightning/pull/287)

### Bug fixes

* Fix the issue with using available `clang-format` version in format.
  [(#288)](https://github.com/PennyLaneAI/pennylane-lightning/pull/288)

* Fix a bug in the generator of `DoubleExcitationPlus`.
  [(#298)](https://github.com/PennyLaneAI/pennylane-lightning/pull/298)

### Contributors

This release contains contributions from (in alphabetical order):

Mikhail Andrenkov, Ali Asadi, Amintor Dusko, Lee James O'Riordan, Chae-Yeun Park, and Shuli Shu

---

# Release 0.23.0

### New features since last release

* Add `generate_samples()` to lightning.
  [(#247)](https://github.com/PennyLaneAI/pennylane-lightning/pull/247)

* Add Lightning GBenchmark Suite.
  [(#249)](https://github.com/PennyLaneAI/pennylane-lightning/pull/249)

* Support runtime and compile information.
  [(#253)](https://github.com/PennyLaneAI/pennylane-lightning/pull/253)

### Improvements

* Add `ENABLE_BLAS` build to CI checks.
  [(#249)](https://github.com/PennyLaneAI/pennylane-lightning/pull/249)

* Add more `clang-tidy` checks and kernel tests.
  [(#253)](https://github.com/PennyLaneAI/pennylane-lightning/pull/253)

* Add C++ code coverage to CI.
  [(#265)](https://github.com/PennyLaneAI/pennylane-lightning/pull/265)

* Skip over identity operations in `"lightning.qubit"`.
  [(#268)](https://github.com/PennyLaneAI/pennylane-lightning/pull/268)

### Bug fixes

* Update tests to remove `JacobianTape`.
  [(#260)](https://github.com/PennyLaneAI/pennylane-lightning/pull/260)

* Fix tests for MSVC.
  [(#264)](https://github.com/PennyLaneAI/pennylane-lightning/pull/264)

* Fix `#include <cpuid.h>` for PPC and AArch64 in Linux.
  [(#266)](https://github.com/PennyLaneAI/pennylane-lightning/pull/266)

* Remove deprecated tape execution methods.
  [(#270)](https://github.com/PennyLaneAI/pennylane-lightning/pull/270)

* Update `qml.probs` in `test_measures.py`.
  [(#280)](https://github.com/PennyLaneAI/pennylane-lightning/pull/280)

### Contributors

This release contains contributions from (in alphabetical order):

Ali Asadi, Chae-Yeun Park, Lee James O'Riordan, and Trevor Vincent

---

# Release 0.22.1

### Bug fixes

* Ensure `Identity ` kernel is registered to C++ dispatcher.
  [(#275)](https://github.com/PennyLaneAI/pennylane-lightning/pull/275)

---

# Release 0.22.0

### New features since last release

* Add Docker support.
  [(#234)](https://github.com/PennyLaneAI/pennylane-lightning/pull/234)

### Improvements

* Update quantum tapes serialization and Python tests.
  [(#239)](https://github.com/PennyLaneAI/pennylane-lightning/pull/239)

* Clang-tidy is now enabled for both tests and examples builds under Github Actions.
  [(#237)](https://github.com/PennyLaneAI/pennylane-lightning/pull/237)

* The return type of `StateVectorBase` data is now derived-class defined.
  [(#237)](https://github.com/PennyLaneAI/pennylane-lightning/pull/237)

* Update adjointJacobian and VJP methods.
  [(#222)](https://github.com/PennyLaneAI/pennylane-lightning/pull/222)

* Set GitHub workflow to upload wheels to Test PyPI.
  [(#220)](https://github.com/PennyLaneAI/pennylane-lightning/pull/220)

* Finalize the new kernel implementation.
  [(#212)](https://github.com/PennyLaneAI/pennylane-lightning/pull/212)

### Documentation

* Use of batching with OpenMP threads is documented.
  [(#221)](https://github.com/PennyLaneAI/pennylane-lightning/pull/221)

### Bug fixes

* Fix for OOM errors when using adjoint with large numbers of observables.
  [(#221)](https://github.com/PennyLaneAI/pennylane-lightning/pull/221)

* Add virtual destructor to C++ state-vector classes.
  [(#200)](https://github.com/PennyLaneAI/pennylane-lightning/pull/200)

* Fix a bug in Python tests with operations' `matrix` calls.
  [(#238)](https://github.com/PennyLaneAI/pennylane-lightning/pull/238)

* Refactor utility header and fix a bug in linear algebra function with CBLAS.
  [(#228)](https://github.com/PennyLaneAI/pennylane-lightning/pull/228)

### Contributors

This release contains contributions from (in alphabetical order):

Ali Asadi, Chae-Yeun Park, Lee James O'Riordan

---

# Release 0.21.0

### New features since last release

* Add C++ only benchmark for a given list of gates.
  [(#199)](https://github.com/PennyLaneAI/pennylane-lightning/pull/199)

* Wheel-build support for Python 3.10.
  [(#186)](https://github.com/PennyLaneAI/pennylane-lightning/pull/186)

* C++ support for probability, expectation value and variance calculations.
  [(#185)](https://github.com/PennyLaneAI/pennylane-lightning/pull/185)

* Add bindings to C++ expval, var, probs.
  [(#214)](https://github.com/PennyLaneAI/pennylane-lightning/pull/214)

### Improvements

* `setup.py` adds debug only when --debug is given
  [(#208)](https://github.com/PennyLaneAI/pennylane-lightning/pull/208)

* Add new highly-performant C++ kernels for quantum gates.
  [(#202)](https://github.com/PennyLaneAI/pennylane-lightning/pull/202)

The new kernels significantly improve the runtime performance of PennyLane-Lightning
for both differentiable and non-differentiable workflows. Here is an example workflow
using the adjoint differentiation method with a circuit of 5 strongly entangling layers:

```python
import pennylane as qml
from pennylane import numpy as np
from pennylane.templates.layers import StronglyEntanglingLayers
from numpy.random import random
np.random.seed(42)
n_layers = 5
n_wires = 6
dev = qml.device("lightning.qubit", wires=n_wires)

@qml.qnode(dev, diff_method="adjoint")
def circuit(weights):
    StronglyEntanglingLayers(weights, wires=list(range(n_wires)))
    return [qml.expval(qml.PauliZ(i)) for i in range(n_wires)]

init_weights = np.random.random(StronglyEntanglingLayers.shape(n_layers=n_layers, n_wires=n_wires))
params = np.array(init_weights,requires_grad=True)
jac = qml.jacobian(circuit)(params)
```
The latest release shows improved performance on both single and multi-threaded evaluations!

<img src="https://raw.githubusercontent.com/PennyLaneAI/pennylane-lightning/v0.21.0-rc0/doc/_static/lightning_v20_v21_bm.png" width=50%/>

* Ensure debug info is built into dynamic libraries.
  [(#201)](https://github.com/PennyLaneAI/pennylane-lightning/pull/201)

### Documentation

* New guidelines on adding and benchmarking C++ kernels.
  [(#202)](https://github.com/PennyLaneAI/pennylane-lightning/pull/202)

### Bug fixes

* Update clang-format version
  [(#219)](https://github.com/PennyLaneAI/pennylane-lightning/pull/219)

* Fix failed tests on Windows.
  [(#218)](https://github.com/PennyLaneAI/pennylane-lightning/pull/218)

* Update clang-format version
  [(#219)](https://github.com/PennyLaneAI/pennylane-lightning/pull/219)

* Add virtual destructor to C++ state-vector classes.
  [(#200)](https://github.com/PennyLaneAI/pennylane-lightning/pull/200)

* Fix failed tests for the non-binary wheel.
  [(#213)](https://github.com/PennyLaneAI/pennylane-lightning/pull/213)

* Add virtual destructor to C++ state-vector classes.
  [(#200)](https://github.com/PennyLaneAI/pennylane-lightning/pull/200)

### Contributors

This release contains contributions from (in alphabetical order):

Ali Asadi, Amintor Dusko, Chae-Yeun Park, Lee James O'Riordan

---

# Release 0.20.1

### Bug fixes

* Fix missing header-files causing build errors in algorithms module.
  [(#193)](https://github.com/PennyLaneAI/pennylane-lightning/pull/193)

* Fix failed tests for the non-binary wheel.
  [(#191)](https://github.com/PennyLaneAI/pennylane-lightning/pull/191)

---
# Release 0.20.2

### Bug fixes

* Introduce CY kernel to Lightning to avoid issues with decomposition.
  [(#203)](https://github.com/PennyLaneAI/pennylane-lightning/pull/203)

### Contributors

This release contains contributions from (in alphabetical order):

Lee J. O'Riordan

# Release 0.20.1

### Bug fixes

* Fix missing header-files causing build errors in algorithms module.
  [(#193)](https://github.com/PennyLaneAI/pennylane-lightning/pull/193)

* Fix failed tests for the non-binary wheel.
  [(#191)](https://github.com/PennyLaneAI/pennylane-lightning/pull/191)

# Release 0.20.0

### New features since last release

* Add wheel-builder support for Python 3.10.
  [(#186)](https://github.com/PennyLaneAI/pennylane-lightning/pull/186)

* Add VJP support to PL-Lightning.
  [(#181)](https://github.com/PennyLaneAI/pennylane-lightning/pull/181)

* Add complex64 support in PL-Lightning.
  [(#177)](https://github.com/PennyLaneAI/pennylane-lightning/pull/177)

* Added examples folder containing aggregate gate performance test.
  [(#165)](https://github.com/PennyLaneAI/pennylane-lightning/pull/165)

### Breaking changes

### Improvements

* Update PL-Lightning to support new features in PL.
  [(#179)](https://github.com/PennyLaneAI/pennylane-lightning/pull/179)

### Documentation

* Lightning setup.py build process uses CMake.
  [(#176)](https://github.com/PennyLaneAI/pennylane-lightning/pull/176)

### Contributors

This release contains contributions from (in alphabetical order):

Ali Asadi, Chae-Yeun Park, Isidor Schoch, Lee James O'Riordan

---

# Release 0.19.0

* Add Cache-Friendly DOTC, GEMV, GEMM along with BLAS Support.
  [(#155)](https://github.com/PennyLaneAI/pennylane-lightning/pull/155)

### Improvements

* The performance of parametric gates has been improved.
  [(#157)](https://github.com/PennyLaneAI/pennylane-lightning/pull/157)

* AVX support is enabled for Linux users on Intel/AMD platforms.
  [(#157)](https://github.com/PennyLaneAI/pennylane-lightning/pull/157)

* PennyLane-Lightning has been updated to conform with clang-tidy
  recommendations for modernization, offering performance improvements across
  all use-cases.
  [(#153)](https://github.com/PennyLaneAI/pennylane-lightning/pull/153)

### Breaking changes

* Linux users on `x86_64` must have a CPU supporting AVX.
  [(#157)](https://github.com/PennyLaneAI/pennylane-lightning/pull/157)

### Bug fixes

* OpenMP built with Intel MacOS CI runners causes failures on M1 Macs. OpenMP is currently
  disabled in the built wheels until this can be resolved with Github Actions runners.
  [(#166)](https://github.com/PennyLaneAI/pennylane-lightning/pull/166)

### Contributors

This release contains contributions from (in alphabetical order):

Ali Asadi, Lee James O'Riordan

---

# Release 0.18.0

### New features since last release

* PennyLane-Lightning now provides a high-performance
  [adjoint Jacobian](http://arxiv.org/abs/2009.02823) method for differentiating quantum circuits.
  [(#136)](https://github.com/PennyLaneAI/pennylane-lightning/pull/136)

  The adjoint method operates after a forward pass by iteratively applying inverse gates to scan
  backwards through the circuit. The method is already available in PennyLane's
  `default.qubit` device, but the version provided by `lightning.qubit` integrates with the C++
  backend and is more performant, as shown in the plot below:

  <img src="https://raw.githubusercontent.com/PennyLaneAI/pennylane-lightning/master/doc/_static/lightning_adjoint.png" width=70%/>

  The plot compares the average runtime of `lightning.qubit` and `default.qubit` for calculating the
  Jacobian of a circuit using the adjoint method for a range of qubit numbers. The circuit
  consists of ten `BasicEntanglerLayers` with a `PauliZ` expectation value calculated on each wire,
  repeated over ten runs. We see that `lightning.qubit` provides a speedup of around two to eight
  times, depending on the number of qubits.

  The adjoint method can be accessed using the standard interface. Consider the following circuit:

  ```python
  import pennylane as qml

  wires = 3
  layers = 2
  dev = qml.device("lightning.qubit", wires=wires)

  @qml.qnode(dev, diff_method="adjoint")
  def circuit(weights):
      qml.templates.StronglyEntanglingLayers(weights, wires=range(wires))
      return qml.expval(qml.PauliZ(0))

  weights = qml.init.strong_ent_layers_normal(layers, wires, seed=1967)
  ```

  The circuit can be executed and its gradient calculated using:

    ```pycon
  >>> print(f"Circuit evaluated: {circuit(weights)}")
  Circuit evaluated: 0.9801286266677633
  >>> print(f"Circuit gradient:\n{qml.grad(circuit)(weights)}")
  Circuit gradient:
  [[[-1.11022302e-16 -1.63051504e-01 -4.14810501e-04]
    [ 1.11022302e-16 -1.50136528e-04 -1.77922957e-04]
    [ 0.00000000e+00 -3.92874550e-02  8.14523075e-05]]

   [[-1.14472273e-04  3.85963953e-02  0.00000000e+00]
    [-5.76791765e-05 -9.78478343e-02  0.00000000e+00]
    [-5.55111512e-17  0.00000000e+00 -1.11022302e-16]]]
  ```

* PennyLane-Lightning now supports all of the operations and observables of `default.qubit`.
  [(#124)](https://github.com/PennyLaneAI/pennylane-lightning/pull/124)

### Improvements

* A new state-vector class `StateVectorManaged` was added, enabling memory use to be bound to
  statevector lifetime.
  [(#136)](https://github.com/PennyLaneAI/pennylane-lightning/pull/136)

* The repository now has a well-defined component hierarchy, allowing each indepedent unit to be
  compiled and linked separately.
  [(#136)](https://github.com/PennyLaneAI/pennylane-lightning/pull/136)

* PennyLane-Lightning can now be installed without compiling its C++ binaries and will fall back
  to using the `default.qubit` implementation. Skipping compilation is achieved by setting the
  `SKIP_COMPILATION` environment variable, e.g., Linux/MacOS: `export SKIP_COMPILATION=True`,
  Windows: `set SKIP_COMPILATION=True`. This feature is intended for building a pure-Python wheel of
  PennyLane-Lightning as a backup for platforms without a dedicated wheel.
  [(#129)](https://github.com/PennyLaneAI/pennylane-lightning/pull/129)

* The C++-backed Python bound methods can now be directly called with wires and supplied parameters.
  [(#125)](https://github.com/PennyLaneAI/pennylane-lightning/pull/125)

* Lightning supports arbitrary unitary and non-unitary gate-calls from Python to C++ layer.
  [(#121)](https://github.com/PennyLaneAI/pennylane-lightning/pull/121)

### Documentation

* Added preliminary architecture diagram for package.
  [(#131)](https://github.com/PennyLaneAI/pennylane-lightning/pull/131)

* C++ API built as part of docs generation.
  [(#131)](https://github.com/PennyLaneAI/pennylane-lightning/pull/131)

### Breaking changes

* Wheels for MacOS <= 10.13 will no longer be provided due to XCode SDK C++17 support requirements.
  [(#149)](https://github.com/PennyLaneAI/pennylane-lightning/pull/149)

### Bug fixes

* An indexing error in the CRY gate is fixed. [(#136)](https://github.com/PennyLaneAI/pennylane-lightning/pull/136)

* Column-major data in numpy is now correctly converted to row-major upon pass to the C++ layer.
  [(#126)](https://github.com/PennyLaneAI/pennylane-lightning/pull/126)

### Contributors

This release contains contributions from (in alphabetical order):

Thomas Bromley, Lee James O'Riordan

---

# Release 0.17.0

### New features

* C++ layer now supports float (32-bit) and double (64-bit) templated complex data.
  [(#113)](https://github.com/PennyLaneAI/pennylane-lightning/pull/113)

### Improvements

* The PennyLane device test suite is now included in coverage reports.
  [(#123)](https://github.com/PennyLaneAI/pennylane-lightning/pull/123)

* Static versions of jQuery and Bootstrap are no longer included in the CSS theme.
  [(#118)](https://github.com/PennyLaneAI/pennylane-lightning/pull/118)

* C++ tests have been ported to use Catch2 framework.
  [(#115)](https://github.com/PennyLaneAI/pennylane-lightning/pull/115)

* Testing now exists for both float and double precision methods in C++ layer.
  [(#113)](https://github.com/PennyLaneAI/pennylane-lightning/pull/113)
  [(#115)](https://github.com/PennyLaneAI/pennylane-lightning/pull/115)

* Compile-time utility methods with `constexpr` have been added.
  [(#113)](https://github.com/PennyLaneAI/pennylane-lightning/pull/113)

* Wheel-build support for ARM64 (Linux and MacOS) and PowerPC (Linux) added.
  [(#110)](https://github.com/PennyLaneAI/pennylane-lightning/pull/110)

* Add support for Controlled Phase Gate (`ControlledPhaseShift`).
  [(#114)](https://github.com/PennyLaneAI/pennylane-lightning/pull/114)

* Move changelog to `.github` and add a changelog reminder.
  [(#111)](https://github.com/PennyLaneAI/pennylane-lightning/pull/111)

* Adds CMake build system support.
  [(#104)](https://github.com/PennyLaneAI/pennylane-lightning/pull/104)


### Breaking changes

* Removes support for Python 3.6 and adds support for Python 3.9.
  [(#127)](https://github.com/PennyLaneAI/pennylane-lightning/pull/127)
  [(#128)](https://github.com/PennyLaneAI/pennylane-lightning/pull/128)

* Compilers with C++17 support are now required to build C++ module.
  [(#113)](https://github.com/PennyLaneAI/pennylane-lightning/pull/113)

* Gate classes have been removed with functionality added to StateVector class.
  [(#113)](https://github.com/PennyLaneAI/pennylane-lightning/pull/113)

* We are no longer building wheels for Python 3.6.
  [(#106)](https://github.com/PennyLaneAI/pennylane-lightning/pull/106)

### Bug fixes

* PowerPC wheel-builder now successfully compiles modules.
  [(#120)](https://github.com/PennyLaneAI/pennylane-lightning/pull/120)

### Documentation

* Added community guidelines.
  [(#109)](https://github.com/PennyLaneAI/pennylane-lightning/pull/109)

### Contributors

This release contains contributions from (in alphabetical order):

Ali Asadi, Christina Lee, Thomas Bromley, Lee James O'Riordan

---

# Release 0.15.1

### Bug fixes

* The PennyLane-Lightning binaries are now built with NumPy 1.19.5, to avoid ABI
  compatibility issues with the latest NumPy 1.20 release. See
  [the NumPy release notes](https://numpy.org/doc/stable/release/1.20.0-notes.html#size-of-np-ndarray-and-np-void-changed)
  for more details.
  [(#97)](https://github.com/PennyLaneAI/pennylane-lightning/pull/97)

### Contributors

This release contains contributions from (in alphabetical order):

Josh Izaac, Antal Száva

---

# Release 0.15.0

### Improvements

* For compatibility with PennyLane v0.15, the `analytic` keyword argument
  has been removed. Statistics can still be computed analytically by setting
  `shots=None`.
  [(#93)](https://github.com/PennyLaneAI/pennylane-lightning/pull/93)

* Inverse gates are now supported.
  [(#89)](https://github.com/PennyLaneAI/pennylane-lightning/pull/89)

* Add new lightweight backend with performance improvements.
  [(#57)](https://github.com/PennyLaneAI/pennylane-lightning/pull/57)

* Remove the previous Eigen-based backend.
  [(#67)](https://github.com/PennyLaneAI/pennylane-lightning/pull/67)

### Bug fixes

* Re-add dispatch table after fixing static initialisation order issue.
  [(#68)](https://github.com/PennyLaneAI/pennylane-lightning/pull/68)

### Contributors

This release contains contributions from (in alphabetical order):

Thomas Bromley, Theodor Isacsson, Christina Lee, Thomas Loke, Antal Száva.

---

# Release 0.14.1

### Bug fixes

* Fixes a bug where the `QNode` would swap `LightningQubit` to
  `DefaultQubitAutograd` on device execution due to the inherited
  `passthru_devices` entry of the `capabilities` dictionary.
  [(#61)](https://github.com/PennyLaneAI/pennylane-lightning/pull/61)

### Contributors

This release contains contributions from (in alphabetical order):

Antal Száva

---

# Release 0.14.0

### Improvements

* Extends support from 16 qubits to 50 qubits.
  [(#52)](https://github.com/PennyLaneAI/pennylane-lightning/pull/52)

### Bug fixes

* Updates applying basis state preparations to correspond to the
  changes in `DefaultQubit`.
  [(#55)](https://github.com/PennyLaneAI/pennylane-lightning/pull/55)

### Contributors

This release contains contributions from (in alphabetical order):

Thomas Loke, Tom Bromley, Josh Izaac, Antal Száva

---

# Release 0.12.0

### Bug fixes

* Updates capabilities dictionary to be compatible with core PennyLane
  [(#45)](https://github.com/PennyLaneAI/pennylane-lightning/pull/45)

* Fix install of Eigen for CI wheel building
  [(#44)](https://github.com/PennyLaneAI/pennylane-lightning/pull/44)

### Contributors

This release contains contributions from (in alphabetical order):

Tom Bromley, Josh Izaac, Antal Száva

---

# Release 0.11.0

Initial release.

This release contains contributions from (in alphabetical order):

Tom Bromley, Josh Izaac, Nathan Killoran, Antal Száva<|MERGE_RESOLUTION|>--- conflicted
+++ resolved
@@ -2,12 +2,9 @@
 
 ### New features since last release
 
-<<<<<<< HEAD
 * Add `LM` kernel to apply arbitrary controlled operations efficiently.
   [(#516)](https://github.com/PennyLaneAI/pennylane-lightning/pull/516)
 
-* Integrate Lightning-GPU into the Lightning monorepo. The new backend is named `lightning_gpu` and includes all single-GPU features.
-=======
 ### Breaking changes
 
 ### Improvements
@@ -57,7 +54,6 @@
   [(#514)] (https://github.com/PennyLaneAI/pennylane-lightning/pull/514)
 
 * Integrate Lightning-GPU into the Lightning monorepo. The new backend is named `lightning.gpu` and includes all single-GPU features.
->>>>>>> d7af3c64
   [(#499)] (https://github.com/PennyLaneAI/pennylane-lightning/pull/499)
 
 * Build Linux wheels for Lightning-GPU (CUDA-11).
