# Release 0.17.0-dev

### New features

- C++ layer now supports float (32-bit) and double (64-bit) templated complex data ([#113](https://github.com/PennyLaneAI/pennylane-lightning/pull/113))

### Improvements

<<<<<<< HEAD
- C++ tests have been ported to use Catch2 framework. ([#115](https://github.com/PennyLaneAI/pennylane-lightning/pull/115))

- Testing now exists for both float and double precision methods in C++ layer. ([#113](https://github.com/PennyLaneAI/pennylane-lightning/pull/113),[#115](https://github.com/PennyLaneAI/pennylane-lightning/pull/115))

- Compile-time utility methods with `constexpr` have been added. ([#113](https://github.com/PennyLaneAI/pennylane-lightning/pull/113))

- Wheel-build support for ARM64 (Linux and MacOS) and PowerPC (Linux) added. ([#110](https://github.com/PennyLaneAI/pennylane-lightning/pull/110))

- Move changelog to `.github` and add a changelog reminder.
=======
* Move changelog to `.github` and add a changelog reminder.

* Add support for Controlled Phase Gate (CPhaseShift).
  [(#112)](https://github.com/PennyLaneAI/pennylane-lightning/issues/112)
>>>>>>> 550ee8ab

### Breaking changes

- Compilers with C++17 support are now required to build C++ module. ([#113](https://github.com/PennyLaneAI/pennylane-lightning/pull/113))

- Gate classes have been removed with functionality added to StateVector class. ([#113](https://github.com/PennyLaneAI/pennylane-lightning/pull/113))

### Bug fixes

### Contributors

This release contains contributions from (in alphabetical order):

<<<<<<< HEAD
Thomas Bromley, Lee J. O'Riordan
=======
Ali Asadi, Thomas Bromley
>>>>>>> 550ee8ab

---

# Release 0.15.1

### Bug fixes

* The PennyLane-Lightning binaries are now built with NumPy 1.19.5, to avoid ABI
  compatibility issues with the latest NumPy 1.20 release. See
  [the NumPy release notes](https://numpy.org/doc/stable/release/1.20.0-notes.html#size-of-np-ndarray-and-np-void-changed)
  for more details.
  [(#97)](https://github.com/PennyLaneAI/pennylane-lightning/pull/97)

### Contributors

This release contains contributions from (in alphabetical order):

Josh Izaac, Antal Száva

---

# Release 0.15.0

### Improvements

* For compatibility with PennyLane v0.15, the `analytic` keyword argument
  has been removed. Statistics can still be computed analytically by setting
  `shots=None`.
  [(#93)](https://github.com/PennyLaneAI/pennylane-lightning/pull/93)

* Inverse gates are now supported.
  [(#89)](https://github.com/PennyLaneAI/pennylane-lightning/pull/89)

* Add new lightweight backend with performance improvements.
  [(#57)](https://github.com/PennyLaneAI/pennylane-lightning/pull/57)

* Remove the previous Eigen-based backend.
  [(#67)](https://github.com/PennyLaneAI/pennylane-lightning/pull/67)

### Bug fixes

* Re-add dispatch table after fixing static initialisation order issue.
  [(#68)](https://github.com/PennyLaneAI/pennylane-lightning/pull/68)

### Contributors

This release contains contributions from (in alphabetical order):

Thomas Bromley, Theodor Isacsson, Christina Lee, Thomas Loke, Antal Száva.

---

# Release 0.14.1

### Bug fixes

* Fixes a bug where the `QNode` would swap `LightningQubit` to
  `DefaultQubitAutograd` on device execution due to the inherited
  `passthru_devices` entry of the `capabilities` dictionary.
  [(#61)](https://github.com/PennyLaneAI/pennylane-lightning/pull/61)

### Contributors

This release contains contributions from (in alphabetical order):

Antal Száva

---

# Release 0.14.0

### Improvements

* Extends support from 16 qubits to 50 qubits.
  [(#52)](https://github.com/PennyLaneAI/pennylane-lightning/pull/52)

### Bug fixes

* Updates applying basis state preparations to correspond to the
  changes in `DefaultQubit`.
  [(#55)](https://github.com/PennyLaneAI/pennylane-lightning/pull/55)

### Contributors

This release contains contributions from (in alphabetical order):

Thomas Loke, Tom Bromley, Josh Izaac, Antal Száva

---

# Release 0.12.0

### Bug fixes

* Updates capabilities dictionary to be compatible with core PennyLane
  [(#45)](https://github.com/PennyLaneAI/pennylane-lightning/pull/45)

* Fix install of Eigen for CI wheel building
  [(#44)](https://github.com/PennyLaneAI/pennylane-lightning/pull/44)

### Contributors

This release contains contributions from (in alphabetical order):

Tom Bromley, Josh Izaac, Antal Száva

---

# Release 0.11.0

Initial release.

This release contains contributions from (in alphabetical order):

Tom Bromley, Josh Izaac, Nathan Killoran, Antal Száva<|MERGE_RESOLUTION|>--- conflicted
+++ resolved
@@ -6,7 +6,6 @@
 
 ### Improvements
 
-<<<<<<< HEAD
 - C++ tests have been ported to use Catch2 framework. ([#115](https://github.com/PennyLaneAI/pennylane-lightning/pull/115))
 
 - Testing now exists for both float and double precision methods in C++ layer. ([#113](https://github.com/PennyLaneAI/pennylane-lightning/pull/113),[#115](https://github.com/PennyLaneAI/pennylane-lightning/pull/115))
@@ -15,13 +14,10 @@
 
 - Wheel-build support for ARM64 (Linux and MacOS) and PowerPC (Linux) added. ([#110](https://github.com/PennyLaneAI/pennylane-lightning/pull/110))
 
+- Add support for Controlled Phase Gate (CPhaseShift).
+  [(#112)](https://github.com/PennyLaneAI/pennylane-lightning/issues/112)
+
 - Move changelog to `.github` and add a changelog reminder.
-=======
-* Move changelog to `.github` and add a changelog reminder.
-
-* Add support for Controlled Phase Gate (CPhaseShift).
-  [(#112)](https://github.com/PennyLaneAI/pennylane-lightning/issues/112)
->>>>>>> 550ee8ab
 
 ### Breaking changes
 
@@ -35,11 +31,7 @@
 
 This release contains contributions from (in alphabetical order):
 
-<<<<<<< HEAD
-Thomas Bromley, Lee J. O'Riordan
-=======
-Ali Asadi, Thomas Bromley
->>>>>>> 550ee8ab
+Ali Asadi, Thomas Bromley, Lee J. O'Riordan
 
 ---
 
