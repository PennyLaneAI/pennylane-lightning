<<<<<<< HEAD
# Release 0.36.0
=======
# Release 0.37.0-dev
>>>>>>> db01c150

### New features since last release

### Breaking changes

### Improvements

### Documentation

### Bug fixes

### Contributors

This release contains contributions from (in alphabetical order):

---

# Release 0.36.0

### New features since last release

* Add Python class for the `lightning.tensor` device which uses the new device API and the interface for `quimb` based on the MPS method.
  [(#671)](https://github.com/PennyLaneAI/pennylane-lightning/pull/671)

* Add compile-time support for AVX2/512 streaming operations in `lightning.qubit`.
  [(#664)](https://github.com/PennyLaneAI/pennylane-lightning/pull/664)

* `lightning.kokkos` supports mid-circuit measurements.
  [(#672)](https://github.com/PennyLaneAI/pennylane-lightning/pull/672)

* Add dynamic linking to LAPACK/OpenBlas shared objects in `scipy.libs` for both C++ and Python layer.
  [(#653)](https://github.com/PennyLaneAI/pennylane-lightning/pull/653)

* `lightning.qubit` supports mid-circuit measurements.
  [(#650)](https://github.com/PennyLaneAI/pennylane-lightning/pull/650)

* Add finite shots support in `lightning.qubit2`.
  [(#630)](https://github.com/PennyLaneAI/pennylane-lightning/pull/630)

* Add `collapse` and `normalize` methods to the `StateVectorLQubit` classes, enabling "branching" of the wavefunction. Add methods to create and seed an RNG in the `Measurements` modules.
  [(#645)](https://github.com/PennyLaneAI/pennylane-lightning/pull/645)

* Add two new python classes (LightningStateVector and LightningMeasurements) to support `lightning.qubit2`.
  [(#613)](https://github.com/PennyLaneAI/pennylane-lightning/pull/613)

* Add analytic-mode `qml.probs` and `qml.var` support in `lightning.qubit2`.
  [(#627)](https://github.com/PennyLaneAI/pennylane-lightning/pull/627)

* Add `LightningAdjointJacobian` to support `lightning.qubit2`.
  [(#631)](https://github.com/PennyLaneAI/pennylane-lightning/pull/631)

* Add `lightning.qubit2` device which uses the new device API.
  [(#607)](https://github.com/PennyLaneAI/pennylane-lightning/pull/607)
  [(#628)](https://github.com/PennyLaneAI/pennylane-lightning/pull/628)

* Add Vector-Jacobian Product calculation support to `lightning.qubit`.
  [(#644)](https://github.com/PennyLaneAI/pennylane-lightning/pull/644)

* Add support for using new operator arithmetic as the default.
  [(#649)](https://github.com/PennyLaneAI/pennylane-lightning/pull/649)

### Breaking changes

* Split Lightning-Qubit and Lightning-Kokkos CPU Python tests with `pytest-split`. Remove `SERIAL` from Kokkos' `exec_model` matrix. Remove `all` from Lightning-Kokkos' `pl_backend` matrix. Move `clang-tidy` checks to `tidy.yml`. Avoid editable `pip` installations.
  [(#696)](https://github.com/PennyLaneAI/pennylane-lightning/pull/696)
<<<<<<< HEAD
  
=======

>>>>>>> db01c150
* Update `lightning.gpu` and `lightning.kokkos` to raise an error instead of falling back to `default.qubit`.
  [(#689)](https://github.com/PennyLaneAI/pennylane-lightning/pull/689)

* Add `paths` directives to test workflows to avoid running tests that cannot be impacted by changes.
  [(#699)](https://github.com/PennyLaneAI/pennylane-lightning/pull/699)
  [(#695)](https://github.com/PennyLaneAI/pennylane-lightning/pull/695)

* Move common components of `/src/simulator/lightning_gpu/utils/` to `/src/utils/cuda_utils/`.
  [(#676)](https://github.com/PennyLaneAI/pennylane-lightning/pull/676)

* Deprecate static LAPACK linking support.
  [(#653)](https://github.com/PennyLaneAI/pennylane-lightning/pull/653)

* Migrate `lightning.qubit` to the new device API.
  [(#646)](https://github.com/PennyLaneAI/pennylane-lightning/pull/646)

* Introduce `ci:build_wheels` label, which controls wheel building on `pull_request` and other triggers.
  [(#648)](https://github.com/PennyLaneAI/pennylane-lightning/pull/648)

* Remove building wheels for Lightning Kokkos on Windows.
  [(#693)](https://github.com/PennyLaneAI/pennylane-lightning/pull/693)

### Improvements

<<<<<<< HEAD
* The various OpenMP configurations of Lightning-Qubit are tested in parallel on different Github Actions runners.
  [(#712)](https://github.com/PennyLaneAI/pennylane-lightning/pull/712)

=======
>>>>>>> db01c150
* Add tests for Windows Wheels, fix ill-defined caching, and set the proper backend for `lightning.kokkos` wheels.
  [(#693)](https://github.com/PennyLaneAI/pennylane-lightning/pull/693)

* Replace string comparisons by `isinstance` checks where possible.
  [(#691)](https://github.com/PennyLaneAI/pennylane-lightning/pull/691)

* Refactor `cuda_utils` to remove its dependency on `custatevec.h`.
  [(#681)](https://github.com/PennyLaneAI/pennylane-lightning/pull/681)

* Add `test_templates.py` module where Grover and QSVT are tested.
  [(#684)](https://github.com/PennyLaneAI/pennylane-lightning/pull/684)

* Create `cuda_utils` for common usage of CUDA related backends.
  [(#676)](https://github.com/PennyLaneAI/pennylane-lightning/pull/676)

* Refactor `lightning_gpu_utils` unit tests to remove the dependency on statevector class.
  [(#675)](https://github.com/PennyLaneAI/pennylane-lightning/pull/675)

* Upgrade GitHub actions versions from v3 to v4.
  [(#669)](https://github.com/PennyLaneAI/pennylane-lightning/pull/669)

* Initialize the private attributes `gates_indices_` and `generators_indices_` of `StateVectorKokkos` using the definitions of the `Pennylane::Gates::Constant` namespace.
  [(#641)](https://github.com/PennyLaneAI/pennylane-lightning/pull/641)

* Add `isort` to `requirements-dev.txt` and run before `black` upon `make format` to sort Python imports.
  [(#623)](https://github.com/PennyLaneAI/pennylane-lightning/pull/623)

* Improve support for new operator arithmetic with `QuantumScriptSerializer.serialize_observables`.
  [(#670)](https://github.com/PennyLaneAI/pennylane-lightning/pull/670)

* Add `workflow_dispatch` to wheels recipes; allowing developers to build wheels manually on a branch instead of temporarily changing the headers.
  [(#679)](https://github.com/PennyLaneAI/pennylane-lightning/pull/679)

* Add the `ENABLE_LAPACK` compilation flag to toggle dynamic linking to LAPACK library.
  [(#678)](https://github.com/PennyLaneAI/pennylane-lightning/pull/678)

### Documentation

### Bug fixes

* Fix wire order permutations when using `qml.probs` with out-of-order wires.
  [(#707)](https://github.com/PennyLaneAI/pennylane-lightning/pull/707)

* Lightning Qubit once again respects the wire order specified on device instantiation.
  [(#705)](https://github.com/PennyLaneAI/pennylane-lightning/pull/705)

* `dynamic_one_shot` was refactored to use `SampleMP` measurements as a way to return the mid-circuit measurement samples. `LightningQubit`'s `simulate` is modified accordingly.
  [(#694)](https://github.com/PennyLaneAI/pennylane-lightning/pull/694)

* `LightningQubit` correctly decomposes state prep operations when used in the middle of a circuit.
  [(#687)](https://github.com/PennyLaneAI/pennylane-lightning/pull/687)

* `LightningQubit` correctly decomposes `qml.QFT` and `qml.GroverOperator` if `len(wires)` is greater than 9 and 12 respectively.
  [(#687)](https://github.com/PennyLaneAI/pennylane-lightning/pull/687)

* Specify `isort` `--py` (Python version) and `-l` (max line length) to stabilize `isort` across Python versions and environments.
  [(#647)](https://github.com/PennyLaneAI/pennylane-lightning/pull/647)

* Fix random `coverage xml` CI issues.
  [(#635)](https://github.com/PennyLaneAI/pennylane-lightning/pull/635)

* `lightning.qubit` correctly decomposed state preparation operations with adjoint differentiation.
  [(#661)](https://github.com/PennyLaneAI/pennylane-lightning/pull/661)

* Fix the failed observable serialization unit tests.
  [(#683)](https://github.com/PennyLaneAI/pennylane-lightning/pull/683)

* Update the `LightningQubit` new device API to work with Catalyst.
  [(#665)](https://github.com/PennyLaneAI/pennylane-lightning/pull/665)

* Update the version of `codecov-action` to v4 and fix the CodeCov issue with the PL-Lightning check-compatibility actions.
  [(#682)](https://github.com/PennyLaneAI/pennylane-lightning/pull/682)

* Refactor of dev prerelease auto-update-version workflow.
  [(#685)](https://github.com/PennyLaneAI/pennylane-lightning/pull/685)

* Remove gates unsupported by catalyst from toml file.
  [(#698)](https://github.com/PennyLaneAI/pennylane-lightning/pull/698)

* Increase tolerance for a flaky test.
  [(#703)](https://github.com/PennyLaneAI/pennylane-lightning/pull/703)

### Contributors

This release contains contributions from (in alphabetical order):

Ali Asadi, Amintor Dusko, Thomas Germain, Christina Lee, Erick Ochoa Lopez, Vincent Michaud-Rioux, Rashid N H M, Lee James O'Riordan, Mudit Pandey, Shuli Shu

---

# Release 0.35.1

### Improvements

* Use the `adjoint` gate parameter to apply `qml.Adjoint` operations instead of matrix methods in `lightning.qubit`.
  [(#632)](https://github.com/PennyLaneAI/pennylane-lightning/pull/632)

### Bug fixes

* Fix `qml.Adjoint` support in `lightning.gpu` and `lightning.kokkos`.
  [(#632)](https://github.com/PennyLaneAI/pennylane-lightning/pull/632)

* Fix finite shots support in `lightning.qubit`, `lightning.gpu` and `lightning.kokkos`. The bug would impact calculations with measurements on observables with non-trivial diagonalizing gates and calculations with shot vectors.
  [(#632)](https://github.com/PennyLaneAI/pennylane-lightning/pull/632)

### Contributors

This release contains contributions from (in alphabetical order):

Vincent Michaud-Rioux

---

# Release 0.35.0

### New features since last release

* All backends now support `GlobalPhase` and `C(GlobalPhase)` in forward pass.
  [(#579)](https://github.com/PennyLaneAI/pennylane-lightning/pull/579)

* Add Hermitian observable support for shot-noise measurement and Lapack support.
  [(#569)](https://github.com/PennyLaneAI/pennylane-lightning/pull/569)

### Breaking changes

* Migrate `lightning.gpu` to CUDA 12.
  [(#606)](https://github.com/PennyLaneAI/pennylane-lightning/pull/606)

### Improvements

* Expand error values and strings returned from CUDA libraries.
  [(#617)](https://github.com/PennyLaneAI/pennylane-lightning/pull/617)

* `C(MultiRZ)` and `C(Rot)` gates are natively supported (with `LM` kernels).
  [(#614)](https://github.com/PennyLaneAI/pennylane-lightning/pull/614)

* Add adjoint support for `GlobalPhase` in Lightning-GPU and Lightning-Kokkos.
  [(#615)](https://github.com/PennyLaneAI/pennylane-lightning/pull/615)

* Lower the overheads of Windows CI tests.
  [(#610)](https://github.com/PennyLaneAI/pennylane-lightning/pull/610)

* Decouple LightningQubit memory ownership from numpy and migrate it to Lightning-Qubit managed state-vector class.
  [(#601)](https://github.com/PennyLaneAI/pennylane-lightning/pull/601)

* Expand support for Projector observables on Lightning-Kokkos.
  [(#601)](https://github.com/PennyLaneAI/pennylane-lightning/pull/601)

* Split Docker build cron job into two jobs: master and latest. This is mainly for reporting in the `plugin-test-matrix` repo.
  [(#600)](https://github.com/PennyLaneAI/pennylane-lightning/pull/600)

* The `BlockEncode` operation from PennyLane is now supported on all Lightning devices.
  [(#599)](https://github.com/PennyLaneAI/pennylane-lightning/pull/599)

* OpenMP acceleration can now be enabled at compile time for all `lightning.qubit` gate kernels using the "-DLQ_ENABLE_KERNEL_OMP=1" CMake argument.
  [(#510)](https://github.com/PennyLaneAI/pennylane-lightning/pull/510)

* Enable building Docker images for any branch or tag. Set the Docker build cron job to build images for the latest release and `master`.
  [(#598)](https://github.com/PennyLaneAI/pennylane-lightning/pull/598)

* Enable choosing the PennyLane-Lightning version and disabling push to Docker Hub in the Docker build workflow. Add a cron job calling the Docker build workflow.
  [(#597)](https://github.com/PennyLaneAI/pennylane-lightning/pull/597)

* Pull Kokkos v4.2.00 from the official Kokkos repository to test Lightning-Kokkos with the CUDA backend.
  [(#596)](https://github.com/PennyLaneAI/pennylane-lightning/pull/596)

* Remove deprecated MeasurementProcess.name.
  [(#605)](https://github.com/PennyLaneAI/pennylane-lightning/pull/605)

### Documentation

* Update requirements to build the documentation.
  [(#594)](https://github.com/PennyLaneAI/pennylane-lightning/pull/594)

### Bug fixes

* Downgrade auditwheel due to changes with library exclusion list.
  [(#620)](https://github.com/PennyLaneAI/pennylane-lightning/pull/620)

* List `GlobalPhase` gate in each device's TOML file.
  [(#615)](https://github.com/PennyLaneAI/pennylane-lightning/pull/615)

* Lightning-GPU's gate cache failed to distinguish between certain gates.
  For example, `MultiControlledX([0, 1, 2], "111")` and `MultiControlledX([0, 2], "00")` were applied as the same operation.
  This could happen with (at least) the following gates: `QubitUnitary`,`ControlledQubitUnitary`,`MultiControlledX`,`DiagonalQubitUnitary`,`PSWAP`,`OrbitalRotation`.
  [(#579)](https://github.com/PennyLaneAI/pennylane-lightning/pull/579)

* Ensure the stopping condition decompositions are respected for larger templated QFT and Grover operators.
  [(#609)](https://github.com/PennyLaneAI/pennylane-lightning/pull/609)

* Move concurrency group specifications from reusable Docker build workflow to the root workflows.
  [(#604)](https://github.com/PennyLaneAI/pennylane-lightning/pull/604)

* Fix `lightning-kokkos-cuda` Docker build and add CI workflow to build images and push to Docker Hub.
  [(#593)](https://github.com/PennyLaneAI/pennylane-lightning/pull/593)

* Update jax.config imports.
  [(#619)](https://github.com/PennyLaneAI/pennylane-lightning/pull/619)

* Fix apply state vector when using a Lightning handle.
  [(#622)](https://github.com/PennyLaneAI/pennylane-lightning/pull/622)

* Pinning Pytest to a version compatible with Flaky.
  [(#624)](https://github.com/PennyLaneAI/pennylane-lightning/pull/624)

### Contributors

This release contains contributions from (in alphabetical order):

Amintor Dusko, David Ittah, Vincent Michaud-Rioux, Lee J. O'Riordan, Shuli Shu, Matthew Silverman

---

# Release 0.34.0

### New features since last release

* Support added for Python 3.12 wheel builds.
  [(#541)](https://github.com/PennyLaneAI/pennylane-lightning/pull/541)

* Lightning-Qubit support arbitrary controlled gates (any wires and any control values). The kernels are implemented in the `LM` module.
  [(#576)](https://github.com/PennyLaneAI/pennylane-lightning/pull/576)

* Shot-noise related methods now accommodate observable objects with arbitrary eigenvalues. Add a Kronecker product method for two diagonal matrices.
  [(#570)](https://github.com/PennyLaneAI/pennylane-lightning/pull/570)

* Add shot-noise support for probs in the C++ layer. Probabilities are calculated from generated samples. All Lightning backends support this feature. Please note that target wires should be sorted in ascending manner.
  [(#568)](https://github.com/PennyLaneAI/pennylane-lightning/pull/568)

* Add `LM` kernels to apply arbitrary controlled operations efficiently.
  [(#516)](https://github.com/PennyLaneAI/pennylane-lightning/pull/516)

* Add shots support for variance value, probs, sample, counts calculation for given observables (`NamedObs`, `TensorProd` and `Hamiltonian`) based on Pauli words, `Identity` and `Hadamard` in the C++ layer. All Lightning backends support this support feature.
  [(#561)](https://github.com/PennyLaneAI/pennylane-lightning/pull/561)

* Add shots support for expectation value calculation for given observables (`NamedObs`, `TensorProd` and `Hamiltonian`) based on Pauli words, `Identity` and `Hadamard` in the C++ layer by adding `measure_with_samples` to the measurement interface. All Lightning backends support this support feature.
  [(#556)](https://github.com/PennyLaneAI/pennylane-lightning/pull/556)

* `qml.QubitUnitary` operators can be included in a circuit differentiated with the adjoint method. Lightning handles circuits with arbitrary non-differentiable `qml.QubitUnitary` operators. 1,2-qubit `qml.QubitUnitary` operators with differentiable parameters can be differentiated using decomposition.
  [(#540)] (https://github.com/PennyLaneAI/pennylane-lightning/pull/540)

### Breaking changes

* Set the default version of Kokkos to 4.2.00 throughout the project (CMake, CI, etc.)
  [(#578)] (https://github.com/PennyLaneAI/pennylane-lightning/pull/578)

* Overload `applyOperation` with a fifth `matrix` argument to all state vector classes to support arbitrary operations in `AdjointJacobianBase`.
  [(#540)] (https://github.com/PennyLaneAI/pennylane-lightning/pull/540)

### Improvements

* Ensure aligned memory used for numpy arrays with state-vector without reallocations.
  [(#572)](https://github.com/PennyLaneAI/pennylane-lightning/pull/572)

* Unify error messages of shot measurement related unsupported observables to better Catalyst.
  [(#577)](https://github.com/PennyLaneAI/pennylane-lightning/pull/577)

* Add configuration files to improve compatibility with Catalyst.
  [(#566)](https://github.com/PennyLaneAI/pennylane-lightning/pull/566)

* Refactor shot-noise related methods of MeasurementsBase class in the C++ layer and eigenvalues are not limited to `1` and `-1`. Add `getObs()` method to Observables class. Refactor `applyInPlaceShots` to allow users to get eigenvalues of Observables object. Deprecated `_preprocess_state` method in `MeasurementsBase` class for safer use of the `LightningQubitRaw` backend.
[(#570)](https://github.com/PennyLaneAI/pennylane-lightning/pull/570)

* Modify `setup.py` to use backend-specific build directory (`f"build_{backend}"`) to accelerate rebuilding backends in alternance.
  [(#540)] (https://github.com/PennyLaneAI/pennylane-lightning/pull/540)

* Update Dockerfile and rewrite the `build-wheel-lightning-gpu` stage to build Lightning-GPU from the `pennylane-lightning` monorepo.
  [(#539)] (https://github.com/PennyLaneAI/pennylane-lightning/pull/539)

* Add the MPI test CI workflows of Lightning-GPU in compatibility cron jobs.
  [(#536)] (https://github.com/PennyLaneAI/pennylane-lightning/pull/536)

* Add MPI synchronization in places to safely handle communicated data.
  [(#538)](https://github.com/PennyLaneAI/pennylane-lightning/pull/538)

* Add release option in compatibility cron jobs to test the release candidates of PennyLane and the Lightning plugins against one another.
  [(#531)] (https://github.com/PennyLaneAI/pennylane-lightning/pull/531)

* Add GPU workflows in compatibility cron jobs to test Lightning-GPU and Lightning-Kokkos with the Kokkos CUDA backend.
  [(#528)] (https://github.com/PennyLaneAI/pennylane-lightning/pull/528)

### Documentation

* Fixed a small typo in the documentation page for the PennyLane-Lightning GPU device.
  [(#563)](https://github.com/PennyLaneAI/pennylane-lightning/pull/563)

* Add OpenGraph social preview for Lightning docs.
  [(#574)](https://github.com/PennyLaneAI/pennylane-lightning/pull/574)

### Bug fixes

* Fix CodeCov file contention issue when uploading data from many workloads.
  [(#584)](https://github.com/PennyLaneAI/pennylane-lightning/pull/584)

* Ensure the `lightning.gpu` intermediate wheel builds are uploaded to TestPyPI.
  [(#575)](https://github.com/PennyLaneAI/pennylane-lightning/pull/575)

* Allow support for newer clang-tidy versions on non-x86_64 platforms.
  [(#567)](https://github.com/PennyLaneAI/pennylane-lightning/pull/567)

* Do not run C++ tests when testing for compatibility with PennyLane, hence fixing plugin-matrix failures. Fix Lightning-GPU workflow trigger.
  [(#571)](https://github.com/PennyLaneAI/pennylane-lightning/pull/571)

* Revert single-node multi-GPU batching behaviour to match https://github.com/PennyLaneAI/pennylane-lightning-gpu/pull/27.
  [(#564)](https://github.com/PennyLaneAI/pennylane-lightning/pull/564)

* Move deprecated `stateprep` `QuantumScript` argument into the operation list in `mpitests/test_adjoint_jacobian.py`.
  [(#540)] (https://github.com/PennyLaneAI/pennylane-lightning/pull/540)

* Fix MPI Python unit tests for the adjoint method.
  [(#538)](https://github.com/PennyLaneAI/pennylane-lightning/pull/538)

* Fix the issue with assigning kernels to ops before registering kernels on macOS
  [(#582)](https://github.com/PennyLaneAI/pennylane-lightning/pull/582)

* Update `MANIFEST.in` to include device config files and `CHANGELOG.md`
  [(#585)](https://github.com/PennyLaneAI/pennylane-lightning/pull/585)

### Contributors

This release contains contributions from (in alphabetical order):

Ali Asadi, Isaac De Vlugt, Amintor Dusko, Vincent Michaud-Rioux, Erick Ochoa Lopez, Lee James O'Riordan, Shuli Shu

---

# Release 0.33.1

* pip-installed CUDA runtime libraries can now be accessed from a virtualenv.
  [(#543)](https://github.com/PennyLaneAI/pennylane-lightning/pull/543)

### Bug fixes

* The pybind11 compiled module RPATH linkage has been restored to pre-0.33 behaviour.
  [(#543)](https://github.com/PennyLaneAI/pennylane-lightning/pull/543)

### Contributors

This release contains contributions from (in alphabetical order):

Lee J. O'Riordan

---

# Release 0.33.0

### New features since last release

* Add documentation updates for the `lightning.gpu` backend.
  [(#525)] (https://github.com/PennyLaneAI/pennylane-lightning/pull/525)

* Add `SparseHamiltonian` support for Lightning-Qubit and Lightning-GPU.
  [(#526)] (https://github.com/PennyLaneAI/pennylane-lightning/pull/526)

* Add `SparseHamiltonian` support for Lightning-Kokkos.
  [(#527)] (https://github.com/PennyLaneAI/pennylane-lightning/pull/527)

* Integrate python/pybind layer of distributed Lightning-GPU into the Lightning monorepo with python unit tests.
  [(#518)] (https://github.com/PennyLaneAI/pennylane-lightning/pull/518)

* Integrate the distributed C++ backend of Lightning-GPU into the Lightning monorepo.
  [(#514)] (https://github.com/PennyLaneAI/pennylane-lightning/pull/514)

* Integrate Lightning-GPU into the Lightning monorepo. The new backend is named `lightning.gpu` and includes all single-GPU features.
  [(#499)] (https://github.com/PennyLaneAI/pennylane-lightning/pull/499)

* Build Linux wheels for Lightning-GPU (CUDA-11).
  [(#517)](https://github.com/PennyLaneAI/pennylane-lightning/pull/517)

* Add `Dockerfile` in `docker` and `make docker` workflow in `Makefile`. The Docker images and documentation are available on [DockerHub](https://hub.docker.com/repository/docker/pennylaneai/pennylane).
  [(#496)](https://github.com/PennyLaneAI/pennylane-lightning/pull/496)

* Add mid-circuit state preparation operation tests.
  [(#495)](https://github.com/PennyLaneAI/pennylane-lightning/pull/495)

### Breaking changes

* Add `tests_gpu.yml` workflow to test the Lightning-Kokkos backend with CUDA-12.
  [(#494)](https://github.com/PennyLaneAI/pennylane-lightning/pull/494)

* Implement `LM::GeneratorDoubleExcitation`, `LM::GeneratorDoubleExcitationMinus`, `LM::GeneratorDoubleExcitationPlus` kernels. Lightning-Qubit default kernels are now strictly from the `LM` implementation, which requires less memory and is faster for large state vectors.
  [(#512)](https://github.com/PennyLaneAI/pennylane-lightning/pull/512)

* Add workflows validating compatibility between PennyLane and Lightning's most recent stable releases and development (latest) versions.
  [(#507)](https://github.com/PennyLaneAI/pennylane-lightning/pull/507)
  [(#498)](https://github.com/PennyLaneAI/pennylane-lightning/pull/498)

* Introduce `timeout-minutes` in various workflows, mainly to avoid Windows builds hanging for several hours.
  [(#503)](https://github.com/PennyLaneAI/pennylane-lightning/pull/503)

* Cast integral-valued arrays to the device's complex type on entry in `_preprocess_state_vector` to ensure the state is correctly represented with floating-point numbers.
  [(#501)](https://github.com/PennyLaneAI/pennylane-lightning/pull/501)

* Update `DefaultQubit` to `DefaultQubitLegacy` on Lightning fallback.
  [(#500)](https://github.com/PennyLaneAI/pennylane-lightning/pull/500)

* Enums defined in `GateOperation.hpp` start at `1` (previously `0`). `::BEGIN` is introduced in a few places where it was assumed `0` accordingly.
  [(#485)](https://github.com/PennyLaneAI/pennylane-lightning/pull/485)

* Enable pre-commit hooks to format all Python files and linting of all Python source files.
  [(#485)](https://github.com/PennyLaneAI/pennylane-lightning/pull/485)

### Improvements

* Improve Python testing for Lightning-GPU (+MPI) by adding jobs in Actions files and adding Python tests to increase code coverage.
  [(#522)](https://github.com/PennyLaneAI/pennylane-lightning/pull/522)

* Add support for `pip install pennylane-lightning[kokkos]` for the OpenMP backend.
  [(#515)](https://github.com/PennyLaneAI/pennylane-lightning/pull/515)

* Update `setup.py` to allow for multi-package co-existence. The `PennyLane_Lightning` package now is the responsible for the core functionality, and will be depended upon by all other extensions.
  [(#504)] (https://github.com/PennyLaneAI/pennylane-lightning/pull/504)

* Redesign Lightning-Kokkos `StateVectorKokkos` class to use Kokkos `RangePolicy` together with special functors in `applyMultiQubitOp` to apply 1- to 4-wire generic unitary gates. For more than 4 wires, the general implementation using Kokkos `TeamPolicy` is employed to yield the best all-around performance.
  [(#490)] (https://github.com/PennyLaneAI/pennylane-lightning/pull/490)

* Redesign Lightning-Kokkos `Measurements` class to use Kokkos `RangePolicy` together with special functors to obtain the expectation value of 1- to 4-wire generic unitary gates. For more than 4 wires, the general implementation using Kokkos `TeamPolicy` is employed to yield the best all-around performance.
  [(#489)] (https://github.com/PennyLaneAI/pennylane-lightning/pull/489)

* Add tests to increase Lightning-Kokkos coverage.
  [(#485)](https://github.com/PennyLaneAI/pennylane-lightning/pull/485)

* Add memory locality tag reporting and adjoint diff dispatch for `lightning.qubit` statevector classes.
  [(#492)](https://github.com/PennyLaneAI/pennylane-lightning/pull/492)

* Add support for dependent external packages to C++ core.
  [(#482)](https://github.com/PennyLaneAI/pennylane-lightning/pull/482)

* Add support for building multiple backend simulators.
  [(#497)](https://github.com/PennyLaneAI/pennylane-lightning/pull/497)

### Documentation

### Bug fixes

* Fix CI issues running python-cov with MPI.
  [(#535)](https://github.com/PennyLaneAI/pennylane-lightning/pull/535)

* Re-add support for `pip install pennylane-lightning[gpu]`.
  [(#515)](https://github.com/PennyLaneAI/pennylane-lightning/pull/515)

* Switch most Lightning-Qubit default kernels to `LM`. Add `LM::multiQubitOp` tests, failing when targeting out-of-order wires clustered close to `num_qubits-1`. Fix the `LM::multiQubitOp` kernel implementation by introducing a generic `revWireParity` routine and replacing the `bitswap`-based implementation. Mimic the changes fixing the corresponding `multiQubitOp` and `expval` functors in Lightning-Kokkos.
  [(#511)](https://github.com/PennyLaneAI/pennylane-lightning/pull/511)

* Fix RTD builds by removing unsupported `system_packages` configuration option.
  [(#491)](https://github.com/PennyLaneAI/pennylane-lightning/pull/491)

### Contributors

This release contains contributions from (in alphabetical order):

Ali Asadi, Amintor Dusko, Vincent Michaud-Rioux, Lee J. O'Riordan, Shuli Shu

---

# Release 0.32.0

### New features since last release

* The `lightning.kokkos` backend supports Nvidia GPU execution (with Kokkos v4 and CUDA v12).
  [(#477)](https://github.com/PennyLaneAI/pennylane-lightning/pull/477)

* Complete overhaul of repository structure to facilitates integration of multiple backends. Refactoring efforts we directed to improve development performance, code reuse and decrease overall overhead to propagate changes through backends. New C++ modular build strategy allows for faster test builds restricted to a module. Update CI/CD actions concurrency strategy. Change minimal Python version to 3.9.
  [(#472)] (https://github.com/PennyLaneAI/pennylane-lightning/pull/472)

* Wheels are built with native support for sparse Hamiltonians.
  [(#470)] (https://github.com/PennyLaneAI/pennylane-lightning/pull/470)

* Add native support to sparse Hamiltonians in the absence of Kokkos & Kokkos-kernels.
  [(#465)] (https://github.com/PennyLaneAI/pennylane-lightning/pull/465)

### Breaking changes

* Rename `QubitStateVector` to `StatePrep` in the `LightningQubit` and `LightningKokkos` classes.
  [(#486)](https://github.com/PennyLaneAI/pennylane-lightning/pull/486)

* Modify `adjointJacobian` methods to accept a (maybe unused) reference `StateVectorT`, allowing device-backed simulators to directly access state vector data for adjoint differentiation instead of copying it back-and-forth into `JacobianData` (host memory).
  [(#477)](https://github.com/PennyLaneAI/pennylane-lightning/pull/477)

### Improvements

* Refactor LKokkos `Measurements` class to use (fast) specialized functors whenever possible.
  [(#481)] (https://github.com/PennyLaneAI/pennylane-lightning/pull/481)

* Merge Lightning Qubit and Lightning Kokkos backends in the new repository.
  [(#472)] (https://github.com/PennyLaneAI/pennylane-lightning/pull/472)

* Integrated new unified docs for Lightning Kokkos and Lightning Qubit packages.
  [(#473)] (https://github.com/PennyLaneAI/pennylane-lightning/pull/473)

### Documentation

### Bug fixes

* Ensure PennyLane has an `active_return` attribute before calling it.
 [(#483)] (https://github.com/PennyLaneAI/pennylane-lightning/pull/483)

* Do no import `sqrt2_v` from `<numbers>` in `Util.hpp` to resolve issue with Lightning-GPU builds.
  [(#479)](https://github.com/PennyLaneAI/pennylane-lightning/pull/479)

* Update the CMake internal references to enable sub-project compilation with affecting the parent package.
  [(#478)](https://github.com/PennyLaneAI/pennylane-lightning/pull/478)

* `apply` no longer mutates the inputted list of operations.
  [(#474)](https://github.com/PennyLaneAI/pennylane-lightning/pull/474)

### Contributors

This release contains contributions from (in alphabetical order):

Amintor Dusko, Christina Lee, Vincent Michaud-Rioux, Lee J. O'Riordan

---

# Release 0.31.0

### New features since last release

* Update Kokkos support to 4.0.01.
  [(#439)] (https://github.com/PennyLaneAI/pennylane-lightning/pull/439)

### Breaking changes

* Update tests to be compliant with PennyLane v0.31.0 development changes and deprecations.
  [(#448)](https://github.com/PennyLaneAI/pennylane-lightning/pull/448)

### Improvements

* Remove logic from `setup.py` and transfer paths and env variable definitions into workflow files.
  [(#450)](https://github.com/PennyLaneAI/pennylane-lightning/pull/450)

* Detect MKL or CBLAS if `ENABLE_BLAS=ON` making sure that BLAS is linked as expected.
  [(#449)](https://github.com/PennyLaneAI/pennylane-lightning/pull/449)

### Documentation

* Fix LightningQubit class parameter documentation.
  [(#456)](https://github.com/PennyLaneAI/pennylane-lightning/pull/456)

### Bug fixes

* Ensure cross-platform wheels continue to build with updates in git safety checks.
  [(#452)](https://github.com/PennyLaneAI/pennylane-lightning/pull/452)

* Fixing Python version bug introduce in [(#450)](https://github.com/PennyLaneAI/pennylane-lightning/pull/450)
  when `Python_EXECUTABLE` was removed from `setup.py`.
  [(#461)](https://github.com/PennyLaneAI/pennylane-lightning/pull/461)

* Ensure aligned allocator definition works with C++20 compilers.
  [(#438)](https://github.com/PennyLaneAI/pennylane-lightning/pull/438)

* Prevent multiple threads from calling `Kokkos::initialize` or `Kokkos::finalize`.
  [(#439)](https://github.com/PennyLaneAI/pennylane-lightning/pull/439)

### Contributors

This release contains contributions from (in alphabetical order):

Vincent Michaud-Rioux, Lee J. O'Riordan, Chae-Yeun Park

---

# Release 0.30.0

### New features since last release

* Add MCMC sampler.
  [(#384)] (https://github.com/PennyLaneAI/pennylane-lightning/pull/384)

* Serialize PennyLane's arithmetic operators when they are used as observables
  that are expressed in the Pauli basis.
  [(#424)](https://github.com/PennyLaneAI/pennylane-lightning/pull/424)

### Breaking changes

* Lightning now works with the new return types specification that is now default in PennyLane.
  See [the PennyLane `qml.enable_return`](https://docs.pennylane.ai/en/stable/code/api/pennylane.enable_return.html?highlight=enable_return) documentation for more information on this change.
  [(#427)](https://github.com/PennyLaneAI/pennylane-lightning/pull/427)

Instead of creating potentially ragged numpy array, devices and `QNode`'s now return an object of the same type as that
returned by the quantum function.

```
>>> dev = qml.device('lightning.qubit', wires=1)
>>> @qml.qnode(dev, diff_method="adjoint")
... def circuit(x):
...     qml.RX(x, wires=0)
...     return qml.expval(qml.PauliY(0)), qml.expval(qml.PauliZ(0))
>>> x = qml.numpy.array(0.5)
>>> circuit(qml.numpy.array(0.5))
(array(-0.47942554), array(0.87758256))
```

Interfaces like Jax or Torch handle tuple outputs without issues:

```
>>> jax.jacobian(circuit)(jax.numpy.array(0.5))
(Array(-0.87758255, dtype=float32, weak_type=True),
Array(-0.47942555, dtype=float32, weak_type=True))
```

Autograd cannot differentiate an output tuple, so results must be converted to an array before
use with `qml.jacobian`:

```
>>> qml.jacobian(lambda y: qml.numpy.array(circuit(y)))(x)
array([-0.87758256, -0.47942554])
```

Alternatively, the quantum function itself can return a numpy array of measurements:

```
>>> dev = qml.device('lightning.qubit', wires=1)
>>> @qml.qnode(dev, diff_method="adjoint")
>>> def circuit2(x):
...     qml.RX(x, wires=0)
...     return np.array([qml.expval(qml.PauliY(0)), qml.expval(qml.PauliZ(0))])
>>> qml.jacobian(circuit2)(np.array(0.5))
array([-0.87758256, -0.47942554])
```

### Improvements

* Remove deprecated `set-output` commands from workflow files.
  [(#437)](https://github.com/PennyLaneAI/pennylane-lightning/pull/437)

* Lightning wheels are now checked with `twine check` post-creation for PyPI compatibility.
  [(#430)](https://github.com/PennyLaneAI/pennylane-lightning/pull/430)

* Lightning has been made compatible with the change in return types specification.
  [(#427)](https://github.com/PennyLaneAI/pennylane-lightning/pull/427)

* Lightning is compatible with clang-tidy version 16.
  [(#429)](https://github.com/PennyLaneAI/pennylane-lightning/pull/429)

### Contributors

This release contains contributions from (in alphabetical order):

Christina Lee, Vincent Michaud-Rioux, Lee James O'Riordan, Chae-Yeun Park, Matthew Silverman

---

# Release 0.29.0

### Improvements

* Remove runtime dependency on ninja build system.
  [(#414)](https://github.com/PennyLaneAI/pennylane-lightning/pull/414)

* Allow better integration and installation support with CMake targeted binary builds.
  [(#403)](https://github.com/PennyLaneAI/pennylane-lightning/pull/403)

* Remove explicit Numpy and Scipy requirements.
  [(#412)](https://github.com/PennyLaneAI/pennylane-lightning/pull/412)

* Get `llvm` installation root from the environment variable `LLVM_ROOT_DIR` (or fallback to `brew`).
  [(#413)](https://github.com/PennyLaneAI/pennylane-lightning/pull/413)

* Update AVX2/512 kernel infrastructure for additional gate/generator operations.
  [(#404)](https://github.com/PennyLaneAI/pennylane-lightning/pull/404)

* Remove unnecessary lines for resolving CodeCov issue.
  [(#415)](https://github.com/PennyLaneAI/pennylane-lightning/pull/415)

* Add more AVX2/512 gate operations.
  [(#393)](https://github.com/PennyLaneAI/pennylane-lightning/pull/393)

### Documentation

### Bug fixes

* Ensure error raised when asking for out of order marginal probabilities. Prevents the return of incorrect results.
  [(#416)](https://github.com/PennyLaneAI/pennylane-lightning/pull/416)

* Fix Github shields in README.
  [(#402)](https://github.com/PennyLaneAI/pennylane-lightning/pull/402)

### Contributors

Amintor Dusko, Vincent Michaud-Rioux, Lee James O'Riordan, Chae-Yeun Park

---

# Release 0.28.2

### Bug fixes

* Fix Python module versioning for Linux wheels.
  [(#408)](https://github.com/PennyLaneAI/pennylane-lightning/pull/408)

### Contributors

This release contains contributions from (in alphabetical order):

Amintor Dusko, Shuli Shu, Trevor Vincent

---

# Release 0.28.1

### Bug fixes

* Fix Pybind11 module versioning and locations for Windows wheels.
  [(#400)](https://github.com/PennyLaneAI/pennylane-lightning/pull/400)

### Contributors

This release contains contributions from (in alphabetical order):

Lee J. O'Riordan

---

# Release 0.28.0

### Breaking changes

* Deprecate support for Python 3.7.
  [(#391)](https://github.com/PennyLaneAI/pennylane-lightning/pull/391)

### Improvements

* Improve Lightning package structure for external use as a C++ library.
  [(#369)](https://github.com/PennyLaneAI/pennylane-lightning/pull/369)

* Improve the stopping condition method.
  [(#386)](https://github.com/PennyLaneAI/pennylane-lightning/pull/386)

### Bug fixes

- Pin CMake to 3.24.x in wheel-builder to avoid Python not found error in CMake 3.25, when building wheels for PennyLane-Lightning-GPU.
  [(#387)](https://github.com/PennyLaneAI/pennylane-lightning/pull/387)

### Contributors

This release contains contributions from (in alphabetical order):

Amintor Dusko, Lee J. O'Riordan

---

# Release 0.27.0

### New features since last release

* Enable building of python 3.11 wheels and upgrade python on CI/CD workflows to 3.8.
  [(#381)](https://github.com/PennyLaneAI/pennylane-lightning/pull/381)

### Breaking changes

### Improvements

* Update clang-tools version in Github workflows.
  [(#351)](https://github.com/PennyLaneAI/pennylane-lightning/pull/351)

* Improve tests and checks CI/CD pipelines.
  [(#353)](https://github.com/PennyLaneAI/pennylane-lightning/pull/353)

* Implement 3 Qubits gates (CSWAP & Toffoli) & 4 Qubits gates (DoubleExcitation, DoubleExcitationMinus, DoubleExcitationPlus) in LM manner.
  [(#362)](https://github.com/PennyLaneAI/pennylane-lightning/pull/362)

* Upgrade Kokkos and Kokkos Kernels to 3.7.00, and improve sparse matrix-vector multiplication performance and memory usage.
  [(#361)](https://github.com/PennyLaneAI/pennylane-lightning/pull/361)

* Update Linux (ubuntu-latest) architecture x86_64 wheel-builder from GCC 10.x to GCC 11.x.
  [(#373)](https://github.com/PennyLaneAI/pennylane-lightning/pull/373)

* Update gcc and g++ 10.x to 11.x in CI tests. This update brings improved support for newer C++ features.
  [(#370)](https://github.com/PennyLaneAI/pennylane-lightning/pull/370)

* Change Lightning to inherit from QubitDevice instead of DefaultQubit.
  [(#365)](https://github.com/PennyLaneAI/pennylane-lightning/pull/365)

### Documentation

### Bug fixes

* Use mutex when accessing cache in KernelMap.
  [(#382)](https://github.com/PennyLaneAI/pennylane-lightning/pull/382)

### Contributors

This release contains contributions from (in alphabetical order):

Amintor Dusko, Chae-Yeun Park, Monit Sharma, Shuli Shu

---

# Release 0.26.1

### Bug fixes

* Fixes the transposition method used in the probability calculation.
  [(#377)](https://github.com/PennyLaneAI/pennylane-lightning/pull/377)

### Contributor

Amintor Dusko

---
# Release 0.26.0

### Improvements

* Introduces requirements-dev.txt and improves dockerfile.
  [(#330)](https://github.com/PennyLaneAI/pennylane-lightning/pull/330)

* Support `expval` for a Hamiltonian.
  [(#333)](https://github.com/PennyLaneAI/pennylane-lightning/pull/333)

* Implements caching for Kokkos installation.
  [(#316)](https://github.com/PennyLaneAI/pennylane-lightning/pull/316)

* Supports measurements of operator arithmetic classes such as `Sum`, `Prod`,
  and `SProd` by deferring handling of them to `DefaultQubit`.
  [(#349)](https://github.com/PennyLaneAI/pennylane-lightning/pull/349)

```
@qml.qnode(qml.device('lightning.qubit', wires=2))
def circuit():
    obs = qml.s_prod(2.1, qml.PauliZ(0)) + qml.op_sum(qml.PauliX(0), qml.PauliZ(1))
    return qml.expval(obs)
```

### Bug fixes

* Test updates to reflect new measurement error messages.
  [(#334)](https://github.com/PennyLaneAI/pennylane-lightning/pull/334)

* Updates to the release tagger to fix incompatibilities with RTD.
  [(#344)](https://github.com/PennyLaneAI/pennylane-lightning/pull/344)

* Update cancel-workflow-action and bot credentials.
  [(#345)](https://github.com/PennyLaneAI/pennylane-lightning/pull/345)

### Contributors

This release contains contributions from (in alphabetical order):

Amintor Dusko, Christina Lee, Lee J. O'Riordan, Chae-Yeun Park

---

# Release 0.25.0

### New features since last release

### Breaking changes

* We explicitly disable support for PennyLane's parameter broadcasting.
[#317](https://github.com/PennyLaneAI/pennylane-lightning/pull/317)

* We explicitly remove support for PennyLane's `Sum`, `SProd` and `Prod`
  as observables.
  [(#326)](https://github.com/PennyLaneAI/pennylane-lightning/pull/326)

### Improvements

* CI builders use a reduced set of resources and redundant tests for PRs.
  [(#319)](https://github.com/PennyLaneAI/pennylane-lightning/pull/319)

* Parallelize wheel-builds where applicable.
  [(#314)](https://github.com/PennyLaneAI/pennylane-lightning/pull/314)

* AVX2/512 kernels are now available on Linux/MacOS with x86-64 architecture.
  [(#313)](https://github.com/PennyLaneAI/pennylane-lightning/pull/313)

### Documentation

* Updated ReadTheDocs runner version from Ubuntu 20.04 to 22.04
  [(#327)](https://github.com/PennyLaneAI/pennylane-lightning/pull/327)

### Bug fixes

* Test updates to reflect new additions to PennyLane.
  [(#318)](https://github.com/PennyLaneAI/pennylane-lightning/pull/318)

### Contributors

This release contains contributions from (in alphabetical order):

Amintor Dusko, Christina Lee, Rashid N H M, Lee J. O'Riordan, Chae-Yeun Park

---

# Release 0.24.0

### New features since last release

* Add `SingleExcitation` and `DoubleExcitation` qchem gates and generators.
  [(#289)](https://github.com/PennyLaneAI/pennylane-lightning/pull/289)

* Add a new dispatch mechanism for future kernels.
  [(#291)](https://github.com/PennyLaneAI/pennylane-lightning/pull/291)

* Add `IsingXY` gate operation.
  [(#303)](https://github.com/PennyLaneAI/pennylane-lightning/pull/303)

* Support `qml.state()` in vjp and Hamiltonian in adjoint jacobian.
  [(#294)](https://github.com/PennyLaneAI/pennylane-lightning/pull/294)

### Breaking changes

* Codebase is now moving to C++20. The default compiler for Linux is now GCC10.
  [(#295)](https://github.com/PennyLaneAI/pennylane-lightning/pull/295)

* Minimum macOS version is changed to 10.15 (Catalina).
  [(#295)](https://github.com/PennyLaneAI/pennylane-lightning/pull/295)

### Improvements

* Split matrix operations, refactor dispatch mechanisms, and add a benchmark suits.
  [(#274)](https://github.com/PennyLaneAI/pennylane-lightning/pull/274)

* Add native support for the calculation of sparse Hamiltonians' expectation values.
Sparse operations are offloaded to [Kokkos](https://github.com/kokkos/kokkos) and
[Kokkos-Kernels](https://github.com/kokkos/kokkos-kernels).
  [(#283)](https://github.com/PennyLaneAI/pennylane-lightning/pull/283)

* Device `lightning.qubit` now accepts a datatype for a statevector.
  [(#290)](https://github.com/PennyLaneAI/pennylane-lightning/pull/290)

```python
dev1 = qml.device('lightning.qubit', wires=4, c_dtype=np.complex64) # for single precision
dev2 = qml.device('lightning.qubit', wires=4, c_dtype=np.complex128) # for double precision
```

### Documentation

* Use the centralized [Xanadu Sphinx Theme](https://github.com/XanaduAI/xanadu-sphinx-theme)
  to style the Sphinx documentation.
  [(#287)](https://github.com/PennyLaneAI/pennylane-lightning/pull/287)

### Bug fixes

* Fix the issue with using available `clang-format` version in format.
  [(#288)](https://github.com/PennyLaneAI/pennylane-lightning/pull/288)

* Fix a bug in the generator of `DoubleExcitationPlus`.
  [(#298)](https://github.com/PennyLaneAI/pennylane-lightning/pull/298)

### Contributors

This release contains contributions from (in alphabetical order):

Mikhail Andrenkov, Ali Asadi, Amintor Dusko, Lee James O'Riordan, Chae-Yeun Park, and Shuli Shu

---

# Release 0.23.0

### New features since last release

* Add `generate_samples()` to lightning.
  [(#247)](https://github.com/PennyLaneAI/pennylane-lightning/pull/247)

* Add Lightning GBenchmark Suite.
  [(#249)](https://github.com/PennyLaneAI/pennylane-lightning/pull/249)

* Support runtime and compile information.
  [(#253)](https://github.com/PennyLaneAI/pennylane-lightning/pull/253)

### Improvements

* Add `ENABLE_BLAS` build to CI checks.
  [(#249)](https://github.com/PennyLaneAI/pennylane-lightning/pull/249)

* Add more `clang-tidy` checks and kernel tests.
  [(#253)](https://github.com/PennyLaneAI/pennylane-lightning/pull/253)

* Add C++ code coverage to CI.
  [(#265)](https://github.com/PennyLaneAI/pennylane-lightning/pull/265)

* Skip over identity operations in `"lightning.qubit"`.
  [(#268)](https://github.com/PennyLaneAI/pennylane-lightning/pull/268)

### Bug fixes

* Update tests to remove `JacobianTape`.
  [(#260)](https://github.com/PennyLaneAI/pennylane-lightning/pull/260)

* Fix tests for MSVC.
  [(#264)](https://github.com/PennyLaneAI/pennylane-lightning/pull/264)

* Fix `#include <cpuid.h>` for PPC and AArch64 in Linux.
  [(#266)](https://github.com/PennyLaneAI/pennylane-lightning/pull/266)

* Remove deprecated tape execution methods.
  [(#270)](https://github.com/PennyLaneAI/pennylane-lightning/pull/270)

* Update `qml.probs` in `test_measures.py`.
  [(#280)](https://github.com/PennyLaneAI/pennylane-lightning/pull/280)

### Contributors

This release contains contributions from (in alphabetical order):

Ali Asadi, Chae-Yeun Park, Lee James O'Riordan, and Trevor Vincent

---

# Release 0.22.1

### Bug fixes

* Ensure `Identity ` kernel is registered to C++ dispatcher.
  [(#275)](https://github.com/PennyLaneAI/pennylane-lightning/pull/275)

---

# Release 0.22.0

### New features since last release

* Add Docker support.
  [(#234)](https://github.com/PennyLaneAI/pennylane-lightning/pull/234)

### Improvements

* Update quantum tapes serialization and Python tests.
  [(#239)](https://github.com/PennyLaneAI/pennylane-lightning/pull/239)

* Clang-tidy is now enabled for both tests and examples builds under Github Actions.
  [(#237)](https://github.com/PennyLaneAI/pennylane-lightning/pull/237)

* The return type of `StateVectorBase` data is now derived-class defined.
  [(#237)](https://github.com/PennyLaneAI/pennylane-lightning/pull/237)

* Update adjointJacobian and VJP methods.
  [(#222)](https://github.com/PennyLaneAI/pennylane-lightning/pull/222)

* Set GitHub workflow to upload wheels to Test PyPI.
  [(#220)](https://github.com/PennyLaneAI/pennylane-lightning/pull/220)

* Finalize the new kernel implementation.
  [(#212)](https://github.com/PennyLaneAI/pennylane-lightning/pull/212)

### Documentation

* Use of batching with OpenMP threads is documented.
  [(#221)](https://github.com/PennyLaneAI/pennylane-lightning/pull/221)

### Bug fixes

* Fix for OOM errors when using adjoint with large numbers of observables.
  [(#221)](https://github.com/PennyLaneAI/pennylane-lightning/pull/221)

* Add virtual destructor to C++ state-vector classes.
  [(#200)](https://github.com/PennyLaneAI/pennylane-lightning/pull/200)

* Fix a bug in Python tests with operations' `matrix` calls.
  [(#238)](https://github.com/PennyLaneAI/pennylane-lightning/pull/238)

* Refactor utility header and fix a bug in linear algebra function with CBLAS.
  [(#228)](https://github.com/PennyLaneAI/pennylane-lightning/pull/228)

### Contributors

This release contains contributions from (in alphabetical order):

Ali Asadi, Chae-Yeun Park, Lee James O'Riordan

---

# Release 0.21.0

### New features since last release

* Add C++ only benchmark for a given list of gates.
  [(#199)](https://github.com/PennyLaneAI/pennylane-lightning/pull/199)

* Wheel-build support for Python 3.10.
  [(#186)](https://github.com/PennyLaneAI/pennylane-lightning/pull/186)

* C++ support for probability, expectation value and variance calculations.
  [(#185)](https://github.com/PennyLaneAI/pennylane-lightning/pull/185)

* Add bindings to C++ expval, var, probs.
  [(#214)](https://github.com/PennyLaneAI/pennylane-lightning/pull/214)

### Improvements

* `setup.py` adds debug only when --debug is given
  [(#208)](https://github.com/PennyLaneAI/pennylane-lightning/pull/208)

* Add new highly-performant C++ kernels for quantum gates.
  [(#202)](https://github.com/PennyLaneAI/pennylane-lightning/pull/202)

The new kernels significantly improve the runtime performance of PennyLane-Lightning
for both differentiable and non-differentiable workflows. Here is an example workflow
using the adjoint differentiation method with a circuit of 5 strongly entangling layers:

```python
import pennylane as qml
from pennylane import numpy as np
from pennylane.templates.layers import StronglyEntanglingLayers
from numpy.random import random
np.random.seed(42)
n_layers = 5
n_wires = 6
dev = qml.device("lightning.qubit", wires=n_wires)

@qml.qnode(dev, diff_method="adjoint")
def circuit(weights):
    StronglyEntanglingLayers(weights, wires=list(range(n_wires)))
    return [qml.expval(qml.PauliZ(i)) for i in range(n_wires)]

init_weights = np.random.random(StronglyEntanglingLayers.shape(n_layers=n_layers, n_wires=n_wires))
params = np.array(init_weights,requires_grad=True)
jac = qml.jacobian(circuit)(params)
```
The latest release shows improved performance on both single and multi-threaded evaluations!

<img src="https://raw.githubusercontent.com/PennyLaneAI/pennylane-lightning/v0.21.0-rc0/doc/_static/lightning_v20_v21_bm.png" width=50%/>

* Ensure debug info is built into dynamic libraries.
  [(#201)](https://github.com/PennyLaneAI/pennylane-lightning/pull/201)

### Documentation

* New guidelines on adding and benchmarking C++ kernels.
  [(#202)](https://github.com/PennyLaneAI/pennylane-lightning/pull/202)

### Bug fixes

* Update clang-format version
  [(#219)](https://github.com/PennyLaneAI/pennylane-lightning/pull/219)

* Fix failed tests on Windows.
  [(#218)](https://github.com/PennyLaneAI/pennylane-lightning/pull/218)

* Update clang-format version
  [(#219)](https://github.com/PennyLaneAI/pennylane-lightning/pull/219)

* Add virtual destructor to C++ state-vector classes.
  [(#200)](https://github.com/PennyLaneAI/pennylane-lightning/pull/200)

* Fix failed tests for the non-binary wheel.
  [(#213)](https://github.com/PennyLaneAI/pennylane-lightning/pull/213)

* Add virtual destructor to C++ state-vector classes.
  [(#200)](https://github.com/PennyLaneAI/pennylane-lightning/pull/200)

### Contributors

This release contains contributions from (in alphabetical order):

Ali Asadi, Amintor Dusko, Chae-Yeun Park, Lee James O'Riordan

---

# Release 0.20.1

### Bug fixes

* Fix missing header-files causing build errors in algorithms module.
  [(#193)](https://github.com/PennyLaneAI/pennylane-lightning/pull/193)

* Fix failed tests for the non-binary wheel.
  [(#191)](https://github.com/PennyLaneAI/pennylane-lightning/pull/191)

---
# Release 0.20.2

### Bug fixes

* Introduce CY kernel to Lightning to avoid issues with decomposition.
  [(#203)](https://github.com/PennyLaneAI/pennylane-lightning/pull/203)

### Contributors

This release contains contributions from (in alphabetical order):

Lee J. O'Riordan

# Release 0.20.1

### Bug fixes

* Fix missing header-files causing build errors in algorithms module.
  [(#193)](https://github.com/PennyLaneAI/pennylane-lightning/pull/193)

* Fix failed tests for the non-binary wheel.
  [(#191)](https://github.com/PennyLaneAI/pennylane-lightning/pull/191)

# Release 0.20.0

### New features since last release

* Add wheel-builder support for Python 3.10.
  [(#186)](https://github.com/PennyLaneAI/pennylane-lightning/pull/186)

* Add VJP support to PL-Lightning.
  [(#181)](https://github.com/PennyLaneAI/pennylane-lightning/pull/181)

* Add complex64 support in PL-Lightning.
  [(#177)](https://github.com/PennyLaneAI/pennylane-lightning/pull/177)

* Added examples folder containing aggregate gate performance test.
  [(#165)](https://github.com/PennyLaneAI/pennylane-lightning/pull/165)

### Breaking changes

### Improvements

* Update PL-Lightning to support new features in PL.
  [(#179)](https://github.com/PennyLaneAI/pennylane-lightning/pull/179)

### Documentation

* Lightning setup.py build process uses CMake.
  [(#176)](https://github.com/PennyLaneAI/pennylane-lightning/pull/176)

### Contributors

This release contains contributions from (in alphabetical order):

Ali Asadi, Chae-Yeun Park, Isidor Schoch, Lee James O'Riordan

---

# Release 0.19.0

* Add Cache-Friendly DOTC, GEMV, GEMM along with BLAS Support.
  [(#155)](https://github.com/PennyLaneAI/pennylane-lightning/pull/155)

### Improvements

* The performance of parametric gates has been improved.
  [(#157)](https://github.com/PennyLaneAI/pennylane-lightning/pull/157)

* AVX support is enabled for Linux users on Intel/AMD platforms.
  [(#157)](https://github.com/PennyLaneAI/pennylane-lightning/pull/157)

* PennyLane-Lightning has been updated to conform with clang-tidy
  recommendations for modernization, offering performance improvements across
  all use-cases.
  [(#153)](https://github.com/PennyLaneAI/pennylane-lightning/pull/153)

### Breaking changes

* Linux users on `x86_64` must have a CPU supporting AVX.
  [(#157)](https://github.com/PennyLaneAI/pennylane-lightning/pull/157)

### Bug fixes

* OpenMP built with Intel MacOS CI runners causes failures on M1 Macs. OpenMP is currently
  disabled in the built wheels until this can be resolved with Github Actions runners.
  [(#166)](https://github.com/PennyLaneAI/pennylane-lightning/pull/166)

### Contributors

This release contains contributions from (in alphabetical order):

Ali Asadi, Lee James O'Riordan

---

# Release 0.18.0

### New features since last release

* PennyLane-Lightning now provides a high-performance
  [adjoint Jacobian](http://arxiv.org/abs/2009.02823) method for differentiating quantum circuits.
  [(#136)](https://github.com/PennyLaneAI/pennylane-lightning/pull/136)

  The adjoint method operates after a forward pass by iteratively applying inverse gates to scan
  backwards through the circuit. The method is already available in PennyLane's
  `default.qubit` device, but the version provided by `lightning.qubit` integrates with the C++
  backend and is more performant, as shown in the plot below:

  <img src="https://raw.githubusercontent.com/PennyLaneAI/pennylane-lightning/master/doc/_static/lightning_adjoint.png" width=70%/>

  The plot compares the average runtime of `lightning.qubit` and `default.qubit` for calculating the
  Jacobian of a circuit using the adjoint method for a range of qubit numbers. The circuit
  consists of ten `BasicEntanglerLayers` with a `PauliZ` expectation value calculated on each wire,
  repeated over ten runs. We see that `lightning.qubit` provides a speedup of around two to eight
  times, depending on the number of qubits.

  The adjoint method can be accessed using the standard interface. Consider the following circuit:

  ```python
  import pennylane as qml

  wires = 3
  layers = 2
  dev = qml.device("lightning.qubit", wires=wires)

  @qml.qnode(dev, diff_method="adjoint")
  def circuit(weights):
      qml.templates.StronglyEntanglingLayers(weights, wires=range(wires))
      return qml.expval(qml.PauliZ(0))

  weights = qml.init.strong_ent_layers_normal(layers, wires, seed=1967)
  ```

  The circuit can be executed and its gradient calculated using:

    ```pycon
  >>> print(f"Circuit evaluated: {circuit(weights)}")
  Circuit evaluated: 0.9801286266677633
  >>> print(f"Circuit gradient:\n{qml.grad(circuit)(weights)}")
  Circuit gradient:
  [[[-1.11022302e-16 -1.63051504e-01 -4.14810501e-04]
    [ 1.11022302e-16 -1.50136528e-04 -1.77922957e-04]
    [ 0.00000000e+00 -3.92874550e-02  8.14523075e-05]]

   [[-1.14472273e-04  3.85963953e-02  0.00000000e+00]
    [-5.76791765e-05 -9.78478343e-02  0.00000000e+00]
    [-5.55111512e-17  0.00000000e+00 -1.11022302e-16]]]
  ```

* PennyLane-Lightning now supports all of the operations and observables of `default.qubit`.
  [(#124)](https://github.com/PennyLaneAI/pennylane-lightning/pull/124)

### Improvements

* A new state-vector class `StateVectorManaged` was added, enabling memory use to be bound to
  statevector lifetime.
  [(#136)](https://github.com/PennyLaneAI/pennylane-lightning/pull/136)

* The repository now has a well-defined component hierarchy, allowing each indepedent unit to be
  compiled and linked separately.
  [(#136)](https://github.com/PennyLaneAI/pennylane-lightning/pull/136)

* PennyLane-Lightning can now be installed without compiling its C++ binaries and will fall back
  to using the `default.qubit` implementation. Skipping compilation is achieved by setting the
  `SKIP_COMPILATION` environment variable, e.g., Linux/MacOS: `export SKIP_COMPILATION=True`,
  Windows: `set SKIP_COMPILATION=True`. This feature is intended for building a pure-Python wheel of
  PennyLane-Lightning as a backup for platforms without a dedicated wheel.
  [(#129)](https://github.com/PennyLaneAI/pennylane-lightning/pull/129)

* The C++-backed Python bound methods can now be directly called with wires and supplied parameters.
  [(#125)](https://github.com/PennyLaneAI/pennylane-lightning/pull/125)

* Lightning supports arbitrary unitary and non-unitary gate-calls from Python to C++ layer.
  [(#121)](https://github.com/PennyLaneAI/pennylane-lightning/pull/121)

### Documentation

* Added preliminary architecture diagram for package.
  [(#131)](https://github.com/PennyLaneAI/pennylane-lightning/pull/131)

* C++ API built as part of docs generation.
  [(#131)](https://github.com/PennyLaneAI/pennylane-lightning/pull/131)

### Breaking changes

* Wheels for MacOS <= 10.13 will no longer be provided due to XCode SDK C++17 support requirements.
  [(#149)](https://github.com/PennyLaneAI/pennylane-lightning/pull/149)

### Bug fixes

* An indexing error in the CRY gate is fixed. [(#136)](https://github.com/PennyLaneAI/pennylane-lightning/pull/136)

* Column-major data in numpy is now correctly converted to row-major upon pass to the C++ layer.
  [(#126)](https://github.com/PennyLaneAI/pennylane-lightning/pull/126)

### Contributors

This release contains contributions from (in alphabetical order):

Thomas Bromley, Lee James O'Riordan

---

# Release 0.17.0

### New features

* C++ layer now supports float (32-bit) and double (64-bit) templated complex data.
  [(#113)](https://github.com/PennyLaneAI/pennylane-lightning/pull/113)

### Improvements

* The PennyLane device test suite is now included in coverage reports.
  [(#123)](https://github.com/PennyLaneAI/pennylane-lightning/pull/123)

* Static versions of jQuery and Bootstrap are no longer included in the CSS theme.
  [(#118)](https://github.com/PennyLaneAI/pennylane-lightning/pull/118)

* C++ tests have been ported to use Catch2 framework.
  [(#115)](https://github.com/PennyLaneAI/pennylane-lightning/pull/115)

* Testing now exists for both float and double precision methods in C++ layer.
  [(#113)](https://github.com/PennyLaneAI/pennylane-lightning/pull/113)
  [(#115)](https://github.com/PennyLaneAI/pennylane-lightning/pull/115)

* Compile-time utility methods with `constexpr` have been added.
  [(#113)](https://github.com/PennyLaneAI/pennylane-lightning/pull/113)

* Wheel-build support for ARM64 (Linux and MacOS) and PowerPC (Linux) added.
  [(#110)](https://github.com/PennyLaneAI/pennylane-lightning/pull/110)

* Add support for Controlled Phase Gate (`ControlledPhaseShift`).
  [(#114)](https://github.com/PennyLaneAI/pennylane-lightning/pull/114)

* Move changelog to `.github` and add a changelog reminder.
  [(#111)](https://github.com/PennyLaneAI/pennylane-lightning/pull/111)

* Adds CMake build system support.
  [(#104)](https://github.com/PennyLaneAI/pennylane-lightning/pull/104)


### Breaking changes

* Removes support for Python 3.6 and adds support for Python 3.9.
  [(#127)](https://github.com/PennyLaneAI/pennylane-lightning/pull/127)
  [(#128)](https://github.com/PennyLaneAI/pennylane-lightning/pull/128)

* Compilers with C++17 support are now required to build C++ module.
  [(#113)](https://github.com/PennyLaneAI/pennylane-lightning/pull/113)

* Gate classes have been removed with functionality added to StateVector class.
  [(#113)](https://github.com/PennyLaneAI/pennylane-lightning/pull/113)

* We are no longer building wheels for Python 3.6.
  [(#106)](https://github.com/PennyLaneAI/pennylane-lightning/pull/106)

### Bug fixes

* PowerPC wheel-builder now successfully compiles modules.
  [(#120)](https://github.com/PennyLaneAI/pennylane-lightning/pull/120)

### Documentation

* Added community guidelines.
  [(#109)](https://github.com/PennyLaneAI/pennylane-lightning/pull/109)

### Contributors

This release contains contributions from (in alphabetical order):

Ali Asadi, Christina Lee, Thomas Bromley, Lee James O'Riordan

---

# Release 0.15.1

### Bug fixes

* The PennyLane-Lightning binaries are now built with NumPy 1.19.5, to avoid ABI
  compatibility issues with the latest NumPy 1.20 release. See
  [the NumPy release notes](https://numpy.org/doc/stable/release/1.20.0-notes.html#size-of-np-ndarray-and-np-void-changed)
  for more details.
  [(#97)](https://github.com/PennyLaneAI/pennylane-lightning/pull/97)

### Contributors

This release contains contributions from (in alphabetical order):

Josh Izaac, Antal Száva

---

# Release 0.15.0

### Improvements

* For compatibility with PennyLane v0.15, the `analytic` keyword argument
  has been removed. Statistics can still be computed analytically by setting
  `shots=None`.
  [(#93)](https://github.com/PennyLaneAI/pennylane-lightning/pull/93)

* Inverse gates are now supported.
  [(#89)](https://github.com/PennyLaneAI/pennylane-lightning/pull/89)

* Add new lightweight backend with performance improvements.
  [(#57)](https://github.com/PennyLaneAI/pennylane-lightning/pull/57)

* Remove the previous Eigen-based backend.
  [(#67)](https://github.com/PennyLaneAI/pennylane-lightning/pull/67)

### Bug fixes

* Re-add dispatch table after fixing static initialisation order issue.
  [(#68)](https://github.com/PennyLaneAI/pennylane-lightning/pull/68)

### Contributors

This release contains contributions from (in alphabetical order):

Thomas Bromley, Theodor Isacsson, Christina Lee, Thomas Loke, Antal Száva.

---

# Release 0.14.1

### Bug fixes

* Fixes a bug where the `QNode` would swap `LightningQubit` to
  `DefaultQubitAutograd` on device execution due to the inherited
  `passthru_devices` entry of the `capabilities` dictionary.
  [(#61)](https://github.com/PennyLaneAI/pennylane-lightning/pull/61)

### Contributors

This release contains contributions from (in alphabetical order):

Antal Száva

---

# Release 0.14.0

### Improvements

* Extends support from 16 qubits to 50 qubits.
  [(#52)](https://github.com/PennyLaneAI/pennylane-lightning/pull/52)

### Bug fixes

* Updates applying basis state preparations to correspond to the
  changes in `DefaultQubit`.
  [(#55)](https://github.com/PennyLaneAI/pennylane-lightning/pull/55)

### Contributors

This release contains contributions from (in alphabetical order):

Thomas Loke, Tom Bromley, Josh Izaac, Antal Száva

---

# Release 0.12.0

### Bug fixes

* Updates capabilities dictionary to be compatible with core PennyLane
  [(#45)](https://github.com/PennyLaneAI/pennylane-lightning/pull/45)

* Fix install of Eigen for CI wheel building
  [(#44)](https://github.com/PennyLaneAI/pennylane-lightning/pull/44)

### Contributors

This release contains contributions from (in alphabetical order):

Tom Bromley, Josh Izaac, Antal Száva

---

# Release 0.11.0

Initial release.

This release contains contributions from (in alphabetical order):

Tom Bromley, Josh Izaac, Nathan Killoran, Antal Száva<|MERGE_RESOLUTION|>--- conflicted
+++ resolved
@@ -1,8 +1,4 @@
-<<<<<<< HEAD
-# Release 0.36.0
-=======
 # Release 0.37.0-dev
->>>>>>> db01c150
 
 ### New features since last release
 
@@ -10,6 +6,9 @@
 
 ### Improvements
 
+* The various OpenMP configurations of Lightning-Qubit are tested in parallel on different Github Actions runners.
+  [(#712)](https://github.com/PennyLaneAI/pennylane-lightning/pull/712)
+
 ### Documentation
 
 ### Bug fixes
@@ -17,6 +16,8 @@
 ### Contributors
 
 This release contains contributions from (in alphabetical order):
+
+Vincent Michaud-Rioux
 
 ---
 
@@ -68,11 +69,7 @@
 
 * Split Lightning-Qubit and Lightning-Kokkos CPU Python tests with `pytest-split`. Remove `SERIAL` from Kokkos' `exec_model` matrix. Remove `all` from Lightning-Kokkos' `pl_backend` matrix. Move `clang-tidy` checks to `tidy.yml`. Avoid editable `pip` installations.
   [(#696)](https://github.com/PennyLaneAI/pennylane-lightning/pull/696)
-<<<<<<< HEAD
   
-=======
-
->>>>>>> db01c150
 * Update `lightning.gpu` and `lightning.kokkos` to raise an error instead of falling back to `default.qubit`.
   [(#689)](https://github.com/PennyLaneAI/pennylane-lightning/pull/689)
 
@@ -97,12 +94,6 @@
 
 ### Improvements
 
-<<<<<<< HEAD
-* The various OpenMP configurations of Lightning-Qubit are tested in parallel on different Github Actions runners.
-  [(#712)](https://github.com/PennyLaneAI/pennylane-lightning/pull/712)
-
-=======
->>>>>>> db01c150
 * Add tests for Windows Wheels, fix ill-defined caching, and set the proper backend for `lightning.kokkos` wheels.
   [(#693)](https://github.com/PennyLaneAI/pennylane-lightning/pull/693)
 
