--- conflicted
+++ resolved
@@ -60,13 +60,11 @@
 
 ### Bug fixes
 
-<<<<<<< HEAD
 * Fix Github CI for aarch64 cuda to clean up after runs.
   [(#1074)](https://github.com/PennyLaneAI/pennylane-lightning/pull/1074)
-=======
+
 * Increase maximum time for aarch64-CUDA Github CI action .
   [(#1070)](https://github.com/PennyLaneAI/pennylane-lightning/pull/1070)
->>>>>>> ec9b8f9c
 
 * Fix `SyntaxWarning` from `is` with a literal in Python tests.
   [(#1070)](https://github.com/PennyLaneAI/pennylane-lightning/pull/1070)
