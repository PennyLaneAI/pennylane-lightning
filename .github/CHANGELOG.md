# Release 0.40.0-dev

### New features since last release

<<<<<<< HEAD
* Add Exact Tensor Network C++ backend to `lightning.tensor`.
  [(#977)](https://github.com/PennyLaneAI/pennylane-lightning/pull/977)
=======
* Add native N-controlled gate/matrix operations and adjoint support to `lightning.kokkos`.
  [(#950)](https://github.com/PennyLaneAI/pennylane-lightning/pull/950)
>>>>>>> 158d3930

* Add native N-controlled generators and adjoint support to `lightning.gpu`'s single-GPU backend.
  [(#970)](https://github.com/PennyLaneAI/pennylane-lightning/pull/970)

* Add a Catalyst-specific wrapping class for Lightning-Qubit.
  [(#960)](https://github.com/PennyLaneAI/pennylane-lightning/pull/960)
  [(#999)](https://github.com/PennyLaneAI/pennylane-lightning/pull/999)

* Add native N-controlled gates support to `lightning.gpu`'s single-GPU backend.
  [(#938)](https://github.com/PennyLaneAI/pennylane-lightning/pull/938)

### Breaking changes

* Removed all instances of `qml.QubitStateVector`.
  [(#985)](https://github.com/PennyLaneAI/pennylane-lightning/pull/985)

* Handling for the legacy operator arithmetic (the `Hamiltonian` and `Tensor` classes in PennyLane) is removed.
  [(#994)](https://github.com/PennyLaneAI/pennylane-lightning/pull/994)
  [(#997)](https://github.com/PennyLaneAI/pennylane-lightning/pull/997)

### Improvements

* Reverse Lightning Qubit generators vector insertion order.
  [(#1009)](https://github.com/PennyLaneAI/pennylane-lightning/pull/1009)

* Update Kokkos version support to 4.5.
  [(#1007)](https://github.com/PennyLaneAI/pennylane-lightning/pull/1007)

* Enable N-controlled gate and matrix support to `lightning.gpu` simulator for Catalyst.
  [(#1005)](https://github.com/PennyLaneAI/pennylane-lightning/pull/1005)

* Generalize seeding mechanism for all measurements.
  [(#1003)](https://github.com/PennyLaneAI/pennylane-lightning/pull/1003)

* Update Kokkos version support to 4.4.1 and enable Lightning-Kokkos[CUDA] C++ tests on CI.
  [(#1000)](https://github.com/PennyLaneAI/pennylane-lightning/pull/1000)

* Add C++ unit tests for Exact Tensor Network backends.
  [(#998)](https://github.com/PennyLaneAI/pennylane-lightning/pull/998)

* Update installation instruction for Lightning-GPU-MPI to explicitly ask users to add `path/to/libmpi.so` to the `LD_LIBRARY_PATH`. Update the runtime error message to ensure users know how to fix.
  [(#993)](https://github.com/PennyLaneAI/pennylane-lightning/pull/993)

* The TOML files for the devices are updated to use the new schema for declaring device capabilities.
  [(#988)](https://github.com/PennyLaneAI/pennylane-lightning/pull/988)

* Unify excitation gates memory layout to row-major for both LGPU and LT.
  [(#959)](https://github.com/PennyLaneAI/pennylane-lightning/pull/959)

* Update the `lightning.kokkos` CUDA backend for compatibility with Catalyst.
  [(#942)](https://github.com/PennyLaneAI/pennylane-lightning/pull/942)

<<<<<<< HEAD
=======
* `lightning.qubit`, `lightning.gpu`, and `lightning.kokkos` now define
  the `eval_jaxpr` method for integration with the experimental
  capture project.
  [(#1002)](https://github.com/PennyLaneAI/pennylane-lightning/pull/1002)

* Generalize seeding mechanism for all measurements.
  [(#1003)](https://github.com/PennyLaneAI/pennylane-lightning/pull/1003)

>>>>>>> 158d3930
### Documentation

* Update Lightning-Tensor installation docs and usage suggestions.
  [(#979)](https://github.com/PennyLaneAI/pennylane-lightning/pull/979)

### Bug fixes

* Fix Lightning Kokkos editable mode path.
  [(#1010)](https://github.com/PennyLaneAI/pennylane-lightning/pull/1010)

* Fix the missing `ninja` in Linux AARCH64 wheels recipe.
  [(#1007)](https://github.com/PennyLaneAI/pennylane-lightning/pull/1007)

* Fix version switch condition the GPU workflow tests for LGPU and LKokkos.
  [(#1006)](https://github.com/PennyLaneAI/pennylane-lightning/pull/1006)

* Fix issue with `lightning.gpu` Rot operation with adjoint.
  [(#1004)](https://github.com/PennyLaneAI/pennylane-lightning/pull/1004)

* Fix the Lightning-Kokkos[CUDA] C++ API `cudaFree` segfaults in `applyMatrix`.
  [(#1000)](https://github.com/PennyLaneAI/pennylane-lightning/pull/1000)

* Fix issue with adjoint-jacobian of adjoint ops.
  [(#996)](https://github.com/PennyLaneAI/pennylane-lightning/pull/996)

* Fix the `upload-pypi` token issues for Linux and MacOS (x86_64 & AARCH64) wheels.
  [(#989)](https://github.com/PennyLaneAI/pennylane-lightning/pull/989)

* Fix Pennylane dependency branch (`v0.39_rc0` to `master`).
  [(#984)](https://github.com/PennyLaneAI/pennylane-lightning/pull/984)

* Fix PTM stable latest. Removing FIXME patch for v0.39.
  [(#982)](https://github.com/PennyLaneAI/pennylane-lightning/pull/982)

### Contributors

This release contains contributions from (in alphabetical order):

Ali Asadi,
Astral Cai,
Amintor Dusko,
Christina Lee,
Joseph Lee,
Anton Naim Ibrahim,
Luis Alfredo Nuñez Meneses,
Andrija Paurevic,
Shuli Shu,
Raul Torres,
Haochen Paul Wang

---

# Release 0.39.0

### New features since last release

* Add support for out-of-order `qml.probs` in `lightning.gpu`.
  [(#941)](https://github.com/PennyLaneAI/pennylane-lightning/pull/941)

* Add mid-circuit measurements support to `lightning.gpu`'s single-GPU backend.
  [(#931)](https://github.com/PennyLaneAI/pennylane-lightning/pull/931)

* Integrate Lightning-GPU with Catalyst so that hybrid programs can be seamlessly QJIT-compiled and executed on this device following `pip install pennylane-lightning-gpu`.
  [(#928)](https://github.com/PennyLaneAI/pennylane-lightning/pull/928)

* Add `qml.Projector` observable support via diagonalization to Lightning-GPU.
  [(#894)](https://github.com/PennyLaneAI/pennylane-lightning/pull/894)

* Add 1-target wire controlled gate support to `lightning.tensor`. Note that `cutensornet` only supports 1-target wire controlled gate as of `v24.08`. A controlled gate with more than 1 target wire should be converted to dense matrix.
  [(#880)](https://github.com/PennyLaneAI/pennylane-lightning/pull/880)

* Build and upload Lightning-Tensor wheels (x86_64, AARCH64) to PyPI.
  [(#862)](https://github.com/PennyLaneAI/pennylane-lightning/pull/862)
  [(#905)](https://github.com/PennyLaneAI/pennylane-lightning/pull/905)

* Add Matrix Product Operator (MPO) for all gates support to `lightning.tensor`. Note current C++ implementation only works for MPO sites data provided by users.
  [(#859)](https://github.com/PennyLaneAI/pennylane-lightning/pull/859)

* Add shots measurement support to `lightning.tensor`.
  [(#852)](https://github.com/PennyLaneAI/pennylane-lightning/pull/852)

* Lightning-GPU and Lightning-Kokkos migrated to the new device API.
  [(#853)](https://github.com/PennyLaneAI/pennylane-lightning/pull/853)
  [(#810)](https://github.com/PennyLaneAI/pennylane-lightning/pull/810)

### Breaking changes

* Update MacOS wheel build to 13.0 for X86_64 and ARM due to the deprecation of MacOS-12 CI runners.
  [(#969)](https://github.com/PennyLaneAI/pennylane-lightning/pull/969)

* Deprecate `initSV()` and add `resetStateVector()` from the C++ API Lightning-GPU. This is to remove the `reset_state` additional call in the Python layer.
  [(#933)](https://github.com/PennyLaneAI/pennylane-lightning/pull/933)

* Deprecate PI gates implementation in Lightning-Qubit. The PI gates were the first implementation of gate kernels in `lightning.qubit` using pre-computed indices, prior to the development of LM (less memory) and AVX kernels. This deprecation is in favour of reducing compilation time and ensuring that Lightning-Qubit only relies on LM kernels in the dynamic dispatcher across all platforms.
  [(#925)](https://github.com/PennyLaneAI/pennylane-lightning/pull/925)

* Remove PowerPC wheel build recipe for Lightning-Qubit.
  [(#902)](https://github.com/PennyLaneAI/pennylane-lightning/pull/902)

* Update MacOS wheel builds to require Monterey (12.0) or greater for x86_64 and ARM. This was required to update Pybind11 to the latest release (2.13.5) for enabling Numpy 2.0 support in Lightning.
  [(#901)](https://github.com/PennyLaneAI/pennylane-lightning/pull/901)

* Remove support for Python 3.9 for all Lightning simulators.
  [(#891)](https://github.com/PennyLaneAI/pennylane-lightning/pull/891)

### Improvements

* Update the `lightning.tensor` Python layer unit tests, as `lightning.tensor` cannot be cleaned up like other state-vector devices because the data is attached to the graph. It is recommended to use one device per circuit for `lightning.tensor`.
  [(#971)](https://github.com/PennyLaneAI/pennylane-lightning/pull/971)

* Add joint check for the N-controlled wires support in `lightning.qubit`.
  [(#949)](https://github.com/PennyLaneAI/pennylane-lightning/pull/949)

* Optimize `GlobalPhase` and `C(GlobalPhase)` gate implementation in `lightning.gpu`.
  [(#946)](https://github.com/PennyLaneAI/pennylane-lightning/pull/946)

* Add missing `liblightning_kokkos_catalyst.so` when building Lightning-Kokkos in editable installation.
  [(#945)](https://github.com/PennyLaneAI/pennylane-lightning/pull/945)

* Optimize the cartesian product to reduce the amount of memory necessary to set the `StatePrep` in Lightning-Tensor.
  [(#943)](https://github.com/PennyLaneAI/pennylane-lightning/pull/943)

* Update the `qml.probs` data-return in Lightning-GPU C++ API to align with other state-vector devices.
  [(#941)](https://github.com/PennyLaneAI/pennylane-lightning/pull/941)

* Add zero-state initialization to both `StateVectorCudaManaged` and `StateVectorCudaMPI` constructors to remove the `reset_state` in the Python layer ctor and refactor `setBasisState(state, wires)` in the C++ API.
  [(#933)](https://github.com/PennyLaneAI/pennylane-lightning/pull/933)

* Add `setStateVector(state, wire)` support to the Lightning-GPU C++ API.
  [(#930)](https://github.com/PennyLaneAI/pennylane-lightning/pull/930)

* The `generate_samples` methods of `lightning.qubit` and `lightning.kokkos` can now take in a seed number to make the generated samples deterministic. This can be useful when, among other things, fixing flaky tests in CI.
  [(#927)](https://github.com/PennyLaneAI/pennylane-lightning/pull/927)

* Remove dynamic decomposition rules for all Lightning devices.
  [(#926)](https://github.com/PennyLaneAI/pennylane-lightning/pull/926)

* Always decompose `qml.QFT` in all Lightning devices.
  [(#924)](https://github.com/PennyLaneAI/pennylane-lightning/pull/924)

* Uniform Python format to adhere PennyLane style.
  [(#924)](https://github.com/PennyLaneAI/pennylane-lightning/pull/924)

* Add the `ci:use-gpu-runner` GitHub label to `lightning.kokkos` GPU Testing CIs.
  [(#916)](https://github.com/PennyLaneAI/pennylane-lightning/pull/916)

* Update the test suite to remove deprecated code.
  [(#912)](https://github.com/PennyLaneAI/pennylane-lightning/pull/912)

* Merge `lightning.gpu` and `lightning.tensor` GPU tests in single Python and C++ CIs controlled by the `ci:use-gpu-runner` label.
  [(#911)](https://github.com/PennyLaneAI/pennylane-lightning/pull/911)

* Skip the compilation of Lightning simulators and development requirements to boost the build of public docs up to 5x.
  [(#904)](https://github.com/PennyLaneAI/pennylane-lightning/pull/904)

* Build Lightning wheels in `Release` mode to reduce the binary sizes.
  [(#903)](https://github.com/PennyLaneAI/pennylane-lightning/pull/903)

* Update Pybind11 to 2.13.5.
  [(#901)](https://github.com/PennyLaneAI/pennylane-lightning/pull/901)

* Migrate wheels artifacts to v4.
  [(#893)](https://github.com/PennyLaneAI/pennylane-lightning/pull/893)

* Update GitHub actions in response to a high-severity vulnerability.
  [(#887)](https://github.com/PennyLaneAI/pennylane-lightning/pull/887)

* Optimize and simplify controlled kernels in Lightning-Qubit.
  [(#882)](https://github.com/PennyLaneAI/pennylane-lightning/pull/882)

* Optimize gate cache recording for Lightning-Tensor C++ API.
  [(#879)](https://github.com/PennyLaneAI/pennylane-lightning/pull/879)

* Unify Lightning-Kokkos and Lightning-Qubit devices under a Lightning-Base abstracted class.
  [(#876)](https://github.com/PennyLaneAI/pennylane-lightning/pull/876)

* Smarter defaults for the `split_obs` argument in the serializer. The serializer splits linear combinations into chunks instead of all their terms.
  [(#873)](https://github.com/PennyLaneAI/pennylane-lightning/pull/873/)

* Prefer `tomlkit` over `toml` for building Lightning wheels, and choose `tomli` and `tomllib` over `toml` when installing the package.
  [(#857)](https://github.com/PennyLaneAI/pennylane-lightning/pull/857)

* Lightning-Kokkos gains native support for the `PauliRot` gate.
  [(#855)](https://github.com/PennyLaneAI/pennylane-lightning/pull/855)

### Documentation

* Update Lightning-Tensor installation docs and usage suggestions.
  [(#971)](https://github.com/PennyLaneAI/pennylane-lightning/pull/971)
  [(#972)](https://github.com/PennyLaneAI/pennylane-lightning/pull/971)

* Update `README.rst` installation instructions for `lightning.gpu` and `lightning.tensor`.
  [(#957)](https://github.com/PennyLaneAI/pennylane-lightning/pull/957)

* Update `lightning.tensor` documentation to include all the new features added since pull request #756. The new features are: 1. Finite-shot measurements; 2. Expval-base quantities; 3. Support for `qml.state()` and `qml.stateprep()`; 4. Support for all gates support via Matrix Product Operator (MPO).
  [(#909)](https://github.com/PennyLaneAI/pennylane-lightning/pull/909)

### Bug fixes

*  Fix Lightning Kokkos test_device for `kokkos_args` fail for MacOS due to `np.complex256`
  [(#974)](https://github.com/PennyLaneAI/pennylane-lightning/pull/974)

*  Fix PTM stable-latest related to `default.qubit.legacy` and the `latest` flag usage.
  [(#961)](https://github.com/PennyLaneAI/pennylane-lightning/pull/961)
  [(#966)](https://github.com/PennyLaneAI/pennylane-lightning/pull/966)

* Fix build failure for Lightning-Kokkos editable installation on MacOS due to `liblightning_kokkos_catalyst.so` copy and `liblightning_kokkos_catalyst.so` not copied to correct build path for editable installation.
  [(#947)](https://github.com/PennyLaneAI/pennylane-lightning/pull/947)
  [(#968)](https://github.com/PennyLaneAI/pennylane-lightning/pull/968)

* Add concept restriction to ensure `ConstMult` inline function only hit with arithmetic-values times complex values. Fixes build failures with the test suite when enabling OpenMP, and disabling BLAS and Python under clang.
  [(#936)](https://github.com/PennyLaneAI/pennylane-lightning/pull/936)

* Bug fix for `applyMatrix` in Lightning-Tensor. Matrix operator data is not stored in the `cuGateCache` object to support `TensorProd` obs with multiple `Hermitian` obs.
  [(#932)](https://github.com/PennyLaneAI/pennylane-lightning/pull/932)

* Bug fix for `_pauli_word` of `QuantumScriptSerializer`. `_pauli_word` can process `PauliWord` object: `I`.
  [(#919)](https://github.com/PennyLaneAI/pennylane-lightning/pull/919)

* Bug fix for analytic `qml.probs` in the Lightning-Tensor C++ API.
  [(#906)](https://github.com/PennyLaneAI/pennylane-lightning/pull/906)

### Contributors

This release contains contributions from (in alphabetical order):

Ali Asadi, Amintor Dusko, Diego Guala, Joseph Lee, Luis Alfredo Nuñez Meneses, Vincent Michaud-Rioux, Lee J. O'Riordan, Mudit Pandey, Shuli Shu, Haochen Paul Wang

---

# Release 0.38.0

### New features since last release

* Add `qml.StatePrep()` and `qml.QubitStateVector()` support to `lightning.tensor`.
  [(#849)](https://github.com/PennyLaneAI/pennylane-lightning/pull/849)

* Add analytic `qml.probs()` measurement support to `lightning.tensor`.
  [(#830)](https://github.com/PennyLaneAI/pennylane-lightning/pull/830)

* Add `qml.state()` measurement support to `lightning.tensor`.
  [(#827)](https://github.com/PennyLaneAI/pennylane-lightning/pull/827)

* Add Lightning-GPU Linux (AArch64 + GraceHopper) wheels to PyPI.
  [(#815)](https://github.com/PennyLaneAI/pennylane-lightning/pull/815)

* Add `var` support to `lightning.tensor`. Note that `var` support is added via `obs**2` and this implementation scales as `O(num_obs**2)`.
  [(#804)](https://github.com/PennyLaneAI/pennylane-lightning/pull/804)

### Breaking changes

* Update python packaging to follow PEP 517/518/621/660 standards.
  [(#832)](https://github.com/PennyLaneAI/pennylane-lightning/pull/832)

* Add `getData()` in the `lightning.tensor` C++ backend. Users are responsible for ensuring sufficient host memory is allocated for the full state vector.
  [(#827)](https://github.com/PennyLaneAI/pennylane-lightning/pull/827)

* Remove `NDpermuter.hpp` which is no longer required.
  [(#795)](https://github.com/PennyLaneAI/pennylane-lightning/pull/795)

* Remove temporary steps from the CI, such as downgrading Scipy to <1.14 and installing Kokkos v4.2 for `lightning-version == 'stable'`.
  [(#792)](https://github.com/PennyLaneAI/pennylane-lightning/pull/792)

* Do not run GPU tests and Docker workflows on release.
  [(#788)](https://github.com/PennyLaneAI/pennylane-lightning/pull/788)

* Update python packaging to follow PEP 517/518/621/660 standards.
  [(#832)](https://github.com/PennyLaneAI/pennylane-lightning/pull/832)

### Improvements

* Updated calls of ``size_t`` to ``std::size_t`` everywhere.
  [(#816)](https://github.com/PennyLaneAI/pennylane-lightning/pull/816)

* Update Lightning tests to support the generalization of basis state preparation.
  [(#864)](https://github.com/PennyLaneAI/pennylane-lightning/pull/864)

* Add `SetState` and `SetBasisState` to `Lightning-KokkosSimulator`.
  [(#861)](https://github.com/PennyLaneAI/pennylane-lightning/pull/861)

* Remove use of the deprecated `Operator.expand` in favour of `Operator.decomposition`.
  [(#846)](https://github.com/PennyLaneAI/pennylane-lightning/pull/846)

* The `setBasisState` and `setStateVector` methods of `StateVectorLQubit` and `StateVectorKokkos` are overloaded to support PennyLane-like parameters.
  [(#843)](https://github.com/PennyLaneAI/pennylane-lightning/pull/843)

* Move `setBasisState`, `setStateVector` and `resetStateVector` from `StateVectorLQubitManaged` to `StateVectorLQubit`.
  [(#841)](https://github.com/PennyLaneAI/pennylane-lightning/pull/841)

* Update `generate_samples` in Lightning-Kokkos and Lightning-GPU to support `qml.measurements.Shots` type instances.
  [(#839)](https://github.com/PennyLaneAI/pennylane-lightning/pull/839)

* Add a Catalyst-specific wrapping class for Lightning Kokkos.
  [(#837)](https://github.com/PennyLaneAI/pennylane-lightning/pull/837)
  [(#770)](https://github.com/PennyLaneAI/pennylane-lightning/pull/770)

* Lightning-Qubit natively supports the `PauliRot` gate.
  [(#834)](https://github.com/PennyLaneAI/pennylane-lightning/pull/834)

* Multiple calls to the `append_mps_final_state()` API is allowed in `lightning.tensor`.
  [(#830)](https://github.com/PennyLaneAI/pennylane-lightning/pull/830)

* Add `initial_state_prep` option to Catalyst TOML file.
  [(#826)](https://github.com/PennyLaneAI/pennylane-lightning/pull/826)

* `ENABLE_LAPACK` is `OFF` by default for all Lightning backends.
  [(#825)](https://github.com/PennyLaneAI/pennylane-lightning/pull/825)

* Update `ctrl_decomp_zyz` tests with `len(control_wires) > 1`.
  [(#821)](https://github.com/PennyLaneAI/pennylane-lightning/pull/821)

* Update the Catalyst-specific wrapping class for Lightning Kokkos to track Catalyst's new support for MCM seeding.
  [(#819)](https://github.com/PennyLaneAI/pennylane-lightning/pull/819)

* Replace ``size_t`` by ``std::size_t`` everywhere.
  [(#816)](https://github.com/PennyLaneAI/pennylane-lightning/pull/816/)

* Shot batching is made more efficient by executing all the shots in one go on Lightning-Qubit.
  [(#814)](https://github.com/PennyLaneAI/pennylane-lightning/pull/814)

* Lightning-Qubit calls `generate_samples(wires)` on a minimal subset of wires when executing in finite-shot mode.
  [(#813)](https://github.com/PennyLaneAI/pennylane-lightning/pull/813)

* Update `LightingQubit.preprocess` to work with changes to preprocessing for mid-circuit measurements.
  [(#812)](https://github.com/PennyLaneAI/pennylane-lightning/pull/812)

* Avoid unnecessary memory reset in Lightning-Qubit's state vector class constructor.
  [(#811)](https://github.com/PennyLaneAI/pennylane-lightning/pull/811)

* Add `generate_samples(wires)` support in Lightning-Qubit, which samples faster for a subset of wires.
  [(#809)](https://github.com/PennyLaneAI/pennylane-lightning/pull/809)

* Optimize the OpenMP parallelization of Lightning-Qubit's `probs` for all number of targets.
  [(#807)](https://github.com/PennyLaneAI/pennylane-lightning/pull/807)

* Optimize `probs(wires)` of Lightning-Kokkos using various kernels. Which kernel is to be used depends on the device, number of qubits and number of target wires.
  [(#802)](https://github.com/PennyLaneAI/pennylane-lightning/pull/802)

* Add GPU device compute capability check for Lightning-Tensor.
  [(#803)](https://github.com/PennyLaneAI/pennylane-lightning/pull/803)

* Refactor CUDA utils Python bindings to a separate module.
  [(#801)](https://github.com/PennyLaneAI/pennylane-lightning/pull/801)

* Parallelize Lightning-Qubit `probs` with OpenMP when using the `-DLQ_ENABLE_KERNEL_OMP=1` CMake argument.
  [(#800)](https://github.com/PennyLaneAI/pennylane-lightning/pull/800)

* Implement `probs(wires)` using a bit-shift implementation akin to the gate kernels in Lightning-Qubit.
  [(#795)](https://github.com/PennyLaneAI/pennylane-lightning/pull/795)

* Enable setting the PennyLane version when invoking, for example, `make docker-build version=master pl_version=master`.
  [(#791)](https://github.com/PennyLaneAI/pennylane-lightning/pull/791)

### Documentation

* The installation instructions for all lightning plugins have been improved.
  [(#858)](https://github.com/PennyLaneAI/pennylane-lightning/pull/858)
  [(#851)](https://github.com/PennyLaneAI/pennylane-lightning/pull/851)

* Updated the README and added citation format for Lightning arXiv preprint.
  [(#818)](https://github.com/PennyLaneAI/pennylane-lightning/pull/818)

### Bug fixes

* Point to the right Lightning root folder independently from the invocation location, when configuring the project.
  [(#874)](https://github.com/PennyLaneAI/pennylane-lightning/pull/874)

* Update dependencies and `build` command options following changes in the build system.
  [(#863)](https://github.com/PennyLaneAI/pennylane-lightning/pull/863)

* Replace structured bindings by variables in `GateImplementationsLM.hpp`.
  [(#856)](https://github.com/PennyLaneAI/pennylane-lightning/pull/856)

* Remove wrong `-m` when calling `setup.py`.
  [(#854)](https://github.com/PennyLaneAI/pennylane-lightning/pull/854)

* Fix plugin-test-matrix CI/CD workflows.
  [(#850)](https://github.com/PennyLaneAI/pennylane-lightning/pull/850)

* Set the `immutable` parameter value as `false` for the `cutensornetStateApplyTensorOperator` to allow the following `cutensornetStateUpdateTensorOperator` call.
  [(#845)](https://github.com/PennyLaneAI/pennylane-lightning/pull/845)

* Fix cuQuantum SDK path pass-though in CMake.
  [(#831)](https://github.com/PennyLaneAI/pennylane-lightning/pull/831)

* Fix CUDA sync issues on AArch64 + GraceHopper.
  [(#823)](https://github.com/PennyLaneAI/pennylane-lightning/pull/823)

* Check for the number of wires for Hermitian observables in Lightning-Tensor. Only 1-wire Hermitian observables are supported as of `cuTensorNet-v24.03.0`.
  [(#806)](https://github.com/PennyLaneAI/pennylane-lightning/pull/806)

* Set `PL_BACKEND` for the entire `build-wheel-lightning-gpu` Docker-build stage to properly build the Lightning-GPU wheel.
  [(#791)](https://github.com/PennyLaneAI/pennylane-lightning/pull/791)

* Fix conditions for skipping build & push steps in the Docker build workflows.
  [(#790)](https://github.com/PennyLaneAI/pennylane-lightning/pull/790)

* Downgrade Scipy on Lightning stable version tests.
  [(#783)](https://github.com/PennyLaneAI/pennylane-lightning/pull/783)

* Fix checkout command in test workflows for rc branches.
  [(#777)](https://github.com/PennyLaneAI/pennylane-lightning/pull/777)

* Point to the right Lightning root folder independently from the invocation location, when configuring the project.
  [(#874)](https://github.com/PennyLaneAI/pennylane-lightning/pull/874)

### Contributors

This release contains contributions from (in alphabetical order):

Ali Asadi, Astral Cai, Ahmed Darwish, Amintor Dusko, Vincent Michaud-Rioux, Luis Alfredo Nuñez Meneses, Erick Ochoa Lopez, Lee J. O'Riordan, Mudit Pandey, Shuli Shu, Raul Torres, Paul Haochen Wang

---

# Release 0.37.0

### New features since last release

* Implement Python interface to the `lightning.tensor` device.
  [(#748)](https://github.com/PennyLaneAI/pennylane-lightning/pull/748)

* Add `inverse` support for gate operations in `lightning.tensor` in the C++ layer.
  [(#753)](https://github.com/PennyLaneAI/pennylane-lightning/pull/753)

* Add `observable` and `expval` support to the `cutensornet`-backed `lightning.tensor` C++ layer.
  [(#728)](https://github.com/PennyLaneAI/pennylane-lightning/pull/728)

* Add gate support to `cutensornet`-backed `lightning.tensor` C++ layer.
  [(#718)](https://github.com/PennyLaneAI/pennylane-lightning/pull/718)

* Add `cutensornet`-backed `MPS` C++ layer to `lightning.tensor`.
  [(#704)](https://github.com/PennyLaneAI/pennylane-lightning/pull/704)

* Add support for `C(BlockEncode)` to Lightning devices.
  [(#743)](https://github.com/PennyLaneAI/pennylane-lightning/pull/743)

### Breaking changes

* Removed the `QuimbMPS` class and the corresponding backend from `lightning.tensor`.
  [(#737)](https://github.com/PennyLaneAI/pennylane-lightning/pull/737)

* Changed the name of `default.tensor` to `lightning.tensor` with the `quimb` backend.
  [(#730)](https://github.com/PennyLaneAI/pennylane-lightning/pull/730)

* `dynamic_one_shot` uses shot-vectors in the auxiliary tape to tell the device how many times to repeat the tape. Lightning-Qubit is updated accordingly.
  [(#724)](https://github.com/PennyLaneAI/pennylane-lightning/pull/724)

* `dynamic_one_shot` deals with post-selection during the post-processing phase, so Lightning-Qubit does not return `None`-valued measurements for mismatching samples anymore.
  [(#720)](https://github.com/PennyLaneAI/pennylane-lightning/pull/720)

### Improvements

* Release candidate branches automatically use the new large GitHub runner pool.
  [(#769)](https://github.com/PennyLaneAI/pennylane-lightning/pull/769)

* Lightning-Kokkos dev wheels for MacOS (x86_64, ARM64) and Linux (AArch64) are uploaded to TestPyPI upon merging a pull request.
  [(#765)](https://github.com/PennyLaneAI/pennylane-lightning/pull/765)

* Lightning-Kokkos Linux (x86_64) dev wheels are pushed to [Test PyPI](https://test.pypi.org/project/PennyLane-Lightning-Kokkos/) upon merging a pull request.
  [(#763)](https://github.com/PennyLaneAI/pennylane-lightning/pull/763)

* Change the type of tensor network objects passed to `ObservablesTNCuda` and `MeasurementsTNCuda` classes from `StateTensorT` to `TensorNetT`.
  [(#759)](https://github.com/PennyLaneAI/pennylane-lightning/pull/759)

* Silence `NDPermuter` linting warnings.
  [(#750)](https://github.com/PennyLaneAI/pennylane-lightning/pull/750)

* Rationalize MCM tests, removing most end-to-end tests from the native MCM test file, but keeping one that validates multiple mid-circuit measurements with any allowed return.
  [(#754)](https://github.com/PennyLaneAI/pennylane/pull/754)

* Rename `lightning.tensor` C++ libraries.
  [(#755)](https://github.com/PennyLaneAI/pennylane-lightning/pull/755)

* Set `state_tensor` as `const` for the `MeasurementTNCuda` class.
  [(#753)](https://github.com/PennyLaneAI/pennylane-lightning/pull/753)

* Updated Kokkos version and support to 4.3.01.
  [(#725)](https://github.com/PennyLaneAI/pennylane-lightning/pull/725)

* Lightning-Kokkos' functors are rewritten as functions wrapping around generic gate and generator functors templated over a coefficient interaction function. This reduces boilerplate while clarifying how the various kernels differ from one another.
  [(#640)](https://github.com/PennyLaneAI/pennylane-lightning/pull/640)

* Update C++ and Python GitHub actions names to include the matrix info.
  [(#717)](https://github.com/PennyLaneAI/pennylane-lightning/pull/717)

* Remove `CPhase` in favour of `CPhaseShift` in Lightning devices.
  [(#717)](https://github.com/PennyLaneAI/pennylane-lightning/pull/717)

* The various OpenMP configurations of Lightning-Qubit are tested in parallel on different Github Actions runners.
  [(#712)](https://github.com/PennyLaneAI/pennylane-lightning/pull/712)

* Update Linux wheels to use `manylinux_2_28` images.
  [(#667)](https://github.com/PennyLaneAI/pennylane-lightning/pull/667)

* Add support for `qml.expval` and `qml.var` in the `lightning.tensor` device for the `quimb` interface and the MPS method.
  [(#686)](https://github.com/PennyLaneAI/pennylane-lightning/pull/686)

* Changed the name of `lightning.tensor` to `default.tensor` with the `quimb` backend.
  [(#719)](https://github.com/PennyLaneAI/pennylane-lightning/pull/719)

* `lightning.qubit` and `lightning.kokkos` adhere to user-specified mid-circuit measurement configuration options.
  [(#736)](https://github.com/PennyLaneAI/pennylane-lightning/pull/736)

* Patch the C++ `Measurements.probs(wires)` method in Lightning-Qubit and Lightning-Kokkos to `Measurements.probs()` when called with all wires.
  This will trigger a more optimized implementation for calculating the probabilities of the entire system.
  [(#744)](https://github.com/PennyLaneAI/pennylane-lightning/pull/744)

* Remove the daily schedule from the "Compat Check w/PL - release/release" GitHub action.
  [(#746)](https://github.com/PennyLaneAI/pennylane-lightning/pull/746)

* Remove the required `scipy` config file for Lightning-Qubit. The support is now maintained by passing `SCIPY_LIBS_PATH` to the compiler.
  [(#775)](https://github.com/PennyLaneAI/pennylane-lightning/pull/775)

### Documentation

* Add installation instructions and documentation for `lightning.tensor`.
  [(#756)](https://github.com/PennyLaneAI/pennylane-lightning/pull/756)

### Bug fixes

* Don't route `probs(wires=[])` to `probs(all_wires)` in Lightning-Kokkos.
  [(#762)](https://github.com/PennyLaneAI/pennylane-lightning/pull/762)

* `ControlledQubitUnitary` is present in the Python device but not the TOML files. It is added to the decomposition gates since it can be implemented in its alternate form of `C(QubitUnitary)`.
  [(#767)](https://github.com/PennyLaneAI/pennylane-lightning/pull/767)

* Update the Lightning TOML files to indicate that non-commuting observables are supported.
  [(#764)](https://github.com/PennyLaneAI/pennylane-lightning/pull/764)

* Fix regex matching issue with auto on-boarding of release candidate branch to using the large runner queue.
  [(#774)](https://github.com/PennyLaneAI/pennylane-lightning/pull/774)

* Fix random CI failures for `lightning.tensor` Python unit tests and ignore `lightning_tensor` paths.
  [(#761)](https://github.com/PennyLaneAI/pennylane-lightning/pull/761)

* `lightning.qubit` and `lightning.kokkos` use `qml.ops.Conditional.base` instead of `qml.ops.Conditional.then_op`.
  [(#752)](https://github.com/PennyLaneAI/pennylane-lightning/pull/752)

* The preprocessing step in `lightning.qubit` now uses interface information to properly support the hardware-like postselection for mid-circuit measurements.
  [(#760)](https://github.com/PennyLaneAI/pennylane-lightning/pull/760)

* Fix AVX streaming operation support with newer GCC.
  [(#729)](https://github.com/PennyLaneAI/pennylane-lightning/pull/729)

* Revert changes calling the templated `IMAG`, `ONE`, `ZERO` functions in Kokkos kernels since they are incompatible with device execution.
  [(#733)](https://github.com/PennyLaneAI/pennylane-lightning/pull/733)

* The `tests_lkcpu_python.yml` workflow properly checks out the release or stable version of Lightning-Qubit during the test job.
  [(#723)](https://github.com/PennyLaneAI/pennylane-lightning/pull/723)

* Fix PennyLane Lightning-Kokkos and Lightning-Qubit tests for stable/stable configuration.
  [(#734)](https://github.com/PennyLaneAI/pennylane-lightning/pull/734)

* Remove the Autoray dependency from requirement files.
  [(#736)](https://github.com/PennyLaneAI/pennylane-lightning/pull/736)

* Fix the `cuda-runtime-12-0` dependency issue on RHEL8.
  [(#739)](https://github.com/PennyLaneAI/pennylane-lightning/pull/739)

* Fix the memory segmentation fault when initializing zero-wire Lightning-Kokkos.
  [(#757)](https://github.com/PennyLaneAI/pennylane-lightning/pull/757)

* Remove `pennylane.ops.op_math.controlled_decompositions.ctrl_decomp_zyz` tests with `len(control_wires) > 1`.
  [(#757)](https://github.com/PennyLaneAI/pennylane-lightning/pull/757)

* Add support for Scipy v1.14.
  [(#776)](https://github.com/PennyLaneAI/pennylane-lightning/pull/776)

* Add pickle support for the `DevPool` object in `lightning.gpu`.
  [(#772)](https://github.com/PennyLaneAI/pennylane-lightning/pull/772)

### Contributors

This release contains contributions from (in alphabetical order):

Ali Asadi, Amintor Dusko, Lillian Frederiksen, Pietropaolo Frisoni, David Ittah, Vincent Michaud-Rioux, Lee James O'Riordan, Mudit Pandey, Shuli Shu, Jay Soni

---

# Release 0.36.0

### New features since last release

* Add `cutensornet`-backed `MPS` C++ layer to `lightning.tensor`.
  [(#704)](https://github.com/PennyLaneAI/pennylane-lightning/pull/704)

* Add Python class for the `lightning.tensor` device which uses the new device API and the interface for `quimb` based on the MPS method.
  [(#671)](https://github.com/PennyLaneAI/pennylane-lightning/pull/671)

* Add compile-time support for AVX2/512 streaming operations in `lightning.qubit`.
  [(#664)](https://github.com/PennyLaneAI/pennylane-lightning/pull/664)

* `lightning.kokkos` supports mid-circuit measurements.
  [(#672)](https://github.com/PennyLaneAI/pennylane-lightning/pull/672)

* Add dynamic linking to LAPACK/OpenBlas shared objects in `scipy.libs` for both C++ and Python layer.
  [(#653)](https://github.com/PennyLaneAI/pennylane-lightning/pull/653)

* `lightning.qubit` supports mid-circuit measurements.
  [(#650)](https://github.com/PennyLaneAI/pennylane-lightning/pull/650)

* Add finite shots support in `lightning.qubit2`.
  [(#630)](https://github.com/PennyLaneAI/pennylane-lightning/pull/630)

* Add `collapse` and `normalize` methods to the `StateVectorLQubit` classes, enabling "branching" of the wavefunction. Add methods to create and seed an RNG in the `Measurements` modules.
  [(#645)](https://github.com/PennyLaneAI/pennylane-lightning/pull/645)

* Add two new Python classes (LightningStateVector and LightningMeasurements) to support `lightning.qubit2`.
  [(#613)](https://github.com/PennyLaneAI/pennylane-lightning/pull/613)

* Add analytic-mode `qml.probs` and `qml.var` support in `lightning.qubit2`.
  [(#627)](https://github.com/PennyLaneAI/pennylane-lightning/pull/627)

* Add `LightningAdjointJacobian` to support `lightning.qubit2`.
  [(#631)](https://github.com/PennyLaneAI/pennylane-lightning/pull/631)

* Add `lightning.qubit2` device which uses the new device API.
  [(#607)](https://github.com/PennyLaneAI/pennylane-lightning/pull/607)
  [(#628)](https://github.com/PennyLaneAI/pennylane-lightning/pull/628)

* Add Vector-Jacobian Product calculation support to `lightning.qubit`.
  [(#644)](https://github.com/PennyLaneAI/pennylane-lightning/pull/644)

* Add support for using new operator arithmetic as the default.
  [(#649)](https://github.com/PennyLaneAI/pennylane-lightning/pull/649)

### Breaking changes

* Split Lightning-Qubit and Lightning-Kokkos CPU Python tests with `pytest-split`. Remove `SERIAL` from Kokkos' `exec_model` matrix. Remove `all` from Lightning-Kokkos' `pl_backend` matrix. Move `clang-tidy` checks to `tidy.yml`. Avoid editable `pip` installations.
  [(#696)](https://github.com/PennyLaneAI/pennylane-lightning/pull/696)
* Update `lightning.gpu` and `lightning.kokkos` to raise an error instead of falling back to `default.qubit`.
  [(#689)](https://github.com/PennyLaneAI/pennylane-lightning/pull/689)

* Add `paths` directives to test workflows to avoid running tests that cannot be impacted by changes.
  [(#699)](https://github.com/PennyLaneAI/pennylane-lightning/pull/699)
  [(#695)](https://github.com/PennyLaneAI/pennylane-lightning/pull/695)

* Move common components of `/src/simulator/lightning_gpu/utils/` to `/src/utils/cuda_utils/`.
  [(#676)](https://github.com/PennyLaneAI/pennylane-lightning/pull/676)

* Deprecate static LAPACK linking support.
  [(#653)](https://github.com/PennyLaneAI/pennylane-lightning/pull/653)

* Migrate `lightning.qubit` to the new device API.
  [(#646)](https://github.com/PennyLaneAI/pennylane-lightning/pull/646)

* Introduce `ci:build_wheels` label, which controls wheel building on `pull_request` and other triggers.
  [(#648)](https://github.com/PennyLaneAI/pennylane-lightning/pull/648)

* Remove building wheels for Lightning Kokkos on Windows.
  [(#693)](https://github.com/PennyLaneAI/pennylane-lightning/pull/693)

### Improvements

* Add tests for Windows Wheels, fix ill-defined caching, and set the proper backend for `lightning.kokkos` wheels.
  [(#693)](https://github.com/PennyLaneAI/pennylane-lightning/pull/693)

* Replace string comparisons by `isinstance` checks where possible.
  [(#691)](https://github.com/PennyLaneAI/pennylane-lightning/pull/691)

* Refactor `cuda_utils` to remove its dependency on `custatevec.h`.
  [(#681)](https://github.com/PennyLaneAI/pennylane-lightning/pull/681)

* Add `test_templates.py` module where Grover and QSVT are tested.
  [(#684)](https://github.com/PennyLaneAI/pennylane-lightning/pull/684)

* Create `cuda_utils` for common usage of CUDA related backends.
  [(#676)](https://github.com/PennyLaneAI/pennylane-lightning/pull/676)

* Refactor `lightning_gpu_utils` unit tests to remove the dependency on statevector class.
  [(#675)](https://github.com/PennyLaneAI/pennylane-lightning/pull/675)

* Upgrade GitHub actions versions from v3 to v4.
  [(#669)](https://github.com/PennyLaneAI/pennylane-lightning/pull/669)

* Initialize the private attributes `gates_indices_` and `generators_indices_` of `StateVectorKokkos` using the definitions of the `Pennylane::Gates::Constant` namespace.
  [(#641)](https://github.com/PennyLaneAI/pennylane-lightning/pull/641)

* Add `isort` to `requirements-dev.txt` and run before `black` upon `make format` to sort Python imports.
  [(#623)](https://github.com/PennyLaneAI/pennylane-lightning/pull/623)

* Improve support for new operator arithmetic with `QuantumScriptSerializer.serialize_observables`.
  [(#670)](https://github.com/PennyLaneAI/pennylane-lightning/pull/670)

* Add `workflow_dispatch` to wheels recipes; allowing developers to build wheels manually on a branch instead of temporarily changing the headers.
  [(#679)](https://github.com/PennyLaneAI/pennylane-lightning/pull/679)

* Add the `ENABLE_LAPACK` compilation flag to toggle dynamic linking to LAPACK library.
  [(#678)](https://github.com/PennyLaneAI/pennylane-lightning/pull/678)

### Documentation

### Bug fixes

* Fix wire order permutations when using `qml.probs` with out-of-order wires in Lightning-Qubit.
  [(#707)](https://github.com/PennyLaneAI/pennylane-lightning/pull/707)

* Lightning-Qubit once again respects the wire order specified on device instantiation.
  [(#705)](https://github.com/PennyLaneAI/pennylane-lightning/pull/705)

* `dynamic_one_shot` was refactored to use `SampleMP` measurements as a way to return the mid-circuit measurement samples. `LightningQubit's `simulate` is modified accordingly.
  [(#694)](https://github.com/PennyLaneAI/pennylane-lightning/pull/694)

* Lightning-Qubit correctly decomposes state prep operations when used in the middle of a circuit.
  [(#687)](https://github.com/PennyLaneAI/pennylane-lightning/pull/687)

* Lightning-Qubit correctly decomposes `qml.QFT` and `qml.GroverOperator` if `len(wires)` is greater than 9 and 12 respectively.
  [(#687)](https://github.com/PennyLaneAI/pennylane-lightning/pull/687)

* Specify `isort` `--py` (Python version) and `-l` (max line length) to stabilize `isort` across Python versions and environments.
  [(#647)](https://github.com/PennyLaneAI/pennylane-lightning/pull/647)

* Fix random `coverage xml` CI issues.
  [(#635)](https://github.com/PennyLaneAI/pennylane-lightning/pull/635)

* `lightning.qubit` correctly decomposed state preparation operations with adjoint differentiation.
  [(#661)](https://github.com/PennyLaneAI/pennylane-lightning/pull/661)

* Fix the failed observable serialization unit tests.
  [(#683)](https://github.com/PennyLaneAI/pennylane-lightning/pull/683)

* Update the Lightning-Qubit new device API to work with Catalyst.
  [(#665)](https://github.com/PennyLaneAI/pennylane-lightning/pull/665)

* Update the version of `codecov-action` to v4 and fix the CodeCov issue with the PL-Lightning check-compatibility actions.
  [(#682)](https://github.com/PennyLaneAI/pennylane-lightning/pull/682)

* Refactor of dev prerelease auto-update-version workflow.
  [(#685)](https://github.com/PennyLaneAI/pennylane-lightning/pull/685)

* Remove gates unsupported by catalyst from TOML file.
  [(#698)](https://github.com/PennyLaneAI/pennylane-lightning/pull/698)

* Increase tolerance for a flaky test.
  [(#703)](https://github.com/PennyLaneAI/pennylane-lightning/pull/703)

* Remove `ControlledQubitUnitary` in favour of `C(QubitUnitary)` from the list of supported operations and the device TOML file. The `stopping_condition` method guarantees the consistency of decompositions.
  [(#758)](https://github.com/PennyLaneAI/pennylane-lightning/pull/758)

* Raise a clear error message with initialization of `lightning.kokkos` with zero-qubit on Windows.
  [(#758)](https://github.com/PennyLaneAI/pennylane-lightning/pull/758)


### Contributors

This release contains contributions from (in alphabetical order):

Ali Asadi, Amintor Dusko, Pietropaolo Frisoni, Thomas Germain, Christina Lee, Erick Ochoa Lopez, Vincent Michaud-Rioux, Rashid N H M, Lee James O'Riordan, Mudit Pandey, Shuli Shu

---

# Release 0.35.1

### Improvements

* Use the `adjoint` gate parameter to apply `qml.Adjoint` operations instead of matrix methods in `lightning.qubit`.
  [(#632)](https://github.com/PennyLaneAI/pennylane-lightning/pull/632)

### Bug fixes

* Fix `qml.Adjoint` support in `lightning.gpu` and `lightning.kokkos`.
  [(#632)](https://github.com/PennyLaneAI/pennylane-lightning/pull/632)

* Fix finite shots support in `lightning.qubit`, `lightning.gpu` and `lightning.kokkos`. The bug would impact calculations with measurements on observables with non-trivial diagonalizing gates and calculations with shot vectors.
  [(#632)](https://github.com/PennyLaneAI/pennylane-lightning/pull/632)

### Contributors

This release contains contributions from (in alphabetical order):

Vincent Michaud-Rioux

---

# Release 0.35.0

### New features since last release

* All backends now support `GlobalPhase` and `C(GlobalPhase)` in forward pass.
  [(#579)](https://github.com/PennyLaneAI/pennylane-lightning/pull/579)

* Add Hermitian observable support for shot-noise measurement and Lapack support.
  [(#569)](https://github.com/PennyLaneAI/pennylane-lightning/pull/569)

### Breaking changes

* Migrate `lightning.gpu` to CUDA 12.
  [(#606)](https://github.com/PennyLaneAI/pennylane-lightning/pull/606)

### Improvements

* Expand error values and strings returned from CUDA libraries.
  [(#617)](https://github.com/PennyLaneAI/pennylane-lightning/pull/617)

* `C(MultiRZ)` and `C(Rot)` gates are natively supported (with `LM` kernels).
  [(#614)](https://github.com/PennyLaneAI/pennylane-lightning/pull/614)

* Add adjoint support for `GlobalPhase` in Lightning-GPU and Lightning-Kokkos.
  [(#615)](https://github.com/PennyLaneAI/pennylane-lightning/pull/615)

* Lower the overheads of Windows CI tests.
  [(#610)](https://github.com/PennyLaneAI/pennylane-lightning/pull/610)

* Decouple LightningQubit memory ownership from numpy and migrate it to Lightning-Qubit managed state-vector class.
  [(#601)](https://github.com/PennyLaneAI/pennylane-lightning/pull/601)

* Expand support for Projector observables on Lightning-Kokkos.
  [(#601)](https://github.com/PennyLaneAI/pennylane-lightning/pull/601)

* Split Docker build cron job into two jobs: master and latest. This is mainly for reporting in the `plugin-test-matrix` repo.
  [(#600)](https://github.com/PennyLaneAI/pennylane-lightning/pull/600)

* The `BlockEncode` operation from PennyLane is now supported on all Lightning devices.
  [(#599)](https://github.com/PennyLaneAI/pennylane-lightning/pull/599)

* OpenMP acceleration can now be enabled at compile time for all `lightning.qubit` gate kernels using the `-DLQ_ENABLE_KERNEL_OMP=1` CMake argument.
  [(#510)](https://github.com/PennyLaneAI/pennylane-lightning/pull/510)

* Enable building Docker images for any branch or tag. Set the Docker build cron job to build images for the latest release and `master`.
  [(#598)](https://github.com/PennyLaneAI/pennylane-lightning/pull/598)

* Enable choosing the PennyLane-Lightning version and disabling push to Docker Hub in the Docker build workflow. Add a cron job calling the Docker build workflow.
  [(#597)](https://github.com/PennyLaneAI/pennylane-lightning/pull/597)

* Pull Kokkos v4.2.00 from the official Kokkos repository to test Lightning-Kokkos with the CUDA backend.
  [(#596)](https://github.com/PennyLaneAI/pennylane-lightning/pull/596)

* Remove deprecated MeasurementProcess.name.
  [(#605)](https://github.com/PennyLaneAI/pennylane-lightning/pull/605)

### Documentation

* Update requirements to build the documentation.
  [(#594)](https://github.com/PennyLaneAI/pennylane-lightning/pull/594)

### Bug fixes

* Downgrade auditwheel due to changes with library exclusion list.
  [(#620)](https://github.com/PennyLaneAI/pennylane-lightning/pull/620)

* List `GlobalPhase` gate in each device's TOML file.
  [(#615)](https://github.com/PennyLaneAI/pennylane-lightning/pull/615)

* Lightning-GPU's gate cache failed to distinguish between certain gates.
  For example, `MultiControlledX([0, 1, 2], "111")` and `MultiControlledX([0, 2], "00")` were applied as the same operation.
  This could happen with (at least) the following gates: `QubitUnitary`,`ControlledQubitUnitary`,`MultiControlledX`,`DiagonalQubitUnitary`,`PSWAP`,`OrbitalRotation`.
  [(#579)](https://github.com/PennyLaneAI/pennylane-lightning/pull/579)

* Ensure the stopping condition decompositions are respected for larger templated QFT and Grover operators.
  [(#609)](https://github.com/PennyLaneAI/pennylane-lightning/pull/609)

* Move concurrency group specifications from reusable Docker build workflow to the root workflows.
  [(#604)](https://github.com/PennyLaneAI/pennylane-lightning/pull/604)

* Fix `lightning-kokkos-cuda` Docker build and add CI workflow to build images and push to Docker Hub.
  [(#593)](https://github.com/PennyLaneAI/pennylane-lightning/pull/593)

* Update jax.config imports.
  [(#619)](https://github.com/PennyLaneAI/pennylane-lightning/pull/619)

* Fix apply state vector when using a Lightning handle.
  [(#622)](https://github.com/PennyLaneAI/pennylane-lightning/pull/622)

* Pinning Pytest to a version compatible with Flaky.
  [(#624)](https://github.com/PennyLaneAI/pennylane-lightning/pull/624)

### Contributors

This release contains contributions from (in alphabetical order):

Amintor Dusko, David Ittah, Vincent Michaud-Rioux, Lee J. O'Riordan, Shuli Shu, Matthew Silverman

---

# Release 0.34.0

### New features since last release

* Support added for Python 3.12 wheel builds.
  [(#541)](https://github.com/PennyLaneAI/pennylane-lightning/pull/541)

* Lightning-Qubit support arbitrary controlled gates (any wires and any control values). The kernels are implemented in the `LM` module.
  [(#576)](https://github.com/PennyLaneAI/pennylane-lightning/pull/576)

* Shot-noise related methods now accommodate observable objects with arbitrary eigenvalues. Add a Kronecker product method for two diagonal matrices.
  [(#570)](https://github.com/PennyLaneAI/pennylane-lightning/pull/570)

* Add shot-noise support for probs in the C++ layer. Probabilities are calculated from generated samples. All Lightning backends support this feature. Please note that target wires should be sorted in ascending manner.
  [(#568)](https://github.com/PennyLaneAI/pennylane-lightning/pull/568)

* Add `LM` kernels to apply arbitrary controlled operations efficiently.
  [(#516)](https://github.com/PennyLaneAI/pennylane-lightning/pull/516)

* Add shots support for variance value, probs, sample, counts calculation for given observables (`NamedObs`, `TensorProd` and `Hamiltonian`) based on Pauli words, `Identity` and `Hadamard` in the C++ layer. All Lightning backends support this support feature.
  [(#561)](https://github.com/PennyLaneAI/pennylane-lightning/pull/561)

* Add shots support for expectation value calculation for given observables (`NamedObs`, `TensorProd` and `Hamiltonian`) based on Pauli words, `Identity` and `Hadamard` in the C++ layer by adding `measure_with_samples` to the measurement interface. All Lightning backends support this support feature.
  [(#556)](https://github.com/PennyLaneAI/pennylane-lightning/pull/556)

* `qml.QubitUnitary` operators can be included in a circuit differentiated with the adjoint method. Lightning handles circuits with arbitrary non-differentiable `qml.QubitUnitary` operators. 1,2-qubit `qml.QubitUnitary` operators with differentiable parameters can be differentiated using decomposition.
  [(#540)] (https://github.com/PennyLaneAI/pennylane-lightning/pull/540)

### Breaking changes

* Set the default version of Kokkos to 4.2.00 throughout the project (CMake, CI, etc.)
  [(#578)] (https://github.com/PennyLaneAI/pennylane-lightning/pull/578)

* Overload `applyOperation` with a fifth `matrix` argument to all state vector classes to support arbitrary operations in `AdjointJacobianBase`.
  [(#540)] (https://github.com/PennyLaneAI/pennylane-lightning/pull/540)

### Improvements

* Ensure aligned memory used for numpy arrays with state-vector without reallocations.
  [(#572)](https://github.com/PennyLaneAI/pennylane-lightning/pull/572)

* Unify error messages of shot measurement related unsupported observables to better Catalyst.
  [(#577)](https://github.com/PennyLaneAI/pennylane-lightning/pull/577)

* Add configuration files to improve compatibility with Catalyst.
  [(#566)](https://github.com/PennyLaneAI/pennylane-lightning/pull/566)

* Refactor shot-noise related methods of MeasurementsBase class in the C++ layer and eigenvalues are not limited to `1` and `-1`. Add `getObs()` method to Observables class. Refactor `applyInPlaceShots` to allow users to get eigenvalues of Observables object. Deprecated `_preprocess_state` method in `MeasurementsBase` class for safer use of the `LightningQubitRaw` backend.
[(#570)](https://github.com/PennyLaneAI/pennylane-lightning/pull/570)

* Modify `setup.py` to use backend-specific build directory (`f"build_{backend}"`) to accelerate rebuilding backends in alternance.
  [(#540)] (https://github.com/PennyLaneAI/pennylane-lightning/pull/540)

* Update Dockerfile and rewrite the `build-wheel-lightning-gpu` stage to build Lightning-GPU from the `pennylane-lightning` monorepo.
  [(#539)] (https://github.com/PennyLaneAI/pennylane-lightning/pull/539)

* Add the MPI test CI workflows of Lightning-GPU in compatibility cron jobs.
  [(#536)] (https://github.com/PennyLaneAI/pennylane-lightning/pull/536)

* Add MPI synchronization in places to safely handle communicated data.
  [(#538)](https://github.com/PennyLaneAI/pennylane-lightning/pull/538)

* Add release option in compatibility cron jobs to test the release candidates of PennyLane and the Lightning plugins against one another.
  [(#531)] (https://github.com/PennyLaneAI/pennylane-lightning/pull/531)

* Add GPU workflows in compatibility cron jobs to test Lightning-GPU and Lightning-Kokkos with the Kokkos CUDA backend.
  [(#528)] (https://github.com/PennyLaneAI/pennylane-lightning/pull/528)

### Documentation

* Fixed a small typo in the documentation page for the PennyLane-Lightning GPU device.
  [(#563)](https://github.com/PennyLaneAI/pennylane-lightning/pull/563)

* Add OpenGraph social preview for Lightning docs.
  [(#574)](https://github.com/PennyLaneAI/pennylane-lightning/pull/574)

### Bug fixes

* Fix CodeCov file contention issue when uploading data from many workloads.
  [(#584)](https://github.com/PennyLaneAI/pennylane-lightning/pull/584)

* Ensure the `lightning.gpu` intermediate wheel builds are uploaded to TestPyPI.
  [(#575)](https://github.com/PennyLaneAI/pennylane-lightning/pull/575)

* Allow support for newer clang-tidy versions on non-x86_64 platforms.
  [(#567)](https://github.com/PennyLaneAI/pennylane-lightning/pull/567)

* Do not run C++ tests when testing for compatibility with PennyLane, hence fixing plugin-matrix failures. Fix Lightning-GPU workflow trigger.
  [(#571)](https://github.com/PennyLaneAI/pennylane-lightning/pull/571)

* Revert single-node multi-GPU batching behaviour to match https://github.com/PennyLaneAI/pennylane-lightning-gpu/pull/27.
  [(#564)](https://github.com/PennyLaneAI/pennylane-lightning/pull/564)

* Move deprecated `stateprep` `QuantumScript` argument into the operation list in `mpitests/test_adjoint_jacobian.py`.
  [(#540)] (https://github.com/PennyLaneAI/pennylane-lightning/pull/540)

* Fix MPI Python unit tests for the adjoint method.
  [(#538)](https://github.com/PennyLaneAI/pennylane-lightning/pull/538)

* Fix the issue with assigning kernels to ops before registering kernels on macOS
  [(#582)](https://github.com/PennyLaneAI/pennylane-lightning/pull/582)

* Update `MANIFEST.in` to include device config files and `CHANGELOG.md`
  [(#585)](https://github.com/PennyLaneAI/pennylane-lightning/pull/585)

### Contributors

This release contains contributions from (in alphabetical order):

Ali Asadi, Isaac De Vlugt, Amintor Dusko, Vincent Michaud-Rioux, Erick Ochoa Lopez, Lee James O'Riordan, Shuli Shu

---

# Release 0.33.1

* pip-installed CUDA runtime libraries can now be accessed from a virtualenv.
  [(#543)](https://github.com/PennyLaneAI/pennylane-lightning/pull/543)

### Bug fixes

* The pybind11 compiled module RPATH linkage has been restored to pre-0.33 behaviour.
  [(#543)](https://github.com/PennyLaneAI/pennylane-lightning/pull/543)

### Contributors

This release contains contributions from (in alphabetical order):

Lee J. O'Riordan

---

# Release 0.33.0

### New features since last release

* Add documentation updates for the `lightning.gpu` backend.
  [(#525)] (https://github.com/PennyLaneAI/pennylane-lightning/pull/525)

* Add `SparseHamiltonian` support for Lightning-Qubit and Lightning-GPU.
  [(#526)] (https://github.com/PennyLaneAI/pennylane-lightning/pull/526)

* Add `SparseHamiltonian` support for Lightning-Kokkos.
  [(#527)] (https://github.com/PennyLaneAI/pennylane-lightning/pull/527)

* Integrate python/pybind layer of distributed Lightning-GPU into the Lightning monorepo with Python unit tests.
  [(#518)] (https://github.com/PennyLaneAI/pennylane-lightning/pull/518)

* Integrate the distributed C++ backend of Lightning-GPU into the Lightning monorepo.
  [(#514)] (https://github.com/PennyLaneAI/pennylane-lightning/pull/514)

* Integrate Lightning-GPU into the Lightning monorepo. The new backend is named `lightning.gpu` and includes all single-GPU features.
  [(#499)] (https://github.com/PennyLaneAI/pennylane-lightning/pull/499)

* Build Linux wheels for Lightning-GPU (CUDA-11).
  [(#517)](https://github.com/PennyLaneAI/pennylane-lightning/pull/517)

* Add `Dockerfile` in `docker` and `make docker` workflow in `Makefile`. The Docker images and documentation are available on [DockerHub](https://hub.docker.com/repository/docker/pennylaneai/pennylane).
  [(#496)](https://github.com/PennyLaneAI/pennylane-lightning/pull/496)

* Add mid-circuit state preparation operation tests.
  [(#495)](https://github.com/PennyLaneAI/pennylane-lightning/pull/495)

### Breaking changes

* Add `tests_gpu.yml` workflow to test the Lightning-Kokkos backend with CUDA-12.
  [(#494)](https://github.com/PennyLaneAI/pennylane-lightning/pull/494)

* Implement `LM::GeneratorDoubleExcitation`, `LM::GeneratorDoubleExcitationMinus`, `LM::GeneratorDoubleExcitationPlus` kernels. Lightning-Qubit default kernels are now strictly from the `LM` implementation, which requires less memory and is faster for large state vectors.
  [(#512)](https://github.com/PennyLaneAI/pennylane-lightning/pull/512)

* Add workflows validating compatibility between PennyLane and Lightning's most recent stable releases and development (latest) versions.
  [(#507)](https://github.com/PennyLaneAI/pennylane-lightning/pull/507)
  [(#498)](https://github.com/PennyLaneAI/pennylane-lightning/pull/498)

* Introduce `timeout-minutes` in various workflows, mainly to avoid Windows builds hanging for several hours.
  [(#503)](https://github.com/PennyLaneAI/pennylane-lightning/pull/503)

* Cast integral-valued arrays to the device's complex type on entry in `_preprocess_state_vector` to ensure the state is correctly represented with floating-point numbers.
  [(#501)](https://github.com/PennyLaneAI/pennylane-lightning/pull/501)

* Update `DefaultQubit` to `DefaultQubitLegacy` on Lightning fallback.
  [(#500)](https://github.com/PennyLaneAI/pennylane-lightning/pull/500)

* Enums defined in `GateOperation.hpp` start at `1` (previously `0`). `::BEGIN` is introduced in a few places where it was assumed `0` accordingly.
  [(#485)](https://github.com/PennyLaneAI/pennylane-lightning/pull/485)

* Enable pre-commit hooks to format all Python files and linting of all Python source files.
  [(#485)](https://github.com/PennyLaneAI/pennylane-lightning/pull/485)

### Improvements

* Improve Python testing for Lightning-GPU (+MPI) by adding jobs in Actions files and adding Python tests to increase code coverage.
  [(#522)](https://github.com/PennyLaneAI/pennylane-lightning/pull/522)

* Add support for `pip install pennylane-lightning[kokkos]` for the OpenMP backend.
  [(#515)](https://github.com/PennyLaneAI/pennylane-lightning/pull/515)

* Update `setup.py` to allow for multi-package co-existence. The `PennyLane_Lightning` package now is the responsible for the core functionality, and will be depended upon by all other extensions.
  [(#504)] (https://github.com/PennyLaneAI/pennylane-lightning/pull/504)

* Redesign Lightning-Kokkos `StateVectorKokkos` class to use Kokkos `RangePolicy` together with special functors in `applyMultiQubitOp` to apply 1- to 4-wire generic unitary gates. For more than 4 wires, the general implementation using Kokkos `TeamPolicy` is employed to yield the best all-around performance.
  [(#490)] (https://github.com/PennyLaneAI/pennylane-lightning/pull/490)

* Redesign Lightning-Kokkos `Measurements` class to use Kokkos `RangePolicy` together with special functors to obtain the expectation value of 1- to 4-wire generic unitary gates. For more than 4 wires, the general implementation using Kokkos `TeamPolicy` is employed to yield the best all-around performance.
  [(#489)] (https://github.com/PennyLaneAI/pennylane-lightning/pull/489)

* Add tests to increase Lightning-Kokkos coverage.
  [(#485)](https://github.com/PennyLaneAI/pennylane-lightning/pull/485)

* Add memory locality tag reporting and adjoint diff dispatch for `lightning.qubit` statevector classes.
  [(#492)](https://github.com/PennyLaneAI/pennylane-lightning/pull/492)

* Add support for dependent external packages to C++ core.
  [(#482)](https://github.com/PennyLaneAI/pennylane-lightning/pull/482)

* Add support for building multiple backend simulators.
  [(#497)](https://github.com/PennyLaneAI/pennylane-lightning/pull/497)

### Documentation

### Bug fixes

* Fix CI issues running python-cov with MPI.
  [(#535)](https://github.com/PennyLaneAI/pennylane-lightning/pull/535)

* Re-add support for `pip install pennylane-lightning[gpu]`.
  [(#515)](https://github.com/PennyLaneAI/pennylane-lightning/pull/515)

* Switch most Lightning-Qubit default kernels to `LM`. Add `LM::multiQubitOp` tests, failing when targeting out-of-order wires clustered close to `num_qubits-1`. Fix the `LM::multiQubitOp` kernel implementation by introducing a generic `revWireParity` routine and replacing the `bitswap`-based implementation. Mimic the changes fixing the corresponding `multiQubitOp` and `expval` functors in Lightning-Kokkos.
  [(#511)](https://github.com/PennyLaneAI/pennylane-lightning/pull/511)

* Fix RTD builds by removing unsupported `system_packages` configuration option.
  [(#491)](https://github.com/PennyLaneAI/pennylane-lightning/pull/491)

### Contributors

This release contains contributions from (in alphabetical order):

Ali Asadi, Amintor Dusko, Vincent Michaud-Rioux, Lee J. O'Riordan, Shuli Shu

---

# Release 0.32.0

### New features since last release

* The `lightning.kokkos` backend supports Nvidia GPU execution (with Kokkos v4 and CUDA v12).
  [(#477)](https://github.com/PennyLaneAI/pennylane-lightning/pull/477)

* Complete overhaul of repository structure to facilitates integration of multiple backends. Refactoring efforts we directed to improve development performance, code reuse and decrease overall overhead to propagate changes through backends. New C++ modular build strategy allows for faster test builds restricted to a module. Update CI/CD actions concurrency strategy. Change minimal Python version to 3.9.
  [(#472)] (https://github.com/PennyLaneAI/pennylane-lightning/pull/472)

* Wheels are built with native support for sparse Hamiltonians.
  [(#470)] (https://github.com/PennyLaneAI/pennylane-lightning/pull/470)

* Add native support to sparse Hamiltonians in the absence of Kokkos & Kokkos-kernels.
  [(#465)] (https://github.com/PennyLaneAI/pennylane-lightning/pull/465)

### Breaking changes

* Rename `QubitStateVector` to `StatePrep` in the Lightning-Qubit and `Lightning-Kokkos` classes.
  [(#486)](https://github.com/PennyLaneAI/pennylane-lightning/pull/486)

* Modify `adjointJacobian` methods to accept a (maybe unused) reference `StateVectorT`, allowing device-backed simulators to directly access state vector data for adjoint differentiation instead of copying it back-and-forth into `JacobianData` (host memory).
  [(#477)](https://github.com/PennyLaneAI/pennylane-lightning/pull/477)

### Improvements

* Refactor LKokkos `Measurements` class to use (fast) specialized functors whenever possible.
  [(#481)] (https://github.com/PennyLaneAI/pennylane-lightning/pull/481)

* Merge Lightning Qubit and Lightning Kokkos backends in the new repository.
  [(#472)] (https://github.com/PennyLaneAI/pennylane-lightning/pull/472)

* Integrated new unified docs for Lightning Kokkos and Lightning Qubit packages.
  [(#473)] (https://github.com/PennyLaneAI/pennylane-lightning/pull/473)

### Documentation

### Bug fixes

* Ensure PennyLane has an `active_return` attribute before calling it.
 [(#483)] (https://github.com/PennyLaneAI/pennylane-lightning/pull/483)

* Do no import `sqrt2_v` from `<numbers>` in `Util.hpp` to resolve issue with Lightning-GPU builds.
  [(#479)](https://github.com/PennyLaneAI/pennylane-lightning/pull/479)

* Update the CMake internal references to enable sub-project compilation with affecting the parent package.
  [(#478)](https://github.com/PennyLaneAI/pennylane-lightning/pull/478)

* `apply` no longer mutates the inputted list of operations.
  [(#474)](https://github.com/PennyLaneAI/pennylane-lightning/pull/474)

### Contributors

This release contains contributions from (in alphabetical order):

Amintor Dusko, Christina Lee, Vincent Michaud-Rioux, Lee J. O'Riordan

---

# Release 0.31.0

### New features since last release

* Update Kokkos support to 4.0.01.
  [(#439)] (https://github.com/PennyLaneAI/pennylane-lightning/pull/439)

### Breaking changes

* Update tests to be compliant with PennyLane v0.31.0 development changes and deprecations.
  [(#448)](https://github.com/PennyLaneAI/pennylane-lightning/pull/448)

### Improvements

* Remove logic from `setup.py` and transfer paths and env variable definitions into workflow files.
  [(#450)](https://github.com/PennyLaneAI/pennylane-lightning/pull/450)

* Detect MKL or CBLAS if `ENABLE_BLAS=ON` making sure that BLAS is linked as expected.
  [(#449)](https://github.com/PennyLaneAI/pennylane-lightning/pull/449)

### Documentation

* Fix LightningQubit class parameter documentation.
  [(#456)](https://github.com/PennyLaneAI/pennylane-lightning/pull/456)

### Bug fixes

* Ensure cross-platform wheels continue to build with updates in git safety checks.
  [(#452)](https://github.com/PennyLaneAI/pennylane-lightning/pull/452)

* Fixing Python version bug introduce in [(#450)](https://github.com/PennyLaneAI/pennylane-lightning/pull/450)
  when `Python_EXECUTABLE` was removed from `setup.py`.
  [(#461)](https://github.com/PennyLaneAI/pennylane-lightning/pull/461)

* Ensure aligned allocator definition works with C++20 compilers.
  [(#438)](https://github.com/PennyLaneAI/pennylane-lightning/pull/438)

* Prevent multiple threads from calling `Kokkos::initialize` or `Kokkos::finalize`.
  [(#439)](https://github.com/PennyLaneAI/pennylane-lightning/pull/439)

### Contributors

This release contains contributions from (in alphabetical order):

Vincent Michaud-Rioux, Lee J. O'Riordan, Chae-Yeun Park

---

# Release 0.30.0

### New features since last release

* Add MCMC sampler.
  [(#384)] (https://github.com/PennyLaneAI/pennylane-lightning/pull/384)

* Serialize PennyLane's arithmetic operators when they are used as observables
  that are expressed in the Pauli basis.
  [(#424)](https://github.com/PennyLaneAI/pennylane-lightning/pull/424)

### Breaking changes

* Lightning now works with the new return types specification that is now default in PennyLane.
  See [the PennyLane `qml.enable_return`](https://docs.pennylane.ai/en/stable/code/api/pennylane.enable_return.html?highlight=enable_return) documentation for more information on this change.
  [(#427)](https://github.com/PennyLaneAI/pennylane-lightning/pull/427)

Instead of creating potentially ragged numpy array, devices and `QNode`'s now return an object of the same type as that
returned by the quantum function.

```
>>> dev = qml.device('lightning.qubit', wires=1)
>>> @qml.qnode(dev, diff_method="adjoint")
... def circuit(x):
...     qml.RX(x, wires=0)
...     return qml.expval(qml.PauliY(0)), qml.expval(qml.PauliZ(0))
>>> x = qml.numpy.array(0.5)
>>> circuit(qml.numpy.array(0.5))
(array(-0.47942554), array(0.87758256))
```

Interfaces like Jax or Torch handle tuple outputs without issues:

```
>>> jax.jacobian(circuit)(jax.numpy.array(0.5))
(Array(-0.87758255, dtype=float32, weak_type=True),
Array(-0.47942555, dtype=float32, weak_type=True))
```

Autograd cannot differentiate an output tuple, so results must be converted to an array before
use with `qml.jacobian`:

```
>>> qml.jacobian(lambda y: qml.numpy.array(circuit(y)))(x)
array([-0.87758256, -0.47942554])
```

Alternatively, the quantum function itself can return a numpy array of measurements:

```
>>> dev = qml.device('lightning.qubit', wires=1)
>>> @qml.qnode(dev, diff_method="adjoint")
>>> def circuit2(x):
...     qml.RX(x, wires=0)
...     return np.array([qml.expval(qml.PauliY(0)), qml.expval(qml.PauliZ(0))])
>>> qml.jacobian(circuit2)(np.array(0.5))
array([-0.87758256, -0.47942554])
```

### Improvements

* Remove deprecated `set-output` commands from workflow files.
  [(#437)](https://github.com/PennyLaneAI/pennylane-lightning/pull/437)

* Lightning wheels are now checked with `twine check` post-creation for PyPI compatibility.
  [(#430)](https://github.com/PennyLaneAI/pennylane-lightning/pull/430)

* Lightning has been made compatible with the change in return types specification.
  [(#427)](https://github.com/PennyLaneAI/pennylane-lightning/pull/427)

* Lightning is compatible with clang-tidy version 16.
  [(#429)](https://github.com/PennyLaneAI/pennylane-lightning/pull/429)

### Contributors

This release contains contributions from (in alphabetical order):

Christina Lee, Vincent Michaud-Rioux, Lee James O'Riordan, Chae-Yeun Park, Matthew Silverman

---

# Release 0.29.0

### Improvements

* Remove runtime dependency on ninja build system.
  [(#414)](https://github.com/PennyLaneAI/pennylane-lightning/pull/414)

* Allow better integration and installation support with CMake targeted binary builds.
  [(#403)](https://github.com/PennyLaneAI/pennylane-lightning/pull/403)

* Remove explicit Numpy and Scipy requirements.
  [(#412)](https://github.com/PennyLaneAI/pennylane-lightning/pull/412)

* Get `llvm` installation root from the environment variable `LLVM_ROOT_DIR` (or fallback to `brew`).
  [(#413)](https://github.com/PennyLaneAI/pennylane-lightning/pull/413)

* Update AVX2/512 kernel infrastructure for additional gate/generator operations.
  [(#404)](https://github.com/PennyLaneAI/pennylane-lightning/pull/404)

* Remove unnecessary lines for resolving CodeCov issue.
  [(#415)](https://github.com/PennyLaneAI/pennylane-lightning/pull/415)

* Add more AVX2/512 gate operations.
  [(#393)](https://github.com/PennyLaneAI/pennylane-lightning/pull/393)

### Documentation

### Bug fixes

* Ensure error raised when asking for out of order marginal probabilities. Prevents the return of incorrect results.
  [(#416)](https://github.com/PennyLaneAI/pennylane-lightning/pull/416)

* Fix Github shields in README.
  [(#402)](https://github.com/PennyLaneAI/pennylane-lightning/pull/402)

### Contributors

Amintor Dusko, Vincent Michaud-Rioux, Lee James O'Riordan, Chae-Yeun Park

---

# Release 0.28.2

### Bug fixes

* Fix Python module versioning for Linux wheels.
  [(#408)](https://github.com/PennyLaneAI/pennylane-lightning/pull/408)

### Contributors

This release contains contributions from (in alphabetical order):

Amintor Dusko, Shuli Shu, Trevor Vincent

---

# Release 0.28.1

### Bug fixes

* Fix Pybind11 module versioning and locations for Windows wheels.
  [(#400)](https://github.com/PennyLaneAI/pennylane-lightning/pull/400)

### Contributors

This release contains contributions from (in alphabetical order):

Lee J. O'Riordan

---

# Release 0.28.0

### Breaking changes

* Deprecate support for Python 3.7.
  [(#391)](https://github.com/PennyLaneAI/pennylane-lightning/pull/391)

### Improvements

* Improve Lightning package structure for external use as a C++ library.
  [(#369)](https://github.com/PennyLaneAI/pennylane-lightning/pull/369)

* Improve the stopping condition method.
  [(#386)](https://github.com/PennyLaneAI/pennylane-lightning/pull/386)

### Bug fixes

- Pin CMake to 3.24.x in wheel-builder to avoid Python not found error in CMake 3.25, when building wheels for PennyLane-Lightning-GPU.
  [(#387)](https://github.com/PennyLaneAI/pennylane-lightning/pull/387)

### Contributors

This release contains contributions from (in alphabetical order):

Amintor Dusko, Lee J. O'Riordan

---

# Release 0.27.0

### New features since last release

* Enable building of Python 3.11 wheels and upgrade Python on CI/CD workflows to 3.8.
  [(#381)](https://github.com/PennyLaneAI/pennylane-lightning/pull/381)

### Breaking changes

### Improvements

* Update clang-tools version in Github workflows.
  [(#351)](https://github.com/PennyLaneAI/pennylane-lightning/pull/351)

* Improve tests and checks CI/CD pipelines.
  [(#353)](https://github.com/PennyLaneAI/pennylane-lightning/pull/353)

* Implement 3 Qubits gates (CSWAP & Toffoli) & 4 Qubits gates (DoubleExcitation, DoubleExcitationMinus, DoubleExcitationPlus) in LM manner.
  [(#362)](https://github.com/PennyLaneAI/pennylane-lightning/pull/362)

* Upgrade Kokkos and Kokkos Kernels to 3.7.00, and improve sparse matrix-vector multiplication performance and memory usage.
  [(#361)](https://github.com/PennyLaneAI/pennylane-lightning/pull/361)

* Update Linux (ubuntu-latest) architecture x86_64 wheel-builder from GCC 10.x to GCC 11.x.
  [(#373)](https://github.com/PennyLaneAI/pennylane-lightning/pull/373)

* Update gcc and g++ 10.x to 11.x in CI tests. This update brings improved support for newer C++ features.
  [(#370)](https://github.com/PennyLaneAI/pennylane-lightning/pull/370)

* Change Lightning to inherit from QubitDevice instead of DefaultQubit.
  [(#365)](https://github.com/PennyLaneAI/pennylane-lightning/pull/365)

### Documentation

### Bug fixes

* Use mutex when accessing cache in KernelMap.
  [(#382)](https://github.com/PennyLaneAI/pennylane-lightning/pull/382)

### Contributors

This release contains contributions from (in alphabetical order):

Amintor Dusko, Chae-Yeun Park, Monit Sharma, Shuli Shu

---

# Release 0.26.1

### Bug fixes

* Fixes the transposition method used in the probability calculation.
  [(#377)](https://github.com/PennyLaneAI/pennylane-lightning/pull/377)

### Contributor

Amintor Dusko

---
# Release 0.26.0

### Improvements

* Introduces requirements-dev.txt and improves dockerfile.
  [(#330)](https://github.com/PennyLaneAI/pennylane-lightning/pull/330)

* Support `expval` for a Hamiltonian.
  [(#333)](https://github.com/PennyLaneAI/pennylane-lightning/pull/333)

* Implements caching for Kokkos installation.
  [(#316)](https://github.com/PennyLaneAI/pennylane-lightning/pull/316)

* Supports measurements of operator arithmetic classes such as `Sum`, `Prod`,
  and `SProd` by deferring handling of them to `DefaultQubit`.
  [(#349)](https://github.com/PennyLaneAI/pennylane-lightning/pull/349)

```
@qml.qnode(qml.device('lightning.qubit', wires=2))
def circuit():
    obs = qml.s_prod(2.1, qml.PauliZ(0)) + qml.op_sum(qml.PauliX(0), qml.PauliZ(1))
    return qml.expval(obs)
```

### Bug fixes

* Test updates to reflect new measurement error messages.
  [(#334)](https://github.com/PennyLaneAI/pennylane-lightning/pull/334)

* Updates to the release tagger to fix incompatibilities with RTD.
  [(#344)](https://github.com/PennyLaneAI/pennylane-lightning/pull/344)

* Update cancel-workflow-action and bot credentials.
  [(#345)](https://github.com/PennyLaneAI/pennylane-lightning/pull/345)

### Contributors

This release contains contributions from (in alphabetical order):

Amintor Dusko, Christina Lee, Lee J. O'Riordan, Chae-Yeun Park

---

# Release 0.25.0

### New features since last release

### Breaking changes

* We explicitly disable support for PennyLane's parameter broadcasting.
[#317](https://github.com/PennyLaneAI/pennylane-lightning/pull/317)

* We explicitly remove support for PennyLane's `Sum`, `SProd` and `Prod`
  as observables.
  [(#326)](https://github.com/PennyLaneAI/pennylane-lightning/pull/326)

### Improvements

* CI builders use a reduced set of resources and redundant tests for PRs.
  [(#319)](https://github.com/PennyLaneAI/pennylane-lightning/pull/319)

* Parallelize wheel-builds where applicable.
  [(#314)](https://github.com/PennyLaneAI/pennylane-lightning/pull/314)

* AVX2/512 kernels are now available on Linux/MacOS with x86-64 architecture.
  [(#313)](https://github.com/PennyLaneAI/pennylane-lightning/pull/313)

### Documentation

* Updated ReadTheDocs runner version from Ubuntu 20.04 to 22.04
  [(#327)](https://github.com/PennyLaneAI/pennylane-lightning/pull/327)

### Bug fixes

* Test updates to reflect new additions to PennyLane.
  [(#318)](https://github.com/PennyLaneAI/pennylane-lightning/pull/318)

### Contributors

This release contains contributions from (in alphabetical order):

Amintor Dusko, Christina Lee, Rashid N H M, Lee J. O'Riordan, Chae-Yeun Park

---

# Release 0.24.0

### New features since last release

* Add `SingleExcitation` and `DoubleExcitation` qchem gates and generators.
  [(#289)](https://github.com/PennyLaneAI/pennylane-lightning/pull/289)

* Add a new dispatch mechanism for future kernels.
  [(#291)](https://github.com/PennyLaneAI/pennylane-lightning/pull/291)

* Add `IsingXY` gate operation.
  [(#303)](https://github.com/PennyLaneAI/pennylane-lightning/pull/303)

* Support `qml.state()` in vjp and Hamiltonian in adjoint jacobian.
  [(#294)](https://github.com/PennyLaneAI/pennylane-lightning/pull/294)

### Breaking changes

* Codebase is now moving to C++20. The default compiler for Linux is now GCC10.
  [(#295)](https://github.com/PennyLaneAI/pennylane-lightning/pull/295)

* Minimum macOS version is changed to 10.15 (Catalina).
  [(#295)](https://github.com/PennyLaneAI/pennylane-lightning/pull/295)

### Improvements

* Split matrix operations, refactor dispatch mechanisms, and add a benchmark suits.
  [(#274)](https://github.com/PennyLaneAI/pennylane-lightning/pull/274)

* Add native support for the calculation of sparse Hamiltonians' expectation values.
Sparse operations are offloaded to [Kokkos](https://github.com/kokkos/kokkos) and
[Kokkos-Kernels](https://github.com/kokkos/kokkos-kernels).
  [(#283)](https://github.com/PennyLaneAI/pennylane-lightning/pull/283)

* Device `lightning.qubit` now accepts a datatype for a statevector.
  [(#290)](https://github.com/PennyLaneAI/pennylane-lightning/pull/290)

```python
dev1 = qml.device('lightning.qubit', wires=4, c_dtype=np.complex64) # for single precision
dev2 = qml.device('lightning.qubit', wires=4, c_dtype=np.complex128) # for double precision
```

### Documentation

* Use the centralized [Xanadu Sphinx Theme](https://github.com/XanaduAI/xanadu-sphinx-theme)
  to style the Sphinx documentation.
  [(#287)](https://github.com/PennyLaneAI/pennylane-lightning/pull/287)

### Bug fixes

* Fix the issue with using available `clang-format` version in format.
  [(#288)](https://github.com/PennyLaneAI/pennylane-lightning/pull/288)

* Fix a bug in the generator of `DoubleExcitationPlus`.
  [(#298)](https://github.com/PennyLaneAI/pennylane-lightning/pull/298)

### Contributors

This release contains contributions from (in alphabetical order):

Mikhail Andrenkov, Ali Asadi, Amintor Dusko, Lee James O'Riordan, Chae-Yeun Park, and Shuli Shu

---

# Release 0.23.0

### New features since last release

* Add `generate_samples()` to lightning.
  [(#247)](https://github.com/PennyLaneAI/pennylane-lightning/pull/247)

* Add Lightning GBenchmark Suite.
  [(#249)](https://github.com/PennyLaneAI/pennylane-lightning/pull/249)

* Support runtime and compile information.
  [(#253)](https://github.com/PennyLaneAI/pennylane-lightning/pull/253)

### Improvements

* Add `ENABLE_BLAS` build to CI checks.
  [(#249)](https://github.com/PennyLaneAI/pennylane-lightning/pull/249)

* Add more `clang-tidy` checks and kernel tests.
  [(#253)](https://github.com/PennyLaneAI/pennylane-lightning/pull/253)

* Add C++ code coverage to CI.
  [(#265)](https://github.com/PennyLaneAI/pennylane-lightning/pull/265)

* Skip over identity operations in `"lightning.qubit"`.
  [(#268)](https://github.com/PennyLaneAI/pennylane-lightning/pull/268)

### Bug fixes

* Update tests to remove `JacobianTape`.
  [(#260)](https://github.com/PennyLaneAI/pennylane-lightning/pull/260)

* Fix tests for MSVC.
  [(#264)](https://github.com/PennyLaneAI/pennylane-lightning/pull/264)

* Fix `#include <cpuid.h>` for PPC and AArch64 in Linux.
  [(#266)](https://github.com/PennyLaneAI/pennylane-lightning/pull/266)

* Remove deprecated tape execution methods.
  [(#270)](https://github.com/PennyLaneAI/pennylane-lightning/pull/270)

* Update `qml.probs` in `test_measures.py`.
  [(#280)](https://github.com/PennyLaneAI/pennylane-lightning/pull/280)

### Contributors

This release contains contributions from (in alphabetical order):

Ali Asadi, Chae-Yeun Park, Lee James O'Riordan, and Trevor Vincent

---

# Release 0.22.1

### Bug fixes

* Ensure `Identity ` kernel is registered to C++ dispatcher.
  [(#275)](https://github.com/PennyLaneAI/pennylane-lightning/pull/275)

---

# Release 0.22.0

### New features since last release

* Add Docker support.
  [(#234)](https://github.com/PennyLaneAI/pennylane-lightning/pull/234)

### Improvements

* Update quantum tapes serialization and Python tests.
  [(#239)](https://github.com/PennyLaneAI/pennylane-lightning/pull/239)

* Clang-tidy is now enabled for both tests and examples builds under Github Actions.
  [(#237)](https://github.com/PennyLaneAI/pennylane-lightning/pull/237)

* The return type of `StateVectorBase` data is now derived-class defined.
  [(#237)](https://github.com/PennyLaneAI/pennylane-lightning/pull/237)

* Update adjointJacobian and VJP methods.
  [(#222)](https://github.com/PennyLaneAI/pennylane-lightning/pull/222)

* Set GitHub workflow to upload wheels to Test PyPI.
  [(#220)](https://github.com/PennyLaneAI/pennylane-lightning/pull/220)

* Finalize the new kernel implementation.
  [(#212)](https://github.com/PennyLaneAI/pennylane-lightning/pull/212)

### Documentation

* Use of batching with OpenMP threads is documented.
  [(#221)](https://github.com/PennyLaneAI/pennylane-lightning/pull/221)

### Bug fixes

* Fix for OOM errors when using adjoint with large numbers of observables.
  [(#221)](https://github.com/PennyLaneAI/pennylane-lightning/pull/221)

* Add virtual destructor to C++ state-vector classes.
  [(#200)](https://github.com/PennyLaneAI/pennylane-lightning/pull/200)

* Fix a bug in Python tests with operations' `matrix` calls.
  [(#238)](https://github.com/PennyLaneAI/pennylane-lightning/pull/238)

* Refactor utility header and fix a bug in linear algebra function with CBLAS.
  [(#228)](https://github.com/PennyLaneAI/pennylane-lightning/pull/228)

### Contributors

This release contains contributions from (in alphabetical order):

Ali Asadi, Chae-Yeun Park, Lee James O'Riordan

---

# Release 0.21.0

### New features since last release

* Add C++ only benchmark for a given list of gates.
  [(#199)](https://github.com/PennyLaneAI/pennylane-lightning/pull/199)

* Wheel-build support for Python 3.10.
  [(#186)](https://github.com/PennyLaneAI/pennylane-lightning/pull/186)

* C++ support for probability, expectation value and variance calculations.
  [(#185)](https://github.com/PennyLaneAI/pennylane-lightning/pull/185)

* Add bindings to C++ expval, var, probs.
  [(#214)](https://github.com/PennyLaneAI/pennylane-lightning/pull/214)

### Improvements

* `setup.py` adds debug only when --debug is given
  [(#208)](https://github.com/PennyLaneAI/pennylane-lightning/pull/208)

* Add new highly-performant C++ kernels for quantum gates.
  [(#202)](https://github.com/PennyLaneAI/pennylane-lightning/pull/202)

The new kernels significantly improve the runtime performance of PennyLane-Lightning
for both differentiable and non-differentiable workflows. Here is an example workflow
using the adjoint differentiation method with a circuit of 5 strongly entangling layers:

```python
import pennylane as qml
from pennylane import numpy as np
from pennylane.templates.layers import StronglyEntanglingLayers
from numpy.random import random
np.random.seed(42)
n_layers = 5
n_wires = 6
dev = qml.device("lightning.qubit", wires=n_wires)

@qml.qnode(dev, diff_method="adjoint")
def circuit(weights):
    StronglyEntanglingLayers(weights, wires=list(range(n_wires)))
    return [qml.expval(qml.PauliZ(i)) for i in range(n_wires)]

init_weights = np.random.random(StronglyEntanglingLayers.shape(n_layers=n_layers, n_wires=n_wires))
params = np.array(init_weights,requires_grad=True)
jac = qml.jacobian(circuit)(params)
```
The latest release shows improved performance on both single and multi-threaded evaluations!

<img src="https://raw.githubusercontent.com/PennyLaneAI/pennylane-lightning/v0.21.0-rc0/doc/_static/lightning_v20_v21_bm.png" width=50%/>

* Ensure debug info is built into dynamic libraries.
  [(#201)](https://github.com/PennyLaneAI/pennylane-lightning/pull/201)

### Documentation

* New guidelines on adding and benchmarking C++ kernels.
  [(#202)](https://github.com/PennyLaneAI/pennylane-lightning/pull/202)

### Bug fixes

* Update clang-format version
  [(#219)](https://github.com/PennyLaneAI/pennylane-lightning/pull/219)

* Fix failed tests on Windows.
  [(#218)](https://github.com/PennyLaneAI/pennylane-lightning/pull/218)

* Update clang-format version
  [(#219)](https://github.com/PennyLaneAI/pennylane-lightning/pull/219)

* Add virtual destructor to C++ state-vector classes.
  [(#200)](https://github.com/PennyLaneAI/pennylane-lightning/pull/200)

* Fix failed tests for the non-binary wheel.
  [(#213)](https://github.com/PennyLaneAI/pennylane-lightning/pull/213)

* Add virtual destructor to C++ state-vector classes.
  [(#200)](https://github.com/PennyLaneAI/pennylane-lightning/pull/200)

### Contributors

This release contains contributions from (in alphabetical order):

Ali Asadi, Amintor Dusko, Chae-Yeun Park, Lee James O'Riordan

---

# Release 0.20.1

### Bug fixes

* Fix missing header-files causing build errors in algorithms module.
  [(#193)](https://github.com/PennyLaneAI/pennylane-lightning/pull/193)

* Fix failed tests for the non-binary wheel.
  [(#191)](https://github.com/PennyLaneAI/pennylane-lightning/pull/191)

---
# Release 0.20.2

### Bug fixes

* Introduce CY kernel to Lightning to avoid issues with decomposition.
  [(#203)](https://github.com/PennyLaneAI/pennylane-lightning/pull/203)

### Contributors

This release contains contributions from (in alphabetical order):

Lee J. O'Riordan

# Release 0.20.1

### Bug fixes

* Fix missing header-files causing build errors in algorithms module.
  [(#193)](https://github.com/PennyLaneAI/pennylane-lightning/pull/193)

* Fix failed tests for the non-binary wheel.
  [(#191)](https://github.com/PennyLaneAI/pennylane-lightning/pull/191)

# Release 0.20.0

### New features since last release

* Add wheel-builder support for Python 3.10.
  [(#186)](https://github.com/PennyLaneAI/pennylane-lightning/pull/186)

* Add VJP support to PL-Lightning.
  [(#181)](https://github.com/PennyLaneAI/pennylane-lightning/pull/181)

* Add complex64 support in PL-Lightning.
  [(#177)](https://github.com/PennyLaneAI/pennylane-lightning/pull/177)

* Added examples folder containing aggregate gate performance test.
  [(#165)](https://github.com/PennyLaneAI/pennylane-lightning/pull/165)

### Breaking changes

### Improvements

* Update PL-Lightning to support new features in PL.
  [(#179)](https://github.com/PennyLaneAI/pennylane-lightning/pull/179)

### Documentation

* Lightning setup.py build process uses CMake.
  [(#176)](https://github.com/PennyLaneAI/pennylane-lightning/pull/176)

### Contributors

This release contains contributions from (in alphabetical order):

Ali Asadi, Chae-Yeun Park, Isidor Schoch, Lee James O'Riordan

---

# Release 0.19.0

* Add Cache-Friendly DOTC, GEMV, GEMM along with BLAS Support.
  [(#155)](https://github.com/PennyLaneAI/pennylane-lightning/pull/155)

### Improvements

* The performance of parametric gates has been improved.
  [(#157)](https://github.com/PennyLaneAI/pennylane-lightning/pull/157)

* AVX support is enabled for Linux users on Intel/AMD platforms.
  [(#157)](https://github.com/PennyLaneAI/pennylane-lightning/pull/157)

* PennyLane-Lightning has been updated to conform with clang-tidy
  recommendations for modernization, offering performance improvements across
  all use-cases.
  [(#153)](https://github.com/PennyLaneAI/pennylane-lightning/pull/153)

### Breaking changes

* Linux users on `x86_64` must have a CPU supporting AVX.
  [(#157)](https://github.com/PennyLaneAI/pennylane-lightning/pull/157)

### Bug fixes

* OpenMP built with Intel MacOS CI runners causes failures on M1 Macs. OpenMP is currently
  disabled in the built wheels until this can be resolved with Github Actions runners.
  [(#166)](https://github.com/PennyLaneAI/pennylane-lightning/pull/166)

### Contributors

This release contains contributions from (in alphabetical order):

Ali Asadi, Lee James O'Riordan

---

# Release 0.18.0

### New features since last release

* PennyLane-Lightning now provides a high-performance
  [adjoint Jacobian](http://arxiv.org/abs/2009.02823) method for differentiating quantum circuits.
  [(#136)](https://github.com/PennyLaneAI/pennylane-lightning/pull/136)

  The adjoint method operates after a forward pass by iteratively applying inverse gates to scan
  backwards through the circuit. The method is already available in PennyLane's
  `default.qubit` device, but the version provided by `lightning.qubit` integrates with the C++
  backend and is more performant, as shown in the plot below:

  <img src="https://raw.githubusercontent.com/PennyLaneAI/pennylane-lightning/master/doc/_static/lightning_adjoint.png" width=70%/>

  The plot compares the average runtime of `lightning.qubit` and `default.qubit` for calculating the
  Jacobian of a circuit using the adjoint method for a range of qubit numbers. The circuit
  consists of ten `BasicEntanglerLayers` with a `PauliZ` expectation value calculated on each wire,
  repeated over ten runs. We see that `lightning.qubit` provides a speedup of around two to eight
  times, depending on the number of qubits.

  The adjoint method can be accessed using the standard interface. Consider the following circuit:

  ```python
  import pennylane as qml

  wires = 3
  layers = 2
  dev = qml.device("lightning.qubit", wires=wires)

  @qml.qnode(dev, diff_method="adjoint")
  def circuit(weights):
      qml.templates.StronglyEntanglingLayers(weights, wires=range(wires))
      return qml.expval(qml.PauliZ(0))

  weights = qml.init.strong_ent_layers_normal(layers, wires, seed=1967)
  ```

  The circuit can be executed and its gradient calculated using:

    ```pycon
  >>> print(f"Circuit evaluated: {circuit(weights)}")
  Circuit evaluated: 0.9801286266677633
  >>> print(f"Circuit gradient:\n{qml.grad(circuit)(weights)}")
  Circuit gradient:
  [[[-1.11022302e-16 -1.63051504e-01 -4.14810501e-04]
    [ 1.11022302e-16 -1.50136528e-04 -1.77922957e-04]
    [ 0.00000000e+00 -3.92874550e-02  8.14523075e-05]]

   [[-1.14472273e-04  3.85963953e-02  0.00000000e+00]
    [-5.76791765e-05 -9.78478343e-02  0.00000000e+00]
    [-5.55111512e-17  0.00000000e+00 -1.11022302e-16]]]
  ```

* PennyLane-Lightning now supports all of the operations and observables of `default.qubit`.
  [(#124)](https://github.com/PennyLaneAI/pennylane-lightning/pull/124)

### Improvements

* A new state-vector class `StateVectorManaged` was added, enabling memory use to be bound to
  statevector lifetime.
  [(#136)](https://github.com/PennyLaneAI/pennylane-lightning/pull/136)

* The repository now has a well-defined component hierarchy, allowing each indepedent unit to be
  compiled and linked separately.
  [(#136)](https://github.com/PennyLaneAI/pennylane-lightning/pull/136)

* PennyLane-Lightning can now be installed without compiling its C++ binaries and will fall back
  to using the `default.qubit` implementation. Skipping compilation is achieved by setting the
  `SKIP_COMPILATION` environment variable, e.g., Linux/MacOS: `export SKIP_COMPILATION=True`,
  Windows: `set SKIP_COMPILATION=True`. This feature is intended for building a pure-Python wheel of
  PennyLane-Lightning as a backup for platforms without a dedicated wheel.
  [(#129)](https://github.com/PennyLaneAI/pennylane-lightning/pull/129)

* The C++-backed Python bound methods can now be directly called with wires and supplied parameters.
  [(#125)](https://github.com/PennyLaneAI/pennylane-lightning/pull/125)

* Lightning supports arbitrary unitary and non-unitary gate-calls from Python to C++ layer.
  [(#121)](https://github.com/PennyLaneAI/pennylane-lightning/pull/121)

### Documentation

* Added preliminary architecture diagram for package.
  [(#131)](https://github.com/PennyLaneAI/pennylane-lightning/pull/131)

* C++ API built as part of docs generation.
  [(#131)](https://github.com/PennyLaneAI/pennylane-lightning/pull/131)

### Breaking changes

* Wheels for MacOS <= 10.13 will no longer be provided due to XCode SDK C++17 support requirements.
  [(#149)](https://github.com/PennyLaneAI/pennylane-lightning/pull/149)

### Bug fixes

* An indexing error in the CRY gate is fixed. [(#136)](https://github.com/PennyLaneAI/pennylane-lightning/pull/136)

* Column-major data in numpy is now correctly converted to row-major upon pass to the C++ layer.
  [(#126)](https://github.com/PennyLaneAI/pennylane-lightning/pull/126)

### Contributors

This release contains contributions from (in alphabetical order):

Thomas Bromley, Lee James O'Riordan

---

# Release 0.17.0

### New features

* C++ layer now supports float (32-bit) and double (64-bit) templated complex data.
  [(#113)](https://github.com/PennyLaneAI/pennylane-lightning/pull/113)

### Improvements

* The PennyLane device test suite is now included in coverage reports.
  [(#123)](https://github.com/PennyLaneAI/pennylane-lightning/pull/123)

* Static versions of jQuery and Bootstrap are no longer included in the CSS theme.
  [(#118)](https://github.com/PennyLaneAI/pennylane-lightning/pull/118)

* C++ tests have been ported to use Catch2 framework.
  [(#115)](https://github.com/PennyLaneAI/pennylane-lightning/pull/115)

* Testing now exists for both float and double precision methods in C++ layer.
  [(#113)](https://github.com/PennyLaneAI/pennylane-lightning/pull/113)
  [(#115)](https://github.com/PennyLaneAI/pennylane-lightning/pull/115)

* Compile-time utility methods with `constexpr` have been added.
  [(#113)](https://github.com/PennyLaneAI/pennylane-lightning/pull/113)

* Wheel-build support for ARM64 (Linux and MacOS) and PowerPC (Linux) added.
  [(#110)](https://github.com/PennyLaneAI/pennylane-lightning/pull/110)

* Add support for Controlled Phase Gate (`ControlledPhaseShift`).
  [(#114)](https://github.com/PennyLaneAI/pennylane-lightning/pull/114)

* Move changelog to `.github` and add a changelog reminder.
  [(#111)](https://github.com/PennyLaneAI/pennylane-lightning/pull/111)

* Adds CMake build system support.
  [(#104)](https://github.com/PennyLaneAI/pennylane-lightning/pull/104)


### Breaking changes

* Removes support for Python 3.6 and adds support for Python 3.9.
  [(#127)](https://github.com/PennyLaneAI/pennylane-lightning/pull/127)
  [(#128)](https://github.com/PennyLaneAI/pennylane-lightning/pull/128)

* Compilers with C++17 support are now required to build C++ module.
  [(#113)](https://github.com/PennyLaneAI/pennylane-lightning/pull/113)

* Gate classes have been removed with functionality added to StateVector class.
  [(#113)](https://github.com/PennyLaneAI/pennylane-lightning/pull/113)

* We are no longer building wheels for Python 3.6.
  [(#106)](https://github.com/PennyLaneAI/pennylane-lightning/pull/106)

### Bug fixes

* PowerPC wheel-builder now successfully compiles modules.
  [(#120)](https://github.com/PennyLaneAI/pennylane-lightning/pull/120)

### Documentation

* Added community guidelines.
  [(#109)](https://github.com/PennyLaneAI/pennylane-lightning/pull/109)

### Contributors

This release contains contributions from (in alphabetical order):

Ali Asadi, Christina Lee, Thomas Bromley, Lee James O'Riordan

---

# Release 0.15.1

### Bug fixes

* The PennyLane-Lightning binaries are now built with NumPy 1.19.5, to avoid ABI
  compatibility issues with the latest NumPy 1.20 release. See
  [the NumPy release notes](https://numpy.org/doc/stable/release/1.20.0-notes.html#size-of-np-ndarray-and-np-void-changed)
  for more details.
  [(#97)](https://github.com/PennyLaneAI/pennylane-lightning/pull/97)

### Contributors

This release contains contributions from (in alphabetical order):

Josh Izaac, Antal Száva

---

# Release 0.15.0

### Improvements

* For compatibility with PennyLane v0.15, the `analytic` keyword argument
  has been removed. Statistics can still be computed analytically by setting
  `shots=None`.
  [(#93)](https://github.com/PennyLaneAI/pennylane-lightning/pull/93)

* Inverse gates are now supported.
  [(#89)](https://github.com/PennyLaneAI/pennylane-lightning/pull/89)

* Add new lightweight backend with performance improvements.
  [(#57)](https://github.com/PennyLaneAI/pennylane-lightning/pull/57)

* Remove the previous Eigen-based backend.
  [(#67)](https://github.com/PennyLaneAI/pennylane-lightning/pull/67)

### Bug fixes

* Re-add dispatch table after fixing static initialisation order issue.
  [(#68)](https://github.com/PennyLaneAI/pennylane-lightning/pull/68)

### Contributors

This release contains contributions from (in alphabetical order):

Thomas Bromley, Theodor Isacsson, Christina Lee, Thomas Loke, Antal Száva.

---

# Release 0.14.1

### Bug fixes

* Fixes a bug where the `QNode` would swap Lightning-Qubit to
  `DefaultQubitAutograd` on device execution due to the inherited
  `passthru_devices` entry of the `capabilities` dictionary.
  [(#61)](https://github.com/PennyLaneAI/pennylane-lightning/pull/61)

### Contributors

This release contains contributions from (in alphabetical order):

Antal Száva

---

# Release 0.14.0

### Improvements

* Extends support from 16 qubits to 50 qubits.
  [(#52)](https://github.com/PennyLaneAI/pennylane-lightning/pull/52)

### Bug fixes

* Updates applying basis state preparations to correspond to the
  changes in `DefaultQubit`.
  [(#55)](https://github.com/PennyLaneAI/pennylane-lightning/pull/55)

### Contributors

This release contains contributions from (in alphabetical order):

Thomas Loke, Tom Bromley, Josh Izaac, Antal Száva

---

# Release 0.12.0

### Bug fixes

* Updates capabilities dictionary to be compatible with core PennyLane
  [(#45)](https://github.com/PennyLaneAI/pennylane-lightning/pull/45)

* Fix install of Eigen for CI wheel building
  [(#44)](https://github.com/PennyLaneAI/pennylane-lightning/pull/44)

### Contributors

This release contains contributions from (in alphabetical order):

Tom Bromley, Josh Izaac, Antal Száva

---

# Release 0.11.0

Initial release.

This release contains contributions from (in alphabetical order):

Tom Bromley, Josh Izaac, Nathan Killoran, Antal Száva<|MERGE_RESOLUTION|>--- conflicted
+++ resolved
@@ -2,13 +2,8 @@
 
 ### New features since last release
 
-<<<<<<< HEAD
 * Add Exact Tensor Network C++ backend to `lightning.tensor`.
   [(#977)](https://github.com/PennyLaneAI/pennylane-lightning/pull/977)
-=======
-* Add native N-controlled gate/matrix operations and adjoint support to `lightning.kokkos`.
-  [(#950)](https://github.com/PennyLaneAI/pennylane-lightning/pull/950)
->>>>>>> 158d3930
 
 * Add native N-controlled generators and adjoint support to `lightning.gpu`'s single-GPU backend.
   [(#970)](https://github.com/PennyLaneAI/pennylane-lightning/pull/970)
@@ -17,18 +12,21 @@
   [(#960)](https://github.com/PennyLaneAI/pennylane-lightning/pull/960)
   [(#999)](https://github.com/PennyLaneAI/pennylane-lightning/pull/999)
 
+* Add native N-controlled gate/matrix operations and adjoint support to `lightning.kokkos`.
+  [(#950)](https://github.com/PennyLaneAI/pennylane-lightning/pull/950)
+
 * Add native N-controlled gates support to `lightning.gpu`'s single-GPU backend.
   [(#938)](https://github.com/PennyLaneAI/pennylane-lightning/pull/938)
 
 ### Breaking changes
-
-* Removed all instances of `qml.QubitStateVector`.
-  [(#985)](https://github.com/PennyLaneAI/pennylane-lightning/pull/985)
 
 * Handling for the legacy operator arithmetic (the `Hamiltonian` and `Tensor` classes in PennyLane) is removed.
   [(#994)](https://github.com/PennyLaneAI/pennylane-lightning/pull/994)
   [(#997)](https://github.com/PennyLaneAI/pennylane-lightning/pull/997)
 
+* Removed all instances of `qml.QubitStateVector`.
+  [(#985)](https://github.com/PennyLaneAI/pennylane-lightning/pull/985)
+
 ### Improvements
 
 * Reverse Lightning Qubit generators vector insertion order.
@@ -43,35 +41,29 @@
 * Generalize seeding mechanism for all measurements.
   [(#1003)](https://github.com/PennyLaneAI/pennylane-lightning/pull/1003)
 
-* Update Kokkos version support to 4.4.1 and enable Lightning-Kokkos[CUDA] C++ tests on CI.
-  [(#1000)](https://github.com/PennyLaneAI/pennylane-lightning/pull/1000)
-
-* Add C++ unit tests for Exact Tensor Network backends.
-  [(#998)](https://github.com/PennyLaneAI/pennylane-lightning/pull/998)
-
-* Update installation instruction for Lightning-GPU-MPI to explicitly ask users to add `path/to/libmpi.so` to the `LD_LIBRARY_PATH`. Update the runtime error message to ensure users know how to fix.
-  [(#993)](https://github.com/PennyLaneAI/pennylane-lightning/pull/993)
-
-* The TOML files for the devices are updated to use the new schema for declaring device capabilities.
-  [(#988)](https://github.com/PennyLaneAI/pennylane-lightning/pull/988)
-
-* Unify excitation gates memory layout to row-major for both LGPU and LT.
-  [(#959)](https://github.com/PennyLaneAI/pennylane-lightning/pull/959)
-
-* Update the `lightning.kokkos` CUDA backend for compatibility with Catalyst.
-  [(#942)](https://github.com/PennyLaneAI/pennylane-lightning/pull/942)
-
-<<<<<<< HEAD
-=======
 * `lightning.qubit`, `lightning.gpu`, and `lightning.kokkos` now define
   the `eval_jaxpr` method for integration with the experimental
   capture project.
   [(#1002)](https://github.com/PennyLaneAI/pennylane-lightning/pull/1002)
 
-* Generalize seeding mechanism for all measurements.
-  [(#1003)](https://github.com/PennyLaneAI/pennylane-lightning/pull/1003)
-
->>>>>>> 158d3930
+* Update Kokkos version support to 4.4.1 and enable Lightning-Kokkos[CUDA] C++ tests on CI.
+  [(#1000)](https://github.com/PennyLaneAI/pennylane-lightning/pull/1000)
+
+* Add C++ unit tests for Exact Tensor Network backends.
+  [(#998)](https://github.com/PennyLaneAI/pennylane-lightning/pull/998)
+
+* Update installation instruction for Lightning-GPU-MPI to explicitly ask users to add `path/to/libmpi.so` to the `LD_LIBRARY_PATH`. Update the runtime error message to ensure users know how to fix.
+  [(#993)](https://github.com/PennyLaneAI/pennylane-lightning/pull/993)
+
+* The TOML files for the devices are updated to use the new schema for declaring device capabilities.
+  [(#988)](https://github.com/PennyLaneAI/pennylane-lightning/pull/988)
+
+* Unify excitation gates memory layout to row-major for both LGPU and LT.
+  [(#959)](https://github.com/PennyLaneAI/pennylane-lightning/pull/959)
+
+* Update the `lightning.kokkos` CUDA backend for compatibility with Catalyst.
+  [(#942)](https://github.com/PennyLaneAI/pennylane-lightning/pull/942)
+
 ### Documentation
 
 * Update Lightning-Tensor installation docs and usage suggestions.
