--- conflicted
+++ resolved
@@ -1,5 +1,3 @@
-<<<<<<< HEAD
-=======
 # Release 0.22.0-dev
 
 ### New features since last release
@@ -24,7 +22,6 @@
 
 ---
 
->>>>>>> 5b14d13a
 # Release 0.21.0
 
 ### New features since last release
