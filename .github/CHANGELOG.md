--- conflicted
+++ resolved
@@ -79,11 +79,7 @@
 
 This release contains contributions from (in alphabetical order):
 
-<<<<<<< HEAD
-Matthew Silverman
-=======
-Chae-Yeun Park, Christina Lee, Lee James O'Riordan, Vincent Michaud-Rioux
->>>>>>> e94907fe
+Chae-Yeun Park, Christina Lee, Lee James O'Riordan, Vincent Michaud-Rioux, Matthew Silverman
 
 ---
 
