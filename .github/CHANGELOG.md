--- conflicted
+++ resolved
@@ -4,18 +4,14 @@
 
 <h3>Improvements 🛠</h3>
 
-<<<<<<< HEAD
 - Added support for `GlobalPhase` with zero-qubit Lightning devices. Currently, only the `lightning.qubit` and `lightning.kokkos` backends support zero-qubit initialization.
   [(#1205)](https://github.com/PennyLaneAI/pennylane-lightning/pull/1205)
 
-- Skipped Identity operation in Lightning Qubit and removed assert for applying Identity gate not equal to 1 wire.
-=======
 - Using `mcm_method="device"` on `lightning.qubit`, `lightning.kokkos` and `lightning.gpu`
   now resolves to the tree-traversal method.
   [(#1210)](https://github.com/PennyLaneAI/pennylane-lightning/pull/1210)
 
-- Skip Identity operation in Lightning Qubit and removed assert for applying Identity gate not equal to 1 wire.
->>>>>>> 07752447
+- Skipped Identity operation in Lightning Qubit and removed assert for applying Identity gate not equal to 1 wire.
   [(#1212)](https://github.com/PennyLaneAI/pennylane-lightning/pull/1212)
 
 <h3>Breaking changes 💔</h3>
@@ -28,9 +24,6 @@
 
 <h3>Internal changes ⚙️</h3>
 
-<<<<<<< HEAD
-- Updated JAX version from 0.6.0 to 0.6.2, keeping the same version as PennyLane and Catalyst
-=======
 - Updated tests with `circuit(..., shots=...)` to use `qml.set_shots` to ensure compatibility with the latest version of PennyLane.
   [(#1216)](https://github.com/PennyLaneAI/pennylane-lightning/pull/1216)
 
@@ -40,8 +33,7 @@
 - Switched off the PLxPR integration tests by removing JAX dependency from requirements files.
   [(#1214)](https://github.com/PennyLaneAI/pennylane-lightning/pull/1214)
 
-- Update JAX version from 0.6.0 to 0.6.2, keeping the same version as PennyLane and Catalyst
->>>>>>> 07752447
+- Updated JAX version from 0.6.0 to 0.6.2, keeping the same version as PennyLane and Catalyst
   [(#1200)](https://github.com/PennyLaneAI/pennylane-lightning/pull/1200)
 
 - Removed FIXMEs for pinning jax & catalyst 0.11.0 for CI testing stable version.
@@ -57,11 +49,8 @@
 
 This release contains contributions from (in alphabetical order):
 
-<<<<<<< HEAD
 Ali Asadi,
-=======
 Yushao Chen,
->>>>>>> 07752447
 Joseph Lee,
 Luis Alfredo Nuñez Meneses,
 Andrija Paurevic,
