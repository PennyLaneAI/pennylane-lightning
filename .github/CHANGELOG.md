# Release 0.31.0-dev

### New features since last release

### Breaking changes

### Improvements

### Documentation

### Bug fixes

### Contributors

This release contains contributions from (in alphabetical order):

---

# Release 0.30.0

### New features since last release

* Update Kokkos support to 4.0.
  [(#439)] (https://github.com/PennyLaneAI/pennylane-lightning/pull/439)

* Add MCMC sampler.
  [(#384)] (https://github.com/PennyLaneAI/pennylane-lightning/pull/384)

* Serialize PennyLane's arithmetic operators when they are used as observables
  that are expressed in the Pauli basis.
  [(#424)](https://github.com/PennyLaneAI/pennylane-lightning/pull/424)

### Breaking changes

* Lightning now works with the new return types specification that is now default in PennyLane.
  See [the PennyLane `qml.enable_return`](https://docs.pennylane.ai/en/stable/code/api/pennylane.enable_return.html?highlight=enable_return) documentation for more information on this change.
  [(#427)](https://github.com/PennyLaneAI/pennylane-lightning/pull/427)

Instead of creating potentially ragged numpy array, devices and `QNode`'s now return an object of the same type as that
returned by the quantum function.

```
>>> dev = qml.device('lightning.qubit', wires=1)
>>> @qml.qnode(dev, diff_method="adjoint")
... def circuit(x):
...     qml.RX(x, wires=0)
...     return qml.expval(qml.PauliY(0)), qml.expval(qml.PauliZ(0))
>>> x = qml.numpy.array(0.5)
>>> circuit(qml.numpy.array(0.5))
(array(-0.47942554), array(0.87758256))
```

Interfaces like Jax or Torch handle tuple outputs without issues:

```
>>> jax.jacobian(circuit)(jax.numpy.array(0.5))
(Array(-0.87758255, dtype=float32, weak_type=True),
Array(-0.47942555, dtype=float32, weak_type=True))
```

Autograd cannot differentiate an output tuple, so results must be converted to an array before
use with `qml.jacobian`:

```
>>> qml.jacobian(lambda y: qml.numpy.array(circuit(y)))(x)
array([-0.87758256, -0.47942554])
```

Alternatively, the quantum function itself can return a numpy array of measurements:

```
>>> dev = qml.device('lightning.qubit', wires=1)
>>> @qml.qnode(dev, diff_method="adjoint")
>>> def circuit2(x):
...     qml.RX(x, wires=0)
...     return np.array([qml.expval(qml.PauliY(0)), qml.expval(qml.PauliZ(0))])
>>> qml.jacobian(circuit2)(np.array(0.5))
array([-0.87758256, -0.47942554])
```

### Improvements

* Remove deprecated `set-output` commands from workflow files.
  [(#437)](https://github.com/PennyLaneAI/pennylane-lightning/pull/437)

* Lightning wheels are now checked with `twine check` post-creation for PyPI compatibility.
  [(#430)](https://github.com/PennyLaneAI/pennylane-lightning/pull/430)

* Lightning has been made compatible with the change in return types specification.
  [(#427)](https://github.com/PennyLaneAI/pennylane-lightning/pull/427)

* Lightning is compatible with clang-tidy version 16.
  [(#429)](https://github.com/PennyLaneAI/pennylane-lightning/pull/429)

<<<<<<< HEAD
### Documentation

### Bug fixes

* Prevent multiple threads from calling `Kokkos::initialize` or `Kokkos::finalize`.
  [(#439)] (https://github.com/PennyLaneAI/pennylane-lightning/pull/439)

=======
>>>>>>> 7bbe3b4b
### Contributors

This release contains contributions from (in alphabetical order):

Christina Lee, Vincent Michaud-Rioux, Lee James O'Riordan, Chae-Yeun Park, Matthew Silverman

---

# Release 0.29.0

### Improvements

* Remove runtime dependency on ninja build system.
[(#414)](https://github.com/PennyLaneAI/pennylane-lightning/pull/414)

* Allow better integration and installation support with CMake targeted binary builds.
[(#403)](https://github.com/PennyLaneAI/pennylane-lightning/pull/403)

* Remove explicit Numpy and Scipy requirements.
[(#412)](https://github.com/PennyLaneAI/pennylane-lightning/pull/412)

* Get `llvm` installation root from the environment variable `LLVM_ROOT_DIR` (or fallback to `brew`).
[(#413)](https://github.com/PennyLaneAI/pennylane-lightning/pull/413)

* Update AVX2/512 kernel infrastructure for additional gate/generator operations.
[(#404)](https://github.com/PennyLaneAI/pennylane-lightning/pull/404)

* Remove unnecessary lines for resolving CodeCov issue.
[(#415)](https://github.com/PennyLaneAI/pennylane-lightning/pull/415)

* Add more AVX2/512 gate operations.
[(#393)](https://github.com/PennyLaneAI/pennylane-lightning/pull/393)

### Documentation

### Bug fixes

* Ensure error raised when asking for out of order marginal probabilities. Prevents the return of incorrect results.
[(#416)](https://github.com/PennyLaneAI/pennylane-lightning/pull/416)

* Fix Github shields in README.
[(#402)](https://github.com/PennyLaneAI/pennylane-lightning/pull/402)

### Contributors

Amintor Dusko, Vincent Michaud-Rioux, Lee James O'Riordan, Chae-Yeun Park

---

# Release 0.28.2

### Bug fixes

* Fix Python module versioning for Linux wheels.
[(#408)](https://github.com/PennyLaneAI/pennylane-lightning/pull/408)

### Contributors

This release contains contributions from (in alphabetical order):

Amintor Dusko, Shuli Shu, Trevor Vincent

---

# Release 0.28.1

### Bug fixes

* Fix Pybind11 module versioning and locations for Windows wheels.
[(#400)](https://github.com/PennyLaneAI/pennylane-lightning/pull/400)

### Contributors

This release contains contributions from (in alphabetical order):

Lee J. O'Riordan

---

# Release 0.28.0

### Breaking changes

* Deprecate support for Python 3.7.
[(#391)](https://github.com/PennyLaneAI/pennylane-lightning/pull/391)

### Improvements

* Improve Lightning package structure for external use as a C++ library.
[(#369)](https://github.com/PennyLaneAI/pennylane-lightning/pull/369)

* Improve the stopping condition method.
[(#386)](https://github.com/PennyLaneAI/pennylane-lightning/pull/386)

### Bug fixes

- Pin CMake to 3.24.x in wheel-builder to avoid Python not found error in CMake 3.25, when building wheels for PennyLane-Lightning-GPU.
[(#387)](https://github.com/PennyLaneAI/pennylane-lightning/pull/387)

### Contributors

This release contains contributions from (in alphabetical order):

Amintor Dusko, Lee J. O'Riordan

---

# Release 0.27.0

### New features since last release

* Enable building of python 3.11 wheels and upgrade python on CI/CD workflows to 3.8.
[(#381)](https://github.com/PennyLaneAI/pennylane-lightning/pull/381)

### Breaking changes

### Improvements

* Update clang-tools version in Github workflows.
[(#351)](https://github.com/PennyLaneAI/pennylane-lightning/pull/351)

* Improve tests and checks CI/CD pipelines.
[(#353)](https://github.com/PennyLaneAI/pennylane-lightning/pull/353)

* Implement 3 Qubits gates (CSWAP & Toffoli) & 4 Qubits gates (DoubleExcitation, DoubleExcitationMinus, DoubleExcitationPlus) in LM manner.
[(#362)](https://github.com/PennyLaneAI/pennylane-lightning/pull/362)

* Upgrade Kokkos and Kokkos Kernels to 3.7.00, and improve sparse matrix-vector multiplication performance and memory usage.
[(#361)](https://github.com/PennyLaneAI/pennylane-lightning/pull/361)

* Update Linux (ubuntu-latest) architecture x86_64 wheel-builder from GCC 10.x to GCC 11.x.
[(#373)](https://github.com/PennyLaneAI/pennylane-lightning/pull/373)

* Update gcc and g++ 10.x to 11.x in CI tests. This update brings improved support for newer C++ features.
[(#370)](https://github.com/PennyLaneAI/pennylane-lightning/pull/370)

* Change Lightning to inherit from QubitDevice instead of DefaultQubit.
[(#365)](https://github.com/PennyLaneAI/pennylane-lightning/pull/365)

### Documentation

### Bug fixes

* Use mutex when accessing cache in KernelMap.
[(#382)](https://github.com/PennyLaneAI/pennylane-lightning/pull/382)

### Contributors

This release contains contributions from (in alphabetical order):

Amintor Dusko, Chae-Yeun Park, Monit Sharma, Shuli Shu

---

# Release 0.26.1

### Bug fixes

* Fixes the transposition method used in the probability calculation.
[(#377)](https://github.com/PennyLaneAI/pennylane-lightning/pull/377)

### Contributor

Amintor Dusko

---
# Release 0.26.0

### Improvements

* Introduces requirements-dev.txt and improves dockerfile.
[(#330)](https://github.com/PennyLaneAI/pennylane-lightning/pull/330)

* Support `expval` for a Hamiltonian.
[(#333)](https://github.com/PennyLaneAI/pennylane-lightning/pull/333)

* Implements caching for Kokkos installation.
[(#316)](https://github.com/PennyLaneAI/pennylane-lightning/pull/316)

* Supports measurements of operator arithmetic classes such as `Sum`, `Prod`,
  and `SProd` by deferring handling of them to `DefaultQubit`.
  [(#349)](https://github.com/PennyLaneAI/pennylane-lightning/pull/349)

```
@qml.qnode(qml.device('lightning.qubit', wires=2))
def circuit():
    obs = qml.s_prod(2.1, qml.PauliZ(0)) + qml.op_sum(qml.PauliX(0), qml.PauliZ(1))
    return qml.expval(obs)
```

### Bug fixes

* Test updates to reflect new measurement error messages.
[(#334)](https://github.com/PennyLaneAI/pennylane-lightning/pull/334)

* Updates to the release tagger to fix incompatibilities with RTD.
[(#344)](https://github.com/PennyLaneAI/pennylane-lightning/pull/344)

* Update cancel-workflow-action and bot credentials.
[(#345)](https://github.com/PennyLaneAI/pennylane-lightning/pull/345)

### Contributors

This release contains contributions from (in alphabetical order):

Amintor Dusko, Christina Lee, Lee J. O'Riordan, Chae-Yeun Park

---

# Release 0.25.0

### New features since last release

### Breaking changes

* We explicitly disable support for PennyLane's parameter broadcasting.
[#317](https://github.com/PennyLaneAI/pennylane-lightning/pull/317)

* We explicitly remove support for PennyLane's `Sum`, `SProd` and `Prod`
  as observables.
  [(#326)](https://github.com/PennyLaneAI/pennylane-lightning/pull/326)

### Improvements

* CI builders use a reduced set of resources and redundant tests for PRs.
[(#319)](https://github.com/PennyLaneAI/pennylane-lightning/pull/319)

* Parallelize wheel-builds where applicable.
[(#314)](https://github.com/PennyLaneAI/pennylane-lightning/pull/314)

* AVX2/512 kernels are now available on Linux/MacOS with x86-64 architecture.
[(#313)](https://github.com/PennyLaneAI/pennylane-lightning/pull/313)

### Documentation

* Updated ReadTheDocs runner version from Ubuntu 20.04 to 22.04
[(#327)](https://github.com/PennyLaneAI/pennylane-lightning/pull/327)

### Bug fixes

* Test updates to reflect new additions to PennyLane.
[(#318)](https://github.com/PennyLaneAI/pennylane-lightning/pull/318)

### Contributors

This release contains contributions from (in alphabetical order):

Amintor Dusko, Christina Lee, Rashid N H M, Lee J. O'Riordan, Chae-Yeun Park

---

# Release 0.24.0

### New features since last release

* Add `SingleExcitation` and `DoubleExcitation` qchem gates and generators.
[(#289)](https://github.com/PennyLaneAI/pennylane-lightning/pull/289)

* Add a new dispatch mechanism for future kernels.
[(#291)](https://github.com/PennyLaneAI/pennylane-lightning/pull/291)

* Add `IsingXY` gate operation.
[(#303)](https://github.com/PennyLaneAI/pennylane-lightning/pull/303)

* Support `qml.state()` in vjp and Hamiltonian in adjoint jacobian.
[(#294)](https://github.com/PennyLaneAI/pennylane-lightning/pull/294)

### Breaking changes

* Codebase is now moving to C++20. The default compiler for Linux is now GCC10.
[(#295)](https://github.com/PennyLaneAI/pennylane-lightning/pull/295)

* Minimum macOS version is changed to 10.15 (Catalina).
[(#295)](https://github.com/PennyLaneAI/pennylane-lightning/pull/295)

### Improvements

* Split matrix operations, refactor dispatch mechanisms, and add a benchmark suits.
[(#274)](https://github.com/PennyLaneAI/pennylane-lightning/pull/274)

* Add native support for the calculation of sparse Hamiltonians' expectation values.
Sparse operations are offloaded to [Kokkos](https://github.com/kokkos/kokkos) and
[Kokkos-Kernels](https://github.com/kokkos/kokkos-kernels).
[(#283)](https://github.com/PennyLaneAI/pennylane-lightning/pull/283)

* Device `lightning.qubit` now accepts a datatype for a statevector.
[(#290)](https://github.com/PennyLaneAI/pennylane-lightning/pull/290)

```python
dev1 = qml.device('lightning.qubit', wires=4, c_dtype=np.complex64) # for single precision
dev2 = qml.device('lightning.qubit', wires=4, c_dtype=np.complex128) # for double precision
```

### Documentation

* Use the centralized [Xanadu Sphinx Theme](https://github.com/XanaduAI/xanadu-sphinx-theme)
  to style the Sphinx documentation.
[(#287)](https://github.com/PennyLaneAI/pennylane-lightning/pull/287)

### Bug fixes

* Fix the issue with using available `clang-format` version in format.
[(#288)](https://github.com/PennyLaneAI/pennylane-lightning/pull/288)

* Fix a bug in the generator of `DoubleExcitationPlus`.
[(#298)](https://github.com/PennyLaneAI/pennylane-lightning/pull/298)

### Contributors

This release contains contributions from (in alphabetical order):

Mikhail Andrenkov, Ali Asadi, Amintor Dusko, Lee James O'Riordan, Chae-Yeun Park, and Shuli Shu

---

# Release 0.23.0

### New features since last release

* Add `generate_samples()` to lightning.
[(#247)](https://github.com/PennyLaneAI/pennylane-lightning/pull/247)

* Add Lightning GBenchmark Suite.
[(#249)](https://github.com/PennyLaneAI/pennylane-lightning/pull/249)

* Support runtime and compile information.
[(#253)](https://github.com/PennyLaneAI/pennylane-lightning/pull/253)

### Improvements

* Add `ENABLE_BLAS` build to CI checks.
[(#249)](https://github.com/PennyLaneAI/pennylane-lightning/pull/249)

* Add more `clang-tidy` checks and kernel tests.
[(#253)](https://github.com/PennyLaneAI/pennylane-lightning/pull/253)

* Add C++ code coverage to CI.
[(#265)](https://github.com/PennyLaneAI/pennylane-lightning/pull/265)

* Skip over identity operations in `"lightning.qubit"`.
[(#268)](https://github.com/PennyLaneAI/pennylane-lightning/pull/268)

### Bug fixes

* Update tests to remove `JacobianTape`.
[(#260)](https://github.com/PennyLaneAI/pennylane-lightning/pull/260)

* Fix tests for MSVC.
[(#264)](https://github.com/PennyLaneAI/pennylane-lightning/pull/264)

* Fix `#include <cpuid.h>` for PPC and AArch64 in Linux.
[(#266)](https://github.com/PennyLaneAI/pennylane-lightning/pull/266)

* Remove deprecated tape execution methods.
[(#270)](https://github.com/PennyLaneAI/pennylane-lightning/pull/270)

* Update `qml.probs` in `test_measures.py`.
[(#280)](https://github.com/PennyLaneAI/pennylane-lightning/pull/280)

### Contributors

This release contains contributions from (in alphabetical order):

Ali Asadi, Chae-Yeun Park, Lee James O'Riordan, and Trevor Vincent

---

# Release 0.22.1

### Bug fixes

* Ensure `Identity ` kernel is registered to C++ dispatcher.
[(#275)](https://github.com/PennyLaneAI/pennylane-lightning/pull/275)

---

# Release 0.22.0

### New features since last release

* Add Docker support.
[(#234)](https://github.com/PennyLaneAI/pennylane-lightning/pull/234)

### Improvements

* Update quantum tapes serialization and Python tests.
[(#239)](https://github.com/PennyLaneAI/pennylane-lightning/pull/239)

* Clang-tidy is now enabled for both tests and examples builds under Github Actions.
[(#237)](https://github.com/PennyLaneAI/pennylane-lightning/pull/237)

* The return type of `StateVectorBase` data is now derived-class defined.
[(#237)](https://github.com/PennyLaneAI/pennylane-lightning/pull/237)

* Update adjointJacobian and VJP methods.
[(#222)](https://github.com/PennyLaneAI/pennylane-lightning/pull/222)

* Set GitHub workflow to upload wheels to Test PyPI.
[(#220)](https://github.com/PennyLaneAI/pennylane-lightning/pull/220)

* Finalize the new kernel implementation.
[(#212)](https://github.com/PennyLaneAI/pennylane-lightning/pull/212)

### Documentation

* Use of batching with OpenMP threads is documented.
[(#221)](https://github.com/PennyLaneAI/pennylane-lightning/pull/221)

### Bug fixes

* Fix for OOM errors when using adjoint with large numbers of observables.
[(#221)](https://github.com/PennyLaneAI/pennylane-lightning/pull/221)

* Add virtual destructor to C++ state-vector classes.
[(#200)](https://github.com/PennyLaneAI/pennylane-lightning/pull/200)

* Fix a bug in Python tests with operations' `matrix` calls.
[(#238)](https://github.com/PennyLaneAI/pennylane-lightning/pull/238)

* Refactor utility header and fix a bug in linear algebra function with CBLAS.
[(#228)](https://github.com/PennyLaneAI/pennylane-lightning/pull/228)

### Contributors

This release contains contributions from (in alphabetical order):

Ali Asadi, Chae-Yeun Park, Lee James O'Riordan

---

# Release 0.21.0

### New features since last release

* Add C++ only benchmark for a given list of gates.
[(#199)](https://github.com/PennyLaneAI/pennylane-lightning/pull/199)

* Wheel-build support for Python 3.10.
[(#186)](https://github.com/PennyLaneAI/pennylane-lightning/pull/186)

* C++ support for probability, expectation value and variance calculations.
[(#185)](https://github.com/PennyLaneAI/pennylane-lightning/pull/185)

* Add bindings to C++ expval, var, probs.
[(#214)](https://github.com/PennyLaneAI/pennylane-lightning/pull/214)

### Improvements

* `setup.py` adds debug only when --debug is given
[(#208)](https://github.com/PennyLaneAI/pennylane-lightning/pull/208)

* Add new highly-performant C++ kernels for quantum gates.
[(#202)](https://github.com/PennyLaneAI/pennylane-lightning/pull/202)

The new kernels significantly improve the runtime performance of PennyLane-Lightning
for both differentiable and non-differentiable workflows. Here is an example workflow
using the adjoint differentiation method with a circuit of 5 strongly entangling layers:

```python
import pennylane as qml
from pennylane import numpy as np
from pennylane.templates.layers import StronglyEntanglingLayers
from numpy.random import random
np.random.seed(42)
n_layers = 5
n_wires = 6
dev = qml.device("lightning.qubit", wires=n_wires)

@qml.qnode(dev, diff_method="adjoint")
def circuit(weights):
    StronglyEntanglingLayers(weights, wires=list(range(n_wires)))
    return [qml.expval(qml.PauliZ(i)) for i in range(n_wires)]

init_weights = np.random.random(StronglyEntanglingLayers.shape(n_layers=n_layers, n_wires=n_wires))
params = np.array(init_weights,requires_grad=True)
jac = qml.jacobian(circuit)(params)
```
The latest release shows improved performance on both single and multi-threaded evaluations!

<img src="https://raw.githubusercontent.com/PennyLaneAI/pennylane-lightning/v0.21.0-rc0/doc/_static/lightning_v20_v21_bm.png" width=50%/>

* Ensure debug info is built into dynamic libraries.
[(#201)](https://github.com/PennyLaneAI/pennylane-lightning/pull/201)

### Documentation

* New guidelines on adding and benchmarking C++ kernels.
[(#202)](https://github.com/PennyLaneAI/pennylane-lightning/pull/202)

### Bug fixes

* Update clang-format version
[(#219)](https://github.com/PennyLaneAI/pennylane-lightning/pull/219)

* Fix failed tests on Windows.
[(#218)](https://github.com/PennyLaneAI/pennylane-lightning/pull/218)

* Update clang-format version
[(#219)](https://github.com/PennyLaneAI/pennylane-lightning/pull/219)

* Add virtual destructor to C++ state-vector classes.
[(#200)](https://github.com/PennyLaneAI/pennylane-lightning/pull/200)

* Fix failed tests for the non-binary wheel.
[(#213)](https://github.com/PennyLaneAI/pennylane-lightning/pull/213)

* Add virtual destructor to C++ state-vector classes.
[(#200)](https://github.com/PennyLaneAI/pennylane-lightning/pull/200)

### Contributors

This release contains contributions from (in alphabetical order):

Ali Asadi, Amintor Dusko, Chae-Yeun Park, Lee James O'Riordan

---

# Release 0.20.1

### Bug fixes

* Fix missing header-files causing build errors in algorithms module.
[(#193)](https://github.com/PennyLaneAI/pennylane-lightning/pull/193)

* Fix failed tests for the non-binary wheel.
[(#191)](https://github.com/PennyLaneAI/pennylane-lightning/pull/191)

---
# Release 0.20.2

### Bug fixes

* Introduce CY kernel to Lightning to avoid issues with decomposition.
[(#203)](https://github.com/PennyLaneAI/pennylane-lightning/pull/203)

### Contributors

This release contains contributions from (in alphabetical order):

Lee J. O'Riordan

# Release 0.20.1

### Bug fixes

* Fix missing header-files causing build errors in algorithms module.
[(#193)](https://github.com/PennyLaneAI/pennylane-lightning/pull/193)

* Fix failed tests for the non-binary wheel.
[(#191)](https://github.com/PennyLaneAI/pennylane-lightning/pull/191)

# Release 0.20.0

### New features since last release

* Add wheel-builder support for Python 3.10.
  [(#186)](https://github.com/PennyLaneAI/pennylane-lightning/pull/186)

* Add VJP support to PL-Lightning.
[(#181)](https://github.com/PennyLaneAI/pennylane-lightning/pull/181)

* Add complex64 support in PL-Lightning.
[(#177)](https://github.com/PennyLaneAI/pennylane-lightning/pull/177)

* Added examples folder containing aggregate gate performance test.
[(#165)](https://github.com/PennyLaneAI/pennylane-lightning/pull/165)

### Breaking changes

### Improvements

* Update PL-Lightning to support new features in PL.
[(#179)](https://github.com/PennyLaneAI/pennylane-lightning/pull/179)

### Documentation

* Lightning setup.py build process uses CMake.
[(#176)](https://github.com/PennyLaneAI/pennylane-lightning/pull/176)

### Contributors

This release contains contributions from (in alphabetical order):

Ali Asadi, Chae-Yeun Park, Isidor Schoch, Lee James O'Riordan

---

# Release 0.19.0

* Add Cache-Friendly DOTC, GEMV, GEMM along with BLAS Support.
[(#155)](https://github.com/PennyLaneAI/pennylane-lightning/pull/155)

### Improvements

* The performance of parametric gates has been improved.
  [(#157)](https://github.com/PennyLaneAI/pennylane-lightning/pull/157)

* AVX support is enabled for Linux users on Intel/AMD platforms.
  [(#157)](https://github.com/PennyLaneAI/pennylane-lightning/pull/157)

* PennyLane-Lightning has been updated to conform with clang-tidy
  recommendations for modernization, offering performance improvements across
  all use-cases.
  [(#153)](https://github.com/PennyLaneAI/pennylane-lightning/pull/153)

### Breaking changes

* Linux users on `x86_64` must have a CPU supporting AVX.
  [(#157)](https://github.com/PennyLaneAI/pennylane-lightning/pull/157)

### Bug fixes

* OpenMP built with Intel MacOS CI runners causes failures on M1 Macs. OpenMP is currently
  disabled in the built wheels until this can be resolved with Github Actions runners.
  [(#166)](https://github.com/PennyLaneAI/pennylane-lightning/pull/166)

### Contributors

This release contains contributions from (in alphabetical order):

Ali Asadi, Lee James O'Riordan

---

# Release 0.18.0

### New features since last release

* PennyLane-Lightning now provides a high-performance
  [adjoint Jacobian](http://arxiv.org/abs/2009.02823) method for differentiating quantum circuits.
  [(#136)](https://github.com/PennyLaneAI/pennylane-lightning/pull/136)

  The adjoint method operates after a forward pass by iteratively applying inverse gates to scan
  backwards through the circuit. The method is already available in PennyLane's
  `default.qubit` device, but the version provided by `lightning.qubit` integrates with the C++
  backend and is more performant, as shown in the plot below:

  <img src="https://raw.githubusercontent.com/PennyLaneAI/pennylane-lightning/master/doc/_static/lightning_adjoint.png" width=70%/>

  The plot compares the average runtime of `lightning.qubit` and `default.qubit` for calculating the
  Jacobian of a circuit using the adjoint method for a range of qubit numbers. The circuit
  consists of ten `BasicEntanglerLayers` with a `PauliZ` expectation value calculated on each wire,
  repeated over ten runs. We see that `lightning.qubit` provides a speedup of around two to eight
  times, depending on the number of qubits.

  The adjoint method can be accessed using the standard interface. Consider the following circuit:

  ```python
  import pennylane as qml

  wires = 3
  layers = 2
  dev = qml.device("lightning.qubit", wires=wires)

  @qml.qnode(dev, diff_method="adjoint")
  def circuit(weights):
      qml.templates.StronglyEntanglingLayers(weights, wires=range(wires))
      return qml.expval(qml.PauliZ(0))

  weights = qml.init.strong_ent_layers_normal(layers, wires, seed=1967)
  ```

  The circuit can be executed and its gradient calculated using:

    ```pycon
  >>> print(f"Circuit evaluated: {circuit(weights)}")
  Circuit evaluated: 0.9801286266677633
  >>> print(f"Circuit gradient:\n{qml.grad(circuit)(weights)}")
  Circuit gradient:
  [[[-1.11022302e-16 -1.63051504e-01 -4.14810501e-04]
    [ 1.11022302e-16 -1.50136528e-04 -1.77922957e-04]
    [ 0.00000000e+00 -3.92874550e-02  8.14523075e-05]]

   [[-1.14472273e-04  3.85963953e-02  0.00000000e+00]
    [-5.76791765e-05 -9.78478343e-02  0.00000000e+00]
    [-5.55111512e-17  0.00000000e+00 -1.11022302e-16]]]
  ```

* PennyLane-Lightning now supports all of the operations and observables of `default.qubit`.
  [(#124)](https://github.com/PennyLaneAI/pennylane-lightning/pull/124)

### Improvements

* A new state-vector class `StateVectorManaged` was added, enabling memory use to be bound to
  statevector lifetime.
  [(#136)](https://github.com/PennyLaneAI/pennylane-lightning/pull/136)

* The repository now has a well-defined component hierarchy, allowing each indepedent unit to be
  compiled and linked separately.
  [(#136)](https://github.com/PennyLaneAI/pennylane-lightning/pull/136)

* PennyLane-Lightning can now be installed without compiling its C++ binaries and will fall back
  to using the `default.qubit` implementation. Skipping compilation is achieved by setting the
  `SKIP_COMPILATION` environment variable, e.g., Linux/MacOS: `export SKIP_COMPILATION=True`,
  Windows: `set SKIP_COMPILATION=True`. This feature is intended for building a pure-Python wheel of
  PennyLane-Lightning as a backup for platforms without a dedicated wheel.
  [(#129)](https://github.com/PennyLaneAI/pennylane-lightning/pull/129)

* The C++-backed Python bound methods can now be directly called with wires and supplied parameters.
  [(#125)](https://github.com/PennyLaneAI/pennylane-lightning/pull/125)

* Lightning supports arbitrary unitary and non-unitary gate-calls from Python to C++ layer.
  [(#121)](https://github.com/PennyLaneAI/pennylane-lightning/pull/121)

### Documentation

* Added preliminary architecture diagram for package.
  [(#131)](https://github.com/PennyLaneAI/pennylane-lightning/pull/131)

* C++ API built as part of docs generation.
  [(#131)](https://github.com/PennyLaneAI/pennylane-lightning/pull/131)

### Breaking changes

* Wheels for MacOS <= 10.13 will no longer be provided due to XCode SDK C++17 support requirements.
  [(#149)](https://github.com/PennyLaneAI/pennylane-lightning/pull/149)

### Bug fixes

* An indexing error in the CRY gate is fixed. [(#136)](https://github.com/PennyLaneAI/pennylane-lightning/pull/136)

* Column-major data in numpy is now correctly converted to row-major upon pass to the C++ layer.
  [(#126)](https://github.com/PennyLaneAI/pennylane-lightning/pull/126)

### Contributors

This release contains contributions from (in alphabetical order):

Thomas Bromley, Lee James O'Riordan

---

# Release 0.17.0

### New features

* C++ layer now supports float (32-bit) and double (64-bit) templated complex data.
  [(#113)](https://github.com/PennyLaneAI/pennylane-lightning/pull/113)

### Improvements

* The PennyLane device test suite is now included in coverage reports.
  [(#123)](https://github.com/PennyLaneAI/pennylane-lightning/pull/123)

* Static versions of jQuery and Bootstrap are no longer included in the CSS theme.
  [(#118)](https://github.com/PennyLaneAI/pennylane-lightning/pull/118)

* C++ tests have been ported to use Catch2 framework.
  [(#115)](https://github.com/PennyLaneAI/pennylane-lightning/pull/115)

* Testing now exists for both float and double precision methods in C++ layer.
  [(#113)](https://github.com/PennyLaneAI/pennylane-lightning/pull/113)
  [(#115)](https://github.com/PennyLaneAI/pennylane-lightning/pull/115)

* Compile-time utility methods with `constexpr` have been added.
  [(#113)](https://github.com/PennyLaneAI/pennylane-lightning/pull/113)

* Wheel-build support for ARM64 (Linux and MacOS) and PowerPC (Linux) added.
  [(#110)](https://github.com/PennyLaneAI/pennylane-lightning/pull/110)

* Add support for Controlled Phase Gate (`ControlledPhaseShift`).
  [(#114)](https://github.com/PennyLaneAI/pennylane-lightning/pull/114)

* Move changelog to `.github` and add a changelog reminder.
  [(#111)](https://github.com/PennyLaneAI/pennylane-lightning/pull/111)

* Adds CMake build system support.
  [(#104)](https://github.com/PennyLaneAI/pennylane-lightning/pull/104)


### Breaking changes

* Removes support for Python 3.6 and adds support for Python 3.9.
  [(#127)](https://github.com/PennyLaneAI/pennylane-lightning/pull/127)
  [(#128)](https://github.com/PennyLaneAI/pennylane-lightning/pull/128)

* Compilers with C++17 support are now required to build C++ module.
  [(#113)](https://github.com/PennyLaneAI/pennylane-lightning/pull/113)

* Gate classes have been removed with functionality added to StateVector class.
  [(#113)](https://github.com/PennyLaneAI/pennylane-lightning/pull/113)

* We are no longer building wheels for Python 3.6.
  [(#106)](https://github.com/PennyLaneAI/pennylane-lightning/pull/106)

### Bug fixes

* PowerPC wheel-builder now successfully compiles modules.
  [(#120)](https://github.com/PennyLaneAI/pennylane-lightning/pull/120)

### Documentation

* Added community guidelines.
  [(#109)](https://github.com/PennyLaneAI/pennylane-lightning/pull/109)

### Contributors

This release contains contributions from (in alphabetical order):

Ali Asadi, Christina Lee, Thomas Bromley, Lee James O'Riordan

---

# Release 0.15.1

### Bug fixes

* The PennyLane-Lightning binaries are now built with NumPy 1.19.5, to avoid ABI
  compatibility issues with the latest NumPy 1.20 release. See
  [the NumPy release notes](https://numpy.org/doc/stable/release/1.20.0-notes.html#size-of-np-ndarray-and-np-void-changed)
  for more details.
  [(#97)](https://github.com/PennyLaneAI/pennylane-lightning/pull/97)

### Contributors

This release contains contributions from (in alphabetical order):

Josh Izaac, Antal Száva

---

# Release 0.15.0

### Improvements

* For compatibility with PennyLane v0.15, the `analytic` keyword argument
  has been removed. Statistics can still be computed analytically by setting
  `shots=None`.
  [(#93)](https://github.com/PennyLaneAI/pennylane-lightning/pull/93)

* Inverse gates are now supported.
  [(#89)](https://github.com/PennyLaneAI/pennylane-lightning/pull/89)

* Add new lightweight backend with performance improvements.
  [(#57)](https://github.com/PennyLaneAI/pennylane-lightning/pull/57)

* Remove the previous Eigen-based backend.
  [(#67)](https://github.com/PennyLaneAI/pennylane-lightning/pull/67)

### Bug fixes

* Re-add dispatch table after fixing static initialisation order issue.
  [(#68)](https://github.com/PennyLaneAI/pennylane-lightning/pull/68)

### Contributors

This release contains contributions from (in alphabetical order):

Thomas Bromley, Theodor Isacsson, Christina Lee, Thomas Loke, Antal Száva.

---

# Release 0.14.1

### Bug fixes

* Fixes a bug where the `QNode` would swap `LightningQubit` to
  `DefaultQubitAutograd` on device execution due to the inherited
  `passthru_devices` entry of the `capabilities` dictionary.
  [(#61)](https://github.com/PennyLaneAI/pennylane-lightning/pull/61)

### Contributors

This release contains contributions from (in alphabetical order):

Antal Száva

---

# Release 0.14.0

### Improvements

* Extends support from 16 qubits to 50 qubits.
  [(#52)](https://github.com/PennyLaneAI/pennylane-lightning/pull/52)

### Bug fixes

* Updates applying basis state preparations to correspond to the
  changes in `DefaultQubit`.
  [(#55)](https://github.com/PennyLaneAI/pennylane-lightning/pull/55)

### Contributors

This release contains contributions from (in alphabetical order):

Thomas Loke, Tom Bromley, Josh Izaac, Antal Száva

---

# Release 0.12.0

### Bug fixes

* Updates capabilities dictionary to be compatible with core PennyLane
  [(#45)](https://github.com/PennyLaneAI/pennylane-lightning/pull/45)

* Fix install of Eigen for CI wheel building
  [(#44)](https://github.com/PennyLaneAI/pennylane-lightning/pull/44)

### Contributors

This release contains contributions from (in alphabetical order):

Tom Bromley, Josh Izaac, Antal Száva

---

# Release 0.11.0

Initial release.

This release contains contributions from (in alphabetical order):

Tom Bromley, Josh Izaac, Nathan Killoran, Antal Száva<|MERGE_RESOLUTION|>--- conflicted
+++ resolved
@@ -1,27 +1,30 @@
 # Release 0.31.0-dev
-
-### New features since last release
-
-### Breaking changes
-
-### Improvements
-
-### Documentation
-
-### Bug fixes
-
-### Contributors
-
-This release contains contributions from (in alphabetical order):
-
----
-
-# Release 0.30.0
 
 ### New features since last release
 
 * Update Kokkos support to 4.0.
   [(#439)] (https://github.com/PennyLaneAI/pennylane-lightning/pull/439)
+
+### Breaking changes
+
+### Improvements
+
+### Documentation
+
+### Bug fixes
+
+* Prevent multiple threads from calling `Kokkos::initialize` or `Kokkos::finalize`.
+  [(#439)] (https://github.com/PennyLaneAI/pennylane-lightning/pull/439)
+
+### Contributors
+
+This release contains contributions from (in alphabetical order):
+
+---
+
+# Release 0.30.0
+
+### New features since last release
 
 * Add MCMC sampler.
   [(#384)] (https://github.com/PennyLaneAI/pennylane-lightning/pull/384)
@@ -92,16 +95,6 @@
 * Lightning is compatible with clang-tidy version 16.
   [(#429)](https://github.com/PennyLaneAI/pennylane-lightning/pull/429)
 
-<<<<<<< HEAD
-### Documentation
-
-### Bug fixes
-
-* Prevent multiple threads from calling `Kokkos::initialize` or `Kokkos::finalize`.
-  [(#439)] (https://github.com/PennyLaneAI/pennylane-lightning/pull/439)
-
-=======
->>>>>>> 7bbe3b4b
 ### Contributors
 
 This release contains contributions from (in alphabetical order):
