# Release 0.36.0-dev

### New features since last release

* Add compile-time support for AVX2/512 streaming operations in `lightning.qubit`.
  [(#664)](https://github.com/PennyLaneAI/pennylane-lightning/pull/664)

* `lightning.kokkos` supports mid-circuit measurements.
  [(#672)](https://github.com/PennyLaneAI/pennylane-lightning/pull/672)

* Add dynamic linking to LAPACK/OpenBlas shared objects in scipy.libs for both C++ and Python layer.
  [(#653)](https://github.com/PennyLaneAI/pennylane-lightning/pull/653)

* `lightning.qubit` supports mid-circuit measurements.
  [(#650)](https://github.com/PennyLaneAI/pennylane-lightning/pull/650)

* Add finite shots support in `lightning.qubit2`.
  [(#630)](https://github.com/PennyLaneAI/pennylane-lightning/pull/630)

* Add `collapse` and `normalize` methods to the `StateVectorLQubit` classes, enabling "branching" of the wavefunction. Add methods to create and seed an RNG in the `Measurements` modules.
  [(#645)](https://github.com/PennyLaneAI/pennylane-lightning/pull/645)

* Add two new python classes (LightningStateVector and LightningMeasurements) to support `lightning.qubit2`.
  [(#613)](https://github.com/PennyLaneAI/pennylane-lightning/pull/613)

* Add analytic-mode `qml.probs` and `qml.var` support in `lightning.qubit2`.
  [(#627)](https://github.com/PennyLaneAI/pennylane-lightning/pull/627)

* Add LightningAdjointJacobian to support `lightning.qubit2`.
  [(#631)](https://github.com/PennyLaneAI/pennylane-lightning/pull/631)

* Add `lightning.qubit2` device which uses the new device API.
  [(#607)](https://github.com/PennyLaneAI/pennylane-lightning/pull/607)
  [(#628)](https://github.com/PennyLaneAI/pennylane-lightning/pull/628)

* Add Vector-Jacobian Product calculation support to `lightning.qubit`.
  [(#644)](https://github.com/PennyLaneAI/pennylane-lightning/pull/644)

* Add support for using new operator arithmetic as the default.
  [(#649)](https://github.com/PennyLaneAI/pennylane-lightning/pull/649)

### Breaking changes

<<<<<<< HEAD
* Update `lightning.gpu` and `lightning.kokkos` to raise an error instead of falling back to `default.qubit`.
  [(#689)](https://github.com/PennyLaneAI/pennylane-lightning/pull/689)
=======
* Add `paths` directives to test workflows to avoid running tests that cannot be impacted by changes.
  [(#695)](https://github.com/PennyLaneAI/pennylane-lightning/pull/695)
>>>>>>> 8b131caa

* Move common components of `/src/simulator/lightning_gpu/utils/` to `/src/utils/cuda_utils/`.
  [(#676)](https://github.com/PennyLaneAI/pennylane-lightning/pull/676)

* Deprecate static LAPACK linking support.
  [(#653)](https://github.com/PennyLaneAI/pennylane-lightning/pull/653)

* Migrate `lightning.qubit` to the new device API.
  [(#646)](https://github.com/PennyLaneAI/pennylane-lightning/pull/646)

* Introduce `ci:build_wheels` label, which controls wheel building on `pull_request` and other triggers.
  [(#648)](https://github.com/PennyLaneAI/pennylane-lightning/pull/648)

* Remove building wheels for Lightning Kokkos on Windows.
  [(#693)](https://github.com/PennyLaneAI/pennylane-lightning/pull/693)

### Improvements

* Add tests for Windows Wheels, fix ill-defined caching, and set the proper backend for LKokkos wheels.
  [(#693)](https://github.com/PennyLaneAI/pennylane-lightning/pull/693)

* Replace string comparisons by `isinstance` checks where possible.
  [(#691)](https://github.com/PennyLaneAI/pennylane-lightning/pull/691)

* Refactor `cuda_utils` to remove its dependency on `custatevec.h`.
  [(#681)](https://github.com/PennyLaneAI/pennylane-lightning/pull/681)

* Add `test_templates.py` module where Grover and QSVT are tested.
  [(#684)](https://github.com/PennyLaneAI/pennylane-lightning/pull/684)

* Create `cuda_utils` for common usage of CUDA related backends.
  [(#676)](https://github.com/PennyLaneAI/pennylane-lightning/pull/676)

* Refactor `lightning_gpu_utils` unit tests to remove the dependency on statevector class.
  [(#675)](https://github.com/PennyLaneAI/pennylane-lightning/pull/675)

* Upgrade GitHub actions versions from v3 to v4.
  [(#669)](https://github.com/PennyLaneAI/pennylane-lightning/pull/669)

* Initialize the private attributes `gates_indices_` and `generators_indices_` of `StateVectorKokkos` using the definitions of the `Pennylane::Gates::Constant` namespace.
  [(#641)](https://github.com/PennyLaneAI/pennylane-lightning/pull/641)

* Add `isort` to `requirements-dev.txt` and run before `black` upon `make format` to sort Python imports.
  [(#623)](https://github.com/PennyLaneAI/pennylane-lightning/pull/623)

* Improve support for new operator arithmetic with `QuantumScriptSerializer.serialize_observables`.
  [(#670)](https://github.com/PennyLaneAI/pennylane-lightning/pull/670)

* Add `workflow_dispatch` to wheels recipes; allowing developers to build wheels manually on a branch instead of temporarily changing the headers.
  [(#679)](https://github.com/PennyLaneAI/pennylane-lightning/pull/679)

* Add the `ENABLE_LAPACK` compilation flag to toggle dynamic linking to LAPACK library.
  [(#678)](https://github.com/PennyLaneAI/pennylane-lightning/pull/678)

### Documentation

### Bug fixes

* `dynamic_one_shot` was refactored to use `SampleMP` measurements as a way to return the mid-circuit measurement samples. `LightningQubit`'s `simulate` is modified accordingly.
  [(#694)](https://github.com/PennyLaneAI/pennylane/pull/694)

* `LightningQubit` correctly decomposes state prep operations when used in the middle of a circuit.
  [(#687)](https://github.com/PennyLaneAI/pennylane/pull/687)

* `LightningQubit` correctly decomposes `qml.QFT` and `qml.GroverOperator` if `len(wires)` is greater than 9 and 12 respectively.
  [(#687)](https://github.com/PennyLaneAI/pennylane/pull/687)

* Specify `isort` `--py` (Python version) and `-l` (max line length) to stabilize `isort` across Python versions and environments.
  [(#647)](https://github.com/PennyLaneAI/pennylane-lightning/pull/647)

* Fix random `coverage xml` CI issues.
  [(#635)](https://github.com/PennyLaneAI/pennylane-lightning/pull/635)

* `lightning.qubit` correctly decomposed state preparation operations with adjoint differentiation.
  [(#661)](https://github.com/PennyLaneAI/pennylane-lightning/pull/661)

* Fix the failed observable serialization unit tests.
  [(#683)](https://github.com/PennyLaneAI/pennylane-lightning/pull/683)

* Update the `LightningQubit` new device API to work with Catalyst.
  [(#665)](https://github.com/PennyLaneAI/pennylane-lightning/pull/665)

* Update the version of `codecov-action` to v4 and fix the CodeCov issue with the PL-Lightning check-compatibility actions.
  [(#682)](https://github.com/PennyLaneAI/pennylane-lightning/pull/682)

### Contributors

This release contains contributions from (in alphabetical order):

Ali Asadi, Amintor Dusko, Christina Lee, Vincent Michaud-Rioux, Lee James O'Riordan, Mudit Pandey, Shuli Shu

---

# Release 0.35.1

### Improvements

* Use the `adjoint` gate parameter to apply `qml.Adjoint` operations instead of matrix methods in `lightning.qubit`.
  [(#632)](https://github.com/PennyLaneAI/pennylane-lightning/pull/632)

### Bug fixes

* Fix `qml.Adjoint` support in `lightning.gpu` and `lightning.kokkos`.
  [(#632)](https://github.com/PennyLaneAI/pennylane-lightning/pull/632)

* Fix finite shots support in `lightning.qubit`, `lightning.gpu` and `lightning.kokkos`. The bug would impact calculations with measurements on observables with non-trivial diagonalizing gates and calculations with shot vectors.
  [(#632)](https://github.com/PennyLaneAI/pennylane-lightning/pull/632)

### Contributors

This release contains contributions from (in alphabetical order):

Vincent Michaud-Rioux

---

# Release 0.35.0

### New features since last release

* All backends now support `GlobalPhase` and `C(GlobalPhase)` in forward pass.
  [(#579)](https://github.com/PennyLaneAI/pennylane-lightning/pull/579)

* Add Hermitian observable support for shot-noise measurement and Lapack support.
  [(#569)](https://github.com/PennyLaneAI/pennylane-lightning/pull/569)

### Breaking changes

* Migrate `lightning.gpu` to CUDA 12.
  [(#606)](https://github.com/PennyLaneAI/pennylane-lightning/pull/606)

### Improvements

* Expand error values and strings returned from CUDA libraries.
  [(#617)](https://github.com/PennyLaneAI/pennylane-lightning/pull/617)

* `C(MultiRZ)` and `C(Rot)` gates are natively supported (with `LM` kernels).
  [(#614)](https://github.com/PennyLaneAI/pennylane-lightning/pull/614)

* Add adjoint support for `GlobalPhase` in Lightning-GPU and Lightning-Kokkos.
  [(#615)](https://github.com/PennyLaneAI/pennylane-lightning/pull/615)

* Lower the overheads of Windows CI tests.
  [(#610)](https://github.com/PennyLaneAI/pennylane-lightning/pull/610)

* Decouple LightningQubit memory ownership from numpy and migrate it to Lightning-Qubit managed state-vector class.
  [(#601)](https://github.com/PennyLaneAI/pennylane-lightning/pull/601)

* Expand support for Projector observables on Lightning-Kokkos.
  [(#601)](https://github.com/PennyLaneAI/pennylane-lightning/pull/601)

* Split Docker build cron job into two jobs: master and latest. This is mainly for reporting in the `plugin-test-matrix` repo.
  [(#600)](https://github.com/PennyLaneAI/pennylane-lightning/pull/600)

* The `BlockEncode` operation from PennyLane is now supported on all Lightning devices.
  [(#599)](https://github.com/PennyLaneAI/pennylane-lightning/pull/599)

* OpenMP acceleration can now be enabled at compile time for all `lightning.qubit` gate kernels using the "-DLQ_ENABLE_KERNEL_OMP=1" CMake argument.
  [(#510)](https://github.com/PennyLaneAI/pennylane-lightning/pull/510)

* Enable building Docker images for any branch or tag. Set the Docker build cron job to build images for the latest release and `master`.
  [(#598)](https://github.com/PennyLaneAI/pennylane-lightning/pull/598)

* Enable choosing the PennyLane-Lightning version and disabling push to Docker Hub in the Docker build workflow. Add a cron job calling the Docker build workflow.
  [(#597)](https://github.com/PennyLaneAI/pennylane-lightning/pull/597)

* Pull Kokkos v4.2.00 from the official Kokkos repository to test Lightning-Kokkos with the CUDA backend.
  [(#596)](https://github.com/PennyLaneAI/pennylane-lightning/pull/596)

* Remove deprecated MeasurementProcess.name.
  [(#605)](https://github.com/PennyLaneAI/pennylane-lightning/pull/605)

### Documentation

* Update requirements to build the documentation.
  [(#594)](https://github.com/PennyLaneAI/pennylane-lightning/pull/594)

### Bug fixes

* Downgrade auditwheel due to changes with library exclusion list.
  [(#620)](https://github.com/PennyLaneAI/pennylane-lightning/pull/620)

* List `GlobalPhase` gate in each device's TOML file.
  [(#615)](https://github.com/PennyLaneAI/pennylane-lightning/pull/615)

* Lightning-GPU's gate cache failed to distinguish between certain gates.
  For example, `MultiControlledX([0, 1, 2], "111")` and `MultiControlledX([0, 2], "00")` were applied as the same operation.
  This could happen with (at least) the following gates: `QubitUnitary`,`ControlledQubitUnitary`,`MultiControlledX`,`DiagonalQubitUnitary`,`PSWAP`,`OrbitalRotation`.
  [(#579)](https://github.com/PennyLaneAI/pennylane-lightning/pull/579)

* Ensure the stopping condition decompositions are respected for larger templated QFT and Grover operators.
  [(#609)](https://github.com/PennyLaneAI/pennylane-lightning/pull/609)

* Move concurrency group specifications from reusable Docker build workflow to the root workflows.
  [(#604)](https://github.com/PennyLaneAI/pennylane-lightning/pull/604)

* Fix `lightning-kokkos-cuda` Docker build and add CI workflow to build images and push to Docker Hub.
  [(#593)](https://github.com/PennyLaneAI/pennylane-lightning/pull/593)

* Update jax.config imports.
  [(#619)](https://github.com/PennyLaneAI/pennylane-lightning/pull/619)

* Fix apply state vector when using a Lightning handle.
  [(#622)](https://github.com/PennyLaneAI/pennylane-lightning/pull/622)

* Pinning Pytest to a version compatible with Flaky.
  [(#624)](https://github.com/PennyLaneAI/pennylane-lightning/pull/624)

### Contributors

This release contains contributions from (in alphabetical order):

Amintor Dusko, David Ittah, Vincent Michaud-Rioux, Lee J. O'Riordan, Shuli Shu, Matthew Silverman

---

# Release 0.34.0

### New features since last release

* Support added for Python 3.12 wheel builds.
  [(#541)](https://github.com/PennyLaneAI/pennylane-lightning/pull/541)

* Lightning-Qubit support arbitrary controlled gates (any wires and any control values). The kernels are implemented in the `LM` module.
  [(#576)](https://github.com/PennyLaneAI/pennylane-lightning/pull/576)

* Shot-noise related methods now accommodate observable objects with arbitrary eigenvalues. Add a Kronecker product method for two diagonal matrices.
  [(#570)](https://github.com/PennyLaneAI/pennylane-lightning/pull/570)

* Add shot-noise support for probs in the C++ layer. Probabilities are calculated from generated samples. All Lightning backends support this feature. Please note that target wires should be sorted in ascending manner.
  [(#568)](https://github.com/PennyLaneAI/pennylane-lightning/pull/568)

* Add `LM` kernels to apply arbitrary controlled operations efficiently.
  [(#516)](https://github.com/PennyLaneAI/pennylane-lightning/pull/516)

* Add shots support for variance value, probs, sample, counts calculation for given observables (`NamedObs`, `TensorProd` and `Hamiltonian`) based on Pauli words, `Identity` and `Hadamard` in the C++ layer. All Lightning backends support this support feature.
  [(#561)](https://github.com/PennyLaneAI/pennylane-lightning/pull/561)

* Add shots support for expectation value calculation for given observables (`NamedObs`, `TensorProd` and `Hamiltonian`) based on Pauli words, `Identity` and `Hadamard` in the C++ layer by adding `measure_with_samples` to the measurement interface. All Lightning backends support this support feature.
  [(#556)](https://github.com/PennyLaneAI/pennylane-lightning/pull/556)

* `qml.QubitUnitary` operators can be included in a circuit differentiated with the adjoint method. Lightning handles circuits with arbitrary non-differentiable `qml.QubitUnitary` operators. 1,2-qubit `qml.QubitUnitary` operators with differentiable parameters can be differentiated using decomposition.
  [(#540)] (https://github.com/PennyLaneAI/pennylane-lightning/pull/540)

### Breaking changes

* Set the default version of Kokkos to 4.2.00 throughout the project (CMake, CI, etc.)
  [(#578)] (https://github.com/PennyLaneAI/pennylane-lightning/pull/578)

* Overload `applyOperation` with a fifth `matrix` argument to all state vector classes to support arbitrary operations in `AdjointJacobianBase`.
  [(#540)] (https://github.com/PennyLaneAI/pennylane-lightning/pull/540)

### Improvements

* Ensure aligned memory used for numpy arrays with state-vector without reallocations.
  [(#572)](https://github.com/PennyLaneAI/pennylane-lightning/pull/572)

* Unify error messages of shot measurement related unsupported observables to better Catalyst.
  [(#577)](https://github.com/PennyLaneAI/pennylane-lightning/pull/577)

* Add configuration files to improve compatibility with Catalyst.
  [(#566)](https://github.com/PennyLaneAI/pennylane-lightning/pull/566)

* Refactor shot-noise related methods of MeasurementsBase class in the C++ layer and eigenvalues are not limited to `1` and `-1`. Add `getObs()` method to Observables class. Refactor `applyInPlaceShots` to allow users to get eigenvalues of Observables object. Deprecated `_preprocess_state` method in `MeasurementsBase` class for safer use of the `LightningQubitRaw` backend.
[(#570)](https://github.com/PennyLaneAI/pennylane-lightning/pull/570)

* Modify `setup.py` to use backend-specific build directory (`f"build_{backend}"`) to accelerate rebuilding backends in alternance.
  [(#540)] (https://github.com/PennyLaneAI/pennylane-lightning/pull/540)

* Update Dockerfile and rewrite the `build-wheel-lightning-gpu` stage to build Lightning-GPU from the `pennylane-lightning` monorepo.
  [(#539)] (https://github.com/PennyLaneAI/pennylane-lightning/pull/539)

* Add the MPI test CI workflows of Lightning-GPU in compatibility cron jobs.
  [(#536)] (https://github.com/PennyLaneAI/pennylane-lightning/pull/536)

* Add MPI synchronization in places to safely handle communicated data.
  [(#538)](https://github.com/PennyLaneAI/pennylane-lightning/pull/538)

* Add release option in compatibility cron jobs to test the release candidates of PennyLane and the Lightning plugins against one another.
  [(#531)] (https://github.com/PennyLaneAI/pennylane-lightning/pull/531)

* Add GPU workflows in compatibility cron jobs to test Lightning-GPU and Lightning-Kokkos with the Kokkos CUDA backend.
  [(#528)] (https://github.com/PennyLaneAI/pennylane-lightning/pull/528)

### Documentation

* Fixed a small typo in the documentation page for the PennyLane-Lightning GPU device.
  [(#563)](https://github.com/PennyLaneAI/pennylane-lightning/pull/563)

* Add OpenGraph social preview for Lightning docs.
  [(#574)](https://github.com/PennyLaneAI/pennylane-lightning/pull/574)

### Bug fixes

* Fix CodeCov file contention issue when uploading data from many workloads.
  [(#584)](https://github.com/PennyLaneAI/pennylane-lightning/pull/584)

* Ensure the `lightning.gpu` intermediate wheel builds are uploaded to TestPyPI.
  [(#575)](https://github.com/PennyLaneAI/pennylane-lightning/pull/575)

* Allow support for newer clang-tidy versions on non-x86_64 platforms.
  [(#567)](https://github.com/PennyLaneAI/pennylane-lightning/pull/567)

* Do not run C++ tests when testing for compatibility with PennyLane, hence fixing plugin-matrix failures. Fix Lightning-GPU workflow trigger.
  [(#571)](https://github.com/PennyLaneAI/pennylane-lightning/pull/571)

* Revert single-node multi-GPU batching behaviour to match https://github.com/PennyLaneAI/pennylane-lightning-gpu/pull/27.
  [(#564)](https://github.com/PennyLaneAI/pennylane-lightning/pull/564)

* Move deprecated `stateprep` `QuantumScript` argument into the operation list in `mpitests/test_adjoint_jacobian.py`.
  [(#540)] (https://github.com/PennyLaneAI/pennylane-lightning/pull/540)

* Fix MPI Python unit tests for the adjoint method.
  [(#538)](https://github.com/PennyLaneAI/pennylane-lightning/pull/538)

* Fix the issue with assigning kernels to ops before registering kernels on macOS
  [(#582)](https://github.com/PennyLaneAI/pennylane-lightning/pull/582)

* Update `MANIFEST.in` to include device config files and `CHANGELOG.md`
  [(#585)](https://github.com/PennyLaneAI/pennylane-lightning/pull/585)

### Contributors

This release contains contributions from (in alphabetical order):

Ali Asadi, Isaac De Vlugt, Amintor Dusko, Vincent Michaud-Rioux, Erick Ochoa Lopez, Lee James O'Riordan, Shuli Shu

---

# Release 0.33.1

* pip-installed CUDA runtime libraries can now be accessed from a virtualenv.
  [(#543)](https://github.com/PennyLaneAI/pennylane-lightning/pull/543)

### Bug fixes

* The pybind11 compiled module RPATH linkage has been restored to pre-0.33 behaviour.
  [(#543)](https://github.com/PennyLaneAI/pennylane-lightning/pull/543)

### Contributors

This release contains contributions from (in alphabetical order):

Lee J. O'Riordan

---

# Release 0.33.0

### New features since last release

* Add documentation updates for the `lightning.gpu` backend.
  [(#525)] (https://github.com/PennyLaneAI/pennylane-lightning/pull/525)

* Add `SparseHamiltonian` support for Lightning-Qubit and Lightning-GPU.
  [(#526)] (https://github.com/PennyLaneAI/pennylane-lightning/pull/526)

* Add `SparseHamiltonian` support for Lightning-Kokkos.
  [(#527)] (https://github.com/PennyLaneAI/pennylane-lightning/pull/527)

* Integrate python/pybind layer of distributed Lightning-GPU into the Lightning monorepo with python unit tests.
  [(#518)] (https://github.com/PennyLaneAI/pennylane-lightning/pull/518)

* Integrate the distributed C++ backend of Lightning-GPU into the Lightning monorepo.
  [(#514)] (https://github.com/PennyLaneAI/pennylane-lightning/pull/514)

* Integrate Lightning-GPU into the Lightning monorepo. The new backend is named `lightning.gpu` and includes all single-GPU features.
  [(#499)] (https://github.com/PennyLaneAI/pennylane-lightning/pull/499)

* Build Linux wheels for Lightning-GPU (CUDA-11).
  [(#517)](https://github.com/PennyLaneAI/pennylane-lightning/pull/517)

* Add `Dockerfile` in `docker` and `make docker` workflow in `Makefile`. The Docker images and documentation are available on [DockerHub](https://hub.docker.com/repository/docker/pennylaneai/pennylane).
  [(#496)](https://github.com/PennyLaneAI/pennylane-lightning/pull/496)

* Add mid-circuit state preparation operation tests.
  [(#495)](https://github.com/PennyLaneAI/pennylane-lightning/pull/495)

### Breaking changes

* Add `tests_gpu.yml` workflow to test the Lightning-Kokkos backend with CUDA-12.
  [(#494)](https://github.com/PennyLaneAI/pennylane-lightning/pull/494)

* Implement `LM::GeneratorDoubleExcitation`, `LM::GeneratorDoubleExcitationMinus`, `LM::GeneratorDoubleExcitationPlus` kernels. Lightning-Qubit default kernels are now strictly from the `LM` implementation, which requires less memory and is faster for large state vectors.
  [(#512)](https://github.com/PennyLaneAI/pennylane-lightning/pull/512)

* Add workflows validating compatibility between PennyLane and Lightning's most recent stable releases and development (latest) versions.
  [(#507)](https://github.com/PennyLaneAI/pennylane-lightning/pull/507)
  [(#498)](https://github.com/PennyLaneAI/pennylane-lightning/pull/498)

* Introduce `timeout-minutes` in various workflows, mainly to avoid Windows builds hanging for several hours.
  [(#503)](https://github.com/PennyLaneAI/pennylane-lightning/pull/503)

* Cast integral-valued arrays to the device's complex type on entry in `_preprocess_state_vector` to ensure the state is correctly represented with floating-point numbers.
  [(#501)](https://github.com/PennyLaneAI/pennylane-lightning/pull/501)

* Update `DefaultQubit` to `DefaultQubitLegacy` on Lightning fallback.
  [(#500)](https://github.com/PennyLaneAI/pennylane-lightning/pull/500)

* Enums defined in `GateOperation.hpp` start at `1` (previously `0`). `::BEGIN` is introduced in a few places where it was assumed `0` accordingly.
  [(#485)](https://github.com/PennyLaneAI/pennylane-lightning/pull/485)

* Enable pre-commit hooks to format all Python files and linting of all Python source files.
  [(#485)](https://github.com/PennyLaneAI/pennylane-lightning/pull/485)

### Improvements

* Improve Python testing for Lightning-GPU (+MPI) by adding jobs in Actions files and adding Python tests to increase code coverage.
  [(#522)](https://github.com/PennyLaneAI/pennylane-lightning/pull/522)

* Add support for `pip install pennylane-lightning[kokkos]` for the OpenMP backend.
  [(#515)](https://github.com/PennyLaneAI/pennylane-lightning/pull/515)

* Update `setup.py` to allow for multi-package co-existence. The `PennyLane_Lightning` package now is the responsible for the core functionality, and will be depended upon by all other extensions.
  [(#504)] (https://github.com/PennyLaneAI/pennylane-lightning/pull/504)

* Redesign Lightning-Kokkos `StateVectorKokkos` class to use Kokkos `RangePolicy` together with special functors in `applyMultiQubitOp` to apply 1- to 4-wire generic unitary gates. For more than 4 wires, the general implementation using Kokkos `TeamPolicy` is employed to yield the best all-around performance.
  [(#490)] (https://github.com/PennyLaneAI/pennylane-lightning/pull/490)

* Redesign Lightning-Kokkos `Measurements` class to use Kokkos `RangePolicy` together with special functors to obtain the expectation value of 1- to 4-wire generic unitary gates. For more than 4 wires, the general implementation using Kokkos `TeamPolicy` is employed to yield the best all-around performance.
  [(#489)] (https://github.com/PennyLaneAI/pennylane-lightning/pull/489)

* Add tests to increase Lightning-Kokkos coverage.
  [(#485)](https://github.com/PennyLaneAI/pennylane-lightning/pull/485)

* Add memory locality tag reporting and adjoint diff dispatch for `lightning.qubit` statevector classes.
  [(#492)](https://github.com/PennyLaneAI/pennylane-lightning/pull/492)

* Add support for dependent external packages to C++ core.
  [(#482)](https://github.com/PennyLaneAI/pennylane-lightning/pull/482)

* Add support for building multiple backend simulators.
  [(#497)](https://github.com/PennyLaneAI/pennylane-lightning/pull/497)

### Documentation

### Bug fixes

* Fix CI issues running python-cov with MPI.
  [(#535)](https://github.com/PennyLaneAI/pennylane-lightning/pull/535)

* Re-add support for `pip install pennylane-lightning[gpu]`.
  [(#515)](https://github.com/PennyLaneAI/pennylane-lightning/pull/515)

* Switch most Lightning-Qubit default kernels to `LM`. Add `LM::multiQubitOp` tests, failing when targeting out-of-order wires clustered close to `num_qubits-1`. Fix the `LM::multiQubitOp` kernel implementation by introducing a generic `revWireParity` routine and replacing the `bitswap`-based implementation. Mimic the changes fixing the corresponding `multiQubitOp` and `expval` functors in Lightning-Kokkos.
  [(#511)](https://github.com/PennyLaneAI/pennylane-lightning/pull/511)

* Fix RTD builds by removing unsupported `system_packages` configuration option.
  [(#491)](https://github.com/PennyLaneAI/pennylane-lightning/pull/491)

### Contributors

This release contains contributions from (in alphabetical order):

Ali Asadi, Amintor Dusko, Vincent Michaud-Rioux, Lee J. O'Riordan, Shuli Shu

---

# Release 0.32.0

### New features since last release

* The `lightning.kokkos` backend supports Nvidia GPU execution (with Kokkos v4 and CUDA v12).
  [(#477)](https://github.com/PennyLaneAI/pennylane-lightning/pull/477)

* Complete overhaul of repository structure to facilitates integration of multiple backends. Refactoring efforts we directed to improve development performance, code reuse and decrease overall overhead to propagate changes through backends. New C++ modular build strategy allows for faster test builds restricted to a module. Update CI/CD actions concurrency strategy. Change minimal Python version to 3.9.
  [(#472)] (https://github.com/PennyLaneAI/pennylane-lightning/pull/472)

* Wheels are built with native support for sparse Hamiltonians.
  [(#470)] (https://github.com/PennyLaneAI/pennylane-lightning/pull/470)

* Add native support to sparse Hamiltonians in the absence of Kokkos & Kokkos-kernels.
  [(#465)] (https://github.com/PennyLaneAI/pennylane-lightning/pull/465)

### Breaking changes

* Rename `QubitStateVector` to `StatePrep` in the `LightningQubit` and `LightningKokkos` classes.
  [(#486)](https://github.com/PennyLaneAI/pennylane-lightning/pull/486)

* Modify `adjointJacobian` methods to accept a (maybe unused) reference `StateVectorT`, allowing device-backed simulators to directly access state vector data for adjoint differentiation instead of copying it back-and-forth into `JacobianData` (host memory).
  [(#477)](https://github.com/PennyLaneAI/pennylane-lightning/pull/477)

### Improvements

* Refactor LKokkos `Measurements` class to use (fast) specialized functors whenever possible.
  [(#481)] (https://github.com/PennyLaneAI/pennylane-lightning/pull/481)

* Merge Lightning Qubit and Lightning Kokkos backends in the new repository.
  [(#472)] (https://github.com/PennyLaneAI/pennylane-lightning/pull/472)

* Integrated new unified docs for Lightning Kokkos and Lightning Qubit packages.
  [(#473)] (https://github.com/PennyLaneAI/pennylane-lightning/pull/473)

### Documentation

### Bug fixes

* Ensure PennyLane has an `active_return` attribute before calling it.
 [(#483)] (https://github.com/PennyLaneAI/pennylane-lightning/pull/483)

* Do no import `sqrt2_v` from `<numbers>` in `Util.hpp` to resolve issue with Lightning-GPU builds.
  [(#479)](https://github.com/PennyLaneAI/pennylane-lightning/pull/479)

* Update the CMake internal references to enable sub-project compilation with affecting the parent package.
  [(#478)](https://github.com/PennyLaneAI/pennylane-lightning/pull/478)

* `apply` no longer mutates the inputted list of operations.
  [(#474)](https://github.com/PennyLaneAI/pennylane-lightning/pull/474)

### Contributors

This release contains contributions from (in alphabetical order):

Amintor Dusko, Christina Lee, Vincent Michaud-Rioux, Lee J. O'Riordan

---

# Release 0.31.0

### New features since last release

* Update Kokkos support to 4.0.01.
  [(#439)] (https://github.com/PennyLaneAI/pennylane-lightning/pull/439)

### Breaking changes

* Update tests to be compliant with PennyLane v0.31.0 development changes and deprecations.
  [(#448)](https://github.com/PennyLaneAI/pennylane-lightning/pull/448)

### Improvements

* Remove logic from `setup.py` and transfer paths and env variable definitions into workflow files.
  [(#450)](https://github.com/PennyLaneAI/pennylane-lightning/pull/450)

* Detect MKL or CBLAS if `ENABLE_BLAS=ON` making sure that BLAS is linked as expected.
  [(#449)](https://github.com/PennyLaneAI/pennylane-lightning/pull/449)

### Documentation

* Fix LightningQubit class parameter documentation.
  [(#456)](https://github.com/PennyLaneAI/pennylane-lightning/pull/456)

### Bug fixes

* Ensure cross-platform wheels continue to build with updates in git safety checks.
  [(#452)](https://github.com/PennyLaneAI/pennylane-lightning/pull/452)

* Fixing Python version bug introduce in [(#450)](https://github.com/PennyLaneAI/pennylane-lightning/pull/450)
  when `Python_EXECUTABLE` was removed from `setup.py`.
  [(#461)](https://github.com/PennyLaneAI/pennylane-lightning/pull/461)

* Ensure aligned allocator definition works with C++20 compilers.
  [(#438)](https://github.com/PennyLaneAI/pennylane-lightning/pull/438)

* Prevent multiple threads from calling `Kokkos::initialize` or `Kokkos::finalize`.
  [(#439)](https://github.com/PennyLaneAI/pennylane-lightning/pull/439)

### Contributors

This release contains contributions from (in alphabetical order):

Vincent Michaud-Rioux, Lee J. O'Riordan, Chae-Yeun Park

---

# Release 0.30.0

### New features since last release

* Add MCMC sampler.
  [(#384)] (https://github.com/PennyLaneAI/pennylane-lightning/pull/384)

* Serialize PennyLane's arithmetic operators when they are used as observables
  that are expressed in the Pauli basis.
  [(#424)](https://github.com/PennyLaneAI/pennylane-lightning/pull/424)

### Breaking changes

* Lightning now works with the new return types specification that is now default in PennyLane.
  See [the PennyLane `qml.enable_return`](https://docs.pennylane.ai/en/stable/code/api/pennylane.enable_return.html?highlight=enable_return) documentation for more information on this change.
  [(#427)](https://github.com/PennyLaneAI/pennylane-lightning/pull/427)

Instead of creating potentially ragged numpy array, devices and `QNode`'s now return an object of the same type as that
returned by the quantum function.

```
>>> dev = qml.device('lightning.qubit', wires=1)
>>> @qml.qnode(dev, diff_method="adjoint")
... def circuit(x):
...     qml.RX(x, wires=0)
...     return qml.expval(qml.PauliY(0)), qml.expval(qml.PauliZ(0))
>>> x = qml.numpy.array(0.5)
>>> circuit(qml.numpy.array(0.5))
(array(-0.47942554), array(0.87758256))
```

Interfaces like Jax or Torch handle tuple outputs without issues:

```
>>> jax.jacobian(circuit)(jax.numpy.array(0.5))
(Array(-0.87758255, dtype=float32, weak_type=True),
Array(-0.47942555, dtype=float32, weak_type=True))
```

Autograd cannot differentiate an output tuple, so results must be converted to an array before
use with `qml.jacobian`:

```
>>> qml.jacobian(lambda y: qml.numpy.array(circuit(y)))(x)
array([-0.87758256, -0.47942554])
```

Alternatively, the quantum function itself can return a numpy array of measurements:

```
>>> dev = qml.device('lightning.qubit', wires=1)
>>> @qml.qnode(dev, diff_method="adjoint")
>>> def circuit2(x):
...     qml.RX(x, wires=0)
...     return np.array([qml.expval(qml.PauliY(0)), qml.expval(qml.PauliZ(0))])
>>> qml.jacobian(circuit2)(np.array(0.5))
array([-0.87758256, -0.47942554])
```

### Improvements

* Remove deprecated `set-output` commands from workflow files.
  [(#437)](https://github.com/PennyLaneAI/pennylane-lightning/pull/437)

* Lightning wheels are now checked with `twine check` post-creation for PyPI compatibility.
  [(#430)](https://github.com/PennyLaneAI/pennylane-lightning/pull/430)

* Lightning has been made compatible with the change in return types specification.
  [(#427)](https://github.com/PennyLaneAI/pennylane-lightning/pull/427)

* Lightning is compatible with clang-tidy version 16.
  [(#429)](https://github.com/PennyLaneAI/pennylane-lightning/pull/429)

### Contributors

This release contains contributions from (in alphabetical order):

Christina Lee, Vincent Michaud-Rioux, Lee James O'Riordan, Chae-Yeun Park, Matthew Silverman

---

# Release 0.29.0

### Improvements

* Remove runtime dependency on ninja build system.
  [(#414)](https://github.com/PennyLaneAI/pennylane-lightning/pull/414)

* Allow better integration and installation support with CMake targeted binary builds.
  [(#403)](https://github.com/PennyLaneAI/pennylane-lightning/pull/403)

* Remove explicit Numpy and Scipy requirements.
  [(#412)](https://github.com/PennyLaneAI/pennylane-lightning/pull/412)

* Get `llvm` installation root from the environment variable `LLVM_ROOT_DIR` (or fallback to `brew`).
  [(#413)](https://github.com/PennyLaneAI/pennylane-lightning/pull/413)

* Update AVX2/512 kernel infrastructure for additional gate/generator operations.
  [(#404)](https://github.com/PennyLaneAI/pennylane-lightning/pull/404)

* Remove unnecessary lines for resolving CodeCov issue.
  [(#415)](https://github.com/PennyLaneAI/pennylane-lightning/pull/415)

* Add more AVX2/512 gate operations.
  [(#393)](https://github.com/PennyLaneAI/pennylane-lightning/pull/393)

### Documentation

### Bug fixes

* Ensure error raised when asking for out of order marginal probabilities. Prevents the return of incorrect results.
  [(#416)](https://github.com/PennyLaneAI/pennylane-lightning/pull/416)

* Fix Github shields in README.
  [(#402)](https://github.com/PennyLaneAI/pennylane-lightning/pull/402)

### Contributors

Amintor Dusko, Vincent Michaud-Rioux, Lee James O'Riordan, Chae-Yeun Park

---

# Release 0.28.2

### Bug fixes

* Fix Python module versioning for Linux wheels.
  [(#408)](https://github.com/PennyLaneAI/pennylane-lightning/pull/408)

### Contributors

This release contains contributions from (in alphabetical order):

Amintor Dusko, Shuli Shu, Trevor Vincent

---

# Release 0.28.1

### Bug fixes

* Fix Pybind11 module versioning and locations for Windows wheels.
  [(#400)](https://github.com/PennyLaneAI/pennylane-lightning/pull/400)

### Contributors

This release contains contributions from (in alphabetical order):

Lee J. O'Riordan

---

# Release 0.28.0

### Breaking changes

* Deprecate support for Python 3.7.
  [(#391)](https://github.com/PennyLaneAI/pennylane-lightning/pull/391)

### Improvements

* Improve Lightning package structure for external use as a C++ library.
  [(#369)](https://github.com/PennyLaneAI/pennylane-lightning/pull/369)

* Improve the stopping condition method.
  [(#386)](https://github.com/PennyLaneAI/pennylane-lightning/pull/386)

### Bug fixes

- Pin CMake to 3.24.x in wheel-builder to avoid Python not found error in CMake 3.25, when building wheels for PennyLane-Lightning-GPU.
  [(#387)](https://github.com/PennyLaneAI/pennylane-lightning/pull/387)

### Contributors

This release contains contributions from (in alphabetical order):

Amintor Dusko, Lee J. O'Riordan

---

# Release 0.27.0

### New features since last release

* Enable building of python 3.11 wheels and upgrade python on CI/CD workflows to 3.8.
  [(#381)](https://github.com/PennyLaneAI/pennylane-lightning/pull/381)

### Breaking changes

### Improvements

* Update clang-tools version in Github workflows.
  [(#351)](https://github.com/PennyLaneAI/pennylane-lightning/pull/351)

* Improve tests and checks CI/CD pipelines.
  [(#353)](https://github.com/PennyLaneAI/pennylane-lightning/pull/353)

* Implement 3 Qubits gates (CSWAP & Toffoli) & 4 Qubits gates (DoubleExcitation, DoubleExcitationMinus, DoubleExcitationPlus) in LM manner.
  [(#362)](https://github.com/PennyLaneAI/pennylane-lightning/pull/362)

* Upgrade Kokkos and Kokkos Kernels to 3.7.00, and improve sparse matrix-vector multiplication performance and memory usage.
  [(#361)](https://github.com/PennyLaneAI/pennylane-lightning/pull/361)

* Update Linux (ubuntu-latest) architecture x86_64 wheel-builder from GCC 10.x to GCC 11.x.
  [(#373)](https://github.com/PennyLaneAI/pennylane-lightning/pull/373)

* Update gcc and g++ 10.x to 11.x in CI tests. This update brings improved support for newer C++ features.
  [(#370)](https://github.com/PennyLaneAI/pennylane-lightning/pull/370)

* Change Lightning to inherit from QubitDevice instead of DefaultQubit.
  [(#365)](https://github.com/PennyLaneAI/pennylane-lightning/pull/365)

### Documentation

### Bug fixes

* Use mutex when accessing cache in KernelMap.
  [(#382)](https://github.com/PennyLaneAI/pennylane-lightning/pull/382)

### Contributors

This release contains contributions from (in alphabetical order):

Amintor Dusko, Chae-Yeun Park, Monit Sharma, Shuli Shu

---

# Release 0.26.1

### Bug fixes

* Fixes the transposition method used in the probability calculation.
  [(#377)](https://github.com/PennyLaneAI/pennylane-lightning/pull/377)

### Contributor

Amintor Dusko

---
# Release 0.26.0

### Improvements

* Introduces requirements-dev.txt and improves dockerfile.
  [(#330)](https://github.com/PennyLaneAI/pennylane-lightning/pull/330)

* Support `expval` for a Hamiltonian.
  [(#333)](https://github.com/PennyLaneAI/pennylane-lightning/pull/333)

* Implements caching for Kokkos installation.
  [(#316)](https://github.com/PennyLaneAI/pennylane-lightning/pull/316)

* Supports measurements of operator arithmetic classes such as `Sum`, `Prod`,
  and `SProd` by deferring handling of them to `DefaultQubit`.
  [(#349)](https://github.com/PennyLaneAI/pennylane-lightning/pull/349)

```
@qml.qnode(qml.device('lightning.qubit', wires=2))
def circuit():
    obs = qml.s_prod(2.1, qml.PauliZ(0)) + qml.op_sum(qml.PauliX(0), qml.PauliZ(1))
    return qml.expval(obs)
```

### Bug fixes

* Test updates to reflect new measurement error messages.
  [(#334)](https://github.com/PennyLaneAI/pennylane-lightning/pull/334)

* Updates to the release tagger to fix incompatibilities with RTD.
  [(#344)](https://github.com/PennyLaneAI/pennylane-lightning/pull/344)

* Update cancel-workflow-action and bot credentials.
  [(#345)](https://github.com/PennyLaneAI/pennylane-lightning/pull/345)

### Contributors

This release contains contributions from (in alphabetical order):

Amintor Dusko, Christina Lee, Lee J. O'Riordan, Chae-Yeun Park

---

# Release 0.25.0

### New features since last release

### Breaking changes

* We explicitly disable support for PennyLane's parameter broadcasting.
[#317](https://github.com/PennyLaneAI/pennylane-lightning/pull/317)

* We explicitly remove support for PennyLane's `Sum`, `SProd` and `Prod`
  as observables.
  [(#326)](https://github.com/PennyLaneAI/pennylane-lightning/pull/326)

### Improvements

* CI builders use a reduced set of resources and redundant tests for PRs.
  [(#319)](https://github.com/PennyLaneAI/pennylane-lightning/pull/319)

* Parallelize wheel-builds where applicable.
  [(#314)](https://github.com/PennyLaneAI/pennylane-lightning/pull/314)

* AVX2/512 kernels are now available on Linux/MacOS with x86-64 architecture.
  [(#313)](https://github.com/PennyLaneAI/pennylane-lightning/pull/313)

### Documentation

* Updated ReadTheDocs runner version from Ubuntu 20.04 to 22.04
  [(#327)](https://github.com/PennyLaneAI/pennylane-lightning/pull/327)

### Bug fixes

* Test updates to reflect new additions to PennyLane.
  [(#318)](https://github.com/PennyLaneAI/pennylane-lightning/pull/318)

### Contributors

This release contains contributions from (in alphabetical order):

Amintor Dusko, Christina Lee, Rashid N H M, Lee J. O'Riordan, Chae-Yeun Park

---

# Release 0.24.0

### New features since last release

* Add `SingleExcitation` and `DoubleExcitation` qchem gates and generators.
  [(#289)](https://github.com/PennyLaneAI/pennylane-lightning/pull/289)

* Add a new dispatch mechanism for future kernels.
  [(#291)](https://github.com/PennyLaneAI/pennylane-lightning/pull/291)

* Add `IsingXY` gate operation.
  [(#303)](https://github.com/PennyLaneAI/pennylane-lightning/pull/303)

* Support `qml.state()` in vjp and Hamiltonian in adjoint jacobian.
  [(#294)](https://github.com/PennyLaneAI/pennylane-lightning/pull/294)

### Breaking changes

* Codebase is now moving to C++20. The default compiler for Linux is now GCC10.
  [(#295)](https://github.com/PennyLaneAI/pennylane-lightning/pull/295)

* Minimum macOS version is changed to 10.15 (Catalina).
  [(#295)](https://github.com/PennyLaneAI/pennylane-lightning/pull/295)

### Improvements

* Split matrix operations, refactor dispatch mechanisms, and add a benchmark suits.
  [(#274)](https://github.com/PennyLaneAI/pennylane-lightning/pull/274)

* Add native support for the calculation of sparse Hamiltonians' expectation values.
Sparse operations are offloaded to [Kokkos](https://github.com/kokkos/kokkos) and
[Kokkos-Kernels](https://github.com/kokkos/kokkos-kernels).
  [(#283)](https://github.com/PennyLaneAI/pennylane-lightning/pull/283)

* Device `lightning.qubit` now accepts a datatype for a statevector.
  [(#290)](https://github.com/PennyLaneAI/pennylane-lightning/pull/290)

```python
dev1 = qml.device('lightning.qubit', wires=4, c_dtype=np.complex64) # for single precision
dev2 = qml.device('lightning.qubit', wires=4, c_dtype=np.complex128) # for double precision
```

### Documentation

* Use the centralized [Xanadu Sphinx Theme](https://github.com/XanaduAI/xanadu-sphinx-theme)
  to style the Sphinx documentation.
  [(#287)](https://github.com/PennyLaneAI/pennylane-lightning/pull/287)

### Bug fixes

* Fix the issue with using available `clang-format` version in format.
  [(#288)](https://github.com/PennyLaneAI/pennylane-lightning/pull/288)

* Fix a bug in the generator of `DoubleExcitationPlus`.
  [(#298)](https://github.com/PennyLaneAI/pennylane-lightning/pull/298)

### Contributors

This release contains contributions from (in alphabetical order):

Mikhail Andrenkov, Ali Asadi, Amintor Dusko, Lee James O'Riordan, Chae-Yeun Park, and Shuli Shu

---

# Release 0.23.0

### New features since last release

* Add `generate_samples()` to lightning.
  [(#247)](https://github.com/PennyLaneAI/pennylane-lightning/pull/247)

* Add Lightning GBenchmark Suite.
  [(#249)](https://github.com/PennyLaneAI/pennylane-lightning/pull/249)

* Support runtime and compile information.
  [(#253)](https://github.com/PennyLaneAI/pennylane-lightning/pull/253)

### Improvements

* Add `ENABLE_BLAS` build to CI checks.
  [(#249)](https://github.com/PennyLaneAI/pennylane-lightning/pull/249)

* Add more `clang-tidy` checks and kernel tests.
  [(#253)](https://github.com/PennyLaneAI/pennylane-lightning/pull/253)

* Add C++ code coverage to CI.
  [(#265)](https://github.com/PennyLaneAI/pennylane-lightning/pull/265)

* Skip over identity operations in `"lightning.qubit"`.
  [(#268)](https://github.com/PennyLaneAI/pennylane-lightning/pull/268)

### Bug fixes

* Update tests to remove `JacobianTape`.
  [(#260)](https://github.com/PennyLaneAI/pennylane-lightning/pull/260)

* Fix tests for MSVC.
  [(#264)](https://github.com/PennyLaneAI/pennylane-lightning/pull/264)

* Fix `#include <cpuid.h>` for PPC and AArch64 in Linux.
  [(#266)](https://github.com/PennyLaneAI/pennylane-lightning/pull/266)

* Remove deprecated tape execution methods.
  [(#270)](https://github.com/PennyLaneAI/pennylane-lightning/pull/270)

* Update `qml.probs` in `test_measures.py`.
  [(#280)](https://github.com/PennyLaneAI/pennylane-lightning/pull/280)

### Contributors

This release contains contributions from (in alphabetical order):

Ali Asadi, Chae-Yeun Park, Lee James O'Riordan, and Trevor Vincent

---

# Release 0.22.1

### Bug fixes

* Ensure `Identity ` kernel is registered to C++ dispatcher.
  [(#275)](https://github.com/PennyLaneAI/pennylane-lightning/pull/275)

---

# Release 0.22.0

### New features since last release

* Add Docker support.
  [(#234)](https://github.com/PennyLaneAI/pennylane-lightning/pull/234)

### Improvements

* Update quantum tapes serialization and Python tests.
  [(#239)](https://github.com/PennyLaneAI/pennylane-lightning/pull/239)

* Clang-tidy is now enabled for both tests and examples builds under Github Actions.
  [(#237)](https://github.com/PennyLaneAI/pennylane-lightning/pull/237)

* The return type of `StateVectorBase` data is now derived-class defined.
  [(#237)](https://github.com/PennyLaneAI/pennylane-lightning/pull/237)

* Update adjointJacobian and VJP methods.
  [(#222)](https://github.com/PennyLaneAI/pennylane-lightning/pull/222)

* Set GitHub workflow to upload wheels to Test PyPI.
  [(#220)](https://github.com/PennyLaneAI/pennylane-lightning/pull/220)

* Finalize the new kernel implementation.
  [(#212)](https://github.com/PennyLaneAI/pennylane-lightning/pull/212)

### Documentation

* Use of batching with OpenMP threads is documented.
  [(#221)](https://github.com/PennyLaneAI/pennylane-lightning/pull/221)

### Bug fixes

* Fix for OOM errors when using adjoint with large numbers of observables.
  [(#221)](https://github.com/PennyLaneAI/pennylane-lightning/pull/221)

* Add virtual destructor to C++ state-vector classes.
  [(#200)](https://github.com/PennyLaneAI/pennylane-lightning/pull/200)

* Fix a bug in Python tests with operations' `matrix` calls.
  [(#238)](https://github.com/PennyLaneAI/pennylane-lightning/pull/238)

* Refactor utility header and fix a bug in linear algebra function with CBLAS.
  [(#228)](https://github.com/PennyLaneAI/pennylane-lightning/pull/228)

### Contributors

This release contains contributions from (in alphabetical order):

Ali Asadi, Chae-Yeun Park, Lee James O'Riordan

---

# Release 0.21.0

### New features since last release

* Add C++ only benchmark for a given list of gates.
  [(#199)](https://github.com/PennyLaneAI/pennylane-lightning/pull/199)

* Wheel-build support for Python 3.10.
  [(#186)](https://github.com/PennyLaneAI/pennylane-lightning/pull/186)

* C++ support for probability, expectation value and variance calculations.
  [(#185)](https://github.com/PennyLaneAI/pennylane-lightning/pull/185)

* Add bindings to C++ expval, var, probs.
  [(#214)](https://github.com/PennyLaneAI/pennylane-lightning/pull/214)

### Improvements

* `setup.py` adds debug only when --debug is given
  [(#208)](https://github.com/PennyLaneAI/pennylane-lightning/pull/208)

* Add new highly-performant C++ kernels for quantum gates.
  [(#202)](https://github.com/PennyLaneAI/pennylane-lightning/pull/202)

The new kernels significantly improve the runtime performance of PennyLane-Lightning
for both differentiable and non-differentiable workflows. Here is an example workflow
using the adjoint differentiation method with a circuit of 5 strongly entangling layers:

```python
import pennylane as qml
from pennylane import numpy as np
from pennylane.templates.layers import StronglyEntanglingLayers
from numpy.random import random
np.random.seed(42)
n_layers = 5
n_wires = 6
dev = qml.device("lightning.qubit", wires=n_wires)

@qml.qnode(dev, diff_method="adjoint")
def circuit(weights):
    StronglyEntanglingLayers(weights, wires=list(range(n_wires)))
    return [qml.expval(qml.PauliZ(i)) for i in range(n_wires)]

init_weights = np.random.random(StronglyEntanglingLayers.shape(n_layers=n_layers, n_wires=n_wires))
params = np.array(init_weights,requires_grad=True)
jac = qml.jacobian(circuit)(params)
```
The latest release shows improved performance on both single and multi-threaded evaluations!

<img src="https://raw.githubusercontent.com/PennyLaneAI/pennylane-lightning/v0.21.0-rc0/doc/_static/lightning_v20_v21_bm.png" width=50%/>

* Ensure debug info is built into dynamic libraries.
  [(#201)](https://github.com/PennyLaneAI/pennylane-lightning/pull/201)

### Documentation

* New guidelines on adding and benchmarking C++ kernels.
  [(#202)](https://github.com/PennyLaneAI/pennylane-lightning/pull/202)

### Bug fixes

* Update clang-format version
  [(#219)](https://github.com/PennyLaneAI/pennylane-lightning/pull/219)

* Fix failed tests on Windows.
  [(#218)](https://github.com/PennyLaneAI/pennylane-lightning/pull/218)

* Update clang-format version
  [(#219)](https://github.com/PennyLaneAI/pennylane-lightning/pull/219)

* Add virtual destructor to C++ state-vector classes.
  [(#200)](https://github.com/PennyLaneAI/pennylane-lightning/pull/200)

* Fix failed tests for the non-binary wheel.
  [(#213)](https://github.com/PennyLaneAI/pennylane-lightning/pull/213)

* Add virtual destructor to C++ state-vector classes.
  [(#200)](https://github.com/PennyLaneAI/pennylane-lightning/pull/200)

### Contributors

This release contains contributions from (in alphabetical order):

Ali Asadi, Amintor Dusko, Chae-Yeun Park, Lee James O'Riordan

---

# Release 0.20.1

### Bug fixes

* Fix missing header-files causing build errors in algorithms module.
  [(#193)](https://github.com/PennyLaneAI/pennylane-lightning/pull/193)

* Fix failed tests for the non-binary wheel.
  [(#191)](https://github.com/PennyLaneAI/pennylane-lightning/pull/191)

---
# Release 0.20.2

### Bug fixes

* Introduce CY kernel to Lightning to avoid issues with decomposition.
  [(#203)](https://github.com/PennyLaneAI/pennylane-lightning/pull/203)

### Contributors

This release contains contributions from (in alphabetical order):

Lee J. O'Riordan

# Release 0.20.1

### Bug fixes

* Fix missing header-files causing build errors in algorithms module.
  [(#193)](https://github.com/PennyLaneAI/pennylane-lightning/pull/193)

* Fix failed tests for the non-binary wheel.
  [(#191)](https://github.com/PennyLaneAI/pennylane-lightning/pull/191)

# Release 0.20.0

### New features since last release

* Add wheel-builder support for Python 3.10.
  [(#186)](https://github.com/PennyLaneAI/pennylane-lightning/pull/186)

* Add VJP support to PL-Lightning.
  [(#181)](https://github.com/PennyLaneAI/pennylane-lightning/pull/181)

* Add complex64 support in PL-Lightning.
  [(#177)](https://github.com/PennyLaneAI/pennylane-lightning/pull/177)

* Added examples folder containing aggregate gate performance test.
  [(#165)](https://github.com/PennyLaneAI/pennylane-lightning/pull/165)

### Breaking changes

### Improvements

* Update PL-Lightning to support new features in PL.
  [(#179)](https://github.com/PennyLaneAI/pennylane-lightning/pull/179)

### Documentation

* Lightning setup.py build process uses CMake.
  [(#176)](https://github.com/PennyLaneAI/pennylane-lightning/pull/176)

### Contributors

This release contains contributions from (in alphabetical order):

Ali Asadi, Chae-Yeun Park, Isidor Schoch, Lee James O'Riordan

---

# Release 0.19.0

* Add Cache-Friendly DOTC, GEMV, GEMM along with BLAS Support.
  [(#155)](https://github.com/PennyLaneAI/pennylane-lightning/pull/155)

### Improvements

* The performance of parametric gates has been improved.
  [(#157)](https://github.com/PennyLaneAI/pennylane-lightning/pull/157)

* AVX support is enabled for Linux users on Intel/AMD platforms.
  [(#157)](https://github.com/PennyLaneAI/pennylane-lightning/pull/157)

* PennyLane-Lightning has been updated to conform with clang-tidy
  recommendations for modernization, offering performance improvements across
  all use-cases.
  [(#153)](https://github.com/PennyLaneAI/pennylane-lightning/pull/153)

### Breaking changes

* Linux users on `x86_64` must have a CPU supporting AVX.
  [(#157)](https://github.com/PennyLaneAI/pennylane-lightning/pull/157)

### Bug fixes

* OpenMP built with Intel MacOS CI runners causes failures on M1 Macs. OpenMP is currently
  disabled in the built wheels until this can be resolved with Github Actions runners.
  [(#166)](https://github.com/PennyLaneAI/pennylane-lightning/pull/166)

### Contributors

This release contains contributions from (in alphabetical order):

Ali Asadi, Lee James O'Riordan

---

# Release 0.18.0

### New features since last release

* PennyLane-Lightning now provides a high-performance
  [adjoint Jacobian](http://arxiv.org/abs/2009.02823) method for differentiating quantum circuits.
  [(#136)](https://github.com/PennyLaneAI/pennylane-lightning/pull/136)

  The adjoint method operates after a forward pass by iteratively applying inverse gates to scan
  backwards through the circuit. The method is already available in PennyLane's
  `default.qubit` device, but the version provided by `lightning.qubit` integrates with the C++
  backend and is more performant, as shown in the plot below:

  <img src="https://raw.githubusercontent.com/PennyLaneAI/pennylane-lightning/master/doc/_static/lightning_adjoint.png" width=70%/>

  The plot compares the average runtime of `lightning.qubit` and `default.qubit` for calculating the
  Jacobian of a circuit using the adjoint method for a range of qubit numbers. The circuit
  consists of ten `BasicEntanglerLayers` with a `PauliZ` expectation value calculated on each wire,
  repeated over ten runs. We see that `lightning.qubit` provides a speedup of around two to eight
  times, depending on the number of qubits.

  The adjoint method can be accessed using the standard interface. Consider the following circuit:

  ```python
  import pennylane as qml

  wires = 3
  layers = 2
  dev = qml.device("lightning.qubit", wires=wires)

  @qml.qnode(dev, diff_method="adjoint")
  def circuit(weights):
      qml.templates.StronglyEntanglingLayers(weights, wires=range(wires))
      return qml.expval(qml.PauliZ(0))

  weights = qml.init.strong_ent_layers_normal(layers, wires, seed=1967)
  ```

  The circuit can be executed and its gradient calculated using:

    ```pycon
  >>> print(f"Circuit evaluated: {circuit(weights)}")
  Circuit evaluated: 0.9801286266677633
  >>> print(f"Circuit gradient:\n{qml.grad(circuit)(weights)}")
  Circuit gradient:
  [[[-1.11022302e-16 -1.63051504e-01 -4.14810501e-04]
    [ 1.11022302e-16 -1.50136528e-04 -1.77922957e-04]
    [ 0.00000000e+00 -3.92874550e-02  8.14523075e-05]]

   [[-1.14472273e-04  3.85963953e-02  0.00000000e+00]
    [-5.76791765e-05 -9.78478343e-02  0.00000000e+00]
    [-5.55111512e-17  0.00000000e+00 -1.11022302e-16]]]
  ```

* PennyLane-Lightning now supports all of the operations and observables of `default.qubit`.
  [(#124)](https://github.com/PennyLaneAI/pennylane-lightning/pull/124)

### Improvements

* A new state-vector class `StateVectorManaged` was added, enabling memory use to be bound to
  statevector lifetime.
  [(#136)](https://github.com/PennyLaneAI/pennylane-lightning/pull/136)

* The repository now has a well-defined component hierarchy, allowing each indepedent unit to be
  compiled and linked separately.
  [(#136)](https://github.com/PennyLaneAI/pennylane-lightning/pull/136)

* PennyLane-Lightning can now be installed without compiling its C++ binaries and will fall back
  to using the `default.qubit` implementation. Skipping compilation is achieved by setting the
  `SKIP_COMPILATION` environment variable, e.g., Linux/MacOS: `export SKIP_COMPILATION=True`,
  Windows: `set SKIP_COMPILATION=True`. This feature is intended for building a pure-Python wheel of
  PennyLane-Lightning as a backup for platforms without a dedicated wheel.
  [(#129)](https://github.com/PennyLaneAI/pennylane-lightning/pull/129)

* The C++-backed Python bound methods can now be directly called with wires and supplied parameters.
  [(#125)](https://github.com/PennyLaneAI/pennylane-lightning/pull/125)

* Lightning supports arbitrary unitary and non-unitary gate-calls from Python to C++ layer.
  [(#121)](https://github.com/PennyLaneAI/pennylane-lightning/pull/121)

### Documentation

* Added preliminary architecture diagram for package.
  [(#131)](https://github.com/PennyLaneAI/pennylane-lightning/pull/131)

* C++ API built as part of docs generation.
  [(#131)](https://github.com/PennyLaneAI/pennylane-lightning/pull/131)

### Breaking changes

* Wheels for MacOS <= 10.13 will no longer be provided due to XCode SDK C++17 support requirements.
  [(#149)](https://github.com/PennyLaneAI/pennylane-lightning/pull/149)

### Bug fixes

* An indexing error in the CRY gate is fixed. [(#136)](https://github.com/PennyLaneAI/pennylane-lightning/pull/136)

* Column-major data in numpy is now correctly converted to row-major upon pass to the C++ layer.
  [(#126)](https://github.com/PennyLaneAI/pennylane-lightning/pull/126)

### Contributors

This release contains contributions from (in alphabetical order):

Thomas Bromley, Lee James O'Riordan

---

# Release 0.17.0

### New features

* C++ layer now supports float (32-bit) and double (64-bit) templated complex data.
  [(#113)](https://github.com/PennyLaneAI/pennylane-lightning/pull/113)

### Improvements

* The PennyLane device test suite is now included in coverage reports.
  [(#123)](https://github.com/PennyLaneAI/pennylane-lightning/pull/123)

* Static versions of jQuery and Bootstrap are no longer included in the CSS theme.
  [(#118)](https://github.com/PennyLaneAI/pennylane-lightning/pull/118)

* C++ tests have been ported to use Catch2 framework.
  [(#115)](https://github.com/PennyLaneAI/pennylane-lightning/pull/115)

* Testing now exists for both float and double precision methods in C++ layer.
  [(#113)](https://github.com/PennyLaneAI/pennylane-lightning/pull/113)
  [(#115)](https://github.com/PennyLaneAI/pennylane-lightning/pull/115)

* Compile-time utility methods with `constexpr` have been added.
  [(#113)](https://github.com/PennyLaneAI/pennylane-lightning/pull/113)

* Wheel-build support for ARM64 (Linux and MacOS) and PowerPC (Linux) added.
  [(#110)](https://github.com/PennyLaneAI/pennylane-lightning/pull/110)

* Add support for Controlled Phase Gate (`ControlledPhaseShift`).
  [(#114)](https://github.com/PennyLaneAI/pennylane-lightning/pull/114)

* Move changelog to `.github` and add a changelog reminder.
  [(#111)](https://github.com/PennyLaneAI/pennylane-lightning/pull/111)

* Adds CMake build system support.
  [(#104)](https://github.com/PennyLaneAI/pennylane-lightning/pull/104)


### Breaking changes

* Removes support for Python 3.6 and adds support for Python 3.9.
  [(#127)](https://github.com/PennyLaneAI/pennylane-lightning/pull/127)
  [(#128)](https://github.com/PennyLaneAI/pennylane-lightning/pull/128)

* Compilers with C++17 support are now required to build C++ module.
  [(#113)](https://github.com/PennyLaneAI/pennylane-lightning/pull/113)

* Gate classes have been removed with functionality added to StateVector class.
  [(#113)](https://github.com/PennyLaneAI/pennylane-lightning/pull/113)

* We are no longer building wheels for Python 3.6.
  [(#106)](https://github.com/PennyLaneAI/pennylane-lightning/pull/106)

### Bug fixes

* PowerPC wheel-builder now successfully compiles modules.
  [(#120)](https://github.com/PennyLaneAI/pennylane-lightning/pull/120)

### Documentation

* Added community guidelines.
  [(#109)](https://github.com/PennyLaneAI/pennylane-lightning/pull/109)

### Contributors

This release contains contributions from (in alphabetical order):

Ali Asadi, Christina Lee, Thomas Bromley, Lee James O'Riordan

---

# Release 0.15.1

### Bug fixes

* The PennyLane-Lightning binaries are now built with NumPy 1.19.5, to avoid ABI
  compatibility issues with the latest NumPy 1.20 release. See
  [the NumPy release notes](https://numpy.org/doc/stable/release/1.20.0-notes.html#size-of-np-ndarray-and-np-void-changed)
  for more details.
  [(#97)](https://github.com/PennyLaneAI/pennylane-lightning/pull/97)

### Contributors

This release contains contributions from (in alphabetical order):

Josh Izaac, Antal Száva

---

# Release 0.15.0

### Improvements

* For compatibility with PennyLane v0.15, the `analytic` keyword argument
  has been removed. Statistics can still be computed analytically by setting
  `shots=None`.
  [(#93)](https://github.com/PennyLaneAI/pennylane-lightning/pull/93)

* Inverse gates are now supported.
  [(#89)](https://github.com/PennyLaneAI/pennylane-lightning/pull/89)

* Add new lightweight backend with performance improvements.
  [(#57)](https://github.com/PennyLaneAI/pennylane-lightning/pull/57)

* Remove the previous Eigen-based backend.
  [(#67)](https://github.com/PennyLaneAI/pennylane-lightning/pull/67)

### Bug fixes

* Re-add dispatch table after fixing static initialisation order issue.
  [(#68)](https://github.com/PennyLaneAI/pennylane-lightning/pull/68)

### Contributors

This release contains contributions from (in alphabetical order):

Thomas Bromley, Theodor Isacsson, Christina Lee, Thomas Loke, Antal Száva.

---

# Release 0.14.1

### Bug fixes

* Fixes a bug where the `QNode` would swap `LightningQubit` to
  `DefaultQubitAutograd` on device execution due to the inherited
  `passthru_devices` entry of the `capabilities` dictionary.
  [(#61)](https://github.com/PennyLaneAI/pennylane-lightning/pull/61)

### Contributors

This release contains contributions from (in alphabetical order):

Antal Száva

---

# Release 0.14.0

### Improvements

* Extends support from 16 qubits to 50 qubits.
  [(#52)](https://github.com/PennyLaneAI/pennylane-lightning/pull/52)

### Bug fixes

* Updates applying basis state preparations to correspond to the
  changes in `DefaultQubit`.
  [(#55)](https://github.com/PennyLaneAI/pennylane-lightning/pull/55)

### Contributors

This release contains contributions from (in alphabetical order):

Thomas Loke, Tom Bromley, Josh Izaac, Antal Száva

---

# Release 0.12.0

### Bug fixes

* Updates capabilities dictionary to be compatible with core PennyLane
  [(#45)](https://github.com/PennyLaneAI/pennylane-lightning/pull/45)

* Fix install of Eigen for CI wheel building
  [(#44)](https://github.com/PennyLaneAI/pennylane-lightning/pull/44)

### Contributors

This release contains contributions from (in alphabetical order):

Tom Bromley, Josh Izaac, Antal Száva

---

# Release 0.11.0

Initial release.

This release contains contributions from (in alphabetical order):

Tom Bromley, Josh Izaac, Nathan Killoran, Antal Száva<|MERGE_RESOLUTION|>--- conflicted
+++ resolved
@@ -41,13 +41,11 @@
 
 ### Breaking changes
 
-<<<<<<< HEAD
 * Update `lightning.gpu` and `lightning.kokkos` to raise an error instead of falling back to `default.qubit`.
   [(#689)](https://github.com/PennyLaneAI/pennylane-lightning/pull/689)
-=======
+
 * Add `paths` directives to test workflows to avoid running tests that cannot be impacted by changes.
   [(#695)](https://github.com/PennyLaneAI/pennylane-lightning/pull/695)
->>>>>>> 8b131caa
 
 * Move common components of `/src/simulator/lightning_gpu/utils/` to `/src/utils/cuda_utils/`.
   [(#676)](https://github.com/PennyLaneAI/pennylane-lightning/pull/676)
