# Release 0.40.0-dev

### New features since last release

* Add native N-controlled generators and adjoint support to `lightning.gpu`'s single-GPU backend.
  [(#970)](https://github.com/PennyLaneAI/pennylane-lightning/pull/970)

* Add a Catalyst-specific wrapping class for Lightning-Qubit.
  [(#960)](https://github.com/PennyLaneAI/pennylane-lightning/pull/960)
  [(#999)](https://github.com/PennyLaneAI/pennylane-lightning/pull/999)

* Add native N-controlled gates support to `lightning.gpu`'s single-GPU backend.
  [(#938)](https://github.com/PennyLaneAI/pennylane-lightning/pull/938)

### Breaking changes

* Removed all instances of `qml.QubitStateVector`.
  [(#985)](https://github.com/PennyLaneAI/pennylane-lightning/pull/985)

* Handling for the legacy operator arithmetic (the `Hamiltonian` and `Tensor` classes in PennyLane) is removed.
  [(#994)](https://github.com/PennyLaneAI/pennylane-lightning/pull/994)
  [(#997)](https://github.com/PennyLaneAI/pennylane-lightning/pull/997)

### Improvements

* Enable N-controlled gate and matrix support to `lightning.gpu` simulator for Catalyst.
  [(#1005)](https://github.com/PennyLaneAI/pennylane-lightning/pull/1005)
  
* Reverse Lightning Qubit generators vector insertion order.
  [(#1009)](https://github.com/PennyLaneAI/pennylane-lightning/pull/1009)

* Update Kokkos version support to 4.4.1 and enable Lightning-Kokkos[CUDA] C++ tests on CI.
  [(#1000)](https://github.com/PennyLaneAI/pennylane-lightning/pull/1000)

* Update installation instruction for Lightning-GPU-MPI to explicitly ask users to add `path/to/libmpi.so` to the `LD_LIBRARY_PATH`. Update the runtime error message to ensure users know how to fix.
  [(#993)](https://github.com/PennyLaneAI/pennylane-lightning/pull/993)

* The TOML files for the devices are updated to use the new schema for declaring device capabilities.
  [(#988)](https://github.com/PennyLaneAI/pennylane-lightning/pull/988)

* Unify excitation gates memory layout to row-major for both LGPU and LT.
  [(#959)](https://github.com/PennyLaneAI/pennylane-lightning/pull/959)

* Update the `lightning.kokkos` CUDA backend for compatibility with Catalyst.
  [(#942)](https://github.com/PennyLaneAI/pennylane-lightning/pull/942)

* `lightning.qubit`, `lightning.gpu`, and `lightning.kokkos` now define
  the `eval_jaxpr` method for integration with the experimental
  capture project.
  [(#1002)](https://github.com/PennyLaneAI/pennylane-lightning/pull/1002)

### Documentation

* Update Lightning-Tensor installation docs and usage suggestions.
  [(#979)](https://github.com/PennyLaneAI/pennylane-lightning/pull/979)

### Bug fixes

* Fix version switch condition the GPU workflow tests for LGPU and LKokkos.
  [(#1006)](https://github.com/PennyLaneAI/pennylane-lightning/pull/1006)

* Fix issue with `lightning.gpu` Rot operation with adjoint.
  [(#1004)](https://github.com/PennyLaneAI/pennylane-lightning/pull/1004)

* Fix the Lightning-Kokkos[CUDA] C++ API `cudaFree` segfaults in `applyMatrix`.
  [(#1000)](https://github.com/PennyLaneAI/pennylane-lightning/pull/1000)

* Fix issue with adjoint-jacobian of adjoint ops.
  [(#996)](https://github.com/PennyLaneAI/pennylane-lightning/pull/996)

* Fix the `upload-pypi` token issues for Linux and MacOS (x86_64 & AARCH64) wheels.
  [(#989)](https://github.com/PennyLaneAI/pennylane-lightning/pull/989)

* Fix Pennylane dependency branch (`v0.39_rc0` to `master`).
  [(#984)](https://github.com/PennyLaneAI/pennylane-lightning/pull/984)

* Fix PTM stable latest. Removing FIXME patch for v0.39.
  [(#982)](https://github.com/PennyLaneAI/pennylane-lightning/pull/982)

### Contributors

This release contains contributions from (in alphabetical order):

<<<<<<< HEAD
Ali Asadi,
Christina Lee,
Joseph Lee,
Anton Naim Ibrahim,
Luis Alfredo Nuñez Meneses,
Andrija Paurevic,
Shuli Shu,
Raul Torres,
Haochen Paul Wang

=======
Ali Asadi, Astral Cai, Amintor Dusko, Joseph Lee, Anton Naim Ibrahim, Luis Alfredo Nuñez Meneses, Andrija Paurevic, Shuli Shu, Raul Torres, Haochen Paul Wang
>>>>>>> 8a56a990

---

# Release 0.39.0

### New features since last release

* Add support for out-of-order `qml.probs` in `lightning.gpu`.
  [(#941)](https://github.com/PennyLaneAI/pennylane-lightning/pull/941)

* Add mid-circuit measurements support to `lightning.gpu`'s single-GPU backend.
  [(#931)](https://github.com/PennyLaneAI/pennylane-lightning/pull/931)

* Integrate Lightning-GPU with Catalyst so that hybrid programs can be seamlessly QJIT-compiled and executed on this device following `pip install pennylane-lightning-gpu`.
  [(#928)](https://github.com/PennyLaneAI/pennylane-lightning/pull/928)

* Add `qml.Projector` observable support via diagonalization to Lightning-GPU.
  [(#894)](https://github.com/PennyLaneAI/pennylane-lightning/pull/894)

* Add 1-target wire controlled gate support to `lightning.tensor`. Note that `cutensornet` only supports 1-target wire controlled gate as of `v24.08`. A controlled gate with more than 1 target wire should be converted to dense matrix.
  [(#880)](https://github.com/PennyLaneAI/pennylane-lightning/pull/880)

* Build and upload Lightning-Tensor wheels (x86_64, AARCH64) to PyPI.
  [(#862)](https://github.com/PennyLaneAI/pennylane-lightning/pull/862)
  [(#905)](https://github.com/PennyLaneAI/pennylane-lightning/pull/905)

* Add Matrix Product Operator (MPO) for all gates support to `lightning.tensor`. Note current C++ implementation only works for MPO sites data provided by users.
  [(#859)](https://github.com/PennyLaneAI/pennylane-lightning/pull/859)

* Add shots measurement support to `lightning.tensor`.
  [(#852)](https://github.com/PennyLaneAI/pennylane-lightning/pull/852)

* Lightning-GPU and Lightning-Kokkos migrated to the new device API.
  [(#853)](https://github.com/PennyLaneAI/pennylane-lightning/pull/853)
  [(#810)](https://github.com/PennyLaneAI/pennylane-lightning/pull/810)

### Breaking changes

* Update MacOS wheel build to 13.0 for X86_64 and ARM due to the deprecation of MacOS-12 CI runners.
  [(#969)](https://github.com/PennyLaneAI/pennylane-lightning/pull/969)

* Deprecate `initSV()` and add `resetStateVector()` from the C++ API Lightning-GPU. This is to remove the `reset_state` additional call in the Python layer.
  [(#933)](https://github.com/PennyLaneAI/pennylane-lightning/pull/933)

* Deprecate PI gates implementation in Lightning-Qubit. The PI gates were the first implementation of gate kernels in `lightning.qubit` using pre-computed indices, prior to the development of LM (less memory) and AVX kernels. This deprecation is in favour of reducing compilation time and ensuring that Lightning-Qubit only relies on LM kernels in the dynamic dispatcher across all platforms.
  [(#925)](https://github.com/PennyLaneAI/pennylane-lightning/pull/925)

* Remove PowerPC wheel build recipe for Lightning-Qubit.
  [(#902)](https://github.com/PennyLaneAI/pennylane-lightning/pull/902)

* Update MacOS wheel builds to require Monterey (12.0) or greater for x86_64 and ARM. This was required to update Pybind11 to the latest release (2.13.5) for enabling Numpy 2.0 support in Lightning.
  [(#901)](https://github.com/PennyLaneAI/pennylane-lightning/pull/901)

* Remove support for Python 3.9 for all Lightning simulators.
  [(#891)](https://github.com/PennyLaneAI/pennylane-lightning/pull/891)

### Improvements

* Update the `lightning.tensor` Python layer unit tests, as `lightning.tensor` cannot be cleaned up like other state-vector devices because the data is attached to the graph. It is recommended to use one device per circuit for `lightning.tensor`.
  [(#971)](https://github.com/PennyLaneAI/pennylane-lightning/pull/971)

* Add joint check for the N-controlled wires support in `lightning.qubit`.
  [(#949)](https://github.com/PennyLaneAI/pennylane-lightning/pull/949)

* Optimize `GlobalPhase` and `C(GlobalPhase)` gate implementation in `lightning.gpu`.
  [(#946)](https://github.com/PennyLaneAI/pennylane-lightning/pull/946)

* Add missing `liblightning_kokkos_catalyst.so` when building Lightning-Kokkos in editable installation.
  [(#945)](https://github.com/PennyLaneAI/pennylane-lightning/pull/945)

* Optimize the cartesian product to reduce the amount of memory necessary to set the `StatePrep` in Lightning-Tensor.
  [(#943)](https://github.com/PennyLaneAI/pennylane-lightning/pull/943)

* Update the `qml.probs` data-return in Lightning-GPU C++ API to align with other state-vector devices.
  [(#941)](https://github.com/PennyLaneAI/pennylane-lightning/pull/941)

* Add zero-state initialization to both `StateVectorCudaManaged` and `StateVectorCudaMPI` constructors to remove the `reset_state` in the Python layer ctor and refactor `setBasisState(state, wires)` in the C++ API.
  [(#933)](https://github.com/PennyLaneAI/pennylane-lightning/pull/933)

* Add `setStateVector(state, wire)` support to the Lightning-GPU C++ API.
  [(#930)](https://github.com/PennyLaneAI/pennylane-lightning/pull/930)

* The `generate_samples` methods of `lightning.qubit` and `lightning.kokkos` can now take in a seed number to make the generated samples deterministic. This can be useful when, among other things, fixing flaky tests in CI.
  [(#927)](https://github.com/PennyLaneAI/pennylane-lightning/pull/927)

* Remove dynamic decomposition rules for all Lightning devices.
  [(#926)](https://github.com/PennyLaneAI/pennylane-lightning/pull/926)

* Always decompose `qml.QFT` in all Lightning devices.
  [(#924)](https://github.com/PennyLaneAI/pennylane-lightning/pull/924)

* Uniform Python format to adhere PennyLane style.
  [(#924)](https://github.com/PennyLaneAI/pennylane-lightning/pull/924)

* Add the `ci:use-gpu-runner` GitHub label to `lightning.kokkos` GPU Testing CIs.
  [(#916)](https://github.com/PennyLaneAI/pennylane-lightning/pull/916)

* Update the test suite to remove deprecated code.
  [(#912)](https://github.com/PennyLaneAI/pennylane-lightning/pull/912)

* Merge `lightning.gpu` and `lightning.tensor` GPU tests in single Python and C++ CIs controlled by the `ci:use-gpu-runner` label.
  [(#911)](https://github.com/PennyLaneAI/pennylane-lightning/pull/911)

* Skip the compilation of Lightning simulators and development requirements to boost the build of public docs up to 5x.
  [(#904)](https://github.com/PennyLaneAI/pennylane-lightning/pull/904)

* Build Lightning wheels in `Release` mode to reduce the binary sizes.
  [(#903)](https://github.com/PennyLaneAI/pennylane-lightning/pull/903)

* Update Pybind11 to 2.13.5.
  [(#901)](https://github.com/PennyLaneAI/pennylane-lightning/pull/901)

* Migrate wheels artifacts to v4.
  [(#893)](https://github.com/PennyLaneAI/pennylane-lightning/pull/893)

* Update GitHub actions in response to a high-severity vulnerability.
  [(#887)](https://github.com/PennyLaneAI/pennylane-lightning/pull/887)

* Optimize and simplify controlled kernels in Lightning-Qubit.
  [(#882)](https://github.com/PennyLaneAI/pennylane-lightning/pull/882)

* Optimize gate cache recording for Lightning-Tensor C++ API.
  [(#879)](https://github.com/PennyLaneAI/pennylane-lightning/pull/879)

* Unify Lightning-Kokkos and Lightning-Qubit devices under a Lightning-Base abstracted class.
  [(#876)](https://github.com/PennyLaneAI/pennylane-lightning/pull/876)

* Smarter defaults for the `split_obs` argument in the serializer. The serializer splits linear combinations into chunks instead of all their terms.
  [(#873)](https://github.com/PennyLaneAI/pennylane-lightning/pull/873/)

* Prefer `tomlkit` over `toml` for building Lightning wheels, and choose `tomli` and `tomllib` over `toml` when installing the package.
  [(#857)](https://github.com/PennyLaneAI/pennylane-lightning/pull/857)

* Lightning-Kokkos gains native support for the `PauliRot` gate.
  [(#855)](https://github.com/PennyLaneAI/pennylane-lightning/pull/855)

### Documentation

* Update Lightning-Tensor installation docs and usage suggestions.
  [(#971)](https://github.com/PennyLaneAI/pennylane-lightning/pull/971)
  [(#972)](https://github.com/PennyLaneAI/pennylane-lightning/pull/971)

* Update `README.rst` installation instructions for `lightning.gpu` and `lightning.tensor`.
  [(#957)](https://github.com/PennyLaneAI/pennylane-lightning/pull/957)

* Update `lightning.tensor` documentation to include all the new features added since pull request #756. The new features are: 1. Finite-shot measurements; 2. Expval-base quantities; 3. Support for `qml.state()` and `qml.stateprep()`; 4. Support for all gates support via Matrix Product Operator (MPO).
  [(#909)](https://github.com/PennyLaneAI/pennylane-lightning/pull/909)

### Bug fixes

*  Fix Lightning Kokkos test_device for `kokkos_args` fail for MacOS due to `np.complex256`
  [(#974)](https://github.com/PennyLaneAI/pennylane-lightning/pull/974)

*  Fix PTM stable-latest related to `default.qubit.legacy` and the `latest` flag usage.
  [(#961)](https://github.com/PennyLaneAI/pennylane-lightning/pull/961)
  [(#966)](https://github.com/PennyLaneAI/pennylane-lightning/pull/966)

* Fix build failure for Lightning-Kokkos editable installation on MacOS due to `liblightning_kokkos_catalyst.so` copy and `liblightning_kokkos_catalyst.so` not copied to correct build path for editable installation.
  [(#947)](https://github.com/PennyLaneAI/pennylane-lightning/pull/947)
  [(#968)](https://github.com/PennyLaneAI/pennylane-lightning/pull/968)

* Add concept restriction to ensure `ConstMult` inline function only hit with arithmetic-values times complex values. Fixes build failures with the test suite when enabling OpenMP, and disabling BLAS and Python under clang.
  [(#936)](https://github.com/PennyLaneAI/pennylane-lightning/pull/936)

* Bug fix for `applyMatrix` in Lightning-Tensor. Matrix operator data is not stored in the `cuGateCache` object to support `TensorProd` obs with multiple `Hermitian` obs.
  [(#932)](https://github.com/PennyLaneAI/pennylane-lightning/pull/932)

* Bug fix for `_pauli_word` of `QuantumScriptSerializer`. `_pauli_word` can process `PauliWord` object: `I`.
  [(#919)](https://github.com/PennyLaneAI/pennylane-lightning/pull/919)

* Bug fix for analytic `qml.probs` in the Lightning-Tensor C++ API.
  [(#906)](https://github.com/PennyLaneAI/pennylane-lightning/pull/906)

### Contributors

This release contains contributions from (in alphabetical order):

Ali Asadi, Amintor Dusko, Diego Guala, Joseph Lee, Luis Alfredo Nuñez Meneses, Vincent Michaud-Rioux, Lee J. O'Riordan, Mudit Pandey, Shuli Shu, Haochen Paul Wang

---

# Release 0.38.0

### New features since last release

* Add `qml.StatePrep()` and `qml.QubitStateVector()` support to `lightning.tensor`.
  [(#849)](https://github.com/PennyLaneAI/pennylane-lightning/pull/849)

* Add analytic `qml.probs()` measurement support to `lightning.tensor`.
  [(#830)](https://github.com/PennyLaneAI/pennylane-lightning/pull/830)

* Add `qml.state()` measurement support to `lightning.tensor`.
  [(#827)](https://github.com/PennyLaneAI/pennylane-lightning/pull/827)

* Add Lightning-GPU Linux (AArch64 + GraceHopper) wheels to PyPI.
  [(#815)](https://github.com/PennyLaneAI/pennylane-lightning/pull/815)

* Add `var` support to `lightning.tensor`. Note that `var` support is added via `obs**2` and this implementation scales as `O(num_obs**2)`.
  [(#804)](https://github.com/PennyLaneAI/pennylane-lightning/pull/804)

### Breaking changes

* Update python packaging to follow PEP 517/518/621/660 standards.
  [(#832)](https://github.com/PennyLaneAI/pennylane-lightning/pull/832)

* Add `getData()` in the `lightning.tensor` C++ backend. Users are responsible for ensuring sufficient host memory is allocated for the full state vector.
  [(#827)](https://github.com/PennyLaneAI/pennylane-lightning/pull/827)

* Remove `NDpermuter.hpp` which is no longer required.
  [(#795)](https://github.com/PennyLaneAI/pennylane-lightning/pull/795)

* Remove temporary steps from the CI, such as downgrading Scipy to <1.14 and installing Kokkos v4.2 for `lightning-version == 'stable'`.
  [(#792)](https://github.com/PennyLaneAI/pennylane-lightning/pull/792)

* Do not run GPU tests and Docker workflows on release.
  [(#788)](https://github.com/PennyLaneAI/pennylane-lightning/pull/788)

* Update python packaging to follow PEP 517/518/621/660 standards.
  [(#832)](https://github.com/PennyLaneAI/pennylane-lightning/pull/832)

### Improvements

* Updated calls of ``size_t`` to ``std::size_t`` everywhere.
  [(#816)](https://github.com/PennyLaneAI/pennylane-lightning/pull/816)

* Update Lightning tests to support the generalization of basis state preparation.
  [(#864)](https://github.com/PennyLaneAI/pennylane-lightning/pull/864)

* Add `SetState` and `SetBasisState` to `Lightning-KokkosSimulator`.
  [(#861)](https://github.com/PennyLaneAI/pennylane-lightning/pull/861)

* Remove use of the deprecated `Operator.expand` in favour of `Operator.decomposition`.
  [(#846)](https://github.com/PennyLaneAI/pennylane-lightning/pull/846)

* The `setBasisState` and `setStateVector` methods of `StateVectorLQubit` and `StateVectorKokkos` are overloaded to support PennyLane-like parameters.
  [(#843)](https://github.com/PennyLaneAI/pennylane-lightning/pull/843)

* Move `setBasisState`, `setStateVector` and `resetStateVector` from `StateVectorLQubitManaged` to `StateVectorLQubit`.
  [(#841)](https://github.com/PennyLaneAI/pennylane-lightning/pull/841)

* Update `generate_samples` in Lightning-Kokkos and Lightning-GPU to support `qml.measurements.Shots` type instances.
  [(#839)](https://github.com/PennyLaneAI/pennylane-lightning/pull/839)

* Add a Catalyst-specific wrapping class for Lightning Kokkos.
  [(#837)](https://github.com/PennyLaneAI/pennylane-lightning/pull/837)
  [(#770)](https://github.com/PennyLaneAI/pennylane-lightning/pull/770)

* Lightning-Qubit natively supports the `PauliRot` gate.
  [(#834)](https://github.com/PennyLaneAI/pennylane-lightning/pull/834)

* Multiple calls to the `append_mps_final_state()` API is allowed in `lightning.tensor`.
  [(#830)](https://github.com/PennyLaneAI/pennylane-lightning/pull/830)

* Add `initial_state_prep` option to Catalyst TOML file.
  [(#826)](https://github.com/PennyLaneAI/pennylane-lightning/pull/826)

* `ENABLE_LAPACK` is `OFF` by default for all Lightning backends.
  [(#825)](https://github.com/PennyLaneAI/pennylane-lightning/pull/825)

* Update `ctrl_decomp_zyz` tests with `len(control_wires) > 1`.
  [(#821)](https://github.com/PennyLaneAI/pennylane-lightning/pull/821)

* Update the Catalyst-specific wrapping class for Lightning Kokkos to track Catalyst's new support for MCM seeding.
  [(#819)](https://github.com/PennyLaneAI/pennylane-lightning/pull/819)

* Replace ``size_t`` by ``std::size_t`` everywhere.
  [(#816)](https://github.com/PennyLaneAI/pennylane-lightning/pull/816/)

* Shot batching is made more efficient by executing all the shots in one go on Lightning-Qubit.
  [(#814)](https://github.com/PennyLaneAI/pennylane-lightning/pull/814)

* Lightning-Qubit calls `generate_samples(wires)` on a minimal subset of wires when executing in finite-shot mode.
  [(#813)](https://github.com/PennyLaneAI/pennylane-lightning/pull/813)

* Update `LightingQubit.preprocess` to work with changes to preprocessing for mid-circuit measurements.
  [(#812)](https://github.com/PennyLaneAI/pennylane-lightning/pull/812)

* Avoid unnecessary memory reset in Lightning-Qubit's state vector class constructor.
  [(#811)](https://github.com/PennyLaneAI/pennylane-lightning/pull/811)

* Add `generate_samples(wires)` support in Lightning-Qubit, which samples faster for a subset of wires.
  [(#809)](https://github.com/PennyLaneAI/pennylane-lightning/pull/809)

* Optimize the OpenMP parallelization of Lightning-Qubit's `probs` for all number of targets.
  [(#807)](https://github.com/PennyLaneAI/pennylane-lightning/pull/807)

* Optimize `probs(wires)` of Lightning-Kokkos using various kernels. Which kernel is to be used depends on the device, number of qubits and number of target wires.
  [(#802)](https://github.com/PennyLaneAI/pennylane-lightning/pull/802)

* Add GPU device compute capability check for Lightning-Tensor.
  [(#803)](https://github.com/PennyLaneAI/pennylane-lightning/pull/803)

* Refactor CUDA utils Python bindings to a separate module.
  [(#801)](https://github.com/PennyLaneAI/pennylane-lightning/pull/801)

* Parallelize Lightning-Qubit `probs` with OpenMP when using the `-DLQ_ENABLE_KERNEL_OMP=1` CMake argument.
  [(#800)](https://github.com/PennyLaneAI/pennylane-lightning/pull/800)

* Implement `probs(wires)` using a bit-shift implementation akin to the gate kernels in Lightning-Qubit.
  [(#795)](https://github.com/PennyLaneAI/pennylane-lightning/pull/795)

* Enable setting the PennyLane version when invoking, for example, `make docker-build version=master pl_version=master`.
  [(#791)](https://github.com/PennyLaneAI/pennylane-lightning/pull/791)

### Documentation

* The installation instructions for all lightning plugins have been improved.
  [(#858)](https://github.com/PennyLaneAI/pennylane-lightning/pull/858)
  [(#851)](https://github.com/PennyLaneAI/pennylane-lightning/pull/851)

* Updated the README and added citation format for Lightning arXiv preprint.
  [(#818)](https://github.com/PennyLaneAI/pennylane-lightning/pull/818)

### Bug fixes

* Point to the right Lightning root folder independently from the invocation location, when configuring the project.
  [(#874)](https://github.com/PennyLaneAI/pennylane-lightning/pull/874)

* Update dependencies and `build` command options following changes in the build system.
  [(#863)](https://github.com/PennyLaneAI/pennylane-lightning/pull/863)

* Replace structured bindings by variables in `GateImplementationsLM.hpp`.
  [(#856)](https://github.com/PennyLaneAI/pennylane-lightning/pull/856)

* Remove wrong `-m` when calling `setup.py`.
  [(#854)](https://github.com/PennyLaneAI/pennylane-lightning/pull/854)

* Fix plugin-test-matrix CI/CD workflows.
  [(#850)](https://github.com/PennyLaneAI/pennylane-lightning/pull/850)

* Set the `immutable` parameter value as `false` for the `cutensornetStateApplyTensorOperator` to allow the following `cutensornetStateUpdateTensorOperator` call.
  [(#845)](https://github.com/PennyLaneAI/pennylane-lightning/pull/845)

* Fix cuQuantum SDK path pass-though in CMake.
  [(#831)](https://github.com/PennyLaneAI/pennylane-lightning/pull/831)

* Fix CUDA sync issues on AArch64 + GraceHopper.
  [(#823)](https://github.com/PennyLaneAI/pennylane-lightning/pull/823)

* Check for the number of wires for Hermitian observables in Lightning-Tensor. Only 1-wire Hermitian observables are supported as of `cuTensorNet-v24.03.0`.
  [(#806)](https://github.com/PennyLaneAI/pennylane-lightning/pull/806)

* Set `PL_BACKEND` for the entire `build-wheel-lightning-gpu` Docker-build stage to properly build the Lightning-GPU wheel.
  [(#791)](https://github.com/PennyLaneAI/pennylane-lightning/pull/791)

* Fix conditions for skipping build & push steps in the Docker build workflows.
  [(#790)](https://github.com/PennyLaneAI/pennylane-lightning/pull/790)

* Downgrade Scipy on Lightning stable version tests.
  [(#783)](https://github.com/PennyLaneAI/pennylane-lightning/pull/783)

* Fix checkout command in test workflows for rc branches.
  [(#777)](https://github.com/PennyLaneAI/pennylane-lightning/pull/777)

* Point to the right Lightning root folder independently from the invocation location, when configuring the project.
  [(#874)](https://github.com/PennyLaneAI/pennylane-lightning/pull/874)

### Contributors

This release contains contributions from (in alphabetical order):

Ali Asadi, Astral Cai, Ahmed Darwish, Amintor Dusko, Vincent Michaud-Rioux, Luis Alfredo Nuñez Meneses, Erick Ochoa Lopez, Lee J. O'Riordan, Mudit Pandey, Shuli Shu, Raul Torres, Paul Haochen Wang

---

# Release 0.37.0

### New features since last release

* Implement Python interface to the `lightning.tensor` device.
  [(#748)](https://github.com/PennyLaneAI/pennylane-lightning/pull/748)

* Add `inverse` support for gate operations in `lightning.tensor` in the C++ layer.
  [(#753)](https://github.com/PennyLaneAI/pennylane-lightning/pull/753)

* Add `observable` and `expval` support to the `cutensornet`-backed `lightning.tensor` C++ layer.
  [(#728)](https://github.com/PennyLaneAI/pennylane-lightning/pull/728)

* Add gate support to `cutensornet`-backed `lightning.tensor` C++ layer.
  [(#718)](https://github.com/PennyLaneAI/pennylane-lightning/pull/718)

* Add `cutensornet`-backed `MPS` C++ layer to `lightning.tensor`.
  [(#704)](https://github.com/PennyLaneAI/pennylane-lightning/pull/704)

* Add support for `C(BlockEncode)` to Lightning devices.
  [(#743)](https://github.com/PennyLaneAI/pennylane-lightning/pull/743)

### Breaking changes

* Removed the `QuimbMPS` class and the corresponding backend from `lightning.tensor`.
  [(#737)](https://github.com/PennyLaneAI/pennylane-lightning/pull/737)

* Changed the name of `default.tensor` to `lightning.tensor` with the `quimb` backend.
  [(#730)](https://github.com/PennyLaneAI/pennylane-lightning/pull/730)

* `dynamic_one_shot` uses shot-vectors in the auxiliary tape to tell the device how many times to repeat the tape. Lightning-Qubit is updated accordingly.
  [(#724)](https://github.com/PennyLaneAI/pennylane-lightning/pull/724)

* `dynamic_one_shot` deals with post-selection during the post-processing phase, so Lightning-Qubit does not return `None`-valued measurements for mismatching samples anymore.
  [(#720)](https://github.com/PennyLaneAI/pennylane-lightning/pull/720)

### Improvements

* Release candidate branches automatically use the new large GitHub runner pool.
  [(#769)](https://github.com/PennyLaneAI/pennylane-lightning/pull/769)

* Lightning-Kokkos dev wheels for MacOS (x86_64, ARM64) and Linux (AArch64) are uploaded to TestPyPI upon merging a pull request.
  [(#765)](https://github.com/PennyLaneAI/pennylane-lightning/pull/765)

* Lightning-Kokkos Linux (x86_64) dev wheels are pushed to [Test PyPI](https://test.pypi.org/project/PennyLane-Lightning-Kokkos/) upon merging a pull request.
  [(#763)](https://github.com/PennyLaneAI/pennylane-lightning/pull/763)

* Change the type of tensor network objects passed to `ObservablesTNCuda` and `MeasurementsTNCuda` classes from `StateTensorT` to `TensorNetT`.
  [(#759)](https://github.com/PennyLaneAI/pennylane-lightning/pull/759)

* Silence `NDPermuter` linting warnings.
  [(#750)](https://github.com/PennyLaneAI/pennylane-lightning/pull/750)

* Rationalize MCM tests, removing most end-to-end tests from the native MCM test file, but keeping one that validates multiple mid-circuit measurements with any allowed return.
  [(#754)](https://github.com/PennyLaneAI/pennylane/pull/754)

* Rename `lightning.tensor` C++ libraries.
  [(#755)](https://github.com/PennyLaneAI/pennylane-lightning/pull/755)

* Set `state_tensor` as `const` for the `MeasurementTNCuda` class.
  [(#753)](https://github.com/PennyLaneAI/pennylane-lightning/pull/753)

* Updated Kokkos version and support to 4.3.01.
  [(#725)](https://github.com/PennyLaneAI/pennylane-lightning/pull/725)

* Lightning-Kokkos' functors are rewritten as functions wrapping around generic gate and generator functors templated over a coefficient interaction function. This reduces boilerplate while clarifying how the various kernels differ from one another.
  [(#640)](https://github.com/PennyLaneAI/pennylane-lightning/pull/640)

* Update C++ and Python GitHub actions names to include the matrix info.
  [(#717)](https://github.com/PennyLaneAI/pennylane-lightning/pull/717)

* Remove `CPhase` in favour of `CPhaseShift` in Lightning devices.
  [(#717)](https://github.com/PennyLaneAI/pennylane-lightning/pull/717)

* The various OpenMP configurations of Lightning-Qubit are tested in parallel on different Github Actions runners.
  [(#712)](https://github.com/PennyLaneAI/pennylane-lightning/pull/712)

* Update Linux wheels to use `manylinux_2_28` images.
  [(#667)](https://github.com/PennyLaneAI/pennylane-lightning/pull/667)

* Add support for `qml.expval` and `qml.var` in the `lightning.tensor` device for the `quimb` interface and the MPS method.
  [(#686)](https://github.com/PennyLaneAI/pennylane-lightning/pull/686)

* Changed the name of `lightning.tensor` to `default.tensor` with the `quimb` backend.
  [(#719)](https://github.com/PennyLaneAI/pennylane-lightning/pull/719)

* `lightning.qubit` and `lightning.kokkos` adhere to user-specified mid-circuit measurement configuration options.
  [(#736)](https://github.com/PennyLaneAI/pennylane-lightning/pull/736)

* Patch the C++ `Measurements.probs(wires)` method in Lightning-Qubit and Lightning-Kokkos to `Measurements.probs()` when called with all wires.
  This will trigger a more optimized implementation for calculating the probabilities of the entire system.
  [(#744)](https://github.com/PennyLaneAI/pennylane-lightning/pull/744)

* Remove the daily schedule from the "Compat Check w/PL - release/release" GitHub action.
  [(#746)](https://github.com/PennyLaneAI/pennylane-lightning/pull/746)

* Remove the required `scipy` config file for Lightning-Qubit. The support is now maintained by passing `SCIPY_LIBS_PATH` to the compiler.
  [(#775)](https://github.com/PennyLaneAI/pennylane-lightning/pull/775)

### Documentation

* Add installation instructions and documentation for `lightning.tensor`.
  [(#756)](https://github.com/PennyLaneAI/pennylane-lightning/pull/756)

### Bug fixes

* Don't route `probs(wires=[])` to `probs(all_wires)` in Lightning-Kokkos.
  [(#762)](https://github.com/PennyLaneAI/pennylane-lightning/pull/762)

* `ControlledQubitUnitary` is present in the Python device but not the TOML files. It is added to the decomposition gates since it can be implemented in its alternate form of `C(QubitUnitary)`.
  [(#767)](https://github.com/PennyLaneAI/pennylane-lightning/pull/767)

* Update the Lightning TOML files to indicate that non-commuting observables are supported.
  [(#764)](https://github.com/PennyLaneAI/pennylane-lightning/pull/764)

* Fix regex matching issue with auto on-boarding of release candidate branch to using the large runner queue.
  [(#774)](https://github.com/PennyLaneAI/pennylane-lightning/pull/774)

* Fix random CI failures for `lightning.tensor` Python unit tests and ignore `lightning_tensor` paths.
  [(#761)](https://github.com/PennyLaneAI/pennylane-lightning/pull/761)

* `lightning.qubit` and `lightning.kokkos` use `qml.ops.Conditional.base` instead of `qml.ops.Conditional.then_op`.
  [(#752)](https://github.com/PennyLaneAI/pennylane-lightning/pull/752)

* The preprocessing step in `lightning.qubit` now uses interface information to properly support the hardware-like postselection for mid-circuit measurements.
  [(#760)](https://github.com/PennyLaneAI/pennylane-lightning/pull/760)

* Fix AVX streaming operation support with newer GCC.
  [(#729)](https://github.com/PennyLaneAI/pennylane-lightning/pull/729)

* Revert changes calling the templated `IMAG`, `ONE`, `ZERO` functions in Kokkos kernels since they are incompatible with device execution.
  [(#733)](https://github.com/PennyLaneAI/pennylane-lightning/pull/733)

* The `tests_lkcpu_python.yml` workflow properly checks out the release or stable version of Lightning-Qubit during the test job.
  [(#723)](https://github.com/PennyLaneAI/pennylane-lightning/pull/723)

* Fix PennyLane Lightning-Kokkos and Lightning-Qubit tests for stable/stable configuration.
  [(#734)](https://github.com/PennyLaneAI/pennylane-lightning/pull/734)

* Remove the Autoray dependency from requirement files.
  [(#736)](https://github.com/PennyLaneAI/pennylane-lightning/pull/736)

* Fix the `cuda-runtime-12-0` dependency issue on RHEL8.
  [(#739)](https://github.com/PennyLaneAI/pennylane-lightning/pull/739)

* Fix the memory segmentation fault when initializing zero-wire Lightning-Kokkos.
  [(#757)](https://github.com/PennyLaneAI/pennylane-lightning/pull/757)

* Remove `pennylane.ops.op_math.controlled_decompositions.ctrl_decomp_zyz` tests with `len(control_wires) > 1`.
  [(#757)](https://github.com/PennyLaneAI/pennylane-lightning/pull/757)

* Add support for Scipy v1.14.
  [(#776)](https://github.com/PennyLaneAI/pennylane-lightning/pull/776)

* Add pickle support for the `DevPool` object in `lightning.gpu`.
  [(#772)](https://github.com/PennyLaneAI/pennylane-lightning/pull/772)

### Contributors

This release contains contributions from (in alphabetical order):

Ali Asadi, Amintor Dusko, Lillian Frederiksen, Pietropaolo Frisoni, David Ittah, Vincent Michaud-Rioux, Lee James O'Riordan, Mudit Pandey, Shuli Shu, Jay Soni

---

# Release 0.36.0

### New features since last release

* Add `cutensornet`-backed `MPS` C++ layer to `lightning.tensor`.
  [(#704)](https://github.com/PennyLaneAI/pennylane-lightning/pull/704)

* Add Python class for the `lightning.tensor` device which uses the new device API and the interface for `quimb` based on the MPS method.
  [(#671)](https://github.com/PennyLaneAI/pennylane-lightning/pull/671)

* Add compile-time support for AVX2/512 streaming operations in `lightning.qubit`.
  [(#664)](https://github.com/PennyLaneAI/pennylane-lightning/pull/664)

* `lightning.kokkos` supports mid-circuit measurements.
  [(#672)](https://github.com/PennyLaneAI/pennylane-lightning/pull/672)

* Add dynamic linking to LAPACK/OpenBlas shared objects in `scipy.libs` for both C++ and Python layer.
  [(#653)](https://github.com/PennyLaneAI/pennylane-lightning/pull/653)

* `lightning.qubit` supports mid-circuit measurements.
  [(#650)](https://github.com/PennyLaneAI/pennylane-lightning/pull/650)

* Add finite shots support in `lightning.qubit2`.
  [(#630)](https://github.com/PennyLaneAI/pennylane-lightning/pull/630)

* Add `collapse` and `normalize` methods to the `StateVectorLQubit` classes, enabling "branching" of the wavefunction. Add methods to create and seed an RNG in the `Measurements` modules.
  [(#645)](https://github.com/PennyLaneAI/pennylane-lightning/pull/645)

* Add two new Python classes (LightningStateVector and LightningMeasurements) to support `lightning.qubit2`.
  [(#613)](https://github.com/PennyLaneAI/pennylane-lightning/pull/613)

* Add analytic-mode `qml.probs` and `qml.var` support in `lightning.qubit2`.
  [(#627)](https://github.com/PennyLaneAI/pennylane-lightning/pull/627)

* Add `LightningAdjointJacobian` to support `lightning.qubit2`.
  [(#631)](https://github.com/PennyLaneAI/pennylane-lightning/pull/631)

* Add `lightning.qubit2` device which uses the new device API.
  [(#607)](https://github.com/PennyLaneAI/pennylane-lightning/pull/607)
  [(#628)](https://github.com/PennyLaneAI/pennylane-lightning/pull/628)

* Add Vector-Jacobian Product calculation support to `lightning.qubit`.
  [(#644)](https://github.com/PennyLaneAI/pennylane-lightning/pull/644)

* Add support for using new operator arithmetic as the default.
  [(#649)](https://github.com/PennyLaneAI/pennylane-lightning/pull/649)

### Breaking changes

* Split Lightning-Qubit and Lightning-Kokkos CPU Python tests with `pytest-split`. Remove `SERIAL` from Kokkos' `exec_model` matrix. Remove `all` from Lightning-Kokkos' `pl_backend` matrix. Move `clang-tidy` checks to `tidy.yml`. Avoid editable `pip` installations.
  [(#696)](https://github.com/PennyLaneAI/pennylane-lightning/pull/696)
* Update `lightning.gpu` and `lightning.kokkos` to raise an error instead of falling back to `default.qubit`.
  [(#689)](https://github.com/PennyLaneAI/pennylane-lightning/pull/689)

* Add `paths` directives to test workflows to avoid running tests that cannot be impacted by changes.
  [(#699)](https://github.com/PennyLaneAI/pennylane-lightning/pull/699)
  [(#695)](https://github.com/PennyLaneAI/pennylane-lightning/pull/695)

* Move common components of `/src/simulator/lightning_gpu/utils/` to `/src/utils/cuda_utils/`.
  [(#676)](https://github.com/PennyLaneAI/pennylane-lightning/pull/676)

* Deprecate static LAPACK linking support.
  [(#653)](https://github.com/PennyLaneAI/pennylane-lightning/pull/653)

* Migrate `lightning.qubit` to the new device API.
  [(#646)](https://github.com/PennyLaneAI/pennylane-lightning/pull/646)

* Introduce `ci:build_wheels` label, which controls wheel building on `pull_request` and other triggers.
  [(#648)](https://github.com/PennyLaneAI/pennylane-lightning/pull/648)

* Remove building wheels for Lightning Kokkos on Windows.
  [(#693)](https://github.com/PennyLaneAI/pennylane-lightning/pull/693)

### Improvements

* Add tests for Windows Wheels, fix ill-defined caching, and set the proper backend for `lightning.kokkos` wheels.
  [(#693)](https://github.com/PennyLaneAI/pennylane-lightning/pull/693)

* Replace string comparisons by `isinstance` checks where possible.
  [(#691)](https://github.com/PennyLaneAI/pennylane-lightning/pull/691)

* Refactor `cuda_utils` to remove its dependency on `custatevec.h`.
  [(#681)](https://github.com/PennyLaneAI/pennylane-lightning/pull/681)

* Add `test_templates.py` module where Grover and QSVT are tested.
  [(#684)](https://github.com/PennyLaneAI/pennylane-lightning/pull/684)

* Create `cuda_utils` for common usage of CUDA related backends.
  [(#676)](https://github.com/PennyLaneAI/pennylane-lightning/pull/676)

* Refactor `lightning_gpu_utils` unit tests to remove the dependency on statevector class.
  [(#675)](https://github.com/PennyLaneAI/pennylane-lightning/pull/675)

* Upgrade GitHub actions versions from v3 to v4.
  [(#669)](https://github.com/PennyLaneAI/pennylane-lightning/pull/669)

* Initialize the private attributes `gates_indices_` and `generators_indices_` of `StateVectorKokkos` using the definitions of the `Pennylane::Gates::Constant` namespace.
  [(#641)](https://github.com/PennyLaneAI/pennylane-lightning/pull/641)

* Add `isort` to `requirements-dev.txt` and run before `black` upon `make format` to sort Python imports.
  [(#623)](https://github.com/PennyLaneAI/pennylane-lightning/pull/623)

* Improve support for new operator arithmetic with `QuantumScriptSerializer.serialize_observables`.
  [(#670)](https://github.com/PennyLaneAI/pennylane-lightning/pull/670)

* Add `workflow_dispatch` to wheels recipes; allowing developers to build wheels manually on a branch instead of temporarily changing the headers.
  [(#679)](https://github.com/PennyLaneAI/pennylane-lightning/pull/679)

* Add the `ENABLE_LAPACK` compilation flag to toggle dynamic linking to LAPACK library.
  [(#678)](https://github.com/PennyLaneAI/pennylane-lightning/pull/678)

### Documentation

### Bug fixes

* Fix wire order permutations when using `qml.probs` with out-of-order wires in Lightning-Qubit.
  [(#707)](https://github.com/PennyLaneAI/pennylane-lightning/pull/707)

* Lightning-Qubit once again respects the wire order specified on device instantiation.
  [(#705)](https://github.com/PennyLaneAI/pennylane-lightning/pull/705)

* `dynamic_one_shot` was refactored to use `SampleMP` measurements as a way to return the mid-circuit measurement samples. `LightningQubit's `simulate` is modified accordingly.
  [(#694)](https://github.com/PennyLaneAI/pennylane-lightning/pull/694)

* Lightning-Qubit correctly decomposes state prep operations when used in the middle of a circuit.
  [(#687)](https://github.com/PennyLaneAI/pennylane-lightning/pull/687)

* Lightning-Qubit correctly decomposes `qml.QFT` and `qml.GroverOperator` if `len(wires)` is greater than 9 and 12 respectively.
  [(#687)](https://github.com/PennyLaneAI/pennylane-lightning/pull/687)

* Specify `isort` `--py` (Python version) and `-l` (max line length) to stabilize `isort` across Python versions and environments.
  [(#647)](https://github.com/PennyLaneAI/pennylane-lightning/pull/647)

* Fix random `coverage xml` CI issues.
  [(#635)](https://github.com/PennyLaneAI/pennylane-lightning/pull/635)

* `lightning.qubit` correctly decomposed state preparation operations with adjoint differentiation.
  [(#661)](https://github.com/PennyLaneAI/pennylane-lightning/pull/661)

* Fix the failed observable serialization unit tests.
  [(#683)](https://github.com/PennyLaneAI/pennylane-lightning/pull/683)

* Update the Lightning-Qubit new device API to work with Catalyst.
  [(#665)](https://github.com/PennyLaneAI/pennylane-lightning/pull/665)

* Update the version of `codecov-action` to v4 and fix the CodeCov issue with the PL-Lightning check-compatibility actions.
  [(#682)](https://github.com/PennyLaneAI/pennylane-lightning/pull/682)

* Refactor of dev prerelease auto-update-version workflow.
  [(#685)](https://github.com/PennyLaneAI/pennylane-lightning/pull/685)

* Remove gates unsupported by catalyst from TOML file.
  [(#698)](https://github.com/PennyLaneAI/pennylane-lightning/pull/698)

* Increase tolerance for a flaky test.
  [(#703)](https://github.com/PennyLaneAI/pennylane-lightning/pull/703)

* Remove `ControlledQubitUnitary` in favour of `C(QubitUnitary)` from the list of supported operations and the device TOML file. The `stopping_condition` method guarantees the consistency of decompositions.
  [(#758)](https://github.com/PennyLaneAI/pennylane-lightning/pull/758)

* Raise a clear error message with initialization of `lightning.kokkos` with zero-qubit on Windows.
  [(#758)](https://github.com/PennyLaneAI/pennylane-lightning/pull/758)


### Contributors

This release contains contributions from (in alphabetical order):

Ali Asadi, Amintor Dusko, Pietropaolo Frisoni, Thomas Germain, Christina Lee, Erick Ochoa Lopez, Vincent Michaud-Rioux, Rashid N H M, Lee James O'Riordan, Mudit Pandey, Shuli Shu

---

# Release 0.35.1

### Improvements

* Use the `adjoint` gate parameter to apply `qml.Adjoint` operations instead of matrix methods in `lightning.qubit`.
  [(#632)](https://github.com/PennyLaneAI/pennylane-lightning/pull/632)

### Bug fixes

* Fix `qml.Adjoint` support in `lightning.gpu` and `lightning.kokkos`.
  [(#632)](https://github.com/PennyLaneAI/pennylane-lightning/pull/632)

* Fix finite shots support in `lightning.qubit`, `lightning.gpu` and `lightning.kokkos`. The bug would impact calculations with measurements on observables with non-trivial diagonalizing gates and calculations with shot vectors.
  [(#632)](https://github.com/PennyLaneAI/pennylane-lightning/pull/632)

### Contributors

This release contains contributions from (in alphabetical order):

Vincent Michaud-Rioux

---

# Release 0.35.0

### New features since last release

* All backends now support `GlobalPhase` and `C(GlobalPhase)` in forward pass.
  [(#579)](https://github.com/PennyLaneAI/pennylane-lightning/pull/579)

* Add Hermitian observable support for shot-noise measurement and Lapack support.
  [(#569)](https://github.com/PennyLaneAI/pennylane-lightning/pull/569)

### Breaking changes

* Migrate `lightning.gpu` to CUDA 12.
  [(#606)](https://github.com/PennyLaneAI/pennylane-lightning/pull/606)

### Improvements

* Expand error values and strings returned from CUDA libraries.
  [(#617)](https://github.com/PennyLaneAI/pennylane-lightning/pull/617)

* `C(MultiRZ)` and `C(Rot)` gates are natively supported (with `LM` kernels).
  [(#614)](https://github.com/PennyLaneAI/pennylane-lightning/pull/614)

* Add adjoint support for `GlobalPhase` in Lightning-GPU and Lightning-Kokkos.
  [(#615)](https://github.com/PennyLaneAI/pennylane-lightning/pull/615)

* Lower the overheads of Windows CI tests.
  [(#610)](https://github.com/PennyLaneAI/pennylane-lightning/pull/610)

* Decouple LightningQubit memory ownership from numpy and migrate it to Lightning-Qubit managed state-vector class.
  [(#601)](https://github.com/PennyLaneAI/pennylane-lightning/pull/601)

* Expand support for Projector observables on Lightning-Kokkos.
  [(#601)](https://github.com/PennyLaneAI/pennylane-lightning/pull/601)

* Split Docker build cron job into two jobs: master and latest. This is mainly for reporting in the `plugin-test-matrix` repo.
  [(#600)](https://github.com/PennyLaneAI/pennylane-lightning/pull/600)

* The `BlockEncode` operation from PennyLane is now supported on all Lightning devices.
  [(#599)](https://github.com/PennyLaneAI/pennylane-lightning/pull/599)

* OpenMP acceleration can now be enabled at compile time for all `lightning.qubit` gate kernels using the `-DLQ_ENABLE_KERNEL_OMP=1` CMake argument.
  [(#510)](https://github.com/PennyLaneAI/pennylane-lightning/pull/510)

* Enable building Docker images for any branch or tag. Set the Docker build cron job to build images for the latest release and `master`.
  [(#598)](https://github.com/PennyLaneAI/pennylane-lightning/pull/598)

* Enable choosing the PennyLane-Lightning version and disabling push to Docker Hub in the Docker build workflow. Add a cron job calling the Docker build workflow.
  [(#597)](https://github.com/PennyLaneAI/pennylane-lightning/pull/597)

* Pull Kokkos v4.2.00 from the official Kokkos repository to test Lightning-Kokkos with the CUDA backend.
  [(#596)](https://github.com/PennyLaneAI/pennylane-lightning/pull/596)

* Remove deprecated MeasurementProcess.name.
  [(#605)](https://github.com/PennyLaneAI/pennylane-lightning/pull/605)

### Documentation

* Update requirements to build the documentation.
  [(#594)](https://github.com/PennyLaneAI/pennylane-lightning/pull/594)

### Bug fixes

* Downgrade auditwheel due to changes with library exclusion list.
  [(#620)](https://github.com/PennyLaneAI/pennylane-lightning/pull/620)

* List `GlobalPhase` gate in each device's TOML file.
  [(#615)](https://github.com/PennyLaneAI/pennylane-lightning/pull/615)

* Lightning-GPU's gate cache failed to distinguish between certain gates.
  For example, `MultiControlledX([0, 1, 2], "111")` and `MultiControlledX([0, 2], "00")` were applied as the same operation.
  This could happen with (at least) the following gates: `QubitUnitary`,`ControlledQubitUnitary`,`MultiControlledX`,`DiagonalQubitUnitary`,`PSWAP`,`OrbitalRotation`.
  [(#579)](https://github.com/PennyLaneAI/pennylane-lightning/pull/579)

* Ensure the stopping condition decompositions are respected for larger templated QFT and Grover operators.
  [(#609)](https://github.com/PennyLaneAI/pennylane-lightning/pull/609)

* Move concurrency group specifications from reusable Docker build workflow to the root workflows.
  [(#604)](https://github.com/PennyLaneAI/pennylane-lightning/pull/604)

* Fix `lightning-kokkos-cuda` Docker build and add CI workflow to build images and push to Docker Hub.
  [(#593)](https://github.com/PennyLaneAI/pennylane-lightning/pull/593)

* Update jax.config imports.
  [(#619)](https://github.com/PennyLaneAI/pennylane-lightning/pull/619)

* Fix apply state vector when using a Lightning handle.
  [(#622)](https://github.com/PennyLaneAI/pennylane-lightning/pull/622)

* Pinning Pytest to a version compatible with Flaky.
  [(#624)](https://github.com/PennyLaneAI/pennylane-lightning/pull/624)

### Contributors

This release contains contributions from (in alphabetical order):

Amintor Dusko, David Ittah, Vincent Michaud-Rioux, Lee J. O'Riordan, Shuli Shu, Matthew Silverman

---

# Release 0.34.0

### New features since last release

* Support added for Python 3.12 wheel builds.
  [(#541)](https://github.com/PennyLaneAI/pennylane-lightning/pull/541)

* Lightning-Qubit support arbitrary controlled gates (any wires and any control values). The kernels are implemented in the `LM` module.
  [(#576)](https://github.com/PennyLaneAI/pennylane-lightning/pull/576)

* Shot-noise related methods now accommodate observable objects with arbitrary eigenvalues. Add a Kronecker product method for two diagonal matrices.
  [(#570)](https://github.com/PennyLaneAI/pennylane-lightning/pull/570)

* Add shot-noise support for probs in the C++ layer. Probabilities are calculated from generated samples. All Lightning backends support this feature. Please note that target wires should be sorted in ascending manner.
  [(#568)](https://github.com/PennyLaneAI/pennylane-lightning/pull/568)

* Add `LM` kernels to apply arbitrary controlled operations efficiently.
  [(#516)](https://github.com/PennyLaneAI/pennylane-lightning/pull/516)

* Add shots support for variance value, probs, sample, counts calculation for given observables (`NamedObs`, `TensorProd` and `Hamiltonian`) based on Pauli words, `Identity` and `Hadamard` in the C++ layer. All Lightning backends support this support feature.
  [(#561)](https://github.com/PennyLaneAI/pennylane-lightning/pull/561)

* Add shots support for expectation value calculation for given observables (`NamedObs`, `TensorProd` and `Hamiltonian`) based on Pauli words, `Identity` and `Hadamard` in the C++ layer by adding `measure_with_samples` to the measurement interface. All Lightning backends support this support feature.
  [(#556)](https://github.com/PennyLaneAI/pennylane-lightning/pull/556)

* `qml.QubitUnitary` operators can be included in a circuit differentiated with the adjoint method. Lightning handles circuits with arbitrary non-differentiable `qml.QubitUnitary` operators. 1,2-qubit `qml.QubitUnitary` operators with differentiable parameters can be differentiated using decomposition.
  [(#540)] (https://github.com/PennyLaneAI/pennylane-lightning/pull/540)

### Breaking changes

* Set the default version of Kokkos to 4.2.00 throughout the project (CMake, CI, etc.)
  [(#578)] (https://github.com/PennyLaneAI/pennylane-lightning/pull/578)

* Overload `applyOperation` with a fifth `matrix` argument to all state vector classes to support arbitrary operations in `AdjointJacobianBase`.
  [(#540)] (https://github.com/PennyLaneAI/pennylane-lightning/pull/540)

### Improvements

* Ensure aligned memory used for numpy arrays with state-vector without reallocations.
  [(#572)](https://github.com/PennyLaneAI/pennylane-lightning/pull/572)

* Unify error messages of shot measurement related unsupported observables to better Catalyst.
  [(#577)](https://github.com/PennyLaneAI/pennylane-lightning/pull/577)

* Add configuration files to improve compatibility with Catalyst.
  [(#566)](https://github.com/PennyLaneAI/pennylane-lightning/pull/566)

* Refactor shot-noise related methods of MeasurementsBase class in the C++ layer and eigenvalues are not limited to `1` and `-1`. Add `getObs()` method to Observables class. Refactor `applyInPlaceShots` to allow users to get eigenvalues of Observables object. Deprecated `_preprocess_state` method in `MeasurementsBase` class for safer use of the `LightningQubitRaw` backend.
[(#570)](https://github.com/PennyLaneAI/pennylane-lightning/pull/570)

* Modify `setup.py` to use backend-specific build directory (`f"build_{backend}"`) to accelerate rebuilding backends in alternance.
  [(#540)] (https://github.com/PennyLaneAI/pennylane-lightning/pull/540)

* Update Dockerfile and rewrite the `build-wheel-lightning-gpu` stage to build Lightning-GPU from the `pennylane-lightning` monorepo.
  [(#539)] (https://github.com/PennyLaneAI/pennylane-lightning/pull/539)

* Add the MPI test CI workflows of Lightning-GPU in compatibility cron jobs.
  [(#536)] (https://github.com/PennyLaneAI/pennylane-lightning/pull/536)

* Add MPI synchronization in places to safely handle communicated data.
  [(#538)](https://github.com/PennyLaneAI/pennylane-lightning/pull/538)

* Add release option in compatibility cron jobs to test the release candidates of PennyLane and the Lightning plugins against one another.
  [(#531)] (https://github.com/PennyLaneAI/pennylane-lightning/pull/531)

* Add GPU workflows in compatibility cron jobs to test Lightning-GPU and Lightning-Kokkos with the Kokkos CUDA backend.
  [(#528)] (https://github.com/PennyLaneAI/pennylane-lightning/pull/528)

### Documentation

* Fixed a small typo in the documentation page for the PennyLane-Lightning GPU device.
  [(#563)](https://github.com/PennyLaneAI/pennylane-lightning/pull/563)

* Add OpenGraph social preview for Lightning docs.
  [(#574)](https://github.com/PennyLaneAI/pennylane-lightning/pull/574)

### Bug fixes

* Fix CodeCov file contention issue when uploading data from many workloads.
  [(#584)](https://github.com/PennyLaneAI/pennylane-lightning/pull/584)

* Ensure the `lightning.gpu` intermediate wheel builds are uploaded to TestPyPI.
  [(#575)](https://github.com/PennyLaneAI/pennylane-lightning/pull/575)

* Allow support for newer clang-tidy versions on non-x86_64 platforms.
  [(#567)](https://github.com/PennyLaneAI/pennylane-lightning/pull/567)

* Do not run C++ tests when testing for compatibility with PennyLane, hence fixing plugin-matrix failures. Fix Lightning-GPU workflow trigger.
  [(#571)](https://github.com/PennyLaneAI/pennylane-lightning/pull/571)

* Revert single-node multi-GPU batching behaviour to match https://github.com/PennyLaneAI/pennylane-lightning-gpu/pull/27.
  [(#564)](https://github.com/PennyLaneAI/pennylane-lightning/pull/564)

* Move deprecated `stateprep` `QuantumScript` argument into the operation list in `mpitests/test_adjoint_jacobian.py`.
  [(#540)] (https://github.com/PennyLaneAI/pennylane-lightning/pull/540)

* Fix MPI Python unit tests for the adjoint method.
  [(#538)](https://github.com/PennyLaneAI/pennylane-lightning/pull/538)

* Fix the issue with assigning kernels to ops before registering kernels on macOS
  [(#582)](https://github.com/PennyLaneAI/pennylane-lightning/pull/582)

* Update `MANIFEST.in` to include device config files and `CHANGELOG.md`
  [(#585)](https://github.com/PennyLaneAI/pennylane-lightning/pull/585)

### Contributors

This release contains contributions from (in alphabetical order):

Ali Asadi, Isaac De Vlugt, Amintor Dusko, Vincent Michaud-Rioux, Erick Ochoa Lopez, Lee James O'Riordan, Shuli Shu

---

# Release 0.33.1

* pip-installed CUDA runtime libraries can now be accessed from a virtualenv.
  [(#543)](https://github.com/PennyLaneAI/pennylane-lightning/pull/543)

### Bug fixes

* The pybind11 compiled module RPATH linkage has been restored to pre-0.33 behaviour.
  [(#543)](https://github.com/PennyLaneAI/pennylane-lightning/pull/543)

### Contributors

This release contains contributions from (in alphabetical order):

Lee J. O'Riordan

---

# Release 0.33.0

### New features since last release

* Add documentation updates for the `lightning.gpu` backend.
  [(#525)] (https://github.com/PennyLaneAI/pennylane-lightning/pull/525)

* Add `SparseHamiltonian` support for Lightning-Qubit and Lightning-GPU.
  [(#526)] (https://github.com/PennyLaneAI/pennylane-lightning/pull/526)

* Add `SparseHamiltonian` support for Lightning-Kokkos.
  [(#527)] (https://github.com/PennyLaneAI/pennylane-lightning/pull/527)

* Integrate python/pybind layer of distributed Lightning-GPU into the Lightning monorepo with Python unit tests.
  [(#518)] (https://github.com/PennyLaneAI/pennylane-lightning/pull/518)

* Integrate the distributed C++ backend of Lightning-GPU into the Lightning monorepo.
  [(#514)] (https://github.com/PennyLaneAI/pennylane-lightning/pull/514)

* Integrate Lightning-GPU into the Lightning monorepo. The new backend is named `lightning.gpu` and includes all single-GPU features.
  [(#499)] (https://github.com/PennyLaneAI/pennylane-lightning/pull/499)

* Build Linux wheels for Lightning-GPU (CUDA-11).
  [(#517)](https://github.com/PennyLaneAI/pennylane-lightning/pull/517)

* Add `Dockerfile` in `docker` and `make docker` workflow in `Makefile`. The Docker images and documentation are available on [DockerHub](https://hub.docker.com/repository/docker/pennylaneai/pennylane).
  [(#496)](https://github.com/PennyLaneAI/pennylane-lightning/pull/496)

* Add mid-circuit state preparation operation tests.
  [(#495)](https://github.com/PennyLaneAI/pennylane-lightning/pull/495)

### Breaking changes

* Add `tests_gpu.yml` workflow to test the Lightning-Kokkos backend with CUDA-12.
  [(#494)](https://github.com/PennyLaneAI/pennylane-lightning/pull/494)

* Implement `LM::GeneratorDoubleExcitation`, `LM::GeneratorDoubleExcitationMinus`, `LM::GeneratorDoubleExcitationPlus` kernels. Lightning-Qubit default kernels are now strictly from the `LM` implementation, which requires less memory and is faster for large state vectors.
  [(#512)](https://github.com/PennyLaneAI/pennylane-lightning/pull/512)

* Add workflows validating compatibility between PennyLane and Lightning's most recent stable releases and development (latest) versions.
  [(#507)](https://github.com/PennyLaneAI/pennylane-lightning/pull/507)
  [(#498)](https://github.com/PennyLaneAI/pennylane-lightning/pull/498)

* Introduce `timeout-minutes` in various workflows, mainly to avoid Windows builds hanging for several hours.
  [(#503)](https://github.com/PennyLaneAI/pennylane-lightning/pull/503)

* Cast integral-valued arrays to the device's complex type on entry in `_preprocess_state_vector` to ensure the state is correctly represented with floating-point numbers.
  [(#501)](https://github.com/PennyLaneAI/pennylane-lightning/pull/501)

* Update `DefaultQubit` to `DefaultQubitLegacy` on Lightning fallback.
  [(#500)](https://github.com/PennyLaneAI/pennylane-lightning/pull/500)

* Enums defined in `GateOperation.hpp` start at `1` (previously `0`). `::BEGIN` is introduced in a few places where it was assumed `0` accordingly.
  [(#485)](https://github.com/PennyLaneAI/pennylane-lightning/pull/485)

* Enable pre-commit hooks to format all Python files and linting of all Python source files.
  [(#485)](https://github.com/PennyLaneAI/pennylane-lightning/pull/485)

### Improvements

* Improve Python testing for Lightning-GPU (+MPI) by adding jobs in Actions files and adding Python tests to increase code coverage.
  [(#522)](https://github.com/PennyLaneAI/pennylane-lightning/pull/522)

* Add support for `pip install pennylane-lightning[kokkos]` for the OpenMP backend.
  [(#515)](https://github.com/PennyLaneAI/pennylane-lightning/pull/515)

* Update `setup.py` to allow for multi-package co-existence. The `PennyLane_Lightning` package now is the responsible for the core functionality, and will be depended upon by all other extensions.
  [(#504)] (https://github.com/PennyLaneAI/pennylane-lightning/pull/504)

* Redesign Lightning-Kokkos `StateVectorKokkos` class to use Kokkos `RangePolicy` together with special functors in `applyMultiQubitOp` to apply 1- to 4-wire generic unitary gates. For more than 4 wires, the general implementation using Kokkos `TeamPolicy` is employed to yield the best all-around performance.
  [(#490)] (https://github.com/PennyLaneAI/pennylane-lightning/pull/490)

* Redesign Lightning-Kokkos `Measurements` class to use Kokkos `RangePolicy` together with special functors to obtain the expectation value of 1- to 4-wire generic unitary gates. For more than 4 wires, the general implementation using Kokkos `TeamPolicy` is employed to yield the best all-around performance.
  [(#489)] (https://github.com/PennyLaneAI/pennylane-lightning/pull/489)

* Add tests to increase Lightning-Kokkos coverage.
  [(#485)](https://github.com/PennyLaneAI/pennylane-lightning/pull/485)

* Add memory locality tag reporting and adjoint diff dispatch for `lightning.qubit` statevector classes.
  [(#492)](https://github.com/PennyLaneAI/pennylane-lightning/pull/492)

* Add support for dependent external packages to C++ core.
  [(#482)](https://github.com/PennyLaneAI/pennylane-lightning/pull/482)

* Add support for building multiple backend simulators.
  [(#497)](https://github.com/PennyLaneAI/pennylane-lightning/pull/497)

### Documentation

### Bug fixes

* Fix CI issues running python-cov with MPI.
  [(#535)](https://github.com/PennyLaneAI/pennylane-lightning/pull/535)

* Re-add support for `pip install pennylane-lightning[gpu]`.
  [(#515)](https://github.com/PennyLaneAI/pennylane-lightning/pull/515)

* Switch most Lightning-Qubit default kernels to `LM`. Add `LM::multiQubitOp` tests, failing when targeting out-of-order wires clustered close to `num_qubits-1`. Fix the `LM::multiQubitOp` kernel implementation by introducing a generic `revWireParity` routine and replacing the `bitswap`-based implementation. Mimic the changes fixing the corresponding `multiQubitOp` and `expval` functors in Lightning-Kokkos.
  [(#511)](https://github.com/PennyLaneAI/pennylane-lightning/pull/511)

* Fix RTD builds by removing unsupported `system_packages` configuration option.
  [(#491)](https://github.com/PennyLaneAI/pennylane-lightning/pull/491)

### Contributors

This release contains contributions from (in alphabetical order):

Ali Asadi, Amintor Dusko, Vincent Michaud-Rioux, Lee J. O'Riordan, Shuli Shu

---

# Release 0.32.0

### New features since last release

* The `lightning.kokkos` backend supports Nvidia GPU execution (with Kokkos v4 and CUDA v12).
  [(#477)](https://github.com/PennyLaneAI/pennylane-lightning/pull/477)

* Complete overhaul of repository structure to facilitates integration of multiple backends. Refactoring efforts we directed to improve development performance, code reuse and decrease overall overhead to propagate changes through backends. New C++ modular build strategy allows for faster test builds restricted to a module. Update CI/CD actions concurrency strategy. Change minimal Python version to 3.9.
  [(#472)] (https://github.com/PennyLaneAI/pennylane-lightning/pull/472)

* Wheels are built with native support for sparse Hamiltonians.
  [(#470)] (https://github.com/PennyLaneAI/pennylane-lightning/pull/470)

* Add native support to sparse Hamiltonians in the absence of Kokkos & Kokkos-kernels.
  [(#465)] (https://github.com/PennyLaneAI/pennylane-lightning/pull/465)

### Breaking changes

* Rename `QubitStateVector` to `StatePrep` in the Lightning-Qubit and `Lightning-Kokkos` classes.
  [(#486)](https://github.com/PennyLaneAI/pennylane-lightning/pull/486)

* Modify `adjointJacobian` methods to accept a (maybe unused) reference `StateVectorT`, allowing device-backed simulators to directly access state vector data for adjoint differentiation instead of copying it back-and-forth into `JacobianData` (host memory).
  [(#477)](https://github.com/PennyLaneAI/pennylane-lightning/pull/477)

### Improvements

* Refactor LKokkos `Measurements` class to use (fast) specialized functors whenever possible.
  [(#481)] (https://github.com/PennyLaneAI/pennylane-lightning/pull/481)

* Merge Lightning Qubit and Lightning Kokkos backends in the new repository.
  [(#472)] (https://github.com/PennyLaneAI/pennylane-lightning/pull/472)

* Integrated new unified docs for Lightning Kokkos and Lightning Qubit packages.
  [(#473)] (https://github.com/PennyLaneAI/pennylane-lightning/pull/473)

### Documentation

### Bug fixes

* Ensure PennyLane has an `active_return` attribute before calling it.
 [(#483)] (https://github.com/PennyLaneAI/pennylane-lightning/pull/483)

* Do no import `sqrt2_v` from `<numbers>` in `Util.hpp` to resolve issue with Lightning-GPU builds.
  [(#479)](https://github.com/PennyLaneAI/pennylane-lightning/pull/479)

* Update the CMake internal references to enable sub-project compilation with affecting the parent package.
  [(#478)](https://github.com/PennyLaneAI/pennylane-lightning/pull/478)

* `apply` no longer mutates the inputted list of operations.
  [(#474)](https://github.com/PennyLaneAI/pennylane-lightning/pull/474)

### Contributors

This release contains contributions from (in alphabetical order):

Amintor Dusko, Christina Lee, Vincent Michaud-Rioux, Lee J. O'Riordan

---

# Release 0.31.0

### New features since last release

* Update Kokkos support to 4.0.01.
  [(#439)] (https://github.com/PennyLaneAI/pennylane-lightning/pull/439)

### Breaking changes

* Update tests to be compliant with PennyLane v0.31.0 development changes and deprecations.
  [(#448)](https://github.com/PennyLaneAI/pennylane-lightning/pull/448)

### Improvements

* Remove logic from `setup.py` and transfer paths and env variable definitions into workflow files.
  [(#450)](https://github.com/PennyLaneAI/pennylane-lightning/pull/450)

* Detect MKL or CBLAS if `ENABLE_BLAS=ON` making sure that BLAS is linked as expected.
  [(#449)](https://github.com/PennyLaneAI/pennylane-lightning/pull/449)

### Documentation

* Fix LightningQubit class parameter documentation.
  [(#456)](https://github.com/PennyLaneAI/pennylane-lightning/pull/456)

### Bug fixes

* Ensure cross-platform wheels continue to build with updates in git safety checks.
  [(#452)](https://github.com/PennyLaneAI/pennylane-lightning/pull/452)

* Fixing Python version bug introduce in [(#450)](https://github.com/PennyLaneAI/pennylane-lightning/pull/450)
  when `Python_EXECUTABLE` was removed from `setup.py`.
  [(#461)](https://github.com/PennyLaneAI/pennylane-lightning/pull/461)

* Ensure aligned allocator definition works with C++20 compilers.
  [(#438)](https://github.com/PennyLaneAI/pennylane-lightning/pull/438)

* Prevent multiple threads from calling `Kokkos::initialize` or `Kokkos::finalize`.
  [(#439)](https://github.com/PennyLaneAI/pennylane-lightning/pull/439)

### Contributors

This release contains contributions from (in alphabetical order):

Vincent Michaud-Rioux, Lee J. O'Riordan, Chae-Yeun Park

---

# Release 0.30.0

### New features since last release

* Add MCMC sampler.
  [(#384)] (https://github.com/PennyLaneAI/pennylane-lightning/pull/384)

* Serialize PennyLane's arithmetic operators when they are used as observables
  that are expressed in the Pauli basis.
  [(#424)](https://github.com/PennyLaneAI/pennylane-lightning/pull/424)

### Breaking changes

* Lightning now works with the new return types specification that is now default in PennyLane.
  See [the PennyLane `qml.enable_return`](https://docs.pennylane.ai/en/stable/code/api/pennylane.enable_return.html?highlight=enable_return) documentation for more information on this change.
  [(#427)](https://github.com/PennyLaneAI/pennylane-lightning/pull/427)

Instead of creating potentially ragged numpy array, devices and `QNode`'s now return an object of the same type as that
returned by the quantum function.

```
>>> dev = qml.device('lightning.qubit', wires=1)
>>> @qml.qnode(dev, diff_method="adjoint")
... def circuit(x):
...     qml.RX(x, wires=0)
...     return qml.expval(qml.PauliY(0)), qml.expval(qml.PauliZ(0))
>>> x = qml.numpy.array(0.5)
>>> circuit(qml.numpy.array(0.5))
(array(-0.47942554), array(0.87758256))
```

Interfaces like Jax or Torch handle tuple outputs without issues:

```
>>> jax.jacobian(circuit)(jax.numpy.array(0.5))
(Array(-0.87758255, dtype=float32, weak_type=True),
Array(-0.47942555, dtype=float32, weak_type=True))
```

Autograd cannot differentiate an output tuple, so results must be converted to an array before
use with `qml.jacobian`:

```
>>> qml.jacobian(lambda y: qml.numpy.array(circuit(y)))(x)
array([-0.87758256, -0.47942554])
```

Alternatively, the quantum function itself can return a numpy array of measurements:

```
>>> dev = qml.device('lightning.qubit', wires=1)
>>> @qml.qnode(dev, diff_method="adjoint")
>>> def circuit2(x):
...     qml.RX(x, wires=0)
...     return np.array([qml.expval(qml.PauliY(0)), qml.expval(qml.PauliZ(0))])
>>> qml.jacobian(circuit2)(np.array(0.5))
array([-0.87758256, -0.47942554])
```

### Improvements

* Remove deprecated `set-output` commands from workflow files.
  [(#437)](https://github.com/PennyLaneAI/pennylane-lightning/pull/437)

* Lightning wheels are now checked with `twine check` post-creation for PyPI compatibility.
  [(#430)](https://github.com/PennyLaneAI/pennylane-lightning/pull/430)

* Lightning has been made compatible with the change in return types specification.
  [(#427)](https://github.com/PennyLaneAI/pennylane-lightning/pull/427)

* Lightning is compatible with clang-tidy version 16.
  [(#429)](https://github.com/PennyLaneAI/pennylane-lightning/pull/429)

### Contributors

This release contains contributions from (in alphabetical order):

Christina Lee, Vincent Michaud-Rioux, Lee James O'Riordan, Chae-Yeun Park, Matthew Silverman

---

# Release 0.29.0

### Improvements

* Remove runtime dependency on ninja build system.
  [(#414)](https://github.com/PennyLaneAI/pennylane-lightning/pull/414)

* Allow better integration and installation support with CMake targeted binary builds.
  [(#403)](https://github.com/PennyLaneAI/pennylane-lightning/pull/403)

* Remove explicit Numpy and Scipy requirements.
  [(#412)](https://github.com/PennyLaneAI/pennylane-lightning/pull/412)

* Get `llvm` installation root from the environment variable `LLVM_ROOT_DIR` (or fallback to `brew`).
  [(#413)](https://github.com/PennyLaneAI/pennylane-lightning/pull/413)

* Update AVX2/512 kernel infrastructure for additional gate/generator operations.
  [(#404)](https://github.com/PennyLaneAI/pennylane-lightning/pull/404)

* Remove unnecessary lines for resolving CodeCov issue.
  [(#415)](https://github.com/PennyLaneAI/pennylane-lightning/pull/415)

* Add more AVX2/512 gate operations.
  [(#393)](https://github.com/PennyLaneAI/pennylane-lightning/pull/393)

### Documentation

### Bug fixes

* Ensure error raised when asking for out of order marginal probabilities. Prevents the return of incorrect results.
  [(#416)](https://github.com/PennyLaneAI/pennylane-lightning/pull/416)

* Fix Github shields in README.
  [(#402)](https://github.com/PennyLaneAI/pennylane-lightning/pull/402)

### Contributors

Amintor Dusko, Vincent Michaud-Rioux, Lee James O'Riordan, Chae-Yeun Park

---

# Release 0.28.2

### Bug fixes

* Fix Python module versioning for Linux wheels.
  [(#408)](https://github.com/PennyLaneAI/pennylane-lightning/pull/408)

### Contributors

This release contains contributions from (in alphabetical order):

Amintor Dusko, Shuli Shu, Trevor Vincent

---

# Release 0.28.1

### Bug fixes

* Fix Pybind11 module versioning and locations for Windows wheels.
  [(#400)](https://github.com/PennyLaneAI/pennylane-lightning/pull/400)

### Contributors

This release contains contributions from (in alphabetical order):

Lee J. O'Riordan

---

# Release 0.28.0

### Breaking changes

* Deprecate support for Python 3.7.
  [(#391)](https://github.com/PennyLaneAI/pennylane-lightning/pull/391)

### Improvements

* Improve Lightning package structure for external use as a C++ library.
  [(#369)](https://github.com/PennyLaneAI/pennylane-lightning/pull/369)

* Improve the stopping condition method.
  [(#386)](https://github.com/PennyLaneAI/pennylane-lightning/pull/386)

### Bug fixes

- Pin CMake to 3.24.x in wheel-builder to avoid Python not found error in CMake 3.25, when building wheels for PennyLane-Lightning-GPU.
  [(#387)](https://github.com/PennyLaneAI/pennylane-lightning/pull/387)

### Contributors

This release contains contributions from (in alphabetical order):

Amintor Dusko, Lee J. O'Riordan

---

# Release 0.27.0

### New features since last release

* Enable building of Python 3.11 wheels and upgrade Python on CI/CD workflows to 3.8.
  [(#381)](https://github.com/PennyLaneAI/pennylane-lightning/pull/381)

### Breaking changes

### Improvements

* Update clang-tools version in Github workflows.
  [(#351)](https://github.com/PennyLaneAI/pennylane-lightning/pull/351)

* Improve tests and checks CI/CD pipelines.
  [(#353)](https://github.com/PennyLaneAI/pennylane-lightning/pull/353)

* Implement 3 Qubits gates (CSWAP & Toffoli) & 4 Qubits gates (DoubleExcitation, DoubleExcitationMinus, DoubleExcitationPlus) in LM manner.
  [(#362)](https://github.com/PennyLaneAI/pennylane-lightning/pull/362)

* Upgrade Kokkos and Kokkos Kernels to 3.7.00, and improve sparse matrix-vector multiplication performance and memory usage.
  [(#361)](https://github.com/PennyLaneAI/pennylane-lightning/pull/361)

* Update Linux (ubuntu-latest) architecture x86_64 wheel-builder from GCC 10.x to GCC 11.x.
  [(#373)](https://github.com/PennyLaneAI/pennylane-lightning/pull/373)

* Update gcc and g++ 10.x to 11.x in CI tests. This update brings improved support for newer C++ features.
  [(#370)](https://github.com/PennyLaneAI/pennylane-lightning/pull/370)

* Change Lightning to inherit from QubitDevice instead of DefaultQubit.
  [(#365)](https://github.com/PennyLaneAI/pennylane-lightning/pull/365)

### Documentation

### Bug fixes

* Use mutex when accessing cache in KernelMap.
  [(#382)](https://github.com/PennyLaneAI/pennylane-lightning/pull/382)

### Contributors

This release contains contributions from (in alphabetical order):

Amintor Dusko, Chae-Yeun Park, Monit Sharma, Shuli Shu

---

# Release 0.26.1

### Bug fixes

* Fixes the transposition method used in the probability calculation.
  [(#377)](https://github.com/PennyLaneAI/pennylane-lightning/pull/377)

### Contributor

Amintor Dusko

---
# Release 0.26.0

### Improvements

* Introduces requirements-dev.txt and improves dockerfile.
  [(#330)](https://github.com/PennyLaneAI/pennylane-lightning/pull/330)

* Support `expval` for a Hamiltonian.
  [(#333)](https://github.com/PennyLaneAI/pennylane-lightning/pull/333)

* Implements caching for Kokkos installation.
  [(#316)](https://github.com/PennyLaneAI/pennylane-lightning/pull/316)

* Supports measurements of operator arithmetic classes such as `Sum`, `Prod`,
  and `SProd` by deferring handling of them to `DefaultQubit`.
  [(#349)](https://github.com/PennyLaneAI/pennylane-lightning/pull/349)

```
@qml.qnode(qml.device('lightning.qubit', wires=2))
def circuit():
    obs = qml.s_prod(2.1, qml.PauliZ(0)) + qml.op_sum(qml.PauliX(0), qml.PauliZ(1))
    return qml.expval(obs)
```

### Bug fixes

* Test updates to reflect new measurement error messages.
  [(#334)](https://github.com/PennyLaneAI/pennylane-lightning/pull/334)

* Updates to the release tagger to fix incompatibilities with RTD.
  [(#344)](https://github.com/PennyLaneAI/pennylane-lightning/pull/344)

* Update cancel-workflow-action and bot credentials.
  [(#345)](https://github.com/PennyLaneAI/pennylane-lightning/pull/345)

### Contributors

This release contains contributions from (in alphabetical order):

Amintor Dusko, Christina Lee, Lee J. O'Riordan, Chae-Yeun Park

---

# Release 0.25.0

### New features since last release

### Breaking changes

* We explicitly disable support for PennyLane's parameter broadcasting.
[#317](https://github.com/PennyLaneAI/pennylane-lightning/pull/317)

* We explicitly remove support for PennyLane's `Sum`, `SProd` and `Prod`
  as observables.
  [(#326)](https://github.com/PennyLaneAI/pennylane-lightning/pull/326)

### Improvements

* CI builders use a reduced set of resources and redundant tests for PRs.
  [(#319)](https://github.com/PennyLaneAI/pennylane-lightning/pull/319)

* Parallelize wheel-builds where applicable.
  [(#314)](https://github.com/PennyLaneAI/pennylane-lightning/pull/314)

* AVX2/512 kernels are now available on Linux/MacOS with x86-64 architecture.
  [(#313)](https://github.com/PennyLaneAI/pennylane-lightning/pull/313)

### Documentation

* Updated ReadTheDocs runner version from Ubuntu 20.04 to 22.04
  [(#327)](https://github.com/PennyLaneAI/pennylane-lightning/pull/327)

### Bug fixes

* Test updates to reflect new additions to PennyLane.
  [(#318)](https://github.com/PennyLaneAI/pennylane-lightning/pull/318)

### Contributors

This release contains contributions from (in alphabetical order):

Amintor Dusko, Christina Lee, Rashid N H M, Lee J. O'Riordan, Chae-Yeun Park

---

# Release 0.24.0

### New features since last release

* Add `SingleExcitation` and `DoubleExcitation` qchem gates and generators.
  [(#289)](https://github.com/PennyLaneAI/pennylane-lightning/pull/289)

* Add a new dispatch mechanism for future kernels.
  [(#291)](https://github.com/PennyLaneAI/pennylane-lightning/pull/291)

* Add `IsingXY` gate operation.
  [(#303)](https://github.com/PennyLaneAI/pennylane-lightning/pull/303)

* Support `qml.state()` in vjp and Hamiltonian in adjoint jacobian.
  [(#294)](https://github.com/PennyLaneAI/pennylane-lightning/pull/294)

### Breaking changes

* Codebase is now moving to C++20. The default compiler for Linux is now GCC10.
  [(#295)](https://github.com/PennyLaneAI/pennylane-lightning/pull/295)

* Minimum macOS version is changed to 10.15 (Catalina).
  [(#295)](https://github.com/PennyLaneAI/pennylane-lightning/pull/295)

### Improvements

* Split matrix operations, refactor dispatch mechanisms, and add a benchmark suits.
  [(#274)](https://github.com/PennyLaneAI/pennylane-lightning/pull/274)

* Add native support for the calculation of sparse Hamiltonians' expectation values.
Sparse operations are offloaded to [Kokkos](https://github.com/kokkos/kokkos) and
[Kokkos-Kernels](https://github.com/kokkos/kokkos-kernels).
  [(#283)](https://github.com/PennyLaneAI/pennylane-lightning/pull/283)

* Device `lightning.qubit` now accepts a datatype for a statevector.
  [(#290)](https://github.com/PennyLaneAI/pennylane-lightning/pull/290)

```python
dev1 = qml.device('lightning.qubit', wires=4, c_dtype=np.complex64) # for single precision
dev2 = qml.device('lightning.qubit', wires=4, c_dtype=np.complex128) # for double precision
```

### Documentation

* Use the centralized [Xanadu Sphinx Theme](https://github.com/XanaduAI/xanadu-sphinx-theme)
  to style the Sphinx documentation.
  [(#287)](https://github.com/PennyLaneAI/pennylane-lightning/pull/287)

### Bug fixes

* Fix the issue with using available `clang-format` version in format.
  [(#288)](https://github.com/PennyLaneAI/pennylane-lightning/pull/288)

* Fix a bug in the generator of `DoubleExcitationPlus`.
  [(#298)](https://github.com/PennyLaneAI/pennylane-lightning/pull/298)

### Contributors

This release contains contributions from (in alphabetical order):

Mikhail Andrenkov, Ali Asadi, Amintor Dusko, Lee James O'Riordan, Chae-Yeun Park, and Shuli Shu

---

# Release 0.23.0

### New features since last release

* Add `generate_samples()` to lightning.
  [(#247)](https://github.com/PennyLaneAI/pennylane-lightning/pull/247)

* Add Lightning GBenchmark Suite.
  [(#249)](https://github.com/PennyLaneAI/pennylane-lightning/pull/249)

* Support runtime and compile information.
  [(#253)](https://github.com/PennyLaneAI/pennylane-lightning/pull/253)

### Improvements

* Add `ENABLE_BLAS` build to CI checks.
  [(#249)](https://github.com/PennyLaneAI/pennylane-lightning/pull/249)

* Add more `clang-tidy` checks and kernel tests.
  [(#253)](https://github.com/PennyLaneAI/pennylane-lightning/pull/253)

* Add C++ code coverage to CI.
  [(#265)](https://github.com/PennyLaneAI/pennylane-lightning/pull/265)

* Skip over identity operations in `"lightning.qubit"`.
  [(#268)](https://github.com/PennyLaneAI/pennylane-lightning/pull/268)

### Bug fixes

* Update tests to remove `JacobianTape`.
  [(#260)](https://github.com/PennyLaneAI/pennylane-lightning/pull/260)

* Fix tests for MSVC.
  [(#264)](https://github.com/PennyLaneAI/pennylane-lightning/pull/264)

* Fix `#include <cpuid.h>` for PPC and AArch64 in Linux.
  [(#266)](https://github.com/PennyLaneAI/pennylane-lightning/pull/266)

* Remove deprecated tape execution methods.
  [(#270)](https://github.com/PennyLaneAI/pennylane-lightning/pull/270)

* Update `qml.probs` in `test_measures.py`.
  [(#280)](https://github.com/PennyLaneAI/pennylane-lightning/pull/280)

### Contributors

This release contains contributions from (in alphabetical order):

Ali Asadi, Chae-Yeun Park, Lee James O'Riordan, and Trevor Vincent

---

# Release 0.22.1

### Bug fixes

* Ensure `Identity ` kernel is registered to C++ dispatcher.
  [(#275)](https://github.com/PennyLaneAI/pennylane-lightning/pull/275)

---

# Release 0.22.0

### New features since last release

* Add Docker support.
  [(#234)](https://github.com/PennyLaneAI/pennylane-lightning/pull/234)

### Improvements

* Update quantum tapes serialization and Python tests.
  [(#239)](https://github.com/PennyLaneAI/pennylane-lightning/pull/239)

* Clang-tidy is now enabled for both tests and examples builds under Github Actions.
  [(#237)](https://github.com/PennyLaneAI/pennylane-lightning/pull/237)

* The return type of `StateVectorBase` data is now derived-class defined.
  [(#237)](https://github.com/PennyLaneAI/pennylane-lightning/pull/237)

* Update adjointJacobian and VJP methods.
  [(#222)](https://github.com/PennyLaneAI/pennylane-lightning/pull/222)

* Set GitHub workflow to upload wheels to Test PyPI.
  [(#220)](https://github.com/PennyLaneAI/pennylane-lightning/pull/220)

* Finalize the new kernel implementation.
  [(#212)](https://github.com/PennyLaneAI/pennylane-lightning/pull/212)

### Documentation

* Use of batching with OpenMP threads is documented.
  [(#221)](https://github.com/PennyLaneAI/pennylane-lightning/pull/221)

### Bug fixes

* Fix for OOM errors when using adjoint with large numbers of observables.
  [(#221)](https://github.com/PennyLaneAI/pennylane-lightning/pull/221)

* Add virtual destructor to C++ state-vector classes.
  [(#200)](https://github.com/PennyLaneAI/pennylane-lightning/pull/200)

* Fix a bug in Python tests with operations' `matrix` calls.
  [(#238)](https://github.com/PennyLaneAI/pennylane-lightning/pull/238)

* Refactor utility header and fix a bug in linear algebra function with CBLAS.
  [(#228)](https://github.com/PennyLaneAI/pennylane-lightning/pull/228)

### Contributors

This release contains contributions from (in alphabetical order):

Ali Asadi, Chae-Yeun Park, Lee James O'Riordan

---

# Release 0.21.0

### New features since last release

* Add C++ only benchmark for a given list of gates.
  [(#199)](https://github.com/PennyLaneAI/pennylane-lightning/pull/199)

* Wheel-build support for Python 3.10.
  [(#186)](https://github.com/PennyLaneAI/pennylane-lightning/pull/186)

* C++ support for probability, expectation value and variance calculations.
  [(#185)](https://github.com/PennyLaneAI/pennylane-lightning/pull/185)

* Add bindings to C++ expval, var, probs.
  [(#214)](https://github.com/PennyLaneAI/pennylane-lightning/pull/214)

### Improvements

* `setup.py` adds debug only when --debug is given
  [(#208)](https://github.com/PennyLaneAI/pennylane-lightning/pull/208)

* Add new highly-performant C++ kernels for quantum gates.
  [(#202)](https://github.com/PennyLaneAI/pennylane-lightning/pull/202)

The new kernels significantly improve the runtime performance of PennyLane-Lightning
for both differentiable and non-differentiable workflows. Here is an example workflow
using the adjoint differentiation method with a circuit of 5 strongly entangling layers:

```python
import pennylane as qml
from pennylane import numpy as np
from pennylane.templates.layers import StronglyEntanglingLayers
from numpy.random import random
np.random.seed(42)
n_layers = 5
n_wires = 6
dev = qml.device("lightning.qubit", wires=n_wires)

@qml.qnode(dev, diff_method="adjoint")
def circuit(weights):
    StronglyEntanglingLayers(weights, wires=list(range(n_wires)))
    return [qml.expval(qml.PauliZ(i)) for i in range(n_wires)]

init_weights = np.random.random(StronglyEntanglingLayers.shape(n_layers=n_layers, n_wires=n_wires))
params = np.array(init_weights,requires_grad=True)
jac = qml.jacobian(circuit)(params)
```
The latest release shows improved performance on both single and multi-threaded evaluations!

<img src="https://raw.githubusercontent.com/PennyLaneAI/pennylane-lightning/v0.21.0-rc0/doc/_static/lightning_v20_v21_bm.png" width=50%/>

* Ensure debug info is built into dynamic libraries.
  [(#201)](https://github.com/PennyLaneAI/pennylane-lightning/pull/201)

### Documentation

* New guidelines on adding and benchmarking C++ kernels.
  [(#202)](https://github.com/PennyLaneAI/pennylane-lightning/pull/202)

### Bug fixes

* Update clang-format version
  [(#219)](https://github.com/PennyLaneAI/pennylane-lightning/pull/219)

* Fix failed tests on Windows.
  [(#218)](https://github.com/PennyLaneAI/pennylane-lightning/pull/218)

* Update clang-format version
  [(#219)](https://github.com/PennyLaneAI/pennylane-lightning/pull/219)

* Add virtual destructor to C++ state-vector classes.
  [(#200)](https://github.com/PennyLaneAI/pennylane-lightning/pull/200)

* Fix failed tests for the non-binary wheel.
  [(#213)](https://github.com/PennyLaneAI/pennylane-lightning/pull/213)

* Add virtual destructor to C++ state-vector classes.
  [(#200)](https://github.com/PennyLaneAI/pennylane-lightning/pull/200)

### Contributors

This release contains contributions from (in alphabetical order):

Ali Asadi, Amintor Dusko, Chae-Yeun Park, Lee James O'Riordan

---

# Release 0.20.1

### Bug fixes

* Fix missing header-files causing build errors in algorithms module.
  [(#193)](https://github.com/PennyLaneAI/pennylane-lightning/pull/193)

* Fix failed tests for the non-binary wheel.
  [(#191)](https://github.com/PennyLaneAI/pennylane-lightning/pull/191)

---
# Release 0.20.2

### Bug fixes

* Introduce CY kernel to Lightning to avoid issues with decomposition.
  [(#203)](https://github.com/PennyLaneAI/pennylane-lightning/pull/203)

### Contributors

This release contains contributions from (in alphabetical order):

Lee J. O'Riordan

# Release 0.20.1

### Bug fixes

* Fix missing header-files causing build errors in algorithms module.
  [(#193)](https://github.com/PennyLaneAI/pennylane-lightning/pull/193)

* Fix failed tests for the non-binary wheel.
  [(#191)](https://github.com/PennyLaneAI/pennylane-lightning/pull/191)

# Release 0.20.0

### New features since last release

* Add wheel-builder support for Python 3.10.
  [(#186)](https://github.com/PennyLaneAI/pennylane-lightning/pull/186)

* Add VJP support to PL-Lightning.
  [(#181)](https://github.com/PennyLaneAI/pennylane-lightning/pull/181)

* Add complex64 support in PL-Lightning.
  [(#177)](https://github.com/PennyLaneAI/pennylane-lightning/pull/177)

* Added examples folder containing aggregate gate performance test.
  [(#165)](https://github.com/PennyLaneAI/pennylane-lightning/pull/165)

### Breaking changes

### Improvements

* Update PL-Lightning to support new features in PL.
  [(#179)](https://github.com/PennyLaneAI/pennylane-lightning/pull/179)

### Documentation

* Lightning setup.py build process uses CMake.
  [(#176)](https://github.com/PennyLaneAI/pennylane-lightning/pull/176)

### Contributors

This release contains contributions from (in alphabetical order):

Ali Asadi, Chae-Yeun Park, Isidor Schoch, Lee James O'Riordan

---

# Release 0.19.0

* Add Cache-Friendly DOTC, GEMV, GEMM along with BLAS Support.
  [(#155)](https://github.com/PennyLaneAI/pennylane-lightning/pull/155)

### Improvements

* The performance of parametric gates has been improved.
  [(#157)](https://github.com/PennyLaneAI/pennylane-lightning/pull/157)

* AVX support is enabled for Linux users on Intel/AMD platforms.
  [(#157)](https://github.com/PennyLaneAI/pennylane-lightning/pull/157)

* PennyLane-Lightning has been updated to conform with clang-tidy
  recommendations for modernization, offering performance improvements across
  all use-cases.
  [(#153)](https://github.com/PennyLaneAI/pennylane-lightning/pull/153)

### Breaking changes

* Linux users on `x86_64` must have a CPU supporting AVX.
  [(#157)](https://github.com/PennyLaneAI/pennylane-lightning/pull/157)

### Bug fixes

* OpenMP built with Intel MacOS CI runners causes failures on M1 Macs. OpenMP is currently
  disabled in the built wheels until this can be resolved with Github Actions runners.
  [(#166)](https://github.com/PennyLaneAI/pennylane-lightning/pull/166)

### Contributors

This release contains contributions from (in alphabetical order):

Ali Asadi, Lee James O'Riordan

---

# Release 0.18.0

### New features since last release

* PennyLane-Lightning now provides a high-performance
  [adjoint Jacobian](http://arxiv.org/abs/2009.02823) method for differentiating quantum circuits.
  [(#136)](https://github.com/PennyLaneAI/pennylane-lightning/pull/136)

  The adjoint method operates after a forward pass by iteratively applying inverse gates to scan
  backwards through the circuit. The method is already available in PennyLane's
  `default.qubit` device, but the version provided by `lightning.qubit` integrates with the C++
  backend and is more performant, as shown in the plot below:

  <img src="https://raw.githubusercontent.com/PennyLaneAI/pennylane-lightning/master/doc/_static/lightning_adjoint.png" width=70%/>

  The plot compares the average runtime of `lightning.qubit` and `default.qubit` for calculating the
  Jacobian of a circuit using the adjoint method for a range of qubit numbers. The circuit
  consists of ten `BasicEntanglerLayers` with a `PauliZ` expectation value calculated on each wire,
  repeated over ten runs. We see that `lightning.qubit` provides a speedup of around two to eight
  times, depending on the number of qubits.

  The adjoint method can be accessed using the standard interface. Consider the following circuit:

  ```python
  import pennylane as qml

  wires = 3
  layers = 2
  dev = qml.device("lightning.qubit", wires=wires)

  @qml.qnode(dev, diff_method="adjoint")
  def circuit(weights):
      qml.templates.StronglyEntanglingLayers(weights, wires=range(wires))
      return qml.expval(qml.PauliZ(0))

  weights = qml.init.strong_ent_layers_normal(layers, wires, seed=1967)
  ```

  The circuit can be executed and its gradient calculated using:

    ```pycon
  >>> print(f"Circuit evaluated: {circuit(weights)}")
  Circuit evaluated: 0.9801286266677633
  >>> print(f"Circuit gradient:\n{qml.grad(circuit)(weights)}")
  Circuit gradient:
  [[[-1.11022302e-16 -1.63051504e-01 -4.14810501e-04]
    [ 1.11022302e-16 -1.50136528e-04 -1.77922957e-04]
    [ 0.00000000e+00 -3.92874550e-02  8.14523075e-05]]

   [[-1.14472273e-04  3.85963953e-02  0.00000000e+00]
    [-5.76791765e-05 -9.78478343e-02  0.00000000e+00]
    [-5.55111512e-17  0.00000000e+00 -1.11022302e-16]]]
  ```

* PennyLane-Lightning now supports all of the operations and observables of `default.qubit`.
  [(#124)](https://github.com/PennyLaneAI/pennylane-lightning/pull/124)

### Improvements

* A new state-vector class `StateVectorManaged` was added, enabling memory use to be bound to
  statevector lifetime.
  [(#136)](https://github.com/PennyLaneAI/pennylane-lightning/pull/136)

* The repository now has a well-defined component hierarchy, allowing each indepedent unit to be
  compiled and linked separately.
  [(#136)](https://github.com/PennyLaneAI/pennylane-lightning/pull/136)

* PennyLane-Lightning can now be installed without compiling its C++ binaries and will fall back
  to using the `default.qubit` implementation. Skipping compilation is achieved by setting the
  `SKIP_COMPILATION` environment variable, e.g., Linux/MacOS: `export SKIP_COMPILATION=True`,
  Windows: `set SKIP_COMPILATION=True`. This feature is intended for building a pure-Python wheel of
  PennyLane-Lightning as a backup for platforms without a dedicated wheel.
  [(#129)](https://github.com/PennyLaneAI/pennylane-lightning/pull/129)

* The C++-backed Python bound methods can now be directly called with wires and supplied parameters.
  [(#125)](https://github.com/PennyLaneAI/pennylane-lightning/pull/125)

* Lightning supports arbitrary unitary and non-unitary gate-calls from Python to C++ layer.
  [(#121)](https://github.com/PennyLaneAI/pennylane-lightning/pull/121)

### Documentation

* Added preliminary architecture diagram for package.
  [(#131)](https://github.com/PennyLaneAI/pennylane-lightning/pull/131)

* C++ API built as part of docs generation.
  [(#131)](https://github.com/PennyLaneAI/pennylane-lightning/pull/131)

### Breaking changes

* Wheels for MacOS <= 10.13 will no longer be provided due to XCode SDK C++17 support requirements.
  [(#149)](https://github.com/PennyLaneAI/pennylane-lightning/pull/149)

### Bug fixes

* An indexing error in the CRY gate is fixed. [(#136)](https://github.com/PennyLaneAI/pennylane-lightning/pull/136)

* Column-major data in numpy is now correctly converted to row-major upon pass to the C++ layer.
  [(#126)](https://github.com/PennyLaneAI/pennylane-lightning/pull/126)

### Contributors

This release contains contributions from (in alphabetical order):

Thomas Bromley, Lee James O'Riordan

---

# Release 0.17.0

### New features

* C++ layer now supports float (32-bit) and double (64-bit) templated complex data.
  [(#113)](https://github.com/PennyLaneAI/pennylane-lightning/pull/113)

### Improvements

* The PennyLane device test suite is now included in coverage reports.
  [(#123)](https://github.com/PennyLaneAI/pennylane-lightning/pull/123)

* Static versions of jQuery and Bootstrap are no longer included in the CSS theme.
  [(#118)](https://github.com/PennyLaneAI/pennylane-lightning/pull/118)

* C++ tests have been ported to use Catch2 framework.
  [(#115)](https://github.com/PennyLaneAI/pennylane-lightning/pull/115)

* Testing now exists for both float and double precision methods in C++ layer.
  [(#113)](https://github.com/PennyLaneAI/pennylane-lightning/pull/113)
  [(#115)](https://github.com/PennyLaneAI/pennylane-lightning/pull/115)

* Compile-time utility methods with `constexpr` have been added.
  [(#113)](https://github.com/PennyLaneAI/pennylane-lightning/pull/113)

* Wheel-build support for ARM64 (Linux and MacOS) and PowerPC (Linux) added.
  [(#110)](https://github.com/PennyLaneAI/pennylane-lightning/pull/110)

* Add support for Controlled Phase Gate (`ControlledPhaseShift`).
  [(#114)](https://github.com/PennyLaneAI/pennylane-lightning/pull/114)

* Move changelog to `.github` and add a changelog reminder.
  [(#111)](https://github.com/PennyLaneAI/pennylane-lightning/pull/111)

* Adds CMake build system support.
  [(#104)](https://github.com/PennyLaneAI/pennylane-lightning/pull/104)


### Breaking changes

* Removes support for Python 3.6 and adds support for Python 3.9.
  [(#127)](https://github.com/PennyLaneAI/pennylane-lightning/pull/127)
  [(#128)](https://github.com/PennyLaneAI/pennylane-lightning/pull/128)

* Compilers with C++17 support are now required to build C++ module.
  [(#113)](https://github.com/PennyLaneAI/pennylane-lightning/pull/113)

* Gate classes have been removed with functionality added to StateVector class.
  [(#113)](https://github.com/PennyLaneAI/pennylane-lightning/pull/113)

* We are no longer building wheels for Python 3.6.
  [(#106)](https://github.com/PennyLaneAI/pennylane-lightning/pull/106)

### Bug fixes

* PowerPC wheel-builder now successfully compiles modules.
  [(#120)](https://github.com/PennyLaneAI/pennylane-lightning/pull/120)

### Documentation

* Added community guidelines.
  [(#109)](https://github.com/PennyLaneAI/pennylane-lightning/pull/109)

### Contributors

This release contains contributions from (in alphabetical order):

Ali Asadi, Christina Lee, Thomas Bromley, Lee James O'Riordan

---

# Release 0.15.1

### Bug fixes

* The PennyLane-Lightning binaries are now built with NumPy 1.19.5, to avoid ABI
  compatibility issues with the latest NumPy 1.20 release. See
  [the NumPy release notes](https://numpy.org/doc/stable/release/1.20.0-notes.html#size-of-np-ndarray-and-np-void-changed)
  for more details.
  [(#97)](https://github.com/PennyLaneAI/pennylane-lightning/pull/97)

### Contributors

This release contains contributions from (in alphabetical order):

Josh Izaac, Antal Száva

---

# Release 0.15.0

### Improvements

* For compatibility with PennyLane v0.15, the `analytic` keyword argument
  has been removed. Statistics can still be computed analytically by setting
  `shots=None`.
  [(#93)](https://github.com/PennyLaneAI/pennylane-lightning/pull/93)

* Inverse gates are now supported.
  [(#89)](https://github.com/PennyLaneAI/pennylane-lightning/pull/89)

* Add new lightweight backend with performance improvements.
  [(#57)](https://github.com/PennyLaneAI/pennylane-lightning/pull/57)

* Remove the previous Eigen-based backend.
  [(#67)](https://github.com/PennyLaneAI/pennylane-lightning/pull/67)

### Bug fixes

* Re-add dispatch table after fixing static initialisation order issue.
  [(#68)](https://github.com/PennyLaneAI/pennylane-lightning/pull/68)

### Contributors

This release contains contributions from (in alphabetical order):

Thomas Bromley, Theodor Isacsson, Christina Lee, Thomas Loke, Antal Száva.

---

# Release 0.14.1

### Bug fixes

* Fixes a bug where the `QNode` would swap Lightning-Qubit to
  `DefaultQubitAutograd` on device execution due to the inherited
  `passthru_devices` entry of the `capabilities` dictionary.
  [(#61)](https://github.com/PennyLaneAI/pennylane-lightning/pull/61)

### Contributors

This release contains contributions from (in alphabetical order):

Antal Száva

---

# Release 0.14.0

### Improvements

* Extends support from 16 qubits to 50 qubits.
  [(#52)](https://github.com/PennyLaneAI/pennylane-lightning/pull/52)

### Bug fixes

* Updates applying basis state preparations to correspond to the
  changes in `DefaultQubit`.
  [(#55)](https://github.com/PennyLaneAI/pennylane-lightning/pull/55)

### Contributors

This release contains contributions from (in alphabetical order):

Thomas Loke, Tom Bromley, Josh Izaac, Antal Száva

---

# Release 0.12.0

### Bug fixes

* Updates capabilities dictionary to be compatible with core PennyLane
  [(#45)](https://github.com/PennyLaneAI/pennylane-lightning/pull/45)

* Fix install of Eigen for CI wheel building
  [(#44)](https://github.com/PennyLaneAI/pennylane-lightning/pull/44)

### Contributors

This release contains contributions from (in alphabetical order):

Tom Bromley, Josh Izaac, Antal Száva

---

# Release 0.11.0

Initial release.

This release contains contributions from (in alphabetical order):

Tom Bromley, Josh Izaac, Nathan Killoran, Antal Száva<|MERGE_RESOLUTION|>--- conflicted
+++ resolved
@@ -81,8 +81,9 @@
 
 This release contains contributions from (in alphabetical order):
 
-<<<<<<< HEAD
 Ali Asadi,
+Astral Cai,
+Amintor Dusko,
 Christina Lee,
 Joseph Lee,
 Anton Naim Ibrahim,
@@ -91,10 +92,6 @@
 Shuli Shu,
 Raul Torres,
 Haochen Paul Wang
-
-=======
-Ali Asadi, Astral Cai, Amintor Dusko, Joseph Lee, Anton Naim Ibrahim, Luis Alfredo Nuñez Meneses, Andrija Paurevic, Shuli Shu, Raul Torres, Haochen Paul Wang
->>>>>>> 8a56a990
 
 ---
 
