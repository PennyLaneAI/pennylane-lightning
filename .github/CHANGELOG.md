--- conflicted
+++ resolved
@@ -8,15 +8,13 @@
 
 ### Improvements
 
-<<<<<<< HEAD
 * Use cuquantum API for calculating expectation value of Pauli sentences in Lightning-GPU.
   [(#1104)](https://github.com/PennyLaneAI/pennylane-lightning/pull/1104)
-=======
+
 * Implemented the `jaxpr_jvp` method to compute the jvp of a jaxpr using `lightning.qubit`.
   This method currently only support the adjoint differentiation method.
   [(#1087)](https://github.com/PennyLaneAI/pennylane/pull/1087)
   [(#1106)](https://github.com/PennyLaneAI/pennylane/pull/1106)
->>>>>>> 440a80e0
 
 * Modify expval of named operators in Lightning-Qubit for in-place computation of expectation value, to avoid creating an intermediate statevector
   [(#1079)] (https://github.com/PennyLaneAI/pennylane-lightning/pull/1079)
