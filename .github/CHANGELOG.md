--- conflicted
+++ resolved
@@ -136,11 +136,7 @@
 
 This release contains contributions from (in alphabetical order):
 
-<<<<<<< HEAD
-Ali Asadi, Astral Cai, Ahmed Darwish, Amintor Dusko, Vincent Michaud-Rioux, Erick Ochoa Lopez, Lee J. O'Riordan, Mudit Pandey, Shuli Shu, Paul Haochen Wang
-=======
-Ali Asadi, Astral Cai, Amintor Dusko, Vincent Michaud-Rioux, Erick Ochoa Lopez, Lee J. O'Riordan, Mudit Pandey, Shuli Shu, Raul Torres, Paul Haochen Wang
->>>>>>> 6b420309
+Ali Asadi, Astral Cai, Ahmed Darwish, Amintor Dusko, Vincent Michaud-Rioux, Erick Ochoa Lopez, Lee J. O'Riordan, Mudit Pandey, Shuli Shu, Raul Torres, Paul Haochen Wang
 
 ---
 
