--- conflicted
+++ resolved
@@ -6,13 +6,11 @@
 
 ### Improvements
 
-<<<<<<< HEAD
 * Add the MPI test CI workflows of Lightning-GPU in compatibility cron jobs.
   [(#536)] (https://github.com/PennyLaneAI/pennylane-lightning/pull/536)
-=======
+
 * Add MPI synchronization in places to safely handle communicated data.
   [(#538)](https://github.com/PennyLaneAI/pennylane-lightning/pull/538)
->>>>>>> 183bd443
 
 * Add release option in compatibility cron jobs to test the release candidates of PennyLane and the Lightning plugins against one another.
   [(#531)] (https://github.com/PennyLaneAI/pennylane-lightning/pull/531)
