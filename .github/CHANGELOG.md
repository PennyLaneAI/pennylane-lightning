# Release 0.41.0-dev

### New features since last release

### Breaking changes

### Improvements

* Added support for sparse `qml.QubitUnitary` gates for `lightning.qubit`, `lightning.gpu`, and `lightning.kokkos` backends.
  [#1068](https://github.com/PennyLaneAI/pennylane-lightning/pull/1068).

* Introduce a generalized sparse gate selection system via the `_observable_is_sparse` method in the base measurement class, enabling future expansion for any number of sparse observables.
  [#1068](https://github.com/PennyLaneAI/pennylane-lightning/pull/1068).

* Optimize the copy of a input state-vector into the LGPU #1071 
  [(#1071)](https://github.com/PennyLaneAI/pennylane-lightning/pull/1071)

* Fix wheel naming in Docker builds for `setuptools v75.8.1` compatibility.
  [(#1075)](https://github.com/PennyLaneAI/pennylane-lightning/pull/1075)

* Use native C++ kernels for controlled-adjoint and adjoint-controlled of supported operations.
  [(#1063)](https://github.com/PennyLaneAI/pennylane-lightning/pull/1063)

* In Lightning-Tensor, allow `qml.MPSPrep` to accept an MPS with `len(MPS) = n_wires-1`.
  [(#1064)](https://github.com/PennyLaneAI/pennylane-lightning/pull/1064)

* Capture execution via `dev.eval_jaxpr` can now be used with `jax.jit` and `jax.vmap`.
  [(#1055)](https://github.com/PennyLaneAI/pennylane-lightning/pull/1055)

* Adds an `execution_config` keyword argument to `LightningBase.eval_jaxpr` to accomodate a
  Device API change.
  [(#1067)](https://github.com/PennyLaneAI/pennylane-lightning/pull/1067/)

* Lightning devices support dynamically allocated wires (e.g. `qml.device("lightning.qubit")`)
  [(#1043)](https://github.com/PennyLaneAI/pennylane-lightning/pull/1043)

* Remove the old device API references in the Lightning repo and test suite.
  [(#1057)](https://github.com/PennyLaneAI/pennylane-lightning/pull/1057)

* Update `qml.ControlledQubitUnitary` tests following the latest updates in PennyLane.
  [(#1047)](https://github.com/PennyLaneAI/pennylane-lightning/pull/1047)

* Remove unnecessary adjoint pytest skip for Lightning-Kokkos.
  [(#1048)](https://github.com/PennyLaneAI/pennylane-lightning/pull/1048)

* Update source code to use black formatter 25.1.0.
  [(#1059)](https://github.com/PennyLaneAI/pennylane-lightning/pull/1059)

* Replace the type checking using the property `return_type` of `MeasurementProcess` with direct `isinstance` checks.
  [(#1044)](https://github.com/PennyLaneAI/pennylane-lightning/pull/1044)

* Update Lightning integration tests following the `gradient_kwargs` deprecation
  in Pennylane.
  [(#1045)](https://github.com/PennyLaneAI/pennylane-lightning/pull/1045)

* Update `qml.MultiControlledX` tests following the latest updates in PennyLane.
  [(#1040)](https://github.com/PennyLaneAI/pennylane-lightning/pull/1040)

* Update the minimum required version of PennyLane to `v0.40.0`.
  [(#1033)](https://github.com/PennyLaneAI/pennylane-lightning/pull/1033)

* Merge the `v0.40.0-rc` branch to the master and bump version.
  [(#1038)](https://github.com/PennyLaneAI/pennylane-lightning/pull/1038)

* Reduce the number of shots in the PennyLane Python tests on CIs, from 20k to 10k.
  [(#1046)](https://github.com/PennyLaneAI/pennylane-lightning/pull/1046)

* `SX` and `C(SX)` gates are natively supported for all lightning devices.
  [(#731)](https://github.com/PennyLaneAI/pennylane-lightning/pull/731)

* Programs transformed by `qml.defer_measurements` can be executed on `lightning.qubit`.
  [(#1069)](https://github.com/PennyLaneAI/pennylane-lightning/pull/1069)

* `lightning.qubit` supports `ctrl` and `adjoint` with program capture.
  [(#1069)](https://github.com/PennyLaneAI/pennylane-lightning/pull/1069)

### Documentation

### Bug fixes

<<<<<<< HEAD
* Fix measurements with empty wires and operators for statevectors with dynamically allocated wires.
  [(#1081)](https://github.com/PennyLaneAI/pennylane-lightning/pull/1081)
=======
* Fix unit tests that were being skipped in `testApplyControlledPhaseShift`.
  [(#1083)](https://github.com/PennyLaneAI/pennylane-lightning/pull/1083)
>>>>>>> b16bfb14

* Fix Github CI for aarch64 cuda to clean up after runs.
  [(#1074)](https://github.com/PennyLaneAI/pennylane-lightning/pull/1074)

* Increase maximum time for aarch64-CUDA Github CI action .
  [(#1070)](https://github.com/PennyLaneAI/pennylane-lightning/pull/1070)

* Fix `SyntaxWarning` from `is` with a literal in Python tests.
  [(#1070)](https://github.com/PennyLaneAI/pennylane-lightning/pull/1070)

* Fix CI to collect Python code coverage for Lightning-Qubit and Lightning-Kokkos CPU.
  [(#1053)](https://github.com/PennyLaneAI/pennylane-lightning/pull/1053)

* Upgrade the version of QEMU image to fix AARCH64 wheel action.
  [(#1056)](https://github.com/PennyLaneAI/pennylane-lightning/pull/1056)

* Patch `MultiControlledX` tests to fix stable/latest failures after the v0.40.0 release.
  [(#1046)](https://github.com/PennyLaneAI/pennylane-lightning/pull/1046)

* Update Github CI to use Ubuntu 24 and remove `libopenblas-base` package.
  [(#1041)](https://github.com/PennyLaneAI/pennylane-lightning/pull/1041)

* Updates the `eval_jaxpr` method to handle the new signatures for the `cond`, `while`, and
  `for` primitives.
  [(#1051)](https://github.com/PennyLaneAI/pennylane-lightning/pull/1051)

### Contributors

This release contains contributions from (in alphabetical order):

Astral Cai,
Yushao Chen,
Amintor Dusko,
Christina Lee,
Joseph Lee,
Luis Alfredo Nuñez Meneses,
Andrija Paurevic,
Alex Preciado,
Shuli Shu

---

# Release 0.40.0

### New features since last release

* Add Exact Tensor Network (TN) C++ backend to Lightning-Tensor.
  [(#977)](https://github.com/PennyLaneAI/pennylane-lightning/pull/977)

* Add native N-controlled generators and adjoint support to `lightning.gpu`'s single-GPU backend.
  [(#970)](https://github.com/PennyLaneAI/pennylane-lightning/pull/970)

* Add a Catalyst-specific wrapping class for Lightning-Qubit.
  [(#960)](https://github.com/PennyLaneAI/pennylane-lightning/pull/960)
  [(#999)](https://github.com/PennyLaneAI/pennylane-lightning/pull/999)

* Add native N-controlled gate/matrix operations and adjoint support to `lightning.kokkos`.
  [(#950)](https://github.com/PennyLaneAI/pennylane-lightning/pull/950)

* Add native N-controlled gates support to `lightning.gpu`'s single-GPU backend.
  [(#938)](https://github.com/PennyLaneAI/pennylane-lightning/pull/938)

### Breaking changes

* Remove all instances of the legacy operator arithmetic (the `Hamiltonian` and `Tensor` deprecated classes in PennyLane).
  [(#994)](https://github.com/PennyLaneAI/pennylane-lightning/pull/994)
  [(#997)](https://github.com/PennyLaneAI/pennylane-lightning/pull/997)

* Remove all instances of `qml.QubitStateVector` as deprecated in PennyLane.
  [(#985)](https://github.com/PennyLaneAI/pennylane-lightning/pull/985)

### Improvements

* Add CI wheels checks for `aarch64` wheels of Lightning-GPU and Lightning-Tensor.
  [(#1031)](https://github.com/PennyLaneAI/pennylane-lightning/pull/1031)

* Replace the `dummy_tensor_update` method with the `cutensornetStateCaptureMPS` API to ensure that applying gates is allowed after the `cutensornetStateCompute` call.
  [(#1028)](https://github.com/PennyLaneAI/pennylane-lightning/pull/1028)

* Add unit tests for measurement with shots for Lightning-Tensor (`method="tn"`).
  [(#1027)](https://github.com/PennyLaneAI/pennylane-lightning/pull/1027)

* Add CUDA dependencies to Lightning-GPU and Lightning-Tensor Python wheels.
  [(#1025)](https://github.com/PennyLaneAI/pennylane-lightning/pull/1025)

* Update the python layer UI of Lightning-Tensor.
  [(#1022)](https://github.com/PennyLaneAI/pennylane-lightning/pull/1022)

* Catalyst device interfaces support dynamic shots, and no longer parses the device init op's attribute dictionary for a static shots literal.
  [(#1017)](https://github.com/PennyLaneAI/pennylane-lightning/pull/1017)

* Update the logic for enabling `grad_on_execution` during device execution.
  [(#1016)](https://github.com/PennyLaneAI/pennylane-lightning/pull/1016)

* Reduce flaky test and increase test shots count.
  [(#1015)](https://github.com/PennyLaneAI/pennylane-lightning/pull/1015)

* Add Python bindings for Lightning-Tensor (Exact Tensor Network).
  [(#1014)](https://github.com/PennyLaneAI/pennylane-lightning/pull/1014)

* Reverse Lightning-Qubit generators vector insertion order.
  [(#1009)](https://github.com/PennyLaneAI/pennylane-lightning/pull/1009)

* Update Kokkos version support to 4.5.
  [(#1007)](https://github.com/PennyLaneAI/pennylane-lightning/pull/1007)

* Enable N-controlled gate and matrix support to `lightning.gpu` simulator for Catalyst.
  [(#1005)](https://github.com/PennyLaneAI/pennylane-lightning/pull/1005)

* Generalize seeding mechanism for all measurements.
  [(#1003)](https://github.com/PennyLaneAI/pennylane-lightning/pull/1003)

* `lightning.qubit`, `lightning.gpu`, and `lightning.kokkos` now define
  the `eval_jaxpr` method for integration with the experimental
  capture project.
  [(#1002)](https://github.com/PennyLaneAI/pennylane-lightning/pull/1002)

* Update Kokkos version support to 4.4.1 and enable Lightning-Kokkos[CUDA] C++ tests on CI.
  [(#1000)](https://github.com/PennyLaneAI/pennylane-lightning/pull/1000)

* Add C++ unit tests for Lightning-Tensor (Exact Tensor Network).
  [(#998)](https://github.com/PennyLaneAI/pennylane-lightning/pull/998)

* Add native BLAS support to the C++ layer via dynamic `scipy-openblas32` loading.
  [(#995)](https://github.com/PennyLaneAI/pennylane-lightning/pull/995)

* Update installation instruction for Lightning-GPU-MPI to explicitly ask users to add `path/to/libmpi.so` to the `LD_LIBRARY_PATH`. Update the runtime error message to ensure users know how to fix.
  [(#993)](https://github.com/PennyLaneAI/pennylane-lightning/pull/993)

* Update the Lightning TOML files for the devices to use the new schema for declaring device capabilities.
  [(#988)](https://github.com/PennyLaneAI/pennylane-lightning/pull/988)

* Optimize lightning.tensor by adding direct MPS sites data set with `qml.MPSPrep`.
  [(#983)](https://github.com/PennyLaneAI/pennylane-lightning/pull/983)

* Unify excitation gates memory layout to row-major for both Lightning-GPU and Lightning-Tensor.
  [(#959)](https://github.com/PennyLaneAI/pennylane-lightning/pull/959)

* Update the Lightning-Kokkos CUDA backend for compatibility with Catalyst.
  [(#942)](https://github.com/PennyLaneAI/pennylane-lightning/pull/942)

### Documentation

* Update and improve `README.rst` and documentations.
  [(#1035)](https://github.com/PennyLaneAI/pennylane-lightning/pull/1035)

* Add the exact tensor network to the `README.rst` and update link to `HIP`.
  [(#1034)](https://github.com/PennyLaneAI/pennylane-lightning/pull/1034)

* Add the exact tensor network to the Lightning-Tensor docs.
  [(#1021)](https://github.com/PennyLaneAI/pennylane-lightning/pull/1021)

* Update Lightning-Tensor installation docs and usage suggestions.
  [(#979)](https://github.com/PennyLaneAI/pennylane-lightning/pull/979)

### Bug fixes

* Fix Python CUDA dependencies by adding path to `nvidia/nvjitlink/lib` to RPATH.
  [(#1031)](https://github.com/PennyLaneAI/pennylane-lightning/pull/1031)

* Add `RTLD_NODELETE` flag to `dlopen` in order to mitigate the segfault issues for arm64-macos Catalyst support.
  [(#1030)](https://github.com/PennyLaneAI/pennylane-lightning/pull/1030)

* Set RPATH with `@loader_path` instead of `$ORIGIN` for macOS.
  [(#1029)](https://github.com/PennyLaneAI/pennylane-lightning/pull/1029)

* Update CUDA version to 12.4 for GPU tests on CI.
  [(#1023)](https://github.com/PennyLaneAI/pennylane-lightning/pull/1023)

* Pin `jax[cpu]==0.4.28` for compatibility with PennyLane and Catalyst.
  [(#1019)](https://github.com/PennyLaneAI/pennylane-lightning/pull/1019)

* Fix Lightning-Kokkos `[[maybe_unused]]` and `exp2` errors with hipcc.
  [(#1018)](https://github.com/PennyLaneAI/pennylane-lightning/pull/1018)

* Fix Lightning-Kokkos editable mode path.
  [(#1010)](https://github.com/PennyLaneAI/pennylane-lightning/pull/1010)

* Fix the missing `ninja` in Linux AARCH64 wheels recipe.
  [(#1007)](https://github.com/PennyLaneAI/pennylane-lightning/pull/1007)

* Fix version switch condition the GPU workflow tests for LGPU and LKokkos.
  [(#1006)](https://github.com/PennyLaneAI/pennylane-lightning/pull/1006)

* Fix issue with `lightning.gpu` Rot operation with adjoint.
  [(#1004)](https://github.com/PennyLaneAI/pennylane-lightning/pull/1004)

* Fix the Lightning-Kokkos[CUDA] C++ API `cudaFree` segfaults in `applyMatrix`.
  [(#1000)](https://github.com/PennyLaneAI/pennylane-lightning/pull/1000)

* Fix issue with adjoint-jacobian of adjoint ops.
  [(#996)](https://github.com/PennyLaneAI/pennylane-lightning/pull/996)

* Fix the `upload-pypi` token issues for Linux and MacOS (x86_64 & AARCH64) wheels.
  [(#989)](https://github.com/PennyLaneAI/pennylane-lightning/pull/989)

* Fix Pennylane dependency branch (`v0.39_rc0` to `master`).
  [(#984)](https://github.com/PennyLaneAI/pennylane-lightning/pull/984)

* Fix PTM stable latest. Removing FIXME patch for v0.39.
  [(#982)](https://github.com/PennyLaneAI/pennylane-lightning/pull/982)

### Contributors

This release contains contributions from (in alphabetical order):

Ali Asadi,
Astral Cai,
Amintor Dusko,
Christina Lee,
Joseph Lee,
Anton Naim Ibrahim,
Luis Alfredo Nuñez Meneses,
Andrija Paurevic,
Shuli Shu,
Raul Torres,
Haochen Paul Wang

---

# Release 0.39.0

### New features since last release

* Add support for out-of-order `qml.probs` in `lightning.gpu`.
  [(#941)](https://github.com/PennyLaneAI/pennylane-lightning/pull/941)

* Add mid-circuit measurements support to `lightning.gpu`'s single-GPU backend.
  [(#931)](https://github.com/PennyLaneAI/pennylane-lightning/pull/931)

* Integrate Lightning-GPU with Catalyst so that hybrid programs can be seamlessly QJIT-compiled and executed on this device following `pip install pennylane-lightning-gpu`.
  [(#928)](https://github.com/PennyLaneAI/pennylane-lightning/pull/928)

* Add `qml.Projector` observable support via diagonalization to Lightning-GPU.
  [(#894)](https://github.com/PennyLaneAI/pennylane-lightning/pull/894)

* Add 1-target wire controlled gate support to `lightning.tensor`. Note that `cutensornet` only supports 1-target wire controlled gate as of `v24.08`. A controlled gate with more than 1 target wire should be converted to dense matrix.
  [(#880)](https://github.com/PennyLaneAI/pennylane-lightning/pull/880)

* Build and upload Lightning-Tensor wheels (x86_64, AARCH64) to PyPI.
  [(#862)](https://github.com/PennyLaneAI/pennylane-lightning/pull/862)
  [(#905)](https://github.com/PennyLaneAI/pennylane-lightning/pull/905)

* Add Matrix Product Operator (MPO) for all gates support to `lightning.tensor`. Note current C++ implementation only works for MPO sites data provided by users.
  [(#859)](https://github.com/PennyLaneAI/pennylane-lightning/pull/859)

* Add shots measurement support to `lightning.tensor`.
  [(#852)](https://github.com/PennyLaneAI/pennylane-lightning/pull/852)

* Lightning-GPU and Lightning-Kokkos migrated to the new device API.
  [(#853)](https://github.com/PennyLaneAI/pennylane-lightning/pull/853)
  [(#810)](https://github.com/PennyLaneAI/pennylane-lightning/pull/810)

### Breaking changes

* Update MacOS wheel build to 13.0 for X86_64 and ARM due to the deprecation of MacOS-12 CI runners.
  [(#969)](https://github.com/PennyLaneAI/pennylane-lightning/pull/969)

* Deprecate `initSV()` and add `resetStateVector()` from the C++ API Lightning-GPU. This is to remove the `reset_state` additional call in the Python layer.
  [(#933)](https://github.com/PennyLaneAI/pennylane-lightning/pull/933)

* Deprecate PI gates implementation in Lightning-Qubit. The PI gates were the first implementation of gate kernels in `lightning.qubit` using pre-computed indices, prior to the development of LM (less memory) and AVX kernels. This deprecation is in favour of reducing compilation time and ensuring that Lightning-Qubit only relies on LM kernels in the dynamic dispatcher across all platforms.
  [(#925)](https://github.com/PennyLaneAI/pennylane-lightning/pull/925)

* Remove PowerPC wheel build recipe for Lightning-Qubit.
  [(#902)](https://github.com/PennyLaneAI/pennylane-lightning/pull/902)

* Update MacOS wheel builds to require Monterey (12.0) or greater for x86_64 and ARM. This was required to update Pybind11 to the latest release (2.13.5) for enabling Numpy 2.0 support in Lightning.
  [(#901)](https://github.com/PennyLaneAI/pennylane-lightning/pull/901)

* Remove support for Python 3.9 for all Lightning simulators.
  [(#891)](https://github.com/PennyLaneAI/pennylane-lightning/pull/891)

### Improvements

* Update the `lightning.tensor` Python layer unit tests, as `lightning.tensor` cannot be cleaned up like other state-vector devices because the data is attached to the graph. It is recommended to use one device per circuit for `lightning.tensor`.
  [(#971)](https://github.com/PennyLaneAI/pennylane-lightning/pull/971)

* Add joint check for the N-controlled wires support in `lightning.qubit`.
  [(#949)](https://github.com/PennyLaneAI/pennylane-lightning/pull/949)

* Optimize `GlobalPhase` and `C(GlobalPhase)` gate implementation in `lightning.gpu`.
  [(#946)](https://github.com/PennyLaneAI/pennylane-lightning/pull/946)

* Add missing `liblightning_kokkos_catalyst.so` when building Lightning-Kokkos in editable installation.
  [(#945)](https://github.com/PennyLaneAI/pennylane-lightning/pull/945)

* Optimize the cartesian product to reduce the amount of memory necessary to set the `StatePrep` in Lightning-Tensor.
  [(#943)](https://github.com/PennyLaneAI/pennylane-lightning/pull/943)

* Update the `qml.probs` data-return in Lightning-GPU C++ API to align with other state-vector devices.
  [(#941)](https://github.com/PennyLaneAI/pennylane-lightning/pull/941)

* Add zero-state initialization to both `StateVectorCudaManaged` and `StateVectorCudaMPI` constructors to remove the `reset_state` in the Python layer ctor and refactor `setBasisState(state, wires)` in the C++ API.
  [(#933)](https://github.com/PennyLaneAI/pennylane-lightning/pull/933)

* Add `setStateVector(state, wire)` support to the Lightning-GPU C++ API.
  [(#930)](https://github.com/PennyLaneAI/pennylane-lightning/pull/930)

* The `generate_samples` methods of `lightning.qubit` and `lightning.kokkos` can now take in a seed number to make the generated samples deterministic. This can be useful when, among other things, fixing flaky tests in CI.
  [(#927)](https://github.com/PennyLaneAI/pennylane-lightning/pull/927)

* Remove dynamic decomposition rules for all Lightning devices.
  [(#926)](https://github.com/PennyLaneAI/pennylane-lightning/pull/926)

* Always decompose `qml.QFT` in all Lightning devices.
  [(#924)](https://github.com/PennyLaneAI/pennylane-lightning/pull/924)

* Uniform Python format to adhere PennyLane style.
  [(#924)](https://github.com/PennyLaneAI/pennylane-lightning/pull/924)

* Add the `ci:use-gpu-runner` GitHub label to `lightning.kokkos` GPU Testing CIs.
  [(#916)](https://github.com/PennyLaneAI/pennylane-lightning/pull/916)

* Update the test suite to remove deprecated code.
  [(#912)](https://github.com/PennyLaneAI/pennylane-lightning/pull/912)

* Merge `lightning.gpu` and `lightning.tensor` GPU tests in single Python and C++ CIs controlled by the `ci:use-gpu-runner` label.
  [(#911)](https://github.com/PennyLaneAI/pennylane-lightning/pull/911)

* Skip the compilation of Lightning simulators and development requirements to boost the build of public docs up to 5x.
  [(#904)](https://github.com/PennyLaneAI/pennylane-lightning/pull/904)

* Build Lightning wheels in `Release` mode to reduce the binary sizes.
  [(#903)](https://github.com/PennyLaneAI/pennylane-lightning/pull/903)

* Update Pybind11 to 2.13.5.
  [(#901)](https://github.com/PennyLaneAI/pennylane-lightning/pull/901)

* Migrate wheels artifacts to v4.
  [(#893)](https://github.com/PennyLaneAI/pennylane-lightning/pull/893)

* Update GitHub actions in response to a high-severity vulnerability.
  [(#887)](https://github.com/PennyLaneAI/pennylane-lightning/pull/887)

* Optimize and simplify controlled kernels in Lightning-Qubit.
  [(#882)](https://github.com/PennyLaneAI/pennylane-lightning/pull/882)

* Optimize gate cache recording for Lightning-Tensor C++ API.
  [(#879)](https://github.com/PennyLaneAI/pennylane-lightning/pull/879)

* Unify Lightning-Kokkos and Lightning-Qubit devices under a Lightning-Base abstracted class.
  [(#876)](https://github.com/PennyLaneAI/pennylane-lightning/pull/876)

* Smarter defaults for the `split_obs` argument in the serializer. The serializer splits linear combinations into chunks instead of all their terms.
  [(#873)](https://github.com/PennyLaneAI/pennylane-lightning/pull/873/)

* Prefer `tomlkit` over `toml` for building Lightning wheels, and choose `tomli` and `tomllib` over `toml` when installing the package.
  [(#857)](https://github.com/PennyLaneAI/pennylane-lightning/pull/857)

* Lightning-Kokkos gains native support for the `PauliRot` gate.
  [(#855)](https://github.com/PennyLaneAI/pennylane-lightning/pull/855)

### Documentation

* Update Lightning-Tensor installation docs and usage suggestions.
  [(#971)](https://github.com/PennyLaneAI/pennylane-lightning/pull/971)
  [(#972)](https://github.com/PennyLaneAI/pennylane-lightning/pull/971)

* Update `README.rst` installation instructions for `lightning.gpu` and `lightning.tensor`.
  [(#957)](https://github.com/PennyLaneAI/pennylane-lightning/pull/957)

* Update `lightning.tensor` documentation to include all the new features added since pull request #756. The new features are: 1. Finite-shot measurements; 2. Expval-base quantities; 3. Support for `qml.state()` and `qml.stateprep()`; 4. Support for all gates support via Matrix Product Operator (MPO).
  [(#909)](https://github.com/PennyLaneAI/pennylane-lightning/pull/909)

### Bug fixes

*  Fix Lightning Kokkos test_device for `kokkos_args` fail for MacOS due to `np.complex256`
  [(#974)](https://github.com/PennyLaneAI/pennylane-lightning/pull/974)

*  Fix PTM stable-latest related to `default.qubit.legacy` and the `latest` flag usage.
  [(#961)](https://github.com/PennyLaneAI/pennylane-lightning/pull/961)
  [(#966)](https://github.com/PennyLaneAI/pennylane-lightning/pull/966)

* Fix build failure for Lightning-Kokkos editable installation on MacOS due to `liblightning_kokkos_catalyst.so` copy and `liblightning_kokkos_catalyst.so` not copied to correct build path for editable installation.
  [(#947)](https://github.com/PennyLaneAI/pennylane-lightning/pull/947)
  [(#968)](https://github.com/PennyLaneAI/pennylane-lightning/pull/968)

* Add concept restriction to ensure `ConstMult` inline function only hit with arithmetic-values times complex values. Fixes build failures with the test suite when enabling OpenMP, and disabling BLAS and Python under clang.
  [(#936)](https://github.com/PennyLaneAI/pennylane-lightning/pull/936)

* Bug fix for `applyMatrix` in Lightning-Tensor. Matrix operator data is not stored in the `cuGateCache` object to support `TensorProd` obs with multiple `Hermitian` obs.
  [(#932)](https://github.com/PennyLaneAI/pennylane-lightning/pull/932)

* Bug fix for `_pauli_word` of `QuantumScriptSerializer`. `_pauli_word` can process `PauliWord` object: `I`.
  [(#919)](https://github.com/PennyLaneAI/pennylane-lightning/pull/919)

* Bug fix for analytic `qml.probs` in the Lightning-Tensor C++ API.
  [(#906)](https://github.com/PennyLaneAI/pennylane-lightning/pull/906)

### Contributors

This release contains contributions from (in alphabetical order):

Ali Asadi, Amintor Dusko, Diego Guala, Joseph Lee, Luis Alfredo Nuñez Meneses, Vincent Michaud-Rioux, Lee J. O'Riordan, Mudit Pandey, Shuli Shu, Haochen Paul Wang

---

# Release 0.38.0

### New features since last release

* Add `qml.StatePrep()` and `qml.QubitStateVector()` support to `lightning.tensor`.
  [(#849)](https://github.com/PennyLaneAI/pennylane-lightning/pull/849)

* Add analytic `qml.probs()` measurement support to `lightning.tensor`.
  [(#830)](https://github.com/PennyLaneAI/pennylane-lightning/pull/830)

* Add `qml.state()` measurement support to `lightning.tensor`.
  [(#827)](https://github.com/PennyLaneAI/pennylane-lightning/pull/827)

* Add Lightning-GPU Linux (AArch64 + GraceHopper) wheels to PyPI.
  [(#815)](https://github.com/PennyLaneAI/pennylane-lightning/pull/815)

* Add `var` support to `lightning.tensor`. Note that `var` support is added via `obs**2` and this implementation scales as `O(num_obs**2)`.
  [(#804)](https://github.com/PennyLaneAI/pennylane-lightning/pull/804)

### Breaking changes

* Update python packaging to follow PEP 517/518/621/660 standards.
  [(#832)](https://github.com/PennyLaneAI/pennylane-lightning/pull/832)

* Add `getData()` in the `lightning.tensor` C++ backend. Users are responsible for ensuring sufficient host memory is allocated for the full state vector.
  [(#827)](https://github.com/PennyLaneAI/pennylane-lightning/pull/827)

* Remove `NDpermuter.hpp` which is no longer required.
  [(#795)](https://github.com/PennyLaneAI/pennylane-lightning/pull/795)

* Remove temporary steps from the CI, such as downgrading Scipy to <1.14 and installing Kokkos v4.2 for `lightning-version == 'stable'`.
  [(#792)](https://github.com/PennyLaneAI/pennylane-lightning/pull/792)

* Do not run GPU tests and Docker workflows on release.
  [(#788)](https://github.com/PennyLaneAI/pennylane-lightning/pull/788)

* Update python packaging to follow PEP 517/518/621/660 standards.
  [(#832)](https://github.com/PennyLaneAI/pennylane-lightning/pull/832)

### Improvements

* Updated calls of ``size_t`` to ``std::size_t`` everywhere.
  [(#816)](https://github.com/PennyLaneAI/pennylane-lightning/pull/816)

* Update Lightning tests to support the generalization of basis state preparation.
  [(#864)](https://github.com/PennyLaneAI/pennylane-lightning/pull/864)

* Add `SetState` and `SetBasisState` to `Lightning-KokkosSimulator`.
  [(#861)](https://github.com/PennyLaneAI/pennylane-lightning/pull/861)

* Remove use of the deprecated `Operator.expand` in favour of `Operator.decomposition`.
  [(#846)](https://github.com/PennyLaneAI/pennylane-lightning/pull/846)

* The `setBasisState` and `setStateVector` methods of `StateVectorLQubit` and `StateVectorKokkos` are overloaded to support PennyLane-like parameters.
  [(#843)](https://github.com/PennyLaneAI/pennylane-lightning/pull/843)

* Move `setBasisState`, `setStateVector` and `resetStateVector` from `StateVectorLQubitManaged` to `StateVectorLQubit`.
  [(#841)](https://github.com/PennyLaneAI/pennylane-lightning/pull/841)

* Update `generate_samples` in Lightning-Kokkos and Lightning-GPU to support `qml.measurements.Shots` type instances.
  [(#839)](https://github.com/PennyLaneAI/pennylane-lightning/pull/839)

* Add a Catalyst-specific wrapping class for Lightning Kokkos.
  [(#837)](https://github.com/PennyLaneAI/pennylane-lightning/pull/837)
  [(#770)](https://github.com/PennyLaneAI/pennylane-lightning/pull/770)

* Lightning-Qubit natively supports the `PauliRot` gate.
  [(#834)](https://github.com/PennyLaneAI/pennylane-lightning/pull/834)

* Multiple calls to the `append_mps_final_state()` API is allowed in `lightning.tensor`.
  [(#830)](https://github.com/PennyLaneAI/pennylane-lightning/pull/830)

* Add `initial_state_prep` option to Catalyst TOML file.
  [(#826)](https://github.com/PennyLaneAI/pennylane-lightning/pull/826)

* `ENABLE_LAPACK` is `OFF` by default for all Lightning backends.
  [(#825)](https://github.com/PennyLaneAI/pennylane-lightning/pull/825)

* Update `ctrl_decomp_zyz` tests with `len(control_wires) > 1`.
  [(#821)](https://github.com/PennyLaneAI/pennylane-lightning/pull/821)

* Update the Catalyst-specific wrapping class for Lightning Kokkos to track Catalyst's new support for MCM seeding.
  [(#819)](https://github.com/PennyLaneAI/pennylane-lightning/pull/819)

* Replace ``size_t`` by ``std::size_t`` everywhere.
  [(#816)](https://github.com/PennyLaneAI/pennylane-lightning/pull/816/)

* Shot batching is made more efficient by executing all the shots in one go on Lightning-Qubit.
  [(#814)](https://github.com/PennyLaneAI/pennylane-lightning/pull/814)

* Lightning-Qubit calls `generate_samples(wires)` on a minimal subset of wires when executing in finite-shot mode.
  [(#813)](https://github.com/PennyLaneAI/pennylane-lightning/pull/813)

* Update `LightingQubit.preprocess` to work with changes to preprocessing for mid-circuit measurements.
  [(#812)](https://github.com/PennyLaneAI/pennylane-lightning/pull/812)

* Avoid unnecessary memory reset in Lightning-Qubit's state vector class constructor.
  [(#811)](https://github.com/PennyLaneAI/pennylane-lightning/pull/811)

* Add `generate_samples(wires)` support in Lightning-Qubit, which samples faster for a subset of wires.
  [(#809)](https://github.com/PennyLaneAI/pennylane-lightning/pull/809)

* Optimize the OpenMP parallelization of Lightning-Qubit's `probs` for all number of targets.
  [(#807)](https://github.com/PennyLaneAI/pennylane-lightning/pull/807)

* Optimize `probs(wires)` of Lightning-Kokkos using various kernels. Which kernel is to be used depends on the device, number of qubits and number of target wires.
  [(#802)](https://github.com/PennyLaneAI/pennylane-lightning/pull/802)

* Add GPU device compute capability check for Lightning-Tensor.
  [(#803)](https://github.com/PennyLaneAI/pennylane-lightning/pull/803)

* Refactor CUDA utils Python bindings to a separate module.
  [(#801)](https://github.com/PennyLaneAI/pennylane-lightning/pull/801)

* Parallelize Lightning-Qubit `probs` with OpenMP when using the `-DLQ_ENABLE_KERNEL_OMP=1` CMake argument.
  [(#800)](https://github.com/PennyLaneAI/pennylane-lightning/pull/800)

* Implement `probs(wires)` using a bit-shift implementation akin to the gate kernels in Lightning-Qubit.
  [(#795)](https://github.com/PennyLaneAI/pennylane-lightning/pull/795)

* Enable setting the PennyLane version when invoking, for example, `make docker-build version=master pl_version=master`.
  [(#791)](https://github.com/PennyLaneAI/pennylane-lightning/pull/791)

### Documentation

* The installation instructions for all lightning plugins have been improved.
  [(#858)](https://github.com/PennyLaneAI/pennylane-lightning/pull/858)
  [(#851)](https://github.com/PennyLaneAI/pennylane-lightning/pull/851)

* Updated the README and added citation format for Lightning arXiv preprint.
  [(#818)](https://github.com/PennyLaneAI/pennylane-lightning/pull/818)

### Bug fixes

* Point to the right Lightning root folder independently from the invocation location, when configuring the project.
  [(#874)](https://github.com/PennyLaneAI/pennylane-lightning/pull/874)

* Update dependencies and `build` command options following changes in the build system.
  [(#863)](https://github.com/PennyLaneAI/pennylane-lightning/pull/863)

* Replace structured bindings by variables in `GateImplementationsLM.hpp`.
  [(#856)](https://github.com/PennyLaneAI/pennylane-lightning/pull/856)

* Remove wrong `-m` when calling `setup.py`.
  [(#854)](https://github.com/PennyLaneAI/pennylane-lightning/pull/854)

* Fix plugin-test-matrix CI/CD workflows.
  [(#850)](https://github.com/PennyLaneAI/pennylane-lightning/pull/850)

* Set the `immutable` parameter value as `false` for the `cutensornetStateApplyTensorOperator` to allow the following `cutensornetStateUpdateTensorOperator` call.
  [(#845)](https://github.com/PennyLaneAI/pennylane-lightning/pull/845)

* Fix cuQuantum SDK path pass-though in CMake.
  [(#831)](https://github.com/PennyLaneAI/pennylane-lightning/pull/831)

* Fix CUDA sync issues on AArch64 + GraceHopper.
  [(#823)](https://github.com/PennyLaneAI/pennylane-lightning/pull/823)

* Check for the number of wires for Hermitian observables in Lightning-Tensor. Only 1-wire Hermitian observables are supported as of `cuTensorNet-v24.03.0`.
  [(#806)](https://github.com/PennyLaneAI/pennylane-lightning/pull/806)

* Set `PL_BACKEND` for the entire `build-wheel-lightning-gpu` Docker-build stage to properly build the Lightning-GPU wheel.
  [(#791)](https://github.com/PennyLaneAI/pennylane-lightning/pull/791)

* Fix conditions for skipping build & push steps in the Docker build workflows.
  [(#790)](https://github.com/PennyLaneAI/pennylane-lightning/pull/790)

* Downgrade Scipy on Lightning stable version tests.
  [(#783)](https://github.com/PennyLaneAI/pennylane-lightning/pull/783)

* Fix checkout command in test workflows for rc branches.
  [(#777)](https://github.com/PennyLaneAI/pennylane-lightning/pull/777)

* Point to the right Lightning root folder independently from the invocation location, when configuring the project.
  [(#874)](https://github.com/PennyLaneAI/pennylane-lightning/pull/874)

### Contributors

This release contains contributions from (in alphabetical order):

Ali Asadi, Astral Cai, Ahmed Darwish, Amintor Dusko, Vincent Michaud-Rioux, Luis Alfredo Nuñez Meneses, Erick Ochoa Lopez, Lee J. O'Riordan, Mudit Pandey, Shuli Shu, Raul Torres, Paul Haochen Wang

---

# Release 0.37.0

### New features since last release

* Implement Python interface to the `lightning.tensor` device.
  [(#748)](https://github.com/PennyLaneAI/pennylane-lightning/pull/748)

* Add `inverse` support for gate operations in `lightning.tensor` in the C++ layer.
  [(#753)](https://github.com/PennyLaneAI/pennylane-lightning/pull/753)

* Add `observable` and `expval` support to the `cutensornet`-backed `lightning.tensor` C++ layer.
  [(#728)](https://github.com/PennyLaneAI/pennylane-lightning/pull/728)

* Add gate support to `cutensornet`-backed `lightning.tensor` C++ layer.
  [(#718)](https://github.com/PennyLaneAI/pennylane-lightning/pull/718)

* Add `cutensornet`-backed `MPS` C++ layer to `lightning.tensor`.
  [(#704)](https://github.com/PennyLaneAI/pennylane-lightning/pull/704)

* Add support for `C(BlockEncode)` to Lightning devices.
  [(#743)](https://github.com/PennyLaneAI/pennylane-lightning/pull/743)

### Breaking changes

* Removed the `QuimbMPS` class and the corresponding backend from `lightning.tensor`.
  [(#737)](https://github.com/PennyLaneAI/pennylane-lightning/pull/737)

* Changed the name of `default.tensor` to `lightning.tensor` with the `quimb` backend.
  [(#730)](https://github.com/PennyLaneAI/pennylane-lightning/pull/730)

* `dynamic_one_shot` uses shot-vectors in the auxiliary tape to tell the device how many times to repeat the tape. Lightning-Qubit is updated accordingly.
  [(#724)](https://github.com/PennyLaneAI/pennylane-lightning/pull/724)

* `dynamic_one_shot` deals with post-selection during the post-processing phase, so Lightning-Qubit does not return `None`-valued measurements for mismatching samples anymore.
  [(#720)](https://github.com/PennyLaneAI/pennylane-lightning/pull/720)

### Improvements

* Release candidate branches automatically use the new large GitHub runner pool.
  [(#769)](https://github.com/PennyLaneAI/pennylane-lightning/pull/769)

* Lightning-Kokkos dev wheels for MacOS (x86_64, ARM64) and Linux (AArch64) are uploaded to TestPyPI upon merging a pull request.
  [(#765)](https://github.com/PennyLaneAI/pennylane-lightning/pull/765)

* Lightning-Kokkos Linux (x86_64) dev wheels are pushed to [Test PyPI](https://test.pypi.org/project/PennyLane-Lightning-Kokkos/) upon merging a pull request.
  [(#763)](https://github.com/PennyLaneAI/pennylane-lightning/pull/763)

* Change the type of tensor network objects passed to `ObservablesTNCuda` and `MeasurementsTNCuda` classes from `StateTensorT` to `TensorNetT`.
  [(#759)](https://github.com/PennyLaneAI/pennylane-lightning/pull/759)

* Silence `NDPermuter` linting warnings.
  [(#750)](https://github.com/PennyLaneAI/pennylane-lightning/pull/750)

* Rationalize MCM tests, removing most end-to-end tests from the native MCM test file, but keeping one that validates multiple mid-circuit measurements with any allowed return.
  [(#754)](https://github.com/PennyLaneAI/pennylane/pull/754)

* Rename `lightning.tensor` C++ libraries.
  [(#755)](https://github.com/PennyLaneAI/pennylane-lightning/pull/755)

* Set `state_tensor` as `const` for the `MeasurementTNCuda` class.
  [(#753)](https://github.com/PennyLaneAI/pennylane-lightning/pull/753)

* Updated Kokkos version and support to 4.3.01.
  [(#725)](https://github.com/PennyLaneAI/pennylane-lightning/pull/725)

* Lightning-Kokkos' functors are rewritten as functions wrapping around generic gate and generator functors templated over a coefficient interaction function. This reduces boilerplate while clarifying how the various kernels differ from one another.
  [(#640)](https://github.com/PennyLaneAI/pennylane-lightning/pull/640)

* Update C++ and Python GitHub actions names to include the matrix info.
  [(#717)](https://github.com/PennyLaneAI/pennylane-lightning/pull/717)

* Remove `CPhase` in favour of `CPhaseShift` in Lightning devices.
  [(#717)](https://github.com/PennyLaneAI/pennylane-lightning/pull/717)

* The various OpenMP configurations of Lightning-Qubit are tested in parallel on different Github Actions runners.
  [(#712)](https://github.com/PennyLaneAI/pennylane-lightning/pull/712)

* Update Linux wheels to use `manylinux_2_28` images.
  [(#667)](https://github.com/PennyLaneAI/pennylane-lightning/pull/667)

* Add support for `qml.expval` and `qml.var` in the `lightning.tensor` device for the `quimb` interface and the MPS method.
  [(#686)](https://github.com/PennyLaneAI/pennylane-lightning/pull/686)

* Changed the name of `lightning.tensor` to `default.tensor` with the `quimb` backend.
  [(#719)](https://github.com/PennyLaneAI/pennylane-lightning/pull/719)

* `lightning.qubit` and `lightning.kokkos` adhere to user-specified mid-circuit measurement configuration options.
  [(#736)](https://github.com/PennyLaneAI/pennylane-lightning/pull/736)

* Patch the C++ `Measurements.probs(wires)` method in Lightning-Qubit and Lightning-Kokkos to `Measurements.probs()` when called with all wires.
  This will trigger a more optimized implementation for calculating the probabilities of the entire system.
  [(#744)](https://github.com/PennyLaneAI/pennylane-lightning/pull/744)

* Remove the daily schedule from the "Compat Check w/PL - release/release" GitHub action.
  [(#746)](https://github.com/PennyLaneAI/pennylane-lightning/pull/746)

* Remove the required `scipy` config file for Lightning-Qubit. The support is now maintained by passing `SCIPY_LIBS_PATH` to the compiler.
  [(#775)](https://github.com/PennyLaneAI/pennylane-lightning/pull/775)

### Documentation

* Add installation instructions and documentation for `lightning.tensor`.
  [(#756)](https://github.com/PennyLaneAI/pennylane-lightning/pull/756)

### Bug fixes

* Don't route `probs(wires=[])` to `probs(all_wires)` in Lightning-Kokkos.
  [(#762)](https://github.com/PennyLaneAI/pennylane-lightning/pull/762)

* `ControlledQubitUnitary` is present in the Python device but not the TOML files. It is added to the decomposition gates since it can be implemented in its alternate form of `C(QubitUnitary)`.
  [(#767)](https://github.com/PennyLaneAI/pennylane-lightning/pull/767)

* Update the Lightning TOML files to indicate that non-commuting observables are supported.
  [(#764)](https://github.com/PennyLaneAI/pennylane-lightning/pull/764)

* Fix regex matching issue with auto on-boarding of release candidate branch to using the large runner queue.
  [(#774)](https://github.com/PennyLaneAI/pennylane-lightning/pull/774)

* Fix random CI failures for `lightning.tensor` Python unit tests and ignore `lightning_tensor` paths.
  [(#761)](https://github.com/PennyLaneAI/pennylane-lightning/pull/761)

* `lightning.qubit` and `lightning.kokkos` use `qml.ops.Conditional.base` instead of `qml.ops.Conditional.then_op`.
  [(#752)](https://github.com/PennyLaneAI/pennylane-lightning/pull/752)

* The preprocessing step in `lightning.qubit` now uses interface information to properly support the hardware-like postselection for mid-circuit measurements.
  [(#760)](https://github.com/PennyLaneAI/pennylane-lightning/pull/760)

* Fix AVX streaming operation support with newer GCC.
  [(#729)](https://github.com/PennyLaneAI/pennylane-lightning/pull/729)

* Revert changes calling the templated `IMAG`, `ONE`, `ZERO` functions in Kokkos kernels since they are incompatible with device execution.
  [(#733)](https://github.com/PennyLaneAI/pennylane-lightning/pull/733)

* The `tests_lkcpu_python.yml` workflow properly checks out the release or stable version of Lightning-Qubit during the test job.
  [(#723)](https://github.com/PennyLaneAI/pennylane-lightning/pull/723)

* Fix PennyLane Lightning-Kokkos and Lightning-Qubit tests for stable/stable configuration.
  [(#734)](https://github.com/PennyLaneAI/pennylane-lightning/pull/734)

* Remove the Autoray dependency from requirement files.
  [(#736)](https://github.com/PennyLaneAI/pennylane-lightning/pull/736)

* Fix the `cuda-runtime-12-0` dependency issue on RHEL8.
  [(#739)](https://github.com/PennyLaneAI/pennylane-lightning/pull/739)

* Fix the memory segmentation fault when initializing zero-wire Lightning-Kokkos.
  [(#757)](https://github.com/PennyLaneAI/pennylane-lightning/pull/757)

* Remove `pennylane.ops.op_math.controlled_decompositions.ctrl_decomp_zyz` tests with `len(control_wires) > 1`.
  [(#757)](https://github.com/PennyLaneAI/pennylane-lightning/pull/757)

* Add support for Scipy v1.14.
  [(#776)](https://github.com/PennyLaneAI/pennylane-lightning/pull/776)

* Add pickle support for the `DevPool` object in `lightning.gpu`.
  [(#772)](https://github.com/PennyLaneAI/pennylane-lightning/pull/772)

### Contributors

This release contains contributions from (in alphabetical order):

Ali Asadi, Amintor Dusko, Lillian Frederiksen, Pietropaolo Frisoni, David Ittah, Vincent Michaud-Rioux, Lee James O'Riordan, Mudit Pandey, Shuli Shu, Jay Soni

---

# Release 0.36.0

### New features since last release

* Add `cutensornet`-backed `MPS` C++ layer to `lightning.tensor`.
  [(#704)](https://github.com/PennyLaneAI/pennylane-lightning/pull/704)

* Add Python class for the `lightning.tensor` device which uses the new device API and the interface for `quimb` based on the MPS method.
  [(#671)](https://github.com/PennyLaneAI/pennylane-lightning/pull/671)

* Add compile-time support for AVX2/512 streaming operations in `lightning.qubit`.
  [(#664)](https://github.com/PennyLaneAI/pennylane-lightning/pull/664)

* `lightning.kokkos` supports mid-circuit measurements.
  [(#672)](https://github.com/PennyLaneAI/pennylane-lightning/pull/672)

* Add dynamic linking to LAPACK/OpenBlas shared objects in `scipy.libs` for both C++ and Python layer.
  [(#653)](https://github.com/PennyLaneAI/pennylane-lightning/pull/653)

* `lightning.qubit` supports mid-circuit measurements.
  [(#650)](https://github.com/PennyLaneAI/pennylane-lightning/pull/650)

* Add finite shots support in `lightning.qubit2`.
  [(#630)](https://github.com/PennyLaneAI/pennylane-lightning/pull/630)

* Add `collapse` and `normalize` methods to the `StateVectorLQubit` classes, enabling "branching" of the wavefunction. Add methods to create and seed an RNG in the `Measurements` modules.
  [(#645)](https://github.com/PennyLaneAI/pennylane-lightning/pull/645)

* Add two new Python classes (LightningStateVector and LightningMeasurements) to support `lightning.qubit2`.
  [(#613)](https://github.com/PennyLaneAI/pennylane-lightning/pull/613)

* Add analytic-mode `qml.probs` and `qml.var` support in `lightning.qubit2`.
  [(#627)](https://github.com/PennyLaneAI/pennylane-lightning/pull/627)

* Add `LightningAdjointJacobian` to support `lightning.qubit2`.
  [(#631)](https://github.com/PennyLaneAI/pennylane-lightning/pull/631)

* Add `lightning.qubit2` device which uses the new device API.
  [(#607)](https://github.com/PennyLaneAI/pennylane-lightning/pull/607)
  [(#628)](https://github.com/PennyLaneAI/pennylane-lightning/pull/628)

* Add Vector-Jacobian Product calculation support to `lightning.qubit`.
  [(#644)](https://github.com/PennyLaneAI/pennylane-lightning/pull/644)

* Add support for using new operator arithmetic as the default.
  [(#649)](https://github.com/PennyLaneAI/pennylane-lightning/pull/649)

### Breaking changes

* Split Lightning-Qubit and Lightning-Kokkos CPU Python tests with `pytest-split`. Remove `SERIAL` from Kokkos' `exec_model` matrix. Remove `all` from Lightning-Kokkos' `pl_backend` matrix. Move `clang-tidy` checks to `tidy.yml`. Avoid editable `pip` installations.
  [(#696)](https://github.com/PennyLaneAI/pennylane-lightning/pull/696)
* Update `lightning.gpu` and `lightning.kokkos` to raise an error instead of falling back to `default.qubit`.
  [(#689)](https://github.com/PennyLaneAI/pennylane-lightning/pull/689)

* Add `paths` directives to test workflows to avoid running tests that cannot be impacted by changes.
  [(#699)](https://github.com/PennyLaneAI/pennylane-lightning/pull/699)
  [(#695)](https://github.com/PennyLaneAI/pennylane-lightning/pull/695)

* Move common components of `/src/simulator/lightning_gpu/utils/` to `/src/utils/cuda_utils/`.
  [(#676)](https://github.com/PennyLaneAI/pennylane-lightning/pull/676)

* Deprecate static LAPACK linking support.
  [(#653)](https://github.com/PennyLaneAI/pennylane-lightning/pull/653)

* Migrate `lightning.qubit` to the new device API.
  [(#646)](https://github.com/PennyLaneAI/pennylane-lightning/pull/646)

* Introduce `ci:build_wheels` label, which controls wheel building on `pull_request` and other triggers.
  [(#648)](https://github.com/PennyLaneAI/pennylane-lightning/pull/648)

* Remove building wheels for Lightning Kokkos on Windows.
  [(#693)](https://github.com/PennyLaneAI/pennylane-lightning/pull/693)

### Improvements

* Add tests for Windows Wheels, fix ill-defined caching, and set the proper backend for `lightning.kokkos` wheels.
  [(#693)](https://github.com/PennyLaneAI/pennylane-lightning/pull/693)

* Replace string comparisons by `isinstance` checks where possible.
  [(#691)](https://github.com/PennyLaneAI/pennylane-lightning/pull/691)

* Refactor `cuda_utils` to remove its dependency on `custatevec.h`.
  [(#681)](https://github.com/PennyLaneAI/pennylane-lightning/pull/681)

* Add `test_templates.py` module where Grover and QSVT are tested.
  [(#684)](https://github.com/PennyLaneAI/pennylane-lightning/pull/684)

* Create `cuda_utils` for common usage of CUDA related backends.
  [(#676)](https://github.com/PennyLaneAI/pennylane-lightning/pull/676)

* Refactor `lightning_gpu_utils` unit tests to remove the dependency on statevector class.
  [(#675)](https://github.com/PennyLaneAI/pennylane-lightning/pull/675)

* Upgrade GitHub actions versions from v3 to v4.
  [(#669)](https://github.com/PennyLaneAI/pennylane-lightning/pull/669)

* Initialize the private attributes `gates_indices_` and `generators_indices_` of `StateVectorKokkos` using the definitions of the `Pennylane::Gates::Constant` namespace.
  [(#641)](https://github.com/PennyLaneAI/pennylane-lightning/pull/641)

* Add `isort` to `requirements-dev.txt` and run before `black` upon `make format` to sort Python imports.
  [(#623)](https://github.com/PennyLaneAI/pennylane-lightning/pull/623)

* Improve support for new operator arithmetic with `QuantumScriptSerializer.serialize_observables`.
  [(#670)](https://github.com/PennyLaneAI/pennylane-lightning/pull/670)

* Add `workflow_dispatch` to wheels recipes; allowing developers to build wheels manually on a branch instead of temporarily changing the headers.
  [(#679)](https://github.com/PennyLaneAI/pennylane-lightning/pull/679)

* Add the `ENABLE_LAPACK` compilation flag to toggle dynamic linking to LAPACK library.
  [(#678)](https://github.com/PennyLaneAI/pennylane-lightning/pull/678)

### Documentation

### Bug fixes

* Fix wire order permutations when using `qml.probs` with out-of-order wires in Lightning-Qubit.
  [(#707)](https://github.com/PennyLaneAI/pennylane-lightning/pull/707)

* Lightning-Qubit once again respects the wire order specified on device instantiation.
  [(#705)](https://github.com/PennyLaneAI/pennylane-lightning/pull/705)

* `dynamic_one_shot` was refactored to use `SampleMP` measurements as a way to return the mid-circuit measurement samples. `LightningQubit's `simulate` is modified accordingly.
  [(#694)](https://github.com/PennyLaneAI/pennylane-lightning/pull/694)

* Lightning-Qubit correctly decomposes state prep operations when used in the middle of a circuit.
  [(#687)](https://github.com/PennyLaneAI/pennylane-lightning/pull/687)

* Lightning-Qubit correctly decomposes `qml.QFT` and `qml.GroverOperator` if `len(wires)` is greater than 9 and 12 respectively.
  [(#687)](https://github.com/PennyLaneAI/pennylane-lightning/pull/687)

* Specify `isort` `--py` (Python version) and `-l` (max line length) to stabilize `isort` across Python versions and environments.
  [(#647)](https://github.com/PennyLaneAI/pennylane-lightning/pull/647)

* Fix random `coverage xml` CI issues.
  [(#635)](https://github.com/PennyLaneAI/pennylane-lightning/pull/635)

* `lightning.qubit` correctly decomposed state preparation operations with adjoint differentiation.
  [(#661)](https://github.com/PennyLaneAI/pennylane-lightning/pull/661)

* Fix the failed observable serialization unit tests.
  [(#683)](https://github.com/PennyLaneAI/pennylane-lightning/pull/683)

* Update the Lightning-Qubit new device API to work with Catalyst.
  [(#665)](https://github.com/PennyLaneAI/pennylane-lightning/pull/665)

* Update the version of `codecov-action` to v4 and fix the CodeCov issue with the PL-Lightning check-compatibility actions.
  [(#682)](https://github.com/PennyLaneAI/pennylane-lightning/pull/682)

* Refactor of dev prerelease auto-update-version workflow.
  [(#685)](https://github.com/PennyLaneAI/pennylane-lightning/pull/685)

* Remove gates unsupported by catalyst from TOML file.
  [(#698)](https://github.com/PennyLaneAI/pennylane-lightning/pull/698)

* Increase tolerance for a flaky test.
  [(#703)](https://github.com/PennyLaneAI/pennylane-lightning/pull/703)

* Remove `ControlledQubitUnitary` in favour of `C(QubitUnitary)` from the list of supported operations and the device TOML file. The `stopping_condition` method guarantees the consistency of decompositions.
  [(#758)](https://github.com/PennyLaneAI/pennylane-lightning/pull/758)

* Raise a clear error message with initialization of `lightning.kokkos` with zero-qubit on Windows.
  [(#758)](https://github.com/PennyLaneAI/pennylane-lightning/pull/758)


### Contributors

This release contains contributions from (in alphabetical order):

Ali Asadi, Amintor Dusko, Pietropaolo Frisoni, Thomas Germain, Christina Lee, Erick Ochoa Lopez, Vincent Michaud-Rioux, Rashid N H M, Lee James O'Riordan, Mudit Pandey, Shuli Shu

---

# Release 0.35.1

### Improvements

* Use the `adjoint` gate parameter to apply `qml.Adjoint` operations instead of matrix methods in `lightning.qubit`.
  [(#632)](https://github.com/PennyLaneAI/pennylane-lightning/pull/632)

### Bug fixes

* Fix `qml.Adjoint` support in `lightning.gpu` and `lightning.kokkos`.
  [(#632)](https://github.com/PennyLaneAI/pennylane-lightning/pull/632)

* Fix finite shots support in `lightning.qubit`, `lightning.gpu` and `lightning.kokkos`. The bug would impact calculations with measurements on observables with non-trivial diagonalizing gates and calculations with shot vectors.
  [(#632)](https://github.com/PennyLaneAI/pennylane-lightning/pull/632)

### Contributors

This release contains contributions from (in alphabetical order):

Vincent Michaud-Rioux

---

# Release 0.35.0

### New features since last release

* All backends now support `GlobalPhase` and `C(GlobalPhase)` in forward pass.
  [(#579)](https://github.com/PennyLaneAI/pennylane-lightning/pull/579)

* Add Hermitian observable support for shot-noise measurement and Lapack support.
  [(#569)](https://github.com/PennyLaneAI/pennylane-lightning/pull/569)

### Breaking changes

* Migrate `lightning.gpu` to CUDA 12.
  [(#606)](https://github.com/PennyLaneAI/pennylane-lightning/pull/606)

### Improvements

* Expand error values and strings returned from CUDA libraries.
  [(#617)](https://github.com/PennyLaneAI/pennylane-lightning/pull/617)

* `C(MultiRZ)` and `C(Rot)` gates are natively supported (with `LM` kernels).
  [(#614)](https://github.com/PennyLaneAI/pennylane-lightning/pull/614)

* Add adjoint support for `GlobalPhase` in Lightning-GPU and Lightning-Kokkos.
  [(#615)](https://github.com/PennyLaneAI/pennylane-lightning/pull/615)

* Lower the overheads of Windows CI tests.
  [(#610)](https://github.com/PennyLaneAI/pennylane-lightning/pull/610)

* Decouple LightningQubit memory ownership from numpy and migrate it to Lightning-Qubit managed state-vector class.
  [(#601)](https://github.com/PennyLaneAI/pennylane-lightning/pull/601)

* Expand support for Projector observables on Lightning-Kokkos.
  [(#601)](https://github.com/PennyLaneAI/pennylane-lightning/pull/601)

* Split Docker build cron job into two jobs: master and latest. This is mainly for reporting in the `plugin-test-matrix` repo.
  [(#600)](https://github.com/PennyLaneAI/pennylane-lightning/pull/600)

* The `BlockEncode` operation from PennyLane is now supported on all Lightning devices.
  [(#599)](https://github.com/PennyLaneAI/pennylane-lightning/pull/599)

* OpenMP acceleration can now be enabled at compile time for all `lightning.qubit` gate kernels using the `-DLQ_ENABLE_KERNEL_OMP=1` CMake argument.
  [(#510)](https://github.com/PennyLaneAI/pennylane-lightning/pull/510)

* Enable building Docker images for any branch or tag. Set the Docker build cron job to build images for the latest release and `master`.
  [(#598)](https://github.com/PennyLaneAI/pennylane-lightning/pull/598)

* Enable choosing the PennyLane-Lightning version and disabling push to Docker Hub in the Docker build workflow. Add a cron job calling the Docker build workflow.
  [(#597)](https://github.com/PennyLaneAI/pennylane-lightning/pull/597)

* Pull Kokkos v4.2.00 from the official Kokkos repository to test Lightning-Kokkos with the CUDA backend.
  [(#596)](https://github.com/PennyLaneAI/pennylane-lightning/pull/596)

* Remove deprecated MeasurementProcess.name.
  [(#605)](https://github.com/PennyLaneAI/pennylane-lightning/pull/605)

### Documentation

* Update requirements to build the documentation.
  [(#594)](https://github.com/PennyLaneAI/pennylane-lightning/pull/594)

### Bug fixes

* Downgrade auditwheel due to changes with library exclusion list.
  [(#620)](https://github.com/PennyLaneAI/pennylane-lightning/pull/620)

* List `GlobalPhase` gate in each device's TOML file.
  [(#615)](https://github.com/PennyLaneAI/pennylane-lightning/pull/615)

* Lightning-GPU's gate cache failed to distinguish between certain gates.
  For example, `MultiControlledX([0, 1, 2], "111")` and `MultiControlledX([0, 2], "00")` were applied as the same operation.
  This could happen with (at least) the following gates: `QubitUnitary`,`ControlledQubitUnitary`,`MultiControlledX`,`DiagonalQubitUnitary`,`PSWAP`,`OrbitalRotation`.
  [(#579)](https://github.com/PennyLaneAI/pennylane-lightning/pull/579)

* Ensure the stopping condition decompositions are respected for larger templated QFT and Grover operators.
  [(#609)](https://github.com/PennyLaneAI/pennylane-lightning/pull/609)

* Move concurrency group specifications from reusable Docker build workflow to the root workflows.
  [(#604)](https://github.com/PennyLaneAI/pennylane-lightning/pull/604)

* Fix `lightning-kokkos-cuda` Docker build and add CI workflow to build images and push to Docker Hub.
  [(#593)](https://github.com/PennyLaneAI/pennylane-lightning/pull/593)

* Update jax.config imports.
  [(#619)](https://github.com/PennyLaneAI/pennylane-lightning/pull/619)

* Fix apply state vector when using a Lightning handle.
  [(#622)](https://github.com/PennyLaneAI/pennylane-lightning/pull/622)

* Pinning Pytest to a version compatible with Flaky.
  [(#624)](https://github.com/PennyLaneAI/pennylane-lightning/pull/624)

### Contributors

This release contains contributions from (in alphabetical order):

Amintor Dusko, David Ittah, Vincent Michaud-Rioux, Lee J. O'Riordan, Shuli Shu, Matthew Silverman

---

# Release 0.34.0

### New features since last release

* Support added for Python 3.12 wheel builds.
  [(#541)](https://github.com/PennyLaneAI/pennylane-lightning/pull/541)

* Lightning-Qubit support arbitrary controlled gates (any wires and any control values). The kernels are implemented in the `LM` module.
  [(#576)](https://github.com/PennyLaneAI/pennylane-lightning/pull/576)

* Shot-noise related methods now accommodate observable objects with arbitrary eigenvalues. Add a Kronecker product method for two diagonal matrices.
  [(#570)](https://github.com/PennyLaneAI/pennylane-lightning/pull/570)

* Add shot-noise support for probs in the C++ layer. Probabilities are calculated from generated samples. All Lightning backends support this feature. Please note that target wires should be sorted in ascending manner.
  [(#568)](https://github.com/PennyLaneAI/pennylane-lightning/pull/568)

* Add `LM` kernels to apply arbitrary controlled operations efficiently.
  [(#516)](https://github.com/PennyLaneAI/pennylane-lightning/pull/516)

* Add shots support for variance value, probs, sample, counts calculation for given observables (`NamedObs`, `TensorProd` and `Hamiltonian`) based on Pauli words, `Identity` and `Hadamard` in the C++ layer. All Lightning backends support this support feature.
  [(#561)](https://github.com/PennyLaneAI/pennylane-lightning/pull/561)

* Add shots support for expectation value calculation for given observables (`NamedObs`, `TensorProd` and `Hamiltonian`) based on Pauli words, `Identity` and `Hadamard` in the C++ layer by adding `measure_with_samples` to the measurement interface. All Lightning backends support this support feature.
  [(#556)](https://github.com/PennyLaneAI/pennylane-lightning/pull/556)

* `qml.QubitUnitary` operators can be included in a circuit differentiated with the adjoint method. Lightning handles circuits with arbitrary non-differentiable `qml.QubitUnitary` operators. 1,2-qubit `qml.QubitUnitary` operators with differentiable parameters can be differentiated using decomposition.
  [(#540)] (https://github.com/PennyLaneAI/pennylane-lightning/pull/540)

### Breaking changes

* Set the default version of Kokkos to 4.2.00 throughout the project (CMake, CI, etc.)
  [(#578)] (https://github.com/PennyLaneAI/pennylane-lightning/pull/578)

* Overload `applyOperation` with a fifth `matrix` argument to all state vector classes to support arbitrary operations in `AdjointJacobianBase`.
  [(#540)] (https://github.com/PennyLaneAI/pennylane-lightning/pull/540)

### Improvements

* Ensure aligned memory used for numpy arrays with state-vector without reallocations.
  [(#572)](https://github.com/PennyLaneAI/pennylane-lightning/pull/572)

* Unify error messages of shot measurement related unsupported observables to better Catalyst.
  [(#577)](https://github.com/PennyLaneAI/pennylane-lightning/pull/577)

* Add configuration files to improve compatibility with Catalyst.
  [(#566)](https://github.com/PennyLaneAI/pennylane-lightning/pull/566)

* Refactor shot-noise related methods of MeasurementsBase class in the C++ layer and eigenvalues are not limited to `1` and `-1`. Add `getObs()` method to Observables class. Refactor `applyInPlaceShots` to allow users to get eigenvalues of Observables object. Deprecated `_preprocess_state` method in `MeasurementsBase` class for safer use of the `LightningQubitRaw` backend.
[(#570)](https://github.com/PennyLaneAI/pennylane-lightning/pull/570)

* Modify `setup.py` to use backend-specific build directory (`f"build_{backend}"`) to accelerate rebuilding backends in alternance.
  [(#540)] (https://github.com/PennyLaneAI/pennylane-lightning/pull/540)

* Update Dockerfile and rewrite the `build-wheel-lightning-gpu` stage to build Lightning-GPU from the `pennylane-lightning` monorepo.
  [(#539)] (https://github.com/PennyLaneAI/pennylane-lightning/pull/539)

* Add the MPI test CI workflows of Lightning-GPU in compatibility cron jobs.
  [(#536)] (https://github.com/PennyLaneAI/pennylane-lightning/pull/536)

* Add MPI synchronization in places to safely handle communicated data.
  [(#538)](https://github.com/PennyLaneAI/pennylane-lightning/pull/538)

* Add release option in compatibility cron jobs to test the release candidates of PennyLane and the Lightning plugins against one another.
  [(#531)] (https://github.com/PennyLaneAI/pennylane-lightning/pull/531)

* Add GPU workflows in compatibility cron jobs to test Lightning-GPU and Lightning-Kokkos with the Kokkos CUDA backend.
  [(#528)] (https://github.com/PennyLaneAI/pennylane-lightning/pull/528)

### Documentation

* Fixed a small typo in the documentation page for the PennyLane-Lightning GPU device.
  [(#563)](https://github.com/PennyLaneAI/pennylane-lightning/pull/563)

* Add OpenGraph social preview for Lightning docs.
  [(#574)](https://github.com/PennyLaneAI/pennylane-lightning/pull/574)

### Bug fixes

* Fix CodeCov file contention issue when uploading data from many workloads.
  [(#584)](https://github.com/PennyLaneAI/pennylane-lightning/pull/584)

* Ensure the `lightning.gpu` intermediate wheel builds are uploaded to TestPyPI.
  [(#575)](https://github.com/PennyLaneAI/pennylane-lightning/pull/575)

* Allow support for newer clang-tidy versions on non-x86_64 platforms.
  [(#567)](https://github.com/PennyLaneAI/pennylane-lightning/pull/567)

* Do not run C++ tests when testing for compatibility with PennyLane, hence fixing plugin-matrix failures. Fix Lightning-GPU workflow trigger.
  [(#571)](https://github.com/PennyLaneAI/pennylane-lightning/pull/571)

* Revert single-node multi-GPU batching behaviour to match https://github.com/PennyLaneAI/pennylane-lightning-gpu/pull/27.
  [(#564)](https://github.com/PennyLaneAI/pennylane-lightning/pull/564)

* Move deprecated `stateprep` `QuantumScript` argument into the operation list in `mpitests/test_adjoint_jacobian.py`.
  [(#540)] (https://github.com/PennyLaneAI/pennylane-lightning/pull/540)

* Fix MPI Python unit tests for the adjoint method.
  [(#538)](https://github.com/PennyLaneAI/pennylane-lightning/pull/538)

* Fix the issue with assigning kernels to ops before registering kernels on macOS
  [(#582)](https://github.com/PennyLaneAI/pennylane-lightning/pull/582)

* Update `MANIFEST.in` to include device config files and `CHANGELOG.md`
  [(#585)](https://github.com/PennyLaneAI/pennylane-lightning/pull/585)

### Contributors

This release contains contributions from (in alphabetical order):

Ali Asadi, Isaac De Vlugt, Amintor Dusko, Vincent Michaud-Rioux, Erick Ochoa Lopez, Lee James O'Riordan, Shuli Shu

---

# Release 0.33.1

* pip-installed CUDA runtime libraries can now be accessed from a virtualenv.
  [(#543)](https://github.com/PennyLaneAI/pennylane-lightning/pull/543)

### Bug fixes

* The pybind11 compiled module RPATH linkage has been restored to pre-0.33 behaviour.
  [(#543)](https://github.com/PennyLaneAI/pennylane-lightning/pull/543)

### Contributors

This release contains contributions from (in alphabetical order):

Lee J. O'Riordan

---

# Release 0.33.0

### New features since last release

* Add documentation updates for the `lightning.gpu` backend.
  [(#525)] (https://github.com/PennyLaneAI/pennylane-lightning/pull/525)

* Add `SparseHamiltonian` support for Lightning-Qubit and Lightning-GPU.
  [(#526)] (https://github.com/PennyLaneAI/pennylane-lightning/pull/526)

* Add `SparseHamiltonian` support for Lightning-Kokkos.
  [(#527)] (https://github.com/PennyLaneAI/pennylane-lightning/pull/527)

* Integrate python/pybind layer of distributed Lightning-GPU into the Lightning monorepo with Python unit tests.
  [(#518)] (https://github.com/PennyLaneAI/pennylane-lightning/pull/518)

* Integrate the distributed C++ backend of Lightning-GPU into the Lightning monorepo.
  [(#514)] (https://github.com/PennyLaneAI/pennylane-lightning/pull/514)

* Integrate Lightning-GPU into the Lightning monorepo. The new backend is named `lightning.gpu` and includes all single-GPU features.
  [(#499)] (https://github.com/PennyLaneAI/pennylane-lightning/pull/499)

* Build Linux wheels for Lightning-GPU (CUDA-11).
  [(#517)](https://github.com/PennyLaneAI/pennylane-lightning/pull/517)

* Add `Dockerfile` in `docker` and `make docker` workflow in `Makefile`. The Docker images and documentation are available on [DockerHub](https://hub.docker.com/repository/docker/pennylaneai/pennylane).
  [(#496)](https://github.com/PennyLaneAI/pennylane-lightning/pull/496)

* Add mid-circuit state preparation operation tests.
  [(#495)](https://github.com/PennyLaneAI/pennylane-lightning/pull/495)

### Breaking changes

* Add `tests_gpu.yml` workflow to test the Lightning-Kokkos backend with CUDA-12.
  [(#494)](https://github.com/PennyLaneAI/pennylane-lightning/pull/494)

* Implement `LM::GeneratorDoubleExcitation`, `LM::GeneratorDoubleExcitationMinus`, `LM::GeneratorDoubleExcitationPlus` kernels. Lightning-Qubit default kernels are now strictly from the `LM` implementation, which requires less memory and is faster for large state vectors.
  [(#512)](https://github.com/PennyLaneAI/pennylane-lightning/pull/512)

* Add workflows validating compatibility between PennyLane and Lightning's most recent stable releases and development (latest) versions.
  [(#507)](https://github.com/PennyLaneAI/pennylane-lightning/pull/507)
  [(#498)](https://github.com/PennyLaneAI/pennylane-lightning/pull/498)

* Introduce `timeout-minutes` in various workflows, mainly to avoid Windows builds hanging for several hours.
  [(#503)](https://github.com/PennyLaneAI/pennylane-lightning/pull/503)

* Cast integral-valued arrays to the device's complex type on entry in `_preprocess_state_vector` to ensure the state is correctly represented with floating-point numbers.
  [(#501)](https://github.com/PennyLaneAI/pennylane-lightning/pull/501)

* Update `DefaultQubit` to `DefaultQubitLegacy` on Lightning fallback.
  [(#500)](https://github.com/PennyLaneAI/pennylane-lightning/pull/500)

* Enums defined in `GateOperation.hpp` start at `1` (previously `0`). `::BEGIN` is introduced in a few places where it was assumed `0` accordingly.
  [(#485)](https://github.com/PennyLaneAI/pennylane-lightning/pull/485)

* Enable pre-commit hooks to format all Python files and linting of all Python source files.
  [(#485)](https://github.com/PennyLaneAI/pennylane-lightning/pull/485)

### Improvements

* Improve Python testing for Lightning-GPU (+MPI) by adding jobs in Actions files and adding Python tests to increase code coverage.
  [(#522)](https://github.com/PennyLaneAI/pennylane-lightning/pull/522)

* Add support for `pip install pennylane-lightning[kokkos]` for the OpenMP backend.
  [(#515)](https://github.com/PennyLaneAI/pennylane-lightning/pull/515)

* Update `setup.py` to allow for multi-package co-existence. The `PennyLane_Lightning` package now is the responsible for the core functionality, and will be depended upon by all other extensions.
  [(#504)] (https://github.com/PennyLaneAI/pennylane-lightning/pull/504)

* Redesign Lightning-Kokkos `StateVectorKokkos` class to use Kokkos `RangePolicy` together with special functors in `applyMultiQubitOp` to apply 1- to 4-wire generic unitary gates. For more than 4 wires, the general implementation using Kokkos `TeamPolicy` is employed to yield the best all-around performance.
  [(#490)] (https://github.com/PennyLaneAI/pennylane-lightning/pull/490)

* Redesign Lightning-Kokkos `Measurements` class to use Kokkos `RangePolicy` together with special functors to obtain the expectation value of 1- to 4-wire generic unitary gates. For more than 4 wires, the general implementation using Kokkos `TeamPolicy` is employed to yield the best all-around performance.
  [(#489)] (https://github.com/PennyLaneAI/pennylane-lightning/pull/489)

* Add tests to increase Lightning-Kokkos coverage.
  [(#485)](https://github.com/PennyLaneAI/pennylane-lightning/pull/485)

* Add memory locality tag reporting and adjoint diff dispatch for `lightning.qubit` statevector classes.
  [(#492)](https://github.com/PennyLaneAI/pennylane-lightning/pull/492)

* Add support for dependent external packages to C++ core.
  [(#482)](https://github.com/PennyLaneAI/pennylane-lightning/pull/482)

* Add support for building multiple backend simulators.
  [(#497)](https://github.com/PennyLaneAI/pennylane-lightning/pull/497)

### Documentation

### Bug fixes

* Fix CI issues running python-cov with MPI.
  [(#535)](https://github.com/PennyLaneAI/pennylane-lightning/pull/535)

* Re-add support for `pip install pennylane-lightning[gpu]`.
  [(#515)](https://github.com/PennyLaneAI/pennylane-lightning/pull/515)

* Switch most Lightning-Qubit default kernels to `LM`. Add `LM::multiQubitOp` tests, failing when targeting out-of-order wires clustered close to `num_qubits-1`. Fix the `LM::multiQubitOp` kernel implementation by introducing a generic `revWireParity` routine and replacing the `bitswap`-based implementation. Mimic the changes fixing the corresponding `multiQubitOp` and `expval` functors in Lightning-Kokkos.
  [(#511)](https://github.com/PennyLaneAI/pennylane-lightning/pull/511)

* Fix RTD builds by removing unsupported `system_packages` configuration option.
  [(#491)](https://github.com/PennyLaneAI/pennylane-lightning/pull/491)

### Contributors

This release contains contributions from (in alphabetical order):

Ali Asadi, Amintor Dusko, Vincent Michaud-Rioux, Lee J. O'Riordan, Shuli Shu

---

# Release 0.32.0

### New features since last release

* The `lightning.kokkos` backend supports Nvidia GPU execution (with Kokkos v4 and CUDA v12).
  [(#477)](https://github.com/PennyLaneAI/pennylane-lightning/pull/477)

* Complete overhaul of repository structure to facilitates integration of multiple backends. Refactoring efforts we directed to improve development performance, code reuse and decrease overall overhead to propagate changes through backends. New C++ modular build strategy allows for faster test builds restricted to a module. Update CI/CD actions concurrency strategy. Change minimal Python version to 3.9.
  [(#472)] (https://github.com/PennyLaneAI/pennylane-lightning/pull/472)

* Wheels are built with native support for sparse Hamiltonians.
  [(#470)] (https://github.com/PennyLaneAI/pennylane-lightning/pull/470)

* Add native support to sparse Hamiltonians in the absence of Kokkos & Kokkos-kernels.
  [(#465)] (https://github.com/PennyLaneAI/pennylane-lightning/pull/465)

### Breaking changes

* Rename `QubitStateVector` to `StatePrep` in the Lightning-Qubit and `Lightning-Kokkos` classes.
  [(#486)](https://github.com/PennyLaneAI/pennylane-lightning/pull/486)

* Modify `adjointJacobian` methods to accept a (maybe unused) reference `StateVectorT`, allowing device-backed simulators to directly access state vector data for adjoint differentiation instead of copying it back-and-forth into `JacobianData` (host memory).
  [(#477)](https://github.com/PennyLaneAI/pennylane-lightning/pull/477)

### Improvements

* Refactor LKokkos `Measurements` class to use (fast) specialized functors whenever possible.
  [(#481)] (https://github.com/PennyLaneAI/pennylane-lightning/pull/481)

* Merge Lightning Qubit and Lightning Kokkos backends in the new repository.
  [(#472)] (https://github.com/PennyLaneAI/pennylane-lightning/pull/472)

* Integrated new unified docs for Lightning Kokkos and Lightning Qubit packages.
  [(#473)] (https://github.com/PennyLaneAI/pennylane-lightning/pull/473)

### Documentation

### Bug fixes

* Ensure PennyLane has an `active_return` attribute before calling it.
 [(#483)] (https://github.com/PennyLaneAI/pennylane-lightning/pull/483)

* Do no import `sqrt2_v` from `<numbers>` in `Util.hpp` to resolve issue with Lightning-GPU builds.
  [(#479)](https://github.com/PennyLaneAI/pennylane-lightning/pull/479)

* Update the CMake internal references to enable sub-project compilation with affecting the parent package.
  [(#478)](https://github.com/PennyLaneAI/pennylane-lightning/pull/478)

* `apply` no longer mutates the inputted list of operations.
  [(#474)](https://github.com/PennyLaneAI/pennylane-lightning/pull/474)

### Contributors

This release contains contributions from (in alphabetical order):

Amintor Dusko, Christina Lee, Vincent Michaud-Rioux, Lee J. O'Riordan

---

# Release 0.31.0

### New features since last release

* Update Kokkos support to 4.0.01.
  [(#439)] (https://github.com/PennyLaneAI/pennylane-lightning/pull/439)

### Breaking changes

* Update tests to be compliant with PennyLane v0.31.0 development changes and deprecations.
  [(#448)](https://github.com/PennyLaneAI/pennylane-lightning/pull/448)

### Improvements

* Remove logic from `setup.py` and transfer paths and env variable definitions into workflow files.
  [(#450)](https://github.com/PennyLaneAI/pennylane-lightning/pull/450)

* Detect MKL or CBLAS if `ENABLE_BLAS=ON` making sure that BLAS is linked as expected.
  [(#449)](https://github.com/PennyLaneAI/pennylane-lightning/pull/449)

### Documentation

* Fix LightningQubit class parameter documentation.
  [(#456)](https://github.com/PennyLaneAI/pennylane-lightning/pull/456)

### Bug fixes

* Ensure cross-platform wheels continue to build with updates in git safety checks.
  [(#452)](https://github.com/PennyLaneAI/pennylane-lightning/pull/452)

* Fixing Python version bug introduce in [(#450)](https://github.com/PennyLaneAI/pennylane-lightning/pull/450)
  when `Python_EXECUTABLE` was removed from `setup.py`.
  [(#461)](https://github.com/PennyLaneAI/pennylane-lightning/pull/461)

* Ensure aligned allocator definition works with C++20 compilers.
  [(#438)](https://github.com/PennyLaneAI/pennylane-lightning/pull/438)

* Prevent multiple threads from calling `Kokkos::initialize` or `Kokkos::finalize`.
  [(#439)](https://github.com/PennyLaneAI/pennylane-lightning/pull/439)

### Contributors

This release contains contributions from (in alphabetical order):

Vincent Michaud-Rioux, Lee J. O'Riordan, Chae-Yeun Park

---

# Release 0.30.0

### New features since last release

* Add MCMC sampler.
  [(#384)] (https://github.com/PennyLaneAI/pennylane-lightning/pull/384)

* Serialize PennyLane's arithmetic operators when they are used as observables
  that are expressed in the Pauli basis.
  [(#424)](https://github.com/PennyLaneAI/pennylane-lightning/pull/424)

### Breaking changes

* Lightning now works with the new return types specification that is now default in PennyLane.
  See [the PennyLane `qml.enable_return`](https://docs.pennylane.ai/en/stable/code/api/pennylane.enable_return.html?highlight=enable_return) documentation for more information on this change.
  [(#427)](https://github.com/PennyLaneAI/pennylane-lightning/pull/427)

Instead of creating potentially ragged numpy array, devices and `QNode`'s now return an object of the same type as that
returned by the quantum function.

```
>>> dev = qml.device('lightning.qubit', wires=1)
>>> @qml.qnode(dev, diff_method="adjoint")
... def circuit(x):
...     qml.RX(x, wires=0)
...     return qml.expval(qml.PauliY(0)), qml.expval(qml.PauliZ(0))
>>> x = qml.numpy.array(0.5)
>>> circuit(qml.numpy.array(0.5))
(array(-0.47942554), array(0.87758256))
```

Interfaces like Jax or Torch handle tuple outputs without issues:

```
>>> jax.jacobian(circuit)(jax.numpy.array(0.5))
(Array(-0.87758255, dtype=float32, weak_type=True),
Array(-0.47942555, dtype=float32, weak_type=True))
```

Autograd cannot differentiate an output tuple, so results must be converted to an array before
use with `qml.jacobian`:

```
>>> qml.jacobian(lambda y: qml.numpy.array(circuit(y)))(x)
array([-0.87758256, -0.47942554])
```

Alternatively, the quantum function itself can return a numpy array of measurements:

```
>>> dev = qml.device('lightning.qubit', wires=1)
>>> @qml.qnode(dev, diff_method="adjoint")
>>> def circuit2(x):
...     qml.RX(x, wires=0)
...     return np.array([qml.expval(qml.PauliY(0)), qml.expval(qml.PauliZ(0))])
>>> qml.jacobian(circuit2)(np.array(0.5))
array([-0.87758256, -0.47942554])
```

### Improvements

* Remove deprecated `set-output` commands from workflow files.
  [(#437)](https://github.com/PennyLaneAI/pennylane-lightning/pull/437)

* Lightning wheels are now checked with `twine check` post-creation for PyPI compatibility.
  [(#430)](https://github.com/PennyLaneAI/pennylane-lightning/pull/430)

* Lightning has been made compatible with the change in return types specification.
  [(#427)](https://github.com/PennyLaneAI/pennylane-lightning/pull/427)

* Lightning is compatible with clang-tidy version 16.
  [(#429)](https://github.com/PennyLaneAI/pennylane-lightning/pull/429)

### Contributors

This release contains contributions from (in alphabetical order):

Christina Lee, Vincent Michaud-Rioux, Lee James O'Riordan, Chae-Yeun Park, Matthew Silverman

---

# Release 0.29.0

### Improvements

* Remove runtime dependency on ninja build system.
  [(#414)](https://github.com/PennyLaneAI/pennylane-lightning/pull/414)

* Allow better integration and installation support with CMake targeted binary builds.
  [(#403)](https://github.com/PennyLaneAI/pennylane-lightning/pull/403)

* Remove explicit Numpy and Scipy requirements.
  [(#412)](https://github.com/PennyLaneAI/pennylane-lightning/pull/412)

* Get `llvm` installation root from the environment variable `LLVM_ROOT_DIR` (or fallback to `brew`).
  [(#413)](https://github.com/PennyLaneAI/pennylane-lightning/pull/413)

* Update AVX2/512 kernel infrastructure for additional gate/generator operations.
  [(#404)](https://github.com/PennyLaneAI/pennylane-lightning/pull/404)

* Remove unnecessary lines for resolving CodeCov issue.
  [(#415)](https://github.com/PennyLaneAI/pennylane-lightning/pull/415)

* Add more AVX2/512 gate operations.
  [(#393)](https://github.com/PennyLaneAI/pennylane-lightning/pull/393)

### Documentation

### Bug fixes

* Ensure error raised when asking for out of order marginal probabilities. Prevents the return of incorrect results.
  [(#416)](https://github.com/PennyLaneAI/pennylane-lightning/pull/416)

* Fix Github shields in README.
  [(#402)](https://github.com/PennyLaneAI/pennylane-lightning/pull/402)

### Contributors

Amintor Dusko, Vincent Michaud-Rioux, Lee James O'Riordan, Chae-Yeun Park

---

# Release 0.28.2

### Bug fixes

* Fix Python module versioning for Linux wheels.
  [(#408)](https://github.com/PennyLaneAI/pennylane-lightning/pull/408)

### Contributors

This release contains contributions from (in alphabetical order):

Amintor Dusko, Shuli Shu, Trevor Vincent

---

# Release 0.28.1

### Bug fixes

* Fix Pybind11 module versioning and locations for Windows wheels.
  [(#400)](https://github.com/PennyLaneAI/pennylane-lightning/pull/400)

### Contributors

This release contains contributions from (in alphabetical order):

Lee J. O'Riordan

---

# Release 0.28.0

### Breaking changes

* Deprecate support for Python 3.7.
  [(#391)](https://github.com/PennyLaneAI/pennylane-lightning/pull/391)

### Improvements

* Improve Lightning package structure for external use as a C++ library.
  [(#369)](https://github.com/PennyLaneAI/pennylane-lightning/pull/369)

* Improve the stopping condition method.
  [(#386)](https://github.com/PennyLaneAI/pennylane-lightning/pull/386)

### Bug fixes

- Pin CMake to 3.24.x in wheel-builder to avoid Python not found error in CMake 3.25, when building wheels for PennyLane-Lightning-GPU.
  [(#387)](https://github.com/PennyLaneAI/pennylane-lightning/pull/387)

### Contributors

This release contains contributions from (in alphabetical order):

Amintor Dusko, Lee J. O'Riordan

---

# Release 0.27.0

### New features since last release

* Enable building of Python 3.11 wheels and upgrade Python on CI/CD workflows to 3.8.
  [(#381)](https://github.com/PennyLaneAI/pennylane-lightning/pull/381)

### Breaking changes

### Improvements

* Update clang-tools version in Github workflows.
  [(#351)](https://github.com/PennyLaneAI/pennylane-lightning/pull/351)

* Improve tests and checks CI/CD pipelines.
  [(#353)](https://github.com/PennyLaneAI/pennylane-lightning/pull/353)

* Implement 3 Qubits gates (CSWAP & Toffoli) & 4 Qubits gates (DoubleExcitation, DoubleExcitationMinus, DoubleExcitationPlus) in LM manner.
  [(#362)](https://github.com/PennyLaneAI/pennylane-lightning/pull/362)

* Upgrade Kokkos and Kokkos Kernels to 3.7.00, and improve sparse matrix-vector multiplication performance and memory usage.
  [(#361)](https://github.com/PennyLaneAI/pennylane-lightning/pull/361)

* Update Linux (ubuntu-latest) architecture x86_64 wheel-builder from GCC 10.x to GCC 11.x.
  [(#373)](https://github.com/PennyLaneAI/pennylane-lightning/pull/373)

* Update gcc and g++ 10.x to 11.x in CI tests. This update brings improved support for newer C++ features.
  [(#370)](https://github.com/PennyLaneAI/pennylane-lightning/pull/370)

* Change Lightning to inherit from QubitDevice instead of DefaultQubit.
  [(#365)](https://github.com/PennyLaneAI/pennylane-lightning/pull/365)

### Documentation

### Bug fixes

* Use mutex when accessing cache in KernelMap.
  [(#382)](https://github.com/PennyLaneAI/pennylane-lightning/pull/382)

### Contributors

This release contains contributions from (in alphabetical order):

Amintor Dusko, Chae-Yeun Park, Monit Sharma, Shuli Shu

---

# Release 0.26.1

### Bug fixes

* Fixes the transposition method used in the probability calculation.
  [(#377)](https://github.com/PennyLaneAI/pennylane-lightning/pull/377)

### Contributor

Amintor Dusko

---
# Release 0.26.0

### Improvements

* Introduces requirements-dev.txt and improves dockerfile.
  [(#330)](https://github.com/PennyLaneAI/pennylane-lightning/pull/330)

* Support `expval` for a Hamiltonian.
  [(#333)](https://github.com/PennyLaneAI/pennylane-lightning/pull/333)

* Implements caching for Kokkos installation.
  [(#316)](https://github.com/PennyLaneAI/pennylane-lightning/pull/316)

* Supports measurements of operator arithmetic classes such as `Sum`, `Prod`,
  and `SProd` by deferring handling of them to `DefaultQubit`.
  [(#349)](https://github.com/PennyLaneAI/pennylane-lightning/pull/349)

```
@qml.qnode(qml.device('lightning.qubit', wires=2))
def circuit():
    obs = qml.s_prod(2.1, qml.PauliZ(0)) + qml.op_sum(qml.PauliX(0), qml.PauliZ(1))
    return qml.expval(obs)
```

### Bug fixes

* Test updates to reflect new measurement error messages.
  [(#334)](https://github.com/PennyLaneAI/pennylane-lightning/pull/334)

* Updates to the release tagger to fix incompatibilities with RTD.
  [(#344)](https://github.com/PennyLaneAI/pennylane-lightning/pull/344)

* Update cancel-workflow-action and bot credentials.
  [(#345)](https://github.com/PennyLaneAI/pennylane-lightning/pull/345)

### Contributors

This release contains contributions from (in alphabetical order):

Amintor Dusko, Christina Lee, Lee J. O'Riordan, Chae-Yeun Park

---

# Release 0.25.0

### New features since last release

### Breaking changes

* We explicitly disable support for PennyLane's parameter broadcasting.
[#317](https://github.com/PennyLaneAI/pennylane-lightning/pull/317)

* We explicitly remove support for PennyLane's `Sum`, `SProd` and `Prod`
  as observables.
  [(#326)](https://github.com/PennyLaneAI/pennylane-lightning/pull/326)

### Improvements

* CI builders use a reduced set of resources and redundant tests for PRs.
  [(#319)](https://github.com/PennyLaneAI/pennylane-lightning/pull/319)

* Parallelize wheel-builds where applicable.
  [(#314)](https://github.com/PennyLaneAI/pennylane-lightning/pull/314)

* AVX2/512 kernels are now available on Linux/MacOS with x86-64 architecture.
  [(#313)](https://github.com/PennyLaneAI/pennylane-lightning/pull/313)

### Documentation

* Updated ReadTheDocs runner version from Ubuntu 20.04 to 22.04
  [(#327)](https://github.com/PennyLaneAI/pennylane-lightning/pull/327)

### Bug fixes

* Test updates to reflect new additions to PennyLane.
  [(#318)](https://github.com/PennyLaneAI/pennylane-lightning/pull/318)

### Contributors

This release contains contributions from (in alphabetical order):

Amintor Dusko, Christina Lee, Rashid N H M, Lee J. O'Riordan, Chae-Yeun Park

---

# Release 0.24.0

### New features since last release

* Add `SingleExcitation` and `DoubleExcitation` qchem gates and generators.
  [(#289)](https://github.com/PennyLaneAI/pennylane-lightning/pull/289)

* Add a new dispatch mechanism for future kernels.
  [(#291)](https://github.com/PennyLaneAI/pennylane-lightning/pull/291)

* Add `IsingXY` gate operation.
  [(#303)](https://github.com/PennyLaneAI/pennylane-lightning/pull/303)

* Support `qml.state()` in vjp and Hamiltonian in adjoint jacobian.
  [(#294)](https://github.com/PennyLaneAI/pennylane-lightning/pull/294)

### Breaking changes

* Codebase is now moving to C++20. The default compiler for Linux is now GCC10.
  [(#295)](https://github.com/PennyLaneAI/pennylane-lightning/pull/295)

* Minimum macOS version is changed to 10.15 (Catalina).
  [(#295)](https://github.com/PennyLaneAI/pennylane-lightning/pull/295)

### Improvements

* Split matrix operations, refactor dispatch mechanisms, and add a benchmark suits.
  [(#274)](https://github.com/PennyLaneAI/pennylane-lightning/pull/274)

* Add native support for the calculation of sparse Hamiltonians' expectation values.
Sparse operations are offloaded to [Kokkos](https://github.com/kokkos/kokkos) and
[Kokkos-Kernels](https://github.com/kokkos/kokkos-kernels).
  [(#283)](https://github.com/PennyLaneAI/pennylane-lightning/pull/283)

* Device `lightning.qubit` now accepts a datatype for a statevector.
  [(#290)](https://github.com/PennyLaneAI/pennylane-lightning/pull/290)

```python
dev1 = qml.device('lightning.qubit', wires=4, c_dtype=np.complex64) # for single precision
dev2 = qml.device('lightning.qubit', wires=4, c_dtype=np.complex128) # for double precision
```

### Documentation

* Use the centralized [Xanadu Sphinx Theme](https://github.com/XanaduAI/xanadu-sphinx-theme)
  to style the Sphinx documentation.
  [(#287)](https://github.com/PennyLaneAI/pennylane-lightning/pull/287)

### Bug fixes

* Fix the issue with using available `clang-format` version in format.
  [(#288)](https://github.com/PennyLaneAI/pennylane-lightning/pull/288)

* Fix a bug in the generator of `DoubleExcitationPlus`.
  [(#298)](https://github.com/PennyLaneAI/pennylane-lightning/pull/298)

### Contributors

This release contains contributions from (in alphabetical order):

Mikhail Andrenkov, Ali Asadi, Amintor Dusko, Lee James O'Riordan, Chae-Yeun Park, and Shuli Shu

---

# Release 0.23.0

### New features since last release

* Add `generate_samples()` to lightning.
  [(#247)](https://github.com/PennyLaneAI/pennylane-lightning/pull/247)

* Add Lightning GBenchmark Suite.
  [(#249)](https://github.com/PennyLaneAI/pennylane-lightning/pull/249)

* Support runtime and compile information.
  [(#253)](https://github.com/PennyLaneAI/pennylane-lightning/pull/253)

### Improvements

* Add `ENABLE_BLAS` build to CI checks.
  [(#249)](https://github.com/PennyLaneAI/pennylane-lightning/pull/249)

* Add more `clang-tidy` checks and kernel tests.
  [(#253)](https://github.com/PennyLaneAI/pennylane-lightning/pull/253)

* Add C++ code coverage to CI.
  [(#265)](https://github.com/PennyLaneAI/pennylane-lightning/pull/265)

* Skip over identity operations in `"lightning.qubit"`.
  [(#268)](https://github.com/PennyLaneAI/pennylane-lightning/pull/268)

### Bug fixes

* Update tests to remove `JacobianTape`.
  [(#260)](https://github.com/PennyLaneAI/pennylane-lightning/pull/260)

* Fix tests for MSVC.
  [(#264)](https://github.com/PennyLaneAI/pennylane-lightning/pull/264)

* Fix `#include <cpuid.h>` for PPC and AArch64 in Linux.
  [(#266)](https://github.com/PennyLaneAI/pennylane-lightning/pull/266)

* Remove deprecated tape execution methods.
  [(#270)](https://github.com/PennyLaneAI/pennylane-lightning/pull/270)

* Update `qml.probs` in `test_measures.py`.
  [(#280)](https://github.com/PennyLaneAI/pennylane-lightning/pull/280)

### Contributors

This release contains contributions from (in alphabetical order):

Ali Asadi, Chae-Yeun Park, Lee James O'Riordan, and Trevor Vincent

---

# Release 0.22.1

### Bug fixes

* Ensure `Identity ` kernel is registered to C++ dispatcher.
  [(#275)](https://github.com/PennyLaneAI/pennylane-lightning/pull/275)

---

# Release 0.22.0

### New features since last release

* Add Docker support.
  [(#234)](https://github.com/PennyLaneAI/pennylane-lightning/pull/234)

### Improvements

* Update quantum tapes serialization and Python tests.
  [(#239)](https://github.com/PennyLaneAI/pennylane-lightning/pull/239)

* Clang-tidy is now enabled for both tests and examples builds under Github Actions.
  [(#237)](https://github.com/PennyLaneAI/pennylane-lightning/pull/237)

* The return type of `StateVectorBase` data is now derived-class defined.
  [(#237)](https://github.com/PennyLaneAI/pennylane-lightning/pull/237)

* Update adjointJacobian and VJP methods.
  [(#222)](https://github.com/PennyLaneAI/pennylane-lightning/pull/222)

* Set GitHub workflow to upload wheels to Test PyPI.
  [(#220)](https://github.com/PennyLaneAI/pennylane-lightning/pull/220)

* Finalize the new kernel implementation.
  [(#212)](https://github.com/PennyLaneAI/pennylane-lightning/pull/212)

### Documentation

* Use of batching with OpenMP threads is documented.
  [(#221)](https://github.com/PennyLaneAI/pennylane-lightning/pull/221)

### Bug fixes

* Fix for OOM errors when using adjoint with large numbers of observables.
  [(#221)](https://github.com/PennyLaneAI/pennylane-lightning/pull/221)

* Add virtual destructor to C++ state-vector classes.
  [(#200)](https://github.com/PennyLaneAI/pennylane-lightning/pull/200)

* Fix a bug in Python tests with operations' `matrix` calls.
  [(#238)](https://github.com/PennyLaneAI/pennylane-lightning/pull/238)

* Refactor utility header and fix a bug in linear algebra function with CBLAS.
  [(#228)](https://github.com/PennyLaneAI/pennylane-lightning/pull/228)

### Contributors

This release contains contributions from (in alphabetical order):

Ali Asadi, Chae-Yeun Park, Lee James O'Riordan

---

# Release 0.21.0

### New features since last release

* Add C++ only benchmark for a given list of gates.
  [(#199)](https://github.com/PennyLaneAI/pennylane-lightning/pull/199)

* Wheel-build support for Python 3.10.
  [(#186)](https://github.com/PennyLaneAI/pennylane-lightning/pull/186)

* C++ support for probability, expectation value and variance calculations.
  [(#185)](https://github.com/PennyLaneAI/pennylane-lightning/pull/185)

* Add bindings to C++ expval, var, probs.
  [(#214)](https://github.com/PennyLaneAI/pennylane-lightning/pull/214)

### Improvements

* `setup.py` adds debug only when --debug is given
  [(#208)](https://github.com/PennyLaneAI/pennylane-lightning/pull/208)

* Add new highly-performant C++ kernels for quantum gates.
  [(#202)](https://github.com/PennyLaneAI/pennylane-lightning/pull/202)

The new kernels significantly improve the runtime performance of PennyLane-Lightning
for both differentiable and non-differentiable workflows. Here is an example workflow
using the adjoint differentiation method with a circuit of 5 strongly entangling layers:

```python
import pennylane as qml
from pennylane import numpy as np
from pennylane.templates.layers import StronglyEntanglingLayers
from numpy.random import random
np.random.seed(42)
n_layers = 5
n_wires = 6
dev = qml.device("lightning.qubit", wires=n_wires)

@qml.qnode(dev, diff_method="adjoint")
def circuit(weights):
    StronglyEntanglingLayers(weights, wires=list(range(n_wires)))
    return [qml.expval(qml.PauliZ(i)) for i in range(n_wires)]

init_weights = np.random.random(StronglyEntanglingLayers.shape(n_layers=n_layers, n_wires=n_wires))
params = np.array(init_weights,requires_grad=True)
jac = qml.jacobian(circuit)(params)
```
The latest release shows improved performance on both single and multi-threaded evaluations!

<img src="https://raw.githubusercontent.com/PennyLaneAI/pennylane-lightning/v0.21.0-rc0/doc/_static/lightning_v20_v21_bm.png" width=50%/>

* Ensure debug info is built into dynamic libraries.
  [(#201)](https://github.com/PennyLaneAI/pennylane-lightning/pull/201)

### Documentation

* New guidelines on adding and benchmarking C++ kernels.
  [(#202)](https://github.com/PennyLaneAI/pennylane-lightning/pull/202)

### Bug fixes

* Update clang-format version
  [(#219)](https://github.com/PennyLaneAI/pennylane-lightning/pull/219)

* Fix failed tests on Windows.
  [(#218)](https://github.com/PennyLaneAI/pennylane-lightning/pull/218)

* Update clang-format version
  [(#219)](https://github.com/PennyLaneAI/pennylane-lightning/pull/219)

* Add virtual destructor to C++ state-vector classes.
  [(#200)](https://github.com/PennyLaneAI/pennylane-lightning/pull/200)

* Fix failed tests for the non-binary wheel.
  [(#213)](https://github.com/PennyLaneAI/pennylane-lightning/pull/213)

* Add virtual destructor to C++ state-vector classes.
  [(#200)](https://github.com/PennyLaneAI/pennylane-lightning/pull/200)

### Contributors

This release contains contributions from (in alphabetical order):

Ali Asadi, Amintor Dusko, Chae-Yeun Park, Lee James O'Riordan

---

# Release 0.20.1

### Bug fixes

* Fix missing header-files causing build errors in algorithms module.
  [(#193)](https://github.com/PennyLaneAI/pennylane-lightning/pull/193)

* Fix failed tests for the non-binary wheel.
  [(#191)](https://github.com/PennyLaneAI/pennylane-lightning/pull/191)

---
# Release 0.20.2

### Bug fixes

* Introduce CY kernel to Lightning to avoid issues with decomposition.
  [(#203)](https://github.com/PennyLaneAI/pennylane-lightning/pull/203)

### Contributors

This release contains contributions from (in alphabetical order):

Lee J. O'Riordan

# Release 0.20.1

### Bug fixes

* Fix missing header-files causing build errors in algorithms module.
  [(#193)](https://github.com/PennyLaneAI/pennylane-lightning/pull/193)

* Fix failed tests for the non-binary wheel.
  [(#191)](https://github.com/PennyLaneAI/pennylane-lightning/pull/191)

# Release 0.20.0

### New features since last release

* Add wheel-builder support for Python 3.10.
  [(#186)](https://github.com/PennyLaneAI/pennylane-lightning/pull/186)

* Add VJP support to PL-Lightning.
  [(#181)](https://github.com/PennyLaneAI/pennylane-lightning/pull/181)

* Add complex64 support in PL-Lightning.
  [(#177)](https://github.com/PennyLaneAI/pennylane-lightning/pull/177)

* Added examples folder containing aggregate gate performance test.
  [(#165)](https://github.com/PennyLaneAI/pennylane-lightning/pull/165)

### Breaking changes

### Improvements

* Update PL-Lightning to support new features in PL.
  [(#179)](https://github.com/PennyLaneAI/pennylane-lightning/pull/179)

### Documentation

* Lightning setup.py build process uses CMake.
  [(#176)](https://github.com/PennyLaneAI/pennylane-lightning/pull/176)

### Contributors

This release contains contributions from (in alphabetical order):

Ali Asadi, Chae-Yeun Park, Isidor Schoch, Lee James O'Riordan

---

# Release 0.19.0

* Add Cache-Friendly DOTC, GEMV, GEMM along with BLAS Support.
  [(#155)](https://github.com/PennyLaneAI/pennylane-lightning/pull/155)

### Improvements

* The performance of parametric gates has been improved.
  [(#157)](https://github.com/PennyLaneAI/pennylane-lightning/pull/157)

* AVX support is enabled for Linux users on Intel/AMD platforms.
  [(#157)](https://github.com/PennyLaneAI/pennylane-lightning/pull/157)

* PennyLane-Lightning has been updated to conform with clang-tidy
  recommendations for modernization, offering performance improvements across
  all use-cases.
  [(#153)](https://github.com/PennyLaneAI/pennylane-lightning/pull/153)

### Breaking changes

* Linux users on `x86_64` must have a CPU supporting AVX.
  [(#157)](https://github.com/PennyLaneAI/pennylane-lightning/pull/157)

### Bug fixes

* OpenMP built with Intel MacOS CI runners causes failures on M1 Macs. OpenMP is currently
  disabled in the built wheels until this can be resolved with Github Actions runners.
  [(#166)](https://github.com/PennyLaneAI/pennylane-lightning/pull/166)

### Contributors

This release contains contributions from (in alphabetical order):

Ali Asadi, Lee James O'Riordan

---

# Release 0.18.0

### New features since last release

* PennyLane-Lightning now provides a high-performance
  [adjoint Jacobian](http://arxiv.org/abs/2009.02823) method for differentiating quantum circuits.
  [(#136)](https://github.com/PennyLaneAI/pennylane-lightning/pull/136)

  The adjoint method operates after a forward pass by iteratively applying inverse gates to scan
  backwards through the circuit. The method is already available in PennyLane's
  `default.qubit` device, but the version provided by `lightning.qubit` integrates with the C++
  backend and is more performant, as shown in the plot below:

  <img src="https://raw.githubusercontent.com/PennyLaneAI/pennylane-lightning/master/doc/_static/lightning_adjoint.png" width=70%/>

  The plot compares the average runtime of `lightning.qubit` and `default.qubit` for calculating the
  Jacobian of a circuit using the adjoint method for a range of qubit numbers. The circuit
  consists of ten `BasicEntanglerLayers` with a `PauliZ` expectation value calculated on each wire,
  repeated over ten runs. We see that `lightning.qubit` provides a speedup of around two to eight
  times, depending on the number of qubits.

  The adjoint method can be accessed using the standard interface. Consider the following circuit:

  ```python
  import pennylane as qml

  wires = 3
  layers = 2
  dev = qml.device("lightning.qubit", wires=wires)

  @qml.qnode(dev, diff_method="adjoint")
  def circuit(weights):
      qml.templates.StronglyEntanglingLayers(weights, wires=range(wires))
      return qml.expval(qml.PauliZ(0))

  weights = qml.init.strong_ent_layers_normal(layers, wires, seed=1967)
  ```

  The circuit can be executed and its gradient calculated using:

    ```pycon
  >>> print(f"Circuit evaluated: {circuit(weights)}")
  Circuit evaluated: 0.9801286266677633
  >>> print(f"Circuit gradient:\n{qml.grad(circuit)(weights)}")
  Circuit gradient:
  [[[-1.11022302e-16 -1.63051504e-01 -4.14810501e-04]
    [ 1.11022302e-16 -1.50136528e-04 -1.77922957e-04]
    [ 0.00000000e+00 -3.92874550e-02  8.14523075e-05]]

   [[-1.14472273e-04  3.85963953e-02  0.00000000e+00]
    [-5.76791765e-05 -9.78478343e-02  0.00000000e+00]
    [-5.55111512e-17  0.00000000e+00 -1.11022302e-16]]]
  ```

* PennyLane-Lightning now supports all of the operations and observables of `default.qubit`.
  [(#124)](https://github.com/PennyLaneAI/pennylane-lightning/pull/124)

### Improvements

* A new state-vector class `StateVectorManaged` was added, enabling memory use to be bound to
  statevector lifetime.
  [(#136)](https://github.com/PennyLaneAI/pennylane-lightning/pull/136)

* The repository now has a well-defined component hierarchy, allowing each indepedent unit to be
  compiled and linked separately.
  [(#136)](https://github.com/PennyLaneAI/pennylane-lightning/pull/136)

* PennyLane-Lightning can now be installed without compiling its C++ binaries and will fall back
  to using the `default.qubit` implementation. Skipping compilation is achieved by setting the
  `SKIP_COMPILATION` environment variable, e.g., Linux/MacOS: `export SKIP_COMPILATION=True`,
  Windows: `set SKIP_COMPILATION=True`. This feature is intended for building a pure-Python wheel of
  PennyLane-Lightning as a backup for platforms without a dedicated wheel.
  [(#129)](https://github.com/PennyLaneAI/pennylane-lightning/pull/129)

* The C++-backed Python bound methods can now be directly called with wires and supplied parameters.
  [(#125)](https://github.com/PennyLaneAI/pennylane-lightning/pull/125)

* Lightning supports arbitrary unitary and non-unitary gate-calls from Python to C++ layer.
  [(#121)](https://github.com/PennyLaneAI/pennylane-lightning/pull/121)

### Documentation

* Added preliminary architecture diagram for package.
  [(#131)](https://github.com/PennyLaneAI/pennylane-lightning/pull/131)

* C++ API built as part of docs generation.
  [(#131)](https://github.com/PennyLaneAI/pennylane-lightning/pull/131)

### Breaking changes

* Wheels for MacOS <= 10.13 will no longer be provided due to XCode SDK C++17 support requirements.
  [(#149)](https://github.com/PennyLaneAI/pennylane-lightning/pull/149)

### Bug fixes

* An indexing error in the CRY gate is fixed. [(#136)](https://github.com/PennyLaneAI/pennylane-lightning/pull/136)

* Column-major data in numpy is now correctly converted to row-major upon pass to the C++ layer.
  [(#126)](https://github.com/PennyLaneAI/pennylane-lightning/pull/126)

### Contributors

This release contains contributions from (in alphabetical order):

Thomas Bromley, Lee James O'Riordan

---

# Release 0.17.0

### New features

* C++ layer now supports float (32-bit) and double (64-bit) templated complex data.
  [(#113)](https://github.com/PennyLaneAI/pennylane-lightning/pull/113)

### Improvements

* The PennyLane device test suite is now included in coverage reports.
  [(#123)](https://github.com/PennyLaneAI/pennylane-lightning/pull/123)

* Static versions of jQuery and Bootstrap are no longer included in the CSS theme.
  [(#118)](https://github.com/PennyLaneAI/pennylane-lightning/pull/118)

* C++ tests have been ported to use Catch2 framework.
  [(#115)](https://github.com/PennyLaneAI/pennylane-lightning/pull/115)

* Testing now exists for both float and double precision methods in C++ layer.
  [(#113)](https://github.com/PennyLaneAI/pennylane-lightning/pull/113)
  [(#115)](https://github.com/PennyLaneAI/pennylane-lightning/pull/115)

* Compile-time utility methods with `constexpr` have been added.
  [(#113)](https://github.com/PennyLaneAI/pennylane-lightning/pull/113)

* Wheel-build support for ARM64 (Linux and MacOS) and PowerPC (Linux) added.
  [(#110)](https://github.com/PennyLaneAI/pennylane-lightning/pull/110)

* Add support for Controlled Phase Gate (`ControlledPhaseShift`).
  [(#114)](https://github.com/PennyLaneAI/pennylane-lightning/pull/114)

* Move changelog to `.github` and add a changelog reminder.
  [(#111)](https://github.com/PennyLaneAI/pennylane-lightning/pull/111)

* Adds CMake build system support.
  [(#104)](https://github.com/PennyLaneAI/pennylane-lightning/pull/104)


### Breaking changes

* Removes support for Python 3.6 and adds support for Python 3.9.
  [(#127)](https://github.com/PennyLaneAI/pennylane-lightning/pull/127)
  [(#128)](https://github.com/PennyLaneAI/pennylane-lightning/pull/128)

* Compilers with C++17 support are now required to build C++ module.
  [(#113)](https://github.com/PennyLaneAI/pennylane-lightning/pull/113)

* Gate classes have been removed with functionality added to StateVector class.
  [(#113)](https://github.com/PennyLaneAI/pennylane-lightning/pull/113)

* We are no longer building wheels for Python 3.6.
  [(#106)](https://github.com/PennyLaneAI/pennylane-lightning/pull/106)

### Bug fixes

* PowerPC wheel-builder now successfully compiles modules.
  [(#120)](https://github.com/PennyLaneAI/pennylane-lightning/pull/120)

### Documentation

* Added community guidelines.
  [(#109)](https://github.com/PennyLaneAI/pennylane-lightning/pull/109)

### Contributors

This release contains contributions from (in alphabetical order):

Ali Asadi, Christina Lee, Thomas Bromley, Lee James O'Riordan

---

# Release 0.15.1

### Bug fixes

* The PennyLane-Lightning binaries are now built with NumPy 1.19.5, to avoid ABI
  compatibility issues with the latest NumPy 1.20 release. See
  [the NumPy release notes](https://numpy.org/doc/stable/release/1.20.0-notes.html#size-of-np-ndarray-and-np-void-changed)
  for more details.
  [(#97)](https://github.com/PennyLaneAI/pennylane-lightning/pull/97)

### Contributors

This release contains contributions from (in alphabetical order):

Josh Izaac, Antal Száva

---

# Release 0.15.0

### Improvements

* For compatibility with PennyLane v0.15, the `analytic` keyword argument
  has been removed. Statistics can still be computed analytically by setting
  `shots=None`.
  [(#93)](https://github.com/PennyLaneAI/pennylane-lightning/pull/93)

* Inverse gates are now supported.
  [(#89)](https://github.com/PennyLaneAI/pennylane-lightning/pull/89)

* Add new lightweight backend with performance improvements.
  [(#57)](https://github.com/PennyLaneAI/pennylane-lightning/pull/57)

* Remove the previous Eigen-based backend.
  [(#67)](https://github.com/PennyLaneAI/pennylane-lightning/pull/67)

### Bug fixes

* Re-add dispatch table after fixing static initialisation order issue.
  [(#68)](https://github.com/PennyLaneAI/pennylane-lightning/pull/68)

### Contributors

This release contains contributions from (in alphabetical order):

Thomas Bromley, Theodor Isacsson, Christina Lee, Thomas Loke, Antal Száva.

---

# Release 0.14.1

### Bug fixes

* Fixes a bug where the `QNode` would swap Lightning-Qubit to
  `DefaultQubitAutograd` on device execution due to the inherited
  `passthru_devices` entry of the `capabilities` dictionary.
  [(#61)](https://github.com/PennyLaneAI/pennylane-lightning/pull/61)

### Contributors

This release contains contributions from (in alphabetical order):

Antal Száva

---

# Release 0.14.0

### Improvements

* Extends support from 16 qubits to 50 qubits.
  [(#52)](https://github.com/PennyLaneAI/pennylane-lightning/pull/52)

### Bug fixes

* Updates applying basis state preparations to correspond to the
  changes in `DefaultQubit`.
  [(#55)](https://github.com/PennyLaneAI/pennylane-lightning/pull/55)

### Contributors

This release contains contributions from (in alphabetical order):

Thomas Loke, Tom Bromley, Josh Izaac, Antal Száva

---

# Release 0.12.0

### Bug fixes

* Updates capabilities dictionary to be compatible with core PennyLane
  [(#45)](https://github.com/PennyLaneAI/pennylane-lightning/pull/45)

* Fix install of Eigen for CI wheel building
  [(#44)](https://github.com/PennyLaneAI/pennylane-lightning/pull/44)

### Contributors

This release contains contributions from (in alphabetical order):

Tom Bromley, Josh Izaac, Antal Száva

---

# Release 0.11.0

Initial release.

This release contains contributions from (in alphabetical order):

Tom Bromley, Josh Izaac, Nathan Killoran, Antal Száva<|MERGE_RESOLUTION|>--- conflicted
+++ resolved
@@ -78,13 +78,11 @@
 
 ### Bug fixes
 
-<<<<<<< HEAD
 * Fix measurements with empty wires and operators for statevectors with dynamically allocated wires.
   [(#1081)](https://github.com/PennyLaneAI/pennylane-lightning/pull/1081)
-=======
+
 * Fix unit tests that were being skipped in `testApplyControlledPhaseShift`.
   [(#1083)](https://github.com/PennyLaneAI/pennylane-lightning/pull/1083)
->>>>>>> b16bfb14
 
 * Fix Github CI for aarch64 cuda to clean up after runs.
   [(#1074)](https://github.com/PennyLaneAI/pennylane-lightning/pull/1074)
