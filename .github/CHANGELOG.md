--- conflicted
+++ resolved
@@ -14,6 +14,9 @@
 
 <h3>Internal changes ⚙️</h3>
 
+- Use GCC 13 for CI.
+  [(#1249)](https://github.com/PennyLaneAI/pennylane-lightning/pull/1249)
+  
 - Bumped the version.
     [(#1272)](https://github.com/PennyLaneAI/pennylane-lightning/pull/1272)
 
@@ -117,18 +120,12 @@
 
 <h3>Internal changes ⚙️</h3>
 
-<<<<<<< HEAD
-- Use GCC 13 for CI.
-  [(#1249)](https://github.com/PennyLaneAI/pennylane-lightning/pull/1249)
-  
-=======
 - Support building `lightning.gpu` and `lightning.tensor` from source with CUDA 13.
   [(#1267)](https://github.com/PennyLaneAI/pennylane-lightning/pull/1267)
 
 - Remove unnecessary `std::move` in `cuGates_host`.
   [(#1263)](https://github.com/PennyLaneAI/pennylane-lightning/pull/1263)
 
->>>>>>> 53406a28
 - Pin GitHub CI temporarily to the stable version to use Catalyst release v0.12.0.
   [(#1259)](https://github.com/PennyLaneAI/pennylane-lightning/pull/1259)
 
