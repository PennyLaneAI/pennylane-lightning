# Release 0.43.0-dev (development release)

<h3>New features since last release</h3>

<h3>Improvements 🛠</h3>

<<<<<<< HEAD
- Lightning devices now call the new `preprocess` method integrated with the graph decomposition system.
  [(#1251)](https://github.com/PennyLaneAI/pennylane-lightning/pull/1251)
=======
- Worksize preference in `cuTensorNet` can now be set and updated when using `lightning.tensor` device to reduce memory usage or improve stability. 
  [(#1238)](https://github.com/PennyLaneAI/pennylane-lightning/pull/1238)
>>>>>>> 0f7e77a9

- **Migrated to Nanobind for Python bindings**, replacing pybind11 to enhance performance, modularity, and build system efficiency.
  [(#1176)](https://github.com/PennyLaneAI/pennylane-lightning/pull/1176)

  This migration includes comprehensive updates across all Lightning backends:

  - **Zero-copy measurement exchanges** for improved memory efficiency
    [(#1187)](https://github.com/PennyLaneAI/pennylane-lightning/pull/1187)
  - **MPI and Adjoint Jacobian support** for distributed computing
    [(#1189)](https://github.com/PennyLaneAI/pennylane-lightning/pull/1189)
  - **Lightning Qubit bindings** with enhanced performance
    [(#1198)](https://github.com/PennyLaneAI/pennylane-lightning/pull/1198)
  - **Lightning Kokkos bindings** for heterogeneous computing
    [(#1213)](https://github.com/PennyLaneAI/pennylane-lightning/pull/1213)
  - **Lightning GPU bindings** with CUDA optimization
    [(#1184)](https://github.com/PennyLaneAI/pennylane-lightning/pull/1184)
  - **Lightning Tensor bindings** for tensor network simulations
    [(#1206)](https://github.com/PennyLaneAI/pennylane-lightning/pull/1206)
- Added support for `GlobalPhase` with zero-qubit Lightning devices. Currently, only the `lightning.qubit` and `lightning.kokkos` backends support zero-qubit initialization.
  [(#1205)](https://github.com/PennyLaneAI/pennylane-lightning/pull/1205)

- Using `mcm_method="device"` on `lightning.qubit`, `lightning.kokkos` and `lightning.gpu`
  now resolves to the tree-traversal method.
  [(#1210)](https://github.com/PennyLaneAI/pennylane-lightning/pull/1210)

- Skipped Identity operation in Lightning Qubit and removed assert for applying Identity gate not equal to 1 wire.
  [(#1212)](https://github.com/PennyLaneAI/pennylane-lightning/pull/1212)

- Update `test_device.py` to no longer mutate an execution configuration for testing.
  [(#1242)](https://github.com/PennyLaneAI/pennylane-lightning/pull/1242)

<h3>Breaking changes 💔</h3>

- `LightningBase.eval_jaxpr` no longer uses `self.shots`; instead, it takes a keyword argument `shots`.
  [(#1243)](https://github.com/PennyLaneAI/pennylane-lightning/pull/1243)

- No longer squeezes out singleton dimensions from samples in accordance with a breaking change in
  PennyLane. See PennyLane PR [(#7944)](https://github.com/PennyLaneAI/pennylane/pull/7944) for
  more information.
  [(#1226)](https://github.com/PennyLaneAI/pennylane-lightning/pull/1226)
  [(#1246)](https://github.com/PennyLaneAI/pennylane-lightning/pull/1246)

- Dropped support for Python 3.10. Supported Python versions are now 3.11, 3.12 and 3.13.
  [(#1224)](https://github.com/PennyLaneAI/pennylane-lightning/pull/1224)

- Dropped testing support for `tensorflow` interface after deprecation in Pennylane. 
  [(#1225)](github.com/PennyLaneAI/pennylane-lightning/pull/1225)

<h3>Deprecations 👋</h3>

- Specifying `shots` at `qml.device` initialization is deprecated. Instead, use `qml.set_shots` to configure shots for a specific QNode.
   [(#1221)](https://github.com/PennyLaneAI/pennylane-lightning/pull/1221)

<h3>Documentation 📝</h3>

- Added missing `Kernel performance tuning` documentation page to the AVX2/AVX512 kernels index for improved discoverability.
  [(#1217)](https://github.com/PennyLaneAI/pennylane-lightning/pull/1217)

<h3>Bug fixes 🐛</h3>

- Setting device with seed now produces deterministic measurement for MCMC.
  [(#1252)](https://github.com/PennyLaneAI/pennylane-lightning/pull/1252)

- **CHANGE REVERTED:** Update stopping condition for `qml.ops.op_math.SProd` and `qml.ops.op_math.Exp`, in all devices, after breaking changes upstream. Was instead fixed in PennyLane and change was reverted.
  [(#1239)](https://github.com/PennyLaneAI/pennylane-lightning/pull/1239)
  [(#1246)](https://github.com/PennyLaneAI/pennylane-lightning/pull/1246)

- Setup the correct PL version for stable-stable test with `lightning.gpu` with MPI.
  [(#1237)](https://github.com/PennyLaneAI/pennylane-lightning/pull/1237)

<h3>Internal changes ⚙️</h3>

- Update Release script for bumping the minimum version for PennyLane.
  [(#1253)](https://github.com/PennyLaneAI/pennylane-lightning/pull/1253)

- Update Python to 3.12 and CIBuildWheel to 3.1.4 for CI.
  [(#1248)](https://github.com/PennyLaneAI/pennylane-lightning/pull/1248)

- Updated decomposition stopping condition to no longer convert `C(SProd)` and `C(Exp)` to Qubit Unitary, since PennyLane can decompose these operators after [PR 8133](https://github.com/PennyLaneAI/pennylane/pull/8133). 
  [(#1247)](https://github.com/PennyLaneAI/pennylane-lightning/pull/1247)

- Remove `--no-deps` for Lightning Qubit CI tests for stable version.
  [(#1245)](https://github.com/PennyLaneAI/pennylane-lightning/pull/1245)

- Ported Linux based GitHub Actions workflows from using the GitHub 4vcpu large runner to blacksmith 4vcpu runner.
  [(#1241)](https://github.com/PennyLaneAI/pennylane-lightning/pull/1241)

- Added script to automate the release process.
  [(#1231)](https://github.com/PennyLaneAI/pennylane-lightning/pull/1231)
  
- Stopped the wheels creation for no arch if the PR is draft.
  [(#1233)](https://github.com/PennyLaneAI/pennylane-lightning/pull/1233)

- Adjust where the MCMC config validation occurs, from initialization to preprocess.
  [(#1222)](https://github.com/PennyLaneAI/pennylane-lightning/pull/1222)

- Replace `DefaultExecutionConfig` with `ExecutionConfig()` across the Lightning Python device APIs.
  [(#1185)](https://github.com/PennyLaneAI/pennylane-lightning/pull/1185)

- Updated tests with `circuit(..., shots=...)` to use `qml.set_shots` to ensure compatibility with the latest version of PennyLane.
  [(#1216)](https://github.com/PennyLaneAI/pennylane-lightning/pull/1216)

- Used `pennylane.exceptions` for custom PennyLane exceptions across Lightning Python code.
  [(#1215)](https://github.com/PennyLaneAI/pennylane-lightning/pull/1215)

- Switched off the PLxPR integration tests by removing JAX dependency from requirements files.
  [(#1214)](https://github.com/PennyLaneAI/pennylane-lightning/pull/1214)

- Updated JAX version from 0.6.0 to 0.6.2, keeping the same version as PennyLane and Catalyst
  [(#1200)](https://github.com/PennyLaneAI/pennylane-lightning/pull/1200)

- Removed FIXMEs for pinning jax & catalyst 0.11.0 for CI testing stable version.
  [(#1211)](https://github.com/PennyLaneAI/pennylane-lightning/pull/1211)

- Increased minimum version of `pytest` within requirements files to `8.4.1`.
  [(#1207)](https://github.com/PennyLaneAI/pennylane-lightning/pull/1207)

- Merged the `v0.42.0_rc_merge` branch to the `master` and bumped the version.
  [(#1209)](https://github.com/PennyLaneAI/pennylane-lightning/pull/1209)

<h3>Contributors ✍️</h3>

This release contains contributions from (in alphabetical order):

Ali Asadi,
Yushao Chen,
Amintor Dusko,
Christina Lee,
Joseph Lee,
Luis Alfredo Nuñez Meneses,
Andrija Paurevic,
Marc Vandelle,
Jake Zaia.

---

# Release 0.42.0

<h3>New features since last release</h3>

- Added distributed simulation using MPI to the `lightning.kokkos` device,
  enabling larger quantum circuits by distributing workloads across multiple CPUs or GPUs.
  [(#1114)](https://github.com/PennyLaneAI/pennylane-lightning/pull/1114)

- Mid-circuit measurements using the tree-traversal algorithm are now supported
  in the `lightning.qubit`, `lightning.kokkos` and `lightning.gpu` devices,
  providing both significant memory savings and sampling efficiency!
  [(#1166)](https://github.com/PennyLaneAI/pennylane-lightning/pull/1166)

<h3>Improvements 🛠</h3>

- Lightning devices can now accept a `seed` argument to enable deterministic shots measurements.
  [(#1171)](https://github.com/PennyLaneAI/pennylane-lightning/pull/1171)

- PennyLane-Lightning is compatible with JAX version 0.5.3+.
  [(#1152)](https://github.com/PennyLaneAI/pennylane-lightning/pull/1152)
  [(#1161)](https://github.com/PennyLaneAI/pennylane-lightning/pull/1161)

- Refactored `MPIManager` class from `lightning.gpu` to base class.
  [(#1162)](https://github.com/PennyLaneAI/pennylane-lightning/pull/1162)

<h3>Breaking changes 💔</h3>

- The `LightningBaseStateVector`, `LightningBaseAdjointJacobian`, `LightningBaseMeasurements`,
  `LightningInterpreter` and `QuantumScriptSerializer` base classes now can be found at `pennylane_lightning.lightning_base`.  
  The new `lightning_base` module further enables the relocation of core files from `pennylane_lightning/core/src/*` to `pennylane_lightning/core/*`.  
  The license classifier and `project.license` as a TOML table are deprecated in favor of a SPDX license expression and removed in `pyproject.toml`.  
  To speedup the recompilation of C++ source code, `ccache` is also added to `Makefile`.
  [(#1098)](https://github.com/PennyLaneAI/pennylane-lightning/pull/1098)

- Updated `pyproject` to adhere to PyPA binary distribution format for built wheels.
  [(#1193)](https://github.com/PennyLaneAI/pennylane-lightning/pull/1193)

<h3>Deprecations 👋</h3>

- Added and subsequently removed native support for `MultiControlledX` gates in `lightning.tensor`.
  [(#1169)](https://github.com/PennyLaneAI/pennylane-lightning/pull/1169)
  [(#1183)](https://github.com/PennyLaneAI/pennylane-lightning/pull/1183)

<h3>Documentation 📝</h3>

- Converted the `README` to markdown (as in the `pennylane` and `catalyst` repositories), and added a header image.
  [(#1139)](https://github.com/PennyLaneAI/pennylane-lightning/pull/1139)
  [(#1141)](https://github.com/PennyLaneAI/pennylane-lightning/pull/1141)
  [(#1142)](https://github.com/PennyLaneAI/pennylane-lightning/pull/1142)

- Edited and prepared `CHANGELOG.md` for the release `v0.42.0`.
  [(#1199)](https://github.com/PennyLaneAI/pennylane-lightning/pull/1199)
  [(#1204)](https://github.com/PennyLaneAI/pennylane-lightning/pull/1204)

- Fixed typo in `lightning.gpu` documentation adjoint-jacobian section.
  [(#1179)](https://github.com/PennyLaneAI/pennylane-lightning/pull/1179)

<h3>Bug fixes 🐛</h3>

- Fixed the implementation of multi-controlled gates with a single target wire for arbitrary control values in `lightning.tensor`.
  [(#1169)](https://github.com/PennyLaneAI/pennylane-lightning/pull/1169)

- Updated requirements to only download JAX version 0.5.3 for non-X86 MacOS. 
  [(#1163)](https://github.com/PennyLaneAI/pennylane-lightning/pull/1163)

- Fixed Docker build for `lighting.kokkos` with ROCM library for AMD GPUs. Updated ROCM from 5.7 to 6.2.4. 
  [(#1158)](https://github.com/PennyLaneAI/pennylane-lightning/pull/1158)

- Fixed use of Torch with `AmplitudeEmbedding` by applying `qml.broadcast_expand` before decomposition in the preprocessing stage. 
  [(#1175)](https://github.com/PennyLaneAI/pennylane-lightning/pull/1175)

<h3>Internal changes ⚙️</h3>

- Updated tests with `device(..., shots=...)` to use `qml.set_shots` to ensure compatibility with the latest version of PennyLane.
  [(#1173)](https://github.com/PennyLaneAI/pennylane-lightning/pull/1173)
  
- Fixed `applyMultiRZ` for `lightning.kokkos` device to use Kokkos function instead of lambda.
  [(#1194)](https://github.com/PennyLaneAI/pennylane-lightning/pull/1194)
  
- Enabled `AmplitudeEmbedding` Python tests for `lightning.kokkos` and `lightning.gpu` devices.
  [(#1192)](https://github.com/PennyLaneAI/pennylane-lightning/pull/1192)

- Updated docker build CI for stable version to use v0.41.1.
  [(#1188)](https://github.com/PennyLaneAI/pennylane-lightning/pull/1188)

- Removed flaky tests and added random seeding to measurement tests.
  [(#1172)](https://github.com/PennyLaneAI/pennylane-lightning/pull/1172)
  [(#1196)](https://github.com/PennyLaneAI/pennylane-lightning/pull/1196)

- Improved CI to use local catalyst repository instead of fetching on Github CI.
  [(#1164)](https://github.com/PennyLaneAI/pennylane-lightning/pull/1164)

- Updated the Lightning build dependencies.
  [(#1168)](https://github.com/PennyLaneAI/pennylane-lightning/pull/1168)

- Updated dev requirements to use JAX version 0.6.0 for CI tests.
  [(#1161)](https://github.com/PennyLaneAI/pennylane-lightning/pull/1161)
  
- Updated stable requirements to use JAX version 0.4.28 for CI tests.
  [(#1160)](https://github.com/PennyLaneAI/pennylane-lightning/pull/1160)

- Bumped `readthedocs` Github action runner to use Ubuntu-24.04.
  [(#1151)](https://github.com/PennyLaneAI/pennylane-lightning/pull/1151)

- Updated the `clang-format` and `clang-tidy` versions to v20 for compatibility with Catalyst.
  [(#1153)](https://github.com/PennyLaneAI/pennylane-lightning/pull/1153)

- Removed `max_workers` argument for `default.qubit` device in Python tests to reduce CI testing time.
  [(##1174)](https://github.com/PennyLaneAI/pennylane-lightning/pull/1174)
  
- Bumped Github action runner to use `Ubuntu-24.04` or `Ubuntu-latest`.
  Fixed all `ubuntu-latest` action runners to `ubuntu-24.04`.
  [(#1167)](https://github.com/PennyLaneAI/pennylane-lightning/pull/1167)

- Merged the `v0.41.0-rc` branch to the `master` and bumped the version.
  [(#1132)](https://github.com/PennyLaneAI/pennylane-lightning/pull/1132)

<h3>Contributors ✍️</h3>

This release contains contributions from (in alphabetical order):

Runor Agbaire,
Ali Asadi,
Yushao Chen,
Amintor Dusko
Christina Lee,
Joseph Lee,
Mehrdad Malekmohammadi,
Anton Naim Ibrahim,
Luis Alfredo Nuñez Meneses,
Mudit Pandey,
Shuli Shu,
Marc Vandelle,
Jake Zaia

---

# Release 0.41.1

<h3>Breaking changes 💔</h3>

- Build Catalyst Lightning plugins against Catalyst Runtime v0.11.0.
  [(#1148)](https://github.com/PennyLaneAI/pennylane-lightning/pull/1148)

<h3>Documentation 📝</h3>

- `pennylane.ai` search is enabled, so users are redirected to the PennyLane search page from the PennyLane-Lightning docs.
  [(#1135)](https://github.com/PennyLaneAI/pennylane-lightning/pull/1135)

- Fix doxygen doc builds for `AVXCommon::FuncReturn`.
  [(#1134)](https://github.com/PennyLaneAI/pennylane-lightning/pull/1134)

- Move the installation sections from `README.rst` to dedicated pages.
  [(#1131)](https://github.com/PennyLaneAI/pennylane-lightning/pull/1131)

<h3>Internal changes ⚙️</h3>

- Updates for depending deprecations to `Observable`, `is_trainable`, and `AnyWires` in pennylane.
  [(#1138)](https://github.com/PennyLaneAI/pennylane-lightning/pull/1138)
  [(#1146)](https://github.com/PennyLaneAI/pennylane-lightning/pull/1146)

- Improve performance of computing expectation values of Pauli Sentences for `lightning.kokkos`.
  [(#1126)](https://github.com/PennyLaneAI/pennylane-lightning/pull/1126)

- Import custom PennyLane errors from `pennylane.exceptions` rather than top-level.
  [(#1122)](https://github.com/PennyLaneAI/pennylane-lightning/pull/1122)

- Added flags to all Codecov reports and a default carryforward flag for all flags.
  [(1144)](https://github.com/PennyLaneAI/pennylane-lightning/pull/1144)

- All Catalyst plugins have been updated to be compatible with the next version of Catalyst (v0.12) with changes to the `QuantumDevice` interface.
  [(#1143)](https://github.com/PennyLaneAI/pennylane-lightning/pull/1143)
  [(#1147)](https://github.com/PennyLaneAI/pennylane-lightning/pull/1147)

<h3>Contributors ✍️</h3>

This release contains contributions from (in alphabetical order):

Ali Asadi,
Amintor Dusko,
Andrew Gardhouse,
David Ittah,
Joseph Lee,
Anton Naim Ibrahim,
Luis Alfredo Nuñez Meneses,
Andrija Paurevic,

---

# Release 0.41.0

### New features since last release

* Add native support for `qml.PCPhase` for `lightning.qubit` and `lightning.gpu`.
  [(#1107)](https://github.com/PennyLaneAI/pennylane-lightning/pull/1107)

* Integrate sparse kernels into the Lightning-Qubit dynamic dispatcher, enhance the Python layers, and expand the testing process for dense and sparse operations.
  [(#1094)](https://github.com/PennyLaneAI/pennylane-lightning/pull/1094)

* Add `PSWAP` gate native implementation to PennyLane-Lightning devices.
  [(#1088)](https://github.com/PennyLaneAI/pennylane-lightning/pull/1088)

* Implement new C++ kernels for efficient in-place multiplication of sparse matrices to state vectors, supporting both controlled and non-controlled gates, and add comprehensive tests for this new functionality.
  [(#1085)](https://github.com/PennyLaneAI/pennylane-lightning/pull/1085)

* Add support for sparse `qml.QubitUnitary` gates for Lightning state-vector simulators.
  [(#1068)](https://github.com/PennyLaneAI/pennylane-lightning/pull/1068)

* Lightning devices support dynamically allocated wires (e.g. `qml.device("lightning.qubit")`).
  [(#1043)](https://github.com/PennyLaneAI/pennylane-lightning/pull/1043)

* Add support for Python 3.13 Lightning wheel builds.
  [(#1001)](https://github.com/PennyLaneAI/pennylane-lightning/pull/1001)

* Add native `SX` and `C(SX)` gates to all lightning devices.
  [(#731)](https://github.com/PennyLaneAI/pennylane-lightning/pull/731)

### Breaking changes

* Update the minimum required version of PennyLane to `v0.40.0`.
  [(#1033)](https://github.com/PennyLaneAI/pennylane-lightning/pull/1033)

### Improvements

* Install Pytorch 2.5.1 CPU in CIs and update `make python` command.
  [[#1118]](https://github.com/PennyLaneAI/pennylane-lightning/pull/1118)

* Update TF, Keras and Torch versions in the CIs based on PennyLane's pinned versions.
  [(#1112)](https://github.com/PennyLaneAI/pennylane-lightning/pull/1112)

* Build Lightning-GPU and Lightning-Tensor wheels against Python 3.10 and 3.13 on non-release PRs.
  [(#1112)](https://github.com/PennyLaneAI/pennylane-lightning/pull/1112)

* Use cuQuantum API for calculating expectation value of Pauli sentences in Lightning-GPU.
  [(#1104)](https://github.com/PennyLaneAI/pennylane-lightning/pull/1104)

* Update CIs to use `requirements-tests.txt` instead of `requirements-dev.txt`.
  [(#1105)](https://github.com/PennyLaneAI/pennylane-lightning/pull/1105)

* Hide internal C++ APIs in Lightning docs.
  [(#1096)](https://github.com/PennyLaneAI/pennylane-lightning/pull/1096)

* Implement the `jaxpr_jvp` method to compute the jvp of a jaxpr using `lightning.qubit`.
  This method currently only support the adjoint differentiation method.
  [(#1087)](https://github.com/PennyLaneAI/pennylane-lightning/pull/1087)
  [(#1106)](https://github.com/PennyLaneAI/pennylane-lightning/pull/1106)

* Modify `expval` of named operators in Lightning-Qubit for in-place computation of expectation value, to avoid creating an intermediate statevector
  [(#1079)] (https://github.com/PennyLaneAI/pennylane-lightning/pull/1079)
  [(#565)] (https://github.com/PennyLaneAI/pennylane-lightning/pull/565)

* Device (`"lightning.qubit"`, `"lightning.gpu"`, `"lightning.kokkos"`) pre-processing is now included in the execution pipeline when program capture is enabled.
  [(#1084)](https://github.com/PennyLaneAI/pennylane-lightning/pull/1084)

* Add semgrep/bandit security scanning for pull requests.
  [(#1100)](https://github.com/PennyLaneAI/pennylane-lightning/pull/1100)

* Hide anonymous namespaces in Lightning docs.
  [(#1097)](https://github.com/PennyLaneAI/pennylane-lightning/pull/1097)

* Expand test structure to efficiently handle sparse data.
  [(#1085)](https://github.com/PennyLaneAI/pennylane-lightning/pull/1085)

* Remove redundant `reset_state` calls for circuit execution when state vector is freshly initialized.
  [(#1076)](https://github.com/PennyLaneAI/pennylane-lightning/pull/1076)

* Introduce a generalized sparse gate selection system via the `_observable_is_sparse` method in the base measurement class, enabling future expansion for any number of sparse observables.
  [(#1068)](https://github.com/PennyLaneAI/pennylane-lightning/pull/1068)

* Optimize the copy of a input state-vector into Lightning-GPU.
  [(#1071)](https://github.com/PennyLaneAI/pennylane-lightning/pull/1071)

* Add new GitHub workflow to enable benchmarking within pull request.
  [(#1073)](https://github.com/PennyLaneAI/pennylane-lightning/pull/1073)

* Fix wheel naming in Docker builds for `setuptools v75.8.1` compatibility.
  [(#1075)](https://github.com/PennyLaneAI/pennylane-lightning/pull/1075)

* Use native C++ kernels for controlled-adjoint and adjoint-controlled of supported operations.
  [(#1063)](https://github.com/PennyLaneAI/pennylane-lightning/pull/1063)

* In Lightning-Tensor, allow `qml.MPSPrep` to accept an MPS with `len(MPS) = n_wires-1`.
  [(#1064)](https://github.com/PennyLaneAI/pennylane-lightning/pull/1064)

* Capture execution via `dev.eval_jaxpr` can now be used with `jax.jit` and `jax.vmap`.
  [(#1055)](https://github.com/PennyLaneAI/pennylane-lightning/pull/1055)

* Add an `execution_config` keyword argument to `LightningBase.eval_jaxpr` to accommodate a Device API change.
  [(#1067)](https://github.com/PennyLaneAI/pennylane-lightning/pull/1067)

* Remove the old device API references in the Lightning repo and test suite.
  [(#1057)](https://github.com/PennyLaneAI/pennylane-lightning/pull/1057)

* Update GPU workflow to use the new self-hosted GPU runner infrastructure.
  [(#1061)](https://github.com/PennyLaneAI/pennylane-lightning/pull/1061)

* Optimize MPO operation in `lightning.tensor`.
  [(#1054)](https://github.com/PennyLaneAI/pennylane-lightning/pull/1054)

* Update `qml.ControlledQubitUnitary` tests following the latest updates in PennyLane.
  [(#1047)](https://github.com/PennyLaneAI/pennylane-lightning/pull/1047)

* Remove unnecessary adjoint pytest skip for Lightning-Kokkos.
  [(#1048)](https://github.com/PennyLaneAI/pennylane-lightning/pull/1048)

* Add `isort` to the precommit hook.
   [(#1052)](https://github.com/PennyLaneAI/pennylane-lightning/pull/1052)

* Update source code to use `black` formatter 25.1.0.
  [(#1059)](https://github.com/PennyLaneAI/pennylane-lightning/pull/1059)

* Replace the type checking using the property `return_type` of `MeasurementProcess` with direct `isinstance` checks.
  [(#1044)](https://github.com/PennyLaneAI/pennylane-lightning/pull/1044)

* Update Lightning integration tests following the `gradient_kwargs` deprecation in Pennylane.
  [(#1045)](https://github.com/PennyLaneAI/pennylane-lightning/pull/1045)

* Update `qml.MultiControlledX` tests following the latest updates in PennyLane.
  [(#1040)](https://github.com/PennyLaneAI/pennylane-lightning/pull/1040)

* Merge the `v0.40.0-rc` branch to the master and bump version.
  [(#1038)](https://github.com/PennyLaneAI/pennylane-lightning/pull/1038)

* Reduce the number of shots in the PennyLane Python tests on CIs, from 20k to 10k.
  [(#1046)](https://github.com/PennyLaneAI/pennylane-lightning/pull/1046)

* Program transformed by `qml.defer_measurements` can be executed on `lightning.qubit`. Supports `ctrl` and `adjoint` with program capture in `lightning.qubit`.
  [(#1069)](https://github.com/PennyLaneAI/pennylane-lightning/pull/1069)

### Documentation

* Modify `CHANGELOG.md` to prepare it for release v0.41.0
  [(#1117)](https://github.com/PennyLaneAI/pennylane-lightning/pull/1117)

* Update install instructions for `lightning.gpu`.
  [(#1037)](https://github.com/PennyLaneAI/pennylane-lightning/pull/1037)

### Bug fixes

* Fix the issue with decomposing controlled `qml.SProd` and `qml.Exp` operations.
  [(#1120)](https://github.com/PennyLaneAI/pennylane-lightning/pull/1120)

* Fix the validation for all wires present after adding the extra wires from apply `mid_circuit_measurements`.
  [(#1119)](https://github.com/PennyLaneAI/pennylane-lightning/pull/1119)

* Fix the issue with pip installing PennyLane (and Lightning-Qubit) on Windows.
  [(#1116)](https://github.com/PennyLaneAI/pennylane-lightning/pull/1116)

* Fix the stable/stable issue with missing `pytest-split`.
  [(#1112)](https://github.com/PennyLaneAI/pennylane-lightning/pull/1112)

* Add missing GH workflow step id, python setup, and virtual environment for aarch64 cuda.
  [(#1113)](https://github.com/PennyLaneAI/pennylane-lightning/pull/1113)

* Fix the development wheel upload step for Python 3.13 by following the same syntax as for the other Python wheels.
  [(#1111)](https://github.com/PennyLaneAI/pennylane-lightning/pull/1111)

* Add a workflow to run `label-external-pull-request` to label pull requests from external forks.
  [(#1110)](https://github.com/PennyLaneAI/pennylane-lightning/pull/1110)

* Fix the `test_preprocess` test skip condition for `lightning.tensor`.
  [(#1092)](https://github.com/PennyLaneAI/pennylane-lightning/pull/1092)

* Fix measurements with empty wires and operators for statevectors with dynamically allocated wires.
  [(#1081)](https://github.com/PennyLaneAI/pennylane-lightning/pull/1081)

* Fix unit tests that were being skipped in `testApplyControlledPhaseShift`.
  [(#1083)](https://github.com/PennyLaneAI/pennylane-lightning/pull/1083)

* Fix Github CI for aarch64 cuda to clean up after runs.
  [(#1074)](https://github.com/PennyLaneAI/pennylane-lightning/pull/1074)

* Increase maximum time for aarch64-CUDA Github CI action.
  [(#1072)](https://github.com/PennyLaneAI/pennylane-lightning/pull/1072)

* Fix `SyntaxWarning` from `is` with a literal in Python tests.
  [(#1070)](https://github.com/PennyLaneAI/pennylane-lightning/pull/1070)

* Fix CI to collect Python code coverage for Lightning-Qubit and Lightning-Kokkos CPU.
  [(#1053)](https://github.com/PennyLaneAI/pennylane-lightning/pull/1053)

* Upgrade the version of QEMU image to fix AARCH64 wheel action.
  [(#1056)](https://github.com/PennyLaneAI/pennylane-lightning/pull/1056)

* Patch `MultiControlledX` tests to fix stable/latest failures after the v0.40.0 release.
  [(#1046)](https://github.com/PennyLaneAI/pennylane-lightning/pull/1046)

* Update Github CI to use Ubuntu 24 and remove `libopenblas-base` package.
  [(#1041)](https://github.com/PennyLaneAI/pennylane-lightning/pull/1041)

* Update the `eval_jaxpr` method to handle the new signatures for the `cond`, `while`, and `for` primitives.
  [(#1051)](https://github.com/PennyLaneAI/pennylane-lightning/pull/1051)

### Contributors

This release contains contributions from (in alphabetical order):

Runor Agbaire,
Catalina Albornoz,
Ali Asadi,
Saeed Bohloul,
Astral Cai,
Yushao Chen,
Amintor Dusko,
Pietropaolo Frisoni,
Christina Lee,
Joseph Lee,
Rashid N H M,
Luis Alfredo Nuñez Meneses,
Lee J. O'Riordan,
Mudit Pandey,
Andrija Paurevic,
Alex Preciado,
Shuli Shu,
Jake Zaia

---

# Release 0.40.0

### New features since last release

* Add Exact Tensor Network (TN) C++ backend to Lightning-Tensor.
  [(#977)](https://github.com/PennyLaneAI/pennylane-lightning/pull/977)

* Add native N-controlled generators and adjoint support to `lightning.gpu`'s single-GPU backend.
  [(#970)](https://github.com/PennyLaneAI/pennylane-lightning/pull/970)

* Add a Catalyst-specific wrapping class for Lightning-Qubit.
  [(#960)](https://github.com/PennyLaneAI/pennylane-lightning/pull/960)
  [(#999)](https://github.com/PennyLaneAI/pennylane-lightning/pull/999)

* Add native N-controlled gate/matrix operations and adjoint support to `lightning.kokkos`.
  [(#950)](https://github.com/PennyLaneAI/pennylane-lightning/pull/950)

* Add native N-controlled gates support to `lightning.gpu`'s single-GPU backend.
  [(#938)](https://github.com/PennyLaneAI/pennylane-lightning/pull/938)

### Breaking changes

* Remove all instances of the legacy operator arithmetic (the `Hamiltonian` and `Tensor` deprecated classes in PennyLane).
  [(#994)](https://github.com/PennyLaneAI/pennylane-lightning/pull/994)
  [(#997)](https://github.com/PennyLaneAI/pennylane-lightning/pull/997)

* Remove all instances of `qml.QubitStateVector` as deprecated in PennyLane.
  [(#985)](https://github.com/PennyLaneAI/pennylane-lightning/pull/985)

### Improvements

* Add CI wheels checks for `aarch64` wheels of Lightning-GPU and Lightning-Tensor.
  [(#1031)](https://github.com/PennyLaneAI/pennylane-lightning/pull/1031)

* Replace the `dummy_tensor_update` method with the `cutensornetStateCaptureMPS` API to ensure that applying gates is allowed after the `cutensornetStateCompute` call.
  [(#1028)](https://github.com/PennyLaneAI/pennylane-lightning/pull/1028)

* Add unit tests for measurement with shots for Lightning-Tensor (`method="tn"`).
  [(#1027)](https://github.com/PennyLaneAI/pennylane-lightning/pull/1027)

* Add CUDA dependencies to Lightning-GPU and Lightning-Tensor Python wheels.
  [(#1025)](https://github.com/PennyLaneAI/pennylane-lightning/pull/1025)

* Update the python layer UI of Lightning-Tensor.
  [(#1022)](https://github.com/PennyLaneAI/pennylane-lightning/pull/1022)

* Catalyst device interfaces support dynamic shots, and no longer parses the device init op's attribute dictionary for a static shots literal.
  [(#1017)](https://github.com/PennyLaneAI/pennylane-lightning/pull/1017)

* Update the logic for enabling `grad_on_execution` during device execution.
  [(#1016)](https://github.com/PennyLaneAI/pennylane-lightning/pull/1016)

* Reduce flaky test and increase test shots count.
  [(#1015)](https://github.com/PennyLaneAI/pennylane-lightning/pull/1015)

* Add Python bindings for Lightning-Tensor (Exact Tensor Network).
  [(#1014)](https://github.com/PennyLaneAI/pennylane-lightning/pull/1014)

* Reverse Lightning-Qubit generators vector insertion order.
  [(#1009)](https://github.com/PennyLaneAI/pennylane-lightning/pull/1009)

* Update Kokkos version support to 4.5.
  [(#1007)](https://github.com/PennyLaneAI/pennylane-lightning/pull/1007)

* Enable N-controlled gate and matrix support to `lightning.gpu` simulator for Catalyst.
  [(#1005)](https://github.com/PennyLaneAI/pennylane-lightning/pull/1005)

* Generalize seeding mechanism for all measurements.
  [(#1003)](https://github.com/PennyLaneAI/pennylane-lightning/pull/1003)

* `lightning.qubit`, `lightning.gpu`, and `lightning.kokkos` now define
  the `eval_jaxpr` method for integration with the experimental
  capture project.
  [(#1002)](https://github.com/PennyLaneAI/pennylane-lightning/pull/1002)

* Update Kokkos version support to 4.4.1 and enable Lightning-Kokkos[CUDA] C++ tests on CI.
  [(#1000)](https://github.com/PennyLaneAI/pennylane-lightning/pull/1000)

* Add C++ unit tests for Lightning-Tensor (Exact Tensor Network).
  [(#998)](https://github.com/PennyLaneAI/pennylane-lightning/pull/998)

* Add native BLAS support to the C++ layer via dynamic `scipy-openblas32` loading.
  [(#995)](https://github.com/PennyLaneAI/pennylane-lightning/pull/995)

* Update installation instruction for Lightning-GPU-MPI to explicitly ask users to add `path/to/libmpi.so` to the `LD_LIBRARY_PATH`. Update the runtime error message to ensure users know how to fix.
  [(#993)](https://github.com/PennyLaneAI/pennylane-lightning/pull/993)

* Update the Lightning TOML files for the devices to use the new schema for declaring device capabilities.
  [(#988)](https://github.com/PennyLaneAI/pennylane-lightning/pull/988)

* Optimize lightning.tensor by adding direct MPS sites data set with `qml.MPSPrep`.
  [(#983)](https://github.com/PennyLaneAI/pennylane-lightning/pull/983)

* Unify excitation gates memory layout to row-major for both Lightning-GPU and Lightning-Tensor.
  [(#959)](https://github.com/PennyLaneAI/pennylane-lightning/pull/959)

* Update the Lightning-Kokkos CUDA backend for compatibility with Catalyst.
  [(#942)](https://github.com/PennyLaneAI/pennylane-lightning/pull/942)

### Documentation

* Update and improve `README.rst` and documentations.
  [(#1035)](https://github.com/PennyLaneAI/pennylane-lightning/pull/1035)

* Add the exact tensor network to the `README.rst` and update link to `HIP`.
  [(#1034)](https://github.com/PennyLaneAI/pennylane-lightning/pull/1034)

* Add the exact tensor network to the Lightning-Tensor docs.
  [(#1021)](https://github.com/PennyLaneAI/pennylane-lightning/pull/1021)

* Update Lightning-Tensor installation docs and usage suggestions.
  [(#979)](https://github.com/PennyLaneAI/pennylane-lightning/pull/979)

### Bug fixes

* Fix Python CUDA dependencies by adding path to `nvidia/nvjitlink/lib` to RPATH.
  [(#1031)](https://github.com/PennyLaneAI/pennylane-lightning/pull/1031)

* Add `RTLD_NODELETE` flag to `dlopen` in order to mitigate the segfault issues for arm64-macos Catalyst support.
  [(#1030)](https://github.com/PennyLaneAI/pennylane-lightning/pull/1030)

* Set RPATH with `@loader_path` instead of `$ORIGIN` for macOS.
  [(#1029)](https://github.com/PennyLaneAI/pennylane-lightning/pull/1029)

* Update CUDA version to 12.4 for GPU tests on CI.
  [(#1023)](https://github.com/PennyLaneAI/pennylane-lightning/pull/1023)

* Pin `jax[cpu]==0.4.28` for compatibility with PennyLane and Catalyst.
  [(#1019)](https://github.com/PennyLaneAI/pennylane-lightning/pull/1019)

* Fix Lightning-Kokkos `[[maybe_unused]]` and `exp2` errors with hipcc.
  [(#1018)](https://github.com/PennyLaneAI/pennylane-lightning/pull/1018)

* Fix Lightning-Kokkos editable mode path.
  [(#1010)](https://github.com/PennyLaneAI/pennylane-lightning/pull/1010)

* Fix the missing `ninja` in Linux AARCH64 wheels recipe.
  [(#1007)](https://github.com/PennyLaneAI/pennylane-lightning/pull/1007)

* Fix version switch condition the GPU workflow tests for LGPU and LKokkos.
  [(#1006)](https://github.com/PennyLaneAI/pennylane-lightning/pull/1006)

* Fix issue with `lightning.gpu` Rot operation with adjoint.
  [(#1004)](https://github.com/PennyLaneAI/pennylane-lightning/pull/1004)

* Fix the Lightning-Kokkos[CUDA] C++ API `cudaFree` segfaults in `applyMatrix`.
  [(#1000)](https://github.com/PennyLaneAI/pennylane-lightning/pull/1000)

* Fix issue with adjoint-jacobian of adjoint ops.
  [(#996)](https://github.com/PennyLaneAI/pennylane-lightning/pull/996)

* Fix the `upload-pypi` token issues for Linux and MacOS (x86_64 & AARCH64) wheels.
  [(#989)](https://github.com/PennyLaneAI/pennylane-lightning/pull/989)

* Fix Pennylane dependency branch (`v0.39_rc0` to `master`).
  [(#984)](https://github.com/PennyLaneAI/pennylane-lightning/pull/984)

* Fix PTM stable latest. Removing FIXME patch for v0.39.
  [(#982)](https://github.com/PennyLaneAI/pennylane-lightning/pull/982)

### Contributors

This release contains contributions from (in alphabetical order):

Ali Asadi,
Astral Cai,
Amintor Dusko,
Christina Lee,
Joseph Lee,
Anton Naim Ibrahim,
Luis Alfredo Nuñez Meneses,
Mudit Pandey,
Andrija Paurevic,
Shuli Shu,
Raul Torres,
Haochen Paul Wang

---

# Release 0.39.0

### New features since last release

* Add support for out-of-order `qml.probs` in `lightning.gpu`.
  [(#941)](https://github.com/PennyLaneAI/pennylane-lightning/pull/941)

* Add mid-circuit measurements support to `lightning.gpu`'s single-GPU backend.
  [(#931)](https://github.com/PennyLaneAI/pennylane-lightning/pull/931)

* Integrate Lightning-GPU with Catalyst so that hybrid programs can be seamlessly QJIT-compiled and executed on this device following `pip install pennylane-lightning-gpu`.
  [(#928)](https://github.com/PennyLaneAI/pennylane-lightning/pull/928)

* Add `qml.Projector` observable support via diagonalization to Lightning-GPU.
  [(#894)](https://github.com/PennyLaneAI/pennylane-lightning/pull/894)

* Add 1-target wire controlled gate support to `lightning.tensor`. Note that `cutensornet` only supports 1-target wire controlled gate as of `v24.08`. A controlled gate with more than 1 target wire should be converted to dense matrix.
  [(#880)](https://github.com/PennyLaneAI/pennylane-lightning/pull/880)

* Build and upload Lightning-Tensor wheels (x86_64, AARCH64) to PyPI.
  [(#862)](https://github.com/PennyLaneAI/pennylane-lightning/pull/862)
  [(#905)](https://github.com/PennyLaneAI/pennylane-lightning/pull/905)

* Add Matrix Product Operator (MPO) for all gates support to `lightning.tensor`. Note current C++ implementation only works for MPO sites data provided by users.
  [(#859)](https://github.com/PennyLaneAI/pennylane-lightning/pull/859)

* Add shots measurement support to `lightning.tensor`.
  [(#852)](https://github.com/PennyLaneAI/pennylane-lightning/pull/852)

* Lightning-GPU and Lightning-Kokkos migrated to the new device API.
  [(#853)](https://github.com/PennyLaneAI/pennylane-lightning/pull/853)
  [(#810)](https://github.com/PennyLaneAI/pennylane-lightning/pull/810)

### Breaking changes

* Update MacOS wheel build to 13.0 for X86_64 and ARM due to the deprecation of MacOS-12 CI runners.
  [(#969)](https://github.com/PennyLaneAI/pennylane-lightning/pull/969)

* Deprecate `initSV()` and add `resetStateVector()` from the C++ API Lightning-GPU. This is to remove the `reset_state` additional call in the Python layer.
  [(#933)](https://github.com/PennyLaneAI/pennylane-lightning/pull/933)

* Deprecate PI gates implementation in Lightning-Qubit. The PI gates were the first implementation of gate kernels in `lightning.qubit` using pre-computed indices, prior to the development of LM (less memory) and AVX kernels. This deprecation is in favour of reducing compilation time and ensuring that Lightning-Qubit only relies on LM kernels in the dynamic dispatcher across all platforms.
  [(#925)](https://github.com/PennyLaneAI/pennylane-lightning/pull/925)

* Remove PowerPC wheel build recipe for Lightning-Qubit.
  [(#902)](https://github.com/PennyLaneAI/pennylane-lightning/pull/902)

* Update MacOS wheel builds to require Monterey (12.0) or greater for x86_64 and ARM. This was required to update Pybind11 to the latest release (2.13.5) for enabling Numpy 2.0 support in Lightning.
  [(#901)](https://github.com/PennyLaneAI/pennylane-lightning/pull/901)

* Remove support for Python 3.9 for all Lightning simulators.
  [(#891)](https://github.com/PennyLaneAI/pennylane-lightning/pull/891)

### Improvements

* Update the `lightning.tensor` Python layer unit tests, as `lightning.tensor` cannot be cleaned up like other state-vector devices because the data is attached to the graph. It is recommended to use one device per circuit for `lightning.tensor`.
  [(#971)](https://github.com/PennyLaneAI/pennylane-lightning/pull/971)

* Add joint check for the N-controlled wires support in `lightning.qubit`.
  [(#949)](https://github.com/PennyLaneAI/pennylane-lightning/pull/949)

* Optimize `GlobalPhase` and `C(GlobalPhase)` gate implementation in `lightning.gpu`.
  [(#946)](https://github.com/PennyLaneAI/pennylane-lightning/pull/946)

* Add missing `liblightning_kokkos_catalyst.so` when building Lightning-Kokkos in editable installation.
  [(#945)](https://github.com/PennyLaneAI/pennylane-lightning/pull/945)

* Optimize the cartesian product to reduce the amount of memory necessary to set the `StatePrep` in Lightning-Tensor.
  [(#943)](https://github.com/PennyLaneAI/pennylane-lightning/pull/943)

* Update the `qml.probs` data-return in Lightning-GPU C++ API to align with other state-vector devices.
  [(#941)](https://github.com/PennyLaneAI/pennylane-lightning/pull/941)

* Add zero-state initialization to both `StateVectorCudaManaged` and `StateVectorCudaMPI` constructors to remove the `reset_state` in the Python layer ctor and refactor `setBasisState(state, wires)` in the C++ API.
  [(#933)](https://github.com/PennyLaneAI/pennylane-lightning/pull/933)

* Add `setStateVector(state, wire)` support to the Lightning-GPU C++ API.
  [(#930)](https://github.com/PennyLaneAI/pennylane-lightning/pull/930)

* The `generate_samples` methods of `lightning.qubit` and `lightning.kokkos` can now take in a seed number to make the generated samples deterministic. This can be useful when, among other things, fixing flaky tests in CI.
  [(#927)](https://github.com/PennyLaneAI/pennylane-lightning/pull/927)

* Remove dynamic decomposition rules for all Lightning devices.
  [(#926)](https://github.com/PennyLaneAI/pennylane-lightning/pull/926)

* Always decompose `qml.QFT` in all Lightning devices.
  [(#924)](https://github.com/PennyLaneAI/pennylane-lightning/pull/924)

* Uniform Python format to adhere PennyLane style.
  [(#924)](https://github.com/PennyLaneAI/pennylane-lightning/pull/924)

* Add the `ci:use-gpu-runner` GitHub label to `lightning.kokkos` GPU Testing CIs.
  [(#916)](https://github.com/PennyLaneAI/pennylane-lightning/pull/916)

* Update the test suite to remove deprecated code.
  [(#912)](https://github.com/PennyLaneAI/pennylane-lightning/pull/912)

* Merge `lightning.gpu` and `lightning.tensor` GPU tests in single Python and C++ CIs controlled by the `ci:use-gpu-runner` label.
  [(#911)](https://github.com/PennyLaneAI/pennylane-lightning/pull/911)

* Skip the compilation of Lightning simulators and development requirements to boost the build of public docs up to 5x.
  [(#904)](https://github.com/PennyLaneAI/pennylane-lightning/pull/904)

* Build Lightning wheels in `Release` mode to reduce the binary sizes.
  [(#903)](https://github.com/PennyLaneAI/pennylane-lightning/pull/903)

* Update Pybind11 to 2.13.5.
  [(#901)](https://github.com/PennyLaneAI/pennylane-lightning/pull/901)

* Migrate wheels artifacts to v4.
  [(#893)](https://github.com/PennyLaneAI/pennylane-lightning/pull/893)

* Update GitHub actions in response to a high-severity vulnerability.
  [(#887)](https://github.com/PennyLaneAI/pennylane-lightning/pull/887)

* Optimize and simplify controlled kernels in Lightning-Qubit.
  [(#882)](https://github.com/PennyLaneAI/pennylane-lightning/pull/882)

* Optimize gate cache recording for Lightning-Tensor C++ API.
  [(#879)](https://github.com/PennyLaneAI/pennylane-lightning/pull/879)

* Unify Lightning-Kokkos and Lightning-Qubit devices under a Lightning-Base abstracted class.
  [(#876)](https://github.com/PennyLaneAI/pennylane-lightning/pull/876)

* Smarter defaults for the `split_obs` argument in the serializer. The serializer splits linear combinations into chunks instead of all their terms.
  [(#873)](https://github.com/PennyLaneAI/pennylane-lightning/pull/873/)

* Prefer `tomlkit` over `toml` for building Lightning wheels, and choose `tomli` and `tomllib` over `toml` when installing the package.
  [(#857)](https://github.com/PennyLaneAI/pennylane-lightning/pull/857)

* Lightning-Kokkos gains native support for the `PauliRot` gate.
  [(#855)](https://github.com/PennyLaneAI/pennylane-lightning/pull/855)

### Documentation

* Update Lightning-Tensor installation docs and usage suggestions.
  [(#971)](https://github.com/PennyLaneAI/pennylane-lightning/pull/971)
  [(#972)](https://github.com/PennyLaneAI/pennylane-lightning/pull/971)

* Update `README.rst` installation instructions for `lightning.gpu` and `lightning.tensor`.
  [(#957)](https://github.com/PennyLaneAI/pennylane-lightning/pull/957)

* Update `lightning.tensor` documentation to include all the new features added since pull request #756. The new features are: 1. Finite-shot measurements; 2. Expval-base quantities; 3. Support for `qml.state()` and `qml.stateprep()`; 4. Support for all gates support via Matrix Product Operator (MPO).
  [(#909)](https://github.com/PennyLaneAI/pennylane-lightning/pull/909)

### Bug fixes

*  Fix Lightning Kokkos test_device for `kokkos_args` fail for MacOS due to `np.complex256`
  [(#974)](https://github.com/PennyLaneAI/pennylane-lightning/pull/974)

*  Fix PTM stable-latest related to `default.qubit.legacy` and the `latest` flag usage.
  [(#961)](https://github.com/PennyLaneAI/pennylane-lightning/pull/961)
  [(#966)](https://github.com/PennyLaneAI/pennylane-lightning/pull/966)

* Fix build failure for Lightning-Kokkos editable installation on MacOS due to `liblightning_kokkos_catalyst.so` copy and `liblightning_kokkos_catalyst.so` not copied to correct build path for editable installation.
  [(#947)](https://github.com/PennyLaneAI/pennylane-lightning/pull/947)
  [(#968)](https://github.com/PennyLaneAI/pennylane-lightning/pull/968)

* Add concept restriction to ensure `ConstMult` inline function only hit with arithmetic-values times complex values. Fixes build failures with the test suite when enabling OpenMP, and disabling BLAS and Python under clang.
  [(#936)](https://github.com/PennyLaneAI/pennylane-lightning/pull/936)

* Bug fix for `applyMatrix` in Lightning-Tensor. Matrix operator data is not stored in the `cuGateCache` object to support `TensorProd` obs with multiple `Hermitian` obs.
  [(#932)](https://github.com/PennyLaneAI/pennylane-lightning/pull/932)

* Bug fix for `_pauli_word` of `QuantumScriptSerializer`. `_pauli_word` can process `PauliWord` object: `I`.
  [(#919)](https://github.com/PennyLaneAI/pennylane-lightning/pull/919)

* Bug fix for analytic `qml.probs` in the Lightning-Tensor C++ API.
  [(#906)](https://github.com/PennyLaneAI/pennylane-lightning/pull/906)

### Contributors

This release contains contributions from (in alphabetical order):

Ali Asadi, Amintor Dusko, Diego Guala, Joseph Lee, Luis Alfredo Nuñez Meneses, Vincent Michaud-Rioux, Lee J. O'Riordan, Mudit Pandey, Shuli Shu, Haochen Paul Wang

---

# Release 0.38.0

### New features since last release

* Add `qml.StatePrep()` and `qml.QubitStateVector()` support to `lightning.tensor`.
  [(#849)](https://github.com/PennyLaneAI/pennylane-lightning/pull/849)

* Add analytic `qml.probs()` measurement support to `lightning.tensor`.
  [(#830)](https://github.com/PennyLaneAI/pennylane-lightning/pull/830)

* Add `qml.state()` measurement support to `lightning.tensor`.
  [(#827)](https://github.com/PennyLaneAI/pennylane-lightning/pull/827)

* Add Lightning-GPU Linux (AArch64 + GraceHopper) wheels to PyPI.
  [(#815)](https://github.com/PennyLaneAI/pennylane-lightning/pull/815)

* Add `var` support to `lightning.tensor`. Note that `var` support is added via `obs**2` and this implementation scales as `O(num_obs**2)`.
  [(#804)](https://github.com/PennyLaneAI/pennylane-lightning/pull/804)

### Breaking changes

* Update python packaging to follow PEP 517/518/621/660 standards.
  [(#832)](https://github.com/PennyLaneAI/pennylane-lightning/pull/832)

* Add `getData()` in the `lightning.tensor` C++ backend. Users are responsible for ensuring sufficient host memory is allocated for the full state vector.
  [(#827)](https://github.com/PennyLaneAI/pennylane-lightning/pull/827)

* Remove `NDpermuter.hpp` which is no longer required.
  [(#795)](https://github.com/PennyLaneAI/pennylane-lightning/pull/795)

* Remove temporary steps from the CI, such as downgrading Scipy to <1.14 and installing Kokkos v4.2 for `lightning-version == 'stable'`.
  [(#792)](https://github.com/PennyLaneAI/pennylane-lightning/pull/792)

* Do not run GPU tests and Docker workflows on release.
  [(#788)](https://github.com/PennyLaneAI/pennylane-lightning/pull/788)

* Update python packaging to follow PEP 517/518/621/660 standards.
  [(#832)](https://github.com/PennyLaneAI/pennylane-lightning/pull/832)

### Improvements

* Updated calls of ``size_t`` to ``std::size_t`` everywhere.
  [(#816)](https://github.com/PennyLaneAI/pennylane-lightning/pull/816)

* Update Lightning tests to support the generalization of basis state preparation.
  [(#864)](https://github.com/PennyLaneAI/pennylane-lightning/pull/864)

* Add `SetState` and `SetBasisState` to `Lightning-KokkosSimulator`.
  [(#861)](https://github.com/PennyLaneAI/pennylane-lightning/pull/861)

* Remove use of the deprecated `Operator.expand` in favour of `Operator.decomposition`.
  [(#846)](https://github.com/PennyLaneAI/pennylane-lightning/pull/846)

* The `setBasisState` and `setStateVector` methods of `StateVectorLQubit` and `StateVectorKokkos` are overloaded to support PennyLane-like parameters.
  [(#843)](https://github.com/PennyLaneAI/pennylane-lightning/pull/843)

* Move `setBasisState`, `setStateVector` and `resetStateVector` from `StateVectorLQubitManaged` to `StateVectorLQubit`.
  [(#841)](https://github.com/PennyLaneAI/pennylane-lightning/pull/841)

* Update `generate_samples` in Lightning-Kokkos and Lightning-GPU to support `qml.measurements.Shots` type instances.
  [(#839)](https://github.com/PennyLaneAI/pennylane-lightning/pull/839)

* Add a Catalyst-specific wrapping class for Lightning Kokkos.
  [(#837)](https://github.com/PennyLaneAI/pennylane-lightning/pull/837)
  [(#770)](https://github.com/PennyLaneAI/pennylane-lightning/pull/770)

* Lightning-Qubit natively supports the `PauliRot` gate.
  [(#834)](https://github.com/PennyLaneAI/pennylane-lightning/pull/834)

* Multiple calls to the `append_mps_final_state()` API is allowed in `lightning.tensor`.
  [(#830)](https://github.com/PennyLaneAI/pennylane-lightning/pull/830)

* Add `initial_state_prep` option to Catalyst TOML file.
  [(#826)](https://github.com/PennyLaneAI/pennylane-lightning/pull/826)

* `ENABLE_LAPACK` is `OFF` by default for all Lightning backends.
  [(#825)](https://github.com/PennyLaneAI/pennylane-lightning/pull/825)

* Update `ctrl_decomp_zyz` tests with `len(control_wires) > 1`.
  [(#821)](https://github.com/PennyLaneAI/pennylane-lightning/pull/821)

* Update the Catalyst-specific wrapping class for Lightning Kokkos to track Catalyst's new support for MCM seeding.
  [(#819)](https://github.com/PennyLaneAI/pennylane-lightning/pull/819)

* Replace ``size_t`` by ``std::size_t`` everywhere.
  [(#816)](https://github.com/PennyLaneAI/pennylane-lightning/pull/816/)

* Shot batching is made more efficient by executing all the shots in one go on Lightning-Qubit.
  [(#814)](https://github.com/PennyLaneAI/pennylane-lightning/pull/814)

* Lightning-Qubit calls `generate_samples(wires)` on a minimal subset of wires when executing in finite-shot mode.
  [(#813)](https://github.com/PennyLaneAI/pennylane-lightning/pull/813)

* Update `LightingQubit.preprocess` to work with changes to preprocessing for mid-circuit measurements.
  [(#812)](https://github.com/PennyLaneAI/pennylane-lightning/pull/812)

* Avoid unnecessary memory reset in Lightning-Qubit's state vector class constructor.
  [(#811)](https://github.com/PennyLaneAI/pennylane-lightning/pull/811)

* Add `generate_samples(wires)` support in Lightning-Qubit, which samples faster for a subset of wires.
  [(#809)](https://github.com/PennyLaneAI/pennylane-lightning/pull/809)

* Optimize the OpenMP parallelization of Lightning-Qubit's `probs` for all number of targets.
  [(#807)](https://github.com/PennyLaneAI/pennylane-lightning/pull/807)

* Optimize `probs(wires)` of Lightning-Kokkos using various kernels. Which kernel is to be used depends on the device, number of qubits and number of target wires.
  [(#802)](https://github.com/PennyLaneAI/pennylane-lightning/pull/802)

* Add GPU device compute capability check for Lightning-Tensor.
  [(#803)](https://github.com/PennyLaneAI/pennylane-lightning/pull/803)

* Refactor CUDA utils Python bindings to a separate module.
  [(#801)](https://github.com/PennyLaneAI/pennylane-lightning/pull/801)

* Parallelize Lightning-Qubit `probs` with OpenMP when using the `-DLQ_ENABLE_KERNEL_OMP=1` CMake argument.
  [(#800)](https://github.com/PennyLaneAI/pennylane-lightning/pull/800)

* Implement `probs(wires)` using a bit-shift implementation akin to the gate kernels in Lightning-Qubit.
  [(#795)](https://github.com/PennyLaneAI/pennylane-lightning/pull/795)

* Enable setting the PennyLane version when invoking, for example, `make docker-build version=master pl_version=master`.
  [(#791)](https://github.com/PennyLaneAI/pennylane-lightning/pull/791)

### Documentation

* The installation instructions for all lightning plugins have been improved.
  [(#858)](https://github.com/PennyLaneAI/pennylane-lightning/pull/858)
  [(#851)](https://github.com/PennyLaneAI/pennylane-lightning/pull/851)

* Updated the README and added citation format for Lightning arXiv preprint.
  [(#818)](https://github.com/PennyLaneAI/pennylane-lightning/pull/818)

### Bug fixes

* Point to the right Lightning root folder independently from the invocation location, when configuring the project.
  [(#874)](https://github.com/PennyLaneAI/pennylane-lightning/pull/874)

* Update dependencies and `build` command options following changes in the build system.
  [(#863)](https://github.com/PennyLaneAI/pennylane-lightning/pull/863)

* Replace structured bindings by variables in `GateImplementationsLM.hpp`.
  [(#856)](https://github.com/PennyLaneAI/pennylane-lightning/pull/856)

* Remove wrong `-m` when calling `setup.py`.
  [(#854)](https://github.com/PennyLaneAI/pennylane-lightning/pull/854)

* Fix plugin-test-matrix CI/CD workflows.
  [(#850)](https://github.com/PennyLaneAI/pennylane-lightning/pull/850)

* Set the `immutable` parameter value as `false` for the `cutensornetStateApplyTensorOperator` to allow the following `cutensornetStateUpdateTensorOperator` call.
  [(#845)](https://github.com/PennyLaneAI/pennylane-lightning/pull/845)

* Fix cuQuantum SDK path pass-though in CMake.
  [(#831)](https://github.com/PennyLaneAI/pennylane-lightning/pull/831)

* Fix CUDA sync issues on AArch64 + GraceHopper.
  [(#823)](https://github.com/PennyLaneAI/pennylane-lightning/pull/823)

* Check for the number of wires for Hermitian observables in Lightning-Tensor. Only 1-wire Hermitian observables are supported as of `cuTensorNet-v24.03.0`.
  [(#806)](https://github.com/PennyLaneAI/pennylane-lightning/pull/806)

* Set `PL_BACKEND` for the entire `build-wheel-lightning-gpu` Docker-build stage to properly build the Lightning-GPU wheel.
  [(#791)](https://github.com/PennyLaneAI/pennylane-lightning/pull/791)

* Fix conditions for skipping build & push steps in the Docker build workflows.
  [(#790)](https://github.com/PennyLaneAI/pennylane-lightning/pull/790)

* Downgrade Scipy on Lightning stable version tests.
  [(#783)](https://github.com/PennyLaneAI/pennylane-lightning/pull/783)

* Fix checkout command in test workflows for rc branches.
  [(#777)](https://github.com/PennyLaneAI/pennylane-lightning/pull/777)

* Point to the right Lightning root folder independently from the invocation location, when configuring the project.
  [(#874)](https://github.com/PennyLaneAI/pennylane-lightning/pull/874)

### Contributors

This release contains contributions from (in alphabetical order):

Ali Asadi, Astral Cai, Ahmed Darwish, Amintor Dusko, Vincent Michaud-Rioux, Luis Alfredo Nuñez Meneses, Erick Ochoa Lopez, Lee J. O'Riordan, Mudit Pandey, Shuli Shu, Raul Torres, Paul Haochen Wang

---

# Release 0.37.0

### New features since last release

* Implement Python interface to the `lightning.tensor` device.
  [(#748)](https://github.com/PennyLaneAI/pennylane-lightning/pull/748)

* Add `inverse` support for gate operations in `lightning.tensor` in the C++ layer.
  [(#753)](https://github.com/PennyLaneAI/pennylane-lightning/pull/753)

* Add `observable` and `expval` support to the `cutensornet`-backed `lightning.tensor` C++ layer.
  [(#728)](https://github.com/PennyLaneAI/pennylane-lightning/pull/728)

* Add gate support to `cutensornet`-backed `lightning.tensor` C++ layer.
  [(#718)](https://github.com/PennyLaneAI/pennylane-lightning/pull/718)

* Add `cutensornet`-backed `MPS` C++ layer to `lightning.tensor`.
  [(#704)](https://github.com/PennyLaneAI/pennylane-lightning/pull/704)

* Add support for `C(BlockEncode)` to Lightning devices.
  [(#743)](https://github.com/PennyLaneAI/pennylane-lightning/pull/743)

### Breaking changes

* Removed the `QuimbMPS` class and the corresponding backend from `lightning.tensor`.
  [(#737)](https://github.com/PennyLaneAI/pennylane-lightning/pull/737)

* Changed the name of `default.tensor` to `lightning.tensor` with the `quimb` backend.
  [(#730)](https://github.com/PennyLaneAI/pennylane-lightning/pull/730)

* `dynamic_one_shot` uses shot-vectors in the auxiliary tape to tell the device how many times to repeat the tape. Lightning-Qubit is updated accordingly.
  [(#724)](https://github.com/PennyLaneAI/pennylane-lightning/pull/724)

* `dynamic_one_shot` deals with post-selection during the post-processing phase, so Lightning-Qubit does not return `None`-valued measurements for mismatching samples anymore.
  [(#720)](https://github.com/PennyLaneAI/pennylane-lightning/pull/720)

### Improvements

* Release candidate branches automatically use the new large GitHub runner pool.
  [(#769)](https://github.com/PennyLaneAI/pennylane-lightning/pull/769)

* Lightning-Kokkos dev wheels for MacOS (x86_64, ARM64) and Linux (AArch64) are uploaded to TestPyPI upon merging a pull request.
  [(#765)](https://github.com/PennyLaneAI/pennylane-lightning/pull/765)

* Lightning-Kokkos Linux (x86_64) dev wheels are pushed to [Test PyPI](https://test.pypi.org/project/PennyLane-Lightning-Kokkos/) upon merging a pull request.
  [(#763)](https://github.com/PennyLaneAI/pennylane-lightning/pull/763)

* Change the type of tensor network objects passed to `ObservablesTNCuda` and `MeasurementsTNCuda` classes from `StateTensorT` to `TensorNetT`.
  [(#759)](https://github.com/PennyLaneAI/pennylane-lightning/pull/759)

* Silence `NDPermuter` linting warnings.
  [(#750)](https://github.com/PennyLaneAI/pennylane-lightning/pull/750)

* Rationalize MCM tests, removing most end-to-end tests from the native MCM test file, but keeping one that validates multiple mid-circuit measurements with any allowed return.
  [(#754)](https://github.com/PennyLaneAI/pennylane-lightning/pull/754)

* Rename `lightning.tensor` C++ libraries.
  [(#755)](https://github.com/PennyLaneAI/pennylane-lightning/pull/755)

* Set `state_tensor` as `const` for the `MeasurementTNCuda` class.
  [(#753)](https://github.com/PennyLaneAI/pennylane-lightning/pull/753)

* Updated Kokkos version and support to 4.3.01.
  [(#725)](https://github.com/PennyLaneAI/pennylane-lightning/pull/725)

* Lightning-Kokkos' functors are rewritten as functions wrapping around generic gate and generator functors templated over a coefficient interaction function. This reduces boilerplate while clarifying how the various kernels differ from one another.
  [(#640)](https://github.com/PennyLaneAI/pennylane-lightning/pull/640)

* Update C++ and Python GitHub actions names to include the matrix info.
  [(#717)](https://github.com/PennyLaneAI/pennylane-lightning/pull/717)

* Remove `CPhase` in favour of `CPhaseShift` in Lightning devices.
  [(#717)](https://github.com/PennyLaneAI/pennylane-lightning/pull/717)

* The various OpenMP configurations of Lightning-Qubit are tested in parallel on different Github Actions runners.
  [(#712)](https://github.com/PennyLaneAI/pennylane-lightning/pull/712)

* Update Linux wheels to use `manylinux_2_28` images.
  [(#667)](https://github.com/PennyLaneAI/pennylane-lightning/pull/667)

* Add support for `qml.expval` and `qml.var` in the `lightning.tensor` device for the `quimb` interface and the MPS method.
  [(#686)](https://github.com/PennyLaneAI/pennylane-lightning/pull/686)

* Changed the name of `lightning.tensor` to `default.tensor` with the `quimb` backend.
  [(#719)](https://github.com/PennyLaneAI/pennylane-lightning/pull/719)

* `lightning.qubit` and `lightning.kokkos` adhere to user-specified mid-circuit measurement configuration options.
  [(#736)](https://github.com/PennyLaneAI/pennylane-lightning/pull/736)

* Patch the C++ `Measurements.probs(wires)` method in Lightning-Qubit and Lightning-Kokkos to `Measurements.probs()` when called with all wires.
  This will trigger a more optimized implementation for calculating the probabilities of the entire system.
  [(#744)](https://github.com/PennyLaneAI/pennylane-lightning/pull/744)

* Remove the daily schedule from the "Compat Check w/PL - release/release" GitHub action.
  [(#746)](https://github.com/PennyLaneAI/pennylane-lightning/pull/746)

* Remove the required `scipy` config file for Lightning-Qubit. The support is now maintained by passing `SCIPY_LIBS_PATH` to the compiler.
  [(#775)](https://github.com/PennyLaneAI/pennylane-lightning/pull/775)

### Documentation

* Add installation instructions and documentation for `lightning.tensor`.
  [(#756)](https://github.com/PennyLaneAI/pennylane-lightning/pull/756)

### Bug fixes

* Don't route `probs(wires=[])` to `probs(all_wires)` in Lightning-Kokkos.
  [(#762)](https://github.com/PennyLaneAI/pennylane-lightning/pull/762)

* `ControlledQubitUnitary` is present in the Python device but not the TOML files. It is added to the decomposition gates since it can be implemented in its alternate form of `C(QubitUnitary)`.
  [(#767)](https://github.com/PennyLaneAI/pennylane-lightning/pull/767)

* Update the Lightning TOML files to indicate that non-commuting observables are supported.
  [(#764)](https://github.com/PennyLaneAI/pennylane-lightning/pull/764)

* Fix regex matching issue with auto on-boarding of release candidate branch to using the large runner queue.
  [(#774)](https://github.com/PennyLaneAI/pennylane-lightning/pull/774)

* Fix random CI failures for `lightning.tensor` Python unit tests and ignore `lightning_tensor` paths.
  [(#761)](https://github.com/PennyLaneAI/pennylane-lightning/pull/761)

* `lightning.qubit` and `lightning.kokkos` use `qml.ops.Conditional.base` instead of `qml.ops.Conditional.then_op`.
  [(#752)](https://github.com/PennyLaneAI/pennylane-lightning/pull/752)

* The preprocessing step in `lightning.qubit` now uses interface information to properly support the hardware-like postselection for mid-circuit measurements.
  [(#760)](https://github.com/PennyLaneAI/pennylane-lightning/pull/760)

* Fix AVX streaming operation support with newer GCC.
  [(#729)](https://github.com/PennyLaneAI/pennylane-lightning/pull/729)

* Revert changes calling the templated `IMAG`, `ONE`, `ZERO` functions in Kokkos kernels since they are incompatible with device execution.
  [(#733)](https://github.com/PennyLaneAI/pennylane-lightning/pull/733)

* The `tests_lkcpu_python.yml` workflow properly checks out the release or stable version of Lightning-Qubit during the test job.
  [(#723)](https://github.com/PennyLaneAI/pennylane-lightning/pull/723)

* Fix PennyLane Lightning-Kokkos and Lightning-Qubit tests for stable/stable configuration.
  [(#734)](https://github.com/PennyLaneAI/pennylane-lightning/pull/734)

* Remove the Autoray dependency from requirement files.
  [(#736)](https://github.com/PennyLaneAI/pennylane-lightning/pull/736)

* Fix the `cuda-runtime-12-0` dependency issue on RHEL8.
  [(#739)](https://github.com/PennyLaneAI/pennylane-lightning/pull/739)

* Fix the memory segmentation fault when initializing zero-wire Lightning-Kokkos.
  [(#757)](https://github.com/PennyLaneAI/pennylane-lightning/pull/757)

* Remove `pennylane.ops.op_math.controlled_decompositions.ctrl_decomp_zyz` tests with `len(control_wires) > 1`.
  [(#757)](https://github.com/PennyLaneAI/pennylane-lightning/pull/757)

* Add support for Scipy v1.14.
  [(#776)](https://github.com/PennyLaneAI/pennylane-lightning/pull/776)

* Add pickle support for the `DevPool` object in `lightning.gpu`.
  [(#772)](https://github.com/PennyLaneAI/pennylane-lightning/pull/772)

### Contributors

This release contains contributions from (in alphabetical order):

Ali Asadi, Amintor Dusko, Lillian Frederiksen, Pietropaolo Frisoni, David Ittah, Vincent Michaud-Rioux, Lee James O'Riordan, Mudit Pandey, Shuli Shu, Jay Soni

---

# Release 0.36.0

### New features since last release

* Add `cutensornet`-backed `MPS` C++ layer to `lightning.tensor`.
  [(#704)](https://github.com/PennyLaneAI/pennylane-lightning/pull/704)

* Add Python class for the `lightning.tensor` device which uses the new device API and the interface for `quimb` based on the MPS method.
  [(#671)](https://github.com/PennyLaneAI/pennylane-lightning/pull/671)

* Add compile-time support for AVX2/512 streaming operations in `lightning.qubit`.
  [(#664)](https://github.com/PennyLaneAI/pennylane-lightning/pull/664)

* `lightning.kokkos` supports mid-circuit measurements.
  [(#672)](https://github.com/PennyLaneAI/pennylane-lightning/pull/672)

* Add dynamic linking to LAPACK/OpenBlas shared objects in `scipy.libs` for both C++ and Python layer.
  [(#653)](https://github.com/PennyLaneAI/pennylane-lightning/pull/653)

* `lightning.qubit` supports mid-circuit measurements.
  [(#650)](https://github.com/PennyLaneAI/pennylane-lightning/pull/650)

* Add finite shots support in `lightning.qubit2`.
  [(#630)](https://github.com/PennyLaneAI/pennylane-lightning/pull/630)

* Add `collapse` and `normalize` methods to the `StateVectorLQubit` classes, enabling "branching" of the wavefunction. Add methods to create and seed an RNG in the `Measurements` modules.
  [(#645)](https://github.com/PennyLaneAI/pennylane-lightning/pull/645)

* Add two new Python classes (LightningStateVector and LightningMeasurements) to support `lightning.qubit2`.
  [(#613)](https://github.com/PennyLaneAI/pennylane-lightning/pull/613)

* Add analytic-mode `qml.probs` and `qml.var` support in `lightning.qubit2`.
  [(#627)](https://github.com/PennyLaneAI/pennylane-lightning/pull/627)

* Add `LightningAdjointJacobian` to support `lightning.qubit2`.
  [(#631)](https://github.com/PennyLaneAI/pennylane-lightning/pull/631)

* Add `lightning.qubit2` device which uses the new device API.
  [(#607)](https://github.com/PennyLaneAI/pennylane-lightning/pull/607)
  [(#628)](https://github.com/PennyLaneAI/pennylane-lightning/pull/628)

* Add Vector-Jacobian Product calculation support to `lightning.qubit`.
  [(#644)](https://github.com/PennyLaneAI/pennylane-lightning/pull/644)

* Add support for using new operator arithmetic as the default.
  [(#649)](https://github.com/PennyLaneAI/pennylane-lightning/pull/649)

### Breaking changes

* Split Lightning-Qubit and Lightning-Kokkos CPU Python tests with `pytest-split`. Remove `SERIAL` from Kokkos' `exec_model` matrix. Remove `all` from Lightning-Kokkos' `pl_backend` matrix. Move `clang-tidy` checks to `tidy.yml`. Avoid editable `pip` installations.
  [(#696)](https://github.com/PennyLaneAI/pennylane-lightning/pull/696)
* Update `lightning.gpu` and `lightning.kokkos` to raise an error instead of falling back to `default.qubit`.
  [(#689)](https://github.com/PennyLaneAI/pennylane-lightning/pull/689)

* Add `paths` directives to test workflows to avoid running tests that cannot be impacted by changes.
  [(#699)](https://github.com/PennyLaneAI/pennylane-lightning/pull/699)
  [(#695)](https://github.com/PennyLaneAI/pennylane-lightning/pull/695)

* Move common components of `/src/simulator/lightning_gpu/utils/` to `/src/utils/cuda_utils/`.
  [(#676)](https://github.com/PennyLaneAI/pennylane-lightning/pull/676)

* Deprecate static LAPACK linking support.
  [(#653)](https://github.com/PennyLaneAI/pennylane-lightning/pull/653)

* Migrate `lightning.qubit` to the new device API.
  [(#646)](https://github.com/PennyLaneAI/pennylane-lightning/pull/646)

* Introduce `ci:build_wheels` label, which controls wheel building on `pull_request` and other triggers.
  [(#648)](https://github.com/PennyLaneAI/pennylane-lightning/pull/648)

* Remove building wheels for Lightning Kokkos on Windows.
  [(#693)](https://github.com/PennyLaneAI/pennylane-lightning/pull/693)

### Improvements

* Add tests for Windows Wheels, fix ill-defined caching, and set the proper backend for `lightning.kokkos` wheels.
  [(#693)](https://github.com/PennyLaneAI/pennylane-lightning/pull/693)

* Replace string comparisons by `isinstance` checks where possible.
  [(#691)](https://github.com/PennyLaneAI/pennylane-lightning/pull/691)

* Refactor `cuda_utils` to remove its dependency on `custatevec.h`.
  [(#681)](https://github.com/PennyLaneAI/pennylane-lightning/pull/681)

* Add `test_templates.py` module where Grover and QSVT are tested.
  [(#684)](https://github.com/PennyLaneAI/pennylane-lightning/pull/684)

* Create `cuda_utils` for common usage of CUDA related backends.
  [(#676)](https://github.com/PennyLaneAI/pennylane-lightning/pull/676)

* Refactor `lightning_gpu_utils` unit tests to remove the dependency on statevector class.
  [(#675)](https://github.com/PennyLaneAI/pennylane-lightning/pull/675)

* Upgrade GitHub actions versions from v3 to v4.
  [(#669)](https://github.com/PennyLaneAI/pennylane-lightning/pull/669)

* Initialize the private attributes `gates_indices_` and `generators_indices_` of `StateVectorKokkos` using the definitions of the `Pennylane::Gates::Constant` namespace.
  [(#641)](https://github.com/PennyLaneAI/pennylane-lightning/pull/641)

* Add `isort` to `requirements-dev.txt` and run before `black` upon `make format` to sort Python imports.
  [(#623)](https://github.com/PennyLaneAI/pennylane-lightning/pull/623)

* Improve support for new operator arithmetic with `QuantumScriptSerializer.serialize_observables`.
  [(#670)](https://github.com/PennyLaneAI/pennylane-lightning/pull/670)

* Add `workflow_dispatch` to wheels recipes; allowing developers to build wheels manually on a branch instead of temporarily changing the headers.
  [(#679)](https://github.com/PennyLaneAI/pennylane-lightning/pull/679)

* Add the `ENABLE_LAPACK` compilation flag to toggle dynamic linking to LAPACK library.
  [(#678)](https://github.com/PennyLaneAI/pennylane-lightning/pull/678)

### Documentation

### Bug fixes

* Fix wire order permutations when using `qml.probs` with out-of-order wires in Lightning-Qubit.
  [(#707)](https://github.com/PennyLaneAI/pennylane-lightning/pull/707)

* Lightning-Qubit once again respects the wire order specified on device instantiation.
  [(#705)](https://github.com/PennyLaneAI/pennylane-lightning/pull/705)

* `dynamic_one_shot` was refactored to use `SampleMP` measurements as a way to return the mid-circuit measurement samples. `LightningQubit's `simulate` is modified accordingly.
  [(#694)](https://github.com/PennyLaneAI/pennylane-lightning/pull/694)

* Lightning-Qubit correctly decomposes state prep operations when used in the middle of a circuit.
  [(#687)](https://github.com/PennyLaneAI/pennylane-lightning/pull/687)

* Lightning-Qubit correctly decomposes `qml.QFT` and `qml.GroverOperator` if `len(wires)` is greater than 9 and 12 respectively.
  [(#687)](https://github.com/PennyLaneAI/pennylane-lightning/pull/687)

* Specify `isort` `--py` (Python version) and `-l` (max line length) to stabilize `isort` across Python versions and environments.
  [(#647)](https://github.com/PennyLaneAI/pennylane-lightning/pull/647)

* Fix random `coverage xml` CI issues.
  [(#635)](https://github.com/PennyLaneAI/pennylane-lightning/pull/635)

* `lightning.qubit` correctly decomposed state preparation operations with adjoint differentiation.
  [(#661)](https://github.com/PennyLaneAI/pennylane-lightning/pull/661)

* Fix the failed observable serialization unit tests.
  [(#683)](https://github.com/PennyLaneAI/pennylane-lightning/pull/683)

* Update the Lightning-Qubit new device API to work with Catalyst.
  [(#665)](https://github.com/PennyLaneAI/pennylane-lightning/pull/665)

* Update the version of `codecov-action` to v4 and fix the CodeCov issue with the PL-Lightning check-compatibility actions.
  [(#682)](https://github.com/PennyLaneAI/pennylane-lightning/pull/682)

* Refactor of dev prerelease auto-update-version workflow.
  [(#685)](https://github.com/PennyLaneAI/pennylane-lightning/pull/685)

* Remove gates unsupported by catalyst from TOML file.
  [(#698)](https://github.com/PennyLaneAI/pennylane-lightning/pull/698)

* Increase tolerance for a flaky test.
  [(#703)](https://github.com/PennyLaneAI/pennylane-lightning/pull/703)

* Remove `ControlledQubitUnitary` in favour of `C(QubitUnitary)` from the list of supported operations and the device TOML file. The `stopping_condition` method guarantees the consistency of decompositions.
  [(#758)](https://github.com/PennyLaneAI/pennylane-lightning/pull/758)

* Raise a clear error message with initialization of `lightning.kokkos` with zero-qubit on Windows.
  [(#758)](https://github.com/PennyLaneAI/pennylane-lightning/pull/758)


### Contributors

This release contains contributions from (in alphabetical order):

Ali Asadi, Amintor Dusko, Pietropaolo Frisoni, Thomas Germain, Christina Lee, Erick Ochoa Lopez, Vincent Michaud-Rioux, Rashid N H M, Lee James O'Riordan, Mudit Pandey, Shuli Shu

---

# Release 0.35.1

### Improvements

* Use the `adjoint` gate parameter to apply `qml.Adjoint` operations instead of matrix methods in `lightning.qubit`.
  [(#632)](https://github.com/PennyLaneAI/pennylane-lightning/pull/632)

### Bug fixes

* Fix `qml.Adjoint` support in `lightning.gpu` and `lightning.kokkos`.
  [(#632)](https://github.com/PennyLaneAI/pennylane-lightning/pull/632)

* Fix finite shots support in `lightning.qubit`, `lightning.gpu` and `lightning.kokkos`. The bug would impact calculations with measurements on observables with non-trivial diagonalizing gates and calculations with shot vectors.
  [(#632)](https://github.com/PennyLaneAI/pennylane-lightning/pull/632)

### Contributors

This release contains contributions from (in alphabetical order):

Vincent Michaud-Rioux

---

# Release 0.35.0

### New features since last release

* All backends now support `GlobalPhase` and `C(GlobalPhase)` in forward pass.
  [(#579)](https://github.com/PennyLaneAI/pennylane-lightning/pull/579)

* Add Hermitian observable support for shot-noise measurement and Lapack support.
  [(#569)](https://github.com/PennyLaneAI/pennylane-lightning/pull/569)

### Breaking changes

* Migrate `lightning.gpu` to CUDA 12.
  [(#606)](https://github.com/PennyLaneAI/pennylane-lightning/pull/606)

### Improvements

* Expand error values and strings returned from CUDA libraries.
  [(#617)](https://github.com/PennyLaneAI/pennylane-lightning/pull/617)

* `C(MultiRZ)` and `C(Rot)` gates are natively supported (with `LM` kernels).
  [(#614)](https://github.com/PennyLaneAI/pennylane-lightning/pull/614)

* Add adjoint support for `GlobalPhase` in Lightning-GPU and Lightning-Kokkos.
  [(#615)](https://github.com/PennyLaneAI/pennylane-lightning/pull/615)

* Lower the overheads of Windows CI tests.
  [(#610)](https://github.com/PennyLaneAI/pennylane-lightning/pull/610)

* Decouple LightningQubit memory ownership from numpy and migrate it to Lightning-Qubit managed state-vector class.
  [(#601)](https://github.com/PennyLaneAI/pennylane-lightning/pull/601)

* Expand support for Projector observables on Lightning-Kokkos.
  [(#601)](https://github.com/PennyLaneAI/pennylane-lightning/pull/601)

* Split Docker build cron job into two jobs: master and latest. This is mainly for reporting in the `plugin-test-matrix` repo.
  [(#600)](https://github.com/PennyLaneAI/pennylane-lightning/pull/600)

* The `BlockEncode` operation from PennyLane is now supported on all Lightning devices.
  [(#599)](https://github.com/PennyLaneAI/pennylane-lightning/pull/599)

* OpenMP acceleration can now be enabled at compile time for all `lightning.qubit` gate kernels using the `-DLQ_ENABLE_KERNEL_OMP=1` CMake argument.
  [(#510)](https://github.com/PennyLaneAI/pennylane-lightning/pull/510)

* Enable building Docker images for any branch or tag. Set the Docker build cron job to build images for the latest release and `master`.
  [(#598)](https://github.com/PennyLaneAI/pennylane-lightning/pull/598)

* Enable choosing the PennyLane-Lightning version and disabling push to Docker Hub in the Docker build workflow. Add a cron job calling the Docker build workflow.
  [(#597)](https://github.com/PennyLaneAI/pennylane-lightning/pull/597)

* Pull Kokkos v4.2.00 from the official Kokkos repository to test Lightning-Kokkos with the CUDA backend.
  [(#596)](https://github.com/PennyLaneAI/pennylane-lightning/pull/596)

* Remove deprecated MeasurementProcess.name.
  [(#605)](https://github.com/PennyLaneAI/pennylane-lightning/pull/605)

### Documentation

* Update requirements to build the documentation.
  [(#594)](https://github.com/PennyLaneAI/pennylane-lightning/pull/594)

### Bug fixes

* Downgrade auditwheel due to changes with library exclusion list.
  [(#620)](https://github.com/PennyLaneAI/pennylane-lightning/pull/620)

* List `GlobalPhase` gate in each device's TOML file.
  [(#615)](https://github.com/PennyLaneAI/pennylane-lightning/pull/615)

* Lightning-GPU's gate cache failed to distinguish between certain gates.
  For example, `MultiControlledX([0, 1, 2], "111")` and `MultiControlledX([0, 2], "00")` were applied as the same operation.
  This could happen with (at least) the following gates: `QubitUnitary`,`ControlledQubitUnitary`,`MultiControlledX`,`DiagonalQubitUnitary`,`PSWAP`,`OrbitalRotation`.
  [(#579)](https://github.com/PennyLaneAI/pennylane-lightning/pull/579)

* Ensure the stopping condition decompositions are respected for larger templated QFT and Grover operators.
  [(#609)](https://github.com/PennyLaneAI/pennylane-lightning/pull/609)

* Move concurrency group specifications from reusable Docker build workflow to the root workflows.
  [(#604)](https://github.com/PennyLaneAI/pennylane-lightning/pull/604)

* Fix `lightning-kokkos-cuda` Docker build and add CI workflow to build images and push to Docker Hub.
  [(#593)](https://github.com/PennyLaneAI/pennylane-lightning/pull/593)

* Update jax.config imports.
  [(#619)](https://github.com/PennyLaneAI/pennylane-lightning/pull/619)

* Fix apply state vector when using a Lightning handle.
  [(#622)](https://github.com/PennyLaneAI/pennylane-lightning/pull/622)

* Pinning Pytest to a version compatible with Flaky.
  [(#624)](https://github.com/PennyLaneAI/pennylane-lightning/pull/624)

### Contributors

This release contains contributions from (in alphabetical order):

Amintor Dusko, David Ittah, Vincent Michaud-Rioux, Lee J. O'Riordan, Shuli Shu, Matthew Silverman

---

# Release 0.34.0

### New features since last release

* Support added for Python 3.12 wheel builds.
  [(#541)](https://github.com/PennyLaneAI/pennylane-lightning/pull/541)

* Lightning-Qubit support arbitrary controlled gates (any wires and any control values). The kernels are implemented in the `LM` module.
  [(#576)](https://github.com/PennyLaneAI/pennylane-lightning/pull/576)

* Shot-noise related methods now accommodate observable objects with arbitrary eigenvalues. Add a Kronecker product method for two diagonal matrices.
  [(#570)](https://github.com/PennyLaneAI/pennylane-lightning/pull/570)

* Add shot-noise support for probs in the C++ layer. Probabilities are calculated from generated samples. All Lightning backends support this feature. Please note that target wires should be sorted in ascending manner.
  [(#568)](https://github.com/PennyLaneAI/pennylane-lightning/pull/568)

* Add `LM` kernels to apply arbitrary controlled operations efficiently.
  [(#516)](https://github.com/PennyLaneAI/pennylane-lightning/pull/516)

* Add shots support for variance value, probs, sample, counts calculation for given observables (`NamedObs`, `TensorProd` and `Hamiltonian`) based on Pauli words, `Identity` and `Hadamard` in the C++ layer. All Lightning backends support this support feature.
  [(#561)](https://github.com/PennyLaneAI/pennylane-lightning/pull/561)

* Add shots support for expectation value calculation for given observables (`NamedObs`, `TensorProd` and `Hamiltonian`) based on Pauli words, `Identity` and `Hadamard` in the C++ layer by adding `measure_with_samples` to the measurement interface. All Lightning backends support this support feature.
  [(#556)](https://github.com/PennyLaneAI/pennylane-lightning/pull/556)

* `qml.QubitUnitary` operators can be included in a circuit differentiated with the adjoint method. Lightning handles circuits with arbitrary non-differentiable `qml.QubitUnitary` operators. 1,2-qubit `qml.QubitUnitary` operators with differentiable parameters can be differentiated using decomposition.
  [(#540)] (https://github.com/PennyLaneAI/pennylane-lightning/pull/540)

### Breaking changes

* Set the default version of Kokkos to 4.2.00 throughout the project (CMake, CI, etc.)
  [(#578)] (https://github.com/PennyLaneAI/pennylane-lightning/pull/578)

* Overload `applyOperation` with a fifth `matrix` argument to all state vector classes to support arbitrary operations in `AdjointJacobianBase`.
  [(#540)] (https://github.com/PennyLaneAI/pennylane-lightning/pull/540)

### Improvements

* Ensure aligned memory used for numpy arrays with state-vector without reallocations.
  [(#572)](https://github.com/PennyLaneAI/pennylane-lightning/pull/572)

* Unify error messages of shot measurement related unsupported observables to better Catalyst.
  [(#577)](https://github.com/PennyLaneAI/pennylane-lightning/pull/577)

* Add configuration files to improve compatibility with Catalyst.
  [(#566)](https://github.com/PennyLaneAI/pennylane-lightning/pull/566)

* Refactor shot-noise related methods of MeasurementsBase class in the C++ layer and eigenvalues are not limited to `1` and `-1`. Add `getObs()` method to Observables class. Refactor `applyInPlaceShots` to allow users to get eigenvalues of Observables object. Deprecated `_preprocess_state` method in `MeasurementsBase` class for safer use of the `LightningQubitRaw` backend.
[(#570)](https://github.com/PennyLaneAI/pennylane-lightning/pull/570)

* Modify `setup.py` to use backend-specific build directory (`f"build_{backend}"`) to accelerate rebuilding backends in alternance.
  [(#540)] (https://github.com/PennyLaneAI/pennylane-lightning/pull/540)

* Update Dockerfile and rewrite the `build-wheel-lightning-gpu` stage to build Lightning-GPU from the `pennylane-lightning` monorepo.
  [(#539)] (https://github.com/PennyLaneAI/pennylane-lightning/pull/539)

* Add the MPI test CI workflows of Lightning-GPU in compatibility cron jobs.
  [(#536)] (https://github.com/PennyLaneAI/pennylane-lightning/pull/536)

* Add MPI synchronization in places to safely handle communicated data.
  [(#538)](https://github.com/PennyLaneAI/pennylane-lightning/pull/538)

* Add release option in compatibility cron jobs to test the release candidates of PennyLane and the Lightning plugins against one another.
  [(#531)] (https://github.com/PennyLaneAI/pennylane-lightning/pull/531)

* Add GPU workflows in compatibility cron jobs to test Lightning-GPU and Lightning-Kokkos with the Kokkos CUDA backend.
  [(#528)] (https://github.com/PennyLaneAI/pennylane-lightning/pull/528)

### Documentation

* Fixed a small typo in the documentation page for the PennyLane-Lightning GPU device.
  [(#563)](https://github.com/PennyLaneAI/pennylane-lightning/pull/563)

* Add OpenGraph social preview for Lightning docs.
  [(#574)](https://github.com/PennyLaneAI/pennylane-lightning/pull/574)

### Bug fixes

* Fix CodeCov file contention issue when uploading data from many workloads.
  [(#584)](https://github.com/PennyLaneAI/pennylane-lightning/pull/584)

* Ensure the `lightning.gpu` intermediate wheel builds are uploaded to TestPyPI.
  [(#575)](https://github.com/PennyLaneAI/pennylane-lightning/pull/575)

* Allow support for newer clang-tidy versions on non-x86_64 platforms.
  [(#567)](https://github.com/PennyLaneAI/pennylane-lightning/pull/567)

* Do not run C++ tests when testing for compatibility with PennyLane, hence fixing plugin-matrix failures. Fix Lightning-GPU workflow trigger.
  [(#571)](https://github.com/PennyLaneAI/pennylane-lightning/pull/571)

* Revert single-node multi-GPU batching behaviour to match https://github.com/PennyLaneAI/pennylane-lightning-gpu/pull/27.
  [(#564)](https://github.com/PennyLaneAI/pennylane-lightning/pull/564)

* Move deprecated `stateprep` `QuantumScript` argument into the operation list in `mpitests/test_adjoint_jacobian.py`.
  [(#540)] (https://github.com/PennyLaneAI/pennylane-lightning/pull/540)

* Fix MPI Python unit tests for the adjoint method.
  [(#538)](https://github.com/PennyLaneAI/pennylane-lightning/pull/538)

* Fix the issue with assigning kernels to ops before registering kernels on macOS
  [(#582)](https://github.com/PennyLaneAI/pennylane-lightning/pull/582)

* Update `MANIFEST.in` to include device config files and `CHANGELOG.md`
  [(#585)](https://github.com/PennyLaneAI/pennylane-lightning/pull/585)

### Contributors

This release contains contributions from (in alphabetical order):

Ali Asadi, Isaac De Vlugt, Amintor Dusko, Vincent Michaud-Rioux, Erick Ochoa Lopez, Lee James O'Riordan, Shuli Shu

---

# Release 0.33.1

* pip-installed CUDA runtime libraries can now be accessed from a virtualenv.
  [(#543)](https://github.com/PennyLaneAI/pennylane-lightning/pull/543)

### Bug fixes

* The pybind11 compiled module RPATH linkage has been restored to pre-0.33 behaviour.
  [(#543)](https://github.com/PennyLaneAI/pennylane-lightning/pull/543)

### Contributors

This release contains contributions from (in alphabetical order):

Lee J. O'Riordan

---

# Release 0.33.0

### New features since last release

* Add documentation updates for the `lightning.gpu` backend.
  [(#525)] (https://github.com/PennyLaneAI/pennylane-lightning/pull/525)

* Add `SparseHamiltonian` support for Lightning-Qubit and Lightning-GPU.
  [(#526)] (https://github.com/PennyLaneAI/pennylane-lightning/pull/526)

* Add `SparseHamiltonian` support for Lightning-Kokkos.
  [(#527)] (https://github.com/PennyLaneAI/pennylane-lightning/pull/527)

* Integrate python/pybind layer of distributed Lightning-GPU into the Lightning monorepo with Python unit tests.
  [(#518)] (https://github.com/PennyLaneAI/pennylane-lightning/pull/518)

* Integrate the distributed C++ backend of Lightning-GPU into the Lightning monorepo.
  [(#514)] (https://github.com/PennyLaneAI/pennylane-lightning/pull/514)

* Integrate Lightning-GPU into the Lightning monorepo. The new backend is named `lightning.gpu` and includes all single-GPU features.
  [(#499)] (https://github.com/PennyLaneAI/pennylane-lightning/pull/499)

* Build Linux wheels for Lightning-GPU (CUDA-11).
  [(#517)](https://github.com/PennyLaneAI/pennylane-lightning/pull/517)

* Add `Dockerfile` in `docker` and `make docker` workflow in `Makefile`. The Docker images and documentation are available on [DockerHub](https://hub.docker.com/repository/docker/pennylaneai/pennylane).
  [(#496)](https://github.com/PennyLaneAI/pennylane-lightning/pull/496)

* Add mid-circuit state preparation operation tests.
  [(#495)](https://github.com/PennyLaneAI/pennylane-lightning/pull/495)

### Breaking changes

* Add `tests_gpu.yml` workflow to test the Lightning-Kokkos backend with CUDA-12.
  [(#494)](https://github.com/PennyLaneAI/pennylane-lightning/pull/494)

* Implement `LM::GeneratorDoubleExcitation`, `LM::GeneratorDoubleExcitationMinus`, `LM::GeneratorDoubleExcitationPlus` kernels. Lightning-Qubit default kernels are now strictly from the `LM` implementation, which requires less memory and is faster for large state vectors.
  [(#512)](https://github.com/PennyLaneAI/pennylane-lightning/pull/512)

* Add workflows validating compatibility between PennyLane and Lightning's most recent stable releases and development (latest) versions.
  [(#507)](https://github.com/PennyLaneAI/pennylane-lightning/pull/507)
  [(#498)](https://github.com/PennyLaneAI/pennylane-lightning/pull/498)

* Introduce `timeout-minutes` in various workflows, mainly to avoid Windows builds hanging for several hours.
  [(#503)](https://github.com/PennyLaneAI/pennylane-lightning/pull/503)

* Cast integral-valued arrays to the device's complex type on entry in `_preprocess_state_vector` to ensure the state is correctly represented with floating-point numbers.
  [(#501)](https://github.com/PennyLaneAI/pennylane-lightning/pull/501)

* Update `DefaultQubit` to `DefaultQubitLegacy` on Lightning fallback.
  [(#500)](https://github.com/PennyLaneAI/pennylane-lightning/pull/500)

* Enums defined in `GateOperation.hpp` start at `1` (previously `0`). `::BEGIN` is introduced in a few places where it was assumed `0` accordingly.
  [(#485)](https://github.com/PennyLaneAI/pennylane-lightning/pull/485)

* Enable pre-commit hooks to format all Python files and linting of all Python source files.
  [(#485)](https://github.com/PennyLaneAI/pennylane-lightning/pull/485)

### Improvements

* Improve Python testing for Lightning-GPU (+MPI) by adding jobs in Actions files and adding Python tests to increase code coverage.
  [(#522)](https://github.com/PennyLaneAI/pennylane-lightning/pull/522)

* Add support for `pip install pennylane-lightning[kokkos]` for the OpenMP backend.
  [(#515)](https://github.com/PennyLaneAI/pennylane-lightning/pull/515)

* Update `setup.py` to allow for multi-package co-existence. The `PennyLane_Lightning` package now is the responsible for the core functionality, and will be depended upon by all other extensions.
  [(#504)] (https://github.com/PennyLaneAI/pennylane-lightning/pull/504)

* Redesign Lightning-Kokkos `StateVectorKokkos` class to use Kokkos `RangePolicy` together with special functors in `applyMultiQubitOp` to apply 1- to 4-wire generic unitary gates. For more than 4 wires, the general implementation using Kokkos `TeamPolicy` is employed to yield the best all-around performance.
  [(#490)] (https://github.com/PennyLaneAI/pennylane-lightning/pull/490)

* Redesign Lightning-Kokkos `Measurements` class to use Kokkos `RangePolicy` together with special functors to obtain the expectation value of 1- to 4-wire generic unitary gates. For more than 4 wires, the general implementation using Kokkos `TeamPolicy` is employed to yield the best all-around performance.
  [(#489)] (https://github.com/PennyLaneAI/pennylane-lightning/pull/489)

* Add tests to increase Lightning-Kokkos coverage.
  [(#485)](https://github.com/PennyLaneAI/pennylane-lightning/pull/485)

* Add memory locality tag reporting and adjoint diff dispatch for `lightning.qubit` statevector classes.
  [(#492)](https://github.com/PennyLaneAI/pennylane-lightning/pull/492)

* Add support for dependent external packages to C++ core.
  [(#482)](https://github.com/PennyLaneAI/pennylane-lightning/pull/482)

* Add support for building multiple backend simulators.
  [(#497)](https://github.com/PennyLaneAI/pennylane-lightning/pull/497)

### Documentation

### Bug fixes

* Fix CI issues running python-cov with MPI.
  [(#535)](https://github.com/PennyLaneAI/pennylane-lightning/pull/535)

* Re-add support for `pip install pennylane-lightning[gpu]`.
  [(#515)](https://github.com/PennyLaneAI/pennylane-lightning/pull/515)

* Switch most Lightning-Qubit default kernels to `LM`. Add `LM::multiQubitOp` tests, failing when targeting out-of-order wires clustered close to `num_qubits-1`. Fix the `LM::multiQubitOp` kernel implementation by introducing a generic `revWireParity` routine and replacing the `bitswap`-based implementation. Mimic the changes fixing the corresponding `multiQubitOp` and `expval` functors in Lightning-Kokkos.
  [(#511)](https://github.com/PennyLaneAI/pennylane-lightning/pull/511)

* Fix RTD builds by removing unsupported `system_packages` configuration option.
  [(#491)](https://github.com/PennyLaneAI/pennylane-lightning/pull/491)

### Contributors

This release contains contributions from (in alphabetical order):

Ali Asadi, Amintor Dusko, Vincent Michaud-Rioux, Lee J. O'Riordan, Shuli Shu

---

# Release 0.32.0

### New features since last release

* The `lightning.kokkos` backend supports Nvidia GPU execution (with Kokkos v4 and CUDA v12).
  [(#477)](https://github.com/PennyLaneAI/pennylane-lightning/pull/477)

* Complete overhaul of repository structure to facilitates integration of multiple backends. Refactoring efforts we directed to improve development performance, code reuse and decrease overall overhead to propagate changes through backends. New C++ modular build strategy allows for faster test builds restricted to a module. Update CI/CD actions concurrency strategy. Change minimal Python version to 3.9.
  [(#472)] (https://github.com/PennyLaneAI/pennylane-lightning/pull/472)

* Wheels are built with native support for sparse Hamiltonians.
  [(#470)] (https://github.com/PennyLaneAI/pennylane-lightning/pull/470)

* Add native support to sparse Hamiltonians in the absence of Kokkos & Kokkos-kernels.
  [(#465)] (https://github.com/PennyLaneAI/pennylane-lightning/pull/465)

### Breaking changes

* Rename `QubitStateVector` to `StatePrep` in the Lightning-Qubit and `Lightning-Kokkos` classes.
  [(#486)](https://github.com/PennyLaneAI/pennylane-lightning/pull/486)

* Modify `adjointJacobian` methods to accept a (maybe unused) reference `StateVectorT`, allowing device-backed simulators to directly access state vector data for adjoint differentiation instead of copying it back-and-forth into `JacobianData` (host memory).
  [(#477)](https://github.com/PennyLaneAI/pennylane-lightning/pull/477)

### Improvements

* Refactor LKokkos `Measurements` class to use (fast) specialized functors whenever possible.
  [(#481)] (https://github.com/PennyLaneAI/pennylane-lightning/pull/481)

* Merge Lightning Qubit and Lightning Kokkos backends in the new repository.
  [(#472)] (https://github.com/PennyLaneAI/pennylane-lightning/pull/472)

* Integrated new unified docs for Lightning Kokkos and Lightning Qubit packages.
  [(#473)] (https://github.com/PennyLaneAI/pennylane-lightning/pull/473)

### Documentation

### Bug fixes

* Ensure PennyLane has an `active_return` attribute before calling it.
 [(#483)] (https://github.com/PennyLaneAI/pennylane-lightning/pull/483)

* Do no import `sqrt2_v` from `<numbers>` in `Util.hpp` to resolve issue with Lightning-GPU builds.
  [(#479)](https://github.com/PennyLaneAI/pennylane-lightning/pull/479)

* Update the CMake internal references to enable sub-project compilation with affecting the parent package.
  [(#478)](https://github.com/PennyLaneAI/pennylane-lightning/pull/478)

* `apply` no longer mutates the inputted list of operations.
  [(#474)](https://github.com/PennyLaneAI/pennylane-lightning/pull/474)

### Contributors

This release contains contributions from (in alphabetical order):

Amintor Dusko, Christina Lee, Vincent Michaud-Rioux, Lee J. O'Riordan

---

# Release 0.31.0

### New features since last release

* Update Kokkos support to 4.0.01.
  [(#439)] (https://github.com/PennyLaneAI/pennylane-lightning/pull/439)

### Breaking changes

* Update tests to be compliant with PennyLane v0.31.0 development changes and deprecations.
  [(#448)](https://github.com/PennyLaneAI/pennylane-lightning/pull/448)

### Improvements

* Remove logic from `setup.py` and transfer paths and env variable definitions into workflow files.
  [(#450)](https://github.com/PennyLaneAI/pennylane-lightning/pull/450)

* Detect MKL or CBLAS if `ENABLE_BLAS=ON` making sure that BLAS is linked as expected.
  [(#449)](https://github.com/PennyLaneAI/pennylane-lightning/pull/449)

### Documentation

* Fix LightningQubit class parameter documentation.
  [(#456)](https://github.com/PennyLaneAI/pennylane-lightning/pull/456)

### Bug fixes

* Ensure cross-platform wheels continue to build with updates in git safety checks.
  [(#452)](https://github.com/PennyLaneAI/pennylane-lightning/pull/452)

* Fixing Python version bug introduce in [(#450)](https://github.com/PennyLaneAI/pennylane-lightning/pull/450)
  when `Python_EXECUTABLE` was removed from `setup.py`.
  [(#461)](https://github.com/PennyLaneAI/pennylane-lightning/pull/461)

* Ensure aligned allocator definition works with C++20 compilers.
  [(#438)](https://github.com/PennyLaneAI/pennylane-lightning/pull/438)

* Prevent multiple threads from calling `Kokkos::initialize` or `Kokkos::finalize`.
  [(#439)](https://github.com/PennyLaneAI/pennylane-lightning/pull/439)

### Contributors

This release contains contributions from (in alphabetical order):

Vincent Michaud-Rioux, Lee J. O'Riordan, Chae-Yeun Park

---

# Release 0.30.0

### New features since last release

* Add MCMC sampler.
  [(#384)] (https://github.com/PennyLaneAI/pennylane-lightning/pull/384)

* Serialize PennyLane's arithmetic operators when they are used as observables
  that are expressed in the Pauli basis.
  [(#424)](https://github.com/PennyLaneAI/pennylane-lightning/pull/424)

### Breaking changes

* Lightning now works with the new return types specification that is now default in PennyLane.
  See [the PennyLane `qml.enable_return`](https://docs.pennylane.ai/en/stable/code/api/pennylane.enable_return.html?highlight=enable_return) documentation for more information on this change.
  [(#427)](https://github.com/PennyLaneAI/pennylane-lightning/pull/427)

Instead of creating potentially ragged numpy array, devices and `QNode`'s now return an object of the same type as that
returned by the quantum function.

```
>>> dev = qml.device('lightning.qubit', wires=1)
>>> @qml.qnode(dev, diff_method="adjoint")
... def circuit(x):
...     qml.RX(x, wires=0)
...     return qml.expval(qml.PauliY(0)), qml.expval(qml.PauliZ(0))
>>> x = qml.numpy.array(0.5)
>>> circuit(qml.numpy.array(0.5))
(array(-0.47942554), array(0.87758256))
```

Interfaces like Jax or Torch handle tuple outputs without issues:

```
>>> jax.jacobian(circuit)(jax.numpy.array(0.5))
(Array(-0.87758255, dtype=float32, weak_type=True),
Array(-0.47942555, dtype=float32, weak_type=True))
```

Autograd cannot differentiate an output tuple, so results must be converted to an array before
use with `qml.jacobian`:

```
>>> qml.jacobian(lambda y: qml.numpy.array(circuit(y)))(x)
array([-0.87758256, -0.47942554])
```

Alternatively, the quantum function itself can return a numpy array of measurements:

```
>>> dev = qml.device('lightning.qubit', wires=1)
>>> @qml.qnode(dev, diff_method="adjoint")
>>> def circuit2(x):
...     qml.RX(x, wires=0)
...     return np.array([qml.expval(qml.PauliY(0)), qml.expval(qml.PauliZ(0))])
>>> qml.jacobian(circuit2)(np.array(0.5))
array([-0.87758256, -0.47942554])
```

### Improvements

* Remove deprecated `set-output` commands from workflow files.
  [(#437)](https://github.com/PennyLaneAI/pennylane-lightning/pull/437)

* Lightning wheels are now checked with `twine check` post-creation for PyPI compatibility.
  [(#430)](https://github.com/PennyLaneAI/pennylane-lightning/pull/430)

* Lightning has been made compatible with the change in return types specification.
  [(#427)](https://github.com/PennyLaneAI/pennylane-lightning/pull/427)

* Lightning is compatible with clang-tidy version 16.
  [(#429)](https://github.com/PennyLaneAI/pennylane-lightning/pull/429)

### Contributors

This release contains contributions from (in alphabetical order):

Christina Lee, Vincent Michaud-Rioux, Lee James O'Riordan, Chae-Yeun Park, Matthew Silverman

---

# Release 0.29.0

### Improvements

* Remove runtime dependency on ninja build system.
  [(#414)](https://github.com/PennyLaneAI/pennylane-lightning/pull/414)

* Allow better integration and installation support with CMake targeted binary builds.
  [(#403)](https://github.com/PennyLaneAI/pennylane-lightning/pull/403)

* Remove explicit Numpy and Scipy requirements.
  [(#412)](https://github.com/PennyLaneAI/pennylane-lightning/pull/412)

* Get `llvm` installation root from the environment variable `LLVM_ROOT_DIR` (or fallback to `brew`).
  [(#413)](https://github.com/PennyLaneAI/pennylane-lightning/pull/413)

* Update AVX2/512 kernel infrastructure for additional gate/generator operations.
  [(#404)](https://github.com/PennyLaneAI/pennylane-lightning/pull/404)

* Remove unnecessary lines for resolving CodeCov issue.
  [(#415)](https://github.com/PennyLaneAI/pennylane-lightning/pull/415)

* Add more AVX2/512 gate operations.
  [(#393)](https://github.com/PennyLaneAI/pennylane-lightning/pull/393)

### Documentation

### Bug fixes

* Ensure error raised when asking for out of order marginal probabilities. Prevents the return of incorrect results.
  [(#416)](https://github.com/PennyLaneAI/pennylane-lightning/pull/416)

* Fix Github shields in README.
  [(#402)](https://github.com/PennyLaneAI/pennylane-lightning/pull/402)

### Contributors

Amintor Dusko, Vincent Michaud-Rioux, Lee James O'Riordan, Chae-Yeun Park

---

# Release 0.28.2

### Bug fixes

* Fix Python module versioning for Linux wheels.
  [(#408)](https://github.com/PennyLaneAI/pennylane-lightning/pull/408)

### Contributors

This release contains contributions from (in alphabetical order):

Amintor Dusko, Shuli Shu, Trevor Vincent

---

# Release 0.28.1

### Bug fixes

* Fix Pybind11 module versioning and locations for Windows wheels.
  [(#400)](https://github.com/PennyLaneAI/pennylane-lightning/pull/400)

### Contributors

This release contains contributions from (in alphabetical order):

Lee J. O'Riordan

---

# Release 0.28.0

### Breaking changes

* Deprecate support for Python 3.7.
  [(#391)](https://github.com/PennyLaneAI/pennylane-lightning/pull/391)

### Improvements

* Improve Lightning package structure for external use as a C++ library.
  [(#369)](https://github.com/PennyLaneAI/pennylane-lightning/pull/369)

* Improve the stopping condition method.
  [(#386)](https://github.com/PennyLaneAI/pennylane-lightning/pull/386)

### Bug fixes

- Pin CMake to 3.24.x in wheel-builder to avoid Python not found error in CMake 3.25, when building wheels for PennyLane-Lightning-GPU.
  [(#387)](https://github.com/PennyLaneAI/pennylane-lightning/pull/387)

### Contributors

This release contains contributions from (in alphabetical order):

Amintor Dusko, Lee J. O'Riordan

---

# Release 0.27.0

### New features since last release

* Enable building of Python 3.11 wheels and upgrade Python on CI/CD workflows to 3.8.
  [(#381)](https://github.com/PennyLaneAI/pennylane-lightning/pull/381)

### Breaking changes

### Improvements

* Update clang-tools version in Github workflows.
  [(#351)](https://github.com/PennyLaneAI/pennylane-lightning/pull/351)

* Improve tests and checks CI/CD pipelines.
  [(#353)](https://github.com/PennyLaneAI/pennylane-lightning/pull/353)

* Implement 3 Qubits gates (CSWAP & Toffoli) & 4 Qubits gates (DoubleExcitation, DoubleExcitationMinus, DoubleExcitationPlus) in LM manner.
  [(#362)](https://github.com/PennyLaneAI/pennylane-lightning/pull/362)

* Upgrade Kokkos and Kokkos Kernels to 3.7.00, and improve sparse matrix-vector multiplication performance and memory usage.
  [(#361)](https://github.com/PennyLaneAI/pennylane-lightning/pull/361)

* Update Linux (ubuntu-latest) architecture x86_64 wheel-builder from GCC 10.x to GCC 11.x.
  [(#373)](https://github.com/PennyLaneAI/pennylane-lightning/pull/373)

* Update gcc and g++ 10.x to 11.x in CI tests. This update brings improved support for newer C++ features.
  [(#370)](https://github.com/PennyLaneAI/pennylane-lightning/pull/370)

* Change Lightning to inherit from QubitDevice instead of DefaultQubit.
  [(#365)](https://github.com/PennyLaneAI/pennylane-lightning/pull/365)

### Documentation

### Bug fixes

* Use mutex when accessing cache in KernelMap.
  [(#382)](https://github.com/PennyLaneAI/pennylane-lightning/pull/382)

### Contributors

This release contains contributions from (in alphabetical order):

Amintor Dusko, Chae-Yeun Park, Monit Sharma, Shuli Shu

---

# Release 0.26.1

### Bug fixes

* Fixes the transposition method used in the probability calculation.
  [(#377)](https://github.com/PennyLaneAI/pennylane-lightning/pull/377)

### Contributor

Amintor Dusko

---
# Release 0.26.0

### Improvements

* Introduces requirements-dev.txt and improves dockerfile.
  [(#330)](https://github.com/PennyLaneAI/pennylane-lightning/pull/330)

* Support `expval` for a Hamiltonian.
  [(#333)](https://github.com/PennyLaneAI/pennylane-lightning/pull/333)

* Implements caching for Kokkos installation.
  [(#316)](https://github.com/PennyLaneAI/pennylane-lightning/pull/316)

* Supports measurements of operator arithmetic classes such as `Sum`, `Prod`,
  and `SProd` by deferring handling of them to `DefaultQubit`.
  [(#349)](https://github.com/PennyLaneAI/pennylane-lightning/pull/349)

```
@qml.qnode(qml.device('lightning.qubit', wires=2))
def circuit():
    obs = qml.s_prod(2.1, qml.PauliZ(0)) + qml.op_sum(qml.PauliX(0), qml.PauliZ(1))
    return qml.expval(obs)
```

### Bug fixes

* Test updates to reflect new measurement error messages.
  [(#334)](https://github.com/PennyLaneAI/pennylane-lightning/pull/334)

* Updates to the release tagger to fix incompatibilities with RTD.
  [(#344)](https://github.com/PennyLaneAI/pennylane-lightning/pull/344)

* Update cancel-workflow-action and bot credentials.
  [(#345)](https://github.com/PennyLaneAI/pennylane-lightning/pull/345)

### Contributors

This release contains contributions from (in alphabetical order):

Amintor Dusko, Christina Lee, Lee J. O'Riordan, Chae-Yeun Park

---

# Release 0.25.0

### New features since last release

### Breaking changes

* We explicitly disable support for PennyLane's parameter broadcasting.
[#317](https://github.com/PennyLaneAI/pennylane-lightning/pull/317)

* We explicitly remove support for PennyLane's `Sum`, `SProd` and `Prod`
  as observables.
  [(#326)](https://github.com/PennyLaneAI/pennylane-lightning/pull/326)

### Improvements

* CI builders use a reduced set of resources and redundant tests for PRs.
  [(#319)](https://github.com/PennyLaneAI/pennylane-lightning/pull/319)

* Parallelize wheel-builds where applicable.
  [(#314)](https://github.com/PennyLaneAI/pennylane-lightning/pull/314)

* AVX2/512 kernels are now available on Linux/MacOS with x86-64 architecture.
  [(#313)](https://github.com/PennyLaneAI/pennylane-lightning/pull/313)

### Documentation

* Updated ReadTheDocs runner version from Ubuntu 20.04 to 22.04
  [(#327)](https://github.com/PennyLaneAI/pennylane-lightning/pull/327)

### Bug fixes

* Test updates to reflect new additions to PennyLane.
  [(#318)](https://github.com/PennyLaneAI/pennylane-lightning/pull/318)

### Contributors

This release contains contributions from (in alphabetical order):

Amintor Dusko, Christina Lee, Rashid N H M, Lee J. O'Riordan, Chae-Yeun Park

---

# Release 0.24.0

### New features since last release

* Add `SingleExcitation` and `DoubleExcitation` qchem gates and generators.
  [(#289)](https://github.com/PennyLaneAI/pennylane-lightning/pull/289)

* Add a new dispatch mechanism for future kernels.
  [(#291)](https://github.com/PennyLaneAI/pennylane-lightning/pull/291)

* Add `IsingXY` gate operation.
  [(#303)](https://github.com/PennyLaneAI/pennylane-lightning/pull/303)

* Support `qml.state()` in vjp and Hamiltonian in adjoint jacobian.
  [(#294)](https://github.com/PennyLaneAI/pennylane-lightning/pull/294)

### Breaking changes

* Codebase is now moving to C++20. The default compiler for Linux is now GCC10.
  [(#295)](https://github.com/PennyLaneAI/pennylane-lightning/pull/295)

* Minimum macOS version is changed to 10.15 (Catalina).
  [(#295)](https://github.com/PennyLaneAI/pennylane-lightning/pull/295)

### Improvements

* Split matrix operations, refactor dispatch mechanisms, and add a benchmark suits.
  [(#274)](https://github.com/PennyLaneAI/pennylane-lightning/pull/274)

* Add native support for the calculation of sparse Hamiltonians' expectation values.
Sparse operations are offloaded to [Kokkos](https://github.com/kokkos/kokkos) and
[Kokkos-Kernels](https://github.com/kokkos/kokkos-kernels).
  [(#283)](https://github.com/PennyLaneAI/pennylane-lightning/pull/283)

* Device `lightning.qubit` now accepts a datatype for a statevector.
  [(#290)](https://github.com/PennyLaneAI/pennylane-lightning/pull/290)

```python
dev1 = qml.device('lightning.qubit', wires=4, c_dtype=np.complex64) # for single precision
dev2 = qml.device('lightning.qubit', wires=4, c_dtype=np.complex128) # for double precision
```

### Documentation

* Use the centralized [Xanadu Sphinx Theme](https://github.com/XanaduAI/xanadu-sphinx-theme)
  to style the Sphinx documentation.
  [(#287)](https://github.com/PennyLaneAI/pennylane-lightning/pull/287)

### Bug fixes

* Fix the issue with using available `clang-format` version in format.
  [(#288)](https://github.com/PennyLaneAI/pennylane-lightning/pull/288)

* Fix a bug in the generator of `DoubleExcitationPlus`.
  [(#298)](https://github.com/PennyLaneAI/pennylane-lightning/pull/298)

### Contributors

This release contains contributions from (in alphabetical order):

Mikhail Andrenkov, Ali Asadi, Amintor Dusko, Lee James O'Riordan, Chae-Yeun Park, and Shuli Shu

---

# Release 0.23.0

### New features since last release

* Add `generate_samples()` to lightning.
  [(#247)](https://github.com/PennyLaneAI/pennylane-lightning/pull/247)

* Add Lightning GBenchmark Suite.
  [(#249)](https://github.com/PennyLaneAI/pennylane-lightning/pull/249)

* Support runtime and compile information.
  [(#253)](https://github.com/PennyLaneAI/pennylane-lightning/pull/253)

### Improvements

* Add `ENABLE_BLAS` build to CI checks.
  [(#249)](https://github.com/PennyLaneAI/pennylane-lightning/pull/249)

* Add more `clang-tidy` checks and kernel tests.
  [(#253)](https://github.com/PennyLaneAI/pennylane-lightning/pull/253)

* Add C++ code coverage to CI.
  [(#265)](https://github.com/PennyLaneAI/pennylane-lightning/pull/265)

* Skip over identity operations in `"lightning.qubit"`.
  [(#268)](https://github.com/PennyLaneAI/pennylane-lightning/pull/268)

### Bug fixes

* Update tests to remove `JacobianTape`.
  [(#260)](https://github.com/PennyLaneAI/pennylane-lightning/pull/260)

* Fix tests for MSVC.
  [(#264)](https://github.com/PennyLaneAI/pennylane-lightning/pull/264)

* Fix `#include <cpuid.h>` for PPC and AArch64 in Linux.
  [(#266)](https://github.com/PennyLaneAI/pennylane-lightning/pull/266)

* Remove deprecated tape execution methods.
  [(#270)](https://github.com/PennyLaneAI/pennylane-lightning/pull/270)

* Update `qml.probs` in `test_measures.py`.
  [(#280)](https://github.com/PennyLaneAI/pennylane-lightning/pull/280)

### Contributors

This release contains contributions from (in alphabetical order):

Ali Asadi, Chae-Yeun Park, Lee James O'Riordan, and Trevor Vincent

---

# Release 0.22.1

### Bug fixes

* Ensure `Identity ` kernel is registered to C++ dispatcher.
  [(#275)](https://github.com/PennyLaneAI/pennylane-lightning/pull/275)

---

# Release 0.22.0

### New features since last release

* Add Docker support.
  [(#234)](https://github.com/PennyLaneAI/pennylane-lightning/pull/234)

### Improvements

* Update quantum tapes serialization and Python tests.
  [(#239)](https://github.com/PennyLaneAI/pennylane-lightning/pull/239)

* Clang-tidy is now enabled for both tests and examples builds under Github Actions.
  [(#237)](https://github.com/PennyLaneAI/pennylane-lightning/pull/237)

* The return type of `StateVectorBase` data is now derived-class defined.
  [(#237)](https://github.com/PennyLaneAI/pennylane-lightning/pull/237)

* Update adjointJacobian and VJP methods.
  [(#222)](https://github.com/PennyLaneAI/pennylane-lightning/pull/222)

* Set GitHub workflow to upload wheels to Test PyPI.
  [(#220)](https://github.com/PennyLaneAI/pennylane-lightning/pull/220)

* Finalize the new kernel implementation.
  [(#212)](https://github.com/PennyLaneAI/pennylane-lightning/pull/212)

### Documentation

* Use of batching with OpenMP threads is documented.
  [(#221)](https://github.com/PennyLaneAI/pennylane-lightning/pull/221)

### Bug fixes

* Fix for OOM errors when using adjoint with large numbers of observables.
  [(#221)](https://github.com/PennyLaneAI/pennylane-lightning/pull/221)

* Add virtual destructor to C++ state-vector classes.
  [(#200)](https://github.com/PennyLaneAI/pennylane-lightning/pull/200)

* Fix a bug in Python tests with operations' `matrix` calls.
  [(#238)](https://github.com/PennyLaneAI/pennylane-lightning/pull/238)

* Refactor utility header and fix a bug in linear algebra function with CBLAS.
  [(#228)](https://github.com/PennyLaneAI/pennylane-lightning/pull/228)

### Contributors

This release contains contributions from (in alphabetical order):

Ali Asadi, Chae-Yeun Park, Lee James O'Riordan

---

# Release 0.21.0

### New features since last release

* Add C++ only benchmark for a given list of gates.
  [(#199)](https://github.com/PennyLaneAI/pennylane-lightning/pull/199)

* Wheel-build support for Python 3.10.
  [(#186)](https://github.com/PennyLaneAI/pennylane-lightning/pull/186)

* C++ support for probability, expectation value and variance calculations.
  [(#185)](https://github.com/PennyLaneAI/pennylane-lightning/pull/185)

* Add bindings to C++ expval, var, probs.
  [(#214)](https://github.com/PennyLaneAI/pennylane-lightning/pull/214)

### Improvements

* `setup.py` adds debug only when --debug is given
  [(#208)](https://github.com/PennyLaneAI/pennylane-lightning/pull/208)

* Add new highly-performant C++ kernels for quantum gates.
  [(#202)](https://github.com/PennyLaneAI/pennylane-lightning/pull/202)

The new kernels significantly improve the runtime performance of PennyLane-Lightning
for both differentiable and non-differentiable workflows. Here is an example workflow
using the adjoint differentiation method with a circuit of 5 strongly entangling layers:

```python
import pennylane as qml
from pennylane import numpy as np
from pennylane.templates.layers import StronglyEntanglingLayers
from numpy.random import random
np.random.seed(42)
n_layers = 5
n_wires = 6
dev = qml.device("lightning.qubit", wires=n_wires)

@qml.qnode(dev, diff_method="adjoint")
def circuit(weights):
    StronglyEntanglingLayers(weights, wires=list(range(n_wires)))
    return [qml.expval(qml.PauliZ(i)) for i in range(n_wires)]

init_weights = np.random.random(StronglyEntanglingLayers.shape(n_layers=n_layers, n_wires=n_wires))
params = np.array(init_weights,requires_grad=True)
jac = qml.jacobian(circuit)(params)
```
The latest release shows improved performance on both single and multi-threaded evaluations!

<img src="https://raw.githubusercontent.com/PennyLaneAI/pennylane-lightning/v0.21.0-rc0/doc/_static/lightning_v20_v21_bm.png" width=50%/>

* Ensure debug info is built into dynamic libraries.
  [(#201)](https://github.com/PennyLaneAI/pennylane-lightning/pull/201)

### Documentation

* New guidelines on adding and benchmarking C++ kernels.
  [(#202)](https://github.com/PennyLaneAI/pennylane-lightning/pull/202)

### Bug fixes

* Update clang-format version
  [(#219)](https://github.com/PennyLaneAI/pennylane-lightning/pull/219)

* Fix failed tests on Windows.
  [(#218)](https://github.com/PennyLaneAI/pennylane-lightning/pull/218)

* Update clang-format version
  [(#219)](https://github.com/PennyLaneAI/pennylane-lightning/pull/219)

* Add virtual destructor to C++ state-vector classes.
  [(#200)](https://github.com/PennyLaneAI/pennylane-lightning/pull/200)

* Fix failed tests for the non-binary wheel.
  [(#213)](https://github.com/PennyLaneAI/pennylane-lightning/pull/213)

* Add virtual destructor to C++ state-vector classes.
  [(#200)](https://github.com/PennyLaneAI/pennylane-lightning/pull/200)

### Contributors

This release contains contributions from (in alphabetical order):

Ali Asadi, Amintor Dusko, Chae-Yeun Park, Lee James O'Riordan

---

# Release 0.20.1

### Bug fixes

* Fix missing header-files causing build errors in algorithms module.
  [(#193)](https://github.com/PennyLaneAI/pennylane-lightning/pull/193)

* Fix failed tests for the non-binary wheel.
  [(#191)](https://github.com/PennyLaneAI/pennylane-lightning/pull/191)

---
# Release 0.20.2

### Bug fixes

* Introduce CY kernel to Lightning to avoid issues with decomposition.
  [(#203)](https://github.com/PennyLaneAI/pennylane-lightning/pull/203)

### Contributors

This release contains contributions from (in alphabetical order):

Lee J. O'Riordan

# Release 0.20.1

### Bug fixes

* Fix missing header-files causing build errors in algorithms module.
  [(#193)](https://github.com/PennyLaneAI/pennylane-lightning/pull/193)

* Fix failed tests for the non-binary wheel.
  [(#191)](https://github.com/PennyLaneAI/pennylane-lightning/pull/191)

# Release 0.20.0

### New features since last release

* Add wheel-builder support for Python 3.10.
  [(#186)](https://github.com/PennyLaneAI/pennylane-lightning/pull/186)

* Add VJP support to PL-Lightning.
  [(#181)](https://github.com/PennyLaneAI/pennylane-lightning/pull/181)

* Add complex64 support in PL-Lightning.
  [(#177)](https://github.com/PennyLaneAI/pennylane-lightning/pull/177)

* Added examples folder containing aggregate gate performance test.
  [(#165)](https://github.com/PennyLaneAI/pennylane-lightning/pull/165)

### Breaking changes

### Improvements

* Update PL-Lightning to support new features in PL.
  [(#179)](https://github.com/PennyLaneAI/pennylane-lightning/pull/179)

### Documentation

* Lightning setup.py build process uses CMake.
  [(#176)](https://github.com/PennyLaneAI/pennylane-lightning/pull/176)

### Contributors

This release contains contributions from (in alphabetical order):

Ali Asadi, Chae-Yeun Park, Isidor Schoch, Lee James O'Riordan

---

# Release 0.19.0

* Add Cache-Friendly DOTC, GEMV, GEMM along with BLAS Support.
  [(#155)](https://github.com/PennyLaneAI/pennylane-lightning/pull/155)

### Improvements

* The performance of parametric gates has been improved.
  [(#157)](https://github.com/PennyLaneAI/pennylane-lightning/pull/157)

* AVX support is enabled for Linux users on Intel/AMD platforms.
  [(#157)](https://github.com/PennyLaneAI/pennylane-lightning/pull/157)

* PennyLane-Lightning has been updated to conform with clang-tidy
  recommendations for modernization, offering performance improvements across
  all use-cases.
  [(#153)](https://github.com/PennyLaneAI/pennylane-lightning/pull/153)

### Breaking changes

* Linux users on `x86_64` must have a CPU supporting AVX.
  [(#157)](https://github.com/PennyLaneAI/pennylane-lightning/pull/157)

### Bug fixes

* OpenMP built with Intel MacOS CI runners causes failures on M1 Macs. OpenMP is currently
  disabled in the built wheels until this can be resolved with Github Actions runners.
  [(#166)](https://github.com/PennyLaneAI/pennylane-lightning/pull/166)

### Contributors

This release contains contributions from (in alphabetical order):

Ali Asadi, Lee James O'Riordan

---

# Release 0.18.0

### New features since last release

* PennyLane-Lightning now provides a high-performance
  [adjoint Jacobian](http://arxiv.org/abs/2009.02823) method for differentiating quantum circuits.
  [(#136)](https://github.com/PennyLaneAI/pennylane-lightning/pull/136)

  The adjoint method operates after a forward pass by iteratively applying inverse gates to scan
  backwards through the circuit. The method is already available in PennyLane's
  `default.qubit` device, but the version provided by `lightning.qubit` integrates with the C++
  backend and is more performant, as shown in the plot below:

  <img src="https://raw.githubusercontent.com/PennyLaneAI/pennylane-lightning/master/doc/_static/lightning_adjoint.png" width=70%/>

  The plot compares the average runtime of `lightning.qubit` and `default.qubit` for calculating the
  Jacobian of a circuit using the adjoint method for a range of qubit numbers. The circuit
  consists of ten `BasicEntanglerLayers` with a `PauliZ` expectation value calculated on each wire,
  repeated over ten runs. We see that `lightning.qubit` provides a speedup of around two to eight
  times, depending on the number of qubits.

  The adjoint method can be accessed using the standard interface. Consider the following circuit:

  ```python
  import pennylane as qml

  wires = 3
  layers = 2
  dev = qml.device("lightning.qubit", wires=wires)

  @qml.qnode(dev, diff_method="adjoint")
  def circuit(weights):
      qml.templates.StronglyEntanglingLayers(weights, wires=range(wires))
      return qml.expval(qml.PauliZ(0))

  weights = qml.init.strong_ent_layers_normal(layers, wires, seed=1967)
  ```

  The circuit can be executed and its gradient calculated using:

    ```pycon
  >>> print(f"Circuit evaluated: {circuit(weights)}")
  Circuit evaluated: 0.9801286266677633
  >>> print(f"Circuit gradient:\n{qml.grad(circuit)(weights)}")
  Circuit gradient:
  [[[-1.11022302e-16 -1.63051504e-01 -4.14810501e-04]
    [ 1.11022302e-16 -1.50136528e-04 -1.77922957e-04]
    [ 0.00000000e+00 -3.92874550e-02  8.14523075e-05]]

   [[-1.14472273e-04  3.85963953e-02  0.00000000e+00]
    [-5.76791765e-05 -9.78478343e-02  0.00000000e+00]
    [-5.55111512e-17  0.00000000e+00 -1.11022302e-16]]]
  ```

* PennyLane-Lightning now supports all of the operations and observables of `default.qubit`.
  [(#124)](https://github.com/PennyLaneAI/pennylane-lightning/pull/124)

### Improvements

* A new state-vector class `StateVectorManaged` was added, enabling memory use to be bound to
  statevector lifetime.
  [(#136)](https://github.com/PennyLaneAI/pennylane-lightning/pull/136)

* The repository now has a well-defined component hierarchy, allowing each indepedent unit to be
  compiled and linked separately.
  [(#136)](https://github.com/PennyLaneAI/pennylane-lightning/pull/136)

* PennyLane-Lightning can now be installed without compiling its C++ binaries and will fall back
  to using the `default.qubit` implementation. Skipping compilation is achieved by setting the
  `SKIP_COMPILATION` environment variable, e.g., Linux/MacOS: `export SKIP_COMPILATION=True`,
  Windows: `set SKIP_COMPILATION=True`. This feature is intended for building a pure-Python wheel of
  PennyLane-Lightning as a backup for platforms without a dedicated wheel.
  [(#129)](https://github.com/PennyLaneAI/pennylane-lightning/pull/129)

* The C++-backed Python bound methods can now be directly called with wires and supplied parameters.
  [(#125)](https://github.com/PennyLaneAI/pennylane-lightning/pull/125)

* Lightning supports arbitrary unitary and non-unitary gate-calls from Python to C++ layer.
  [(#121)](https://github.com/PennyLaneAI/pennylane-lightning/pull/121)

### Documentation

* Added preliminary architecture diagram for package.
  [(#131)](https://github.com/PennyLaneAI/pennylane-lightning/pull/131)

* C++ API built as part of docs generation.
  [(#131)](https://github.com/PennyLaneAI/pennylane-lightning/pull/131)

### Breaking changes

* Wheels for MacOS <= 10.13 will no longer be provided due to XCode SDK C++17 support requirements.
  [(#149)](https://github.com/PennyLaneAI/pennylane-lightning/pull/149)

### Bug fixes

* An indexing error in the CRY gate is fixed. [(#136)](https://github.com/PennyLaneAI/pennylane-lightning/pull/136)

* Column-major data in numpy is now correctly converted to row-major upon pass to the C++ layer.
  [(#126)](https://github.com/PennyLaneAI/pennylane-lightning/pull/126)

### Contributors

This release contains contributions from (in alphabetical order):

Thomas Bromley, Lee James O'Riordan

---

# Release 0.17.0

### New features

* C++ layer now supports float (32-bit) and double (64-bit) templated complex data.
  [(#113)](https://github.com/PennyLaneAI/pennylane-lightning/pull/113)

### Improvements

* The PennyLane device test suite is now included in coverage reports.
  [(#123)](https://github.com/PennyLaneAI/pennylane-lightning/pull/123)

* Static versions of jQuery and Bootstrap are no longer included in the CSS theme.
  [(#118)](https://github.com/PennyLaneAI/pennylane-lightning/pull/118)

* C++ tests have been ported to use Catch2 framework.
  [(#115)](https://github.com/PennyLaneAI/pennylane-lightning/pull/115)

* Testing now exists for both float and double precision methods in C++ layer.
  [(#113)](https://github.com/PennyLaneAI/pennylane-lightning/pull/113)
  [(#115)](https://github.com/PennyLaneAI/pennylane-lightning/pull/115)

* Compile-time utility methods with `constexpr` have been added.
  [(#113)](https://github.com/PennyLaneAI/pennylane-lightning/pull/113)

* Wheel-build support for ARM64 (Linux and MacOS) and PowerPC (Linux) added.
  [(#110)](https://github.com/PennyLaneAI/pennylane-lightning/pull/110)

* Add support for Controlled Phase Gate (`ControlledPhaseShift`).
  [(#114)](https://github.com/PennyLaneAI/pennylane-lightning/pull/114)

* Move changelog to `.github` and add a changelog reminder.
  [(#111)](https://github.com/PennyLaneAI/pennylane-lightning/pull/111)

* Adds CMake build system support.
  [(#104)](https://github.com/PennyLaneAI/pennylane-lightning/pull/104)


### Breaking changes

* Removes support for Python 3.6 and adds support for Python 3.9.
  [(#127)](https://github.com/PennyLaneAI/pennylane-lightning/pull/127)
  [(#128)](https://github.com/PennyLaneAI/pennylane-lightning/pull/128)

* Compilers with C++17 support are now required to build C++ module.
  [(#113)](https://github.com/PennyLaneAI/pennylane-lightning/pull/113)

* Gate classes have been removed with functionality added to StateVector class.
  [(#113)](https://github.com/PennyLaneAI/pennylane-lightning/pull/113)

* We are no longer building wheels for Python 3.6.
  [(#106)](https://github.com/PennyLaneAI/pennylane-lightning/pull/106)

### Bug fixes

* PowerPC wheel-builder now successfully compiles modules.
  [(#120)](https://github.com/PennyLaneAI/pennylane-lightning/pull/120)

### Documentation

* Added community guidelines.
  [(#109)](https://github.com/PennyLaneAI/pennylane-lightning/pull/109)

### Contributors

This release contains contributions from (in alphabetical order):

Ali Asadi, Christina Lee, Thomas Bromley, Lee James O'Riordan

---

# Release 0.15.1

### Bug fixes

* The PennyLane-Lightning binaries are now built with NumPy 1.19.5, to avoid ABI
  compatibility issues with the latest NumPy 1.20 release. See
  [the NumPy release notes](https://numpy.org/doc/stable/release/1.20.0-notes.html#size-of-np-ndarray-and-np-void-changed)
  for more details.
  [(#97)](https://github.com/PennyLaneAI/pennylane-lightning/pull/97)

### Contributors

This release contains contributions from (in alphabetical order):

Josh Izaac, Antal Száva

---

# Release 0.15.0

### Improvements

* For compatibility with PennyLane v0.15, the `analytic` keyword argument
  has been removed. Statistics can still be computed analytically by setting
  `shots=None`.
  [(#93)](https://github.com/PennyLaneAI/pennylane-lightning/pull/93)

* Inverse gates are now supported.
  [(#89)](https://github.com/PennyLaneAI/pennylane-lightning/pull/89)

* Add new lightweight backend with performance improvements.
  [(#57)](https://github.com/PennyLaneAI/pennylane-lightning/pull/57)

* Remove the previous Eigen-based backend.
  [(#67)](https://github.com/PennyLaneAI/pennylane-lightning/pull/67)

### Bug fixes

* Re-add dispatch table after fixing static initialisation order issue.
  [(#68)](https://github.com/PennyLaneAI/pennylane-lightning/pull/68)

### Contributors

This release contains contributions from (in alphabetical order):

Thomas Bromley, Theodor Isacsson, Christina Lee, Thomas Loke, Antal Száva.

---

# Release 0.14.1

### Bug fixes

* Fixes a bug where the `QNode` would swap Lightning-Qubit to
  `DefaultQubitAutograd` on device execution due to the inherited
  `passthru_devices` entry of the `capabilities` dictionary.
  [(#61)](https://github.com/PennyLaneAI/pennylane-lightning/pull/61)

### Contributors

This release contains contributions from (in alphabetical order):

Antal Száva

---

# Release 0.14.0

### Improvements

* Extends support from 16 qubits to 50 qubits.
  [(#52)](https://github.com/PennyLaneAI/pennylane-lightning/pull/52)

### Bug fixes

* Updates applying basis state preparations to correspond to the
  changes in `DefaultQubit`.
  [(#55)](https://github.com/PennyLaneAI/pennylane-lightning/pull/55)

### Contributors

This release contains contributions from (in alphabetical order):

Thomas Loke, Tom Bromley, Josh Izaac, Antal Száva

---

# Release 0.12.0

### Bug fixes

* Updates capabilities dictionary to be compatible with core PennyLane
  [(#45)](https://github.com/PennyLaneAI/pennylane-lightning/pull/45)

* Fix install of Eigen for CI wheel building
  [(#44)](https://github.com/PennyLaneAI/pennylane-lightning/pull/44)

### Contributors

This release contains contributions from (in alphabetical order):

Tom Bromley, Josh Izaac, Antal Száva

---

# Release 0.11.0

Initial release.

This release contains contributions from (in alphabetical order):

Tom Bromley, Josh Izaac, Nathan Killoran, Antal Száva<|MERGE_RESOLUTION|>--- conflicted
+++ resolved
@@ -4,13 +4,11 @@
 
 <h3>Improvements 🛠</h3>
 
-<<<<<<< HEAD
 - Lightning devices now call the new `preprocess` method integrated with the graph decomposition system.
   [(#1251)](https://github.com/PennyLaneAI/pennylane-lightning/pull/1251)
-=======
+
 - Worksize preference in `cuTensorNet` can now be set and updated when using `lightning.tensor` device to reduce memory usage or improve stability. 
   [(#1238)](https://github.com/PennyLaneAI/pennylane-lightning/pull/1238)
->>>>>>> 0f7e77a9
 
 - **Migrated to Nanobind for Python bindings**, replacing pybind11 to enhance performance, modularity, and build system efficiency.
   [(#1176)](https://github.com/PennyLaneAI/pennylane-lightning/pull/1176)
