# Release 0.40.0-dev

### New features since last release

* Add native N-controlled gates support to `lightning.gpu`'s single-GPU backend.
  [(#938)](https://github.com/PennyLaneAI/pennylane-lightning/pull/938)

### Breaking changes

### Improvements

* Merge v0.39.0-rc branch to the master and bump version.
  [(#981)](https://github.com/PennyLaneAI/pennylane-lightning/pull/981)

### Documentation

### Bug fixes

* Fix PTM stable latest. Removing FIXME patch for v0.39.
  [(#982)](https://github.com/PennyLaneAI/pennylane-lightning/pull/982)

### Contributors

This release contains contributions from (in alphabetical order):

<<<<<<< HEAD
Shuli Shu
=======
Luis Alfredo Nuñez Meneses,
>>>>>>> 74211a72

---

# Release 0.39.0

### New features since last release

* Add support for out-of-order `qml.probs` in `lightning.gpu`.
  [(#941)](https://github.com/PennyLaneAI/pennylane-lightning/pull/941)

* Add mid-circuit measurements support to `lightning.gpu`'s single-GPU backend.
  [(#931)](https://github.com/PennyLaneAI/pennylane-lightning/pull/931)

* Integrate Lightning-GPU with Catalyst so that hybrid programs can be seamlessly QJIT-compiled and executed on this device following `pip install pennylane-lightning-gpu`.
  [(#928)](https://github.com/PennyLaneAI/pennylane-lightning/pull/928)

* Add `qml.Projector` observable support via diagonalization to Lightning-GPU.
  [(#894)](https://github.com/PennyLaneAI/pennylane-lightning/pull/894)

* Add 1-target wire controlled gate support to `lightning.tensor`. Note that `cutensornet` only supports 1-target wire controlled gate as of `v24.08`. A controlled gate with more than 1 target wire should be converted to dense matrix.
  [(#880)](https://github.com/PennyLaneAI/pennylane-lightning/pull/880)

* Build and upload Lightning-Tensor wheels (x86_64, AARCH64) to PyPI.
  [(#862)](https://github.com/PennyLaneAI/pennylane-lightning/pull/862)
  [(#905)](https://github.com/PennyLaneAI/pennylane-lightning/pull/905)

* Add Matrix Product Operator (MPO) for all gates support to `lightning.tensor`. Note current C++ implementation only works for MPO sites data provided by users.
  [(#859)](https://github.com/PennyLaneAI/pennylane-lightning/pull/859)

* Add shots measurement support to `lightning.tensor`.
  [(#852)](https://github.com/PennyLaneAI/pennylane-lightning/pull/852)

* Lightning-GPU and Lightning-Kokkos migrated to the new device API.
  [(#853)](https://github.com/PennyLaneAI/pennylane-lightning/pull/853)
  [(#810)](https://github.com/PennyLaneAI/pennylane-lightning/pull/810)

### Breaking changes

* Update MacOS wheel build to 13.0 for X86_64 and ARM due to the deprecation of MacOS-12 CI runners.
  [(#969)](https://github.com/PennyLaneAI/pennylane-lightning/pull/969)

* Deprecate `initSV()` and add `resetStateVector()` from the C++ API Lightning-GPU. This is to remove the `reset_state` additional call in the Python layer.
  [(#933)](https://github.com/PennyLaneAI/pennylane-lightning/pull/933)

* Deprecate PI gates implementation in Lightning-Qubit. The PI gates were the first implementation of gate kernels in `lightning.qubit` using pre-computed indices, prior to the development of LM (less memory) and AVX kernels. This deprecation is in favour of reducing compilation time and ensuring that Lightning-Qubit only relies on LM kernels in the dynamic dispatcher across all platforms.
  [(#925)](https://github.com/PennyLaneAI/pennylane-lightning/pull/925)

* Remove PowerPC wheel build recipe for Lightning-Qubit.
  [(#902)](https://github.com/PennyLaneAI/pennylane-lightning/pull/902)

* Update MacOS wheel builds to require Monterey (12.0) or greater for x86_64 and ARM. This was required to update Pybind11 to the latest release (2.13.5) for enabling Numpy 2.0 support in Lightning.
  [(#901)](https://github.com/PennyLaneAI/pennylane-lightning/pull/901)

* Remove support for Python 3.9 for all Lightning simulators.
  [(#891)](https://github.com/PennyLaneAI/pennylane-lightning/pull/891)

### Improvements

* Update the `lightning.tensor` Python layer unit tests, as `lightning.tensor` cannot be cleaned up like other state-vector devices because the data is attached to the graph. It is recommended to use one device per circuit for `lightning.tensor`.
  [(#971)](https://github.com/PennyLaneAI/pennylane-lightning/pull/971)

* Add joint check for the N-controlled wires support in `lightning.qubit`.
  [(#949)](https://github.com/PennyLaneAI/pennylane-lightning/pull/949)

* Optimize `GlobalPhase` and `C(GlobalPhase)` gate implementation in `lightning.gpu`.
  [(#946)](https://github.com/PennyLaneAI/pennylane-lightning/pull/946)

* Add missing `liblightning_kokkos_catalyst.so` when building Lightning-Kokkos in editable installation.
  [(#945)](https://github.com/PennyLaneAI/pennylane-lightning/pull/945)

* Optimize the cartesian product to reduce the amount of memory necessary to set the `StatePrep` in Lightning-Tensor.
  [(#943)](https://github.com/PennyLaneAI/pennylane-lightning/pull/943)

* Update the `qml.probs` data-return in Lightning-GPU C++ API to align with other state-vector devices.
  [(#941)](https://github.com/PennyLaneAI/pennylane-lightning/pull/941)

* Add zero-state initialization to both `StateVectorCudaManaged` and `StateVectorCudaMPI` constructors to remove the `reset_state` in the Python layer ctor and refactor `setBasisState(state, wires)` in the C++ API.
  [(#933)](https://github.com/PennyLaneAI/pennylane-lightning/pull/933)

* Add `setStateVector(state, wire)` support to the Lightning-GPU C++ API.
  [(#930)](https://github.com/PennyLaneAI/pennylane-lightning/pull/930)

* The `generate_samples` methods of `lightning.qubit` and `lightning.kokkos` can now take in a seed number to make the generated samples deterministic. This can be useful when, among other things, fixing flaky tests in CI.
  [(#927)](https://github.com/PennyLaneAI/pennylane-lightning/pull/927)

* Remove dynamic decomposition rules for all Lightning devices.
  [(#926)](https://github.com/PennyLaneAI/pennylane-lightning/pull/926)

* Always decompose `qml.QFT` in all Lightning devices.
  [(#924)](https://github.com/PennyLaneAI/pennylane-lightning/pull/924)

* Uniform Python format to adhere PennyLane style.
  [(#924)](https://github.com/PennyLaneAI/pennylane-lightning/pull/924)

* Add the `ci:use-gpu-runner` GitHub label to `lightning.kokkos` GPU Testing CIs.
  [(#916)](https://github.com/PennyLaneAI/pennylane-lightning/pull/916)

* Update the test suite to remove deprecated code.
  [(#912)](https://github.com/PennyLaneAI/pennylane-lightning/pull/912)

* Merge `lightning.gpu` and `lightning.tensor` GPU tests in single Python and C++ CIs controlled by the `ci:use-gpu-runner` label.
  [(#911)](https://github.com/PennyLaneAI/pennylane-lightning/pull/911)

* Skip the compilation of Lightning simulators and development requirements to boost the build of public docs up to 5x.
  [(#904)](https://github.com/PennyLaneAI/pennylane-lightning/pull/904)

* Build Lightning wheels in `Release` mode to reduce the binary sizes.
  [(#903)](https://github.com/PennyLaneAI/pennylane-lightning/pull/903)

* Update Pybind11 to 2.13.5.
  [(#901)](https://github.com/PennyLaneAI/pennylane-lightning/pull/901)

* Migrate wheels artifacts to v4.
  [(#893)](https://github.com/PennyLaneAI/pennylane-lightning/pull/893)

* Update GitHub actions in response to a high-severity vulnerability.
  [(#887)](https://github.com/PennyLaneAI/pennylane-lightning/pull/887)

* Optimize and simplify controlled kernels in Lightning-Qubit.
  [(#882)](https://github.com/PennyLaneAI/pennylane-lightning/pull/882)

* Optimize gate cache recording for Lightning-Tensor C++ API.
  [(#879)](https://github.com/PennyLaneAI/pennylane-lightning/pull/879)

* Unify Lightning-Kokkos and Lightning-Qubit devices under a Lightning-Base abstracted class.
  [(#876)](https://github.com/PennyLaneAI/pennylane-lightning/pull/876)

* Smarter defaults for the `split_obs` argument in the serializer. The serializer splits linear combinations into chunks instead of all their terms.
  [(#873)](https://github.com/PennyLaneAI/pennylane-lightning/pull/873/)

* Prefer `tomlkit` over `toml` for building Lightning wheels, and choose `tomli` and `tomllib` over `toml` when installing the package.
  [(#857)](https://github.com/PennyLaneAI/pennylane-lightning/pull/857)

* Lightning-Kokkos gains native support for the `PauliRot` gate.
  [(#855)](https://github.com/PennyLaneAI/pennylane-lightning/pull/855)

### Documentation

* Update Lightning-Tensor installation docs and usage suggestions.
  [(#971)](https://github.com/PennyLaneAI/pennylane-lightning/pull/971)
  [(#972)](https://github.com/PennyLaneAI/pennylane-lightning/pull/971)

* Update `README.rst` installation instructions for `lightning.gpu` and `lightning.tensor`.
  [(#957)](https://github.com/PennyLaneAI/pennylane-lightning/pull/957)

* Update `lightning.tensor` documentation to include all the new features added since pull request #756. The new features are: 1. Finite-shot measurements; 2. Expval-base quantities; 3. Support for `qml.state()` and `qml.stateprep()`; 4. Support for all gates support via Matrix Product Operator (MPO).
  [(#909)](https://github.com/PennyLaneAI/pennylane-lightning/pull/909)

### Bug fixes

*  Fix Lightning Kokkos test_device for `kokkos_args` fail for MacOS due to `np.complex256`
  [(#974)](https://github.com/PennyLaneAI/pennylane-lightning/pull/974)

*  Fix PTM stable-latest related to `default.qubit.legacy` and the `latest` flag usage.
  [(#961)](https://github.com/PennyLaneAI/pennylane-lightning/pull/961)
  [(#966)](https://github.com/PennyLaneAI/pennylane-lightning/pull/966)

* Fix build failure for Lightning-Kokkos editable installation on MacOS due to `liblightning_kokkos_catalyst.so` copy and `liblightning_kokkos_catalyst.so` not copied to correct build path for editable installation.
  [(#947)](https://github.com/PennyLaneAI/pennylane-lightning/pull/947)
  [(#968)](https://github.com/PennyLaneAI/pennylane-lightning/pull/968)

* Add concept restriction to ensure `ConstMult` inline function only hit with arithmetic-values times complex values. Fixes build failures with the test suite when enabling OpenMP, and disabling BLAS and Python under clang.
  [(#936)](https://github.com/PennyLaneAI/pennylane-lightning/pull/936)

* Bug fix for `applyMatrix` in Lightning-Tensor. Matrix operator data is not stored in the `cuGateCache` object to support `TensorProd` obs with multiple `Hermitian` obs.
  [(#932)](https://github.com/PennyLaneAI/pennylane-lightning/pull/932)

* Bug fix for `_pauli_word` of `QuantumScriptSerializer`. `_pauli_word` can process `PauliWord` object: `I`.
  [(#919)](https://github.com/PennyLaneAI/pennylane-lightning/pull/919)

* Bug fix for analytic `qml.probs` in the Lightning-Tensor C++ API.
  [(#906)](https://github.com/PennyLaneAI/pennylane-lightning/pull/906)

### Contributors

This release contains contributions from (in alphabetical order):

Ali Asadi, Amintor Dusko, Diego Guala, Joseph Lee, Luis Alfredo Nuñez Meneses, Vincent Michaud-Rioux, Lee J. O'Riordan, Mudit Pandey, Shuli Shu, Haochen Paul Wang

---

# Release 0.38.0

### New features since last release

* Add `qml.StatePrep()` and `qml.QubitStateVector()` support to `lightning.tensor`.
  [(#849)](https://github.com/PennyLaneAI/pennylane-lightning/pull/849)

* Add analytic `qml.probs()` measurement support to `lightning.tensor`.
  [(#830)](https://github.com/PennyLaneAI/pennylane-lightning/pull/830)

* Add `qml.state()` measurement support to `lightning.tensor`.
  [(#827)](https://github.com/PennyLaneAI/pennylane-lightning/pull/827)

* Add Lightning-GPU Linux (AArch64 + GraceHopper) wheels to PyPI.
  [(#815)](https://github.com/PennyLaneAI/pennylane-lightning/pull/815)

* Add `var` support to `lightning.tensor`. Note that `var` support is added via `obs**2` and this implementation scales as `O(num_obs**2)`.
  [(#804)](https://github.com/PennyLaneAI/pennylane-lightning/pull/804)

### Breaking changes

* Update python packaging to follow PEP 517/518/621/660 standards.
  [(#832)](https://github.com/PennyLaneAI/pennylane-lightning/pull/832)

* Add `getData()` in the `lightning.tensor` C++ backend. Users are responsible for ensuring sufficient host memory is allocated for the full state vector.
  [(#827)](https://github.com/PennyLaneAI/pennylane-lightning/pull/827)

* Remove `NDpermuter.hpp` which is no longer required.
  [(#795)](https://github.com/PennyLaneAI/pennylane-lightning/pull/795)

* Remove temporary steps from the CI, such as downgrading Scipy to <1.14 and installing Kokkos v4.2 for `lightning-version == 'stable'`.
  [(#792)](https://github.com/PennyLaneAI/pennylane-lightning/pull/792)

* Do not run GPU tests and Docker workflows on release.
  [(#788)](https://github.com/PennyLaneAI/pennylane-lightning/pull/788)

* Update python packaging to follow PEP 517/518/621/660 standards.
  [(#832)](https://github.com/PennyLaneAI/pennylane-lightning/pull/832)

### Improvements

* Updated calls of ``size_t`` to ``std::size_t`` everywhere.
  [(#816)](https://github.com/PennyLaneAI/pennylane-lightning/pull/816)

* Update Lightning tests to support the generalization of basis state preparation.
  [(#864)](https://github.com/PennyLaneAI/pennylane-lightning/pull/864)

* Add `SetState` and `SetBasisState` to `Lightning-KokkosSimulator`.
  [(#861)](https://github.com/PennyLaneAI/pennylane-lightning/pull/861)

* Remove use of the deprecated `Operator.expand` in favour of `Operator.decomposition`.
  [(#846)](https://github.com/PennyLaneAI/pennylane-lightning/pull/846)

* The `setBasisState` and `setStateVector` methods of `StateVectorLQubit` and `StateVectorKokkos` are overloaded to support PennyLane-like parameters.
  [(#843)](https://github.com/PennyLaneAI/pennylane-lightning/pull/843)

* Move `setBasisState`, `setStateVector` and `resetStateVector` from `StateVectorLQubitManaged` to `StateVectorLQubit`.
  [(#841)](https://github.com/PennyLaneAI/pennylane-lightning/pull/841)

* Update `generate_samples` in Lightning-Kokkos and Lightning-GPU to support `qml.measurements.Shots` type instances.
  [(#839)](https://github.com/PennyLaneAI/pennylane-lightning/pull/839)

* Add a Catalyst-specific wrapping class for Lightning Kokkos.
  [(#837)](https://github.com/PennyLaneAI/pennylane-lightning/pull/837)
  [(#770)](https://github.com/PennyLaneAI/pennylane-lightning/pull/770)

* Lightning-Qubit natively supports the `PauliRot` gate.
  [(#834)](https://github.com/PennyLaneAI/pennylane-lightning/pull/834)

* Multiple calls to the `append_mps_final_state()` API is allowed in `lightning.tensor`.
  [(#830)](https://github.com/PennyLaneAI/pennylane-lightning/pull/830)

* Add `initial_state_prep` option to Catalyst TOML file.
  [(#826)](https://github.com/PennyLaneAI/pennylane-lightning/pull/826)

* `ENABLE_LAPACK` is `OFF` by default for all Lightning backends.
  [(#825)](https://github.com/PennyLaneAI/pennylane-lightning/pull/825)

* Update `ctrl_decomp_zyz` tests with `len(control_wires) > 1`.
  [(#821)](https://github.com/PennyLaneAI/pennylane-lightning/pull/821)

* Update the Catalyst-specific wrapping class for Lightning Kokkos to track Catalyst's new support for MCM seeding.
  [(#819)](https://github.com/PennyLaneAI/pennylane-lightning/pull/819)

* Replace ``size_t`` by ``std::size_t`` everywhere.
  [(#816)](https://github.com/PennyLaneAI/pennylane-lightning/pull/816/)

* Shot batching is made more efficient by executing all the shots in one go on Lightning-Qubit.
  [(#814)](https://github.com/PennyLaneAI/pennylane-lightning/pull/814)

* Lightning-Qubit calls `generate_samples(wires)` on a minimal subset of wires when executing in finite-shot mode.
  [(#813)](https://github.com/PennyLaneAI/pennylane-lightning/pull/813)

* Update `LightingQubit.preprocess` to work with changes to preprocessing for mid-circuit measurements.
  [(#812)](https://github.com/PennyLaneAI/pennylane-lightning/pull/812)

* Avoid unnecessary memory reset in Lightning-Qubit's state vector class constructor.
  [(#811)](https://github.com/PennyLaneAI/pennylane-lightning/pull/811)

* Add `generate_samples(wires)` support in Lightning-Qubit, which samples faster for a subset of wires.
  [(#809)](https://github.com/PennyLaneAI/pennylane-lightning/pull/809)

* Optimize the OpenMP parallelization of Lightning-Qubit's `probs` for all number of targets.
  [(#807)](https://github.com/PennyLaneAI/pennylane-lightning/pull/807)

* Optimize `probs(wires)` of Lightning-Kokkos using various kernels. Which kernel is to be used depends on the device, number of qubits and number of target wires.
  [(#802)](https://github.com/PennyLaneAI/pennylane-lightning/pull/802)

* Add GPU device compute capability check for Lightning-Tensor.
  [(#803)](https://github.com/PennyLaneAI/pennylane-lightning/pull/803)

* Refactor CUDA utils Python bindings to a separate module.
  [(#801)](https://github.com/PennyLaneAI/pennylane-lightning/pull/801)

* Parallelize Lightning-Qubit `probs` with OpenMP when using the `-DLQ_ENABLE_KERNEL_OMP=1` CMake argument.
  [(#800)](https://github.com/PennyLaneAI/pennylane-lightning/pull/800)

* Implement `probs(wires)` using a bit-shift implementation akin to the gate kernels in Lightning-Qubit.
  [(#795)](https://github.com/PennyLaneAI/pennylane-lightning/pull/795)

* Enable setting the PennyLane version when invoking, for example, `make docker-build version=master pl_version=master`.
  [(#791)](https://github.com/PennyLaneAI/pennylane-lightning/pull/791)

### Documentation

* The installation instructions for all lightning plugins have been improved.
  [(#858)](https://github.com/PennyLaneAI/pennylane-lightning/pull/858)
  [(#851)](https://github.com/PennyLaneAI/pennylane-lightning/pull/851)

* Updated the README and added citation format for Lightning arXiv preprint.
  [(#818)](https://github.com/PennyLaneAI/pennylane-lightning/pull/818)

### Bug fixes

* Point to the right Lightning root folder independently from the invocation location, when configuring the project.
  [(#874)](https://github.com/PennyLaneAI/pennylane-lightning/pull/874)

* Update dependencies and `build` command options following changes in the build system.
  [(#863)](https://github.com/PennyLaneAI/pennylane-lightning/pull/863)

* Replace structured bindings by variables in `GateImplementationsLM.hpp`.
  [(#856)](https://github.com/PennyLaneAI/pennylane-lightning/pull/856)

* Remove wrong `-m` when calling `setup.py`.
  [(#854)](https://github.com/PennyLaneAI/pennylane-lightning/pull/854)

* Fix plugin-test-matrix CI/CD workflows.
  [(#850)](https://github.com/PennyLaneAI/pennylane-lightning/pull/850)

* Set the `immutable` parameter value as `false` for the `cutensornetStateApplyTensorOperator` to allow the following `cutensornetStateUpdateTensorOperator` call.
  [(#845)](https://github.com/PennyLaneAI/pennylane-lightning/pull/845)

* Fix cuQuantum SDK path pass-though in CMake.
  [(#831)](https://github.com/PennyLaneAI/pennylane-lightning/pull/831)

* Fix CUDA sync issues on AArch64 + GraceHopper.
  [(#823)](https://github.com/PennyLaneAI/pennylane-lightning/pull/823)

* Check for the number of wires for Hermitian observables in Lightning-Tensor. Only 1-wire Hermitian observables are supported as of `cuTensorNet-v24.03.0`.
  [(#806)](https://github.com/PennyLaneAI/pennylane-lightning/pull/806)

* Set `PL_BACKEND` for the entire `build-wheel-lightning-gpu` Docker-build stage to properly build the Lightning-GPU wheel.
  [(#791)](https://github.com/PennyLaneAI/pennylane-lightning/pull/791)

* Fix conditions for skipping build & push steps in the Docker build workflows.
  [(#790)](https://github.com/PennyLaneAI/pennylane-lightning/pull/790)

* Downgrade Scipy on Lightning stable version tests.
  [(#783)](https://github.com/PennyLaneAI/pennylane-lightning/pull/783)

* Fix checkout command in test workflows for rc branches.
  [(#777)](https://github.com/PennyLaneAI/pennylane-lightning/pull/777)

* Point to the right Lightning root folder independently from the invocation location, when configuring the project.
  [(#874)](https://github.com/PennyLaneAI/pennylane-lightning/pull/874)

### Contributors

This release contains contributions from (in alphabetical order):

Ali Asadi, Astral Cai, Ahmed Darwish, Amintor Dusko, Vincent Michaud-Rioux, Luis Alfredo Nuñez Meneses, Erick Ochoa Lopez, Lee J. O'Riordan, Mudit Pandey, Shuli Shu, Raul Torres, Paul Haochen Wang

---

# Release 0.37.0

### New features since last release

* Implement Python interface to the `lightning.tensor` device.
  [(#748)](https://github.com/PennyLaneAI/pennylane-lightning/pull/748)

* Add `inverse` support for gate operations in `lightning.tensor` in the C++ layer.
  [(#753)](https://github.com/PennyLaneAI/pennylane-lightning/pull/753)

* Add `observable` and `expval` support to the `cutensornet`-backed `lightning.tensor` C++ layer.
  [(#728)](https://github.com/PennyLaneAI/pennylane-lightning/pull/728)

* Add gate support to `cutensornet`-backed `lightning.tensor` C++ layer.
  [(#718)](https://github.com/PennyLaneAI/pennylane-lightning/pull/718)

* Add `cutensornet`-backed `MPS` C++ layer to `lightning.tensor`.
  [(#704)](https://github.com/PennyLaneAI/pennylane-lightning/pull/704)

* Add support for `C(BlockEncode)` to Lightning devices.
  [(#743)](https://github.com/PennyLaneAI/pennylane-lightning/pull/743)

### Breaking changes

* Removed the `QuimbMPS` class and the corresponding backend from `lightning.tensor`.
  [(#737)](https://github.com/PennyLaneAI/pennylane-lightning/pull/737)

* Changed the name of `default.tensor` to `lightning.tensor` with the `quimb` backend.
  [(#730)](https://github.com/PennyLaneAI/pennylane-lightning/pull/730)

* `dynamic_one_shot` uses shot-vectors in the auxiliary tape to tell the device how many times to repeat the tape. Lightning-Qubit is updated accordingly.
  [(#724)](https://github.com/PennyLaneAI/pennylane-lightning/pull/724)

* `dynamic_one_shot` deals with post-selection during the post-processing phase, so Lightning-Qubit does not return `None`-valued measurements for mismatching samples anymore.
  [(#720)](https://github.com/PennyLaneAI/pennylane-lightning/pull/720)

### Improvements

* Release candidate branches automatically use the new large GitHub runner pool.
  [(#769)](https://github.com/PennyLaneAI/pennylane-lightning/pull/769)

* Lightning-Kokkos dev wheels for MacOS (x86_64, ARM64) and Linux (AArch64) are uploaded to TestPyPI upon merging a pull request.
  [(#765)](https://github.com/PennyLaneAI/pennylane-lightning/pull/765)

* Lightning-Kokkos Linux (x86_64) dev wheels are pushed to [Test PyPI](https://test.pypi.org/project/PennyLane-Lightning-Kokkos/) upon merging a pull request.
  [(#763)](https://github.com/PennyLaneAI/pennylane-lightning/pull/763)

* Change the type of tensor network objects passed to `ObservablesTNCuda` and `MeasurementsTNCuda` classes from `StateTensorT` to `TensorNetT`.
  [(#759)](https://github.com/PennyLaneAI/pennylane-lightning/pull/759)

* Silence `NDPermuter` linting warnings.
  [(#750)](https://github.com/PennyLaneAI/pennylane-lightning/pull/750)

* Rationalize MCM tests, removing most end-to-end tests from the native MCM test file, but keeping one that validates multiple mid-circuit measurements with any allowed return.
  [(#754)](https://github.com/PennyLaneAI/pennylane/pull/754)

* Rename `lightning.tensor` C++ libraries.
  [(#755)](https://github.com/PennyLaneAI/pennylane-lightning/pull/755)

* Set `state_tensor` as `const` for the `MeasurementTNCuda` class.
  [(#753)](https://github.com/PennyLaneAI/pennylane-lightning/pull/753)

* Updated Kokkos version and support to 4.3.01.
  [(#725)](https://github.com/PennyLaneAI/pennylane-lightning/pull/725)

* Lightning-Kokkos' functors are rewritten as functions wrapping around generic gate and generator functors templated over a coefficient interaction function. This reduces boilerplate while clarifying how the various kernels differ from one another.
  [(#640)](https://github.com/PennyLaneAI/pennylane-lightning/pull/640)

* Update C++ and Python GitHub actions names to include the matrix info.
  [(#717)](https://github.com/PennyLaneAI/pennylane-lightning/pull/717)

* Remove `CPhase` in favour of `CPhaseShift` in Lightning devices.
  [(#717)](https://github.com/PennyLaneAI/pennylane-lightning/pull/717)

* The various OpenMP configurations of Lightning-Qubit are tested in parallel on different Github Actions runners.
  [(#712)](https://github.com/PennyLaneAI/pennylane-lightning/pull/712)

* Update Linux wheels to use `manylinux_2_28` images.
  [(#667)](https://github.com/PennyLaneAI/pennylane-lightning/pull/667)

* Add support for `qml.expval` and `qml.var` in the `lightning.tensor` device for the `quimb` interface and the MPS method.
  [(#686)](https://github.com/PennyLaneAI/pennylane-lightning/pull/686)

* Changed the name of `lightning.tensor` to `default.tensor` with the `quimb` backend.
  [(#719)](https://github.com/PennyLaneAI/pennylane-lightning/pull/719)

* `lightning.qubit` and `lightning.kokkos` adhere to user-specified mid-circuit measurement configuration options.
  [(#736)](https://github.com/PennyLaneAI/pennylane-lightning/pull/736)

* Patch the C++ `Measurements.probs(wires)` method in Lightning-Qubit and Lightning-Kokkos to `Measurements.probs()` when called with all wires.
  This will trigger a more optimized implementation for calculating the probabilities of the entire system.
  [(#744)](https://github.com/PennyLaneAI/pennylane-lightning/pull/744)

* Remove the daily schedule from the "Compat Check w/PL - release/release" GitHub action.
  [(#746)](https://github.com/PennyLaneAI/pennylane-lightning/pull/746)

* Remove the required `scipy` config file for Lightning-Qubit. The support is now maintained by passing `SCIPY_LIBS_PATH` to the compiler.
  [(#775)](https://github.com/PennyLaneAI/pennylane-lightning/pull/775)

### Documentation

* Add installation instructions and documentation for `lightning.tensor`.
  [(#756)](https://github.com/PennyLaneAI/pennylane-lightning/pull/756)

### Bug fixes

* Don't route `probs(wires=[])` to `probs(all_wires)` in Lightning-Kokkos.
  [(#762)](https://github.com/PennyLaneAI/pennylane-lightning/pull/762)

* `ControlledQubitUnitary` is present in the Python device but not the TOML files. It is added to the decomposition gates since it can be implemented in its alternate form of `C(QubitUnitary)`.
  [(#767)](https://github.com/PennyLaneAI/pennylane-lightning/pull/767)

* Update the Lightning TOML files to indicate that non-commuting observables are supported.
  [(#764)](https://github.com/PennyLaneAI/pennylane-lightning/pull/764)

* Fix regex matching issue with auto on-boarding of release candidate branch to using the large runner queue.
  [(#774)](https://github.com/PennyLaneAI/pennylane-lightning/pull/774)

* Fix random CI failures for `lightning.tensor` Python unit tests and ignore `lightning_tensor` paths.
  [(#761)](https://github.com/PennyLaneAI/pennylane-lightning/pull/761)

* `lightning.qubit` and `lightning.kokkos` use `qml.ops.Conditional.base` instead of `qml.ops.Conditional.then_op`.
  [(#752)](https://github.com/PennyLaneAI/pennylane-lightning/pull/752)

* The preprocessing step in `lightning.qubit` now uses interface information to properly support the hardware-like postselection for mid-circuit measurements.
  [(#760)](https://github.com/PennyLaneAI/pennylane-lightning/pull/760)

* Fix AVX streaming operation support with newer GCC.
  [(#729)](https://github.com/PennyLaneAI/pennylane-lightning/pull/729)

* Revert changes calling the templated `IMAG`, `ONE`, `ZERO` functions in Kokkos kernels since they are incompatible with device execution.
  [(#733)](https://github.com/PennyLaneAI/pennylane-lightning/pull/733)

* The `tests_lkcpu_python.yml` workflow properly checks out the release or stable version of Lightning-Qubit during the test job.
  [(#723)](https://github.com/PennyLaneAI/pennylane-lightning/pull/723)

* Fix PennyLane Lightning-Kokkos and Lightning-Qubit tests for stable/stable configuration.
  [(#734)](https://github.com/PennyLaneAI/pennylane-lightning/pull/734)

* Remove the Autoray dependency from requirement files.
  [(#736)](https://github.com/PennyLaneAI/pennylane-lightning/pull/736)

* Fix the `cuda-runtime-12-0` dependency issue on RHEL8.
  [(#739)](https://github.com/PennyLaneAI/pennylane-lightning/pull/739)

* Fix the memory segmentation fault when initializing zero-wire Lightning-Kokkos.
  [(#757)](https://github.com/PennyLaneAI/pennylane-lightning/pull/757)

* Remove `pennylane.ops.op_math.controlled_decompositions.ctrl_decomp_zyz` tests with `len(control_wires) > 1`.
  [(#757)](https://github.com/PennyLaneAI/pennylane-lightning/pull/757)

* Add support for Scipy v1.14.
  [(#776)](https://github.com/PennyLaneAI/pennylane-lightning/pull/776)

* Add pickle support for the `DevPool` object in `lightning.gpu`.
  [(#772)](https://github.com/PennyLaneAI/pennylane-lightning/pull/772)

### Contributors

This release contains contributions from (in alphabetical order):

Ali Asadi, Amintor Dusko, Lillian Frederiksen, Pietropaolo Frisoni, David Ittah, Vincent Michaud-Rioux, Lee James O'Riordan, Mudit Pandey, Shuli Shu, Jay Soni

---

# Release 0.36.0

### New features since last release

* Add `cutensornet`-backed `MPS` C++ layer to `lightning.tensor`.
  [(#704)](https://github.com/PennyLaneAI/pennylane-lightning/pull/704)

* Add Python class for the `lightning.tensor` device which uses the new device API and the interface for `quimb` based on the MPS method.
  [(#671)](https://github.com/PennyLaneAI/pennylane-lightning/pull/671)

* Add compile-time support for AVX2/512 streaming operations in `lightning.qubit`.
  [(#664)](https://github.com/PennyLaneAI/pennylane-lightning/pull/664)

* `lightning.kokkos` supports mid-circuit measurements.
  [(#672)](https://github.com/PennyLaneAI/pennylane-lightning/pull/672)

* Add dynamic linking to LAPACK/OpenBlas shared objects in `scipy.libs` for both C++ and Python layer.
  [(#653)](https://github.com/PennyLaneAI/pennylane-lightning/pull/653)

* `lightning.qubit` supports mid-circuit measurements.
  [(#650)](https://github.com/PennyLaneAI/pennylane-lightning/pull/650)

* Add finite shots support in `lightning.qubit2`.
  [(#630)](https://github.com/PennyLaneAI/pennylane-lightning/pull/630)

* Add `collapse` and `normalize` methods to the `StateVectorLQubit` classes, enabling "branching" of the wavefunction. Add methods to create and seed an RNG in the `Measurements` modules.
  [(#645)](https://github.com/PennyLaneAI/pennylane-lightning/pull/645)

* Add two new Python classes (LightningStateVector and LightningMeasurements) to support `lightning.qubit2`.
  [(#613)](https://github.com/PennyLaneAI/pennylane-lightning/pull/613)

* Add analytic-mode `qml.probs` and `qml.var` support in `lightning.qubit2`.
  [(#627)](https://github.com/PennyLaneAI/pennylane-lightning/pull/627)

* Add `LightningAdjointJacobian` to support `lightning.qubit2`.
  [(#631)](https://github.com/PennyLaneAI/pennylane-lightning/pull/631)

* Add `lightning.qubit2` device which uses the new device API.
  [(#607)](https://github.com/PennyLaneAI/pennylane-lightning/pull/607)
  [(#628)](https://github.com/PennyLaneAI/pennylane-lightning/pull/628)

* Add Vector-Jacobian Product calculation support to `lightning.qubit`.
  [(#644)](https://github.com/PennyLaneAI/pennylane-lightning/pull/644)

* Add support for using new operator arithmetic as the default.
  [(#649)](https://github.com/PennyLaneAI/pennylane-lightning/pull/649)

### Breaking changes

* Split Lightning-Qubit and Lightning-Kokkos CPU Python tests with `pytest-split`. Remove `SERIAL` from Kokkos' `exec_model` matrix. Remove `all` from Lightning-Kokkos' `pl_backend` matrix. Move `clang-tidy` checks to `tidy.yml`. Avoid editable `pip` installations.
  [(#696)](https://github.com/PennyLaneAI/pennylane-lightning/pull/696)
* Update `lightning.gpu` and `lightning.kokkos` to raise an error instead of falling back to `default.qubit`.
  [(#689)](https://github.com/PennyLaneAI/pennylane-lightning/pull/689)

* Add `paths` directives to test workflows to avoid running tests that cannot be impacted by changes.
  [(#699)](https://github.com/PennyLaneAI/pennylane-lightning/pull/699)
  [(#695)](https://github.com/PennyLaneAI/pennylane-lightning/pull/695)

* Move common components of `/src/simulator/lightning_gpu/utils/` to `/src/utils/cuda_utils/`.
  [(#676)](https://github.com/PennyLaneAI/pennylane-lightning/pull/676)

* Deprecate static LAPACK linking support.
  [(#653)](https://github.com/PennyLaneAI/pennylane-lightning/pull/653)

* Migrate `lightning.qubit` to the new device API.
  [(#646)](https://github.com/PennyLaneAI/pennylane-lightning/pull/646)

* Introduce `ci:build_wheels` label, which controls wheel building on `pull_request` and other triggers.
  [(#648)](https://github.com/PennyLaneAI/pennylane-lightning/pull/648)

* Remove building wheels for Lightning Kokkos on Windows.
  [(#693)](https://github.com/PennyLaneAI/pennylane-lightning/pull/693)

### Improvements

* Add tests for Windows Wheels, fix ill-defined caching, and set the proper backend for `lightning.kokkos` wheels.
  [(#693)](https://github.com/PennyLaneAI/pennylane-lightning/pull/693)

* Replace string comparisons by `isinstance` checks where possible.
  [(#691)](https://github.com/PennyLaneAI/pennylane-lightning/pull/691)

* Refactor `cuda_utils` to remove its dependency on `custatevec.h`.
  [(#681)](https://github.com/PennyLaneAI/pennylane-lightning/pull/681)

* Add `test_templates.py` module where Grover and QSVT are tested.
  [(#684)](https://github.com/PennyLaneAI/pennylane-lightning/pull/684)

* Create `cuda_utils` for common usage of CUDA related backends.
  [(#676)](https://github.com/PennyLaneAI/pennylane-lightning/pull/676)

* Refactor `lightning_gpu_utils` unit tests to remove the dependency on statevector class.
  [(#675)](https://github.com/PennyLaneAI/pennylane-lightning/pull/675)

* Upgrade GitHub actions versions from v3 to v4.
  [(#669)](https://github.com/PennyLaneAI/pennylane-lightning/pull/669)

* Initialize the private attributes `gates_indices_` and `generators_indices_` of `StateVectorKokkos` using the definitions of the `Pennylane::Gates::Constant` namespace.
  [(#641)](https://github.com/PennyLaneAI/pennylane-lightning/pull/641)

* Add `isort` to `requirements-dev.txt` and run before `black` upon `make format` to sort Python imports.
  [(#623)](https://github.com/PennyLaneAI/pennylane-lightning/pull/623)

* Improve support for new operator arithmetic with `QuantumScriptSerializer.serialize_observables`.
  [(#670)](https://github.com/PennyLaneAI/pennylane-lightning/pull/670)

* Add `workflow_dispatch` to wheels recipes; allowing developers to build wheels manually on a branch instead of temporarily changing the headers.
  [(#679)](https://github.com/PennyLaneAI/pennylane-lightning/pull/679)

* Add the `ENABLE_LAPACK` compilation flag to toggle dynamic linking to LAPACK library.
  [(#678)](https://github.com/PennyLaneAI/pennylane-lightning/pull/678)

### Documentation

### Bug fixes

* Fix wire order permutations when using `qml.probs` with out-of-order wires in Lightning-Qubit.
  [(#707)](https://github.com/PennyLaneAI/pennylane-lightning/pull/707)

* Lightning-Qubit once again respects the wire order specified on device instantiation.
  [(#705)](https://github.com/PennyLaneAI/pennylane-lightning/pull/705)

* `dynamic_one_shot` was refactored to use `SampleMP` measurements as a way to return the mid-circuit measurement samples. `LightningQubit's `simulate` is modified accordingly.
  [(#694)](https://github.com/PennyLaneAI/pennylane-lightning/pull/694)

* Lightning-Qubit correctly decomposes state prep operations when used in the middle of a circuit.
  [(#687)](https://github.com/PennyLaneAI/pennylane-lightning/pull/687)

* Lightning-Qubit correctly decomposes `qml.QFT` and `qml.GroverOperator` if `len(wires)` is greater than 9 and 12 respectively.
  [(#687)](https://github.com/PennyLaneAI/pennylane-lightning/pull/687)

* Specify `isort` `--py` (Python version) and `-l` (max line length) to stabilize `isort` across Python versions and environments.
  [(#647)](https://github.com/PennyLaneAI/pennylane-lightning/pull/647)

* Fix random `coverage xml` CI issues.
  [(#635)](https://github.com/PennyLaneAI/pennylane-lightning/pull/635)

* `lightning.qubit` correctly decomposed state preparation operations with adjoint differentiation.
  [(#661)](https://github.com/PennyLaneAI/pennylane-lightning/pull/661)

* Fix the failed observable serialization unit tests.
  [(#683)](https://github.com/PennyLaneAI/pennylane-lightning/pull/683)

* Update the Lightning-Qubit new device API to work with Catalyst.
  [(#665)](https://github.com/PennyLaneAI/pennylane-lightning/pull/665)

* Update the version of `codecov-action` to v4 and fix the CodeCov issue with the PL-Lightning check-compatibility actions.
  [(#682)](https://github.com/PennyLaneAI/pennylane-lightning/pull/682)

* Refactor of dev prerelease auto-update-version workflow.
  [(#685)](https://github.com/PennyLaneAI/pennylane-lightning/pull/685)

* Remove gates unsupported by catalyst from TOML file.
  [(#698)](https://github.com/PennyLaneAI/pennylane-lightning/pull/698)

* Increase tolerance for a flaky test.
  [(#703)](https://github.com/PennyLaneAI/pennylane-lightning/pull/703)

* Remove `ControlledQubitUnitary` in favour of `C(QubitUnitary)` from the list of supported operations and the device TOML file. The `stopping_condition` method guarantees the consistency of decompositions.
  [(#758)](https://github.com/PennyLaneAI/pennylane-lightning/pull/758)

* Raise a clear error message with initialization of `lightning.kokkos` with zero-qubit on Windows.
  [(#758)](https://github.com/PennyLaneAI/pennylane-lightning/pull/758)


### Contributors

This release contains contributions from (in alphabetical order):

Ali Asadi, Amintor Dusko, Pietropaolo Frisoni, Thomas Germain, Christina Lee, Erick Ochoa Lopez, Vincent Michaud-Rioux, Rashid N H M, Lee James O'Riordan, Mudit Pandey, Shuli Shu

---

# Release 0.35.1

### Improvements

* Use the `adjoint` gate parameter to apply `qml.Adjoint` operations instead of matrix methods in `lightning.qubit`.
  [(#632)](https://github.com/PennyLaneAI/pennylane-lightning/pull/632)

### Bug fixes

* Fix `qml.Adjoint` support in `lightning.gpu` and `lightning.kokkos`.
  [(#632)](https://github.com/PennyLaneAI/pennylane-lightning/pull/632)

* Fix finite shots support in `lightning.qubit`, `lightning.gpu` and `lightning.kokkos`. The bug would impact calculations with measurements on observables with non-trivial diagonalizing gates and calculations with shot vectors.
  [(#632)](https://github.com/PennyLaneAI/pennylane-lightning/pull/632)

### Contributors

This release contains contributions from (in alphabetical order):

Vincent Michaud-Rioux

---

# Release 0.35.0

### New features since last release

* All backends now support `GlobalPhase` and `C(GlobalPhase)` in forward pass.
  [(#579)](https://github.com/PennyLaneAI/pennylane-lightning/pull/579)

* Add Hermitian observable support for shot-noise measurement and Lapack support.
  [(#569)](https://github.com/PennyLaneAI/pennylane-lightning/pull/569)

### Breaking changes

* Migrate `lightning.gpu` to CUDA 12.
  [(#606)](https://github.com/PennyLaneAI/pennylane-lightning/pull/606)

### Improvements

* Expand error values and strings returned from CUDA libraries.
  [(#617)](https://github.com/PennyLaneAI/pennylane-lightning/pull/617)

* `C(MultiRZ)` and `C(Rot)` gates are natively supported (with `LM` kernels).
  [(#614)](https://github.com/PennyLaneAI/pennylane-lightning/pull/614)

* Add adjoint support for `GlobalPhase` in Lightning-GPU and Lightning-Kokkos.
  [(#615)](https://github.com/PennyLaneAI/pennylane-lightning/pull/615)

* Lower the overheads of Windows CI tests.
  [(#610)](https://github.com/PennyLaneAI/pennylane-lightning/pull/610)

* Decouple LightningQubit memory ownership from numpy and migrate it to Lightning-Qubit managed state-vector class.
  [(#601)](https://github.com/PennyLaneAI/pennylane-lightning/pull/601)

* Expand support for Projector observables on Lightning-Kokkos.
  [(#601)](https://github.com/PennyLaneAI/pennylane-lightning/pull/601)

* Split Docker build cron job into two jobs: master and latest. This is mainly for reporting in the `plugin-test-matrix` repo.
  [(#600)](https://github.com/PennyLaneAI/pennylane-lightning/pull/600)

* The `BlockEncode` operation from PennyLane is now supported on all Lightning devices.
  [(#599)](https://github.com/PennyLaneAI/pennylane-lightning/pull/599)

* OpenMP acceleration can now be enabled at compile time for all `lightning.qubit` gate kernels using the `-DLQ_ENABLE_KERNEL_OMP=1` CMake argument.
  [(#510)](https://github.com/PennyLaneAI/pennylane-lightning/pull/510)

* Enable building Docker images for any branch or tag. Set the Docker build cron job to build images for the latest release and `master`.
  [(#598)](https://github.com/PennyLaneAI/pennylane-lightning/pull/598)

* Enable choosing the PennyLane-Lightning version and disabling push to Docker Hub in the Docker build workflow. Add a cron job calling the Docker build workflow.
  [(#597)](https://github.com/PennyLaneAI/pennylane-lightning/pull/597)

* Pull Kokkos v4.2.00 from the official Kokkos repository to test Lightning-Kokkos with the CUDA backend.
  [(#596)](https://github.com/PennyLaneAI/pennylane-lightning/pull/596)

* Remove deprecated MeasurementProcess.name.
  [(#605)](https://github.com/PennyLaneAI/pennylane-lightning/pull/605)

### Documentation

* Update requirements to build the documentation.
  [(#594)](https://github.com/PennyLaneAI/pennylane-lightning/pull/594)

### Bug fixes

* Downgrade auditwheel due to changes with library exclusion list.
  [(#620)](https://github.com/PennyLaneAI/pennylane-lightning/pull/620)

* List `GlobalPhase` gate in each device's TOML file.
  [(#615)](https://github.com/PennyLaneAI/pennylane-lightning/pull/615)

* Lightning-GPU's gate cache failed to distinguish between certain gates.
  For example, `MultiControlledX([0, 1, 2], "111")` and `MultiControlledX([0, 2], "00")` were applied as the same operation.
  This could happen with (at least) the following gates: `QubitUnitary`,`ControlledQubitUnitary`,`MultiControlledX`,`DiagonalQubitUnitary`,`PSWAP`,`OrbitalRotation`.
  [(#579)](https://github.com/PennyLaneAI/pennylane-lightning/pull/579)

* Ensure the stopping condition decompositions are respected for larger templated QFT and Grover operators.
  [(#609)](https://github.com/PennyLaneAI/pennylane-lightning/pull/609)

* Move concurrency group specifications from reusable Docker build workflow to the root workflows.
  [(#604)](https://github.com/PennyLaneAI/pennylane-lightning/pull/604)

* Fix `lightning-kokkos-cuda` Docker build and add CI workflow to build images and push to Docker Hub.
  [(#593)](https://github.com/PennyLaneAI/pennylane-lightning/pull/593)

* Update jax.config imports.
  [(#619)](https://github.com/PennyLaneAI/pennylane-lightning/pull/619)

* Fix apply state vector when using a Lightning handle.
  [(#622)](https://github.com/PennyLaneAI/pennylane-lightning/pull/622)

* Pinning Pytest to a version compatible with Flaky.
  [(#624)](https://github.com/PennyLaneAI/pennylane-lightning/pull/624)

### Contributors

This release contains contributions from (in alphabetical order):

Amintor Dusko, David Ittah, Vincent Michaud-Rioux, Lee J. O'Riordan, Shuli Shu, Matthew Silverman

---

# Release 0.34.0

### New features since last release

* Support added for Python 3.12 wheel builds.
  [(#541)](https://github.com/PennyLaneAI/pennylane-lightning/pull/541)

* Lightning-Qubit support arbitrary controlled gates (any wires and any control values). The kernels are implemented in the `LM` module.
  [(#576)](https://github.com/PennyLaneAI/pennylane-lightning/pull/576)

* Shot-noise related methods now accommodate observable objects with arbitrary eigenvalues. Add a Kronecker product method for two diagonal matrices.
  [(#570)](https://github.com/PennyLaneAI/pennylane-lightning/pull/570)

* Add shot-noise support for probs in the C++ layer. Probabilities are calculated from generated samples. All Lightning backends support this feature. Please note that target wires should be sorted in ascending manner.
  [(#568)](https://github.com/PennyLaneAI/pennylane-lightning/pull/568)

* Add `LM` kernels to apply arbitrary controlled operations efficiently.
  [(#516)](https://github.com/PennyLaneAI/pennylane-lightning/pull/516)

* Add shots support for variance value, probs, sample, counts calculation for given observables (`NamedObs`, `TensorProd` and `Hamiltonian`) based on Pauli words, `Identity` and `Hadamard` in the C++ layer. All Lightning backends support this support feature.
  [(#561)](https://github.com/PennyLaneAI/pennylane-lightning/pull/561)

* Add shots support for expectation value calculation for given observables (`NamedObs`, `TensorProd` and `Hamiltonian`) based on Pauli words, `Identity` and `Hadamard` in the C++ layer by adding `measure_with_samples` to the measurement interface. All Lightning backends support this support feature.
  [(#556)](https://github.com/PennyLaneAI/pennylane-lightning/pull/556)

* `qml.QubitUnitary` operators can be included in a circuit differentiated with the adjoint method. Lightning handles circuits with arbitrary non-differentiable `qml.QubitUnitary` operators. 1,2-qubit `qml.QubitUnitary` operators with differentiable parameters can be differentiated using decomposition.
  [(#540)] (https://github.com/PennyLaneAI/pennylane-lightning/pull/540)

### Breaking changes

* Set the default version of Kokkos to 4.2.00 throughout the project (CMake, CI, etc.)
  [(#578)] (https://github.com/PennyLaneAI/pennylane-lightning/pull/578)

* Overload `applyOperation` with a fifth `matrix` argument to all state vector classes to support arbitrary operations in `AdjointJacobianBase`.
  [(#540)] (https://github.com/PennyLaneAI/pennylane-lightning/pull/540)

### Improvements

* Ensure aligned memory used for numpy arrays with state-vector without reallocations.
  [(#572)](https://github.com/PennyLaneAI/pennylane-lightning/pull/572)

* Unify error messages of shot measurement related unsupported observables to better Catalyst.
  [(#577)](https://github.com/PennyLaneAI/pennylane-lightning/pull/577)

* Add configuration files to improve compatibility with Catalyst.
  [(#566)](https://github.com/PennyLaneAI/pennylane-lightning/pull/566)

* Refactor shot-noise related methods of MeasurementsBase class in the C++ layer and eigenvalues are not limited to `1` and `-1`. Add `getObs()` method to Observables class. Refactor `applyInPlaceShots` to allow users to get eigenvalues of Observables object. Deprecated `_preprocess_state` method in `MeasurementsBase` class for safer use of the `LightningQubitRaw` backend.
[(#570)](https://github.com/PennyLaneAI/pennylane-lightning/pull/570)

* Modify `setup.py` to use backend-specific build directory (`f"build_{backend}"`) to accelerate rebuilding backends in alternance.
  [(#540)] (https://github.com/PennyLaneAI/pennylane-lightning/pull/540)

* Update Dockerfile and rewrite the `build-wheel-lightning-gpu` stage to build Lightning-GPU from the `pennylane-lightning` monorepo.
  [(#539)] (https://github.com/PennyLaneAI/pennylane-lightning/pull/539)

* Add the MPI test CI workflows of Lightning-GPU in compatibility cron jobs.
  [(#536)] (https://github.com/PennyLaneAI/pennylane-lightning/pull/536)

* Add MPI synchronization in places to safely handle communicated data.
  [(#538)](https://github.com/PennyLaneAI/pennylane-lightning/pull/538)

* Add release option in compatibility cron jobs to test the release candidates of PennyLane and the Lightning plugins against one another.
  [(#531)] (https://github.com/PennyLaneAI/pennylane-lightning/pull/531)

* Add GPU workflows in compatibility cron jobs to test Lightning-GPU and Lightning-Kokkos with the Kokkos CUDA backend.
  [(#528)] (https://github.com/PennyLaneAI/pennylane-lightning/pull/528)

### Documentation

* Fixed a small typo in the documentation page for the PennyLane-Lightning GPU device.
  [(#563)](https://github.com/PennyLaneAI/pennylane-lightning/pull/563)

* Add OpenGraph social preview for Lightning docs.
  [(#574)](https://github.com/PennyLaneAI/pennylane-lightning/pull/574)

### Bug fixes

* Fix CodeCov file contention issue when uploading data from many workloads.
  [(#584)](https://github.com/PennyLaneAI/pennylane-lightning/pull/584)

* Ensure the `lightning.gpu` intermediate wheel builds are uploaded to TestPyPI.
  [(#575)](https://github.com/PennyLaneAI/pennylane-lightning/pull/575)

* Allow support for newer clang-tidy versions on non-x86_64 platforms.
  [(#567)](https://github.com/PennyLaneAI/pennylane-lightning/pull/567)

* Do not run C++ tests when testing for compatibility with PennyLane, hence fixing plugin-matrix failures. Fix Lightning-GPU workflow trigger.
  [(#571)](https://github.com/PennyLaneAI/pennylane-lightning/pull/571)

* Revert single-node multi-GPU batching behaviour to match https://github.com/PennyLaneAI/pennylane-lightning-gpu/pull/27.
  [(#564)](https://github.com/PennyLaneAI/pennylane-lightning/pull/564)

* Move deprecated `stateprep` `QuantumScript` argument into the operation list in `mpitests/test_adjoint_jacobian.py`.
  [(#540)] (https://github.com/PennyLaneAI/pennylane-lightning/pull/540)

* Fix MPI Python unit tests for the adjoint method.
  [(#538)](https://github.com/PennyLaneAI/pennylane-lightning/pull/538)

* Fix the issue with assigning kernels to ops before registering kernels on macOS
  [(#582)](https://github.com/PennyLaneAI/pennylane-lightning/pull/582)

* Update `MANIFEST.in` to include device config files and `CHANGELOG.md`
  [(#585)](https://github.com/PennyLaneAI/pennylane-lightning/pull/585)

### Contributors

This release contains contributions from (in alphabetical order):

Ali Asadi, Isaac De Vlugt, Amintor Dusko, Vincent Michaud-Rioux, Erick Ochoa Lopez, Lee James O'Riordan, Shuli Shu

---

# Release 0.33.1

* pip-installed CUDA runtime libraries can now be accessed from a virtualenv.
  [(#543)](https://github.com/PennyLaneAI/pennylane-lightning/pull/543)

### Bug fixes

* The pybind11 compiled module RPATH linkage has been restored to pre-0.33 behaviour.
  [(#543)](https://github.com/PennyLaneAI/pennylane-lightning/pull/543)

### Contributors

This release contains contributions from (in alphabetical order):

Lee J. O'Riordan

---

# Release 0.33.0

### New features since last release

* Add documentation updates for the `lightning.gpu` backend.
  [(#525)] (https://github.com/PennyLaneAI/pennylane-lightning/pull/525)

* Add `SparseHamiltonian` support for Lightning-Qubit and Lightning-GPU.
  [(#526)] (https://github.com/PennyLaneAI/pennylane-lightning/pull/526)

* Add `SparseHamiltonian` support for Lightning-Kokkos.
  [(#527)] (https://github.com/PennyLaneAI/pennylane-lightning/pull/527)

* Integrate python/pybind layer of distributed Lightning-GPU into the Lightning monorepo with Python unit tests.
  [(#518)] (https://github.com/PennyLaneAI/pennylane-lightning/pull/518)

* Integrate the distributed C++ backend of Lightning-GPU into the Lightning monorepo.
  [(#514)] (https://github.com/PennyLaneAI/pennylane-lightning/pull/514)

* Integrate Lightning-GPU into the Lightning monorepo. The new backend is named `lightning.gpu` and includes all single-GPU features.
  [(#499)] (https://github.com/PennyLaneAI/pennylane-lightning/pull/499)

* Build Linux wheels for Lightning-GPU (CUDA-11).
  [(#517)](https://github.com/PennyLaneAI/pennylane-lightning/pull/517)

* Add `Dockerfile` in `docker` and `make docker` workflow in `Makefile`. The Docker images and documentation are available on [DockerHub](https://hub.docker.com/repository/docker/pennylaneai/pennylane).
  [(#496)](https://github.com/PennyLaneAI/pennylane-lightning/pull/496)

* Add mid-circuit state preparation operation tests.
  [(#495)](https://github.com/PennyLaneAI/pennylane-lightning/pull/495)

### Breaking changes

* Add `tests_gpu.yml` workflow to test the Lightning-Kokkos backend with CUDA-12.
  [(#494)](https://github.com/PennyLaneAI/pennylane-lightning/pull/494)

* Implement `LM::GeneratorDoubleExcitation`, `LM::GeneratorDoubleExcitationMinus`, `LM::GeneratorDoubleExcitationPlus` kernels. Lightning-Qubit default kernels are now strictly from the `LM` implementation, which requires less memory and is faster for large state vectors.
  [(#512)](https://github.com/PennyLaneAI/pennylane-lightning/pull/512)

* Add workflows validating compatibility between PennyLane and Lightning's most recent stable releases and development (latest) versions.
  [(#507)](https://github.com/PennyLaneAI/pennylane-lightning/pull/507)
  [(#498)](https://github.com/PennyLaneAI/pennylane-lightning/pull/498)

* Introduce `timeout-minutes` in various workflows, mainly to avoid Windows builds hanging for several hours.
  [(#503)](https://github.com/PennyLaneAI/pennylane-lightning/pull/503)

* Cast integral-valued arrays to the device's complex type on entry in `_preprocess_state_vector` to ensure the state is correctly represented with floating-point numbers.
  [(#501)](https://github.com/PennyLaneAI/pennylane-lightning/pull/501)

* Update `DefaultQubit` to `DefaultQubitLegacy` on Lightning fallback.
  [(#500)](https://github.com/PennyLaneAI/pennylane-lightning/pull/500)

* Enums defined in `GateOperation.hpp` start at `1` (previously `0`). `::BEGIN` is introduced in a few places where it was assumed `0` accordingly.
  [(#485)](https://github.com/PennyLaneAI/pennylane-lightning/pull/485)

* Enable pre-commit hooks to format all Python files and linting of all Python source files.
  [(#485)](https://github.com/PennyLaneAI/pennylane-lightning/pull/485)

### Improvements

* Improve Python testing for Lightning-GPU (+MPI) by adding jobs in Actions files and adding Python tests to increase code coverage.
  [(#522)](https://github.com/PennyLaneAI/pennylane-lightning/pull/522)

* Add support for `pip install pennylane-lightning[kokkos]` for the OpenMP backend.
  [(#515)](https://github.com/PennyLaneAI/pennylane-lightning/pull/515)

* Update `setup.py` to allow for multi-package co-existence. The `PennyLane_Lightning` package now is the responsible for the core functionality, and will be depended upon by all other extensions.
  [(#504)] (https://github.com/PennyLaneAI/pennylane-lightning/pull/504)

* Redesign Lightning-Kokkos `StateVectorKokkos` class to use Kokkos `RangePolicy` together with special functors in `applyMultiQubitOp` to apply 1- to 4-wire generic unitary gates. For more than 4 wires, the general implementation using Kokkos `TeamPolicy` is employed to yield the best all-around performance.
  [(#490)] (https://github.com/PennyLaneAI/pennylane-lightning/pull/490)

* Redesign Lightning-Kokkos `Measurements` class to use Kokkos `RangePolicy` together with special functors to obtain the expectation value of 1- to 4-wire generic unitary gates. For more than 4 wires, the general implementation using Kokkos `TeamPolicy` is employed to yield the best all-around performance.
  [(#489)] (https://github.com/PennyLaneAI/pennylane-lightning/pull/489)

* Add tests to increase Lightning-Kokkos coverage.
  [(#485)](https://github.com/PennyLaneAI/pennylane-lightning/pull/485)

* Add memory locality tag reporting and adjoint diff dispatch for `lightning.qubit` statevector classes.
  [(#492)](https://github.com/PennyLaneAI/pennylane-lightning/pull/492)

* Add support for dependent external packages to C++ core.
  [(#482)](https://github.com/PennyLaneAI/pennylane-lightning/pull/482)

* Add support for building multiple backend simulators.
  [(#497)](https://github.com/PennyLaneAI/pennylane-lightning/pull/497)

### Documentation

### Bug fixes

* Fix CI issues running python-cov with MPI.
  [(#535)](https://github.com/PennyLaneAI/pennylane-lightning/pull/535)

* Re-add support for `pip install pennylane-lightning[gpu]`.
  [(#515)](https://github.com/PennyLaneAI/pennylane-lightning/pull/515)

* Switch most Lightning-Qubit default kernels to `LM`. Add `LM::multiQubitOp` tests, failing when targeting out-of-order wires clustered close to `num_qubits-1`. Fix the `LM::multiQubitOp` kernel implementation by introducing a generic `revWireParity` routine and replacing the `bitswap`-based implementation. Mimic the changes fixing the corresponding `multiQubitOp` and `expval` functors in Lightning-Kokkos.
  [(#511)](https://github.com/PennyLaneAI/pennylane-lightning/pull/511)

* Fix RTD builds by removing unsupported `system_packages` configuration option.
  [(#491)](https://github.com/PennyLaneAI/pennylane-lightning/pull/491)

### Contributors

This release contains contributions from (in alphabetical order):

Ali Asadi, Amintor Dusko, Vincent Michaud-Rioux, Lee J. O'Riordan, Shuli Shu

---

# Release 0.32.0

### New features since last release

* The `lightning.kokkos` backend supports Nvidia GPU execution (with Kokkos v4 and CUDA v12).
  [(#477)](https://github.com/PennyLaneAI/pennylane-lightning/pull/477)

* Complete overhaul of repository structure to facilitates integration of multiple backends. Refactoring efforts we directed to improve development performance, code reuse and decrease overall overhead to propagate changes through backends. New C++ modular build strategy allows for faster test builds restricted to a module. Update CI/CD actions concurrency strategy. Change minimal Python version to 3.9.
  [(#472)] (https://github.com/PennyLaneAI/pennylane-lightning/pull/472)

* Wheels are built with native support for sparse Hamiltonians.
  [(#470)] (https://github.com/PennyLaneAI/pennylane-lightning/pull/470)

* Add native support to sparse Hamiltonians in the absence of Kokkos & Kokkos-kernels.
  [(#465)] (https://github.com/PennyLaneAI/pennylane-lightning/pull/465)

### Breaking changes

* Rename `QubitStateVector` to `StatePrep` in the Lightning-Qubit and `Lightning-Kokkos` classes.
  [(#486)](https://github.com/PennyLaneAI/pennylane-lightning/pull/486)

* Modify `adjointJacobian` methods to accept a (maybe unused) reference `StateVectorT`, allowing device-backed simulators to directly access state vector data for adjoint differentiation instead of copying it back-and-forth into `JacobianData` (host memory).
  [(#477)](https://github.com/PennyLaneAI/pennylane-lightning/pull/477)

### Improvements

* Refactor LKokkos `Measurements` class to use (fast) specialized functors whenever possible.
  [(#481)] (https://github.com/PennyLaneAI/pennylane-lightning/pull/481)

* Merge Lightning Qubit and Lightning Kokkos backends in the new repository.
  [(#472)] (https://github.com/PennyLaneAI/pennylane-lightning/pull/472)

* Integrated new unified docs for Lightning Kokkos and Lightning Qubit packages.
  [(#473)] (https://github.com/PennyLaneAI/pennylane-lightning/pull/473)

### Documentation

### Bug fixes

* Ensure PennyLane has an `active_return` attribute before calling it.
 [(#483)] (https://github.com/PennyLaneAI/pennylane-lightning/pull/483)

* Do no import `sqrt2_v` from `<numbers>` in `Util.hpp` to resolve issue with Lightning-GPU builds.
  [(#479)](https://github.com/PennyLaneAI/pennylane-lightning/pull/479)

* Update the CMake internal references to enable sub-project compilation with affecting the parent package.
  [(#478)](https://github.com/PennyLaneAI/pennylane-lightning/pull/478)

* `apply` no longer mutates the inputted list of operations.
  [(#474)](https://github.com/PennyLaneAI/pennylane-lightning/pull/474)

### Contributors

This release contains contributions from (in alphabetical order):

Amintor Dusko, Christina Lee, Vincent Michaud-Rioux, Lee J. O'Riordan

---

# Release 0.31.0

### New features since last release

* Update Kokkos support to 4.0.01.
  [(#439)] (https://github.com/PennyLaneAI/pennylane-lightning/pull/439)

### Breaking changes

* Update tests to be compliant with PennyLane v0.31.0 development changes and deprecations.
  [(#448)](https://github.com/PennyLaneAI/pennylane-lightning/pull/448)

### Improvements

* Remove logic from `setup.py` and transfer paths and env variable definitions into workflow files.
  [(#450)](https://github.com/PennyLaneAI/pennylane-lightning/pull/450)

* Detect MKL or CBLAS if `ENABLE_BLAS=ON` making sure that BLAS is linked as expected.
  [(#449)](https://github.com/PennyLaneAI/pennylane-lightning/pull/449)

### Documentation

* Fix LightningQubit class parameter documentation.
  [(#456)](https://github.com/PennyLaneAI/pennylane-lightning/pull/456)

### Bug fixes

* Ensure cross-platform wheels continue to build with updates in git safety checks.
  [(#452)](https://github.com/PennyLaneAI/pennylane-lightning/pull/452)

* Fixing Python version bug introduce in [(#450)](https://github.com/PennyLaneAI/pennylane-lightning/pull/450)
  when `Python_EXECUTABLE` was removed from `setup.py`.
  [(#461)](https://github.com/PennyLaneAI/pennylane-lightning/pull/461)

* Ensure aligned allocator definition works with C++20 compilers.
  [(#438)](https://github.com/PennyLaneAI/pennylane-lightning/pull/438)

* Prevent multiple threads from calling `Kokkos::initialize` or `Kokkos::finalize`.
  [(#439)](https://github.com/PennyLaneAI/pennylane-lightning/pull/439)

### Contributors

This release contains contributions from (in alphabetical order):

Vincent Michaud-Rioux, Lee J. O'Riordan, Chae-Yeun Park

---

# Release 0.30.0

### New features since last release

* Add MCMC sampler.
  [(#384)] (https://github.com/PennyLaneAI/pennylane-lightning/pull/384)

* Serialize PennyLane's arithmetic operators when they are used as observables
  that are expressed in the Pauli basis.
  [(#424)](https://github.com/PennyLaneAI/pennylane-lightning/pull/424)

### Breaking changes

* Lightning now works with the new return types specification that is now default in PennyLane.
  See [the PennyLane `qml.enable_return`](https://docs.pennylane.ai/en/stable/code/api/pennylane.enable_return.html?highlight=enable_return) documentation for more information on this change.
  [(#427)](https://github.com/PennyLaneAI/pennylane-lightning/pull/427)

Instead of creating potentially ragged numpy array, devices and `QNode`'s now return an object of the same type as that
returned by the quantum function.

```
>>> dev = qml.device('lightning.qubit', wires=1)
>>> @qml.qnode(dev, diff_method="adjoint")
... def circuit(x):
...     qml.RX(x, wires=0)
...     return qml.expval(qml.PauliY(0)), qml.expval(qml.PauliZ(0))
>>> x = qml.numpy.array(0.5)
>>> circuit(qml.numpy.array(0.5))
(array(-0.47942554), array(0.87758256))
```

Interfaces like Jax or Torch handle tuple outputs without issues:

```
>>> jax.jacobian(circuit)(jax.numpy.array(0.5))
(Array(-0.87758255, dtype=float32, weak_type=True),
Array(-0.47942555, dtype=float32, weak_type=True))
```

Autograd cannot differentiate an output tuple, so results must be converted to an array before
use with `qml.jacobian`:

```
>>> qml.jacobian(lambda y: qml.numpy.array(circuit(y)))(x)
array([-0.87758256, -0.47942554])
```

Alternatively, the quantum function itself can return a numpy array of measurements:

```
>>> dev = qml.device('lightning.qubit', wires=1)
>>> @qml.qnode(dev, diff_method="adjoint")
>>> def circuit2(x):
...     qml.RX(x, wires=0)
...     return np.array([qml.expval(qml.PauliY(0)), qml.expval(qml.PauliZ(0))])
>>> qml.jacobian(circuit2)(np.array(0.5))
array([-0.87758256, -0.47942554])
```

### Improvements

* Remove deprecated `set-output` commands from workflow files.
  [(#437)](https://github.com/PennyLaneAI/pennylane-lightning/pull/437)

* Lightning wheels are now checked with `twine check` post-creation for PyPI compatibility.
  [(#430)](https://github.com/PennyLaneAI/pennylane-lightning/pull/430)

* Lightning has been made compatible with the change in return types specification.
  [(#427)](https://github.com/PennyLaneAI/pennylane-lightning/pull/427)

* Lightning is compatible with clang-tidy version 16.
  [(#429)](https://github.com/PennyLaneAI/pennylane-lightning/pull/429)

### Contributors

This release contains contributions from (in alphabetical order):

Christina Lee, Vincent Michaud-Rioux, Lee James O'Riordan, Chae-Yeun Park, Matthew Silverman

---

# Release 0.29.0

### Improvements

* Remove runtime dependency on ninja build system.
  [(#414)](https://github.com/PennyLaneAI/pennylane-lightning/pull/414)

* Allow better integration and installation support with CMake targeted binary builds.
  [(#403)](https://github.com/PennyLaneAI/pennylane-lightning/pull/403)

* Remove explicit Numpy and Scipy requirements.
  [(#412)](https://github.com/PennyLaneAI/pennylane-lightning/pull/412)

* Get `llvm` installation root from the environment variable `LLVM_ROOT_DIR` (or fallback to `brew`).
  [(#413)](https://github.com/PennyLaneAI/pennylane-lightning/pull/413)

* Update AVX2/512 kernel infrastructure for additional gate/generator operations.
  [(#404)](https://github.com/PennyLaneAI/pennylane-lightning/pull/404)

* Remove unnecessary lines for resolving CodeCov issue.
  [(#415)](https://github.com/PennyLaneAI/pennylane-lightning/pull/415)

* Add more AVX2/512 gate operations.
  [(#393)](https://github.com/PennyLaneAI/pennylane-lightning/pull/393)

### Documentation

### Bug fixes

* Ensure error raised when asking for out of order marginal probabilities. Prevents the return of incorrect results.
  [(#416)](https://github.com/PennyLaneAI/pennylane-lightning/pull/416)

* Fix Github shields in README.
  [(#402)](https://github.com/PennyLaneAI/pennylane-lightning/pull/402)

### Contributors

Amintor Dusko, Vincent Michaud-Rioux, Lee James O'Riordan, Chae-Yeun Park

---

# Release 0.28.2

### Bug fixes

* Fix Python module versioning for Linux wheels.
  [(#408)](https://github.com/PennyLaneAI/pennylane-lightning/pull/408)

### Contributors

This release contains contributions from (in alphabetical order):

Amintor Dusko, Shuli Shu, Trevor Vincent

---

# Release 0.28.1

### Bug fixes

* Fix Pybind11 module versioning and locations for Windows wheels.
  [(#400)](https://github.com/PennyLaneAI/pennylane-lightning/pull/400)

### Contributors

This release contains contributions from (in alphabetical order):

Lee J. O'Riordan

---

# Release 0.28.0

### Breaking changes

* Deprecate support for Python 3.7.
  [(#391)](https://github.com/PennyLaneAI/pennylane-lightning/pull/391)

### Improvements

* Improve Lightning package structure for external use as a C++ library.
  [(#369)](https://github.com/PennyLaneAI/pennylane-lightning/pull/369)

* Improve the stopping condition method.
  [(#386)](https://github.com/PennyLaneAI/pennylane-lightning/pull/386)

### Bug fixes

- Pin CMake to 3.24.x in wheel-builder to avoid Python not found error in CMake 3.25, when building wheels for PennyLane-Lightning-GPU.
  [(#387)](https://github.com/PennyLaneAI/pennylane-lightning/pull/387)

### Contributors

This release contains contributions from (in alphabetical order):

Amintor Dusko, Lee J. O'Riordan

---

# Release 0.27.0

### New features since last release

* Enable building of Python 3.11 wheels and upgrade Python on CI/CD workflows to 3.8.
  [(#381)](https://github.com/PennyLaneAI/pennylane-lightning/pull/381)

### Breaking changes

### Improvements

* Update clang-tools version in Github workflows.
  [(#351)](https://github.com/PennyLaneAI/pennylane-lightning/pull/351)

* Improve tests and checks CI/CD pipelines.
  [(#353)](https://github.com/PennyLaneAI/pennylane-lightning/pull/353)

* Implement 3 Qubits gates (CSWAP & Toffoli) & 4 Qubits gates (DoubleExcitation, DoubleExcitationMinus, DoubleExcitationPlus) in LM manner.
  [(#362)](https://github.com/PennyLaneAI/pennylane-lightning/pull/362)

* Upgrade Kokkos and Kokkos Kernels to 3.7.00, and improve sparse matrix-vector multiplication performance and memory usage.
  [(#361)](https://github.com/PennyLaneAI/pennylane-lightning/pull/361)

* Update Linux (ubuntu-latest) architecture x86_64 wheel-builder from GCC 10.x to GCC 11.x.
  [(#373)](https://github.com/PennyLaneAI/pennylane-lightning/pull/373)

* Update gcc and g++ 10.x to 11.x in CI tests. This update brings improved support for newer C++ features.
  [(#370)](https://github.com/PennyLaneAI/pennylane-lightning/pull/370)

* Change Lightning to inherit from QubitDevice instead of DefaultQubit.
  [(#365)](https://github.com/PennyLaneAI/pennylane-lightning/pull/365)

### Documentation

### Bug fixes

* Use mutex when accessing cache in KernelMap.
  [(#382)](https://github.com/PennyLaneAI/pennylane-lightning/pull/382)

### Contributors

This release contains contributions from (in alphabetical order):

Amintor Dusko, Chae-Yeun Park, Monit Sharma, Shuli Shu

---

# Release 0.26.1

### Bug fixes

* Fixes the transposition method used in the probability calculation.
  [(#377)](https://github.com/PennyLaneAI/pennylane-lightning/pull/377)

### Contributor

Amintor Dusko

---
# Release 0.26.0

### Improvements

* Introduces requirements-dev.txt and improves dockerfile.
  [(#330)](https://github.com/PennyLaneAI/pennylane-lightning/pull/330)

* Support `expval` for a Hamiltonian.
  [(#333)](https://github.com/PennyLaneAI/pennylane-lightning/pull/333)

* Implements caching for Kokkos installation.
  [(#316)](https://github.com/PennyLaneAI/pennylane-lightning/pull/316)

* Supports measurements of operator arithmetic classes such as `Sum`, `Prod`,
  and `SProd` by deferring handling of them to `DefaultQubit`.
  [(#349)](https://github.com/PennyLaneAI/pennylane-lightning/pull/349)

```
@qml.qnode(qml.device('lightning.qubit', wires=2))
def circuit():
    obs = qml.s_prod(2.1, qml.PauliZ(0)) + qml.op_sum(qml.PauliX(0), qml.PauliZ(1))
    return qml.expval(obs)
```

### Bug fixes

* Test updates to reflect new measurement error messages.
  [(#334)](https://github.com/PennyLaneAI/pennylane-lightning/pull/334)

* Updates to the release tagger to fix incompatibilities with RTD.
  [(#344)](https://github.com/PennyLaneAI/pennylane-lightning/pull/344)

* Update cancel-workflow-action and bot credentials.
  [(#345)](https://github.com/PennyLaneAI/pennylane-lightning/pull/345)

### Contributors

This release contains contributions from (in alphabetical order):

Amintor Dusko, Christina Lee, Lee J. O'Riordan, Chae-Yeun Park

---

# Release 0.25.0

### New features since last release

### Breaking changes

* We explicitly disable support for PennyLane's parameter broadcasting.
[#317](https://github.com/PennyLaneAI/pennylane-lightning/pull/317)

* We explicitly remove support for PennyLane's `Sum`, `SProd` and `Prod`
  as observables.
  [(#326)](https://github.com/PennyLaneAI/pennylane-lightning/pull/326)

### Improvements

* CI builders use a reduced set of resources and redundant tests for PRs.
  [(#319)](https://github.com/PennyLaneAI/pennylane-lightning/pull/319)

* Parallelize wheel-builds where applicable.
  [(#314)](https://github.com/PennyLaneAI/pennylane-lightning/pull/314)

* AVX2/512 kernels are now available on Linux/MacOS with x86-64 architecture.
  [(#313)](https://github.com/PennyLaneAI/pennylane-lightning/pull/313)

### Documentation

* Updated ReadTheDocs runner version from Ubuntu 20.04 to 22.04
  [(#327)](https://github.com/PennyLaneAI/pennylane-lightning/pull/327)

### Bug fixes

* Test updates to reflect new additions to PennyLane.
  [(#318)](https://github.com/PennyLaneAI/pennylane-lightning/pull/318)

### Contributors

This release contains contributions from (in alphabetical order):

Amintor Dusko, Christina Lee, Rashid N H M, Lee J. O'Riordan, Chae-Yeun Park

---

# Release 0.24.0

### New features since last release

* Add `SingleExcitation` and `DoubleExcitation` qchem gates and generators.
  [(#289)](https://github.com/PennyLaneAI/pennylane-lightning/pull/289)

* Add a new dispatch mechanism for future kernels.
  [(#291)](https://github.com/PennyLaneAI/pennylane-lightning/pull/291)

* Add `IsingXY` gate operation.
  [(#303)](https://github.com/PennyLaneAI/pennylane-lightning/pull/303)

* Support `qml.state()` in vjp and Hamiltonian in adjoint jacobian.
  [(#294)](https://github.com/PennyLaneAI/pennylane-lightning/pull/294)

### Breaking changes

* Codebase is now moving to C++20. The default compiler for Linux is now GCC10.
  [(#295)](https://github.com/PennyLaneAI/pennylane-lightning/pull/295)

* Minimum macOS version is changed to 10.15 (Catalina).
  [(#295)](https://github.com/PennyLaneAI/pennylane-lightning/pull/295)

### Improvements

* Split matrix operations, refactor dispatch mechanisms, and add a benchmark suits.
  [(#274)](https://github.com/PennyLaneAI/pennylane-lightning/pull/274)

* Add native support for the calculation of sparse Hamiltonians' expectation values.
Sparse operations are offloaded to [Kokkos](https://github.com/kokkos/kokkos) and
[Kokkos-Kernels](https://github.com/kokkos/kokkos-kernels).
  [(#283)](https://github.com/PennyLaneAI/pennylane-lightning/pull/283)

* Device `lightning.qubit` now accepts a datatype for a statevector.
  [(#290)](https://github.com/PennyLaneAI/pennylane-lightning/pull/290)

```python
dev1 = qml.device('lightning.qubit', wires=4, c_dtype=np.complex64) # for single precision
dev2 = qml.device('lightning.qubit', wires=4, c_dtype=np.complex128) # for double precision
```

### Documentation

* Use the centralized [Xanadu Sphinx Theme](https://github.com/XanaduAI/xanadu-sphinx-theme)
  to style the Sphinx documentation.
  [(#287)](https://github.com/PennyLaneAI/pennylane-lightning/pull/287)

### Bug fixes

* Fix the issue with using available `clang-format` version in format.
  [(#288)](https://github.com/PennyLaneAI/pennylane-lightning/pull/288)

* Fix a bug in the generator of `DoubleExcitationPlus`.
  [(#298)](https://github.com/PennyLaneAI/pennylane-lightning/pull/298)

### Contributors

This release contains contributions from (in alphabetical order):

Mikhail Andrenkov, Ali Asadi, Amintor Dusko, Lee James O'Riordan, Chae-Yeun Park, and Shuli Shu

---

# Release 0.23.0

### New features since last release

* Add `generate_samples()` to lightning.
  [(#247)](https://github.com/PennyLaneAI/pennylane-lightning/pull/247)

* Add Lightning GBenchmark Suite.
  [(#249)](https://github.com/PennyLaneAI/pennylane-lightning/pull/249)

* Support runtime and compile information.
  [(#253)](https://github.com/PennyLaneAI/pennylane-lightning/pull/253)

### Improvements

* Add `ENABLE_BLAS` build to CI checks.
  [(#249)](https://github.com/PennyLaneAI/pennylane-lightning/pull/249)

* Add more `clang-tidy` checks and kernel tests.
  [(#253)](https://github.com/PennyLaneAI/pennylane-lightning/pull/253)

* Add C++ code coverage to CI.
  [(#265)](https://github.com/PennyLaneAI/pennylane-lightning/pull/265)

* Skip over identity operations in `"lightning.qubit"`.
  [(#268)](https://github.com/PennyLaneAI/pennylane-lightning/pull/268)

### Bug fixes

* Update tests to remove `JacobianTape`.
  [(#260)](https://github.com/PennyLaneAI/pennylane-lightning/pull/260)

* Fix tests for MSVC.
  [(#264)](https://github.com/PennyLaneAI/pennylane-lightning/pull/264)

* Fix `#include <cpuid.h>` for PPC and AArch64 in Linux.
  [(#266)](https://github.com/PennyLaneAI/pennylane-lightning/pull/266)

* Remove deprecated tape execution methods.
  [(#270)](https://github.com/PennyLaneAI/pennylane-lightning/pull/270)

* Update `qml.probs` in `test_measures.py`.
  [(#280)](https://github.com/PennyLaneAI/pennylane-lightning/pull/280)

### Contributors

This release contains contributions from (in alphabetical order):

Ali Asadi, Chae-Yeun Park, Lee James O'Riordan, and Trevor Vincent

---

# Release 0.22.1

### Bug fixes

* Ensure `Identity ` kernel is registered to C++ dispatcher.
  [(#275)](https://github.com/PennyLaneAI/pennylane-lightning/pull/275)

---

# Release 0.22.0

### New features since last release

* Add Docker support.
  [(#234)](https://github.com/PennyLaneAI/pennylane-lightning/pull/234)

### Improvements

* Update quantum tapes serialization and Python tests.
  [(#239)](https://github.com/PennyLaneAI/pennylane-lightning/pull/239)

* Clang-tidy is now enabled for both tests and examples builds under Github Actions.
  [(#237)](https://github.com/PennyLaneAI/pennylane-lightning/pull/237)

* The return type of `StateVectorBase` data is now derived-class defined.
  [(#237)](https://github.com/PennyLaneAI/pennylane-lightning/pull/237)

* Update adjointJacobian and VJP methods.
  [(#222)](https://github.com/PennyLaneAI/pennylane-lightning/pull/222)

* Set GitHub workflow to upload wheels to Test PyPI.
  [(#220)](https://github.com/PennyLaneAI/pennylane-lightning/pull/220)

* Finalize the new kernel implementation.
  [(#212)](https://github.com/PennyLaneAI/pennylane-lightning/pull/212)

### Documentation

* Use of batching with OpenMP threads is documented.
  [(#221)](https://github.com/PennyLaneAI/pennylane-lightning/pull/221)

### Bug fixes

* Fix for OOM errors when using adjoint with large numbers of observables.
  [(#221)](https://github.com/PennyLaneAI/pennylane-lightning/pull/221)

* Add virtual destructor to C++ state-vector classes.
  [(#200)](https://github.com/PennyLaneAI/pennylane-lightning/pull/200)

* Fix a bug in Python tests with operations' `matrix` calls.
  [(#238)](https://github.com/PennyLaneAI/pennylane-lightning/pull/238)

* Refactor utility header and fix a bug in linear algebra function with CBLAS.
  [(#228)](https://github.com/PennyLaneAI/pennylane-lightning/pull/228)

### Contributors

This release contains contributions from (in alphabetical order):

Ali Asadi, Chae-Yeun Park, Lee James O'Riordan

---

# Release 0.21.0

### New features since last release

* Add C++ only benchmark for a given list of gates.
  [(#199)](https://github.com/PennyLaneAI/pennylane-lightning/pull/199)

* Wheel-build support for Python 3.10.
  [(#186)](https://github.com/PennyLaneAI/pennylane-lightning/pull/186)

* C++ support for probability, expectation value and variance calculations.
  [(#185)](https://github.com/PennyLaneAI/pennylane-lightning/pull/185)

* Add bindings to C++ expval, var, probs.
  [(#214)](https://github.com/PennyLaneAI/pennylane-lightning/pull/214)

### Improvements

* `setup.py` adds debug only when --debug is given
  [(#208)](https://github.com/PennyLaneAI/pennylane-lightning/pull/208)

* Add new highly-performant C++ kernels for quantum gates.
  [(#202)](https://github.com/PennyLaneAI/pennylane-lightning/pull/202)

The new kernels significantly improve the runtime performance of PennyLane-Lightning
for both differentiable and non-differentiable workflows. Here is an example workflow
using the adjoint differentiation method with a circuit of 5 strongly entangling layers:

```python
import pennylane as qml
from pennylane import numpy as np
from pennylane.templates.layers import StronglyEntanglingLayers
from numpy.random import random
np.random.seed(42)
n_layers = 5
n_wires = 6
dev = qml.device("lightning.qubit", wires=n_wires)

@qml.qnode(dev, diff_method="adjoint")
def circuit(weights):
    StronglyEntanglingLayers(weights, wires=list(range(n_wires)))
    return [qml.expval(qml.PauliZ(i)) for i in range(n_wires)]

init_weights = np.random.random(StronglyEntanglingLayers.shape(n_layers=n_layers, n_wires=n_wires))
params = np.array(init_weights,requires_grad=True)
jac = qml.jacobian(circuit)(params)
```
The latest release shows improved performance on both single and multi-threaded evaluations!

<img src="https://raw.githubusercontent.com/PennyLaneAI/pennylane-lightning/v0.21.0-rc0/doc/_static/lightning_v20_v21_bm.png" width=50%/>

* Ensure debug info is built into dynamic libraries.
  [(#201)](https://github.com/PennyLaneAI/pennylane-lightning/pull/201)

### Documentation

* New guidelines on adding and benchmarking C++ kernels.
  [(#202)](https://github.com/PennyLaneAI/pennylane-lightning/pull/202)

### Bug fixes

* Update clang-format version
  [(#219)](https://github.com/PennyLaneAI/pennylane-lightning/pull/219)

* Fix failed tests on Windows.
  [(#218)](https://github.com/PennyLaneAI/pennylane-lightning/pull/218)

* Update clang-format version
  [(#219)](https://github.com/PennyLaneAI/pennylane-lightning/pull/219)

* Add virtual destructor to C++ state-vector classes.
  [(#200)](https://github.com/PennyLaneAI/pennylane-lightning/pull/200)

* Fix failed tests for the non-binary wheel.
  [(#213)](https://github.com/PennyLaneAI/pennylane-lightning/pull/213)

* Add virtual destructor to C++ state-vector classes.
  [(#200)](https://github.com/PennyLaneAI/pennylane-lightning/pull/200)

### Contributors

This release contains contributions from (in alphabetical order):

Ali Asadi, Amintor Dusko, Chae-Yeun Park, Lee James O'Riordan

---

# Release 0.20.1

### Bug fixes

* Fix missing header-files causing build errors in algorithms module.
  [(#193)](https://github.com/PennyLaneAI/pennylane-lightning/pull/193)

* Fix failed tests for the non-binary wheel.
  [(#191)](https://github.com/PennyLaneAI/pennylane-lightning/pull/191)

---
# Release 0.20.2

### Bug fixes

* Introduce CY kernel to Lightning to avoid issues with decomposition.
  [(#203)](https://github.com/PennyLaneAI/pennylane-lightning/pull/203)

### Contributors

This release contains contributions from (in alphabetical order):

Lee J. O'Riordan

# Release 0.20.1

### Bug fixes

* Fix missing header-files causing build errors in algorithms module.
  [(#193)](https://github.com/PennyLaneAI/pennylane-lightning/pull/193)

* Fix failed tests for the non-binary wheel.
  [(#191)](https://github.com/PennyLaneAI/pennylane-lightning/pull/191)

# Release 0.20.0

### New features since last release

* Add wheel-builder support for Python 3.10.
  [(#186)](https://github.com/PennyLaneAI/pennylane-lightning/pull/186)

* Add VJP support to PL-Lightning.
  [(#181)](https://github.com/PennyLaneAI/pennylane-lightning/pull/181)

* Add complex64 support in PL-Lightning.
  [(#177)](https://github.com/PennyLaneAI/pennylane-lightning/pull/177)

* Added examples folder containing aggregate gate performance test.
  [(#165)](https://github.com/PennyLaneAI/pennylane-lightning/pull/165)

### Breaking changes

### Improvements

* Update PL-Lightning to support new features in PL.
  [(#179)](https://github.com/PennyLaneAI/pennylane-lightning/pull/179)

### Documentation

* Lightning setup.py build process uses CMake.
  [(#176)](https://github.com/PennyLaneAI/pennylane-lightning/pull/176)

### Contributors

This release contains contributions from (in alphabetical order):

Ali Asadi, Chae-Yeun Park, Isidor Schoch, Lee James O'Riordan

---

# Release 0.19.0

* Add Cache-Friendly DOTC, GEMV, GEMM along with BLAS Support.
  [(#155)](https://github.com/PennyLaneAI/pennylane-lightning/pull/155)

### Improvements

* The performance of parametric gates has been improved.
  [(#157)](https://github.com/PennyLaneAI/pennylane-lightning/pull/157)

* AVX support is enabled for Linux users on Intel/AMD platforms.
  [(#157)](https://github.com/PennyLaneAI/pennylane-lightning/pull/157)

* PennyLane-Lightning has been updated to conform with clang-tidy
  recommendations for modernization, offering performance improvements across
  all use-cases.
  [(#153)](https://github.com/PennyLaneAI/pennylane-lightning/pull/153)

### Breaking changes

* Linux users on `x86_64` must have a CPU supporting AVX.
  [(#157)](https://github.com/PennyLaneAI/pennylane-lightning/pull/157)

### Bug fixes

* OpenMP built with Intel MacOS CI runners causes failures on M1 Macs. OpenMP is currently
  disabled in the built wheels until this can be resolved with Github Actions runners.
  [(#166)](https://github.com/PennyLaneAI/pennylane-lightning/pull/166)

### Contributors

This release contains contributions from (in alphabetical order):

Ali Asadi, Lee James O'Riordan

---

# Release 0.18.0

### New features since last release

* PennyLane-Lightning now provides a high-performance
  [adjoint Jacobian](http://arxiv.org/abs/2009.02823) method for differentiating quantum circuits.
  [(#136)](https://github.com/PennyLaneAI/pennylane-lightning/pull/136)

  The adjoint method operates after a forward pass by iteratively applying inverse gates to scan
  backwards through the circuit. The method is already available in PennyLane's
  `default.qubit` device, but the version provided by `lightning.qubit` integrates with the C++
  backend and is more performant, as shown in the plot below:

  <img src="https://raw.githubusercontent.com/PennyLaneAI/pennylane-lightning/master/doc/_static/lightning_adjoint.png" width=70%/>

  The plot compares the average runtime of `lightning.qubit` and `default.qubit` for calculating the
  Jacobian of a circuit using the adjoint method for a range of qubit numbers. The circuit
  consists of ten `BasicEntanglerLayers` with a `PauliZ` expectation value calculated on each wire,
  repeated over ten runs. We see that `lightning.qubit` provides a speedup of around two to eight
  times, depending on the number of qubits.

  The adjoint method can be accessed using the standard interface. Consider the following circuit:

  ```python
  import pennylane as qml

  wires = 3
  layers = 2
  dev = qml.device("lightning.qubit", wires=wires)

  @qml.qnode(dev, diff_method="adjoint")
  def circuit(weights):
      qml.templates.StronglyEntanglingLayers(weights, wires=range(wires))
      return qml.expval(qml.PauliZ(0))

  weights = qml.init.strong_ent_layers_normal(layers, wires, seed=1967)
  ```

  The circuit can be executed and its gradient calculated using:

    ```pycon
  >>> print(f"Circuit evaluated: {circuit(weights)}")
  Circuit evaluated: 0.9801286266677633
  >>> print(f"Circuit gradient:\n{qml.grad(circuit)(weights)}")
  Circuit gradient:
  [[[-1.11022302e-16 -1.63051504e-01 -4.14810501e-04]
    [ 1.11022302e-16 -1.50136528e-04 -1.77922957e-04]
    [ 0.00000000e+00 -3.92874550e-02  8.14523075e-05]]

   [[-1.14472273e-04  3.85963953e-02  0.00000000e+00]
    [-5.76791765e-05 -9.78478343e-02  0.00000000e+00]
    [-5.55111512e-17  0.00000000e+00 -1.11022302e-16]]]
  ```

* PennyLane-Lightning now supports all of the operations and observables of `default.qubit`.
  [(#124)](https://github.com/PennyLaneAI/pennylane-lightning/pull/124)

### Improvements

* A new state-vector class `StateVectorManaged` was added, enabling memory use to be bound to
  statevector lifetime.
  [(#136)](https://github.com/PennyLaneAI/pennylane-lightning/pull/136)

* The repository now has a well-defined component hierarchy, allowing each indepedent unit to be
  compiled and linked separately.
  [(#136)](https://github.com/PennyLaneAI/pennylane-lightning/pull/136)

* PennyLane-Lightning can now be installed without compiling its C++ binaries and will fall back
  to using the `default.qubit` implementation. Skipping compilation is achieved by setting the
  `SKIP_COMPILATION` environment variable, e.g., Linux/MacOS: `export SKIP_COMPILATION=True`,
  Windows: `set SKIP_COMPILATION=True`. This feature is intended for building a pure-Python wheel of
  PennyLane-Lightning as a backup for platforms without a dedicated wheel.
  [(#129)](https://github.com/PennyLaneAI/pennylane-lightning/pull/129)

* The C++-backed Python bound methods can now be directly called with wires and supplied parameters.
  [(#125)](https://github.com/PennyLaneAI/pennylane-lightning/pull/125)

* Lightning supports arbitrary unitary and non-unitary gate-calls from Python to C++ layer.
  [(#121)](https://github.com/PennyLaneAI/pennylane-lightning/pull/121)

### Documentation

* Added preliminary architecture diagram for package.
  [(#131)](https://github.com/PennyLaneAI/pennylane-lightning/pull/131)

* C++ API built as part of docs generation.
  [(#131)](https://github.com/PennyLaneAI/pennylane-lightning/pull/131)

### Breaking changes

* Wheels for MacOS <= 10.13 will no longer be provided due to XCode SDK C++17 support requirements.
  [(#149)](https://github.com/PennyLaneAI/pennylane-lightning/pull/149)

### Bug fixes

* An indexing error in the CRY gate is fixed. [(#136)](https://github.com/PennyLaneAI/pennylane-lightning/pull/136)

* Column-major data in numpy is now correctly converted to row-major upon pass to the C++ layer.
  [(#126)](https://github.com/PennyLaneAI/pennylane-lightning/pull/126)

### Contributors

This release contains contributions from (in alphabetical order):

Thomas Bromley, Lee James O'Riordan

---

# Release 0.17.0

### New features

* C++ layer now supports float (32-bit) and double (64-bit) templated complex data.
  [(#113)](https://github.com/PennyLaneAI/pennylane-lightning/pull/113)

### Improvements

* The PennyLane device test suite is now included in coverage reports.
  [(#123)](https://github.com/PennyLaneAI/pennylane-lightning/pull/123)

* Static versions of jQuery and Bootstrap are no longer included in the CSS theme.
  [(#118)](https://github.com/PennyLaneAI/pennylane-lightning/pull/118)

* C++ tests have been ported to use Catch2 framework.
  [(#115)](https://github.com/PennyLaneAI/pennylane-lightning/pull/115)

* Testing now exists for both float and double precision methods in C++ layer.
  [(#113)](https://github.com/PennyLaneAI/pennylane-lightning/pull/113)
  [(#115)](https://github.com/PennyLaneAI/pennylane-lightning/pull/115)

* Compile-time utility methods with `constexpr` have been added.
  [(#113)](https://github.com/PennyLaneAI/pennylane-lightning/pull/113)

* Wheel-build support for ARM64 (Linux and MacOS) and PowerPC (Linux) added.
  [(#110)](https://github.com/PennyLaneAI/pennylane-lightning/pull/110)

* Add support for Controlled Phase Gate (`ControlledPhaseShift`).
  [(#114)](https://github.com/PennyLaneAI/pennylane-lightning/pull/114)

* Move changelog to `.github` and add a changelog reminder.
  [(#111)](https://github.com/PennyLaneAI/pennylane-lightning/pull/111)

* Adds CMake build system support.
  [(#104)](https://github.com/PennyLaneAI/pennylane-lightning/pull/104)


### Breaking changes

* Removes support for Python 3.6 and adds support for Python 3.9.
  [(#127)](https://github.com/PennyLaneAI/pennylane-lightning/pull/127)
  [(#128)](https://github.com/PennyLaneAI/pennylane-lightning/pull/128)

* Compilers with C++17 support are now required to build C++ module.
  [(#113)](https://github.com/PennyLaneAI/pennylane-lightning/pull/113)

* Gate classes have been removed with functionality added to StateVector class.
  [(#113)](https://github.com/PennyLaneAI/pennylane-lightning/pull/113)

* We are no longer building wheels for Python 3.6.
  [(#106)](https://github.com/PennyLaneAI/pennylane-lightning/pull/106)

### Bug fixes

* PowerPC wheel-builder now successfully compiles modules.
  [(#120)](https://github.com/PennyLaneAI/pennylane-lightning/pull/120)

### Documentation

* Added community guidelines.
  [(#109)](https://github.com/PennyLaneAI/pennylane-lightning/pull/109)

### Contributors

This release contains contributions from (in alphabetical order):

Ali Asadi, Christina Lee, Thomas Bromley, Lee James O'Riordan

---

# Release 0.15.1

### Bug fixes

* The PennyLane-Lightning binaries are now built with NumPy 1.19.5, to avoid ABI
  compatibility issues with the latest NumPy 1.20 release. See
  [the NumPy release notes](https://numpy.org/doc/stable/release/1.20.0-notes.html#size-of-np-ndarray-and-np-void-changed)
  for more details.
  [(#97)](https://github.com/PennyLaneAI/pennylane-lightning/pull/97)

### Contributors

This release contains contributions from (in alphabetical order):

Josh Izaac, Antal Száva

---

# Release 0.15.0

### Improvements

* For compatibility with PennyLane v0.15, the `analytic` keyword argument
  has been removed. Statistics can still be computed analytically by setting
  `shots=None`.
  [(#93)](https://github.com/PennyLaneAI/pennylane-lightning/pull/93)

* Inverse gates are now supported.
  [(#89)](https://github.com/PennyLaneAI/pennylane-lightning/pull/89)

* Add new lightweight backend with performance improvements.
  [(#57)](https://github.com/PennyLaneAI/pennylane-lightning/pull/57)

* Remove the previous Eigen-based backend.
  [(#67)](https://github.com/PennyLaneAI/pennylane-lightning/pull/67)

### Bug fixes

* Re-add dispatch table after fixing static initialisation order issue.
  [(#68)](https://github.com/PennyLaneAI/pennylane-lightning/pull/68)

### Contributors

This release contains contributions from (in alphabetical order):

Thomas Bromley, Theodor Isacsson, Christina Lee, Thomas Loke, Antal Száva.

---

# Release 0.14.1

### Bug fixes

* Fixes a bug where the `QNode` would swap Lightning-Qubit to
  `DefaultQubitAutograd` on device execution due to the inherited
  `passthru_devices` entry of the `capabilities` dictionary.
  [(#61)](https://github.com/PennyLaneAI/pennylane-lightning/pull/61)

### Contributors

This release contains contributions from (in alphabetical order):

Antal Száva

---

# Release 0.14.0

### Improvements

* Extends support from 16 qubits to 50 qubits.
  [(#52)](https://github.com/PennyLaneAI/pennylane-lightning/pull/52)

### Bug fixes

* Updates applying basis state preparations to correspond to the
  changes in `DefaultQubit`.
  [(#55)](https://github.com/PennyLaneAI/pennylane-lightning/pull/55)

### Contributors

This release contains contributions from (in alphabetical order):

Thomas Loke, Tom Bromley, Josh Izaac, Antal Száva

---

# Release 0.12.0

### Bug fixes

* Updates capabilities dictionary to be compatible with core PennyLane
  [(#45)](https://github.com/PennyLaneAI/pennylane-lightning/pull/45)

* Fix install of Eigen for CI wheel building
  [(#44)](https://github.com/PennyLaneAI/pennylane-lightning/pull/44)

### Contributors

This release contains contributions from (in alphabetical order):

Tom Bromley, Josh Izaac, Antal Száva

---

# Release 0.11.0

Initial release.

This release contains contributions from (in alphabetical order):

Tom Bromley, Josh Izaac, Nathan Killoran, Antal Száva<|MERGE_RESOLUTION|>--- conflicted
+++ resolved
@@ -23,11 +23,7 @@
 
 This release contains contributions from (in alphabetical order):
 
-<<<<<<< HEAD
-Shuli Shu
-=======
-Luis Alfredo Nuñez Meneses,
->>>>>>> 74211a72
+Luis Alfredo Nuñez Meneses, Shuli Shu
 
 ---
 
