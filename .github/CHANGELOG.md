# Release 0.39.0

### New features since last release

* Add mid-circuit measurements support to `lightning.gpu`'s single-GPU backend.
  [(#931)](https://github.com/PennyLaneAI/pennylane-lightning/pull/931)

* Integrate Lightning-GPU with Catalyst so that hybrid programs can be seamlessly QJIT-compiled and executed on this device following `pip install pennylane-lightning-gpu`.
  [(#928)](https://github.com/PennyLaneAI/pennylane-lightning/pull/928)

* Add `qml.Projector` observable support via diagonalization to Lightning-GPU.
  [(#894)](https://github.com/PennyLaneAI/pennylane-lightning/pull/894)

* Add 1-target wire controlled gate support to `lightning.tensor`. Note that `cutensornet` only supports 1-target wire controlled gate as of `v24.08`. A controlled gate with more than 1 target wire should be converted to dense matrix.
  [(#880)](https://github.com/PennyLaneAI/pennylane-lightning/pull/880)

* Build and upload Lightning-Tensor wheels (x86_64, AARCH64) to PyPI.
  [(#862)](https://github.com/PennyLaneAI/pennylane-lightning/pull/862)
  [(#905)](https://github.com/PennyLaneAI/pennylane-lightning/pull/905)

* Add Matrix Product Operator (MPO) for all gates support to `lightning.tensor`. Note current C++ implementation only works for MPO sites data provided by users.
  [(#859)](https://github.com/PennyLaneAI/pennylane-lightning/pull/859)

* Add shots measurement support to `lightning.tensor`.
  [(#852)](https://github.com/PennyLaneAI/pennylane-lightning/pull/852)

* Add support for out-of-order `qml.probs` in `lightning.gpu`.
  [(#941)](https://github.com/PennyLaneAI/pennylane-lightning/pull/941)

* Lightning-GPU and Lightning-Kokkos migrated to the new device API.
  [(#853)](https://github.com/PennyLaneAI/pennylane-lightning/pull/853)
  [(#810)](https://github.com/PennyLaneAI/pennylane-lightning/pull/810)

### Breaking changes

* Deprecate `initSV()` and add `resetStateVector()` from the C++ API Lightning-GPU. This is to remove the `reset_state` additional call in the Python layer.
  [(#933)](https://github.com/PennyLaneAI/pennylane-lightning/pull/933)

* Deprecate PI gates implementation in Lightning-Qubit. The PI gates were the first implementation of gate kernels in `lightning.qubit` using pre-computed indices, prior to the development of LM (less memory) and AVX kernels. This deprecation is in favour of reducing compilation time and ensuring that Lightning-Qubit only relies on LM kernels in the dynamic dispatcher across all platforms.
  [(#925)](https://github.com/PennyLaneAI/pennylane-lightning/pull/925)

* Remove PowerPC wheel build recipe for Lightning-Qubit.
  [(#902)](https://github.com/PennyLaneAI/pennylane-lightning/pull/902)

* Update MacOS wheel builds to require Monterey (12.0) or greater for x86_64 and ARM. This was required to update Pybind11 to the latest release (2.13.5) for enabling Numpy 2.0 support in Lightning.
  [(#901)](https://github.com/PennyLaneAI/pennylane-lightning/pull/901)

* Remove support for Python 3.9 for all Lightning simulators.
  [(#891)](https://github.com/PennyLaneAI/pennylane-lightning/pull/891)

### Improvements

<<<<<<< HEAD
* Fix PTM stable-latest.
=======
* Update the `lightning.tensor` Python layer unit tests, as `lightning.tensor` cannot be cleaned up like other state-vector devices because the data is attached to the graph. It is recommended to use one device per circuit for `lightning.tensor`.
  [(#971)](https://github.com/PennyLaneAI/pennylane-lightning/pull/971)

*  Fix PTM stable-latest.
>>>>>>> 449579bb
  [(#961)](https://github.com/PennyLaneAI/pennylane-lightning/pull/961)

* Add joint check for the N-controlled wires support in `lightning.qubit`.
  [(#949)](https://github.com/PennyLaneAI/pennylane-lightning/pull/949)

* Optimize `GlobalPhase` and `C(GlobalPhase)` gate implementation in `lightning.gpu`.
  [(#946)](https://github.com/PennyLaneAI/pennylane-lightning/pull/946)

* Add missing `liblightning_kokkos_catalyst.so` when building Lightning-Kokkos in editable installation.
  [(#945)](https://github.com/PennyLaneAI/pennylane-lightning/pull/945)

* Optimize the cartesian product to reduce the amount of memory necessary to set the `StatePrep` in Lightning-Tensor. 
  [(#943)](https://github.com/PennyLaneAI/pennylane-lightning/pull/943)

* Update the `qml.probs` data-return in Lightning-GPU C++ API to align with other state-vector devices.
  [(#941)](https://github.com/PennyLaneAI/pennylane-lightning/pull/941)

* Add zero-state initialization to both `StateVectorCudaManaged` and `StateVectorCudaMPI` constructors to remove the `reset_state` in the Python layer ctor and refactor `setBasisState(state, wires)` in the C++ API.
  [(#933)](https://github.com/PennyLaneAI/pennylane-lightning/pull/933)

* Add `setStateVector(state, wire)` support to the Lightning-GPU C++ API.
  [(#930)](https://github.com/PennyLaneAI/pennylane-lightning/pull/930)
  
* The `generate_samples` methods of `lightning.qubit` and `lightning.kokkos` can now take in a seed number to make the generated samples deterministic. This can be useful when, among other things, fixing flaky tests in CI.
  [(#927)](https://github.com/PennyLaneAI/pennylane-lightning/pull/927)

* Remove dynamic decomposition rules for all Lightning devices.
  [(#926)](https://github.com/PennyLaneAI/pennylane-lightning/pull/926)

* Always decompose `qml.QFT` in all Lightning devices.
  [(#924)](https://github.com/PennyLaneAI/pennylane-lightning/pull/924)

* Uniform Python format to adhere PennyLane style.
  [(#924)](https://github.com/PennyLaneAI/pennylane-lightning/pull/924)

* Add the `ci:use-gpu-runner` GitHub label to `lightning.kokkos` GPU Testing CIs.
  [(#916)](https://github.com/PennyLaneAI/pennylane-lightning/pull/916)

* Update the test suite to remove deprecated code.
  [(#912)](https://github.com/PennyLaneAI/pennylane-lightning/pull/912)

* Merge `lightning.gpu` and `lightning.tensor` GPU tests in single Python and C++ CIs controlled by the `ci:use-gpu-runner` label.
  [(#911)](https://github.com/PennyLaneAI/pennylane-lightning/pull/911)

* Skip the compilation of Lightning simulators and development requirements to boost the build of public docs up to 5x.
  [(#904)](https://github.com/PennyLaneAI/pennylane-lightning/pull/904)

* Build Lightning wheels in `Release` mode to reduce the binary sizes.
  [(#903)](https://github.com/PennyLaneAI/pennylane-lightning/pull/903)

* Update Pybind11 to 2.13.5.
  [(#901)](https://github.com/PennyLaneAI/pennylane-lightning/pull/901)

* Migrate wheels artifacts to v4.
  [(#893)](https://github.com/PennyLaneAI/pennylane-lightning/pull/893)

* Update GitHub actions in response to a high-severity vulnerability.
  [(#887)](https://github.com/PennyLaneAI/pennylane-lightning/pull/887)

* Optimize and simplify controlled kernels in Lightning-Qubit.
  [(#882)](https://github.com/PennyLaneAI/pennylane-lightning/pull/882)

* Optimize gate cache recording for Lightning-Tensor C++ API.
  [(#879)](https://github.com/PennyLaneAI/pennylane-lightning/pull/879)

* Unify Lightning-Kokkos and Lightning-Qubit devices under a Lightning-Base abstracted class.
  [(#876)](https://github.com/PennyLaneAI/pennylane-lightning/pull/876)

* Smarter defaults for the `split_obs` argument in the serializer. The serializer splits linear combinations into chunks instead of all their terms.
  [(#873)](https://github.com/PennyLaneAI/pennylane-lightning/pull/873/)

* Prefer `tomlkit` over `toml` for building Lightning wheels, and choose `tomli` and `tomllib` over `toml` when installing the package.
  [(#857)](https://github.com/PennyLaneAI/pennylane-lightning/pull/857)

* Lightning-Kokkos gains native support for the `PauliRot` gate.
  [(#855)](https://github.com/PennyLaneAI/pennylane-lightning/pull/855)

### Documentation

<<<<<<< HEAD
* Update `README.rst` installation instructions for `lightning.gpu` and `lightning.tensor`.
  [(#957)](https://github.com/PennyLaneAI/pennylane-lightning/pull/957)

* Update `lightning.tensor` documentation to include all the new features added since pull request #756. The new features are: 1. Finite-shot measurements; 2. Expval-base quantities; 3. Support for `qml.state()` and `qml.stateprep()`; 4. Support for all gates support via Matrix Product Operator (MPO).
=======
* Update `lightning.tensor` usage suggestions.
  [(#971)](https://github.com/PennyLaneAI/pennylane-lightning/pull/971)

* Update ``lightning.tensor`` documentation to include all the new features added since pull request #756. The new features are: 1, Finite-shot measurements; 2. Expval-base quantities; 3. Support for ``qml.state()`` and ``qml.stateprep()``; 4. Support for all gates support via Matrix Product Operator (MPO).
>>>>>>> 449579bb
  [(#909)](https://github.com/PennyLaneAI/pennylane-lightning/pull/909)

### Bug fixes

*  Fix PTM stable latest related to `default.qubit.legacy`. 
  [(#966)](https://github.com/PennyLaneAI/pennylane-lightning/pull/966)

* Fix build failure for Lightning-Kokkos editable installation on MacOS due to `liblightning_kokkos_catalyst.so` copy and `liblightning_kokkos_catalyst.so` not copied to correct build path for editable installation.
  [(#947)](https://github.com/PennyLaneAI/pennylane-lightning/pull/947)
  [(#968)](https://github.com/PennyLaneAI/pennylane-lightning/pull/968)

* Add concept restriction to ensure `ConstMult` inline function only hit with arithmetic-values times complex values. Fixes build failures with the test suite when enabling OpenMP, and disabling BLAS and Python under clang.
  [(#936)](https://github.com/PennyLaneAI/pennylane-lightning/pull/936)

* Bug fix for `applyMatrix` in Lightning-Tensor. Matrix operator data is not stored in the `cuGateCache` object to support `TensorProd` obs with multiple `Hermitian` obs.
  [(#932)](https://github.com/PennyLaneAI/pennylane-lightning/pull/932)

* Bug fix for `_pauli_word` of `QuantumScriptSerializer`. `_pauli_word` can process `PauliWord` object: `I`.
  [(#919)](https://github.com/PennyLaneAI/pennylane-lightning/pull/919)

* Bug fix for analytic `qml.probs` in the Lightning-Tensor C++ API.
  [(#906)](https://github.com/PennyLaneAI/pennylane-lightning/pull/906)

### Contributors

This release contains contributions from (in alphabetical order):

Ali Asadi, Amintor Dusko, Joseph Lee, Luis Alfredo Nuñez Meneses, Vincent Michaud-Rioux, Lee J. O'Riordan, Mudit Pandey, Shuli Shu, Haochen Paul Wang

---

# Release 0.38.0

### New features since last release

* Add `qml.StatePrep()` and `qml.QubitStateVector()` support to `lightning.tensor`.
  [(#849)](https://github.com/PennyLaneAI/pennylane-lightning/pull/849)

* Add analytic `qml.probs()` measurement support to `lightning.tensor`.
  [(#830)](https://github.com/PennyLaneAI/pennylane-lightning/pull/830)

* Add `qml.state()` measurement support to `lightning.tensor`.
  [(#827)](https://github.com/PennyLaneAI/pennylane-lightning/pull/827)

* Add Lightning-GPU Linux (AArch64 + GraceHopper) wheels to PyPI.
  [(#815)](https://github.com/PennyLaneAI/pennylane-lightning/pull/815)

* Add `var` support to `lightning.tensor`. Note that `var` support is added via `obs**2` and this implementation scales as `O(num_obs**2)`.
  [(#804)](https://github.com/PennyLaneAI/pennylane-lightning/pull/804)

### Breaking changes

* Update python packaging to follow PEP 517/518/621/660 standards.
  [(#832)](https://github.com/PennyLaneAI/pennylane-lightning/pull/832)

* Add `getData()` in the `lightning.tensor` C++ backend. Users are responsible for ensuring sufficient host memory is allocated for the full state vector.
  [(#827)](https://github.com/PennyLaneAI/pennylane-lightning/pull/827)

* Remove `NDpermuter.hpp` which is no longer required.
  [(#795)](https://github.com/PennyLaneAI/pennylane-lightning/pull/795)

* Remove temporary steps from the CI, such as downgrading Scipy to <1.14 and installing Kokkos v4.2 for `lightning-version == 'stable'`.
  [(#792)](https://github.com/PennyLaneAI/pennylane-lightning/pull/792)

* Do not run GPU tests and Docker workflows on release.
  [(#788)](https://github.com/PennyLaneAI/pennylane-lightning/pull/788)

* Update python packaging to follow PEP 517/518/621/660 standards.
  [(#832)](https://github.com/PennyLaneAI/pennylane-lightning/pull/832)

### Improvements

* Updated calls of ``size_t`` to ``std::size_t`` everywhere.
  [(#816)](https://github.com/PennyLaneAI/pennylane-lightning/pull/816)

* Update Lightning tests to support the generalization of basis state preparation.
  [(#864)](https://github.com/PennyLaneAI/pennylane-lightning/pull/864)

* Add `SetState` and `SetBasisState` to `Lightning-KokkosSimulator`.
  [(#861)](https://github.com/PennyLaneAI/pennylane-lightning/pull/861)

* Remove use of the deprecated `Operator.expand` in favour of `Operator.decomposition`.
  [(#846)](https://github.com/PennyLaneAI/pennylane-lightning/pull/846)

* The `setBasisState` and `setStateVector` methods of `StateVectorLQubit` and `StateVectorKokkos` are overloaded to support PennyLane-like parameters.
  [(#843)](https://github.com/PennyLaneAI/pennylane-lightning/pull/843)

* Move `setBasisState`, `setStateVector` and `resetStateVector` from `StateVectorLQubitManaged` to `StateVectorLQubit`.
  [(#841)](https://github.com/PennyLaneAI/pennylane-lightning/pull/841)

* Update `generate_samples` in `Lightning-Kokkos` and `LightningGPU` to support `qml.measurements.Shots` type instances.
  [(#839)](https://github.com/PennyLaneAI/pennylane-lightning/pull/839)

* Add a Catalyst-specific wrapping class for Lightning Kokkos.
  [(#837)](https://github.com/PennyLaneAI/pennylane-lightning/pull/837)
  [(#770)](https://github.com/PennyLaneAI/pennylane-lightning/pull/770)

* Lightning-Qubit natively supports the `PauliRot` gate.
  [(#834)](https://github.com/PennyLaneAI/pennylane-lightning/pull/834)

* Multiple calls to the `append_mps_final_state()` API is allowed in `lightning.tensor`.
  [(#830)](https://github.com/PennyLaneAI/pennylane-lightning/pull/830)

* Add `initial_state_prep` option to Catalyst TOML file.
  [(#826)](https://github.com/PennyLaneAI/pennylane-lightning/pull/826)

* `ENABLE_LAPACK` is `OFF` by default for all Lightning backends.
  [(#825)](https://github.com/PennyLaneAI/pennylane-lightning/pull/825)

* Update `ctrl_decomp_zyz` tests with `len(control_wires) > 1`.
  [(#821)](https://github.com/PennyLaneAI/pennylane-lightning/pull/821)

* Update the Catalyst-specific wrapping class for Lightning Kokkos to track Catalyst's new support for MCM seeding.
  [(#819)](https://github.com/PennyLaneAI/pennylane-lightning/pull/819)

* Replace ``size_t`` by ``std::size_t`` everywhere.
  [(#816)](https://github.com/PennyLaneAI/pennylane-lightning/pull/816/)

* Shot batching is made more efficient by executing all the shots in one go on Lightning-Qubit.
  [(#814)](https://github.com/PennyLaneAI/pennylane-lightning/pull/814)

* Lightning-Qubit calls `generate_samples(wires)` on a minimal subset of wires when executing in finite-shot mode.
  [(#813)](https://github.com/PennyLaneAI/pennylane-lightning/pull/813)

* Update `LightingQubit.preprocess` to work with changes to preprocessing for mid-circuit measurements.
  [(#812)](https://github.com/PennyLaneAI/pennylane-lightning/pull/812)

* Avoid unnecessary memory reset in Lightning-Qubit's state vector class constructor.
  [(#811)](https://github.com/PennyLaneAI/pennylane-lightning/pull/811)

* Add `generate_samples(wires)` support in Lightning-Qubit, which samples faster for a subset of wires.
  [(#809)](https://github.com/PennyLaneAI/pennylane-lightning/pull/809)

* Optimize the OpenMP parallelization of Lightning-Qubit's `probs` for all number of targets.
  [(#807)](https://github.com/PennyLaneAI/pennylane-lightning/pull/807)

* Optimize `probs(wires)` of Lightning-Kokkos using various kernels. Which kernel is to be used depends on the device, number of qubits and number of target wires.
  [(#802)](https://github.com/PennyLaneAI/pennylane-lightning/pull/802)

* Add GPU device compute capability check for Lightning-Tensor.
  [(#803)](https://github.com/PennyLaneAI/pennylane-lightning/pull/803)

* Refactor CUDA utils Python bindings to a separate module.
  [(#801)](https://github.com/PennyLaneAI/pennylane-lightning/pull/801)

* Parallelize Lightning-Qubit `probs` with OpenMP when using the `-DLQ_ENABLE_KERNEL_OMP=1` CMake argument.
  [(#800)](https://github.com/PennyLaneAI/pennylane-lightning/pull/800)

* Implement `probs(wires)` using a bit-shift implementation akin to the gate kernels in Lightning-Qubit.
  [(#795)](https://github.com/PennyLaneAI/pennylane-lightning/pull/795)

* Enable setting the PennyLane version when invoking, for example, `make docker-build version=master pl_version=master`.
  [(#791)](https://github.com/PennyLaneAI/pennylane-lightning/pull/791)

### Documentation

* The installation instructions for all lightning plugins have been improved.
  [(#858)](https://github.com/PennyLaneAI/pennylane-lightning/pull/858)
  [(#851)](https://github.com/PennyLaneAI/pennylane-lightning/pull/851)

* Updated the README and added citation format for Lightning arXiv preprint.
  [(#818)](https://github.com/PennyLaneAI/pennylane-lightning/pull/818)

### Bug fixes

* Point to the right Lightning root folder independently from the invocation location, when configuring the project.
  [(#874)](https://github.com/PennyLaneAI/pennylane-lightning/pull/874)

* Update dependencies and `build` command options following changes in the build system.
  [(#863)](https://github.com/PennyLaneAI/pennylane-lightning/pull/863)

* Replace structured bindings by variables in `GateImplementationsLM.hpp`.
  [(#856)](https://github.com/PennyLaneAI/pennylane-lightning/pull/856)

* Remove wrong `-m` when calling `setup.py`.
  [(#854)](https://github.com/PennyLaneAI/pennylane-lightning/pull/854)

* Fix plugin-test-matrix CI/CD workflows.
  [(#850)](https://github.com/PennyLaneAI/pennylane-lightning/pull/850)

* Set the `immutable` parameter value as `false` for the `cutensornetStateApplyTensorOperator` to allow the following `cutensornetStateUpdateTensorOperator` call.
  [(#845)](https://github.com/PennyLaneAI/pennylane-lightning/pull/845)

* Fix cuQuantum SDK path pass-though in CMake.
  [(#831)](https://github.com/PennyLaneAI/pennylane-lightning/pull/831)

* Fix CUDA sync issues on AArch64 + GraceHopper.
  [(#823)](https://github.com/PennyLaneAI/pennylane-lightning/pull/823)

* Check for the number of wires for Hermitian observables in Lightning-Tensor. Only 1-wire Hermitian observables are supported as of `cuTensorNet-v24.03.0`.
  [(#806)](https://github.com/PennyLaneAI/pennylane-lightning/pull/806)

* Set `PL_BACKEND` for the entire `build-wheel-lightning-gpu` Docker-build stage to properly build the Lightning-GPU wheel.
  [(#791)](https://github.com/PennyLaneAI/pennylane-lightning/pull/791)

* Fix conditions for skipping build & push steps in the Docker build workflows.
  [(#790)](https://github.com/PennyLaneAI/pennylane-lightning/pull/790)

* Downgrade Scipy on Lightning stable version tests.
  [(#783)](https://github.com/PennyLaneAI/pennylane-lightning/pull/783)

* Fix checkout command in test workflows for rc branches.
  [(#777)](https://github.com/PennyLaneAI/pennylane-lightning/pull/777)

* Point to the right Lightning root folder independently from the invocation location, when configuring the project.
  [(#874)](https://github.com/PennyLaneAI/pennylane-lightning/pull/874)

### Contributors

This release contains contributions from (in alphabetical order):

Ali Asadi, Astral Cai, Ahmed Darwish, Amintor Dusko, Vincent Michaud-Rioux, Luis Alfredo Nuñez Meneses, Erick Ochoa Lopez, Lee J. O'Riordan, Mudit Pandey, Shuli Shu, Raul Torres, Paul Haochen Wang

---

# Release 0.37.0

### New features since last release

* Implement Python interface to the `lightning.tensor` device.
  [(#748)](https://github.com/PennyLaneAI/pennylane-lightning/pull/748)

* Add `inverse` support for gate operations in `lightning.tensor` in the C++ layer.
  [(#753)](https://github.com/PennyLaneAI/pennylane-lightning/pull/753)

* Add `observable` and `expval` support to the `cutensornet`-backed `lightning.tensor` C++ layer.
  [(#728)](https://github.com/PennyLaneAI/pennylane-lightning/pull/728)

* Add gate support to `cutensornet`-backed `lightning.tensor` C++ layer.
  [(#718)](https://github.com/PennyLaneAI/pennylane-lightning/pull/718)

* Add `cutensornet`-backed `MPS` C++ layer to `lightning.tensor`.
  [(#704)](https://github.com/PennyLaneAI/pennylane-lightning/pull/704)

* Add support for `C(BlockEncode)` to Lightning devices.
  [(#743)](https://github.com/PennyLaneAI/pennylane-lightning/pull/743)

### Breaking changes

* Removed the `QuimbMPS` class and the corresponding backend from `lightning.tensor`.
  [(#737)](https://github.com/PennyLaneAI/pennylane-lightning/pull/737)

* Changed the name of `default.tensor` to `lightning.tensor` with the `quimb` backend.
  [(#730)](https://github.com/PennyLaneAI/pennylane-lightning/pull/730)

* `dynamic_one_shot` uses shot-vectors in the auxiliary tape to tell the device how many times to repeat the tape. Lightning-Qubit is updated accordingly.
  [(#724)](https://github.com/PennyLaneAI/pennylane-lightning/pull/724)

* `dynamic_one_shot` deals with post-selection during the post-processing phase, so Lightning-Qubit does not return `None`-valued measurements for mismatching samples anymore.
  [(#720)](https://github.com/PennyLaneAI/pennylane-lightning/pull/720)

### Improvements

* Release candidate branches automatically use the new large GitHub runner pool.
  [(#769)](https://github.com/PennyLaneAI/pennylane-lightning/pull/769)

* Lightning-Kokkos dev wheels for MacOS (x86_64, ARM64) and Linux (AArch64) are uploaded to TestPyPI upon merging a pull request.
  [(#765)](https://github.com/PennyLaneAI/pennylane-lightning/pull/765)

* Lightning-Kokkos Linux (x86_64) dev wheels are pushed to [Test PyPI](https://test.pypi.org/project/PennyLane-Lightning-Kokkos/) upon merging a pull request.
  [(#763)](https://github.com/PennyLaneAI/pennylane-lightning/pull/763)

* Change the type of tensor network objects passed to `ObservablesTNCuda` and `MeasurementsTNCuda` classes from `StateTensorT` to `TensorNetT`.
  [(#759)](https://github.com/PennyLaneAI/pennylane-lightning/pull/759)

* Silence `NDPermuter` linting warnings.
  [(#750)](https://github.com/PennyLaneAI/pennylane-lightning/pull/750)

* Rationalize MCM tests, removing most end-to-end tests from the native MCM test file, but keeping one that validates multiple mid-circuit measurements with any allowed return.
  [(#754)](https://github.com/PennyLaneAI/pennylane/pull/754)

* Rename `lightning.tensor` C++ libraries.
  [(#755)](https://github.com/PennyLaneAI/pennylane-lightning/pull/755)

* Set `state_tensor` as `const` for the `MeasurementTNCuda` class.
  [(#753)](https://github.com/PennyLaneAI/pennylane-lightning/pull/753)

* Updated Kokkos version and support to 4.3.01.
  [(#725)](https://github.com/PennyLaneAI/pennylane-lightning/pull/725)

* Lightning-Kokkos' functors are rewritten as functions wrapping around generic gate and generator functors templated over a coefficient interaction function. This reduces boilerplate while clarifying how the various kernels differ from one another.
  [(#640)](https://github.com/PennyLaneAI/pennylane-lightning/pull/640)

* Update C++ and Python GitHub actions names to include the matrix info.
  [(#717)](https://github.com/PennyLaneAI/pennylane-lightning/pull/717)

* Remove `CPhase` in favour of `CPhaseShift` in Lightning devices.
  [(#717)](https://github.com/PennyLaneAI/pennylane-lightning/pull/717)

* The various OpenMP configurations of Lightning-Qubit are tested in parallel on different Github Actions runners.
  [(#712)](https://github.com/PennyLaneAI/pennylane-lightning/pull/712)

* Update Linux wheels to use `manylinux_2_28` images.
  [(#667)](https://github.com/PennyLaneAI/pennylane-lightning/pull/667)

* Add support for `qml.expval` and `qml.var` in the `lightning.tensor` device for the `quimb` interface and the MPS method.
  [(#686)](https://github.com/PennyLaneAI/pennylane-lightning/pull/686)

* Changed the name of `lightning.tensor` to `default.tensor` with the `quimb` backend.
  [(#719)](https://github.com/PennyLaneAI/pennylane-lightning/pull/719)

* `lightning.qubit` and `lightning.kokkos` adhere to user-specified mid-circuit measurement configuration options.
  [(#736)](https://github.com/PennyLaneAI/pennylane-lightning/pull/736)

* Patch the C++ `Measurements.probs(wires)` method in Lightning-Qubit and Lightning-Kokkos to `Measurements.probs()` when called with all wires.
  This will trigger a more optimized implementation for calculating the probabilities of the entire system.
  [(#744)](https://github.com/PennyLaneAI/pennylane-lightning/pull/744)

* Remove the daily schedule from the "Compat Check w/PL - release/release" GitHub action.
  [(#746)](https://github.com/PennyLaneAI/pennylane-lightning/pull/746)

* Remove the required `scipy` config file for Lightning-Qubit. The support is now maintained by passing `SCIPY_LIBS_PATH` to the compiler.
  [(#775)](https://github.com/PennyLaneAI/pennylane-lightning/pull/775)

### Documentation

* Add installation instructions and documentation for `lightning.tensor`.
  [(#756)](https://github.com/PennyLaneAI/pennylane-lightning/pull/756)

### Bug fixes

* Don't route `probs(wires=[])` to `probs(all_wires)` in Lightning-Kokkos.
  [(#762)](https://github.com/PennyLaneAI/pennylane-lightning/pull/762)

* `ControlledQubitUnitary` is present in the Python device but not the TOML files. It is added to the decomposition gates since it can be implemented in its alternate form of `C(QubitUnitary)`.
  [(#767)](https://github.com/PennyLaneAI/pennylane-lightning/pull/767)

* Update the Lightning TOML files to indicate that non-commuting observables are supported.
  [(#764)](https://github.com/PennyLaneAI/pennylane-lightning/pull/764)

* Fix regex matching issue with auto on-boarding of release candidate branch to using the large runner queue.
  [(#774)](https://github.com/PennyLaneAI/pennylane-lightning/pull/774)

* Fix random CI failures for `lightning.tensor` Python unit tests and ignore `lightning_tensor` paths.
  [(#761)](https://github.com/PennyLaneAI/pennylane-lightning/pull/761)

* `lightning.qubit` and `lightning.kokkos` use `qml.ops.Conditional.base` instead of `qml.ops.Conditional.then_op`.
  [(#752)](https://github.com/PennyLaneAI/pennylane-lightning/pull/752)

* The preprocessing step in `lightning.qubit` now uses interface information to properly support the hardware-like postselection for mid-circuit measurements.
  [(#760)](https://github.com/PennyLaneAI/pennylane-lightning/pull/760)

* Fix AVX streaming operation support with newer GCC.
  [(#729)](https://github.com/PennyLaneAI/pennylane-lightning/pull/729)

* Revert changes calling the templated `IMAG`, `ONE`, `ZERO` functions in Kokkos kernels since they are incompatible with device execution.
  [(#733)](https://github.com/PennyLaneAI/pennylane-lightning/pull/733)

* The `tests_lkcpu_python.yml` workflow properly checks out the release or stable version of Lightning-Qubit during the test job.
  [(#723)](https://github.com/PennyLaneAI/pennylane-lightning/pull/723)

* Fix PennyLane Lightning-Kokkos and Lightning-Qubit tests for stable/stable configuration.
  [(#734)](https://github.com/PennyLaneAI/pennylane-lightning/pull/734)

* Remove the Autoray dependency from requirement files.
  [(#736)](https://github.com/PennyLaneAI/pennylane-lightning/pull/736)

* Fix the `cuda-runtime-12-0` dependency issue on RHEL8.
  [(#739)](https://github.com/PennyLaneAI/pennylane-lightning/pull/739)

* Fix the memory segmentation fault when initializing zero-wire Lightning-Kokkos.
  [(#757)](https://github.com/PennyLaneAI/pennylane-lightning/pull/757)

* Remove `pennylane.ops.op_math.controlled_decompositions.ctrl_decomp_zyz` tests with `len(control_wires) > 1`.
  [(#757)](https://github.com/PennyLaneAI/pennylane-lightning/pull/757)

* Add support for Scipy v1.14.
  [(#776)](https://github.com/PennyLaneAI/pennylane-lightning/pull/776)

* Add pickle support for the `DevPool` object in `lightning.gpu`.
  [(#772)](https://github.com/PennyLaneAI/pennylane-lightning/pull/772)

### Contributors

This release contains contributions from (in alphabetical order):

Ali Asadi, Amintor Dusko, Lillian Frederiksen, Pietropaolo Frisoni, David Ittah, Vincent Michaud-Rioux, Lee James O'Riordan, Mudit Pandey, Shuli Shu, Jay Soni

---

# Release 0.36.0

### New features since last release

* Add `cutensornet`-backed `MPS` C++ layer to `lightning.tensor`.
  [(#704)](https://github.com/PennyLaneAI/pennylane-lightning/pull/704)

* Add Python class for the `lightning.tensor` device which uses the new device API and the interface for `quimb` based on the MPS method.
  [(#671)](https://github.com/PennyLaneAI/pennylane-lightning/pull/671)

* Add compile-time support for AVX2/512 streaming operations in `lightning.qubit`.
  [(#664)](https://github.com/PennyLaneAI/pennylane-lightning/pull/664)

* `lightning.kokkos` supports mid-circuit measurements.
  [(#672)](https://github.com/PennyLaneAI/pennylane-lightning/pull/672)

* Add dynamic linking to LAPACK/OpenBlas shared objects in `scipy.libs` for both C++ and Python layer.
  [(#653)](https://github.com/PennyLaneAI/pennylane-lightning/pull/653)

* `lightning.qubit` supports mid-circuit measurements.
  [(#650)](https://github.com/PennyLaneAI/pennylane-lightning/pull/650)

* Add finite shots support in `lightning.qubit2`.
  [(#630)](https://github.com/PennyLaneAI/pennylane-lightning/pull/630)

* Add `collapse` and `normalize` methods to the `StateVectorLQubit` classes, enabling "branching" of the wavefunction. Add methods to create and seed an RNG in the `Measurements` modules.
  [(#645)](https://github.com/PennyLaneAI/pennylane-lightning/pull/645)

* Add two new Python classes (LightningStateVector and LightningMeasurements) to support `lightning.qubit2`.
  [(#613)](https://github.com/PennyLaneAI/pennylane-lightning/pull/613)

* Add analytic-mode `qml.probs` and `qml.var` support in `lightning.qubit2`.
  [(#627)](https://github.com/PennyLaneAI/pennylane-lightning/pull/627)

* Add `LightningAdjointJacobian` to support `lightning.qubit2`.
  [(#631)](https://github.com/PennyLaneAI/pennylane-lightning/pull/631)

* Add `lightning.qubit2` device which uses the new device API.
  [(#607)](https://github.com/PennyLaneAI/pennylane-lightning/pull/607)
  [(#628)](https://github.com/PennyLaneAI/pennylane-lightning/pull/628)

* Add Vector-Jacobian Product calculation support to `lightning.qubit`.
  [(#644)](https://github.com/PennyLaneAI/pennylane-lightning/pull/644)

* Add support for using new operator arithmetic as the default.
  [(#649)](https://github.com/PennyLaneAI/pennylane-lightning/pull/649)

### Breaking changes

* Split Lightning-Qubit and Lightning-Kokkos CPU Python tests with `pytest-split`. Remove `SERIAL` from Kokkos' `exec_model` matrix. Remove `all` from Lightning-Kokkos' `pl_backend` matrix. Move `clang-tidy` checks to `tidy.yml`. Avoid editable `pip` installations.
  [(#696)](https://github.com/PennyLaneAI/pennylane-lightning/pull/696)
* Update `lightning.gpu` and `lightning.kokkos` to raise an error instead of falling back to `default.qubit`.
  [(#689)](https://github.com/PennyLaneAI/pennylane-lightning/pull/689)

* Add `paths` directives to test workflows to avoid running tests that cannot be impacted by changes.
  [(#699)](https://github.com/PennyLaneAI/pennylane-lightning/pull/699)
  [(#695)](https://github.com/PennyLaneAI/pennylane-lightning/pull/695)

* Move common components of `/src/simulator/lightning_gpu/utils/` to `/src/utils/cuda_utils/`.
  [(#676)](https://github.com/PennyLaneAI/pennylane-lightning/pull/676)

* Deprecate static LAPACK linking support.
  [(#653)](https://github.com/PennyLaneAI/pennylane-lightning/pull/653)

* Migrate `lightning.qubit` to the new device API.
  [(#646)](https://github.com/PennyLaneAI/pennylane-lightning/pull/646)

* Introduce `ci:build_wheels` label, which controls wheel building on `pull_request` and other triggers.
  [(#648)](https://github.com/PennyLaneAI/pennylane-lightning/pull/648)

* Remove building wheels for Lightning Kokkos on Windows.
  [(#693)](https://github.com/PennyLaneAI/pennylane-lightning/pull/693)

### Improvements

* Add tests for Windows Wheels, fix ill-defined caching, and set the proper backend for `lightning.kokkos` wheels.
  [(#693)](https://github.com/PennyLaneAI/pennylane-lightning/pull/693)

* Replace string comparisons by `isinstance` checks where possible.
  [(#691)](https://github.com/PennyLaneAI/pennylane-lightning/pull/691)

* Refactor `cuda_utils` to remove its dependency on `custatevec.h`.
  [(#681)](https://github.com/PennyLaneAI/pennylane-lightning/pull/681)

* Add `test_templates.py` module where Grover and QSVT are tested.
  [(#684)](https://github.com/PennyLaneAI/pennylane-lightning/pull/684)

* Create `cuda_utils` for common usage of CUDA related backends.
  [(#676)](https://github.com/PennyLaneAI/pennylane-lightning/pull/676)

* Refactor `lightning_gpu_utils` unit tests to remove the dependency on statevector class.
  [(#675)](https://github.com/PennyLaneAI/pennylane-lightning/pull/675)

* Upgrade GitHub actions versions from v3 to v4.
  [(#669)](https://github.com/PennyLaneAI/pennylane-lightning/pull/669)

* Initialize the private attributes `gates_indices_` and `generators_indices_` of `StateVectorKokkos` using the definitions of the `Pennylane::Gates::Constant` namespace.
  [(#641)](https://github.com/PennyLaneAI/pennylane-lightning/pull/641)

* Add `isort` to `requirements-dev.txt` and run before `black` upon `make format` to sort Python imports.
  [(#623)](https://github.com/PennyLaneAI/pennylane-lightning/pull/623)

* Improve support for new operator arithmetic with `QuantumScriptSerializer.serialize_observables`.
  [(#670)](https://github.com/PennyLaneAI/pennylane-lightning/pull/670)

* Add `workflow_dispatch` to wheels recipes; allowing developers to build wheels manually on a branch instead of temporarily changing the headers.
  [(#679)](https://github.com/PennyLaneAI/pennylane-lightning/pull/679)

* Add the `ENABLE_LAPACK` compilation flag to toggle dynamic linking to LAPACK library.
  [(#678)](https://github.com/PennyLaneAI/pennylane-lightning/pull/678)

### Documentation

### Bug fixes

* Fix wire order permutations when using `qml.probs` with out-of-order wires.
  [(#707)](https://github.com/PennyLaneAI/pennylane-lightning/pull/707)

* Lightning Qubit once again respects the wire order specified on device instantiation.
  [(#705)](https://github.com/PennyLaneAI/pennylane-lightning/pull/705)

* `dynamic_one_shot` was refactored to use `SampleMP` measurements as a way to return the mid-circuit measurement samples. `LightningQubit`'s `simulate` is modified accordingly.
  [(#694)](https://github.com/PennyLaneAI/pennylane-lightning/pull/694)

* `LightningQubit` correctly decomposes state prep operations when used in the middle of a circuit.
  [(#687)](https://github.com/PennyLaneAI/pennylane-lightning/pull/687)

* `LightningQubit` correctly decomposes `qml.QFT` and `qml.GroverOperator` if `len(wires)` is greater than 9 and 12 respectively.
  [(#687)](https://github.com/PennyLaneAI/pennylane-lightning/pull/687)

* Specify `isort` `--py` (Python version) and `-l` (max line length) to stabilize `isort` across Python versions and environments.
  [(#647)](https://github.com/PennyLaneAI/pennylane-lightning/pull/647)

* Fix random `coverage xml` CI issues.
  [(#635)](https://github.com/PennyLaneAI/pennylane-lightning/pull/635)

* `lightning.qubit` correctly decomposed state preparation operations with adjoint differentiation.
  [(#661)](https://github.com/PennyLaneAI/pennylane-lightning/pull/661)

* Fix the failed observable serialization unit tests.
  [(#683)](https://github.com/PennyLaneAI/pennylane-lightning/pull/683)

* Update the `LightningQubit` new device API to work with Catalyst.
  [(#665)](https://github.com/PennyLaneAI/pennylane-lightning/pull/665)

* Update the version of `codecov-action` to v4 and fix the CodeCov issue with the PL-Lightning check-compatibility actions.
  [(#682)](https://github.com/PennyLaneAI/pennylane-lightning/pull/682)

* Refactor of dev prerelease auto-update-version workflow.
  [(#685)](https://github.com/PennyLaneAI/pennylane-lightning/pull/685)

* Remove gates unsupported by catalyst from TOML file.
  [(#698)](https://github.com/PennyLaneAI/pennylane-lightning/pull/698)

* Increase tolerance for a flaky test.
  [(#703)](https://github.com/PennyLaneAI/pennylane-lightning/pull/703)

* Remove `ControlledQubitUnitary` in favour of `C(QubitUnitary)` from the list of supported operations and the device TOML file. The `stopping_condition` method guarantees the consistency of decompositions.
  [(#758)](https://github.com/PennyLaneAI/pennylane-lightning/pull/758)

* Raise a clear error message with initialization of `lightning.kokkos` with zero-qubit on Windows.
  [(#758)](https://github.com/PennyLaneAI/pennylane-lightning/pull/758)


### Contributors

This release contains contributions from (in alphabetical order):

Ali Asadi, Amintor Dusko, Pietropaolo Frisoni, Thomas Germain, Christina Lee, Erick Ochoa Lopez, Vincent Michaud-Rioux, Rashid N H M, Lee James O'Riordan, Mudit Pandey, Shuli Shu

---

# Release 0.35.1

### Improvements

* Use the `adjoint` gate parameter to apply `qml.Adjoint` operations instead of matrix methods in `lightning.qubit`.
  [(#632)](https://github.com/PennyLaneAI/pennylane-lightning/pull/632)

### Bug fixes

* Fix `qml.Adjoint` support in `lightning.gpu` and `lightning.kokkos`.
  [(#632)](https://github.com/PennyLaneAI/pennylane-lightning/pull/632)

* Fix finite shots support in `lightning.qubit`, `lightning.gpu` and `lightning.kokkos`. The bug would impact calculations with measurements on observables with non-trivial diagonalizing gates and calculations with shot vectors.
  [(#632)](https://github.com/PennyLaneAI/pennylane-lightning/pull/632)

### Contributors

This release contains contributions from (in alphabetical order):

Vincent Michaud-Rioux

---

# Release 0.35.0

### New features since last release

* All backends now support `GlobalPhase` and `C(GlobalPhase)` in forward pass.
  [(#579)](https://github.com/PennyLaneAI/pennylane-lightning/pull/579)

* Add Hermitian observable support for shot-noise measurement and Lapack support.
  [(#569)](https://github.com/PennyLaneAI/pennylane-lightning/pull/569)

### Breaking changes

* Migrate `lightning.gpu` to CUDA 12.
  [(#606)](https://github.com/PennyLaneAI/pennylane-lightning/pull/606)

### Improvements

* Expand error values and strings returned from CUDA libraries.
  [(#617)](https://github.com/PennyLaneAI/pennylane-lightning/pull/617)

* `C(MultiRZ)` and `C(Rot)` gates are natively supported (with `LM` kernels).
  [(#614)](https://github.com/PennyLaneAI/pennylane-lightning/pull/614)

* Add adjoint support for `GlobalPhase` in Lightning-GPU and Lightning-Kokkos.
  [(#615)](https://github.com/PennyLaneAI/pennylane-lightning/pull/615)

* Lower the overheads of Windows CI tests.
  [(#610)](https://github.com/PennyLaneAI/pennylane-lightning/pull/610)

* Decouple LightningQubit memory ownership from numpy and migrate it to Lightning-Qubit managed state-vector class.
  [(#601)](https://github.com/PennyLaneAI/pennylane-lightning/pull/601)

* Expand support for Projector observables on Lightning-Kokkos.
  [(#601)](https://github.com/PennyLaneAI/pennylane-lightning/pull/601)

* Split Docker build cron job into two jobs: master and latest. This is mainly for reporting in the `plugin-test-matrix` repo.
  [(#600)](https://github.com/PennyLaneAI/pennylane-lightning/pull/600)

* The `BlockEncode` operation from PennyLane is now supported on all Lightning devices.
  [(#599)](https://github.com/PennyLaneAI/pennylane-lightning/pull/599)

* OpenMP acceleration can now be enabled at compile time for all `lightning.qubit` gate kernels using the `-DLQ_ENABLE_KERNEL_OMP=1` CMake argument.
  [(#510)](https://github.com/PennyLaneAI/pennylane-lightning/pull/510)

* Enable building Docker images for any branch or tag. Set the Docker build cron job to build images for the latest release and `master`.
  [(#598)](https://github.com/PennyLaneAI/pennylane-lightning/pull/598)

* Enable choosing the PennyLane-Lightning version and disabling push to Docker Hub in the Docker build workflow. Add a cron job calling the Docker build workflow.
  [(#597)](https://github.com/PennyLaneAI/pennylane-lightning/pull/597)

* Pull Kokkos v4.2.00 from the official Kokkos repository to test Lightning-Kokkos with the CUDA backend.
  [(#596)](https://github.com/PennyLaneAI/pennylane-lightning/pull/596)

* Remove deprecated MeasurementProcess.name.
  [(#605)](https://github.com/PennyLaneAI/pennylane-lightning/pull/605)

### Documentation

* Update requirements to build the documentation.
  [(#594)](https://github.com/PennyLaneAI/pennylane-lightning/pull/594)

### Bug fixes

* Downgrade auditwheel due to changes with library exclusion list.
  [(#620)](https://github.com/PennyLaneAI/pennylane-lightning/pull/620)

* List `GlobalPhase` gate in each device's TOML file.
  [(#615)](https://github.com/PennyLaneAI/pennylane-lightning/pull/615)

* Lightning-GPU's gate cache failed to distinguish between certain gates.
  For example, `MultiControlledX([0, 1, 2], "111")` and `MultiControlledX([0, 2], "00")` were applied as the same operation.
  This could happen with (at least) the following gates: `QubitUnitary`,`ControlledQubitUnitary`,`MultiControlledX`,`DiagonalQubitUnitary`,`PSWAP`,`OrbitalRotation`.
  [(#579)](https://github.com/PennyLaneAI/pennylane-lightning/pull/579)

* Ensure the stopping condition decompositions are respected for larger templated QFT and Grover operators.
  [(#609)](https://github.com/PennyLaneAI/pennylane-lightning/pull/609)

* Move concurrency group specifications from reusable Docker build workflow to the root workflows.
  [(#604)](https://github.com/PennyLaneAI/pennylane-lightning/pull/604)

* Fix `lightning-kokkos-cuda` Docker build and add CI workflow to build images and push to Docker Hub.
  [(#593)](https://github.com/PennyLaneAI/pennylane-lightning/pull/593)

* Update jax.config imports.
  [(#619)](https://github.com/PennyLaneAI/pennylane-lightning/pull/619)

* Fix apply state vector when using a Lightning handle.
  [(#622)](https://github.com/PennyLaneAI/pennylane-lightning/pull/622)

* Pinning Pytest to a version compatible with Flaky.
  [(#624)](https://github.com/PennyLaneAI/pennylane-lightning/pull/624)

### Contributors

This release contains contributions from (in alphabetical order):

Amintor Dusko, David Ittah, Vincent Michaud-Rioux, Lee J. O'Riordan, Shuli Shu, Matthew Silverman

---

# Release 0.34.0

### New features since last release

* Support added for Python 3.12 wheel builds.
  [(#541)](https://github.com/PennyLaneAI/pennylane-lightning/pull/541)

* Lightning-Qubit support arbitrary controlled gates (any wires and any control values). The kernels are implemented in the `LM` module.
  [(#576)](https://github.com/PennyLaneAI/pennylane-lightning/pull/576)

* Shot-noise related methods now accommodate observable objects with arbitrary eigenvalues. Add a Kronecker product method for two diagonal matrices.
  [(#570)](https://github.com/PennyLaneAI/pennylane-lightning/pull/570)

* Add shot-noise support for probs in the C++ layer. Probabilities are calculated from generated samples. All Lightning backends support this feature. Please note that target wires should be sorted in ascending manner.
  [(#568)](https://github.com/PennyLaneAI/pennylane-lightning/pull/568)

* Add `LM` kernels to apply arbitrary controlled operations efficiently.
  [(#516)](https://github.com/PennyLaneAI/pennylane-lightning/pull/516)

* Add shots support for variance value, probs, sample, counts calculation for given observables (`NamedObs`, `TensorProd` and `Hamiltonian`) based on Pauli words, `Identity` and `Hadamard` in the C++ layer. All Lightning backends support this support feature.
  [(#561)](https://github.com/PennyLaneAI/pennylane-lightning/pull/561)

* Add shots support for expectation value calculation for given observables (`NamedObs`, `TensorProd` and `Hamiltonian`) based on Pauli words, `Identity` and `Hadamard` in the C++ layer by adding `measure_with_samples` to the measurement interface. All Lightning backends support this support feature.
  [(#556)](https://github.com/PennyLaneAI/pennylane-lightning/pull/556)

* `qml.QubitUnitary` operators can be included in a circuit differentiated with the adjoint method. Lightning handles circuits with arbitrary non-differentiable `qml.QubitUnitary` operators. 1,2-qubit `qml.QubitUnitary` operators with differentiable parameters can be differentiated using decomposition.
  [(#540)] (https://github.com/PennyLaneAI/pennylane-lightning/pull/540)

### Breaking changes

* Set the default version of Kokkos to 4.2.00 throughout the project (CMake, CI, etc.)
  [(#578)] (https://github.com/PennyLaneAI/pennylane-lightning/pull/578)

* Overload `applyOperation` with a fifth `matrix` argument to all state vector classes to support arbitrary operations in `AdjointJacobianBase`.
  [(#540)] (https://github.com/PennyLaneAI/pennylane-lightning/pull/540)

### Improvements

* Ensure aligned memory used for numpy arrays with state-vector without reallocations.
  [(#572)](https://github.com/PennyLaneAI/pennylane-lightning/pull/572)

* Unify error messages of shot measurement related unsupported observables to better Catalyst.
  [(#577)](https://github.com/PennyLaneAI/pennylane-lightning/pull/577)

* Add configuration files to improve compatibility with Catalyst.
  [(#566)](https://github.com/PennyLaneAI/pennylane-lightning/pull/566)

* Refactor shot-noise related methods of MeasurementsBase class in the C++ layer and eigenvalues are not limited to `1` and `-1`. Add `getObs()` method to Observables class. Refactor `applyInPlaceShots` to allow users to get eigenvalues of Observables object. Deprecated `_preprocess_state` method in `MeasurementsBase` class for safer use of the `LightningQubitRaw` backend.
[(#570)](https://github.com/PennyLaneAI/pennylane-lightning/pull/570)

* Modify `setup.py` to use backend-specific build directory (`f"build_{backend}"`) to accelerate rebuilding backends in alternance.
  [(#540)] (https://github.com/PennyLaneAI/pennylane-lightning/pull/540)

* Update Dockerfile and rewrite the `build-wheel-lightning-gpu` stage to build Lightning-GPU from the `pennylane-lightning` monorepo.
  [(#539)] (https://github.com/PennyLaneAI/pennylane-lightning/pull/539)

* Add the MPI test CI workflows of Lightning-GPU in compatibility cron jobs.
  [(#536)] (https://github.com/PennyLaneAI/pennylane-lightning/pull/536)

* Add MPI synchronization in places to safely handle communicated data.
  [(#538)](https://github.com/PennyLaneAI/pennylane-lightning/pull/538)

* Add release option in compatibility cron jobs to test the release candidates of PennyLane and the Lightning plugins against one another.
  [(#531)] (https://github.com/PennyLaneAI/pennylane-lightning/pull/531)

* Add GPU workflows in compatibility cron jobs to test Lightning-GPU and Lightning-Kokkos with the Kokkos CUDA backend.
  [(#528)] (https://github.com/PennyLaneAI/pennylane-lightning/pull/528)

### Documentation

* Fixed a small typo in the documentation page for the PennyLane-Lightning GPU device.
  [(#563)](https://github.com/PennyLaneAI/pennylane-lightning/pull/563)

* Add OpenGraph social preview for Lightning docs.
  [(#574)](https://github.com/PennyLaneAI/pennylane-lightning/pull/574)

### Bug fixes

* Fix CodeCov file contention issue when uploading data from many workloads.
  [(#584)](https://github.com/PennyLaneAI/pennylane-lightning/pull/584)

* Ensure the `lightning.gpu` intermediate wheel builds are uploaded to TestPyPI.
  [(#575)](https://github.com/PennyLaneAI/pennylane-lightning/pull/575)

* Allow support for newer clang-tidy versions on non-x86_64 platforms.
  [(#567)](https://github.com/PennyLaneAI/pennylane-lightning/pull/567)

* Do not run C++ tests when testing for compatibility with PennyLane, hence fixing plugin-matrix failures. Fix Lightning-GPU workflow trigger.
  [(#571)](https://github.com/PennyLaneAI/pennylane-lightning/pull/571)

* Revert single-node multi-GPU batching behaviour to match https://github.com/PennyLaneAI/pennylane-lightning-gpu/pull/27.
  [(#564)](https://github.com/PennyLaneAI/pennylane-lightning/pull/564)

* Move deprecated `stateprep` `QuantumScript` argument into the operation list in `mpitests/test_adjoint_jacobian.py`.
  [(#540)] (https://github.com/PennyLaneAI/pennylane-lightning/pull/540)

* Fix MPI Python unit tests for the adjoint method.
  [(#538)](https://github.com/PennyLaneAI/pennylane-lightning/pull/538)

* Fix the issue with assigning kernels to ops before registering kernels on macOS
  [(#582)](https://github.com/PennyLaneAI/pennylane-lightning/pull/582)

* Update `MANIFEST.in` to include device config files and `CHANGELOG.md`
  [(#585)](https://github.com/PennyLaneAI/pennylane-lightning/pull/585)

### Contributors

This release contains contributions from (in alphabetical order):

Ali Asadi, Isaac De Vlugt, Amintor Dusko, Vincent Michaud-Rioux, Erick Ochoa Lopez, Lee James O'Riordan, Shuli Shu

---

# Release 0.33.1

* pip-installed CUDA runtime libraries can now be accessed from a virtualenv.
  [(#543)](https://github.com/PennyLaneAI/pennylane-lightning/pull/543)

### Bug fixes

* The pybind11 compiled module RPATH linkage has been restored to pre-0.33 behaviour.
  [(#543)](https://github.com/PennyLaneAI/pennylane-lightning/pull/543)

### Contributors

This release contains contributions from (in alphabetical order):

Lee J. O'Riordan

---

# Release 0.33.0

### New features since last release

* Add documentation updates for the `lightning.gpu` backend.
  [(#525)] (https://github.com/PennyLaneAI/pennylane-lightning/pull/525)

* Add `SparseHamiltonian` support for Lightning-Qubit and Lightning-GPU.
  [(#526)] (https://github.com/PennyLaneAI/pennylane-lightning/pull/526)

* Add `SparseHamiltonian` support for Lightning-Kokkos.
  [(#527)] (https://github.com/PennyLaneAI/pennylane-lightning/pull/527)

* Integrate python/pybind layer of distributed Lightning-GPU into the Lightning monorepo with Python unit tests.
  [(#518)] (https://github.com/PennyLaneAI/pennylane-lightning/pull/518)

* Integrate the distributed C++ backend of Lightning-GPU into the Lightning monorepo.
  [(#514)] (https://github.com/PennyLaneAI/pennylane-lightning/pull/514)

* Integrate Lightning-GPU into the Lightning monorepo. The new backend is named `lightning.gpu` and includes all single-GPU features.
  [(#499)] (https://github.com/PennyLaneAI/pennylane-lightning/pull/499)

* Build Linux wheels for Lightning-GPU (CUDA-11).
  [(#517)](https://github.com/PennyLaneAI/pennylane-lightning/pull/517)

* Add `Dockerfile` in `docker` and `make docker` workflow in `Makefile`. The Docker images and documentation are available on [DockerHub](https://hub.docker.com/repository/docker/pennylaneai/pennylane).
  [(#496)](https://github.com/PennyLaneAI/pennylane-lightning/pull/496)

* Add mid-circuit state preparation operation tests.
  [(#495)](https://github.com/PennyLaneAI/pennylane-lightning/pull/495)

### Breaking changes

* Add `tests_gpu.yml` workflow to test the Lightning-Kokkos backend with CUDA-12.
  [(#494)](https://github.com/PennyLaneAI/pennylane-lightning/pull/494)

* Implement `LM::GeneratorDoubleExcitation`, `LM::GeneratorDoubleExcitationMinus`, `LM::GeneratorDoubleExcitationPlus` kernels. Lightning-Qubit default kernels are now strictly from the `LM` implementation, which requires less memory and is faster for large state vectors.
  [(#512)](https://github.com/PennyLaneAI/pennylane-lightning/pull/512)

* Add workflows validating compatibility between PennyLane and Lightning's most recent stable releases and development (latest) versions.
  [(#507)](https://github.com/PennyLaneAI/pennylane-lightning/pull/507)
  [(#498)](https://github.com/PennyLaneAI/pennylane-lightning/pull/498)

* Introduce `timeout-minutes` in various workflows, mainly to avoid Windows builds hanging for several hours.
  [(#503)](https://github.com/PennyLaneAI/pennylane-lightning/pull/503)

* Cast integral-valued arrays to the device's complex type on entry in `_preprocess_state_vector` to ensure the state is correctly represented with floating-point numbers.
  [(#501)](https://github.com/PennyLaneAI/pennylane-lightning/pull/501)

* Update `DefaultQubit` to `DefaultQubitLegacy` on Lightning fallback.
  [(#500)](https://github.com/PennyLaneAI/pennylane-lightning/pull/500)

* Enums defined in `GateOperation.hpp` start at `1` (previously `0`). `::BEGIN` is introduced in a few places where it was assumed `0` accordingly.
  [(#485)](https://github.com/PennyLaneAI/pennylane-lightning/pull/485)

* Enable pre-commit hooks to format all Python files and linting of all Python source files.
  [(#485)](https://github.com/PennyLaneAI/pennylane-lightning/pull/485)

### Improvements

* Improve Python testing for Lightning-GPU (+MPI) by adding jobs in Actions files and adding Python tests to increase code coverage.
  [(#522)](https://github.com/PennyLaneAI/pennylane-lightning/pull/522)

* Add support for `pip install pennylane-lightning[kokkos]` for the OpenMP backend.
  [(#515)](https://github.com/PennyLaneAI/pennylane-lightning/pull/515)

* Update `setup.py` to allow for multi-package co-existence. The `PennyLane_Lightning` package now is the responsible for the core functionality, and will be depended upon by all other extensions.
  [(#504)] (https://github.com/PennyLaneAI/pennylane-lightning/pull/504)

* Redesign Lightning-Kokkos `StateVectorKokkos` class to use Kokkos `RangePolicy` together with special functors in `applyMultiQubitOp` to apply 1- to 4-wire generic unitary gates. For more than 4 wires, the general implementation using Kokkos `TeamPolicy` is employed to yield the best all-around performance.
  [(#490)] (https://github.com/PennyLaneAI/pennylane-lightning/pull/490)

* Redesign Lightning-Kokkos `Measurements` class to use Kokkos `RangePolicy` together with special functors to obtain the expectation value of 1- to 4-wire generic unitary gates. For more than 4 wires, the general implementation using Kokkos `TeamPolicy` is employed to yield the best all-around performance.
  [(#489)] (https://github.com/PennyLaneAI/pennylane-lightning/pull/489)

* Add tests to increase Lightning-Kokkos coverage.
  [(#485)](https://github.com/PennyLaneAI/pennylane-lightning/pull/485)

* Add memory locality tag reporting and adjoint diff dispatch for `lightning.qubit` statevector classes.
  [(#492)](https://github.com/PennyLaneAI/pennylane-lightning/pull/492)

* Add support for dependent external packages to C++ core.
  [(#482)](https://github.com/PennyLaneAI/pennylane-lightning/pull/482)

* Add support for building multiple backend simulators.
  [(#497)](https://github.com/PennyLaneAI/pennylane-lightning/pull/497)

### Documentation

### Bug fixes

* Fix CI issues running python-cov with MPI.
  [(#535)](https://github.com/PennyLaneAI/pennylane-lightning/pull/535)

* Re-add support for `pip install pennylane-lightning[gpu]`.
  [(#515)](https://github.com/PennyLaneAI/pennylane-lightning/pull/515)

* Switch most Lightning-Qubit default kernels to `LM`. Add `LM::multiQubitOp` tests, failing when targeting out-of-order wires clustered close to `num_qubits-1`. Fix the `LM::multiQubitOp` kernel implementation by introducing a generic `revWireParity` routine and replacing the `bitswap`-based implementation. Mimic the changes fixing the corresponding `multiQubitOp` and `expval` functors in Lightning-Kokkos.
  [(#511)](https://github.com/PennyLaneAI/pennylane-lightning/pull/511)

* Fix RTD builds by removing unsupported `system_packages` configuration option.
  [(#491)](https://github.com/PennyLaneAI/pennylane-lightning/pull/491)

### Contributors

This release contains contributions from (in alphabetical order):

Ali Asadi, Amintor Dusko, Vincent Michaud-Rioux, Lee J. O'Riordan, Shuli Shu

---

# Release 0.32.0

### New features since last release

* The `lightning.kokkos` backend supports Nvidia GPU execution (with Kokkos v4 and CUDA v12).
  [(#477)](https://github.com/PennyLaneAI/pennylane-lightning/pull/477)

* Complete overhaul of repository structure to facilitates integration of multiple backends. Refactoring efforts we directed to improve development performance, code reuse and decrease overall overhead to propagate changes through backends. New C++ modular build strategy allows for faster test builds restricted to a module. Update CI/CD actions concurrency strategy. Change minimal Python version to 3.9.
  [(#472)] (https://github.com/PennyLaneAI/pennylane-lightning/pull/472)

* Wheels are built with native support for sparse Hamiltonians.
  [(#470)] (https://github.com/PennyLaneAI/pennylane-lightning/pull/470)

* Add native support to sparse Hamiltonians in the absence of Kokkos & Kokkos-kernels.
  [(#465)] (https://github.com/PennyLaneAI/pennylane-lightning/pull/465)

### Breaking changes

* Rename `QubitStateVector` to `StatePrep` in the `LightningQubit` and `Lightning-Kokkos` classes.
  [(#486)](https://github.com/PennyLaneAI/pennylane-lightning/pull/486)

* Modify `adjointJacobian` methods to accept a (maybe unused) reference `StateVectorT`, allowing device-backed simulators to directly access state vector data for adjoint differentiation instead of copying it back-and-forth into `JacobianData` (host memory).
  [(#477)](https://github.com/PennyLaneAI/pennylane-lightning/pull/477)

### Improvements

* Refactor LKokkos `Measurements` class to use (fast) specialized functors whenever possible.
  [(#481)] (https://github.com/PennyLaneAI/pennylane-lightning/pull/481)

* Merge Lightning Qubit and Lightning Kokkos backends in the new repository.
  [(#472)] (https://github.com/PennyLaneAI/pennylane-lightning/pull/472)

* Integrated new unified docs for Lightning Kokkos and Lightning Qubit packages.
  [(#473)] (https://github.com/PennyLaneAI/pennylane-lightning/pull/473)

### Documentation

### Bug fixes

* Ensure PennyLane has an `active_return` attribute before calling it.
 [(#483)] (https://github.com/PennyLaneAI/pennylane-lightning/pull/483)

* Do no import `sqrt2_v` from `<numbers>` in `Util.hpp` to resolve issue with Lightning-GPU builds.
  [(#479)](https://github.com/PennyLaneAI/pennylane-lightning/pull/479)

* Update the CMake internal references to enable sub-project compilation with affecting the parent package.
  [(#478)](https://github.com/PennyLaneAI/pennylane-lightning/pull/478)

* `apply` no longer mutates the inputted list of operations.
  [(#474)](https://github.com/PennyLaneAI/pennylane-lightning/pull/474)

### Contributors

This release contains contributions from (in alphabetical order):

Amintor Dusko, Christina Lee, Vincent Michaud-Rioux, Lee J. O'Riordan

---

# Release 0.31.0

### New features since last release

* Update Kokkos support to 4.0.01.
  [(#439)] (https://github.com/PennyLaneAI/pennylane-lightning/pull/439)

### Breaking changes

* Update tests to be compliant with PennyLane v0.31.0 development changes and deprecations.
  [(#448)](https://github.com/PennyLaneAI/pennylane-lightning/pull/448)

### Improvements

* Remove logic from `setup.py` and transfer paths and env variable definitions into workflow files.
  [(#450)](https://github.com/PennyLaneAI/pennylane-lightning/pull/450)

* Detect MKL or CBLAS if `ENABLE_BLAS=ON` making sure that BLAS is linked as expected.
  [(#449)](https://github.com/PennyLaneAI/pennylane-lightning/pull/449)

### Documentation

* Fix LightningQubit class parameter documentation.
  [(#456)](https://github.com/PennyLaneAI/pennylane-lightning/pull/456)

### Bug fixes

* Ensure cross-platform wheels continue to build with updates in git safety checks.
  [(#452)](https://github.com/PennyLaneAI/pennylane-lightning/pull/452)

* Fixing Python version bug introduce in [(#450)](https://github.com/PennyLaneAI/pennylane-lightning/pull/450)
  when `Python_EXECUTABLE` was removed from `setup.py`.
  [(#461)](https://github.com/PennyLaneAI/pennylane-lightning/pull/461)

* Ensure aligned allocator definition works with C++20 compilers.
  [(#438)](https://github.com/PennyLaneAI/pennylane-lightning/pull/438)

* Prevent multiple threads from calling `Kokkos::initialize` or `Kokkos::finalize`.
  [(#439)](https://github.com/PennyLaneAI/pennylane-lightning/pull/439)

### Contributors

This release contains contributions from (in alphabetical order):

Vincent Michaud-Rioux, Lee J. O'Riordan, Chae-Yeun Park

---

# Release 0.30.0

### New features since last release

* Add MCMC sampler.
  [(#384)] (https://github.com/PennyLaneAI/pennylane-lightning/pull/384)

* Serialize PennyLane's arithmetic operators when they are used as observables
  that are expressed in the Pauli basis.
  [(#424)](https://github.com/PennyLaneAI/pennylane-lightning/pull/424)

### Breaking changes

* Lightning now works with the new return types specification that is now default in PennyLane.
  See [the PennyLane `qml.enable_return`](https://docs.pennylane.ai/en/stable/code/api/pennylane.enable_return.html?highlight=enable_return) documentation for more information on this change.
  [(#427)](https://github.com/PennyLaneAI/pennylane-lightning/pull/427)

Instead of creating potentially ragged numpy array, devices and `QNode`'s now return an object of the same type as that
returned by the quantum function.

```
>>> dev = qml.device('lightning.qubit', wires=1)
>>> @qml.qnode(dev, diff_method="adjoint")
... def circuit(x):
...     qml.RX(x, wires=0)
...     return qml.expval(qml.PauliY(0)), qml.expval(qml.PauliZ(0))
>>> x = qml.numpy.array(0.5)
>>> circuit(qml.numpy.array(0.5))
(array(-0.47942554), array(0.87758256))
```

Interfaces like Jax or Torch handle tuple outputs without issues:

```
>>> jax.jacobian(circuit)(jax.numpy.array(0.5))
(Array(-0.87758255, dtype=float32, weak_type=True),
Array(-0.47942555, dtype=float32, weak_type=True))
```

Autograd cannot differentiate an output tuple, so results must be converted to an array before
use with `qml.jacobian`:

```
>>> qml.jacobian(lambda y: qml.numpy.array(circuit(y)))(x)
array([-0.87758256, -0.47942554])
```

Alternatively, the quantum function itself can return a numpy array of measurements:

```
>>> dev = qml.device('lightning.qubit', wires=1)
>>> @qml.qnode(dev, diff_method="adjoint")
>>> def circuit2(x):
...     qml.RX(x, wires=0)
...     return np.array([qml.expval(qml.PauliY(0)), qml.expval(qml.PauliZ(0))])
>>> qml.jacobian(circuit2)(np.array(0.5))
array([-0.87758256, -0.47942554])
```

### Improvements

* Remove deprecated `set-output` commands from workflow files.
  [(#437)](https://github.com/PennyLaneAI/pennylane-lightning/pull/437)

* Lightning wheels are now checked with `twine check` post-creation for PyPI compatibility.
  [(#430)](https://github.com/PennyLaneAI/pennylane-lightning/pull/430)

* Lightning has been made compatible with the change in return types specification.
  [(#427)](https://github.com/PennyLaneAI/pennylane-lightning/pull/427)

* Lightning is compatible with clang-tidy version 16.
  [(#429)](https://github.com/PennyLaneAI/pennylane-lightning/pull/429)

### Contributors

This release contains contributions from (in alphabetical order):

Christina Lee, Vincent Michaud-Rioux, Lee James O'Riordan, Chae-Yeun Park, Matthew Silverman

---

# Release 0.29.0

### Improvements

* Remove runtime dependency on ninja build system.
  [(#414)](https://github.com/PennyLaneAI/pennylane-lightning/pull/414)

* Allow better integration and installation support with CMake targeted binary builds.
  [(#403)](https://github.com/PennyLaneAI/pennylane-lightning/pull/403)

* Remove explicit Numpy and Scipy requirements.
  [(#412)](https://github.com/PennyLaneAI/pennylane-lightning/pull/412)

* Get `llvm` installation root from the environment variable `LLVM_ROOT_DIR` (or fallback to `brew`).
  [(#413)](https://github.com/PennyLaneAI/pennylane-lightning/pull/413)

* Update AVX2/512 kernel infrastructure for additional gate/generator operations.
  [(#404)](https://github.com/PennyLaneAI/pennylane-lightning/pull/404)

* Remove unnecessary lines for resolving CodeCov issue.
  [(#415)](https://github.com/PennyLaneAI/pennylane-lightning/pull/415)

* Add more AVX2/512 gate operations.
  [(#393)](https://github.com/PennyLaneAI/pennylane-lightning/pull/393)

### Documentation

### Bug fixes

* Ensure error raised when asking for out of order marginal probabilities. Prevents the return of incorrect results.
  [(#416)](https://github.com/PennyLaneAI/pennylane-lightning/pull/416)

* Fix Github shields in README.
  [(#402)](https://github.com/PennyLaneAI/pennylane-lightning/pull/402)

### Contributors

Amintor Dusko, Vincent Michaud-Rioux, Lee James O'Riordan, Chae-Yeun Park

---

# Release 0.28.2

### Bug fixes

* Fix Python module versioning for Linux wheels.
  [(#408)](https://github.com/PennyLaneAI/pennylane-lightning/pull/408)

### Contributors

This release contains contributions from (in alphabetical order):

Amintor Dusko, Shuli Shu, Trevor Vincent

---

# Release 0.28.1

### Bug fixes

* Fix Pybind11 module versioning and locations for Windows wheels.
  [(#400)](https://github.com/PennyLaneAI/pennylane-lightning/pull/400)

### Contributors

This release contains contributions from (in alphabetical order):

Lee J. O'Riordan

---

# Release 0.28.0

### Breaking changes

* Deprecate support for Python 3.7.
  [(#391)](https://github.com/PennyLaneAI/pennylane-lightning/pull/391)

### Improvements

* Improve Lightning package structure for external use as a C++ library.
  [(#369)](https://github.com/PennyLaneAI/pennylane-lightning/pull/369)

* Improve the stopping condition method.
  [(#386)](https://github.com/PennyLaneAI/pennylane-lightning/pull/386)

### Bug fixes

- Pin CMake to 3.24.x in wheel-builder to avoid Python not found error in CMake 3.25, when building wheels for PennyLane-Lightning-GPU.
  [(#387)](https://github.com/PennyLaneAI/pennylane-lightning/pull/387)

### Contributors

This release contains contributions from (in alphabetical order):

Amintor Dusko, Lee J. O'Riordan

---

# Release 0.27.0

### New features since last release

* Enable building of Python 3.11 wheels and upgrade Python on CI/CD workflows to 3.8.
  [(#381)](https://github.com/PennyLaneAI/pennylane-lightning/pull/381)

### Breaking changes

### Improvements

* Update clang-tools version in Github workflows.
  [(#351)](https://github.com/PennyLaneAI/pennylane-lightning/pull/351)

* Improve tests and checks CI/CD pipelines.
  [(#353)](https://github.com/PennyLaneAI/pennylane-lightning/pull/353)

* Implement 3 Qubits gates (CSWAP & Toffoli) & 4 Qubits gates (DoubleExcitation, DoubleExcitationMinus, DoubleExcitationPlus) in LM manner.
  [(#362)](https://github.com/PennyLaneAI/pennylane-lightning/pull/362)

* Upgrade Kokkos and Kokkos Kernels to 3.7.00, and improve sparse matrix-vector multiplication performance and memory usage.
  [(#361)](https://github.com/PennyLaneAI/pennylane-lightning/pull/361)

* Update Linux (ubuntu-latest) architecture x86_64 wheel-builder from GCC 10.x to GCC 11.x.
  [(#373)](https://github.com/PennyLaneAI/pennylane-lightning/pull/373)

* Update gcc and g++ 10.x to 11.x in CI tests. This update brings improved support for newer C++ features.
  [(#370)](https://github.com/PennyLaneAI/pennylane-lightning/pull/370)

* Change Lightning to inherit from QubitDevice instead of DefaultQubit.
  [(#365)](https://github.com/PennyLaneAI/pennylane-lightning/pull/365)

### Documentation

### Bug fixes

* Use mutex when accessing cache in KernelMap.
  [(#382)](https://github.com/PennyLaneAI/pennylane-lightning/pull/382)

### Contributors

This release contains contributions from (in alphabetical order):

Amintor Dusko, Chae-Yeun Park, Monit Sharma, Shuli Shu

---

# Release 0.26.1

### Bug fixes

* Fixes the transposition method used in the probability calculation.
  [(#377)](https://github.com/PennyLaneAI/pennylane-lightning/pull/377)

### Contributor

Amintor Dusko

---
# Release 0.26.0

### Improvements

* Introduces requirements-dev.txt and improves dockerfile.
  [(#330)](https://github.com/PennyLaneAI/pennylane-lightning/pull/330)

* Support `expval` for a Hamiltonian.
  [(#333)](https://github.com/PennyLaneAI/pennylane-lightning/pull/333)

* Implements caching for Kokkos installation.
  [(#316)](https://github.com/PennyLaneAI/pennylane-lightning/pull/316)

* Supports measurements of operator arithmetic classes such as `Sum`, `Prod`,
  and `SProd` by deferring handling of them to `DefaultQubit`.
  [(#349)](https://github.com/PennyLaneAI/pennylane-lightning/pull/349)

```
@qml.qnode(qml.device('lightning.qubit', wires=2))
def circuit():
    obs = qml.s_prod(2.1, qml.PauliZ(0)) + qml.op_sum(qml.PauliX(0), qml.PauliZ(1))
    return qml.expval(obs)
```

### Bug fixes

* Test updates to reflect new measurement error messages.
  [(#334)](https://github.com/PennyLaneAI/pennylane-lightning/pull/334)

* Updates to the release tagger to fix incompatibilities with RTD.
  [(#344)](https://github.com/PennyLaneAI/pennylane-lightning/pull/344)

* Update cancel-workflow-action and bot credentials.
  [(#345)](https://github.com/PennyLaneAI/pennylane-lightning/pull/345)

### Contributors

This release contains contributions from (in alphabetical order):

Amintor Dusko, Christina Lee, Lee J. O'Riordan, Chae-Yeun Park

---

# Release 0.25.0

### New features since last release

### Breaking changes

* We explicitly disable support for PennyLane's parameter broadcasting.
[#317](https://github.com/PennyLaneAI/pennylane-lightning/pull/317)

* We explicitly remove support for PennyLane's `Sum`, `SProd` and `Prod`
  as observables.
  [(#326)](https://github.com/PennyLaneAI/pennylane-lightning/pull/326)

### Improvements

* CI builders use a reduced set of resources and redundant tests for PRs.
  [(#319)](https://github.com/PennyLaneAI/pennylane-lightning/pull/319)

* Parallelize wheel-builds where applicable.
  [(#314)](https://github.com/PennyLaneAI/pennylane-lightning/pull/314)

* AVX2/512 kernels are now available on Linux/MacOS with x86-64 architecture.
  [(#313)](https://github.com/PennyLaneAI/pennylane-lightning/pull/313)

### Documentation

* Updated ReadTheDocs runner version from Ubuntu 20.04 to 22.04
  [(#327)](https://github.com/PennyLaneAI/pennylane-lightning/pull/327)

### Bug fixes

* Test updates to reflect new additions to PennyLane.
  [(#318)](https://github.com/PennyLaneAI/pennylane-lightning/pull/318)

### Contributors

This release contains contributions from (in alphabetical order):

Amintor Dusko, Christina Lee, Rashid N H M, Lee J. O'Riordan, Chae-Yeun Park

---

# Release 0.24.0

### New features since last release

* Add `SingleExcitation` and `DoubleExcitation` qchem gates and generators.
  [(#289)](https://github.com/PennyLaneAI/pennylane-lightning/pull/289)

* Add a new dispatch mechanism for future kernels.
  [(#291)](https://github.com/PennyLaneAI/pennylane-lightning/pull/291)

* Add `IsingXY` gate operation.
  [(#303)](https://github.com/PennyLaneAI/pennylane-lightning/pull/303)

* Support `qml.state()` in vjp and Hamiltonian in adjoint jacobian.
  [(#294)](https://github.com/PennyLaneAI/pennylane-lightning/pull/294)

### Breaking changes

* Codebase is now moving to C++20. The default compiler for Linux is now GCC10.
  [(#295)](https://github.com/PennyLaneAI/pennylane-lightning/pull/295)

* Minimum macOS version is changed to 10.15 (Catalina).
  [(#295)](https://github.com/PennyLaneAI/pennylane-lightning/pull/295)

### Improvements

* Split matrix operations, refactor dispatch mechanisms, and add a benchmark suits.
  [(#274)](https://github.com/PennyLaneAI/pennylane-lightning/pull/274)

* Add native support for the calculation of sparse Hamiltonians' expectation values.
Sparse operations are offloaded to [Kokkos](https://github.com/kokkos/kokkos) and
[Kokkos-Kernels](https://github.com/kokkos/kokkos-kernels).
  [(#283)](https://github.com/PennyLaneAI/pennylane-lightning/pull/283)

* Device `lightning.qubit` now accepts a datatype for a statevector.
  [(#290)](https://github.com/PennyLaneAI/pennylane-lightning/pull/290)

```python
dev1 = qml.device('lightning.qubit', wires=4, c_dtype=np.complex64) # for single precision
dev2 = qml.device('lightning.qubit', wires=4, c_dtype=np.complex128) # for double precision
```

### Documentation

* Use the centralized [Xanadu Sphinx Theme](https://github.com/XanaduAI/xanadu-sphinx-theme)
  to style the Sphinx documentation.
  [(#287)](https://github.com/PennyLaneAI/pennylane-lightning/pull/287)

### Bug fixes

* Fix the issue with using available `clang-format` version in format.
  [(#288)](https://github.com/PennyLaneAI/pennylane-lightning/pull/288)

* Fix a bug in the generator of `DoubleExcitationPlus`.
  [(#298)](https://github.com/PennyLaneAI/pennylane-lightning/pull/298)

### Contributors

This release contains contributions from (in alphabetical order):

Mikhail Andrenkov, Ali Asadi, Amintor Dusko, Lee James O'Riordan, Chae-Yeun Park, and Shuli Shu

---

# Release 0.23.0

### New features since last release

* Add `generate_samples()` to lightning.
  [(#247)](https://github.com/PennyLaneAI/pennylane-lightning/pull/247)

* Add Lightning GBenchmark Suite.
  [(#249)](https://github.com/PennyLaneAI/pennylane-lightning/pull/249)

* Support runtime and compile information.
  [(#253)](https://github.com/PennyLaneAI/pennylane-lightning/pull/253)

### Improvements

* Add `ENABLE_BLAS` build to CI checks.
  [(#249)](https://github.com/PennyLaneAI/pennylane-lightning/pull/249)

* Add more `clang-tidy` checks and kernel tests.
  [(#253)](https://github.com/PennyLaneAI/pennylane-lightning/pull/253)

* Add C++ code coverage to CI.
  [(#265)](https://github.com/PennyLaneAI/pennylane-lightning/pull/265)

* Skip over identity operations in `"lightning.qubit"`.
  [(#268)](https://github.com/PennyLaneAI/pennylane-lightning/pull/268)

### Bug fixes

* Update tests to remove `JacobianTape`.
  [(#260)](https://github.com/PennyLaneAI/pennylane-lightning/pull/260)

* Fix tests for MSVC.
  [(#264)](https://github.com/PennyLaneAI/pennylane-lightning/pull/264)

* Fix `#include <cpuid.h>` for PPC and AArch64 in Linux.
  [(#266)](https://github.com/PennyLaneAI/pennylane-lightning/pull/266)

* Remove deprecated tape execution methods.
  [(#270)](https://github.com/PennyLaneAI/pennylane-lightning/pull/270)

* Update `qml.probs` in `test_measures.py`.
  [(#280)](https://github.com/PennyLaneAI/pennylane-lightning/pull/280)

### Contributors

This release contains contributions from (in alphabetical order):

Ali Asadi, Chae-Yeun Park, Lee James O'Riordan, and Trevor Vincent

---

# Release 0.22.1

### Bug fixes

* Ensure `Identity ` kernel is registered to C++ dispatcher.
  [(#275)](https://github.com/PennyLaneAI/pennylane-lightning/pull/275)

---

# Release 0.22.0

### New features since last release

* Add Docker support.
  [(#234)](https://github.com/PennyLaneAI/pennylane-lightning/pull/234)

### Improvements

* Update quantum tapes serialization and Python tests.
  [(#239)](https://github.com/PennyLaneAI/pennylane-lightning/pull/239)

* Clang-tidy is now enabled for both tests and examples builds under Github Actions.
  [(#237)](https://github.com/PennyLaneAI/pennylane-lightning/pull/237)

* The return type of `StateVectorBase` data is now derived-class defined.
  [(#237)](https://github.com/PennyLaneAI/pennylane-lightning/pull/237)

* Update adjointJacobian and VJP methods.
  [(#222)](https://github.com/PennyLaneAI/pennylane-lightning/pull/222)

* Set GitHub workflow to upload wheels to Test PyPI.
  [(#220)](https://github.com/PennyLaneAI/pennylane-lightning/pull/220)

* Finalize the new kernel implementation.
  [(#212)](https://github.com/PennyLaneAI/pennylane-lightning/pull/212)

### Documentation

* Use of batching with OpenMP threads is documented.
  [(#221)](https://github.com/PennyLaneAI/pennylane-lightning/pull/221)

### Bug fixes

* Fix for OOM errors when using adjoint with large numbers of observables.
  [(#221)](https://github.com/PennyLaneAI/pennylane-lightning/pull/221)

* Add virtual destructor to C++ state-vector classes.
  [(#200)](https://github.com/PennyLaneAI/pennylane-lightning/pull/200)

* Fix a bug in Python tests with operations' `matrix` calls.
  [(#238)](https://github.com/PennyLaneAI/pennylane-lightning/pull/238)

* Refactor utility header and fix a bug in linear algebra function with CBLAS.
  [(#228)](https://github.com/PennyLaneAI/pennylane-lightning/pull/228)

### Contributors

This release contains contributions from (in alphabetical order):

Ali Asadi, Chae-Yeun Park, Lee James O'Riordan

---

# Release 0.21.0

### New features since last release

* Add C++ only benchmark for a given list of gates.
  [(#199)](https://github.com/PennyLaneAI/pennylane-lightning/pull/199)

* Wheel-build support for Python 3.10.
  [(#186)](https://github.com/PennyLaneAI/pennylane-lightning/pull/186)

* C++ support for probability, expectation value and variance calculations.
  [(#185)](https://github.com/PennyLaneAI/pennylane-lightning/pull/185)

* Add bindings to C++ expval, var, probs.
  [(#214)](https://github.com/PennyLaneAI/pennylane-lightning/pull/214)

### Improvements

* `setup.py` adds debug only when --debug is given
  [(#208)](https://github.com/PennyLaneAI/pennylane-lightning/pull/208)

* Add new highly-performant C++ kernels for quantum gates.
  [(#202)](https://github.com/PennyLaneAI/pennylane-lightning/pull/202)

The new kernels significantly improve the runtime performance of PennyLane-Lightning
for both differentiable and non-differentiable workflows. Here is an example workflow
using the adjoint differentiation method with a circuit of 5 strongly entangling layers:

```python
import pennylane as qml
from pennylane import numpy as np
from pennylane.templates.layers import StronglyEntanglingLayers
from numpy.random import random
np.random.seed(42)
n_layers = 5
n_wires = 6
dev = qml.device("lightning.qubit", wires=n_wires)

@qml.qnode(dev, diff_method="adjoint")
def circuit(weights):
    StronglyEntanglingLayers(weights, wires=list(range(n_wires)))
    return [qml.expval(qml.PauliZ(i)) for i in range(n_wires)]

init_weights = np.random.random(StronglyEntanglingLayers.shape(n_layers=n_layers, n_wires=n_wires))
params = np.array(init_weights,requires_grad=True)
jac = qml.jacobian(circuit)(params)
```
The latest release shows improved performance on both single and multi-threaded evaluations!

<img src="https://raw.githubusercontent.com/PennyLaneAI/pennylane-lightning/v0.21.0-rc0/doc/_static/lightning_v20_v21_bm.png" width=50%/>

* Ensure debug info is built into dynamic libraries.
  [(#201)](https://github.com/PennyLaneAI/pennylane-lightning/pull/201)

### Documentation

* New guidelines on adding and benchmarking C++ kernels.
  [(#202)](https://github.com/PennyLaneAI/pennylane-lightning/pull/202)

### Bug fixes

* Update clang-format version
  [(#219)](https://github.com/PennyLaneAI/pennylane-lightning/pull/219)

* Fix failed tests on Windows.
  [(#218)](https://github.com/PennyLaneAI/pennylane-lightning/pull/218)

* Update clang-format version
  [(#219)](https://github.com/PennyLaneAI/pennylane-lightning/pull/219)

* Add virtual destructor to C++ state-vector classes.
  [(#200)](https://github.com/PennyLaneAI/pennylane-lightning/pull/200)

* Fix failed tests for the non-binary wheel.
  [(#213)](https://github.com/PennyLaneAI/pennylane-lightning/pull/213)

* Add virtual destructor to C++ state-vector classes.
  [(#200)](https://github.com/PennyLaneAI/pennylane-lightning/pull/200)

### Contributors

This release contains contributions from (in alphabetical order):

Ali Asadi, Amintor Dusko, Chae-Yeun Park, Lee James O'Riordan

---

# Release 0.20.1

### Bug fixes

* Fix missing header-files causing build errors in algorithms module.
  [(#193)](https://github.com/PennyLaneAI/pennylane-lightning/pull/193)

* Fix failed tests for the non-binary wheel.
  [(#191)](https://github.com/PennyLaneAI/pennylane-lightning/pull/191)

---
# Release 0.20.2

### Bug fixes

* Introduce CY kernel to Lightning to avoid issues with decomposition.
  [(#203)](https://github.com/PennyLaneAI/pennylane-lightning/pull/203)

### Contributors

This release contains contributions from (in alphabetical order):

Lee J. O'Riordan

# Release 0.20.1

### Bug fixes

* Fix missing header-files causing build errors in algorithms module.
  [(#193)](https://github.com/PennyLaneAI/pennylane-lightning/pull/193)

* Fix failed tests for the non-binary wheel.
  [(#191)](https://github.com/PennyLaneAI/pennylane-lightning/pull/191)

# Release 0.20.0

### New features since last release

* Add wheel-builder support for Python 3.10.
  [(#186)](https://github.com/PennyLaneAI/pennylane-lightning/pull/186)

* Add VJP support to PL-Lightning.
  [(#181)](https://github.com/PennyLaneAI/pennylane-lightning/pull/181)

* Add complex64 support in PL-Lightning.
  [(#177)](https://github.com/PennyLaneAI/pennylane-lightning/pull/177)

* Added examples folder containing aggregate gate performance test.
  [(#165)](https://github.com/PennyLaneAI/pennylane-lightning/pull/165)

### Breaking changes

### Improvements

* Update PL-Lightning to support new features in PL.
  [(#179)](https://github.com/PennyLaneAI/pennylane-lightning/pull/179)

### Documentation

* Lightning setup.py build process uses CMake.
  [(#176)](https://github.com/PennyLaneAI/pennylane-lightning/pull/176)

### Contributors

This release contains contributions from (in alphabetical order):

Ali Asadi, Chae-Yeun Park, Isidor Schoch, Lee James O'Riordan

---

# Release 0.19.0

* Add Cache-Friendly DOTC, GEMV, GEMM along with BLAS Support.
  [(#155)](https://github.com/PennyLaneAI/pennylane-lightning/pull/155)

### Improvements

* The performance of parametric gates has been improved.
  [(#157)](https://github.com/PennyLaneAI/pennylane-lightning/pull/157)

* AVX support is enabled for Linux users on Intel/AMD platforms.
  [(#157)](https://github.com/PennyLaneAI/pennylane-lightning/pull/157)

* PennyLane-Lightning has been updated to conform with clang-tidy
  recommendations for modernization, offering performance improvements across
  all use-cases.
  [(#153)](https://github.com/PennyLaneAI/pennylane-lightning/pull/153)

### Breaking changes

* Linux users on `x86_64` must have a CPU supporting AVX.
  [(#157)](https://github.com/PennyLaneAI/pennylane-lightning/pull/157)

### Bug fixes

* OpenMP built with Intel MacOS CI runners causes failures on M1 Macs. OpenMP is currently
  disabled in the built wheels until this can be resolved with Github Actions runners.
  [(#166)](https://github.com/PennyLaneAI/pennylane-lightning/pull/166)

### Contributors

This release contains contributions from (in alphabetical order):

Ali Asadi, Lee James O'Riordan

---

# Release 0.18.0

### New features since last release

* PennyLane-Lightning now provides a high-performance
  [adjoint Jacobian](http://arxiv.org/abs/2009.02823) method for differentiating quantum circuits.
  [(#136)](https://github.com/PennyLaneAI/pennylane-lightning/pull/136)

  The adjoint method operates after a forward pass by iteratively applying inverse gates to scan
  backwards through the circuit. The method is already available in PennyLane's
  `default.qubit` device, but the version provided by `lightning.qubit` integrates with the C++
  backend and is more performant, as shown in the plot below:

  <img src="https://raw.githubusercontent.com/PennyLaneAI/pennylane-lightning/master/doc/_static/lightning_adjoint.png" width=70%/>

  The plot compares the average runtime of `lightning.qubit` and `default.qubit` for calculating the
  Jacobian of a circuit using the adjoint method for a range of qubit numbers. The circuit
  consists of ten `BasicEntanglerLayers` with a `PauliZ` expectation value calculated on each wire,
  repeated over ten runs. We see that `lightning.qubit` provides a speedup of around two to eight
  times, depending on the number of qubits.

  The adjoint method can be accessed using the standard interface. Consider the following circuit:

  ```python
  import pennylane as qml

  wires = 3
  layers = 2
  dev = qml.device("lightning.qubit", wires=wires)

  @qml.qnode(dev, diff_method="adjoint")
  def circuit(weights):
      qml.templates.StronglyEntanglingLayers(weights, wires=range(wires))
      return qml.expval(qml.PauliZ(0))

  weights = qml.init.strong_ent_layers_normal(layers, wires, seed=1967)
  ```

  The circuit can be executed and its gradient calculated using:

    ```pycon
  >>> print(f"Circuit evaluated: {circuit(weights)}")
  Circuit evaluated: 0.9801286266677633
  >>> print(f"Circuit gradient:\n{qml.grad(circuit)(weights)}")
  Circuit gradient:
  [[[-1.11022302e-16 -1.63051504e-01 -4.14810501e-04]
    [ 1.11022302e-16 -1.50136528e-04 -1.77922957e-04]
    [ 0.00000000e+00 -3.92874550e-02  8.14523075e-05]]

   [[-1.14472273e-04  3.85963953e-02  0.00000000e+00]
    [-5.76791765e-05 -9.78478343e-02  0.00000000e+00]
    [-5.55111512e-17  0.00000000e+00 -1.11022302e-16]]]
  ```

* PennyLane-Lightning now supports all of the operations and observables of `default.qubit`.
  [(#124)](https://github.com/PennyLaneAI/pennylane-lightning/pull/124)

### Improvements

* A new state-vector class `StateVectorManaged` was added, enabling memory use to be bound to
  statevector lifetime.
  [(#136)](https://github.com/PennyLaneAI/pennylane-lightning/pull/136)

* The repository now has a well-defined component hierarchy, allowing each indepedent unit to be
  compiled and linked separately.
  [(#136)](https://github.com/PennyLaneAI/pennylane-lightning/pull/136)

* PennyLane-Lightning can now be installed without compiling its C++ binaries and will fall back
  to using the `default.qubit` implementation. Skipping compilation is achieved by setting the
  `SKIP_COMPILATION` environment variable, e.g., Linux/MacOS: `export SKIP_COMPILATION=True`,
  Windows: `set SKIP_COMPILATION=True`. This feature is intended for building a pure-Python wheel of
  PennyLane-Lightning as a backup for platforms without a dedicated wheel.
  [(#129)](https://github.com/PennyLaneAI/pennylane-lightning/pull/129)

* The C++-backed Python bound methods can now be directly called with wires and supplied parameters.
  [(#125)](https://github.com/PennyLaneAI/pennylane-lightning/pull/125)

* Lightning supports arbitrary unitary and non-unitary gate-calls from Python to C++ layer.
  [(#121)](https://github.com/PennyLaneAI/pennylane-lightning/pull/121)

### Documentation

* Added preliminary architecture diagram for package.
  [(#131)](https://github.com/PennyLaneAI/pennylane-lightning/pull/131)

* C++ API built as part of docs generation.
  [(#131)](https://github.com/PennyLaneAI/pennylane-lightning/pull/131)

### Breaking changes

* Wheels for MacOS <= 10.13 will no longer be provided due to XCode SDK C++17 support requirements.
  [(#149)](https://github.com/PennyLaneAI/pennylane-lightning/pull/149)

### Bug fixes

* An indexing error in the CRY gate is fixed. [(#136)](https://github.com/PennyLaneAI/pennylane-lightning/pull/136)

* Column-major data in numpy is now correctly converted to row-major upon pass to the C++ layer.
  [(#126)](https://github.com/PennyLaneAI/pennylane-lightning/pull/126)

### Contributors

This release contains contributions from (in alphabetical order):

Thomas Bromley, Lee James O'Riordan

---

# Release 0.17.0

### New features

* C++ layer now supports float (32-bit) and double (64-bit) templated complex data.
  [(#113)](https://github.com/PennyLaneAI/pennylane-lightning/pull/113)

### Improvements

* The PennyLane device test suite is now included in coverage reports.
  [(#123)](https://github.com/PennyLaneAI/pennylane-lightning/pull/123)

* Static versions of jQuery and Bootstrap are no longer included in the CSS theme.
  [(#118)](https://github.com/PennyLaneAI/pennylane-lightning/pull/118)

* C++ tests have been ported to use Catch2 framework.
  [(#115)](https://github.com/PennyLaneAI/pennylane-lightning/pull/115)

* Testing now exists for both float and double precision methods in C++ layer.
  [(#113)](https://github.com/PennyLaneAI/pennylane-lightning/pull/113)
  [(#115)](https://github.com/PennyLaneAI/pennylane-lightning/pull/115)

* Compile-time utility methods with `constexpr` have been added.
  [(#113)](https://github.com/PennyLaneAI/pennylane-lightning/pull/113)

* Wheel-build support for ARM64 (Linux and MacOS) and PowerPC (Linux) added.
  [(#110)](https://github.com/PennyLaneAI/pennylane-lightning/pull/110)

* Add support for Controlled Phase Gate (`ControlledPhaseShift`).
  [(#114)](https://github.com/PennyLaneAI/pennylane-lightning/pull/114)

* Move changelog to `.github` and add a changelog reminder.
  [(#111)](https://github.com/PennyLaneAI/pennylane-lightning/pull/111)

* Adds CMake build system support.
  [(#104)](https://github.com/PennyLaneAI/pennylane-lightning/pull/104)


### Breaking changes

* Removes support for Python 3.6 and adds support for Python 3.9.
  [(#127)](https://github.com/PennyLaneAI/pennylane-lightning/pull/127)
  [(#128)](https://github.com/PennyLaneAI/pennylane-lightning/pull/128)

* Compilers with C++17 support are now required to build C++ module.
  [(#113)](https://github.com/PennyLaneAI/pennylane-lightning/pull/113)

* Gate classes have been removed with functionality added to StateVector class.
  [(#113)](https://github.com/PennyLaneAI/pennylane-lightning/pull/113)

* We are no longer building wheels for Python 3.6.
  [(#106)](https://github.com/PennyLaneAI/pennylane-lightning/pull/106)

### Bug fixes

* PowerPC wheel-builder now successfully compiles modules.
  [(#120)](https://github.com/PennyLaneAI/pennylane-lightning/pull/120)

### Documentation

* Added community guidelines.
  [(#109)](https://github.com/PennyLaneAI/pennylane-lightning/pull/109)

### Contributors

This release contains contributions from (in alphabetical order):

Ali Asadi, Christina Lee, Thomas Bromley, Lee James O'Riordan

---

# Release 0.15.1

### Bug fixes

* The PennyLane-Lightning binaries are now built with NumPy 1.19.5, to avoid ABI
  compatibility issues with the latest NumPy 1.20 release. See
  [the NumPy release notes](https://numpy.org/doc/stable/release/1.20.0-notes.html#size-of-np-ndarray-and-np-void-changed)
  for more details.
  [(#97)](https://github.com/PennyLaneAI/pennylane-lightning/pull/97)

### Contributors

This release contains contributions from (in alphabetical order):

Josh Izaac, Antal Száva

---

# Release 0.15.0

### Improvements

* For compatibility with PennyLane v0.15, the `analytic` keyword argument
  has been removed. Statistics can still be computed analytically by setting
  `shots=None`.
  [(#93)](https://github.com/PennyLaneAI/pennylane-lightning/pull/93)

* Inverse gates are now supported.
  [(#89)](https://github.com/PennyLaneAI/pennylane-lightning/pull/89)

* Add new lightweight backend with performance improvements.
  [(#57)](https://github.com/PennyLaneAI/pennylane-lightning/pull/57)

* Remove the previous Eigen-based backend.
  [(#67)](https://github.com/PennyLaneAI/pennylane-lightning/pull/67)

### Bug fixes

* Re-add dispatch table after fixing static initialisation order issue.
  [(#68)](https://github.com/PennyLaneAI/pennylane-lightning/pull/68)

### Contributors

This release contains contributions from (in alphabetical order):

Thomas Bromley, Theodor Isacsson, Christina Lee, Thomas Loke, Antal Száva.

---

# Release 0.14.1

### Bug fixes

* Fixes a bug where the `QNode` would swap `LightningQubit` to
  `DefaultQubitAutograd` on device execution due to the inherited
  `passthru_devices` entry of the `capabilities` dictionary.
  [(#61)](https://github.com/PennyLaneAI/pennylane-lightning/pull/61)

### Contributors

This release contains contributions from (in alphabetical order):

Antal Száva

---

# Release 0.14.0

### Improvements

* Extends support from 16 qubits to 50 qubits.
  [(#52)](https://github.com/PennyLaneAI/pennylane-lightning/pull/52)

### Bug fixes

* Updates applying basis state preparations to correspond to the
  changes in `DefaultQubit`.
  [(#55)](https://github.com/PennyLaneAI/pennylane-lightning/pull/55)

### Contributors

This release contains contributions from (in alphabetical order):

Thomas Loke, Tom Bromley, Josh Izaac, Antal Száva

---

# Release 0.12.0

### Bug fixes

* Updates capabilities dictionary to be compatible with core PennyLane
  [(#45)](https://github.com/PennyLaneAI/pennylane-lightning/pull/45)

* Fix install of Eigen for CI wheel building
  [(#44)](https://github.com/PennyLaneAI/pennylane-lightning/pull/44)

### Contributors

This release contains contributions from (in alphabetical order):

Tom Bromley, Josh Izaac, Antal Száva

---

# Release 0.11.0

Initial release.

This release contains contributions from (in alphabetical order):

Tom Bromley, Josh Izaac, Nathan Killoran, Antal Száva<|MERGE_RESOLUTION|>--- conflicted
+++ resolved
@@ -50,16 +50,9 @@
 
 ### Improvements
 
-<<<<<<< HEAD
-* Fix PTM stable-latest.
-=======
 * Update the `lightning.tensor` Python layer unit tests, as `lightning.tensor` cannot be cleaned up like other state-vector devices because the data is attached to the graph. It is recommended to use one device per circuit for `lightning.tensor`.
   [(#971)](https://github.com/PennyLaneAI/pennylane-lightning/pull/971)
 
-*  Fix PTM stable-latest.
->>>>>>> 449579bb
-  [(#961)](https://github.com/PennyLaneAI/pennylane-lightning/pull/961)
-
 * Add joint check for the N-controlled wires support in `lightning.qubit`.
   [(#949)](https://github.com/PennyLaneAI/pennylane-lightning/pull/949)
 
@@ -69,7 +62,7 @@
 * Add missing `liblightning_kokkos_catalyst.so` when building Lightning-Kokkos in editable installation.
   [(#945)](https://github.com/PennyLaneAI/pennylane-lightning/pull/945)
 
-* Optimize the cartesian product to reduce the amount of memory necessary to set the `StatePrep` in Lightning-Tensor. 
+* Optimize the cartesian product to reduce the amount of memory necessary to set the `StatePrep` in Lightning-Tensor.
   [(#943)](https://github.com/PennyLaneAI/pennylane-lightning/pull/943)
 
 * Update the `qml.probs` data-return in Lightning-GPU C++ API to align with other state-vector devices.
@@ -80,7 +73,7 @@
 
 * Add `setStateVector(state, wire)` support to the Lightning-GPU C++ API.
   [(#930)](https://github.com/PennyLaneAI/pennylane-lightning/pull/930)
-  
+
 * The `generate_samples` methods of `lightning.qubit` and `lightning.kokkos` can now take in a seed number to make the generated samples deterministic. This can be useful when, among other things, fixing flaky tests in CI.
   [(#927)](https://github.com/PennyLaneAI/pennylane-lightning/pull/927)
 
@@ -137,22 +130,19 @@
 
 ### Documentation
 
-<<<<<<< HEAD
+* Update `lightning.tensor` usage suggestions.
+  [(#971)](https://github.com/PennyLaneAI/pennylane-lightning/pull/971)
+
 * Update `README.rst` installation instructions for `lightning.gpu` and `lightning.tensor`.
   [(#957)](https://github.com/PennyLaneAI/pennylane-lightning/pull/957)
 
 * Update `lightning.tensor` documentation to include all the new features added since pull request #756. The new features are: 1. Finite-shot measurements; 2. Expval-base quantities; 3. Support for `qml.state()` and `qml.stateprep()`; 4. Support for all gates support via Matrix Product Operator (MPO).
-=======
-* Update `lightning.tensor` usage suggestions.
-  [(#971)](https://github.com/PennyLaneAI/pennylane-lightning/pull/971)
-
-* Update ``lightning.tensor`` documentation to include all the new features added since pull request #756. The new features are: 1, Finite-shot measurements; 2. Expval-base quantities; 3. Support for ``qml.state()`` and ``qml.stateprep()``; 4. Support for all gates support via Matrix Product Operator (MPO).
->>>>>>> 449579bb
   [(#909)](https://github.com/PennyLaneAI/pennylane-lightning/pull/909)
 
 ### Bug fixes
 
-*  Fix PTM stable latest related to `default.qubit.legacy`. 
+*  Fix PTM stable-latest related to `default.qubit.legacy` and the `latest` flag usage.
+  [(#961)](https://github.com/PennyLaneAI/pennylane-lightning/pull/961)
   [(#966)](https://github.com/PennyLaneAI/pennylane-lightning/pull/966)
 
 * Fix build failure for Lightning-Kokkos editable installation on MacOS due to `liblightning_kokkos_catalyst.so` copy and `liblightning_kokkos_catalyst.so` not copied to correct build path for editable installation.
