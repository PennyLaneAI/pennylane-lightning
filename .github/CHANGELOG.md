# Release 0.36.0-dev

### New features since last release

* Add finite shots support in `lightning.qubit2`.
  [(#630)](https://github.com/PennyLaneAI/pennylane-lightning/pull/630)

* Add two new python classes (LightningStateVector and LightningMeasurements) to support `lightning.qubit2`.
  [(#613)](https://github.com/PennyLaneAI/pennylane-lightning/pull/613)

* Add analytic-mode `qml.probs` and `qml.var` support in `lightning.qubit2`.
  [(#627)](https://github.com/PennyLaneAI/pennylane-lightning/pull/627)

* Add LightningAdjointJacobian to support `lightning.qubit2`.
  [(#631)](https://github.com/PennyLaneAI/pennylane-lightning/pull/631)

* Add `lightning.qubit2` device which uses the new device API.
  [(#607)](https://github.com/PennyLaneAI/pennylane-lightning/pull/607)
  [(#628)](https://github.com/PennyLaneAI/pennylane-lightning/pull/628)

### Breaking changes

### Improvements

* Initialize the private attributes `gates_indices_` and `generators_indices_` of `StateVectorKokkos` using the definitions of the `Pennylane::Gates::Constant` namespace.
  [(#641)](https://github.com/PennyLaneAI/pennylane-lightning/pull/641)

* Add `isort` to `requirements-dev.txt` and run before `black` upon `make format` to sort Python imports.
  [(#623)](https://github.com/PennyLaneAI/pennylane-lightning/pull/623)

### Documentation

### Bug fixes

<<<<<<< HEAD
* Fix finite shots support in `lightning.qubit`.
  [(#630)](https://github.com/PennyLaneAI/pennylane-lightning/pull/630)
=======
* Fix random `coverage xml` CI issues.
  [(#635)](https://github.com/PennyLaneAI/pennylane-lightning/pull/635)

### Contributors

This release contains contributions from (in alphabetical order):

Ali Asadi, Amintor Dusko, Christina Lee, Vincent Michaud-Rioux, Mudit Pandey

---

# Release 0.35.1

### Improvements

* Use the `adjoint` gate parameter to apply `qml.Adjoint` operations instead of matrix methods in `lightning.qubit`.
  [(#632)](https://github.com/PennyLaneAI/pennylane-lightning/pull/632)

### Bug fixes

* Fix `qml.Adjoint` support in `lightning.gpu` and `lightning.kokkos`.
  [(#632)](https://github.com/PennyLaneAI/pennylane-lightning/pull/632)

* Fix finite shots support in `lightning.qubit`, `lightning.gpu` and `lightning.kokkos`. The bug would impact calculations with measurements on observables with non-trivial diagonalizing gates and calculations with shot vectors.
  [(#632)](https://github.com/PennyLaneAI/pennylane-lightning/pull/632)
>>>>>>> a3071d35

### Contributors

This release contains contributions from (in alphabetical order):

Vincent Michaud-Rioux

---

# Release 0.35.0

### New features since last release

* All backends now support `GlobalPhase` and `C(GlobalPhase)` in forward pass.
  [(#579)](https://github.com/PennyLaneAI/pennylane-lightning/pull/579)

* Add Hermitian observable support for shot-noise measurement and Lapack support.
  [(#569)](https://github.com/PennyLaneAI/pennylane-lightning/pull/569)

### Breaking changes

* Migrate `lightning.gpu` to CUDA 12.
  [(#606)](https://github.com/PennyLaneAI/pennylane-lightning/pull/606)

### Improvements

* Expand error values and strings returned from CUDA libraries.
  [(#617)](https://github.com/PennyLaneAI/pennylane-lightning/pull/617)

* `C(MultiRZ)` and `C(Rot)` gates are natively supported (with `LM` kernels).
  [(#614)](https://github.com/PennyLaneAI/pennylane-lightning/pull/614)

* Add adjoint support for `GlobalPhase` in Lightning-GPU and Lightning-Kokkos.
  [(#615)](https://github.com/PennyLaneAI/pennylane-lightning/pull/615)

* Lower the overheads of Windows CI tests.
  [(#610)](https://github.com/PennyLaneAI/pennylane-lightning/pull/610)

* Decouple LightningQubit memory ownership from numpy and migrate it to Lightning-Qubit managed state-vector class.
  [(#601)](https://github.com/PennyLaneAI/pennylane-lightning/pull/601)

* Expand support for Projector observables on Lightning-Kokkos.
  [(#601)](https://github.com/PennyLaneAI/pennylane-lightning/pull/601)

* Split Docker build cron job into two jobs: master and latest. This is mainly for reporting in the `plugin-test-matrix` repo.
  [(#600)](https://github.com/PennyLaneAI/pennylane-lightning/pull/600)

* The `BlockEncode` operation from PennyLane is now supported on all Lightning devices.
  [(#599)](https://github.com/PennyLaneAI/pennylane-lightning/pull/599)

* OpenMP acceleration can now be enabled at compile time for all `lightning.qubit` gate kernels using the "-DLQ_ENABLE_KERNEL_OMP=1" CMake argument.
  [(#510)](https://github.com/PennyLaneAI/pennylane-lightning/pull/510)

* Enable building Docker images for any branch or tag. Set the Docker build cron job to build images for the latest release and `master`.
  [(#598)](https://github.com/PennyLaneAI/pennylane-lightning/pull/598)

* Enable choosing the PennyLane-Lightning version and disabling push to Docker Hub in the Docker build workflow. Add a cron job calling the Docker build workflow.
  [(#597)](https://github.com/PennyLaneAI/pennylane-lightning/pull/597)

* Pull Kokkos v4.2.00 from the official Kokkos repository to test Lightning-Kokkos with the CUDA backend.
  [(#596)](https://github.com/PennyLaneAI/pennylane-lightning/pull/596)

* Remove deprecated MeasurementProcess.name.
  [(#605)](https://github.com/PennyLaneAI/pennylane-lightning/pull/605)

### Documentation

* Update requirements to build the documentation.
  [(#594)](https://github.com/PennyLaneAI/pennylane-lightning/pull/594)

### Bug fixes

* Downgrade auditwheel due to changes with library exclusion list.
  [(#620)](https://github.com/PennyLaneAI/pennylane-lightning/pull/620)

* List `GlobalPhase` gate in each device's TOML file.
  [(#615)](https://github.com/PennyLaneAI/pennylane-lightning/pull/615)

* Lightning-GPU's gate cache failed to distinguish between certain gates.
  For example, `MultiControlledX([0, 1, 2], "111")` and `MultiControlledX([0, 2], "00")` were applied as the same operation.
  This could happen with (at least) the following gates: `QubitUnitary`,`ControlledQubitUnitary`,`MultiControlledX`,`DiagonalQubitUnitary`,`PSWAP`,`OrbitalRotation`.
  [(#579)](https://github.com/PennyLaneAI/pennylane-lightning/pull/579)

* Ensure the stopping condition decompositions are respected for larger templated QFT and Grover operators.
  [(#609)](https://github.com/PennyLaneAI/pennylane-lightning/pull/609)

* Move concurrency group specifications from reusable Docker build workflow to the root workflows.
  [(#604)](https://github.com/PennyLaneAI/pennylane-lightning/pull/604)

* Fix `lightning-kokkos-cuda` Docker build and add CI workflow to build images and push to Docker Hub.
  [(#593)](https://github.com/PennyLaneAI/pennylane-lightning/pull/593)

* Update jax.config imports.
  [(#619)](https://github.com/PennyLaneAI/pennylane-lightning/pull/619)

* Fix apply state vector when using a Lightning handle.
  [(#622)](https://github.com/PennyLaneAI/pennylane-lightning/pull/622)

* Pinning Pytest to a version compatible with Flaky.
  [(#624)](https://github.com/PennyLaneAI/pennylane-lightning/pull/624)

### Contributors

This release contains contributions from (in alphabetical order):

Amintor Dusko, David Ittah, Vincent Michaud-Rioux, Lee J. O'Riordan, Shuli Shu, Matthew Silverman

---

# Release 0.34.0

### New features since last release

* Support added for Python 3.12 wheel builds.
  [(#541)](https://github.com/PennyLaneAI/pennylane-lightning/pull/541)

* Lightning-Qubit support arbitrary controlled gates (any wires and any control values). The kernels are implemented in the `LM` module.
  [(#576)](https://github.com/PennyLaneAI/pennylane-lightning/pull/576)

* Shot-noise related methods now accommodate observable objects with arbitrary eigenvalues. Add a Kronecker product method for two diagonal matrices.
  [(#570)](https://github.com/PennyLaneAI/pennylane-lightning/pull/570)

* Add shot-noise support for probs in the C++ layer. Probabilities are calculated from generated samples. All Lightning backends support this feature. Please note that target wires should be sorted in ascending manner.
  [(#568)](https://github.com/PennyLaneAI/pennylane-lightning/pull/568)

* Add `LM` kernels to apply arbitrary controlled operations efficiently.
  [(#516)](https://github.com/PennyLaneAI/pennylane-lightning/pull/516)

* Add shots support for variance value, probs, sample, counts calculation for given observables (`NamedObs`, `TensorProd` and `Hamiltonian`) based on Pauli words, `Identity` and `Hadamard` in the C++ layer. All Lightning backends support this support feature.
  [(#561)](https://github.com/PennyLaneAI/pennylane-lightning/pull/561)

* Add shots support for expectation value calculation for given observables (`NamedObs`, `TensorProd` and `Hamiltonian`) based on Pauli words, `Identity` and `Hadamard` in the C++ layer by adding `measure_with_samples` to the measurement interface. All Lightning backends support this support feature.
  [(#556)](https://github.com/PennyLaneAI/pennylane-lightning/pull/556)

* `qml.QubitUnitary` operators can be included in a circuit differentiated with the adjoint method. Lightning handles circuits with arbitrary non-differentiable `qml.QubitUnitary` operators. 1,2-qubit `qml.QubitUnitary` operators with differentiable parameters can be differentiated using decomposition.
  [(#540)] (https://github.com/PennyLaneAI/pennylane-lightning/pull/540)

### Breaking changes

* Set the default version of Kokkos to 4.2.00 throughout the project (CMake, CI, etc.)
  [(#578)] (https://github.com/PennyLaneAI/pennylane-lightning/pull/578)

* Overload `applyOperation` with a fifth `matrix` argument to all state vector classes to support arbitrary operations in `AdjointJacobianBase`.
  [(#540)] (https://github.com/PennyLaneAI/pennylane-lightning/pull/540)

### Improvements

* Ensure aligned memory used for numpy arrays with state-vector without reallocations.
  [(#572)](https://github.com/PennyLaneAI/pennylane-lightning/pull/572)

* Unify error messages of shot measurement related unsupported observables to better Catalyst.
  [(#577)](https://github.com/PennyLaneAI/pennylane-lightning/pull/577)

* Add configuration files to improve compatibility with Catalyst.
  [(#566)](https://github.com/PennyLaneAI/pennylane-lightning/pull/566)

* Refactor shot-noise related methods of MeasurementsBase class in the C++ layer and eigenvalues are not limited to `1` and `-1`. Add `getObs()` method to Observables class. Refactor `applyInPlaceShots` to allow users to get eigenvalues of Observables object. Deprecated `_preprocess_state` method in `MeasurementsBase` class for safer use of the `LightningQubitRaw` backend.
[(#570)](https://github.com/PennyLaneAI/pennylane-lightning/pull/570)

* Modify `setup.py` to use backend-specific build directory (`f"build_{backend}"`) to accelerate rebuilding backends in alternance.
  [(#540)] (https://github.com/PennyLaneAI/pennylane-lightning/pull/540)

* Update Dockerfile and rewrite the `build-wheel-lightning-gpu` stage to build Lightning-GPU from the `pennylane-lightning` monorepo.
  [(#539)] (https://github.com/PennyLaneAI/pennylane-lightning/pull/539)

* Add the MPI test CI workflows of Lightning-GPU in compatibility cron jobs.
  [(#536)] (https://github.com/PennyLaneAI/pennylane-lightning/pull/536)

* Add MPI synchronization in places to safely handle communicated data.
  [(#538)](https://github.com/PennyLaneAI/pennylane-lightning/pull/538)

* Add release option in compatibility cron jobs to test the release candidates of PennyLane and the Lightning plugins against one another.
  [(#531)] (https://github.com/PennyLaneAI/pennylane-lightning/pull/531)

* Add GPU workflows in compatibility cron jobs to test Lightning-GPU and Lightning-Kokkos with the Kokkos CUDA backend.
  [(#528)] (https://github.com/PennyLaneAI/pennylane-lightning/pull/528)

### Documentation

* Fixed a small typo in the documentation page for the PennyLane-Lightning GPU device.
  [(#563)](https://github.com/PennyLaneAI/pennylane-lightning/pull/563)

* Add OpenGraph social preview for Lightning docs.
  [(#574)](https://github.com/PennyLaneAI/pennylane-lightning/pull/574)

### Bug fixes

* Fix CodeCov file contention issue when uploading data from many workloads.
  [(#584)](https://github.com/PennyLaneAI/pennylane-lightning/pull/584)

* Ensure the `lightning.gpu` intermediate wheel builds are uploaded to TestPyPI.
  [(#575)](https://github.com/PennyLaneAI/pennylane-lightning/pull/575)

* Allow support for newer clang-tidy versions on non-x86_64 platforms.
  [(#567)](https://github.com/PennyLaneAI/pennylane-lightning/pull/567)

* Do not run C++ tests when testing for compatibility with PennyLane, hence fixing plugin-matrix failures. Fix Lightning-GPU workflow trigger.
  [(#571)](https://github.com/PennyLaneAI/pennylane-lightning/pull/571)

* Revert single-node multi-GPU batching behaviour to match https://github.com/PennyLaneAI/pennylane-lightning-gpu/pull/27.
  [(#564)](https://github.com/PennyLaneAI/pennylane-lightning/pull/564)

* Move deprecated `stateprep` `QuantumScript` argument into the operation list in `mpitests/test_adjoint_jacobian.py`.
  [(#540)] (https://github.com/PennyLaneAI/pennylane-lightning/pull/540)

* Fix MPI Python unit tests for the adjoint method.
  [(#538)](https://github.com/PennyLaneAI/pennylane-lightning/pull/538)

* Fix the issue with assigning kernels to ops before registering kernels on macOS
  [(#582)](https://github.com/PennyLaneAI/pennylane-lightning/pull/582)

* Update `MANIFEST.in` to include device config files and `CHANGELOG.md`
  [(#585)](https://github.com/PennyLaneAI/pennylane-lightning/pull/585)

### Contributors

This release contains contributions from (in alphabetical order):

Ali Asadi, Isaac De Vlugt, Amintor Dusko, Vincent Michaud-Rioux, Erick Ochoa Lopez, Lee James O'Riordan, Shuli Shu

---

# Release 0.33.1

* pip-installed CUDA runtime libraries can now be accessed from a virtualenv.
  [(#543)](https://github.com/PennyLaneAI/pennylane-lightning/pull/543)

### Bug fixes

* The pybind11 compiled module RPATH linkage has been restored to pre-0.33 behaviour.
  [(#543)](https://github.com/PennyLaneAI/pennylane-lightning/pull/543)

### Contributors

This release contains contributions from (in alphabetical order):

Lee J. O'Riordan

---

# Release 0.33.0

### New features since last release

* Add documentation updates for the `lightning.gpu` backend.
  [(#525)] (https://github.com/PennyLaneAI/pennylane-lightning/pull/525)

* Add `SparseHamiltonian` support for Lightning-Qubit and Lightning-GPU.
  [(#526)] (https://github.com/PennyLaneAI/pennylane-lightning/pull/526)

* Add `SparseHamiltonian` support for Lightning-Kokkos.
  [(#527)] (https://github.com/PennyLaneAI/pennylane-lightning/pull/527)

* Integrate python/pybind layer of distributed Lightning-GPU into the Lightning monorepo with python unit tests.
  [(#518)] (https://github.com/PennyLaneAI/pennylane-lightning/pull/518)

* Integrate the distributed C++ backend of Lightning-GPU into the Lightning monorepo.
  [(#514)] (https://github.com/PennyLaneAI/pennylane-lightning/pull/514)

* Integrate Lightning-GPU into the Lightning monorepo. The new backend is named `lightning.gpu` and includes all single-GPU features.
  [(#499)] (https://github.com/PennyLaneAI/pennylane-lightning/pull/499)

* Build Linux wheels for Lightning-GPU (CUDA-11).
  [(#517)](https://github.com/PennyLaneAI/pennylane-lightning/pull/517)

* Add `Dockerfile` in `docker` and `make docker` workflow in `Makefile`. The Docker images and documentation are available on [DockerHub](https://hub.docker.com/repository/docker/pennylaneai/pennylane).
  [(#496)](https://github.com/PennyLaneAI/pennylane-lightning/pull/496)

* Add mid-circuit state preparation operation tests.
  [(#495)](https://github.com/PennyLaneAI/pennylane-lightning/pull/495)

### Breaking changes

* Add `tests_gpu.yml` workflow to test the Lightning-Kokkos backend with CUDA-12.
  [(#494)](https://github.com/PennyLaneAI/pennylane-lightning/pull/494)

* Implement `LM::GeneratorDoubleExcitation`, `LM::GeneratorDoubleExcitationMinus`, `LM::GeneratorDoubleExcitationPlus` kernels. Lightning-Qubit default kernels are now strictly from the `LM` implementation, which requires less memory and is faster for large state vectors.
  [(#512)](https://github.com/PennyLaneAI/pennylane-lightning/pull/512)

* Add workflows validating compatibility between PennyLane and Lightning's most recent stable releases and development (latest) versions.
  [(#507)](https://github.com/PennyLaneAI/pennylane-lightning/pull/507)
  [(#498)](https://github.com/PennyLaneAI/pennylane-lightning/pull/498)

* Introduce `timeout-minutes` in various workflows, mainly to avoid Windows builds hanging for several hours.
  [(#503)](https://github.com/PennyLaneAI/pennylane-lightning/pull/503)

* Cast integral-valued arrays to the device's complex type on entry in `_preprocess_state_vector` to ensure the state is correctly represented with floating-point numbers.
  [(#501)](https://github.com/PennyLaneAI/pennylane-lightning/pull/501)

* Update `DefaultQubit` to `DefaultQubitLegacy` on Lightning fallback.
  [(#500)](https://github.com/PennyLaneAI/pennylane-lightning/pull/500)

* Enums defined in `GateOperation.hpp` start at `1` (previously `0`). `::BEGIN` is introduced in a few places where it was assumed `0` accordingly.
  [(#485)](https://github.com/PennyLaneAI/pennylane-lightning/pull/485)

* Enable pre-commit hooks to format all Python files and linting of all Python source files.
  [(#485)](https://github.com/PennyLaneAI/pennylane-lightning/pull/485)

### Improvements

* Improve Python testing for Lightning-GPU (+MPI) by adding jobs in Actions files and adding Python tests to increase code coverage.
  [(#522)](https://github.com/PennyLaneAI/pennylane-lightning/pull/522)

* Add support for `pip install pennylane-lightning[kokkos]` for the OpenMP backend.
  [(#515)](https://github.com/PennyLaneAI/pennylane-lightning/pull/515)

* Update `setup.py` to allow for multi-package co-existence. The `PennyLane_Lightning` package now is the responsible for the core functionality, and will be depended upon by all other extensions.
  [(#504)] (https://github.com/PennyLaneAI/pennylane-lightning/pull/504)

* Redesign Lightning-Kokkos `StateVectorKokkos` class to use Kokkos `RangePolicy` together with special functors in `applyMultiQubitOp` to apply 1- to 4-wire generic unitary gates. For more than 4 wires, the general implementation using Kokkos `TeamPolicy` is employed to yield the best all-around performance.
  [(#490)] (https://github.com/PennyLaneAI/pennylane-lightning/pull/490)

* Redesign Lightning-Kokkos `Measurements` class to use Kokkos `RangePolicy` together with special functors to obtain the expectation value of 1- to 4-wire generic unitary gates. For more than 4 wires, the general implementation using Kokkos `TeamPolicy` is employed to yield the best all-around performance.
  [(#489)] (https://github.com/PennyLaneAI/pennylane-lightning/pull/489)

* Add tests to increase Lightning-Kokkos coverage.
  [(#485)](https://github.com/PennyLaneAI/pennylane-lightning/pull/485)

* Add memory locality tag reporting and adjoint diff dispatch for `lightning.qubit` statevector classes.
  [(#492)](https://github.com/PennyLaneAI/pennylane-lightning/pull/492)

* Add support for dependent external packages to C++ core.
  [(#482)](https://github.com/PennyLaneAI/pennylane-lightning/pull/482)

* Add support for building multiple backend simulators.
  [(#497)](https://github.com/PennyLaneAI/pennylane-lightning/pull/497)

### Documentation

### Bug fixes

* Fix CI issues running python-cov with MPI.
  [(#535)](https://github.com/PennyLaneAI/pennylane-lightning/pull/535)

* Re-add support for `pip install pennylane-lightning[gpu]`.
  [(#515)](https://github.com/PennyLaneAI/pennylane-lightning/pull/515)

* Switch most Lightning-Qubit default kernels to `LM`. Add `LM::multiQubitOp` tests, failing when targeting out-of-order wires clustered close to `num_qubits-1`. Fix the `LM::multiQubitOp` kernel implementation by introducing a generic `revWireParity` routine and replacing the `bitswap`-based implementation. Mimic the changes fixing the corresponding `multiQubitOp` and `expval` functors in Lightning-Kokkos.
  [(#511)](https://github.com/PennyLaneAI/pennylane-lightning/pull/511)

* Fix RTD builds by removing unsupported `system_packages` configuration option.
  [(#491)](https://github.com/PennyLaneAI/pennylane-lightning/pull/491)

### Contributors

This release contains contributions from (in alphabetical order):

Ali Asadi, Amintor Dusko, Vincent Michaud-Rioux, Lee J. O'Riordan, Shuli Shu

---

# Release 0.32.0

### New features since last release

* The `lightning.kokkos` backend supports Nvidia GPU execution (with Kokkos v4 and CUDA v12).
  [(#477)](https://github.com/PennyLaneAI/pennylane-lightning/pull/477)

* Complete overhaul of repository structure to facilitates integration of multiple backends. Refactoring efforts we directed to improve development performance, code reuse and decrease overall overhead to propagate changes through backends. New C++ modular build strategy allows for faster test builds restricted to a module. Update CI/CD actions concurrency strategy. Change minimal Python version to 3.9.
  [(#472)] (https://github.com/PennyLaneAI/pennylane-lightning/pull/472)

* Wheels are built with native support for sparse Hamiltonians.
  [(#470)] (https://github.com/PennyLaneAI/pennylane-lightning/pull/470)

* Add native support to sparse Hamiltonians in the absence of Kokkos & Kokkos-kernels.
  [(#465)] (https://github.com/PennyLaneAI/pennylane-lightning/pull/465)

### Breaking changes

* Rename `QubitStateVector` to `StatePrep` in the `LightningQubit` and `LightningKokkos` classes.
  [(#486)](https://github.com/PennyLaneAI/pennylane-lightning/pull/486)

* Modify `adjointJacobian` methods to accept a (maybe unused) reference `StateVectorT`, allowing device-backed simulators to directly access state vector data for adjoint differentiation instead of copying it back-and-forth into `JacobianData` (host memory).
  [(#477)](https://github.com/PennyLaneAI/pennylane-lightning/pull/477)

### Improvements

* Refactor LKokkos `Measurements` class to use (fast) specialized functors whenever possible.
  [(#481)] (https://github.com/PennyLaneAI/pennylane-lightning/pull/481)

* Merge Lightning Qubit and Lightning Kokkos backends in the new repository.
  [(#472)] (https://github.com/PennyLaneAI/pennylane-lightning/pull/472)

* Integrated new unified docs for Lightning Kokkos and Lightning Qubit packages.
  [(#473)] (https://github.com/PennyLaneAI/pennylane-lightning/pull/473)

### Documentation

### Bug fixes

* Ensure PennyLane has an `active_return` attribute before calling it.
 [(#483)] (https://github.com/PennyLaneAI/pennylane-lightning/pull/483)

* Do no import `sqrt2_v` from `<numbers>` in `Util.hpp` to resolve issue with Lightning-GPU builds.
  [(#479)](https://github.com/PennyLaneAI/pennylane-lightning/pull/479)

* Update the CMake internal references to enable sub-project compilation with affecting the parent package.
  [(#478)](https://github.com/PennyLaneAI/pennylane-lightning/pull/478)

* `apply` no longer mutates the inputted list of operations.
  [(#474)](https://github.com/PennyLaneAI/pennylane-lightning/pull/474)

### Contributors

This release contains contributions from (in alphabetical order):

Amintor Dusko, Christina Lee, Vincent Michaud-Rioux, Lee J. O'Riordan

---

# Release 0.31.0

### New features since last release

* Update Kokkos support to 4.0.01.
  [(#439)] (https://github.com/PennyLaneAI/pennylane-lightning/pull/439)

### Breaking changes

* Update tests to be compliant with PennyLane v0.31.0 development changes and deprecations.
  [(#448)](https://github.com/PennyLaneAI/pennylane-lightning/pull/448)

### Improvements

* Remove logic from `setup.py` and transfer paths and env variable definitions into workflow files.
  [(#450)](https://github.com/PennyLaneAI/pennylane-lightning/pull/450)

* Detect MKL or CBLAS if `ENABLE_BLAS=ON` making sure that BLAS is linked as expected.
  [(#449)](https://github.com/PennyLaneAI/pennylane-lightning/pull/449)

### Documentation

* Fix LightningQubit class parameter documentation.
  [(#456)](https://github.com/PennyLaneAI/pennylane-lightning/pull/456)

### Bug fixes

* Ensure cross-platform wheels continue to build with updates in git safety checks.
  [(#452)](https://github.com/PennyLaneAI/pennylane-lightning/pull/452)

* Fixing Python version bug introduce in [(#450)](https://github.com/PennyLaneAI/pennylane-lightning/pull/450)
  when `Python_EXECUTABLE` was removed from `setup.py`.
  [(#461)](https://github.com/PennyLaneAI/pennylane-lightning/pull/461)

* Ensure aligned allocator definition works with C++20 compilers.
  [(#438)](https://github.com/PennyLaneAI/pennylane-lightning/pull/438)

* Prevent multiple threads from calling `Kokkos::initialize` or `Kokkos::finalize`.
  [(#439)](https://github.com/PennyLaneAI/pennylane-lightning/pull/439)

### Contributors

This release contains contributions from (in alphabetical order):

Vincent Michaud-Rioux, Lee J. O'Riordan, Chae-Yeun Park

---

# Release 0.30.0

### New features since last release

* Add MCMC sampler.
  [(#384)] (https://github.com/PennyLaneAI/pennylane-lightning/pull/384)

* Serialize PennyLane's arithmetic operators when they are used as observables
  that are expressed in the Pauli basis.
  [(#424)](https://github.com/PennyLaneAI/pennylane-lightning/pull/424)

### Breaking changes

* Lightning now works with the new return types specification that is now default in PennyLane.
  See [the PennyLane `qml.enable_return`](https://docs.pennylane.ai/en/stable/code/api/pennylane.enable_return.html?highlight=enable_return) documentation for more information on this change.
  [(#427)](https://github.com/PennyLaneAI/pennylane-lightning/pull/427)

Instead of creating potentially ragged numpy array, devices and `QNode`'s now return an object of the same type as that
returned by the quantum function.

```
>>> dev = qml.device('lightning.qubit', wires=1)
>>> @qml.qnode(dev, diff_method="adjoint")
... def circuit(x):
...     qml.RX(x, wires=0)
...     return qml.expval(qml.PauliY(0)), qml.expval(qml.PauliZ(0))
>>> x = qml.numpy.array(0.5)
>>> circuit(qml.numpy.array(0.5))
(array(-0.47942554), array(0.87758256))
```

Interfaces like Jax or Torch handle tuple outputs without issues:

```
>>> jax.jacobian(circuit)(jax.numpy.array(0.5))
(Array(-0.87758255, dtype=float32, weak_type=True),
Array(-0.47942555, dtype=float32, weak_type=True))
```

Autograd cannot differentiate an output tuple, so results must be converted to an array before
use with `qml.jacobian`:

```
>>> qml.jacobian(lambda y: qml.numpy.array(circuit(y)))(x)
array([-0.87758256, -0.47942554])
```

Alternatively, the quantum function itself can return a numpy array of measurements:

```
>>> dev = qml.device('lightning.qubit', wires=1)
>>> @qml.qnode(dev, diff_method="adjoint")
>>> def circuit2(x):
...     qml.RX(x, wires=0)
...     return np.array([qml.expval(qml.PauliY(0)), qml.expval(qml.PauliZ(0))])
>>> qml.jacobian(circuit2)(np.array(0.5))
array([-0.87758256, -0.47942554])
```

### Improvements

* Remove deprecated `set-output` commands from workflow files.
  [(#437)](https://github.com/PennyLaneAI/pennylane-lightning/pull/437)

* Lightning wheels are now checked with `twine check` post-creation for PyPI compatibility.
  [(#430)](https://github.com/PennyLaneAI/pennylane-lightning/pull/430)

* Lightning has been made compatible with the change in return types specification.
  [(#427)](https://github.com/PennyLaneAI/pennylane-lightning/pull/427)

* Lightning is compatible with clang-tidy version 16.
  [(#429)](https://github.com/PennyLaneAI/pennylane-lightning/pull/429)

### Contributors

This release contains contributions from (in alphabetical order):

Christina Lee, Vincent Michaud-Rioux, Lee James O'Riordan, Chae-Yeun Park, Matthew Silverman

---

# Release 0.29.0

### Improvements

* Remove runtime dependency on ninja build system.
  [(#414)](https://github.com/PennyLaneAI/pennylane-lightning/pull/414)

* Allow better integration and installation support with CMake targeted binary builds.
  [(#403)](https://github.com/PennyLaneAI/pennylane-lightning/pull/403)

* Remove explicit Numpy and Scipy requirements.
  [(#412)](https://github.com/PennyLaneAI/pennylane-lightning/pull/412)

* Get `llvm` installation root from the environment variable `LLVM_ROOT_DIR` (or fallback to `brew`).
  [(#413)](https://github.com/PennyLaneAI/pennylane-lightning/pull/413)

* Update AVX2/512 kernel infrastructure for additional gate/generator operations.
  [(#404)](https://github.com/PennyLaneAI/pennylane-lightning/pull/404)

* Remove unnecessary lines for resolving CodeCov issue.
  [(#415)](https://github.com/PennyLaneAI/pennylane-lightning/pull/415)

* Add more AVX2/512 gate operations.
  [(#393)](https://github.com/PennyLaneAI/pennylane-lightning/pull/393)

### Documentation

### Bug fixes

* Ensure error raised when asking for out of order marginal probabilities. Prevents the return of incorrect results.
  [(#416)](https://github.com/PennyLaneAI/pennylane-lightning/pull/416)

* Fix Github shields in README.
  [(#402)](https://github.com/PennyLaneAI/pennylane-lightning/pull/402)

### Contributors

Amintor Dusko, Vincent Michaud-Rioux, Lee James O'Riordan, Chae-Yeun Park

---

# Release 0.28.2

### Bug fixes

* Fix Python module versioning for Linux wheels.
  [(#408)](https://github.com/PennyLaneAI/pennylane-lightning/pull/408)

### Contributors

This release contains contributions from (in alphabetical order):

Amintor Dusko, Shuli Shu, Trevor Vincent

---

# Release 0.28.1

### Bug fixes

* Fix Pybind11 module versioning and locations for Windows wheels.
  [(#400)](https://github.com/PennyLaneAI/pennylane-lightning/pull/400)

### Contributors

This release contains contributions from (in alphabetical order):

Lee J. O'Riordan

---

# Release 0.28.0

### Breaking changes

* Deprecate support for Python 3.7.
  [(#391)](https://github.com/PennyLaneAI/pennylane-lightning/pull/391)

### Improvements

* Improve Lightning package structure for external use as a C++ library.
  [(#369)](https://github.com/PennyLaneAI/pennylane-lightning/pull/369)

* Improve the stopping condition method.
  [(#386)](https://github.com/PennyLaneAI/pennylane-lightning/pull/386)

### Bug fixes

- Pin CMake to 3.24.x in wheel-builder to avoid Python not found error in CMake 3.25, when building wheels for PennyLane-Lightning-GPU.
  [(#387)](https://github.com/PennyLaneAI/pennylane-lightning/pull/387)

### Contributors

This release contains contributions from (in alphabetical order):

Amintor Dusko, Lee J. O'Riordan

---

# Release 0.27.0

### New features since last release

* Enable building of python 3.11 wheels and upgrade python on CI/CD workflows to 3.8.
  [(#381)](https://github.com/PennyLaneAI/pennylane-lightning/pull/381)

### Breaking changes

### Improvements

* Update clang-tools version in Github workflows.
  [(#351)](https://github.com/PennyLaneAI/pennylane-lightning/pull/351)

* Improve tests and checks CI/CD pipelines.
  [(#353)](https://github.com/PennyLaneAI/pennylane-lightning/pull/353)

* Implement 3 Qubits gates (CSWAP & Toffoli) & 4 Qubits gates (DoubleExcitation, DoubleExcitationMinus, DoubleExcitationPlus) in LM manner.
  [(#362)](https://github.com/PennyLaneAI/pennylane-lightning/pull/362)

* Upgrade Kokkos and Kokkos Kernels to 3.7.00, and improve sparse matrix-vector multiplication performance and memory usage.
  [(#361)](https://github.com/PennyLaneAI/pennylane-lightning/pull/361)

* Update Linux (ubuntu-latest) architecture x86_64 wheel-builder from GCC 10.x to GCC 11.x.
  [(#373)](https://github.com/PennyLaneAI/pennylane-lightning/pull/373)

* Update gcc and g++ 10.x to 11.x in CI tests. This update brings improved support for newer C++ features.
  [(#370)](https://github.com/PennyLaneAI/pennylane-lightning/pull/370)

* Change Lightning to inherit from QubitDevice instead of DefaultQubit.
  [(#365)](https://github.com/PennyLaneAI/pennylane-lightning/pull/365)

### Documentation

### Bug fixes

* Use mutex when accessing cache in KernelMap.
  [(#382)](https://github.com/PennyLaneAI/pennylane-lightning/pull/382)

### Contributors

This release contains contributions from (in alphabetical order):

Amintor Dusko, Chae-Yeun Park, Monit Sharma, Shuli Shu

---

# Release 0.26.1

### Bug fixes

* Fixes the transposition method used in the probability calculation.
  [(#377)](https://github.com/PennyLaneAI/pennylane-lightning/pull/377)

### Contributor

Amintor Dusko

---
# Release 0.26.0

### Improvements

* Introduces requirements-dev.txt and improves dockerfile.
  [(#330)](https://github.com/PennyLaneAI/pennylane-lightning/pull/330)

* Support `expval` for a Hamiltonian.
  [(#333)](https://github.com/PennyLaneAI/pennylane-lightning/pull/333)

* Implements caching for Kokkos installation.
  [(#316)](https://github.com/PennyLaneAI/pennylane-lightning/pull/316)

* Supports measurements of operator arithmetic classes such as `Sum`, `Prod`,
  and `SProd` by deferring handling of them to `DefaultQubit`.
  [(#349)](https://github.com/PennyLaneAI/pennylane-lightning/pull/349)

```
@qml.qnode(qml.device('lightning.qubit', wires=2))
def circuit():
    obs = qml.s_prod(2.1, qml.PauliZ(0)) + qml.op_sum(qml.PauliX(0), qml.PauliZ(1))
    return qml.expval(obs)
```

### Bug fixes

* Test updates to reflect new measurement error messages.
  [(#334)](https://github.com/PennyLaneAI/pennylane-lightning/pull/334)

* Updates to the release tagger to fix incompatibilities with RTD.
  [(#344)](https://github.com/PennyLaneAI/pennylane-lightning/pull/344)

* Update cancel-workflow-action and bot credentials.
  [(#345)](https://github.com/PennyLaneAI/pennylane-lightning/pull/345)

### Contributors

This release contains contributions from (in alphabetical order):

Amintor Dusko, Christina Lee, Lee J. O'Riordan, Chae-Yeun Park

---

# Release 0.25.0

### New features since last release

### Breaking changes

* We explicitly disable support for PennyLane's parameter broadcasting.
[#317](https://github.com/PennyLaneAI/pennylane-lightning/pull/317)

* We explicitly remove support for PennyLane's `Sum`, `SProd` and `Prod`
  as observables.
  [(#326)](https://github.com/PennyLaneAI/pennylane-lightning/pull/326)

### Improvements

* CI builders use a reduced set of resources and redundant tests for PRs.
  [(#319)](https://github.com/PennyLaneAI/pennylane-lightning/pull/319)

* Parallelize wheel-builds where applicable.
  [(#314)](https://github.com/PennyLaneAI/pennylane-lightning/pull/314)

* AVX2/512 kernels are now available on Linux/MacOS with x86-64 architecture.
  [(#313)](https://github.com/PennyLaneAI/pennylane-lightning/pull/313)

### Documentation

* Updated ReadTheDocs runner version from Ubuntu 20.04 to 22.04
  [(#327)](https://github.com/PennyLaneAI/pennylane-lightning/pull/327)

### Bug fixes

* Test updates to reflect new additions to PennyLane.
  [(#318)](https://github.com/PennyLaneAI/pennylane-lightning/pull/318)

### Contributors

This release contains contributions from (in alphabetical order):

Amintor Dusko, Christina Lee, Rashid N H M, Lee J. O'Riordan, Chae-Yeun Park

---

# Release 0.24.0

### New features since last release

* Add `SingleExcitation` and `DoubleExcitation` qchem gates and generators.
  [(#289)](https://github.com/PennyLaneAI/pennylane-lightning/pull/289)

* Add a new dispatch mechanism for future kernels.
  [(#291)](https://github.com/PennyLaneAI/pennylane-lightning/pull/291)

* Add `IsingXY` gate operation.
  [(#303)](https://github.com/PennyLaneAI/pennylane-lightning/pull/303)

* Support `qml.state()` in vjp and Hamiltonian in adjoint jacobian.
  [(#294)](https://github.com/PennyLaneAI/pennylane-lightning/pull/294)

### Breaking changes

* Codebase is now moving to C++20. The default compiler for Linux is now GCC10.
  [(#295)](https://github.com/PennyLaneAI/pennylane-lightning/pull/295)

* Minimum macOS version is changed to 10.15 (Catalina).
  [(#295)](https://github.com/PennyLaneAI/pennylane-lightning/pull/295)

### Improvements

* Split matrix operations, refactor dispatch mechanisms, and add a benchmark suits.
  [(#274)](https://github.com/PennyLaneAI/pennylane-lightning/pull/274)

* Add native support for the calculation of sparse Hamiltonians' expectation values.
Sparse operations are offloaded to [Kokkos](https://github.com/kokkos/kokkos) and
[Kokkos-Kernels](https://github.com/kokkos/kokkos-kernels).
  [(#283)](https://github.com/PennyLaneAI/pennylane-lightning/pull/283)

* Device `lightning.qubit` now accepts a datatype for a statevector.
  [(#290)](https://github.com/PennyLaneAI/pennylane-lightning/pull/290)

```python
dev1 = qml.device('lightning.qubit', wires=4, c_dtype=np.complex64) # for single precision
dev2 = qml.device('lightning.qubit', wires=4, c_dtype=np.complex128) # for double precision
```

### Documentation

* Use the centralized [Xanadu Sphinx Theme](https://github.com/XanaduAI/xanadu-sphinx-theme)
  to style the Sphinx documentation.
  [(#287)](https://github.com/PennyLaneAI/pennylane-lightning/pull/287)

### Bug fixes

* Fix the issue with using available `clang-format` version in format.
  [(#288)](https://github.com/PennyLaneAI/pennylane-lightning/pull/288)

* Fix a bug in the generator of `DoubleExcitationPlus`.
  [(#298)](https://github.com/PennyLaneAI/pennylane-lightning/pull/298)

### Contributors

This release contains contributions from (in alphabetical order):

Mikhail Andrenkov, Ali Asadi, Amintor Dusko, Lee James O'Riordan, Chae-Yeun Park, and Shuli Shu

---

# Release 0.23.0

### New features since last release

* Add `generate_samples()` to lightning.
  [(#247)](https://github.com/PennyLaneAI/pennylane-lightning/pull/247)

* Add Lightning GBenchmark Suite.
  [(#249)](https://github.com/PennyLaneAI/pennylane-lightning/pull/249)

* Support runtime and compile information.
  [(#253)](https://github.com/PennyLaneAI/pennylane-lightning/pull/253)

### Improvements

* Add `ENABLE_BLAS` build to CI checks.
  [(#249)](https://github.com/PennyLaneAI/pennylane-lightning/pull/249)

* Add more `clang-tidy` checks and kernel tests.
  [(#253)](https://github.com/PennyLaneAI/pennylane-lightning/pull/253)

* Add C++ code coverage to CI.
  [(#265)](https://github.com/PennyLaneAI/pennylane-lightning/pull/265)

* Skip over identity operations in `"lightning.qubit"`.
  [(#268)](https://github.com/PennyLaneAI/pennylane-lightning/pull/268)

### Bug fixes

* Update tests to remove `JacobianTape`.
  [(#260)](https://github.com/PennyLaneAI/pennylane-lightning/pull/260)

* Fix tests for MSVC.
  [(#264)](https://github.com/PennyLaneAI/pennylane-lightning/pull/264)

* Fix `#include <cpuid.h>` for PPC and AArch64 in Linux.
  [(#266)](https://github.com/PennyLaneAI/pennylane-lightning/pull/266)

* Remove deprecated tape execution methods.
  [(#270)](https://github.com/PennyLaneAI/pennylane-lightning/pull/270)

* Update `qml.probs` in `test_measures.py`.
  [(#280)](https://github.com/PennyLaneAI/pennylane-lightning/pull/280)

### Contributors

This release contains contributions from (in alphabetical order):

Ali Asadi, Chae-Yeun Park, Lee James O'Riordan, and Trevor Vincent

---

# Release 0.22.1

### Bug fixes

* Ensure `Identity ` kernel is registered to C++ dispatcher.
  [(#275)](https://github.com/PennyLaneAI/pennylane-lightning/pull/275)

---

# Release 0.22.0

### New features since last release

* Add Docker support.
  [(#234)](https://github.com/PennyLaneAI/pennylane-lightning/pull/234)

### Improvements

* Update quantum tapes serialization and Python tests.
  [(#239)](https://github.com/PennyLaneAI/pennylane-lightning/pull/239)

* Clang-tidy is now enabled for both tests and examples builds under Github Actions.
  [(#237)](https://github.com/PennyLaneAI/pennylane-lightning/pull/237)

* The return type of `StateVectorBase` data is now derived-class defined.
  [(#237)](https://github.com/PennyLaneAI/pennylane-lightning/pull/237)

* Update adjointJacobian and VJP methods.
  [(#222)](https://github.com/PennyLaneAI/pennylane-lightning/pull/222)

* Set GitHub workflow to upload wheels to Test PyPI.
  [(#220)](https://github.com/PennyLaneAI/pennylane-lightning/pull/220)

* Finalize the new kernel implementation.
  [(#212)](https://github.com/PennyLaneAI/pennylane-lightning/pull/212)

### Documentation

* Use of batching with OpenMP threads is documented.
  [(#221)](https://github.com/PennyLaneAI/pennylane-lightning/pull/221)

### Bug fixes

* Fix for OOM errors when using adjoint with large numbers of observables.
  [(#221)](https://github.com/PennyLaneAI/pennylane-lightning/pull/221)

* Add virtual destructor to C++ state-vector classes.
  [(#200)](https://github.com/PennyLaneAI/pennylane-lightning/pull/200)

* Fix a bug in Python tests with operations' `matrix` calls.
  [(#238)](https://github.com/PennyLaneAI/pennylane-lightning/pull/238)

* Refactor utility header and fix a bug in linear algebra function with CBLAS.
  [(#228)](https://github.com/PennyLaneAI/pennylane-lightning/pull/228)

### Contributors

This release contains contributions from (in alphabetical order):

Ali Asadi, Chae-Yeun Park, Lee James O'Riordan

---

# Release 0.21.0

### New features since last release

* Add C++ only benchmark for a given list of gates.
  [(#199)](https://github.com/PennyLaneAI/pennylane-lightning/pull/199)

* Wheel-build support for Python 3.10.
  [(#186)](https://github.com/PennyLaneAI/pennylane-lightning/pull/186)

* C++ support for probability, expectation value and variance calculations.
  [(#185)](https://github.com/PennyLaneAI/pennylane-lightning/pull/185)

* Add bindings to C++ expval, var, probs.
  [(#214)](https://github.com/PennyLaneAI/pennylane-lightning/pull/214)

### Improvements

* `setup.py` adds debug only when --debug is given
  [(#208)](https://github.com/PennyLaneAI/pennylane-lightning/pull/208)

* Add new highly-performant C++ kernels for quantum gates.
  [(#202)](https://github.com/PennyLaneAI/pennylane-lightning/pull/202)

The new kernels significantly improve the runtime performance of PennyLane-Lightning
for both differentiable and non-differentiable workflows. Here is an example workflow
using the adjoint differentiation method with a circuit of 5 strongly entangling layers:

```python
import pennylane as qml
from pennylane import numpy as np
from pennylane.templates.layers import StronglyEntanglingLayers
from numpy.random import random
np.random.seed(42)
n_layers = 5
n_wires = 6
dev = qml.device("lightning.qubit", wires=n_wires)

@qml.qnode(dev, diff_method="adjoint")
def circuit(weights):
    StronglyEntanglingLayers(weights, wires=list(range(n_wires)))
    return [qml.expval(qml.PauliZ(i)) for i in range(n_wires)]

init_weights = np.random.random(StronglyEntanglingLayers.shape(n_layers=n_layers, n_wires=n_wires))
params = np.array(init_weights,requires_grad=True)
jac = qml.jacobian(circuit)(params)
```
The latest release shows improved performance on both single and multi-threaded evaluations!

<img src="https://raw.githubusercontent.com/PennyLaneAI/pennylane-lightning/v0.21.0-rc0/doc/_static/lightning_v20_v21_bm.png" width=50%/>

* Ensure debug info is built into dynamic libraries.
  [(#201)](https://github.com/PennyLaneAI/pennylane-lightning/pull/201)

### Documentation

* New guidelines on adding and benchmarking C++ kernels.
  [(#202)](https://github.com/PennyLaneAI/pennylane-lightning/pull/202)

### Bug fixes

* Update clang-format version
  [(#219)](https://github.com/PennyLaneAI/pennylane-lightning/pull/219)

* Fix failed tests on Windows.
  [(#218)](https://github.com/PennyLaneAI/pennylane-lightning/pull/218)

* Update clang-format version
  [(#219)](https://github.com/PennyLaneAI/pennylane-lightning/pull/219)

* Add virtual destructor to C++ state-vector classes.
  [(#200)](https://github.com/PennyLaneAI/pennylane-lightning/pull/200)

* Fix failed tests for the non-binary wheel.
  [(#213)](https://github.com/PennyLaneAI/pennylane-lightning/pull/213)

* Add virtual destructor to C++ state-vector classes.
  [(#200)](https://github.com/PennyLaneAI/pennylane-lightning/pull/200)

### Contributors

This release contains contributions from (in alphabetical order):

Ali Asadi, Amintor Dusko, Chae-Yeun Park, Lee James O'Riordan

---

# Release 0.20.1

### Bug fixes

* Fix missing header-files causing build errors in algorithms module.
  [(#193)](https://github.com/PennyLaneAI/pennylane-lightning/pull/193)

* Fix failed tests for the non-binary wheel.
  [(#191)](https://github.com/PennyLaneAI/pennylane-lightning/pull/191)

---
# Release 0.20.2

### Bug fixes

* Introduce CY kernel to Lightning to avoid issues with decomposition.
  [(#203)](https://github.com/PennyLaneAI/pennylane-lightning/pull/203)

### Contributors

This release contains contributions from (in alphabetical order):

Lee J. O'Riordan

# Release 0.20.1

### Bug fixes

* Fix missing header-files causing build errors in algorithms module.
  [(#193)](https://github.com/PennyLaneAI/pennylane-lightning/pull/193)

* Fix failed tests for the non-binary wheel.
  [(#191)](https://github.com/PennyLaneAI/pennylane-lightning/pull/191)

# Release 0.20.0

### New features since last release

* Add wheel-builder support for Python 3.10.
  [(#186)](https://github.com/PennyLaneAI/pennylane-lightning/pull/186)

* Add VJP support to PL-Lightning.
  [(#181)](https://github.com/PennyLaneAI/pennylane-lightning/pull/181)

* Add complex64 support in PL-Lightning.
  [(#177)](https://github.com/PennyLaneAI/pennylane-lightning/pull/177)

* Added examples folder containing aggregate gate performance test.
  [(#165)](https://github.com/PennyLaneAI/pennylane-lightning/pull/165)

### Breaking changes

### Improvements

* Update PL-Lightning to support new features in PL.
  [(#179)](https://github.com/PennyLaneAI/pennylane-lightning/pull/179)

### Documentation

* Lightning setup.py build process uses CMake.
  [(#176)](https://github.com/PennyLaneAI/pennylane-lightning/pull/176)

### Contributors

This release contains contributions from (in alphabetical order):

Ali Asadi, Chae-Yeun Park, Isidor Schoch, Lee James O'Riordan

---

# Release 0.19.0

* Add Cache-Friendly DOTC, GEMV, GEMM along with BLAS Support.
  [(#155)](https://github.com/PennyLaneAI/pennylane-lightning/pull/155)

### Improvements

* The performance of parametric gates has been improved.
  [(#157)](https://github.com/PennyLaneAI/pennylane-lightning/pull/157)

* AVX support is enabled for Linux users on Intel/AMD platforms.
  [(#157)](https://github.com/PennyLaneAI/pennylane-lightning/pull/157)

* PennyLane-Lightning has been updated to conform with clang-tidy
  recommendations for modernization, offering performance improvements across
  all use-cases.
  [(#153)](https://github.com/PennyLaneAI/pennylane-lightning/pull/153)

### Breaking changes

* Linux users on `x86_64` must have a CPU supporting AVX.
  [(#157)](https://github.com/PennyLaneAI/pennylane-lightning/pull/157)

### Bug fixes

* OpenMP built with Intel MacOS CI runners causes failures on M1 Macs. OpenMP is currently
  disabled in the built wheels until this can be resolved with Github Actions runners.
  [(#166)](https://github.com/PennyLaneAI/pennylane-lightning/pull/166)

### Contributors

This release contains contributions from (in alphabetical order):

Ali Asadi, Lee James O'Riordan

---

# Release 0.18.0

### New features since last release

* PennyLane-Lightning now provides a high-performance
  [adjoint Jacobian](http://arxiv.org/abs/2009.02823) method for differentiating quantum circuits.
  [(#136)](https://github.com/PennyLaneAI/pennylane-lightning/pull/136)

  The adjoint method operates after a forward pass by iteratively applying inverse gates to scan
  backwards through the circuit. The method is already available in PennyLane's
  `default.qubit` device, but the version provided by `lightning.qubit` integrates with the C++
  backend and is more performant, as shown in the plot below:

  <img src="https://raw.githubusercontent.com/PennyLaneAI/pennylane-lightning/master/doc/_static/lightning_adjoint.png" width=70%/>

  The plot compares the average runtime of `lightning.qubit` and `default.qubit` for calculating the
  Jacobian of a circuit using the adjoint method for a range of qubit numbers. The circuit
  consists of ten `BasicEntanglerLayers` with a `PauliZ` expectation value calculated on each wire,
  repeated over ten runs. We see that `lightning.qubit` provides a speedup of around two to eight
  times, depending on the number of qubits.

  The adjoint method can be accessed using the standard interface. Consider the following circuit:

  ```python
  import pennylane as qml

  wires = 3
  layers = 2
  dev = qml.device("lightning.qubit", wires=wires)

  @qml.qnode(dev, diff_method="adjoint")
  def circuit(weights):
      qml.templates.StronglyEntanglingLayers(weights, wires=range(wires))
      return qml.expval(qml.PauliZ(0))

  weights = qml.init.strong_ent_layers_normal(layers, wires, seed=1967)
  ```

  The circuit can be executed and its gradient calculated using:

    ```pycon
  >>> print(f"Circuit evaluated: {circuit(weights)}")
  Circuit evaluated: 0.9801286266677633
  >>> print(f"Circuit gradient:\n{qml.grad(circuit)(weights)}")
  Circuit gradient:
  [[[-1.11022302e-16 -1.63051504e-01 -4.14810501e-04]
    [ 1.11022302e-16 -1.50136528e-04 -1.77922957e-04]
    [ 0.00000000e+00 -3.92874550e-02  8.14523075e-05]]

   [[-1.14472273e-04  3.85963953e-02  0.00000000e+00]
    [-5.76791765e-05 -9.78478343e-02  0.00000000e+00]
    [-5.55111512e-17  0.00000000e+00 -1.11022302e-16]]]
  ```

* PennyLane-Lightning now supports all of the operations and observables of `default.qubit`.
  [(#124)](https://github.com/PennyLaneAI/pennylane-lightning/pull/124)

### Improvements

* A new state-vector class `StateVectorManaged` was added, enabling memory use to be bound to
  statevector lifetime.
  [(#136)](https://github.com/PennyLaneAI/pennylane-lightning/pull/136)

* The repository now has a well-defined component hierarchy, allowing each indepedent unit to be
  compiled and linked separately.
  [(#136)](https://github.com/PennyLaneAI/pennylane-lightning/pull/136)

* PennyLane-Lightning can now be installed without compiling its C++ binaries and will fall back
  to using the `default.qubit` implementation. Skipping compilation is achieved by setting the
  `SKIP_COMPILATION` environment variable, e.g., Linux/MacOS: `export SKIP_COMPILATION=True`,
  Windows: `set SKIP_COMPILATION=True`. This feature is intended for building a pure-Python wheel of
  PennyLane-Lightning as a backup for platforms without a dedicated wheel.
  [(#129)](https://github.com/PennyLaneAI/pennylane-lightning/pull/129)

* The C++-backed Python bound methods can now be directly called with wires and supplied parameters.
  [(#125)](https://github.com/PennyLaneAI/pennylane-lightning/pull/125)

* Lightning supports arbitrary unitary and non-unitary gate-calls from Python to C++ layer.
  [(#121)](https://github.com/PennyLaneAI/pennylane-lightning/pull/121)

### Documentation

* Added preliminary architecture diagram for package.
  [(#131)](https://github.com/PennyLaneAI/pennylane-lightning/pull/131)

* C++ API built as part of docs generation.
  [(#131)](https://github.com/PennyLaneAI/pennylane-lightning/pull/131)

### Breaking changes

* Wheels for MacOS <= 10.13 will no longer be provided due to XCode SDK C++17 support requirements.
  [(#149)](https://github.com/PennyLaneAI/pennylane-lightning/pull/149)

### Bug fixes

* An indexing error in the CRY gate is fixed. [(#136)](https://github.com/PennyLaneAI/pennylane-lightning/pull/136)

* Column-major data in numpy is now correctly converted to row-major upon pass to the C++ layer.
  [(#126)](https://github.com/PennyLaneAI/pennylane-lightning/pull/126)

### Contributors

This release contains contributions from (in alphabetical order):

Thomas Bromley, Lee James O'Riordan

---

# Release 0.17.0

### New features

* C++ layer now supports float (32-bit) and double (64-bit) templated complex data.
  [(#113)](https://github.com/PennyLaneAI/pennylane-lightning/pull/113)

### Improvements

* The PennyLane device test suite is now included in coverage reports.
  [(#123)](https://github.com/PennyLaneAI/pennylane-lightning/pull/123)

* Static versions of jQuery and Bootstrap are no longer included in the CSS theme.
  [(#118)](https://github.com/PennyLaneAI/pennylane-lightning/pull/118)

* C++ tests have been ported to use Catch2 framework.
  [(#115)](https://github.com/PennyLaneAI/pennylane-lightning/pull/115)

* Testing now exists for both float and double precision methods in C++ layer.
  [(#113)](https://github.com/PennyLaneAI/pennylane-lightning/pull/113)
  [(#115)](https://github.com/PennyLaneAI/pennylane-lightning/pull/115)

* Compile-time utility methods with `constexpr` have been added.
  [(#113)](https://github.com/PennyLaneAI/pennylane-lightning/pull/113)

* Wheel-build support for ARM64 (Linux and MacOS) and PowerPC (Linux) added.
  [(#110)](https://github.com/PennyLaneAI/pennylane-lightning/pull/110)

* Add support for Controlled Phase Gate (`ControlledPhaseShift`).
  [(#114)](https://github.com/PennyLaneAI/pennylane-lightning/pull/114)

* Move changelog to `.github` and add a changelog reminder.
  [(#111)](https://github.com/PennyLaneAI/pennylane-lightning/pull/111)

* Adds CMake build system support.
  [(#104)](https://github.com/PennyLaneAI/pennylane-lightning/pull/104)


### Breaking changes

* Removes support for Python 3.6 and adds support for Python 3.9.
  [(#127)](https://github.com/PennyLaneAI/pennylane-lightning/pull/127)
  [(#128)](https://github.com/PennyLaneAI/pennylane-lightning/pull/128)

* Compilers with C++17 support are now required to build C++ module.
  [(#113)](https://github.com/PennyLaneAI/pennylane-lightning/pull/113)

* Gate classes have been removed with functionality added to StateVector class.
  [(#113)](https://github.com/PennyLaneAI/pennylane-lightning/pull/113)

* We are no longer building wheels for Python 3.6.
  [(#106)](https://github.com/PennyLaneAI/pennylane-lightning/pull/106)

### Bug fixes

* PowerPC wheel-builder now successfully compiles modules.
  [(#120)](https://github.com/PennyLaneAI/pennylane-lightning/pull/120)

### Documentation

* Added community guidelines.
  [(#109)](https://github.com/PennyLaneAI/pennylane-lightning/pull/109)

### Contributors

This release contains contributions from (in alphabetical order):

Ali Asadi, Christina Lee, Thomas Bromley, Lee James O'Riordan

---

# Release 0.15.1

### Bug fixes

* The PennyLane-Lightning binaries are now built with NumPy 1.19.5, to avoid ABI
  compatibility issues with the latest NumPy 1.20 release. See
  [the NumPy release notes](https://numpy.org/doc/stable/release/1.20.0-notes.html#size-of-np-ndarray-and-np-void-changed)
  for more details.
  [(#97)](https://github.com/PennyLaneAI/pennylane-lightning/pull/97)

### Contributors

This release contains contributions from (in alphabetical order):

Josh Izaac, Antal Száva

---

# Release 0.15.0

### Improvements

* For compatibility with PennyLane v0.15, the `analytic` keyword argument
  has been removed. Statistics can still be computed analytically by setting
  `shots=None`.
  [(#93)](https://github.com/PennyLaneAI/pennylane-lightning/pull/93)

* Inverse gates are now supported.
  [(#89)](https://github.com/PennyLaneAI/pennylane-lightning/pull/89)

* Add new lightweight backend with performance improvements.
  [(#57)](https://github.com/PennyLaneAI/pennylane-lightning/pull/57)

* Remove the previous Eigen-based backend.
  [(#67)](https://github.com/PennyLaneAI/pennylane-lightning/pull/67)

### Bug fixes

* Re-add dispatch table after fixing static initialisation order issue.
  [(#68)](https://github.com/PennyLaneAI/pennylane-lightning/pull/68)

### Contributors

This release contains contributions from (in alphabetical order):

Thomas Bromley, Theodor Isacsson, Christina Lee, Thomas Loke, Antal Száva.

---

# Release 0.14.1

### Bug fixes

* Fixes a bug where the `QNode` would swap `LightningQubit` to
  `DefaultQubitAutograd` on device execution due to the inherited
  `passthru_devices` entry of the `capabilities` dictionary.
  [(#61)](https://github.com/PennyLaneAI/pennylane-lightning/pull/61)

### Contributors

This release contains contributions from (in alphabetical order):

Antal Száva

---

# Release 0.14.0

### Improvements

* Extends support from 16 qubits to 50 qubits.
  [(#52)](https://github.com/PennyLaneAI/pennylane-lightning/pull/52)

### Bug fixes

* Updates applying basis state preparations to correspond to the
  changes in `DefaultQubit`.
  [(#55)](https://github.com/PennyLaneAI/pennylane-lightning/pull/55)

### Contributors

This release contains contributions from (in alphabetical order):

Thomas Loke, Tom Bromley, Josh Izaac, Antal Száva

---

# Release 0.12.0

### Bug fixes

* Updates capabilities dictionary to be compatible with core PennyLane
  [(#45)](https://github.com/PennyLaneAI/pennylane-lightning/pull/45)

* Fix install of Eigen for CI wheel building
  [(#44)](https://github.com/PennyLaneAI/pennylane-lightning/pull/44)

### Contributors

This release contains contributions from (in alphabetical order):

Tom Bromley, Josh Izaac, Antal Száva

---

# Release 0.11.0

Initial release.

This release contains contributions from (in alphabetical order):

Tom Bromley, Josh Izaac, Nathan Killoran, Antal Száva<|MERGE_RESOLUTION|>--- conflicted
+++ resolved
@@ -32,10 +32,6 @@
 
 ### Bug fixes
 
-<<<<<<< HEAD
-* Fix finite shots support in `lightning.qubit`.
-  [(#630)](https://github.com/PennyLaneAI/pennylane-lightning/pull/630)
-=======
 * Fix random `coverage xml` CI issues.
   [(#635)](https://github.com/PennyLaneAI/pennylane-lightning/pull/635)
 
@@ -61,7 +57,6 @@
 
 * Fix finite shots support in `lightning.qubit`, `lightning.gpu` and `lightning.kokkos`. The bug would impact calculations with measurements on observables with non-trivial diagonalizing gates and calculations with shot vectors.
   [(#632)](https://github.com/PennyLaneAI/pennylane-lightning/pull/632)
->>>>>>> a3071d35
 
 ### Contributors
 
