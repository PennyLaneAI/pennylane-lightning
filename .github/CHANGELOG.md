--- conflicted
+++ resolved
@@ -23,11 +23,7 @@
 
 This release contains contributions from (in alphabetical order):
 
-<<<<<<< HEAD
-Luis Alfredo Nuñez Meneses, Raul Torres, Haochen Paul Wang
-=======
-Luis Alfredo Nuñez Meneses, Shuli Shu
->>>>>>> dc950bfe
+Luis Alfredo Nuñez Meneses, Shuli Shu, Raul Torres, Haochen Paul Wang
 
 ---
 
