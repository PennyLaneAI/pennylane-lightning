--- conflicted
+++ resolved
@@ -2,13 +2,11 @@
 
 ### New features since last release
 
-<<<<<<< HEAD
 * Build and upload Lightning-Tensor wheels (x86_64, AARCH64) to PyPI.
   [(#862)](https://github.com/PennyLaneAI/pennylane-lightning/pull/862)
-=======
+
 * Add `Projector` observable support via diagonalization to Lightning-GPU.
   [(#894)](https://github.com/PennyLaneAI/pennylane-lightning/pull/894)
->>>>>>> 75dfecb1
 
 * Add 1-target wire controlled gate support to `lightning.tensor`. Note that `cutensornet` only supports 1-target wire controlled gate as of `v24.08`. A controlled gate with more than 1 target wire should be converted to dense matrix.
   [(#880)](https://github.com/PennyLaneAI/pennylane-lightning/pull/880)
