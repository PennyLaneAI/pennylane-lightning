--- conflicted
+++ resolved
@@ -183,24 +183,15 @@
 
 ### Documentation
 
-<<<<<<< HEAD
-* Update Lightning installation docs and usage suggestions.
-  [(#979)](https://github.com/PennyLaneAI/pennylane-lightning/pull/979)
-
-* Mark ``CUQUANTUM_SDK`` environment variable set as an option.
-  [(#964)](https://github.com/PennyLaneAI/pennylane-lightning/pull/964)
-
-* Update ``lightning.tensor`` documentation to include all the new features added since pull request #756. The new features are: 1, Finite-shot measurements; 2. Expval-base quantities; 3. Support for ``qml.state()`` and ``qml.stateprep()``; 4. Support for all gates support via Matrix Product Operator (MPO).
-=======
 * Update Lightning-Tensor installation docs and usage suggestions.
   [(#971)](https://github.com/PennyLaneAI/pennylane-lightning/pull/971)
   [(#972)](https://github.com/PennyLaneAI/pennylane-lightning/pull/971)
+  [(#979)](https://github.com/PennyLaneAI/pennylane-lightning/pull/979)
 
 * Update `README.rst` installation instructions for `lightning.gpu` and `lightning.tensor`.
   [(#957)](https://github.com/PennyLaneAI/pennylane-lightning/pull/957)
 
 * Update `lightning.tensor` documentation to include all the new features added since pull request #756. The new features are: 1. Finite-shot measurements; 2. Expval-base quantities; 3. Support for `qml.state()` and `qml.stateprep()`; 4. Support for all gates support via Matrix Product Operator (MPO).
->>>>>>> d473c611
   [(#909)](https://github.com/PennyLaneAI/pennylane-lightning/pull/909)
 
 ### Bug fixes
@@ -232,11 +223,7 @@
 
 This release contains contributions from (in alphabetical order):
 
-<<<<<<< HEAD
-Ali Asadi, Amintor Dusko, Anton Naim Ibrahim, Luis Alfredo Nuñez Meneses, Vincent Michaud-Rioux, Lee J. O'Riordan, Mudit Pandey, Shuli Shu, Haochen Paul Wang
-=======
-Ali Asadi, Amintor Dusko, Diego Guala, Joseph Lee, Luis Alfredo Nuñez Meneses, Vincent Michaud-Rioux, Lee J. O'Riordan, Mudit Pandey, Shuli Shu, Haochen Paul Wang
->>>>>>> d473c611
+Ali Asadi, Amintor Dusko, Diego Guala, Joseph Lee, Anton Naim Ibrahim, Luis Alfredo Nuñez Meneses, Vincent Michaud-Rioux, Lee J. O'Riordan, Mudit Pandey, Shuli Shu, Haochen Paul Wang
 
 ---
 
