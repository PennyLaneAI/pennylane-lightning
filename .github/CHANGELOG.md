--- conflicted
+++ resolved
@@ -6,19 +6,17 @@
 
 ### Improvements
 
-<<<<<<< HEAD
 * Added support for sparse `qml.QubitUnitary` gates for `LQubit`, `LGPU`, and `LKokkos` backends.
   [#1068](https://github.com/PennyLaneAI/pennylane-lightning/pull/1068).
 
 * Introduced a generalized sparse gate selection system via the `_observable_is_sparse` method in the base measurement class, enabling future expansion for any number of sparse gates.
   [#1068](https://github.com/PennyLaneAI/pennylane-lightning/pull/1068).
-=======
+
 * Optimize the copy of a input state-vector into the LGPU #1071 
   [(#1071)](https://github.com/PennyLaneAI/pennylane-lightning/pull/1071)
 
 * Fix wheel naming in Docker builds for `setuptools v75.8.1` compatibility.
   [(#1075)](https://github.com/PennyLaneAI/pennylane-lightning/pull/1075)
->>>>>>> 9e26a911
 
 * Use native C++ kernels for controlled-adjoint and adjoint-controlled of supported operations.
   [(#1063)](https://github.com/PennyLaneAI/pennylane-lightning/pull/1063)
