--- conflicted
+++ resolved
@@ -2,13 +2,11 @@
 
 ### New features since last release
 
-<<<<<<< HEAD
 * Add VJP support to PL-Lightning.
 [(#181)](https://github.com/PennyLaneAI/pennylane-lightning/pull/181)
-=======
+
 * Added examples folder containing aggregate gate performance test.
 [(#165)](https://github.com/PennyLaneAI/pennylane-lightning/pull/165)
->>>>>>> 82c197b8
 
 ### Breaking changes
 
@@ -19,18 +17,16 @@
 
 ### Documentation
 
-* Compile guide for MSVC is added.
+* Lightning setup.py build process uses CMake.
 [(#176)](https://github.com/PennyLaneAI/pennylane-lightning/pull/176)
 
 ### Bug fixes
 
 ### Contributors
 
-Chae-Yeun Park
-
-This release contains contributions from (in alphabetical order):
-
-Ali Asadi, Isidor Schoch
+This release contains contributions from (in alphabetical order):
+
+Ali Asadi, Chae-Yeun Park, Isidor Schoch
 
 ---
 
