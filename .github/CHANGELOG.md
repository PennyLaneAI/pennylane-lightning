--- conflicted
+++ resolved
@@ -8,12 +8,9 @@
 
 ### Improvements
 
-<<<<<<< HEAD
-* Hide unnecessary C++ APIs in Lightning docs.
+* Hide internal C++ APIs in Lightning docs.
   [(#1096)](https://github.com/PennyLaneAI/pennylane-lightning/pull/1096)
 
-=======
->>>>>>> c570f824
 * Hide anonymous namespaces in Lightning docs.
   [(#1097)](https://github.com/PennyLaneAI/pennylane-lightning/pull/1097)
 
