# Release 0.40.0-dev

### New features since last release

* Add Exact Tensor Network C++ backend to `lightning.tensor`.
  [(#977)](https://github.com/PennyLaneAI/pennylane-lightning/pull/977)

* Add native N-controlled generators and adjoint support to `lightning.gpu`'s single-GPU backend.
  [(#970)](https://github.com/PennyLaneAI/pennylane-lightning/pull/970)

* Add a Catalyst-specific wrapping class for Lightning-Qubit.
  [(#960)](https://github.com/PennyLaneAI/pennylane-lightning/pull/960)
  [(#999)](https://github.com/PennyLaneAI/pennylane-lightning/pull/999)

* Add native N-controlled gate/matrix operations and adjoint support to `lightning.kokkos`.
  [(#950)](https://github.com/PennyLaneAI/pennylane-lightning/pull/950)

* Add native N-controlled gates support to `lightning.gpu`'s single-GPU backend.
  [(#938)](https://github.com/PennyLaneAI/pennylane-lightning/pull/938)

### Breaking changes

* Handling for the legacy operator arithmetic (the `Hamiltonian` and `Tensor` classes in PennyLane) is removed.
  [(#994)](https://github.com/PennyLaneAI/pennylane-lightning/pull/994)
  [(#997)](https://github.com/PennyLaneAI/pennylane-lightning/pull/997)

* Removed all instances of `qml.QubitStateVector`.
  [(#985)](https://github.com/PennyLaneAI/pennylane-lightning/pull/985)

### Improvements

* Optimize lightning.tensor by adding direct MPS sites data set with `qml.MPSPrep`.
  [(#983)](https://github.com/PennyLaneAI/pennylane-lightning/pull/983)

* Replace the `dummy_tensor_update` method with the `cutensornetStateCaptureMPS`API to ensure that further gates apply is allowed after the `cutensornetStateCompute` call.
  [(#1028)](https://github.com/PennyLaneAI/pennylane-lightning/pull/1028/)

* Add unit test for measurement with shots for Lightning Tensor with `tn` method.
  [(#1027)](https://github.com/PennyLaneAI/pennylane-lightning/pull/1027)

* Update the python layer UI of Lightning Tensor.
  [(#1022)](https://github.com/PennyLaneAI/pennylane-lightning/pull/1022/)

* Catalyst device interfaces support dynamic shots, and no longer parses the device init op's attribute dictionary for a static shots literal.
  [(#1017)](https://github.com/PennyLaneAI/pennylane-lightning/pull/1017)

* Update the logic for enabling `grad_on_execution` during device execution.
  [(#1016)](https://github.com/PennyLaneAI/pennylane-lightning/pull/1016)

* Reduce flaky test and increase test shots count.
  [(#1015)](https://github.com/PennyLaneAI/pennylane-lightning/pull/1015)

* Add Exact Tensor Network cpp binding.
  [(#1014)](https://github.com/PennyLaneAI/pennylane-lightning/pull/1014/)

* Reverse Lightning Qubit generators vector insertion order.
  [(#1009)](https://github.com/PennyLaneAI/pennylane-lightning/pull/1009)

* Update Kokkos version support to 4.5.
  [(#1007)](https://github.com/PennyLaneAI/pennylane-lightning/pull/1007)

* Enable N-controlled gate and matrix support to `lightning.gpu` simulator for Catalyst.
  [(#1005)](https://github.com/PennyLaneAI/pennylane-lightning/pull/1005)

* Generalize seeding mechanism for all measurements.
  [(#1003)](https://github.com/PennyLaneAI/pennylane-lightning/pull/1003)

* `lightning.qubit`, `lightning.gpu`, and `lightning.kokkos` now define
  the `eval_jaxpr` method for integration with the experimental
  capture project.
  [(#1002)](https://github.com/PennyLaneAI/pennylane-lightning/pull/1002)

* Update Kokkos version support to 4.4.1 and enable Lightning-Kokkos[CUDA] C++ tests on CI.
  [(#1000)](https://github.com/PennyLaneAI/pennylane-lightning/pull/1000)

* Add C++ unit tests for Exact Tensor Network backends.
  [(#998)](https://github.com/PennyLaneAI/pennylane-lightning/pull/998)

* Add native BLAS support to the C++ layer via dynamic `scipy-openblas32` loading.
  [(#995)](https://github.com/PennyLaneAI/pennylane-lightning/pull/995)

* Update installation instruction for Lightning-GPU-MPI to explicitly ask users to add `path/to/libmpi.so` to the `LD_LIBRARY_PATH`. Update the runtime error message to ensure users know how to fix.
  [(#993)](https://github.com/PennyLaneAI/pennylane-lightning/pull/993)

* The TOML files for the devices are updated to use the new schema for declaring device capabilities.
  [(#988)](https://github.com/PennyLaneAI/pennylane-lightning/pull/988)

* Unify excitation gates memory layout to row-major for both LGPU and LT.
  [(#959)](https://github.com/PennyLaneAI/pennylane-lightning/pull/959)

* Update the `lightning.kokkos` CUDA backend for compatibility with Catalyst.
  [(#942)](https://github.com/PennyLaneAI/pennylane-lightning/pull/942)

### Documentation

* Add the exact tensor network to the Lightning-Tensor docs.
  [(#1021)](https://github.com/PennyLaneAI/pennylane-lightning/pull/1021)

* Update Lightning-Tensor installation docs and usage suggestions.
  [(#979)](https://github.com/PennyLaneAI/pennylane-lightning/pull/979)

### Bug fixes

* Add `RTLD_NODELETE` flag to `dlopen` in order to mitigate the segfault issues for arm64-macos Catalyst support.
  [(#1030)](https://github.com/PennyLaneAI/pennylane-lightning/pull/1030)

* Set rpath with `@loader_path` instead of `$ORIGIN` for macOS.
  [(#1029)](https://github.com/PennyLaneAI/pennylane-lightning/pull/1029)

* Update CUDA version to 12.4 for GPU tests on CI.
  [(#1023)](https://github.com/PennyLaneAI/pennylane-lightning/pull/1023)

* Fix Lightning Kokkos `[[maybe_unused]]` and `exp2` errors with hipcc.
  [(#1018)](https://github.com/PennyLaneAI/pennylane-lightning/pull/1018)

* Pin `jax[cpu]==0.4.28` for compatibility with PennyLane and Catalyst.
  [(#1019)](https://github.com/PennyLaneAI/pennylane-lightning/pull/1019)

* Fix Lightning Kokkos editable mode path.
  [(#1010)](https://github.com/PennyLaneAI/pennylane-lightning/pull/1010)

* Fix the missing `ninja` in Linux AARCH64 wheels recipe.
  [(#1007)](https://github.com/PennyLaneAI/pennylane-lightning/pull/1007)

* Fix version switch condition the GPU workflow tests for LGPU and LKokkos.
  [(#1006)](https://github.com/PennyLaneAI/pennylane-lightning/pull/1006)

* Fix issue with `lightning.gpu` Rot operation with adjoint.
  [(#1004)](https://github.com/PennyLaneAI/pennylane-lightning/pull/1004)

* Fix the Lightning-Kokkos[CUDA] C++ API `cudaFree` segfaults in `applyMatrix`.
  [(#1000)](https://github.com/PennyLaneAI/pennylane-lightning/pull/1000)

* Fix issue with adjoint-jacobian of adjoint ops.
  [(#996)](https://github.com/PennyLaneAI/pennylane-lightning/pull/996)

* Fix the `upload-pypi` token issues for Linux and MacOS (x86_64 & AARCH64) wheels.
  [(#989)](https://github.com/PennyLaneAI/pennylane-lightning/pull/989)

* Fix Pennylane dependency branch (`v0.39_rc0` to `master`).
  [(#984)](https://github.com/PennyLaneAI/pennylane-lightning/pull/984)

* Fix PTM stable latest. Removing FIXME patch for v0.39.
  [(#982)](https://github.com/PennyLaneAI/pennylane-lightning/pull/982)

### Contributors

This release contains contributions from (in alphabetical order):

Ali Asadi,
Astral Cai,
Amintor Dusko,
Christina Lee,
Joseph Lee,
Anton Naim Ibrahim,
Luis Alfredo Nuñez Meneses,
Andrija Paurevic,
Shuli Shu,
Raul Torres,
Haochen Paul Wang

---

# Release 0.39.0

### New features since last release

* Add support for out-of-order `qml.probs` in `lightning.gpu`.
  [(#941)](https://github.com/PennyLaneAI/pennylane-lightning/pull/941)

* Add mid-circuit measurements support to `lightning.gpu`'s single-GPU backend.
  [(#931)](https://github.com/PennyLaneAI/pennylane-lightning/pull/931)

* Integrate Lightning-GPU with Catalyst so that hybrid programs can be seamlessly QJIT-compiled and executed on this device following `pip install pennylane-lightning-gpu`.
  [(#928)](https://github.com/PennyLaneAI/pennylane-lightning/pull/928)

* Add `qml.Projector` observable support via diagonalization to Lightning-GPU.
  [(#894)](https://github.com/PennyLaneAI/pennylane-lightning/pull/894)

* Add 1-target wire controlled gate support to `lightning.tensor`. Note that `cutensornet` only supports 1-target wire controlled gate as of `v24.08`. A controlled gate with more than 1 target wire should be converted to dense matrix.
  [(#880)](https://github.com/PennyLaneAI/pennylane-lightning/pull/880)

* Build and upload Lightning-Tensor wheels (x86_64, AARCH64) to PyPI.
  [(#862)](https://github.com/PennyLaneAI/pennylane-lightning/pull/862)
  [(#905)](https://github.com/PennyLaneAI/pennylane-lightning/pull/905)

* Add Matrix Product Operator (MPO) for all gates support to `lightning.tensor`. Note current C++ implementation only works for MPO sites data provided by users.
  [(#859)](https://github.com/PennyLaneAI/pennylane-lightning/pull/859)

* Add shots measurement support to `lightning.tensor`.
  [(#852)](https://github.com/PennyLaneAI/pennylane-lightning/pull/852)

* Lightning-GPU and Lightning-Kokkos migrated to the new device API.
  [(#853)](https://github.com/PennyLaneAI/pennylane-lightning/pull/853)
  [(#810)](https://github.com/PennyLaneAI/pennylane-lightning/pull/810)

### Breaking changes

* Update MacOS wheel build to 13.0 for X86_64 and ARM due to the deprecation of MacOS-12 CI runners.
  [(#969)](https://github.com/PennyLaneAI/pennylane-lightning/pull/969)

* Deprecate `initSV()` and add `resetStateVector()` from the C++ API Lightning-GPU. This is to remove the `reset_state` additional call in the Python layer.
  [(#933)](https://github.com/PennyLaneAI/pennylane-lightning/pull/933)

* Deprecate PI gates implementation in Lightning-Qubit. The PI gates were the first implementation of gate kernels in `lightning.qubit` using pre-computed indices, prior to the development of LM (less memory) and AVX kernels. This deprecation is in favour of reducing compilation time and ensuring that Lightning-Qubit only relies on LM kernels in the dynamic dispatcher across all platforms.
  [(#925)](https://github.com/PennyLaneAI/pennylane-lightning/pull/925)

* Remove PowerPC wheel build recipe for Lightning-Qubit.
  [(#902)](https://github.com/PennyLaneAI/pennylane-lightning/pull/902)

* Update MacOS wheel builds to require Monterey (12.0) or greater for x86_64 and ARM. This was required to update Pybind11 to the latest release (2.13.5) for enabling Numpy 2.0 support in Lightning.
  [(#901)](https://github.com/PennyLaneAI/pennylane-lightning/pull/901)

* Remove support for Python 3.9 for all Lightning simulators.
  [(#891)](https://github.com/PennyLaneAI/pennylane-lightning/pull/891)

### Improvements

* Update the `lightning.tensor` Python layer unit tests, as `lightning.tensor` cannot be cleaned up like other state-vector devices because the data is attached to the graph. It is recommended to use one device per circuit for `lightning.tensor`.
  [(#971)](https://github.com/PennyLaneAI/pennylane-lightning/pull/971)

* Add joint check for the N-controlled wires support in `lightning.qubit`.
  [(#949)](https://github.com/PennyLaneAI/pennylane-lightning/pull/949)

* Optimize `GlobalPhase` and `C(GlobalPhase)` gate implementation in `lightning.gpu`.
  [(#946)](https://github.com/PennyLaneAI/pennylane-lightning/pull/946)

* Add missing `liblightning_kokkos_catalyst.so` when building Lightning-Kokkos in editable installation.
  [(#945)](https://github.com/PennyLaneAI/pennylane-lightning/pull/945)

* Optimize the cartesian product to reduce the amount of memory necessary to set the `StatePrep` in Lightning-Tensor.
  [(#943)](https://github.com/PennyLaneAI/pennylane-lightning/pull/943)

* Update the `qml.probs` data-return in Lightning-GPU C++ API to align with other state-vector devices.
  [(#941)](https://github.com/PennyLaneAI/pennylane-lightning/pull/941)

* Add zero-state initialization to both `StateVectorCudaManaged` and `StateVectorCudaMPI` constructors to remove the `reset_state` in the Python layer ctor and refactor `setBasisState(state, wires)` in the C++ API.
  [(#933)](https://github.com/PennyLaneAI/pennylane-lightning/pull/933)

* Add `setStateVector(state, wire)` support to the Lightning-GPU C++ API.
  [(#930)](https://github.com/PennyLaneAI/pennylane-lightning/pull/930)

* The `generate_samples` methods of `lightning.qubit` and `lightning.kokkos` can now take in a seed number to make the generated samples deterministic. This can be useful when, among other things, fixing flaky tests in CI.
  [(#927)](https://github.com/PennyLaneAI/pennylane-lightning/pull/927)

* Remove dynamic decomposition rules for all Lightning devices.
  [(#926)](https://github.com/PennyLaneAI/pennylane-lightning/pull/926)

* Always decompose `qml.QFT` in all Lightning devices.
  [(#924)](https://github.com/PennyLaneAI/pennylane-lightning/pull/924)

* Uniform Python format to adhere PennyLane style.
  [(#924)](https://github.com/PennyLaneAI/pennylane-lightning/pull/924)

* Add the `ci:use-gpu-runner` GitHub label to `lightning.kokkos` GPU Testing CIs.
  [(#916)](https://github.com/PennyLaneAI/pennylane-lightning/pull/916)

* Update the test suite to remove deprecated code.
  [(#912)](https://github.com/PennyLaneAI/pennylane-lightning/pull/912)

* Merge `lightning.gpu` and `lightning.tensor` GPU tests in single Python and C++ CIs controlled by the `ci:use-gpu-runner` label.
  [(#911)](https://github.com/PennyLaneAI/pennylane-lightning/pull/911)

* Skip the compilation of Lightning simulators and development requirements to boost the build of public docs up to 5x.
  [(#904)](https://github.com/PennyLaneAI/pennylane-lightning/pull/904)

* Build Lightning wheels in `Release` mode to reduce the binary sizes.
  [(#903)](https://github.com/PennyLaneAI/pennylane-lightning/pull/903)

* Update Pybind11 to 2.13.5.
  [(#901)](https://github.com/PennyLaneAI/pennylane-lightning/pull/901)

* Migrate wheels artifacts to v4.
  [(#893)](https://github.com/PennyLaneAI/pennylane-lightning/pull/893)

* Update GitHub actions in response to a high-severity vulnerability.
  [(#887)](https://github.com/PennyLaneAI/pennylane-lightning/pull/887)

* Optimize and simplify controlled kernels in Lightning-Qubit.
  [(#882)](https://github.com/PennyLaneAI/pennylane-lightning/pull/882)

* Optimize gate cache recording for Lightning-Tensor C++ API.
  [(#879)](https://github.com/PennyLaneAI/pennylane-lightning/pull/879)

* Unify Lightning-Kokkos and Lightning-Qubit devices under a Lightning-Base abstracted class.
  [(#876)](https://github.com/PennyLaneAI/pennylane-lightning/pull/876)

* Smarter defaults for the `split_obs` argument in the serializer. The serializer splits linear combinations into chunks instead of all their terms.
  [(#873)](https://github.com/PennyLaneAI/pennylane-lightning/pull/873/)

* Prefer `tomlkit` over `toml` for building Lightning wheels, and choose `tomli` and `tomllib` over `toml` when installing the package.
  [(#857)](https://github.com/PennyLaneAI/pennylane-lightning/pull/857)

* Lightning-Kokkos gains native support for the `PauliRot` gate.
  [(#855)](https://github.com/PennyLaneAI/pennylane-lightning/pull/855)

### Documentation

* Update Lightning-Tensor installation docs and usage suggestions.
  [(#971)](https://github.com/PennyLaneAI/pennylane-lightning/pull/971)
  [(#972)](https://github.com/PennyLaneAI/pennylane-lightning/pull/971)

* Update `README.rst` installation instructions for `lightning.gpu` and `lightning.tensor`.
  [(#957)](https://github.com/PennyLaneAI/pennylane-lightning/pull/957)

* Update `lightning.tensor` documentation to include all the new features added since pull request #756. The new features are: 1. Finite-shot measurements; 2. Expval-base quantities; 3. Support for `qml.state()` and `qml.stateprep()`; 4. Support for all gates support via Matrix Product Operator (MPO).
  [(#909)](https://github.com/PennyLaneAI/pennylane-lightning/pull/909)

### Bug fixes

*  Fix Lightning Kokkos test_device for `kokkos_args` fail for MacOS due to `np.complex256`
  [(#974)](https://github.com/PennyLaneAI/pennylane-lightning/pull/974)

*  Fix PTM stable-latest related to `default.qubit.legacy` and the `latest` flag usage.
  [(#961)](https://github.com/PennyLaneAI/pennylane-lightning/pull/961)
  [(#966)](https://github.com/PennyLaneAI/pennylane-lightning/pull/966)

* Fix build failure for Lightning-Kokkos editable installation on MacOS due to `liblightning_kokkos_catalyst.so` copy and `liblightning_kokkos_catalyst.so` not copied to correct build path for editable installation.
  [(#947)](https://github.com/PennyLaneAI/pennylane-lightning/pull/947)
  [(#968)](https://github.com/PennyLaneAI/pennylane-lightning/pull/968)

* Add concept restriction to ensure `ConstMult` inline function only hit with arithmetic-values times complex values. Fixes build failures with the test suite when enabling OpenMP, and disabling BLAS and Python under clang.
  [(#936)](https://github.com/PennyLaneAI/pennylane-lightning/pull/936)

* Bug fix for `applyMatrix` in Lightning-Tensor. Matrix operator data is not stored in the `cuGateCache` object to support `TensorProd` obs with multiple `Hermitian` obs.
  [(#932)](https://github.com/PennyLaneAI/pennylane-lightning/pull/932)

* Bug fix for `_pauli_word` of `QuantumScriptSerializer`. `_pauli_word` can process `PauliWord` object: `I`.
  [(#919)](https://github.com/PennyLaneAI/pennylane-lightning/pull/919)

* Bug fix for analytic `qml.probs` in the Lightning-Tensor C++ API.
  [(#906)](https://github.com/PennyLaneAI/pennylane-lightning/pull/906)

### Contributors

This release contains contributions from (in alphabetical order):

Ali Asadi, Amintor Dusko, Diego Guala, Joseph Lee, Luis Alfredo Nuñez Meneses, Vincent Michaud-Rioux, Lee J. O'Riordan, Mudit Pandey, Shuli Shu, Haochen Paul Wang

---

# Release 0.38.0

### New features since last release

* Add `qml.StatePrep()` and `qml.QubitStateVector()` support to `lightning.tensor`.
  [(#849)](https://github.com/PennyLaneAI/pennylane-lightning/pull/849)

* Add analytic `qml.probs()` measurement support to `lightning.tensor`.
  [(#830)](https://github.com/PennyLaneAI/pennylane-lightning/pull/830)

* Add `qml.state()` measurement support to `lightning.tensor`.
  [(#827)](https://github.com/PennyLaneAI/pennylane-lightning/pull/827)

* Add Lightning-GPU Linux (AArch64 + GraceHopper) wheels to PyPI.
  [(#815)](https://github.com/PennyLaneAI/pennylane-lightning/pull/815)

* Add `var` support to `lightning.tensor`. Note that `var` support is added via `obs**2` and this implementation scales as `O(num_obs**2)`.
  [(#804)](https://github.com/PennyLaneAI/pennylane-lightning/pull/804)

### Breaking changes

* Update python packaging to follow PEP 517/518/621/660 standards.
  [(#832)](https://github.com/PennyLaneAI/pennylane-lightning/pull/832)

* Add `getData()` in the `lightning.tensor` C++ backend. Users are responsible for ensuring sufficient host memory is allocated for the full state vector.
  [(#827)](https://github.com/PennyLaneAI/pennylane-lightning/pull/827)

* Remove `NDpermuter.hpp` which is no longer required.
  [(#795)](https://github.com/PennyLaneAI/pennylane-lightning/pull/795)

* Remove temporary steps from the CI, such as downgrading Scipy to <1.14 and installing Kokkos v4.2 for `lightning-version == 'stable'`.
  [(#792)](https://github.com/PennyLaneAI/pennylane-lightning/pull/792)

* Do not run GPU tests and Docker workflows on release.
  [(#788)](https://github.com/PennyLaneAI/pennylane-lightning/pull/788)

* Update python packaging to follow PEP 517/518/621/660 standards.
  [(#832)](https://github.com/PennyLaneAI/pennylane-lightning/pull/832)

### Improvements

* Updated calls of ``size_t`` to ``std::size_t`` everywhere.
  [(#816)](https://github.com/PennyLaneAI/pennylane-lightning/pull/816)

* Update Lightning tests to support the generalization of basis state preparation.
  [(#864)](https://github.com/PennyLaneAI/pennylane-lightning/pull/864)

* Add `SetState` and `SetBasisState` to `Lightning-KokkosSimulator`.
  [(#861)](https://github.com/PennyLaneAI/pennylane-lightning/pull/861)

* Remove use of the deprecated `Operator.expand` in favour of `Operator.decomposition`.
  [(#846)](https://github.com/PennyLaneAI/pennylane-lightning/pull/846)

* The `setBasisState` and `setStateVector` methods of `StateVectorLQubit` and `StateVectorKokkos` are overloaded to support PennyLane-like parameters.
  [(#843)](https://github.com/PennyLaneAI/pennylane-lightning/pull/843)

* Move `setBasisState`, `setStateVector` and `resetStateVector` from `StateVectorLQubitManaged` to `StateVectorLQubit`.
  [(#841)](https://github.com/PennyLaneAI/pennylane-lightning/pull/841)

* Update `generate_samples` in Lightning-Kokkos and Lightning-GPU to support `qml.measurements.Shots` type instances.
  [(#839)](https://github.com/PennyLaneAI/pennylane-lightning/pull/839)

* Add a Catalyst-specific wrapping class for Lightning Kokkos.
  [(#837)](https://github.com/PennyLaneAI/pennylane-lightning/pull/837)
  [(#770)](https://github.com/PennyLaneAI/pennylane-lightning/pull/770)
  
* `SX` and `C(SX)` gates are natively supported with `lightning.qubit`.
  [(#731)](https://github.com/PennyLaneAI/pennylane-lightning/pull/731)

* Lightning-Qubit natively supports the `PauliRot` gate.
  [(#834)](https://github.com/PennyLaneAI/pennylane-lightning/pull/834)

* Multiple calls to the `append_mps_final_state()` API is allowed in `lightning.tensor`.
  [(#830)](https://github.com/PennyLaneAI/pennylane-lightning/pull/830)

* Add `initial_state_prep` option to Catalyst TOML file.
  [(#826)](https://github.com/PennyLaneAI/pennylane-lightning/pull/826)

* `ENABLE_LAPACK` is `OFF` by default for all Lightning backends.
  [(#825)](https://github.com/PennyLaneAI/pennylane-lightning/pull/825)

* Update `ctrl_decomp_zyz` tests with `len(control_wires) > 1`.
  [(#821)](https://github.com/PennyLaneAI/pennylane-lightning/pull/821)

* Update the Catalyst-specific wrapping class for Lightning Kokkos to track Catalyst's new support for MCM seeding.
  [(#819)](https://github.com/PennyLaneAI/pennylane-lightning/pull/819)

* Replace ``size_t`` by ``std::size_t`` everywhere.
  [(#816)](https://github.com/PennyLaneAI/pennylane-lightning/pull/816/)

* Shot batching is made more efficient by executing all the shots in one go on Lightning-Qubit.
  [(#814)](https://github.com/PennyLaneAI/pennylane-lightning/pull/814)

* Lightning-Qubit calls `generate_samples(wires)` on a minimal subset of wires when executing in finite-shot mode.
  [(#813)](https://github.com/PennyLaneAI/pennylane-lightning/pull/813)

* Update `LightingQubit.preprocess` to work with changes to preprocessing for mid-circuit measurements.
  [(#812)](https://github.com/PennyLaneAI/pennylane-lightning/pull/812)

* Avoid unnecessary memory reset in Lightning-Qubit's state vector class constructor.
  [(#811)](https://github.com/PennyLaneAI/pennylane-lightning/pull/811)

* Add `generate_samples(wires)` support in Lightning-Qubit, which samples faster for a subset of wires.
  [(#809)](https://github.com/PennyLaneAI/pennylane-lightning/pull/809)

* Optimize the OpenMP parallelization of Lightning-Qubit's `probs` for all number of targets.
  [(#807)](https://github.com/PennyLaneAI/pennylane-lightning/pull/807)

* Optimize `probs(wires)` of Lightning-Kokkos using various kernels. Which kernel is to be used depends on the device, number of qubits and number of target wires.
  [(#802)](https://github.com/PennyLaneAI/pennylane-lightning/pull/802)

* Add GPU device compute capability check for Lightning-Tensor.
  [(#803)](https://github.com/PennyLaneAI/pennylane-lightning/pull/803)

* Refactor CUDA utils Python bindings to a separate module.
  [(#801)](https://github.com/PennyLaneAI/pennylane-lightning/pull/801)

* Parallelize Lightning-Qubit `probs` with OpenMP when using the `-DLQ_ENABLE_KERNEL_OMP=1` CMake argument.
  [(#800)](https://github.com/PennyLaneAI/pennylane-lightning/pull/800)

* Implement `probs(wires)` using a bit-shift implementation akin to the gate kernels in Lightning-Qubit.
  [(#795)](https://github.com/PennyLaneAI/pennylane-lightning/pull/795)

* Enable setting the PennyLane version when invoking, for example, `make docker-build version=master pl_version=master`.
  [(#791)](https://github.com/PennyLaneAI/pennylane-lightning/pull/791)

### Documentation

* The installation instructions for all lightning plugins have been improved.
  [(#858)](https://github.com/PennyLaneAI/pennylane-lightning/pull/858)
  [(#851)](https://github.com/PennyLaneAI/pennylane-lightning/pull/851)

* Updated the README and added citation format for Lightning arXiv preprint.
  [(#818)](https://github.com/PennyLaneAI/pennylane-lightning/pull/818)

### Bug fixes

* Point to the right Lightning root folder independently from the invocation location, when configuring the project.
  [(#874)](https://github.com/PennyLaneAI/pennylane-lightning/pull/874)

* Update dependencies and `build` command options following changes in the build system.
  [(#863)](https://github.com/PennyLaneAI/pennylane-lightning/pull/863)

* Replace structured bindings by variables in `GateImplementationsLM.hpp`.
  [(#856)](https://github.com/PennyLaneAI/pennylane-lightning/pull/856)

* Remove wrong `-m` when calling `setup.py`.
  [(#854)](https://github.com/PennyLaneAI/pennylane-lightning/pull/854)

* Fix plugin-test-matrix CI/CD workflows.
  [(#850)](https://github.com/PennyLaneAI/pennylane-lightning/pull/850)

* Set the `immutable` parameter value as `false` for the `cutensornetStateApplyTensorOperator` to allow the following `cutensornetStateUpdateTensorOperator` call.
  [(#845)](https://github.com/PennyLaneAI/pennylane-lightning/pull/845)

* Fix cuQuantum SDK path pass-though in CMake.
  [(#831)](https://github.com/PennyLaneAI/pennylane-lightning/pull/831)

* Fix CUDA sync issues on AArch64 + GraceHopper.
  [(#823)](https://github.com/PennyLaneAI/pennylane-lightning/pull/823)

* Check for the number of wires for Hermitian observables in Lightning-Tensor. Only 1-wire Hermitian observables are supported as of `cuTensorNet-v24.03.0`.
  [(#806)](https://github.com/PennyLaneAI/pennylane-lightning/pull/806)

* Set `PL_BACKEND` for the entire `build-wheel-lightning-gpu` Docker-build stage to properly build the Lightning-GPU wheel.
  [(#791)](https://github.com/PennyLaneAI/pennylane-lightning/pull/791)

* Fix conditions for skipping build & push steps in the Docker build workflows.
  [(#790)](https://github.com/PennyLaneAI/pennylane-lightning/pull/790)

* Downgrade Scipy on Lightning stable version tests.
  [(#783)](https://github.com/PennyLaneAI/pennylane-lightning/pull/783)

* Fix checkout command in test workflows for rc branches.
  [(#777)](https://github.com/PennyLaneAI/pennylane-lightning/pull/777)

* Point to the right Lightning root folder independently from the invocation location, when configuring the project.
  [(#874)](https://github.com/PennyLaneAI/pennylane-lightning/pull/874)

### Contributors

This release contains contributions from (in alphabetical order):

<<<<<<< HEAD
Amintor Dusko, Luis Alfredo Nuñez Meneses, Vincent Michaud-Rioux
=======
Ali Asadi, Astral Cai, Ahmed Darwish, Amintor Dusko, Vincent Michaud-Rioux, Luis Alfredo Nuñez Meneses, Erick Ochoa Lopez, Lee J. O'Riordan, Mudit Pandey, Shuli Shu, Raul Torres, Paul Haochen Wang
>>>>>>> e4d9711a

---

# Release 0.37.0

### New features since last release

* Implement Python interface to the `lightning.tensor` device.
  [(#748)](https://github.com/PennyLaneAI/pennylane-lightning/pull/748)

* Add `inverse` support for gate operations in `lightning.tensor` in the C++ layer.
  [(#753)](https://github.com/PennyLaneAI/pennylane-lightning/pull/753)

* Add `observable` and `expval` support to the `cutensornet`-backed `lightning.tensor` C++ layer.
  [(#728)](https://github.com/PennyLaneAI/pennylane-lightning/pull/728)

* Add gate support to `cutensornet`-backed `lightning.tensor` C++ layer.
  [(#718)](https://github.com/PennyLaneAI/pennylane-lightning/pull/718)

* Add `cutensornet`-backed `MPS` C++ layer to `lightning.tensor`.
  [(#704)](https://github.com/PennyLaneAI/pennylane-lightning/pull/704)

* Add support for `C(BlockEncode)` to Lightning devices.
  [(#743)](https://github.com/PennyLaneAI/pennylane-lightning/pull/743)

### Breaking changes

* Removed the `QuimbMPS` class and the corresponding backend from `lightning.tensor`.
  [(#737)](https://github.com/PennyLaneAI/pennylane-lightning/pull/737)

* Changed the name of `default.tensor` to `lightning.tensor` with the `quimb` backend.
  [(#730)](https://github.com/PennyLaneAI/pennylane-lightning/pull/730)

* `dynamic_one_shot` uses shot-vectors in the auxiliary tape to tell the device how many times to repeat the tape. Lightning-Qubit is updated accordingly.
  [(#724)](https://github.com/PennyLaneAI/pennylane-lightning/pull/724)

* `dynamic_one_shot` deals with post-selection during the post-processing phase, so Lightning-Qubit does not return `None`-valued measurements for mismatching samples anymore.
  [(#720)](https://github.com/PennyLaneAI/pennylane-lightning/pull/720)

### Improvements

* Release candidate branches automatically use the new large GitHub runner pool.
  [(#769)](https://github.com/PennyLaneAI/pennylane-lightning/pull/769)

* Lightning-Kokkos dev wheels for MacOS (x86_64, ARM64) and Linux (AArch64) are uploaded to TestPyPI upon merging a pull request.
  [(#765)](https://github.com/PennyLaneAI/pennylane-lightning/pull/765)

* Lightning-Kokkos Linux (x86_64) dev wheels are pushed to [Test PyPI](https://test.pypi.org/project/PennyLane-Lightning-Kokkos/) upon merging a pull request.
  [(#763)](https://github.com/PennyLaneAI/pennylane-lightning/pull/763)

* Change the type of tensor network objects passed to `ObservablesTNCuda` and `MeasurementsTNCuda` classes from `StateTensorT` to `TensorNetT`.
  [(#759)](https://github.com/PennyLaneAI/pennylane-lightning/pull/759)

* Silence `NDPermuter` linting warnings.
  [(#750)](https://github.com/PennyLaneAI/pennylane-lightning/pull/750)

* Rationalize MCM tests, removing most end-to-end tests from the native MCM test file, but keeping one that validates multiple mid-circuit measurements with any allowed return.
  [(#754)](https://github.com/PennyLaneAI/pennylane/pull/754)

* Rename `lightning.tensor` C++ libraries.
  [(#755)](https://github.com/PennyLaneAI/pennylane-lightning/pull/755)

* Set `state_tensor` as `const` for the `MeasurementTNCuda` class.
  [(#753)](https://github.com/PennyLaneAI/pennylane-lightning/pull/753)

* Updated Kokkos version and support to 4.3.01.
  [(#725)](https://github.com/PennyLaneAI/pennylane-lightning/pull/725)

* Lightning-Kokkos' functors are rewritten as functions wrapping around generic gate and generator functors templated over a coefficient interaction function. This reduces boilerplate while clarifying how the various kernels differ from one another.
  [(#640)](https://github.com/PennyLaneAI/pennylane-lightning/pull/640)

* Update C++ and Python GitHub actions names to include the matrix info.
  [(#717)](https://github.com/PennyLaneAI/pennylane-lightning/pull/717)

* Remove `CPhase` in favour of `CPhaseShift` in Lightning devices.
  [(#717)](https://github.com/PennyLaneAI/pennylane-lightning/pull/717)

* The various OpenMP configurations of Lightning-Qubit are tested in parallel on different Github Actions runners.
  [(#712)](https://github.com/PennyLaneAI/pennylane-lightning/pull/712)

* Update Linux wheels to use `manylinux_2_28` images.
  [(#667)](https://github.com/PennyLaneAI/pennylane-lightning/pull/667)

* Add support for `qml.expval` and `qml.var` in the `lightning.tensor` device for the `quimb` interface and the MPS method.
  [(#686)](https://github.com/PennyLaneAI/pennylane-lightning/pull/686)

* Changed the name of `lightning.tensor` to `default.tensor` with the `quimb` backend.
  [(#719)](https://github.com/PennyLaneAI/pennylane-lightning/pull/719)
  
* `lightning.qubit` and `lightning.kokkos` adhere to user-specified mid-circuit measurement configuration options.
  [(#736)](https://github.com/PennyLaneAI/pennylane-lightning/pull/736)

* Patch the C++ `Measurements.probs(wires)` method in Lightning-Qubit and Lightning-Kokkos to `Measurements.probs()` when called with all wires.
  This will trigger a more optimized implementation for calculating the probabilities of the entire system.
  [(#744)](https://github.com/PennyLaneAI/pennylane-lightning/pull/744)

* Remove the daily schedule from the "Compat Check w/PL - release/release" GitHub action.
  [(#746)](https://github.com/PennyLaneAI/pennylane-lightning/pull/746)

* Remove the required `scipy` config file for Lightning-Qubit. The support is now maintained by passing `SCIPY_LIBS_PATH` to the compiler.
  [(#775)](https://github.com/PennyLaneAI/pennylane-lightning/pull/775)

### Documentation

* Add installation instructions and documentation for `lightning.tensor`.
  [(#756)](https://github.com/PennyLaneAI/pennylane-lightning/pull/756)

### Bug fixes

* Don't route `probs(wires=[])` to `probs(all_wires)` in Lightning-Kokkos.
  [(#762)](https://github.com/PennyLaneAI/pennylane-lightning/pull/762)

* `ControlledQubitUnitary` is present in the Python device but not the TOML files. It is added to the decomposition gates since it can be implemented in its alternate form of `C(QubitUnitary)`.
  [(#767)](https://github.com/PennyLaneAI/pennylane-lightning/pull/767)

* Update the Lightning TOML files to indicate that non-commuting observables are supported.
  [(#764)](https://github.com/PennyLaneAI/pennylane-lightning/pull/764)

* Fix regex matching issue with auto on-boarding of release candidate branch to using the large runner queue.
  [(#774)](https://github.com/PennyLaneAI/pennylane-lightning/pull/774)

* Fix random CI failures for `lightning.tensor` Python unit tests and ignore `lightning_tensor` paths.
  [(#761)](https://github.com/PennyLaneAI/pennylane-lightning/pull/761)

* `lightning.qubit` and `lightning.kokkos` use `qml.ops.Conditional.base` instead of `qml.ops.Conditional.then_op`.
  [(#752)](https://github.com/PennyLaneAI/pennylane-lightning/pull/752)

* The preprocessing step in `lightning.qubit` now uses interface information to properly support the hardware-like postselection for mid-circuit measurements.
  [(#760)](https://github.com/PennyLaneAI/pennylane-lightning/pull/760)

* Fix AVX streaming operation support with newer GCC.
  [(#729)](https://github.com/PennyLaneAI/pennylane-lightning/pull/729)

* Revert changes calling the templated `IMAG`, `ONE`, `ZERO` functions in Kokkos kernels since they are incompatible with device execution.
  [(#733)](https://github.com/PennyLaneAI/pennylane-lightning/pull/733)

* The `tests_lkcpu_python.yml` workflow properly checks out the release or stable version of Lightning-Qubit during the test job.
  [(#723)](https://github.com/PennyLaneAI/pennylane-lightning/pull/723)

* Fix PennyLane Lightning-Kokkos and Lightning-Qubit tests for stable/stable configuration.
  [(#734)](https://github.com/PennyLaneAI/pennylane-lightning/pull/734)

* Remove the Autoray dependency from requirement files.
  [(#736)](https://github.com/PennyLaneAI/pennylane-lightning/pull/736)

* Fix the `cuda-runtime-12-0` dependency issue on RHEL8.
  [(#739)](https://github.com/PennyLaneAI/pennylane-lightning/pull/739)

* Fix the memory segmentation fault when initializing zero-wire Lightning-Kokkos.
  [(#757)](https://github.com/PennyLaneAI/pennylane-lightning/pull/757)

* Remove `pennylane.ops.op_math.controlled_decompositions.ctrl_decomp_zyz` tests with `len(control_wires) > 1`.
  [(#757)](https://github.com/PennyLaneAI/pennylane-lightning/pull/757)

* Add support for Scipy v1.14.
  [(#776)](https://github.com/PennyLaneAI/pennylane-lightning/pull/776)

* Add pickle support for the `DevPool` object in `lightning.gpu`.
  [(#772)](https://github.com/PennyLaneAI/pennylane-lightning/pull/772)

### Contributors

This release contains contributions from (in alphabetical order):

Ali Asadi, Amintor Dusko, Lillian Frederiksen, Pietropaolo Frisoni, David Ittah, Vincent Michaud-Rioux, Lee James O'Riordan, Mudit Pandey, Shuli Shu, Jay Soni

---

# Release 0.36.0

### New features since last release

* Add `cutensornet`-backed `MPS` C++ layer to `lightning.tensor`.
  [(#704)](https://github.com/PennyLaneAI/pennylane-lightning/pull/704)

* Add Python class for the `lightning.tensor` device which uses the new device API and the interface for `quimb` based on the MPS method.
  [(#671)](https://github.com/PennyLaneAI/pennylane-lightning/pull/671)

* Add compile-time support for AVX2/512 streaming operations in `lightning.qubit`.
  [(#664)](https://github.com/PennyLaneAI/pennylane-lightning/pull/664)

* `lightning.kokkos` supports mid-circuit measurements.
  [(#672)](https://github.com/PennyLaneAI/pennylane-lightning/pull/672)

* Add dynamic linking to LAPACK/OpenBlas shared objects in `scipy.libs` for both C++ and Python layer.
  [(#653)](https://github.com/PennyLaneAI/pennylane-lightning/pull/653)

* `lightning.qubit` supports mid-circuit measurements.
  [(#650)](https://github.com/PennyLaneAI/pennylane-lightning/pull/650)

* Add finite shots support in `lightning.qubit2`.
  [(#630)](https://github.com/PennyLaneAI/pennylane-lightning/pull/630)

* Add `collapse` and `normalize` methods to the `StateVectorLQubit` classes, enabling "branching" of the wavefunction. Add methods to create and seed an RNG in the `Measurements` modules.
  [(#645)](https://github.com/PennyLaneAI/pennylane-lightning/pull/645)

* Add two new Python classes (LightningStateVector and LightningMeasurements) to support `lightning.qubit2`.
  [(#613)](https://github.com/PennyLaneAI/pennylane-lightning/pull/613)

* Add analytic-mode `qml.probs` and `qml.var` support in `lightning.qubit2`.
  [(#627)](https://github.com/PennyLaneAI/pennylane-lightning/pull/627)

* Add `LightningAdjointJacobian` to support `lightning.qubit2`.
  [(#631)](https://github.com/PennyLaneAI/pennylane-lightning/pull/631)

* Add `lightning.qubit2` device which uses the new device API.
  [(#607)](https://github.com/PennyLaneAI/pennylane-lightning/pull/607)
  [(#628)](https://github.com/PennyLaneAI/pennylane-lightning/pull/628)

* Add Vector-Jacobian Product calculation support to `lightning.qubit`.
  [(#644)](https://github.com/PennyLaneAI/pennylane-lightning/pull/644)

* Add support for using new operator arithmetic as the default.
  [(#649)](https://github.com/PennyLaneAI/pennylane-lightning/pull/649)

### Breaking changes

* Split Lightning-Qubit and Lightning-Kokkos CPU Python tests with `pytest-split`. Remove `SERIAL` from Kokkos' `exec_model` matrix. Remove `all` from Lightning-Kokkos' `pl_backend` matrix. Move `clang-tidy` checks to `tidy.yml`. Avoid editable `pip` installations.
  [(#696)](https://github.com/PennyLaneAI/pennylane-lightning/pull/696)
* Update `lightning.gpu` and `lightning.kokkos` to raise an error instead of falling back to `default.qubit`.
  [(#689)](https://github.com/PennyLaneAI/pennylane-lightning/pull/689)

* Add `paths` directives to test workflows to avoid running tests that cannot be impacted by changes.
  [(#699)](https://github.com/PennyLaneAI/pennylane-lightning/pull/699)
  [(#695)](https://github.com/PennyLaneAI/pennylane-lightning/pull/695)

* Move common components of `/src/simulator/lightning_gpu/utils/` to `/src/utils/cuda_utils/`.
  [(#676)](https://github.com/PennyLaneAI/pennylane-lightning/pull/676)

* Deprecate static LAPACK linking support.
  [(#653)](https://github.com/PennyLaneAI/pennylane-lightning/pull/653)

* Migrate `lightning.qubit` to the new device API.
  [(#646)](https://github.com/PennyLaneAI/pennylane-lightning/pull/646)

* Introduce `ci:build_wheels` label, which controls wheel building on `pull_request` and other triggers.
  [(#648)](https://github.com/PennyLaneAI/pennylane-lightning/pull/648)

* Remove building wheels for Lightning Kokkos on Windows.
  [(#693)](https://github.com/PennyLaneAI/pennylane-lightning/pull/693)

### Improvements

* Add tests for Windows Wheels, fix ill-defined caching, and set the proper backend for `lightning.kokkos` wheels.
  [(#693)](https://github.com/PennyLaneAI/pennylane-lightning/pull/693)

* Replace string comparisons by `isinstance` checks where possible.
  [(#691)](https://github.com/PennyLaneAI/pennylane-lightning/pull/691)

* Refactor `cuda_utils` to remove its dependency on `custatevec.h`.
  [(#681)](https://github.com/PennyLaneAI/pennylane-lightning/pull/681)

* Add `test_templates.py` module where Grover and QSVT are tested.
  [(#684)](https://github.com/PennyLaneAI/pennylane-lightning/pull/684)

* Create `cuda_utils` for common usage of CUDA related backends.
  [(#676)](https://github.com/PennyLaneAI/pennylane-lightning/pull/676)

* Refactor `lightning_gpu_utils` unit tests to remove the dependency on statevector class.
  [(#675)](https://github.com/PennyLaneAI/pennylane-lightning/pull/675)

* Upgrade GitHub actions versions from v3 to v4.
  [(#669)](https://github.com/PennyLaneAI/pennylane-lightning/pull/669)

* Initialize the private attributes `gates_indices_` and `generators_indices_` of `StateVectorKokkos` using the definitions of the `Pennylane::Gates::Constant` namespace.
  [(#641)](https://github.com/PennyLaneAI/pennylane-lightning/pull/641)

* Add `isort` to `requirements-dev.txt` and run before `black` upon `make format` to sort Python imports.
  [(#623)](https://github.com/PennyLaneAI/pennylane-lightning/pull/623)

* Improve support for new operator arithmetic with `QuantumScriptSerializer.serialize_observables`.
  [(#670)](https://github.com/PennyLaneAI/pennylane-lightning/pull/670)

* Add `workflow_dispatch` to wheels recipes; allowing developers to build wheels manually on a branch instead of temporarily changing the headers.
  [(#679)](https://github.com/PennyLaneAI/pennylane-lightning/pull/679)

* Add the `ENABLE_LAPACK` compilation flag to toggle dynamic linking to LAPACK library.
  [(#678)](https://github.com/PennyLaneAI/pennylane-lightning/pull/678)

### Documentation

### Bug fixes

* Fix wire order permutations when using `qml.probs` with out-of-order wires in Lightning-Qubit.
  [(#707)](https://github.com/PennyLaneAI/pennylane-lightning/pull/707)

* Lightning-Qubit once again respects the wire order specified on device instantiation.
  [(#705)](https://github.com/PennyLaneAI/pennylane-lightning/pull/705)

* `dynamic_one_shot` was refactored to use `SampleMP` measurements as a way to return the mid-circuit measurement samples. `LightningQubit's `simulate` is modified accordingly.
  [(#694)](https://github.com/PennyLaneAI/pennylane-lightning/pull/694)

* Lightning-Qubit correctly decomposes state prep operations when used in the middle of a circuit.
  [(#687)](https://github.com/PennyLaneAI/pennylane-lightning/pull/687)

* Lightning-Qubit correctly decomposes `qml.QFT` and `qml.GroverOperator` if `len(wires)` is greater than 9 and 12 respectively.
  [(#687)](https://github.com/PennyLaneAI/pennylane-lightning/pull/687)

* Specify `isort` `--py` (Python version) and `-l` (max line length) to stabilize `isort` across Python versions and environments.
  [(#647)](https://github.com/PennyLaneAI/pennylane-lightning/pull/647)

* Fix random `coverage xml` CI issues.
  [(#635)](https://github.com/PennyLaneAI/pennylane-lightning/pull/635)

* `lightning.qubit` correctly decomposed state preparation operations with adjoint differentiation.
  [(#661)](https://github.com/PennyLaneAI/pennylane-lightning/pull/661)

* Fix the failed observable serialization unit tests.
  [(#683)](https://github.com/PennyLaneAI/pennylane-lightning/pull/683)

* Update the Lightning-Qubit new device API to work with Catalyst.
  [(#665)](https://github.com/PennyLaneAI/pennylane-lightning/pull/665)

* Update the version of `codecov-action` to v4 and fix the CodeCov issue with the PL-Lightning check-compatibility actions.
  [(#682)](https://github.com/PennyLaneAI/pennylane-lightning/pull/682)

* Refactor of dev prerelease auto-update-version workflow.
  [(#685)](https://github.com/PennyLaneAI/pennylane-lightning/pull/685)

* Remove gates unsupported by catalyst from TOML file.
  [(#698)](https://github.com/PennyLaneAI/pennylane-lightning/pull/698)

* Increase tolerance for a flaky test.
  [(#703)](https://github.com/PennyLaneAI/pennylane-lightning/pull/703)

* Remove `ControlledQubitUnitary` in favour of `C(QubitUnitary)` from the list of supported operations and the device TOML file. The `stopping_condition` method guarantees the consistency of decompositions.
  [(#758)](https://github.com/PennyLaneAI/pennylane-lightning/pull/758)

* Raise a clear error message with initialization of `lightning.kokkos` with zero-qubit on Windows.
  [(#758)](https://github.com/PennyLaneAI/pennylane-lightning/pull/758)


### Contributors

This release contains contributions from (in alphabetical order):

Ali Asadi, Amintor Dusko, Pietropaolo Frisoni, Thomas Germain, Christina Lee, Erick Ochoa Lopez, Vincent Michaud-Rioux, Rashid N H M, Lee James O'Riordan, Mudit Pandey, Shuli Shu

---

# Release 0.35.1

### Improvements

* Use the `adjoint` gate parameter to apply `qml.Adjoint` operations instead of matrix methods in `lightning.qubit`.
  [(#632)](https://github.com/PennyLaneAI/pennylane-lightning/pull/632)

### Bug fixes

* Fix `qml.Adjoint` support in `lightning.gpu` and `lightning.kokkos`.
  [(#632)](https://github.com/PennyLaneAI/pennylane-lightning/pull/632)

* Fix finite shots support in `lightning.qubit`, `lightning.gpu` and `lightning.kokkos`. The bug would impact calculations with measurements on observables with non-trivial diagonalizing gates and calculations with shot vectors.
  [(#632)](https://github.com/PennyLaneAI/pennylane-lightning/pull/632)

### Contributors

This release contains contributions from (in alphabetical order):

Vincent Michaud-Rioux

---

# Release 0.35.0

### New features since last release

* All backends now support `GlobalPhase` and `C(GlobalPhase)` in forward pass.
  [(#579)](https://github.com/PennyLaneAI/pennylane-lightning/pull/579)

* Add Hermitian observable support for shot-noise measurement and Lapack support.
  [(#569)](https://github.com/PennyLaneAI/pennylane-lightning/pull/569)

### Breaking changes

* Migrate `lightning.gpu` to CUDA 12.
  [(#606)](https://github.com/PennyLaneAI/pennylane-lightning/pull/606)

### Improvements

* Expand error values and strings returned from CUDA libraries.
  [(#617)](https://github.com/PennyLaneAI/pennylane-lightning/pull/617)

* `C(MultiRZ)` and `C(Rot)` gates are natively supported (with `LM` kernels).
  [(#614)](https://github.com/PennyLaneAI/pennylane-lightning/pull/614)

* Add adjoint support for `GlobalPhase` in Lightning-GPU and Lightning-Kokkos.
  [(#615)](https://github.com/PennyLaneAI/pennylane-lightning/pull/615)

* Lower the overheads of Windows CI tests.
  [(#610)](https://github.com/PennyLaneAI/pennylane-lightning/pull/610)

* Decouple LightningQubit memory ownership from numpy and migrate it to Lightning-Qubit managed state-vector class.
  [(#601)](https://github.com/PennyLaneAI/pennylane-lightning/pull/601)

* Expand support for Projector observables on Lightning-Kokkos.
  [(#601)](https://github.com/PennyLaneAI/pennylane-lightning/pull/601)

* Split Docker build cron job into two jobs: master and latest. This is mainly for reporting in the `plugin-test-matrix` repo.
  [(#600)](https://github.com/PennyLaneAI/pennylane-lightning/pull/600)

* The `BlockEncode` operation from PennyLane is now supported on all Lightning devices.
  [(#599)](https://github.com/PennyLaneAI/pennylane-lightning/pull/599)

* OpenMP acceleration can now be enabled at compile time for all `lightning.qubit` gate kernels using the `-DLQ_ENABLE_KERNEL_OMP=1` CMake argument.
  [(#510)](https://github.com/PennyLaneAI/pennylane-lightning/pull/510)

* Enable building Docker images for any branch or tag. Set the Docker build cron job to build images for the latest release and `master`.
  [(#598)](https://github.com/PennyLaneAI/pennylane-lightning/pull/598)

* Enable choosing the PennyLane-Lightning version and disabling push to Docker Hub in the Docker build workflow. Add a cron job calling the Docker build workflow.
  [(#597)](https://github.com/PennyLaneAI/pennylane-lightning/pull/597)

* Pull Kokkos v4.2.00 from the official Kokkos repository to test Lightning-Kokkos with the CUDA backend.
  [(#596)](https://github.com/PennyLaneAI/pennylane-lightning/pull/596)

* Remove deprecated MeasurementProcess.name.
  [(#605)](https://github.com/PennyLaneAI/pennylane-lightning/pull/605)

### Documentation

* Update requirements to build the documentation.
  [(#594)](https://github.com/PennyLaneAI/pennylane-lightning/pull/594)

### Bug fixes

* Downgrade auditwheel due to changes with library exclusion list.
  [(#620)](https://github.com/PennyLaneAI/pennylane-lightning/pull/620)

* List `GlobalPhase` gate in each device's TOML file.
  [(#615)](https://github.com/PennyLaneAI/pennylane-lightning/pull/615)

* Lightning-GPU's gate cache failed to distinguish between certain gates.
  For example, `MultiControlledX([0, 1, 2], "111")` and `MultiControlledX([0, 2], "00")` were applied as the same operation.
  This could happen with (at least) the following gates: `QubitUnitary`,`ControlledQubitUnitary`,`MultiControlledX`,`DiagonalQubitUnitary`,`PSWAP`,`OrbitalRotation`.
  [(#579)](https://github.com/PennyLaneAI/pennylane-lightning/pull/579)

* Ensure the stopping condition decompositions are respected for larger templated QFT and Grover operators.
  [(#609)](https://github.com/PennyLaneAI/pennylane-lightning/pull/609)

* Move concurrency group specifications from reusable Docker build workflow to the root workflows.
  [(#604)](https://github.com/PennyLaneAI/pennylane-lightning/pull/604)

* Fix `lightning-kokkos-cuda` Docker build and add CI workflow to build images and push to Docker Hub.
  [(#593)](https://github.com/PennyLaneAI/pennylane-lightning/pull/593)

* Update jax.config imports.
  [(#619)](https://github.com/PennyLaneAI/pennylane-lightning/pull/619)

* Fix apply state vector when using a Lightning handle.
  [(#622)](https://github.com/PennyLaneAI/pennylane-lightning/pull/622)

* Pinning Pytest to a version compatible with Flaky.
  [(#624)](https://github.com/PennyLaneAI/pennylane-lightning/pull/624)

### Contributors

This release contains contributions from (in alphabetical order):

Amintor Dusko, David Ittah, Vincent Michaud-Rioux, Lee J. O'Riordan, Shuli Shu, Matthew Silverman

---

# Release 0.34.0

### New features since last release

* Support added for Python 3.12 wheel builds.
  [(#541)](https://github.com/PennyLaneAI/pennylane-lightning/pull/541)

* Lightning-Qubit support arbitrary controlled gates (any wires and any control values). The kernels are implemented in the `LM` module.
  [(#576)](https://github.com/PennyLaneAI/pennylane-lightning/pull/576)

* Shot-noise related methods now accommodate observable objects with arbitrary eigenvalues. Add a Kronecker product method for two diagonal matrices.
  [(#570)](https://github.com/PennyLaneAI/pennylane-lightning/pull/570)

* Add shot-noise support for probs in the C++ layer. Probabilities are calculated from generated samples. All Lightning backends support this feature. Please note that target wires should be sorted in ascending manner.
  [(#568)](https://github.com/PennyLaneAI/pennylane-lightning/pull/568)

* Add `LM` kernels to apply arbitrary controlled operations efficiently.
  [(#516)](https://github.com/PennyLaneAI/pennylane-lightning/pull/516)

* Add shots support for variance value, probs, sample, counts calculation for given observables (`NamedObs`, `TensorProd` and `Hamiltonian`) based on Pauli words, `Identity` and `Hadamard` in the C++ layer. All Lightning backends support this support feature.
  [(#561)](https://github.com/PennyLaneAI/pennylane-lightning/pull/561)

* Add shots support for expectation value calculation for given observables (`NamedObs`, `TensorProd` and `Hamiltonian`) based on Pauli words, `Identity` and `Hadamard` in the C++ layer by adding `measure_with_samples` to the measurement interface. All Lightning backends support this support feature.
  [(#556)](https://github.com/PennyLaneAI/pennylane-lightning/pull/556)

* `qml.QubitUnitary` operators can be included in a circuit differentiated with the adjoint method. Lightning handles circuits with arbitrary non-differentiable `qml.QubitUnitary` operators. 1,2-qubit `qml.QubitUnitary` operators with differentiable parameters can be differentiated using decomposition.
  [(#540)] (https://github.com/PennyLaneAI/pennylane-lightning/pull/540)

### Breaking changes

* Set the default version of Kokkos to 4.2.00 throughout the project (CMake, CI, etc.)
  [(#578)] (https://github.com/PennyLaneAI/pennylane-lightning/pull/578)

* Overload `applyOperation` with a fifth `matrix` argument to all state vector classes to support arbitrary operations in `AdjointJacobianBase`.
  [(#540)] (https://github.com/PennyLaneAI/pennylane-lightning/pull/540)

### Improvements

* Ensure aligned memory used for numpy arrays with state-vector without reallocations.
  [(#572)](https://github.com/PennyLaneAI/pennylane-lightning/pull/572)

* Unify error messages of shot measurement related unsupported observables to better Catalyst.
  [(#577)](https://github.com/PennyLaneAI/pennylane-lightning/pull/577)

* Add configuration files to improve compatibility with Catalyst.
  [(#566)](https://github.com/PennyLaneAI/pennylane-lightning/pull/566)

* Refactor shot-noise related methods of MeasurementsBase class in the C++ layer and eigenvalues are not limited to `1` and `-1`. Add `getObs()` method to Observables class. Refactor `applyInPlaceShots` to allow users to get eigenvalues of Observables object. Deprecated `_preprocess_state` method in `MeasurementsBase` class for safer use of the `LightningQubitRaw` backend.
[(#570)](https://github.com/PennyLaneAI/pennylane-lightning/pull/570)

* Modify `setup.py` to use backend-specific build directory (`f"build_{backend}"`) to accelerate rebuilding backends in alternance.
  [(#540)] (https://github.com/PennyLaneAI/pennylane-lightning/pull/540)

* Update Dockerfile and rewrite the `build-wheel-lightning-gpu` stage to build Lightning-GPU from the `pennylane-lightning` monorepo.
  [(#539)] (https://github.com/PennyLaneAI/pennylane-lightning/pull/539)

* Add the MPI test CI workflows of Lightning-GPU in compatibility cron jobs.
  [(#536)] (https://github.com/PennyLaneAI/pennylane-lightning/pull/536)

* Add MPI synchronization in places to safely handle communicated data.
  [(#538)](https://github.com/PennyLaneAI/pennylane-lightning/pull/538)

* Add release option in compatibility cron jobs to test the release candidates of PennyLane and the Lightning plugins against one another.
  [(#531)] (https://github.com/PennyLaneAI/pennylane-lightning/pull/531)

* Add GPU workflows in compatibility cron jobs to test Lightning-GPU and Lightning-Kokkos with the Kokkos CUDA backend.
  [(#528)] (https://github.com/PennyLaneAI/pennylane-lightning/pull/528)

### Documentation

* Fixed a small typo in the documentation page for the PennyLane-Lightning GPU device.
  [(#563)](https://github.com/PennyLaneAI/pennylane-lightning/pull/563)

* Add OpenGraph social preview for Lightning docs.
  [(#574)](https://github.com/PennyLaneAI/pennylane-lightning/pull/574)

### Bug fixes

* Fix CodeCov file contention issue when uploading data from many workloads.
  [(#584)](https://github.com/PennyLaneAI/pennylane-lightning/pull/584)

* Ensure the `lightning.gpu` intermediate wheel builds are uploaded to TestPyPI.
  [(#575)](https://github.com/PennyLaneAI/pennylane-lightning/pull/575)

* Allow support for newer clang-tidy versions on non-x86_64 platforms.
  [(#567)](https://github.com/PennyLaneAI/pennylane-lightning/pull/567)

* Do not run C++ tests when testing for compatibility with PennyLane, hence fixing plugin-matrix failures. Fix Lightning-GPU workflow trigger.
  [(#571)](https://github.com/PennyLaneAI/pennylane-lightning/pull/571)

* Revert single-node multi-GPU batching behaviour to match https://github.com/PennyLaneAI/pennylane-lightning-gpu/pull/27.
  [(#564)](https://github.com/PennyLaneAI/pennylane-lightning/pull/564)

* Move deprecated `stateprep` `QuantumScript` argument into the operation list in `mpitests/test_adjoint_jacobian.py`.
  [(#540)] (https://github.com/PennyLaneAI/pennylane-lightning/pull/540)

* Fix MPI Python unit tests for the adjoint method.
  [(#538)](https://github.com/PennyLaneAI/pennylane-lightning/pull/538)

* Fix the issue with assigning kernels to ops before registering kernels on macOS
  [(#582)](https://github.com/PennyLaneAI/pennylane-lightning/pull/582)

* Update `MANIFEST.in` to include device config files and `CHANGELOG.md`
  [(#585)](https://github.com/PennyLaneAI/pennylane-lightning/pull/585)

### Contributors

This release contains contributions from (in alphabetical order):

Ali Asadi, Isaac De Vlugt, Amintor Dusko, Vincent Michaud-Rioux, Erick Ochoa Lopez, Lee James O'Riordan, Shuli Shu

---

# Release 0.33.1

* pip-installed CUDA runtime libraries can now be accessed from a virtualenv.
  [(#543)](https://github.com/PennyLaneAI/pennylane-lightning/pull/543)

### Bug fixes

* The pybind11 compiled module RPATH linkage has been restored to pre-0.33 behaviour.
  [(#543)](https://github.com/PennyLaneAI/pennylane-lightning/pull/543)

### Contributors

This release contains contributions from (in alphabetical order):

Lee J. O'Riordan

---

# Release 0.33.0

### New features since last release

* Add documentation updates for the `lightning.gpu` backend.
  [(#525)] (https://github.com/PennyLaneAI/pennylane-lightning/pull/525)

* Add `SparseHamiltonian` support for Lightning-Qubit and Lightning-GPU.
  [(#526)] (https://github.com/PennyLaneAI/pennylane-lightning/pull/526)

* Add `SparseHamiltonian` support for Lightning-Kokkos.
  [(#527)] (https://github.com/PennyLaneAI/pennylane-lightning/pull/527)

* Integrate python/pybind layer of distributed Lightning-GPU into the Lightning monorepo with Python unit tests.
  [(#518)] (https://github.com/PennyLaneAI/pennylane-lightning/pull/518)

* Integrate the distributed C++ backend of Lightning-GPU into the Lightning monorepo.
  [(#514)] (https://github.com/PennyLaneAI/pennylane-lightning/pull/514)

* Integrate Lightning-GPU into the Lightning monorepo. The new backend is named `lightning.gpu` and includes all single-GPU features.
  [(#499)] (https://github.com/PennyLaneAI/pennylane-lightning/pull/499)

* Build Linux wheels for Lightning-GPU (CUDA-11).
  [(#517)](https://github.com/PennyLaneAI/pennylane-lightning/pull/517)

* Add `Dockerfile` in `docker` and `make docker` workflow in `Makefile`. The Docker images and documentation are available on [DockerHub](https://hub.docker.com/repository/docker/pennylaneai/pennylane).
  [(#496)](https://github.com/PennyLaneAI/pennylane-lightning/pull/496)

* Add mid-circuit state preparation operation tests.
  [(#495)](https://github.com/PennyLaneAI/pennylane-lightning/pull/495)

### Breaking changes

* Add `tests_gpu.yml` workflow to test the Lightning-Kokkos backend with CUDA-12.
  [(#494)](https://github.com/PennyLaneAI/pennylane-lightning/pull/494)

* Implement `LM::GeneratorDoubleExcitation`, `LM::GeneratorDoubleExcitationMinus`, `LM::GeneratorDoubleExcitationPlus` kernels. Lightning-Qubit default kernels are now strictly from the `LM` implementation, which requires less memory and is faster for large state vectors.
  [(#512)](https://github.com/PennyLaneAI/pennylane-lightning/pull/512)

* Add workflows validating compatibility between PennyLane and Lightning's most recent stable releases and development (latest) versions.
  [(#507)](https://github.com/PennyLaneAI/pennylane-lightning/pull/507)
  [(#498)](https://github.com/PennyLaneAI/pennylane-lightning/pull/498)

* Introduce `timeout-minutes` in various workflows, mainly to avoid Windows builds hanging for several hours.
  [(#503)](https://github.com/PennyLaneAI/pennylane-lightning/pull/503)

* Cast integral-valued arrays to the device's complex type on entry in `_preprocess_state_vector` to ensure the state is correctly represented with floating-point numbers.
  [(#501)](https://github.com/PennyLaneAI/pennylane-lightning/pull/501)

* Update `DefaultQubit` to `DefaultQubitLegacy` on Lightning fallback.
  [(#500)](https://github.com/PennyLaneAI/pennylane-lightning/pull/500)

* Enums defined in `GateOperation.hpp` start at `1` (previously `0`). `::BEGIN` is introduced in a few places where it was assumed `0` accordingly.
  [(#485)](https://github.com/PennyLaneAI/pennylane-lightning/pull/485)

* Enable pre-commit hooks to format all Python files and linting of all Python source files.
  [(#485)](https://github.com/PennyLaneAI/pennylane-lightning/pull/485)

### Improvements

* Improve Python testing for Lightning-GPU (+MPI) by adding jobs in Actions files and adding Python tests to increase code coverage.
  [(#522)](https://github.com/PennyLaneAI/pennylane-lightning/pull/522)

* Add support for `pip install pennylane-lightning[kokkos]` for the OpenMP backend.
  [(#515)](https://github.com/PennyLaneAI/pennylane-lightning/pull/515)

* Update `setup.py` to allow for multi-package co-existence. The `PennyLane_Lightning` package now is the responsible for the core functionality, and will be depended upon by all other extensions.
  [(#504)] (https://github.com/PennyLaneAI/pennylane-lightning/pull/504)

* Redesign Lightning-Kokkos `StateVectorKokkos` class to use Kokkos `RangePolicy` together with special functors in `applyMultiQubitOp` to apply 1- to 4-wire generic unitary gates. For more than 4 wires, the general implementation using Kokkos `TeamPolicy` is employed to yield the best all-around performance.
  [(#490)] (https://github.com/PennyLaneAI/pennylane-lightning/pull/490)

* Redesign Lightning-Kokkos `Measurements` class to use Kokkos `RangePolicy` together with special functors to obtain the expectation value of 1- to 4-wire generic unitary gates. For more than 4 wires, the general implementation using Kokkos `TeamPolicy` is employed to yield the best all-around performance.
  [(#489)] (https://github.com/PennyLaneAI/pennylane-lightning/pull/489)

* Add tests to increase Lightning-Kokkos coverage.
  [(#485)](https://github.com/PennyLaneAI/pennylane-lightning/pull/485)

* Add memory locality tag reporting and adjoint diff dispatch for `lightning.qubit` statevector classes.
  [(#492)](https://github.com/PennyLaneAI/pennylane-lightning/pull/492)

* Add support for dependent external packages to C++ core.
  [(#482)](https://github.com/PennyLaneAI/pennylane-lightning/pull/482)

* Add support for building multiple backend simulators.
  [(#497)](https://github.com/PennyLaneAI/pennylane-lightning/pull/497)

### Documentation

### Bug fixes

* Fix CI issues running python-cov with MPI.
  [(#535)](https://github.com/PennyLaneAI/pennylane-lightning/pull/535)

* Re-add support for `pip install pennylane-lightning[gpu]`.
  [(#515)](https://github.com/PennyLaneAI/pennylane-lightning/pull/515)

* Switch most Lightning-Qubit default kernels to `LM`. Add `LM::multiQubitOp` tests, failing when targeting out-of-order wires clustered close to `num_qubits-1`. Fix the `LM::multiQubitOp` kernel implementation by introducing a generic `revWireParity` routine and replacing the `bitswap`-based implementation. Mimic the changes fixing the corresponding `multiQubitOp` and `expval` functors in Lightning-Kokkos.
  [(#511)](https://github.com/PennyLaneAI/pennylane-lightning/pull/511)

* Fix RTD builds by removing unsupported `system_packages` configuration option.
  [(#491)](https://github.com/PennyLaneAI/pennylane-lightning/pull/491)

### Contributors

This release contains contributions from (in alphabetical order):

Ali Asadi, Amintor Dusko, Vincent Michaud-Rioux, Lee J. O'Riordan, Shuli Shu

---

# Release 0.32.0

### New features since last release

* The `lightning.kokkos` backend supports Nvidia GPU execution (with Kokkos v4 and CUDA v12).
  [(#477)](https://github.com/PennyLaneAI/pennylane-lightning/pull/477)

* Complete overhaul of repository structure to facilitates integration of multiple backends. Refactoring efforts we directed to improve development performance, code reuse and decrease overall overhead to propagate changes through backends. New C++ modular build strategy allows for faster test builds restricted to a module. Update CI/CD actions concurrency strategy. Change minimal Python version to 3.9.
  [(#472)] (https://github.com/PennyLaneAI/pennylane-lightning/pull/472)

* Wheels are built with native support for sparse Hamiltonians.
  [(#470)] (https://github.com/PennyLaneAI/pennylane-lightning/pull/470)

* Add native support to sparse Hamiltonians in the absence of Kokkos & Kokkos-kernels.
  [(#465)] (https://github.com/PennyLaneAI/pennylane-lightning/pull/465)

### Breaking changes

* Rename `QubitStateVector` to `StatePrep` in the Lightning-Qubit and `Lightning-Kokkos` classes.
  [(#486)](https://github.com/PennyLaneAI/pennylane-lightning/pull/486)

* Modify `adjointJacobian` methods to accept a (maybe unused) reference `StateVectorT`, allowing device-backed simulators to directly access state vector data for adjoint differentiation instead of copying it back-and-forth into `JacobianData` (host memory).
  [(#477)](https://github.com/PennyLaneAI/pennylane-lightning/pull/477)

### Improvements

* Refactor LKokkos `Measurements` class to use (fast) specialized functors whenever possible.
  [(#481)] (https://github.com/PennyLaneAI/pennylane-lightning/pull/481)

* Merge Lightning Qubit and Lightning Kokkos backends in the new repository.
  [(#472)] (https://github.com/PennyLaneAI/pennylane-lightning/pull/472)

* Integrated new unified docs for Lightning Kokkos and Lightning Qubit packages.
  [(#473)] (https://github.com/PennyLaneAI/pennylane-lightning/pull/473)

### Documentation

### Bug fixes

* Ensure PennyLane has an `active_return` attribute before calling it.
 [(#483)] (https://github.com/PennyLaneAI/pennylane-lightning/pull/483)

* Do no import `sqrt2_v` from `<numbers>` in `Util.hpp` to resolve issue with Lightning-GPU builds.
  [(#479)](https://github.com/PennyLaneAI/pennylane-lightning/pull/479)

* Update the CMake internal references to enable sub-project compilation with affecting the parent package.
  [(#478)](https://github.com/PennyLaneAI/pennylane-lightning/pull/478)

* `apply` no longer mutates the inputted list of operations.
  [(#474)](https://github.com/PennyLaneAI/pennylane-lightning/pull/474)

### Contributors

This release contains contributions from (in alphabetical order):

Amintor Dusko, Christina Lee, Vincent Michaud-Rioux, Lee J. O'Riordan

---

# Release 0.31.0

### New features since last release

* Update Kokkos support to 4.0.01.
  [(#439)] (https://github.com/PennyLaneAI/pennylane-lightning/pull/439)

### Breaking changes

* Update tests to be compliant with PennyLane v0.31.0 development changes and deprecations.
  [(#448)](https://github.com/PennyLaneAI/pennylane-lightning/pull/448)

### Improvements

* Remove logic from `setup.py` and transfer paths and env variable definitions into workflow files.
  [(#450)](https://github.com/PennyLaneAI/pennylane-lightning/pull/450)

* Detect MKL or CBLAS if `ENABLE_BLAS=ON` making sure that BLAS is linked as expected.
  [(#449)](https://github.com/PennyLaneAI/pennylane-lightning/pull/449)

### Documentation

* Fix LightningQubit class parameter documentation.
  [(#456)](https://github.com/PennyLaneAI/pennylane-lightning/pull/456)

### Bug fixes

* Ensure cross-platform wheels continue to build with updates in git safety checks.
  [(#452)](https://github.com/PennyLaneAI/pennylane-lightning/pull/452)

* Fixing Python version bug introduce in [(#450)](https://github.com/PennyLaneAI/pennylane-lightning/pull/450)
  when `Python_EXECUTABLE` was removed from `setup.py`.
  [(#461)](https://github.com/PennyLaneAI/pennylane-lightning/pull/461)

* Ensure aligned allocator definition works with C++20 compilers.
  [(#438)](https://github.com/PennyLaneAI/pennylane-lightning/pull/438)

* Prevent multiple threads from calling `Kokkos::initialize` or `Kokkos::finalize`.
  [(#439)](https://github.com/PennyLaneAI/pennylane-lightning/pull/439)

### Contributors

This release contains contributions from (in alphabetical order):

Vincent Michaud-Rioux, Lee J. O'Riordan, Chae-Yeun Park

---

# Release 0.30.0

### New features since last release

* Add MCMC sampler.
  [(#384)] (https://github.com/PennyLaneAI/pennylane-lightning/pull/384)

* Serialize PennyLane's arithmetic operators when they are used as observables
  that are expressed in the Pauli basis.
  [(#424)](https://github.com/PennyLaneAI/pennylane-lightning/pull/424)

### Breaking changes

* Lightning now works with the new return types specification that is now default in PennyLane.
  See [the PennyLane `qml.enable_return`](https://docs.pennylane.ai/en/stable/code/api/pennylane.enable_return.html?highlight=enable_return) documentation for more information on this change.
  [(#427)](https://github.com/PennyLaneAI/pennylane-lightning/pull/427)

Instead of creating potentially ragged numpy array, devices and `QNode`'s now return an object of the same type as that
returned by the quantum function.

```
>>> dev = qml.device('lightning.qubit', wires=1)
>>> @qml.qnode(dev, diff_method="adjoint")
... def circuit(x):
...     qml.RX(x, wires=0)
...     return qml.expval(qml.PauliY(0)), qml.expval(qml.PauliZ(0))
>>> x = qml.numpy.array(0.5)
>>> circuit(qml.numpy.array(0.5))
(array(-0.47942554), array(0.87758256))
```

Interfaces like Jax or Torch handle tuple outputs without issues:

```
>>> jax.jacobian(circuit)(jax.numpy.array(0.5))
(Array(-0.87758255, dtype=float32, weak_type=True),
Array(-0.47942555, dtype=float32, weak_type=True))
```

Autograd cannot differentiate an output tuple, so results must be converted to an array before
use with `qml.jacobian`:

```
>>> qml.jacobian(lambda y: qml.numpy.array(circuit(y)))(x)
array([-0.87758256, -0.47942554])
```

Alternatively, the quantum function itself can return a numpy array of measurements:

```
>>> dev = qml.device('lightning.qubit', wires=1)
>>> @qml.qnode(dev, diff_method="adjoint")
>>> def circuit2(x):
...     qml.RX(x, wires=0)
...     return np.array([qml.expval(qml.PauliY(0)), qml.expval(qml.PauliZ(0))])
>>> qml.jacobian(circuit2)(np.array(0.5))
array([-0.87758256, -0.47942554])
```

### Improvements

* Remove deprecated `set-output` commands from workflow files.
  [(#437)](https://github.com/PennyLaneAI/pennylane-lightning/pull/437)

* Lightning wheels are now checked with `twine check` post-creation for PyPI compatibility.
  [(#430)](https://github.com/PennyLaneAI/pennylane-lightning/pull/430)

* Lightning has been made compatible with the change in return types specification.
  [(#427)](https://github.com/PennyLaneAI/pennylane-lightning/pull/427)

* Lightning is compatible with clang-tidy version 16.
  [(#429)](https://github.com/PennyLaneAI/pennylane-lightning/pull/429)

### Contributors

This release contains contributions from (in alphabetical order):

Christina Lee, Vincent Michaud-Rioux, Lee James O'Riordan, Chae-Yeun Park, Matthew Silverman

---

# Release 0.29.0

### Improvements

* Remove runtime dependency on ninja build system.
  [(#414)](https://github.com/PennyLaneAI/pennylane-lightning/pull/414)

* Allow better integration and installation support with CMake targeted binary builds.
  [(#403)](https://github.com/PennyLaneAI/pennylane-lightning/pull/403)

* Remove explicit Numpy and Scipy requirements.
  [(#412)](https://github.com/PennyLaneAI/pennylane-lightning/pull/412)

* Get `llvm` installation root from the environment variable `LLVM_ROOT_DIR` (or fallback to `brew`).
  [(#413)](https://github.com/PennyLaneAI/pennylane-lightning/pull/413)

* Update AVX2/512 kernel infrastructure for additional gate/generator operations.
  [(#404)](https://github.com/PennyLaneAI/pennylane-lightning/pull/404)

* Remove unnecessary lines for resolving CodeCov issue.
  [(#415)](https://github.com/PennyLaneAI/pennylane-lightning/pull/415)

* Add more AVX2/512 gate operations.
  [(#393)](https://github.com/PennyLaneAI/pennylane-lightning/pull/393)

### Documentation

### Bug fixes

* Ensure error raised when asking for out of order marginal probabilities. Prevents the return of incorrect results.
  [(#416)](https://github.com/PennyLaneAI/pennylane-lightning/pull/416)

* Fix Github shields in README.
  [(#402)](https://github.com/PennyLaneAI/pennylane-lightning/pull/402)

### Contributors

Amintor Dusko, Vincent Michaud-Rioux, Lee James O'Riordan, Chae-Yeun Park

---

# Release 0.28.2

### Bug fixes

* Fix Python module versioning for Linux wheels.
  [(#408)](https://github.com/PennyLaneAI/pennylane-lightning/pull/408)

### Contributors

This release contains contributions from (in alphabetical order):

Amintor Dusko, Shuli Shu, Trevor Vincent

---

# Release 0.28.1

### Bug fixes

* Fix Pybind11 module versioning and locations for Windows wheels.
  [(#400)](https://github.com/PennyLaneAI/pennylane-lightning/pull/400)

### Contributors

This release contains contributions from (in alphabetical order):

Lee J. O'Riordan

---

# Release 0.28.0

### Breaking changes

* Deprecate support for Python 3.7.
  [(#391)](https://github.com/PennyLaneAI/pennylane-lightning/pull/391)

### Improvements

* Improve Lightning package structure for external use as a C++ library.
  [(#369)](https://github.com/PennyLaneAI/pennylane-lightning/pull/369)

* Improve the stopping condition method.
  [(#386)](https://github.com/PennyLaneAI/pennylane-lightning/pull/386)

### Bug fixes

- Pin CMake to 3.24.x in wheel-builder to avoid Python not found error in CMake 3.25, when building wheels for PennyLane-Lightning-GPU.
  [(#387)](https://github.com/PennyLaneAI/pennylane-lightning/pull/387)

### Contributors

This release contains contributions from (in alphabetical order):

Amintor Dusko, Lee J. O'Riordan

---

# Release 0.27.0

### New features since last release

* Enable building of Python 3.11 wheels and upgrade Python on CI/CD workflows to 3.8.
  [(#381)](https://github.com/PennyLaneAI/pennylane-lightning/pull/381)

### Breaking changes

### Improvements

* Update clang-tools version in Github workflows.
  [(#351)](https://github.com/PennyLaneAI/pennylane-lightning/pull/351)

* Improve tests and checks CI/CD pipelines.
  [(#353)](https://github.com/PennyLaneAI/pennylane-lightning/pull/353)

* Implement 3 Qubits gates (CSWAP & Toffoli) & 4 Qubits gates (DoubleExcitation, DoubleExcitationMinus, DoubleExcitationPlus) in LM manner.
  [(#362)](https://github.com/PennyLaneAI/pennylane-lightning/pull/362)

* Upgrade Kokkos and Kokkos Kernels to 3.7.00, and improve sparse matrix-vector multiplication performance and memory usage.
  [(#361)](https://github.com/PennyLaneAI/pennylane-lightning/pull/361)

* Update Linux (ubuntu-latest) architecture x86_64 wheel-builder from GCC 10.x to GCC 11.x.
  [(#373)](https://github.com/PennyLaneAI/pennylane-lightning/pull/373)

* Update gcc and g++ 10.x to 11.x in CI tests. This update brings improved support for newer C++ features.
  [(#370)](https://github.com/PennyLaneAI/pennylane-lightning/pull/370)

* Change Lightning to inherit from QubitDevice instead of DefaultQubit.
  [(#365)](https://github.com/PennyLaneAI/pennylane-lightning/pull/365)

### Documentation

### Bug fixes

* Use mutex when accessing cache in KernelMap.
  [(#382)](https://github.com/PennyLaneAI/pennylane-lightning/pull/382)

### Contributors

This release contains contributions from (in alphabetical order):

Amintor Dusko, Chae-Yeun Park, Monit Sharma, Shuli Shu

---

# Release 0.26.1

### Bug fixes

* Fixes the transposition method used in the probability calculation.
  [(#377)](https://github.com/PennyLaneAI/pennylane-lightning/pull/377)

### Contributor

Amintor Dusko

---
# Release 0.26.0

### Improvements

* Introduces requirements-dev.txt and improves dockerfile.
  [(#330)](https://github.com/PennyLaneAI/pennylane-lightning/pull/330)

* Support `expval` for a Hamiltonian.
  [(#333)](https://github.com/PennyLaneAI/pennylane-lightning/pull/333)

* Implements caching for Kokkos installation.
  [(#316)](https://github.com/PennyLaneAI/pennylane-lightning/pull/316)

* Supports measurements of operator arithmetic classes such as `Sum`, `Prod`,
  and `SProd` by deferring handling of them to `DefaultQubit`.
  [(#349)](https://github.com/PennyLaneAI/pennylane-lightning/pull/349)

```
@qml.qnode(qml.device('lightning.qubit', wires=2))
def circuit():
    obs = qml.s_prod(2.1, qml.PauliZ(0)) + qml.op_sum(qml.PauliX(0), qml.PauliZ(1))
    return qml.expval(obs)
```

### Bug fixes

* Test updates to reflect new measurement error messages.
  [(#334)](https://github.com/PennyLaneAI/pennylane-lightning/pull/334)

* Updates to the release tagger to fix incompatibilities with RTD.
  [(#344)](https://github.com/PennyLaneAI/pennylane-lightning/pull/344)

* Update cancel-workflow-action and bot credentials.
  [(#345)](https://github.com/PennyLaneAI/pennylane-lightning/pull/345)

### Contributors

This release contains contributions from (in alphabetical order):

Amintor Dusko, Christina Lee, Lee J. O'Riordan, Chae-Yeun Park

---

# Release 0.25.0

### New features since last release

### Breaking changes

* We explicitly disable support for PennyLane's parameter broadcasting.
[#317](https://github.com/PennyLaneAI/pennylane-lightning/pull/317)

* We explicitly remove support for PennyLane's `Sum`, `SProd` and `Prod`
  as observables.
  [(#326)](https://github.com/PennyLaneAI/pennylane-lightning/pull/326)

### Improvements

* CI builders use a reduced set of resources and redundant tests for PRs.
  [(#319)](https://github.com/PennyLaneAI/pennylane-lightning/pull/319)

* Parallelize wheel-builds where applicable.
  [(#314)](https://github.com/PennyLaneAI/pennylane-lightning/pull/314)

* AVX2/512 kernels are now available on Linux/MacOS with x86-64 architecture.
  [(#313)](https://github.com/PennyLaneAI/pennylane-lightning/pull/313)

### Documentation

* Updated ReadTheDocs runner version from Ubuntu 20.04 to 22.04
  [(#327)](https://github.com/PennyLaneAI/pennylane-lightning/pull/327)

### Bug fixes

* Test updates to reflect new additions to PennyLane.
  [(#318)](https://github.com/PennyLaneAI/pennylane-lightning/pull/318)

### Contributors

This release contains contributions from (in alphabetical order):

Amintor Dusko, Christina Lee, Rashid N H M, Lee J. O'Riordan, Chae-Yeun Park

---

# Release 0.24.0

### New features since last release

* Add `SingleExcitation` and `DoubleExcitation` qchem gates and generators.
  [(#289)](https://github.com/PennyLaneAI/pennylane-lightning/pull/289)

* Add a new dispatch mechanism for future kernels.
  [(#291)](https://github.com/PennyLaneAI/pennylane-lightning/pull/291)

* Add `IsingXY` gate operation.
  [(#303)](https://github.com/PennyLaneAI/pennylane-lightning/pull/303)

* Support `qml.state()` in vjp and Hamiltonian in adjoint jacobian.
  [(#294)](https://github.com/PennyLaneAI/pennylane-lightning/pull/294)

### Breaking changes

* Codebase is now moving to C++20. The default compiler for Linux is now GCC10.
  [(#295)](https://github.com/PennyLaneAI/pennylane-lightning/pull/295)

* Minimum macOS version is changed to 10.15 (Catalina).
  [(#295)](https://github.com/PennyLaneAI/pennylane-lightning/pull/295)

### Improvements

* Split matrix operations, refactor dispatch mechanisms, and add a benchmark suits.
  [(#274)](https://github.com/PennyLaneAI/pennylane-lightning/pull/274)

* Add native support for the calculation of sparse Hamiltonians' expectation values.
Sparse operations are offloaded to [Kokkos](https://github.com/kokkos/kokkos) and
[Kokkos-Kernels](https://github.com/kokkos/kokkos-kernels).
  [(#283)](https://github.com/PennyLaneAI/pennylane-lightning/pull/283)

* Device `lightning.qubit` now accepts a datatype for a statevector.
  [(#290)](https://github.com/PennyLaneAI/pennylane-lightning/pull/290)

```python
dev1 = qml.device('lightning.qubit', wires=4, c_dtype=np.complex64) # for single precision
dev2 = qml.device('lightning.qubit', wires=4, c_dtype=np.complex128) # for double precision
```

### Documentation

* Use the centralized [Xanadu Sphinx Theme](https://github.com/XanaduAI/xanadu-sphinx-theme)
  to style the Sphinx documentation.
  [(#287)](https://github.com/PennyLaneAI/pennylane-lightning/pull/287)

### Bug fixes

* Fix the issue with using available `clang-format` version in format.
  [(#288)](https://github.com/PennyLaneAI/pennylane-lightning/pull/288)

* Fix a bug in the generator of `DoubleExcitationPlus`.
  [(#298)](https://github.com/PennyLaneAI/pennylane-lightning/pull/298)

### Contributors

This release contains contributions from (in alphabetical order):

Mikhail Andrenkov, Ali Asadi, Amintor Dusko, Lee James O'Riordan, Chae-Yeun Park, and Shuli Shu

---

# Release 0.23.0

### New features since last release

* Add `generate_samples()` to lightning.
  [(#247)](https://github.com/PennyLaneAI/pennylane-lightning/pull/247)

* Add Lightning GBenchmark Suite.
  [(#249)](https://github.com/PennyLaneAI/pennylane-lightning/pull/249)

* Support runtime and compile information.
  [(#253)](https://github.com/PennyLaneAI/pennylane-lightning/pull/253)

### Improvements

* Add `ENABLE_BLAS` build to CI checks.
  [(#249)](https://github.com/PennyLaneAI/pennylane-lightning/pull/249)

* Add more `clang-tidy` checks and kernel tests.
  [(#253)](https://github.com/PennyLaneAI/pennylane-lightning/pull/253)

* Add C++ code coverage to CI.
  [(#265)](https://github.com/PennyLaneAI/pennylane-lightning/pull/265)

* Skip over identity operations in `"lightning.qubit"`.
  [(#268)](https://github.com/PennyLaneAI/pennylane-lightning/pull/268)

### Bug fixes

* Update tests to remove `JacobianTape`.
  [(#260)](https://github.com/PennyLaneAI/pennylane-lightning/pull/260)

* Fix tests for MSVC.
  [(#264)](https://github.com/PennyLaneAI/pennylane-lightning/pull/264)

* Fix `#include <cpuid.h>` for PPC and AArch64 in Linux.
  [(#266)](https://github.com/PennyLaneAI/pennylane-lightning/pull/266)

* Remove deprecated tape execution methods.
  [(#270)](https://github.com/PennyLaneAI/pennylane-lightning/pull/270)

* Update `qml.probs` in `test_measures.py`.
  [(#280)](https://github.com/PennyLaneAI/pennylane-lightning/pull/280)

### Contributors

This release contains contributions from (in alphabetical order):

Ali Asadi, Chae-Yeun Park, Lee James O'Riordan, and Trevor Vincent

---

# Release 0.22.1

### Bug fixes

* Ensure `Identity ` kernel is registered to C++ dispatcher.
  [(#275)](https://github.com/PennyLaneAI/pennylane-lightning/pull/275)

---

# Release 0.22.0

### New features since last release

* Add Docker support.
  [(#234)](https://github.com/PennyLaneAI/pennylane-lightning/pull/234)

### Improvements

* Update quantum tapes serialization and Python tests.
  [(#239)](https://github.com/PennyLaneAI/pennylane-lightning/pull/239)

* Clang-tidy is now enabled for both tests and examples builds under Github Actions.
  [(#237)](https://github.com/PennyLaneAI/pennylane-lightning/pull/237)

* The return type of `StateVectorBase` data is now derived-class defined.
  [(#237)](https://github.com/PennyLaneAI/pennylane-lightning/pull/237)

* Update adjointJacobian and VJP methods.
  [(#222)](https://github.com/PennyLaneAI/pennylane-lightning/pull/222)

* Set GitHub workflow to upload wheels to Test PyPI.
  [(#220)](https://github.com/PennyLaneAI/pennylane-lightning/pull/220)

* Finalize the new kernel implementation.
  [(#212)](https://github.com/PennyLaneAI/pennylane-lightning/pull/212)

### Documentation

* Use of batching with OpenMP threads is documented.
  [(#221)](https://github.com/PennyLaneAI/pennylane-lightning/pull/221)

### Bug fixes

* Fix for OOM errors when using adjoint with large numbers of observables.
  [(#221)](https://github.com/PennyLaneAI/pennylane-lightning/pull/221)

* Add virtual destructor to C++ state-vector classes.
  [(#200)](https://github.com/PennyLaneAI/pennylane-lightning/pull/200)

* Fix a bug in Python tests with operations' `matrix` calls.
  [(#238)](https://github.com/PennyLaneAI/pennylane-lightning/pull/238)

* Refactor utility header and fix a bug in linear algebra function with CBLAS.
  [(#228)](https://github.com/PennyLaneAI/pennylane-lightning/pull/228)

### Contributors

This release contains contributions from (in alphabetical order):

Ali Asadi, Chae-Yeun Park, Lee James O'Riordan

---

# Release 0.21.0

### New features since last release

* Add C++ only benchmark for a given list of gates.
  [(#199)](https://github.com/PennyLaneAI/pennylane-lightning/pull/199)

* Wheel-build support for Python 3.10.
  [(#186)](https://github.com/PennyLaneAI/pennylane-lightning/pull/186)

* C++ support for probability, expectation value and variance calculations.
  [(#185)](https://github.com/PennyLaneAI/pennylane-lightning/pull/185)

* Add bindings to C++ expval, var, probs.
  [(#214)](https://github.com/PennyLaneAI/pennylane-lightning/pull/214)

### Improvements

* `setup.py` adds debug only when --debug is given
  [(#208)](https://github.com/PennyLaneAI/pennylane-lightning/pull/208)

* Add new highly-performant C++ kernels for quantum gates.
  [(#202)](https://github.com/PennyLaneAI/pennylane-lightning/pull/202)

The new kernels significantly improve the runtime performance of PennyLane-Lightning
for both differentiable and non-differentiable workflows. Here is an example workflow
using the adjoint differentiation method with a circuit of 5 strongly entangling layers:

```python
import pennylane as qml
from pennylane import numpy as np
from pennylane.templates.layers import StronglyEntanglingLayers
from numpy.random import random
np.random.seed(42)
n_layers = 5
n_wires = 6
dev = qml.device("lightning.qubit", wires=n_wires)

@qml.qnode(dev, diff_method="adjoint")
def circuit(weights):
    StronglyEntanglingLayers(weights, wires=list(range(n_wires)))
    return [qml.expval(qml.PauliZ(i)) for i in range(n_wires)]

init_weights = np.random.random(StronglyEntanglingLayers.shape(n_layers=n_layers, n_wires=n_wires))
params = np.array(init_weights,requires_grad=True)
jac = qml.jacobian(circuit)(params)
```
The latest release shows improved performance on both single and multi-threaded evaluations!

<img src="https://raw.githubusercontent.com/PennyLaneAI/pennylane-lightning/v0.21.0-rc0/doc/_static/lightning_v20_v21_bm.png" width=50%/>

* Ensure debug info is built into dynamic libraries.
  [(#201)](https://github.com/PennyLaneAI/pennylane-lightning/pull/201)

### Documentation

* New guidelines on adding and benchmarking C++ kernels.
  [(#202)](https://github.com/PennyLaneAI/pennylane-lightning/pull/202)

### Bug fixes

* Update clang-format version
  [(#219)](https://github.com/PennyLaneAI/pennylane-lightning/pull/219)

* Fix failed tests on Windows.
  [(#218)](https://github.com/PennyLaneAI/pennylane-lightning/pull/218)

* Update clang-format version
  [(#219)](https://github.com/PennyLaneAI/pennylane-lightning/pull/219)

* Add virtual destructor to C++ state-vector classes.
  [(#200)](https://github.com/PennyLaneAI/pennylane-lightning/pull/200)

* Fix failed tests for the non-binary wheel.
  [(#213)](https://github.com/PennyLaneAI/pennylane-lightning/pull/213)

* Add virtual destructor to C++ state-vector classes.
  [(#200)](https://github.com/PennyLaneAI/pennylane-lightning/pull/200)

### Contributors

This release contains contributions from (in alphabetical order):

Ali Asadi, Amintor Dusko, Chae-Yeun Park, Lee James O'Riordan

---

# Release 0.20.1

### Bug fixes

* Fix missing header-files causing build errors in algorithms module.
  [(#193)](https://github.com/PennyLaneAI/pennylane-lightning/pull/193)

* Fix failed tests for the non-binary wheel.
  [(#191)](https://github.com/PennyLaneAI/pennylane-lightning/pull/191)

---
# Release 0.20.2

### Bug fixes

* Introduce CY kernel to Lightning to avoid issues with decomposition.
  [(#203)](https://github.com/PennyLaneAI/pennylane-lightning/pull/203)

### Contributors

This release contains contributions from (in alphabetical order):

Lee J. O'Riordan

# Release 0.20.1

### Bug fixes

* Fix missing header-files causing build errors in algorithms module.
  [(#193)](https://github.com/PennyLaneAI/pennylane-lightning/pull/193)

* Fix failed tests for the non-binary wheel.
  [(#191)](https://github.com/PennyLaneAI/pennylane-lightning/pull/191)

# Release 0.20.0

### New features since last release

* Add wheel-builder support for Python 3.10.
  [(#186)](https://github.com/PennyLaneAI/pennylane-lightning/pull/186)

* Add VJP support to PL-Lightning.
  [(#181)](https://github.com/PennyLaneAI/pennylane-lightning/pull/181)

* Add complex64 support in PL-Lightning.
  [(#177)](https://github.com/PennyLaneAI/pennylane-lightning/pull/177)

* Added examples folder containing aggregate gate performance test.
  [(#165)](https://github.com/PennyLaneAI/pennylane-lightning/pull/165)

### Breaking changes

### Improvements

* Update PL-Lightning to support new features in PL.
  [(#179)](https://github.com/PennyLaneAI/pennylane-lightning/pull/179)

### Documentation

* Lightning setup.py build process uses CMake.
  [(#176)](https://github.com/PennyLaneAI/pennylane-lightning/pull/176)

### Contributors

This release contains contributions from (in alphabetical order):

Ali Asadi, Chae-Yeun Park, Isidor Schoch, Lee James O'Riordan

---

# Release 0.19.0

* Add Cache-Friendly DOTC, GEMV, GEMM along with BLAS Support.
  [(#155)](https://github.com/PennyLaneAI/pennylane-lightning/pull/155)

### Improvements

* The performance of parametric gates has been improved.
  [(#157)](https://github.com/PennyLaneAI/pennylane-lightning/pull/157)

* AVX support is enabled for Linux users on Intel/AMD platforms.
  [(#157)](https://github.com/PennyLaneAI/pennylane-lightning/pull/157)

* PennyLane-Lightning has been updated to conform with clang-tidy
  recommendations for modernization, offering performance improvements across
  all use-cases.
  [(#153)](https://github.com/PennyLaneAI/pennylane-lightning/pull/153)

### Breaking changes

* Linux users on `x86_64` must have a CPU supporting AVX.
  [(#157)](https://github.com/PennyLaneAI/pennylane-lightning/pull/157)

### Bug fixes

* OpenMP built with Intel MacOS CI runners causes failures on M1 Macs. OpenMP is currently
  disabled in the built wheels until this can be resolved with Github Actions runners.
  [(#166)](https://github.com/PennyLaneAI/pennylane-lightning/pull/166)

### Contributors

This release contains contributions from (in alphabetical order):

Ali Asadi, Lee James O'Riordan

---

# Release 0.18.0

### New features since last release

* PennyLane-Lightning now provides a high-performance
  [adjoint Jacobian](http://arxiv.org/abs/2009.02823) method for differentiating quantum circuits.
  [(#136)](https://github.com/PennyLaneAI/pennylane-lightning/pull/136)

  The adjoint method operates after a forward pass by iteratively applying inverse gates to scan
  backwards through the circuit. The method is already available in PennyLane's
  `default.qubit` device, but the version provided by `lightning.qubit` integrates with the C++
  backend and is more performant, as shown in the plot below:

  <img src="https://raw.githubusercontent.com/PennyLaneAI/pennylane-lightning/master/doc/_static/lightning_adjoint.png" width=70%/>

  The plot compares the average runtime of `lightning.qubit` and `default.qubit` for calculating the
  Jacobian of a circuit using the adjoint method for a range of qubit numbers. The circuit
  consists of ten `BasicEntanglerLayers` with a `PauliZ` expectation value calculated on each wire,
  repeated over ten runs. We see that `lightning.qubit` provides a speedup of around two to eight
  times, depending on the number of qubits.

  The adjoint method can be accessed using the standard interface. Consider the following circuit:

  ```python
  import pennylane as qml

  wires = 3
  layers = 2
  dev = qml.device("lightning.qubit", wires=wires)

  @qml.qnode(dev, diff_method="adjoint")
  def circuit(weights):
      qml.templates.StronglyEntanglingLayers(weights, wires=range(wires))
      return qml.expval(qml.PauliZ(0))

  weights = qml.init.strong_ent_layers_normal(layers, wires, seed=1967)
  ```

  The circuit can be executed and its gradient calculated using:

    ```pycon
  >>> print(f"Circuit evaluated: {circuit(weights)}")
  Circuit evaluated: 0.9801286266677633
  >>> print(f"Circuit gradient:\n{qml.grad(circuit)(weights)}")
  Circuit gradient:
  [[[-1.11022302e-16 -1.63051504e-01 -4.14810501e-04]
    [ 1.11022302e-16 -1.50136528e-04 -1.77922957e-04]
    [ 0.00000000e+00 -3.92874550e-02  8.14523075e-05]]

   [[-1.14472273e-04  3.85963953e-02  0.00000000e+00]
    [-5.76791765e-05 -9.78478343e-02  0.00000000e+00]
    [-5.55111512e-17  0.00000000e+00 -1.11022302e-16]]]
  ```

* PennyLane-Lightning now supports all of the operations and observables of `default.qubit`.
  [(#124)](https://github.com/PennyLaneAI/pennylane-lightning/pull/124)

### Improvements

* A new state-vector class `StateVectorManaged` was added, enabling memory use to be bound to
  statevector lifetime.
  [(#136)](https://github.com/PennyLaneAI/pennylane-lightning/pull/136)

* The repository now has a well-defined component hierarchy, allowing each indepedent unit to be
  compiled and linked separately.
  [(#136)](https://github.com/PennyLaneAI/pennylane-lightning/pull/136)

* PennyLane-Lightning can now be installed without compiling its C++ binaries and will fall back
  to using the `default.qubit` implementation. Skipping compilation is achieved by setting the
  `SKIP_COMPILATION` environment variable, e.g., Linux/MacOS: `export SKIP_COMPILATION=True`,
  Windows: `set SKIP_COMPILATION=True`. This feature is intended for building a pure-Python wheel of
  PennyLane-Lightning as a backup for platforms without a dedicated wheel.
  [(#129)](https://github.com/PennyLaneAI/pennylane-lightning/pull/129)

* The C++-backed Python bound methods can now be directly called with wires and supplied parameters.
  [(#125)](https://github.com/PennyLaneAI/pennylane-lightning/pull/125)

* Lightning supports arbitrary unitary and non-unitary gate-calls from Python to C++ layer.
  [(#121)](https://github.com/PennyLaneAI/pennylane-lightning/pull/121)

### Documentation

* Added preliminary architecture diagram for package.
  [(#131)](https://github.com/PennyLaneAI/pennylane-lightning/pull/131)

* C++ API built as part of docs generation.
  [(#131)](https://github.com/PennyLaneAI/pennylane-lightning/pull/131)

### Breaking changes

* Wheels for MacOS <= 10.13 will no longer be provided due to XCode SDK C++17 support requirements.
  [(#149)](https://github.com/PennyLaneAI/pennylane-lightning/pull/149)

### Bug fixes

* An indexing error in the CRY gate is fixed. [(#136)](https://github.com/PennyLaneAI/pennylane-lightning/pull/136)

* Column-major data in numpy is now correctly converted to row-major upon pass to the C++ layer.
  [(#126)](https://github.com/PennyLaneAI/pennylane-lightning/pull/126)

### Contributors

This release contains contributions from (in alphabetical order):

Thomas Bromley, Lee James O'Riordan

---

# Release 0.17.0

### New features

* C++ layer now supports float (32-bit) and double (64-bit) templated complex data.
  [(#113)](https://github.com/PennyLaneAI/pennylane-lightning/pull/113)

### Improvements

* The PennyLane device test suite is now included in coverage reports.
  [(#123)](https://github.com/PennyLaneAI/pennylane-lightning/pull/123)

* Static versions of jQuery and Bootstrap are no longer included in the CSS theme.
  [(#118)](https://github.com/PennyLaneAI/pennylane-lightning/pull/118)

* C++ tests have been ported to use Catch2 framework.
  [(#115)](https://github.com/PennyLaneAI/pennylane-lightning/pull/115)

* Testing now exists for both float and double precision methods in C++ layer.
  [(#113)](https://github.com/PennyLaneAI/pennylane-lightning/pull/113)
  [(#115)](https://github.com/PennyLaneAI/pennylane-lightning/pull/115)

* Compile-time utility methods with `constexpr` have been added.
  [(#113)](https://github.com/PennyLaneAI/pennylane-lightning/pull/113)

* Wheel-build support for ARM64 (Linux and MacOS) and PowerPC (Linux) added.
  [(#110)](https://github.com/PennyLaneAI/pennylane-lightning/pull/110)

* Add support for Controlled Phase Gate (`ControlledPhaseShift`).
  [(#114)](https://github.com/PennyLaneAI/pennylane-lightning/pull/114)

* Move changelog to `.github` and add a changelog reminder.
  [(#111)](https://github.com/PennyLaneAI/pennylane-lightning/pull/111)

* Adds CMake build system support.
  [(#104)](https://github.com/PennyLaneAI/pennylane-lightning/pull/104)


### Breaking changes

* Removes support for Python 3.6 and adds support for Python 3.9.
  [(#127)](https://github.com/PennyLaneAI/pennylane-lightning/pull/127)
  [(#128)](https://github.com/PennyLaneAI/pennylane-lightning/pull/128)

* Compilers with C++17 support are now required to build C++ module.
  [(#113)](https://github.com/PennyLaneAI/pennylane-lightning/pull/113)

* Gate classes have been removed with functionality added to StateVector class.
  [(#113)](https://github.com/PennyLaneAI/pennylane-lightning/pull/113)

* We are no longer building wheels for Python 3.6.
  [(#106)](https://github.com/PennyLaneAI/pennylane-lightning/pull/106)

### Bug fixes

* PowerPC wheel-builder now successfully compiles modules.
  [(#120)](https://github.com/PennyLaneAI/pennylane-lightning/pull/120)

### Documentation

* Added community guidelines.
  [(#109)](https://github.com/PennyLaneAI/pennylane-lightning/pull/109)

### Contributors

This release contains contributions from (in alphabetical order):

Ali Asadi, Christina Lee, Thomas Bromley, Lee James O'Riordan

---

# Release 0.15.1

### Bug fixes

* The PennyLane-Lightning binaries are now built with NumPy 1.19.5, to avoid ABI
  compatibility issues with the latest NumPy 1.20 release. See
  [the NumPy release notes](https://numpy.org/doc/stable/release/1.20.0-notes.html#size-of-np-ndarray-and-np-void-changed)
  for more details.
  [(#97)](https://github.com/PennyLaneAI/pennylane-lightning/pull/97)

### Contributors

This release contains contributions from (in alphabetical order):

Josh Izaac, Antal Száva

---

# Release 0.15.0

### Improvements

* For compatibility with PennyLane v0.15, the `analytic` keyword argument
  has been removed. Statistics can still be computed analytically by setting
  `shots=None`.
  [(#93)](https://github.com/PennyLaneAI/pennylane-lightning/pull/93)

* Inverse gates are now supported.
  [(#89)](https://github.com/PennyLaneAI/pennylane-lightning/pull/89)

* Add new lightweight backend with performance improvements.
  [(#57)](https://github.com/PennyLaneAI/pennylane-lightning/pull/57)

* Remove the previous Eigen-based backend.
  [(#67)](https://github.com/PennyLaneAI/pennylane-lightning/pull/67)

### Bug fixes

* Re-add dispatch table after fixing static initialisation order issue.
  [(#68)](https://github.com/PennyLaneAI/pennylane-lightning/pull/68)

### Contributors

This release contains contributions from (in alphabetical order):

Thomas Bromley, Theodor Isacsson, Christina Lee, Thomas Loke, Antal Száva.

---

# Release 0.14.1

### Bug fixes

* Fixes a bug where the `QNode` would swap Lightning-Qubit to
  `DefaultQubitAutograd` on device execution due to the inherited
  `passthru_devices` entry of the `capabilities` dictionary.
  [(#61)](https://github.com/PennyLaneAI/pennylane-lightning/pull/61)

### Contributors

This release contains contributions from (in alphabetical order):

Antal Száva

---

# Release 0.14.0

### Improvements

* Extends support from 16 qubits to 50 qubits.
  [(#52)](https://github.com/PennyLaneAI/pennylane-lightning/pull/52)

### Bug fixes

* Updates applying basis state preparations to correspond to the
  changes in `DefaultQubit`.
  [(#55)](https://github.com/PennyLaneAI/pennylane-lightning/pull/55)

### Contributors

This release contains contributions from (in alphabetical order):

Thomas Loke, Tom Bromley, Josh Izaac, Antal Száva

---

# Release 0.12.0

### Bug fixes

* Updates capabilities dictionary to be compatible with core PennyLane
  [(#45)](https://github.com/PennyLaneAI/pennylane-lightning/pull/45)

* Fix install of Eigen for CI wheel building
  [(#44)](https://github.com/PennyLaneAI/pennylane-lightning/pull/44)

### Contributors

This release contains contributions from (in alphabetical order):

Tom Bromley, Josh Izaac, Antal Száva

---

# Release 0.11.0

Initial release.

This release contains contributions from (in alphabetical order):

Tom Bromley, Josh Izaac, Nathan Killoran, Antal Száva<|MERGE_RESOLUTION|>--- conflicted
+++ resolved
@@ -90,6 +90,9 @@
 
 * Update the `lightning.kokkos` CUDA backend for compatibility with Catalyst.
   [(#942)](https://github.com/PennyLaneAI/pennylane-lightning/pull/942)
+
+* `SX` and `C(SX)` gates are natively supported with `lightning.qubit`.
+  [(#731)](https://github.com/PennyLaneAI/pennylane-lightning/pull/731)
 
 ### Documentation
 
@@ -404,9 +407,6 @@
 * Add a Catalyst-specific wrapping class for Lightning Kokkos.
   [(#837)](https://github.com/PennyLaneAI/pennylane-lightning/pull/837)
   [(#770)](https://github.com/PennyLaneAI/pennylane-lightning/pull/770)
-  
-* `SX` and `C(SX)` gates are natively supported with `lightning.qubit`.
-  [(#731)](https://github.com/PennyLaneAI/pennylane-lightning/pull/731)
 
 * Lightning-Qubit natively supports the `PauliRot` gate.
   [(#834)](https://github.com/PennyLaneAI/pennylane-lightning/pull/834)
@@ -464,6 +464,9 @@
 
 * Enable setting the PennyLane version when invoking, for example, `make docker-build version=master pl_version=master`.
   [(#791)](https://github.com/PennyLaneAI/pennylane-lightning/pull/791)
+
+* Add a Catalyst-specific wrapping class for Lightning Kokkos.
+  [(#770)](https://github.com/PennyLaneAI/pennylane-lightning/pull/770)
 
 ### Documentation
 
@@ -522,11 +525,7 @@
 
 This release contains contributions from (in alphabetical order):
 
-<<<<<<< HEAD
-Amintor Dusko, Luis Alfredo Nuñez Meneses, Vincent Michaud-Rioux
-=======
 Ali Asadi, Astral Cai, Ahmed Darwish, Amintor Dusko, Vincent Michaud-Rioux, Luis Alfredo Nuñez Meneses, Erick Ochoa Lopez, Lee J. O'Riordan, Mudit Pandey, Shuli Shu, Raul Torres, Paul Haochen Wang
->>>>>>> e4d9711a
 
 ---
 
