--- conflicted
+++ resolved
@@ -6,21 +6,15 @@
 
 ### Improvements
 
-<<<<<<< HEAD
 * Add more MPI synchronization for safter MPI calls.
   [(#538)](https://github.com/PennyLaneAI/pennylane-lightning/pull/538)
 
+* Add release option in compatibility cron jobs to test the release candidates of PennyLane and the Lightning plugins against one another.
+  [(#531)] (https://github.com/PennyLaneAI/pennylane-lightning/pull/531)
+
 * Add GPU workflows in compatibility cron jobs to test Lightning-GPU and Lightning-Kokkos with the Kokkos CUDA backend.
   [(#528)] (https://github.com/PennyLaneAI/pennylane-lightning/pull/528)
 
-=======
->>>>>>> ce8597eb
-* Add release option in compatibility cron jobs to test the release candidates of PennyLane and the Lightning plugins against one another.
-  [(#531)] (https://github.com/PennyLaneAI/pennylane-lightning/pull/531)
-
-* Add GPU workflows in compatibility cron jobs to test Lightning-GPU and Lightning-Kokkos with the Kokkos CUDA backend.
-  [(#528)] (https://github.com/PennyLaneAI/pennylane-lightning/pull/528)
-
 ### Documentation
 
 ### Bug fixes
@@ -34,11 +28,6 @@
 
 Vincent Michaud-Rioux, Shuli Shu
 
-<<<<<<< HEAD
-=======
----
-
->>>>>>> ce8597eb
 # Release 0.33.0
 
 ### New features since last release
