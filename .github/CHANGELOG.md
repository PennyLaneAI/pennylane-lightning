# Release 0.44.0-dev (development release)

<h3>New features since last release</h3>

<h3>Improvements 🛠</h3>

<h3>Breaking changes 💔</h3>

- MacOS x86 wheels are no longer built, and the PennyLane ecosystem will no longer support Intel MacOS platforms for v0.44. If needed, MacOS x86 wheels can be built from source. See [PennyLane deprecations page](https://pennylane.ai/blog/2025/10/pennylane-release-0.43/#deprecations-and-breaking-changes-) for more information.
  [(#1287)](https://github.com/PennyLaneAI/pennylane-lightning/pull/1287)

<h3>Deprecations 👋</h3>

<h3>Documentation 📝</h3>

<h3>Bug fixes 🐛</h3>

<h3>Internal changes ⚙️</h3>

<<<<<<< HEAD
- Pinned black, pylint, and isort versions in requirement files.
  [(#1288)](https://github.com/PennyLaneAI/pennylane-lightning/pull/1288)
=======
- Updated CIs to use GCC 13.
  [(#1249)](https://github.com/PennyLaneAI/pennylane-lightning/pull/1249)
>>>>>>> 5a4b84d9

- Bumped the seed for pytests.
  [(#1276)](https://github.com/PennyLaneAI/pennylane-lightning/pull/1276)
    
- `scipy-openblas32` dependency can be set manually when installing from source using the `ENABLE_SCIPY_OPENBLAS` cmake flag.
  [(#1220)](https://github.com/PennyLaneAI/pennylane-lightning/pull/1220)

- Merge v0.43.0 rc branch to master.
  [(#1282)](https://github.com/PennyLaneAI/pennylane-lightning/pull/1282)

- Removed Catalyst version pin in stable CI tests.
  [(#1284)](https://github.com/PennyLaneAI/pennylane-lightning/pull/1284)

- `lightning.qubit` CI Python tests now use rc branch for testing release candidates.
  [(#1280)](https://github.com/PennyLaneAI/pennylane-lightning/pull/1280)

- Bumped the version to 0.44.0-dev.
  [(#1272)](https://github.com/PennyLaneAI/pennylane-lightning/pull/1272)

- Bumped release version for testing Docker.
  [(#1271)](https://github.com/PennyLaneAI/pennylane-lightning/pull/1271)

<h3>Contributors ✍️</h3>

This release contains contributions from (in alphabetical order):

Joseph Lee

---

# Release 0.43.0

<h3>New features since last release</h3>

- Lightning devices now support executing circuits with dynamic qubit allocation with `qml.allocate`.
  [(#1255)](https://github.com/PennyLaneAI/pennylane-lightning/pull/1255)

- Lightning devices now call the new `preprocess` method integrated with the graph decomposition system.
  [(#1251)](https://github.com/PennyLaneAI/pennylane-lightning/pull/1251)

- Using `mcm_method="device"` on `lightning.qubit`, `lightning.kokkos` and `lightning.gpu`
  now resolves to the tree-traversal method.
  [(#1210)](https://github.com/PennyLaneAI/pennylane-lightning/pull/1210)

<h3>Improvements 🛠</h3>

- Raise exception when calling normalize or collapse method with `lightning.qubit`, `lightning.kokkos` and `lightning.gpu` when norm is close to 0.
  [(#1257)](https://github.com/PennyLaneAI/pennylane-lightning/pull/1257)

- Worksize preference in `cuTensorNet` can now be set and updated when using `lightning.tensor` device to reduce memory usage or improve stability. 
  [(#1238)](https://github.com/PennyLaneAI/pennylane-lightning/pull/1238)

- **Migrated to Nanobind for Python bindings**, replacing pybind11 to enhance performance, modularity, and build system efficiency.
  [(#1176)](https://github.com/PennyLaneAI/pennylane-lightning/pull/1176)

  This migration includes comprehensive updates across all Lightning backends:

  - **Zero-copy measurement exchanges** for improved memory efficiency
    [(#1187)](https://github.com/PennyLaneAI/pennylane-lightning/pull/1187)
  - **MPI and Adjoint Jacobian support** for distributed computing
    [(#1189)](https://github.com/PennyLaneAI/pennylane-lightning/pull/1189)
  - **Lightning Qubit bindings** with enhanced performance
    [(#1198)](https://github.com/PennyLaneAI/pennylane-lightning/pull/1198)
  - **Lightning Kokkos bindings** for heterogeneous computing
    [(#1213)](https://github.com/PennyLaneAI/pennylane-lightning/pull/1213)
  - **Lightning GPU bindings** with CUDA optimization
    [(#1184)](https://github.com/PennyLaneAI/pennylane-lightning/pull/1184)
  - **Lightning Tensor bindings** for tensor network simulations
    [(#1206)](https://github.com/PennyLaneAI/pennylane-lightning/pull/1206)

  For compatibility with PyTorch, reference leak warnings for nanobind are disabled
  [(#1266)](https://github.com/PennyLaneAI/pennylane-lightning/pull/1266)

- Added support for `GlobalPhase` with zero-qubit Lightning devices. Currently, only the `lightning.qubit` and `lightning.kokkos` backends support zero-qubit initialization.
  [(#1205)](https://github.com/PennyLaneAI/pennylane-lightning/pull/1205)

- Skipped Identity operation in `lightning.qubit` and removed assert for applying Identity gate not equal to 1 wire.
  [(#1212)](https://github.com/PennyLaneAI/pennylane-lightning/pull/1212)

- Updated `test_device.py` to no longer mutate an execution configuration for testing.
  [(#1242)](https://github.com/PennyLaneAI/pennylane-lightning/pull/1242)

<h3>Breaking changes 💔</h3>

- `LightningBase.eval_jaxpr` no longer uses `self.shots`; instead, it takes a keyword argument `shots`.
  [(#1243)](https://github.com/PennyLaneAI/pennylane-lightning/pull/1243)

- No longer squeezes out singleton dimensions from samples in accordance with a breaking change in
  PennyLane. See PennyLane PR [(#7944)](https://github.com/PennyLaneAI/pennylane/pull/7944) for
  more information.
  [(#1226)](https://github.com/PennyLaneAI/pennylane-lightning/pull/1226)
  [(#1246)](https://github.com/PennyLaneAI/pennylane-lightning/pull/1246)

- Dropped support for Python 3.10. Supported Python versions are now 3.11, 3.12 and 3.13.
  [(#1224)](https://github.com/PennyLaneAI/pennylane-lightning/pull/1224)

- Dropped testing support for `tensorflow` interface after deprecation in Pennylane. 
  [(#1225)](github.com/PennyLaneAI/pennylane-lightning/pull/1225)

<h3>Deprecations 👋</h3>

- Specifying `shots` at `qml.device` initialization is deprecated. Instead, use `qml.set_shots` to configure shots for a specific QNode.
   [(#1221)](https://github.com/PennyLaneAI/pennylane-lightning/pull/1221)

<h3>Documentation 📝</h3>

- Updated Lightning-Kokkos installation instructions to include `Kokkos_ENABLE_COMPLEX_ALIGN=OFF`.
  [(#1256)](https://github.com/PennyLaneAI/pennylane-lightning/pull/1256)

- Added missing `Kernel performance tuning` documentation page to the AVX2/AVX512 kernels index for improved discoverability.
  [(#1217)](https://github.com/PennyLaneAI/pennylane-lightning/pull/1217)

<h3>Bug fixes 🐛</h3>

- Using `postselect_mode="fill-shots"` with `mcm_method="one-shot"` or `"tree-traversal"` has been disallowed, as it produces incorrect results where the correlation between measurements is not preserved.
  [(#1274)](https://github.com/PennyLaneAI/pennylane-lightning/pull/1274)

- Setting device with seed now produces deterministic measurement for MCMC.
  [(#1252)](https://github.com/PennyLaneAI/pennylane-lightning/pull/1252)

- **CHANGE REVERTED:** Updated stopping condition for `qml.ops.op_math.SProd` and `qml.ops.op_math.Exp`, in all devices, after breaking changes upstream.
  Was instead fixed in PennyLane and change was reverted.
  [(#1239)](https://github.com/PennyLaneAI/pennylane-lightning/pull/1239)
  [(#1246)](https://github.com/PennyLaneAI/pennylane-lightning/pull/1246)

- Setup the correct PL version for stable-stable test with `lightning.gpu` with MPI.
  [(#1237)](https://github.com/PennyLaneAI/pennylane-lightning/pull/1237)

<h3>Internal changes ⚙️</h3>

- Updated test to skip MCM test for `lightning.tensor` and fix seed for deterministic test.
  [(#1281)](https://github.com/PennyLaneAI/pennylane-lightning/pull/1281)

- Updated GitHub Actions to produce the release candidate wheels for all supported Python versions for MacOS-ARM. 
  [(#1273)](https://github.com/PennyLaneAI/pennylane-lightning/pull/1273)

- Updated GitHub Actions to produce the release candidate wheels for all supported Python versions. 
  [(#1264)](https://github.com/PennyLaneAI/pennylane-lightning/pull/1264)

- Support building `lightning.gpu` and `lightning.tensor` from source with CUDA 13.
  [(#1267)](https://github.com/PennyLaneAI/pennylane-lightning/pull/1267)

- Removed unnecessary `std::move` in `cuGates_host`.
  [(#1263)](https://github.com/PennyLaneAI/pennylane-lightning/pull/1263)

- Pinned GitHub CI temporarily to the stable version to use Catalyst release v0.12.0.
  [(#1259)](https://github.com/PennyLaneAI/pennylane-lightning/pull/1259)

- Updated Catalyst's QuantumDevice interface and downstream Qubit Manager to Lightning in preparation for dynamic qubit allocation functionality.
  [(#1254)](https://github.com/PennyLaneAI/pennylane-lightning/pull/1254)
  [(#1258)](https://github.com/PennyLaneAI/pennylane-lightning/pull/1258)
  [(#1260)](https://github.com/PennyLaneAI/pennylane-lightning/pull/1260)

- Updated Release script for bumping the minimum version for PennyLane.
  [(#1253)](https://github.com/PennyLaneAI/pennylane-lightning/pull/1253)

- Updated Python to 3.12 and CIBuildWheel to 3.1.4 for CI.
  [(#1248)](https://github.com/PennyLaneAI/pennylane-lightning/pull/1248)

- Updated decomposition stopping condition to no longer convert `C(SProd)` and `C(Exp)` to Qubit Unitary, since PennyLane can decompose these operators after [PR 8133](https://github.com/PennyLaneAI/pennylane/pull/8133). 
  [(#1247)](https://github.com/PennyLaneAI/pennylane-lightning/pull/1247)

- Removed `--no-deps` for Lightning Qubit CI tests for stable version.
  [(#1245)](https://github.com/PennyLaneAI/pennylane-lightning/pull/1245)

- Ported Linux based GitHub Actions workflows from using the GitHub 4vcpu large runner to blacksmith 4vcpu runner.
  [(#1241)](https://github.com/PennyLaneAI/pennylane-lightning/pull/1241)

- Added script to automate the release process.
  [(#1231)](https://github.com/PennyLaneAI/pennylane-lightning/pull/1231)
  
- Stopped the wheels creation for no arch if the PR is draft.
  [(#1233)](https://github.com/PennyLaneAI/pennylane-lightning/pull/1233)

- Adjusted where the MCMC config validation occurs, from initialization to preprocess.
  [(#1222)](https://github.com/PennyLaneAI/pennylane-lightning/pull/1222)

- Replaced `DefaultExecutionConfig` with `ExecutionConfig()` across the Lightning Python device APIs.
  [(#1185)](https://github.com/PennyLaneAI/pennylane-lightning/pull/1185)

- Updated tests with `circuit(..., shots=...)` to use `qml.set_shots` to ensure compatibility with the latest version of PennyLane.
  [(#1216)](https://github.com/PennyLaneAI/pennylane-lightning/pull/1216)

- Used `pennylane.exceptions` for custom PennyLane exceptions across Lightning Python code.
  [(#1215)](https://github.com/PennyLaneAI/pennylane-lightning/pull/1215)

- Switched off the PLxPR integration tests by removing JAX dependency from requirements files.
  [(#1214)](https://github.com/PennyLaneAI/pennylane-lightning/pull/1214)

- Updated JAX version from 0.6.0 to 0.6.2, keeping the same version as PennyLane and Catalyst
  [(#1200)](https://github.com/PennyLaneAI/pennylane-lightning/pull/1200)

- Removed FIXMEs for pinning jax & catalyst 0.11.0 for CI testing stable version.
  [(#1211)](https://github.com/PennyLaneAI/pennylane-lightning/pull/1211)

- Increased minimum version of `pytest` within requirements files to `8.4.1`.
  [(#1207)](https://github.com/PennyLaneAI/pennylane-lightning/pull/1207)

- Merged the `v0.42.0_rc_merge` branch to the `master` and bumped the version.
  [(#1209)](https://github.com/PennyLaneAI/pennylane-lightning/pull/1209)

<h3>Contributors ✍️</h3>

This release contains contributions from (in alphabetical order):

Ali Asadi,
Astral Cai,
Yushao Chen,
Amintor Dusko,
David Ittah,
Christina Lee,
Joseph Lee,
Rashid N H M, 
Anton Naim Ibrahim,
Luis Alfredo Nuñez Meneses,
Andrija Paurevic,
Justin Pickering,
Marc Vandelle,
Paul Haochen Wang,
Jake Zaia.

---

# Release 0.42.0

<h3>New features since last release</h3>

- Added distributed simulation using MPI to the `lightning.kokkos` device,
  enabling larger quantum circuits by distributing workloads across multiple CPUs or GPUs.
  [(#1114)](https://github.com/PennyLaneAI/pennylane-lightning/pull/1114)

- Mid-circuit measurements using the tree-traversal algorithm are now supported
  in the `lightning.qubit`, `lightning.kokkos` and `lightning.gpu` devices,
  providing both significant memory savings and sampling efficiency!
  [(#1166)](https://github.com/PennyLaneAI/pennylane-lightning/pull/1166)

<h3>Improvements 🛠</h3>

- Lightning devices can now accept a `seed` argument to enable deterministic shots measurements.
  [(#1171)](https://github.com/PennyLaneAI/pennylane-lightning/pull/1171)

- PennyLane-Lightning is compatible with JAX version 0.5.3+.
  [(#1152)](https://github.com/PennyLaneAI/pennylane-lightning/pull/1152)
  [(#1161)](https://github.com/PennyLaneAI/pennylane-lightning/pull/1161)

- Refactored `MPIManager` class from `lightning.gpu` to base class.
  [(#1162)](https://github.com/PennyLaneAI/pennylane-lightning/pull/1162)

<h3>Breaking changes 💔</h3>

- The `LightningBaseStateVector`, `LightningBaseAdjointJacobian`, `LightningBaseMeasurements`,
  `LightningInterpreter` and `QuantumScriptSerializer` base classes now can be found at `pennylane_lightning.lightning_base`.  
  The new `lightning_base` module further enables the relocation of core files from `pennylane_lightning/core/src/*` to `pennylane_lightning/core/*`.  
  The license classifier and `project.license` as a TOML table are deprecated in favor of a SPDX license expression and removed in `pyproject.toml`.  
  To speedup the recompilation of C++ source code, `ccache` is also added to `Makefile`.
  [(#1098)](https://github.com/PennyLaneAI/pennylane-lightning/pull/1098)

- Updated `pyproject` to adhere to PyPA binary distribution format for built wheels.
  [(#1193)](https://github.com/PennyLaneAI/pennylane-lightning/pull/1193)

<h3>Deprecations 👋</h3>

- Added and subsequently removed native support for `MultiControlledX` gates in `lightning.tensor`.
  [(#1169)](https://github.com/PennyLaneAI/pennylane-lightning/pull/1169)
  [(#1183)](https://github.com/PennyLaneAI/pennylane-lightning/pull/1183)

<h3>Documentation 📝</h3>

- Converted the `README` to markdown (as in the `pennylane` and `catalyst` repositories), and added a header image.
  [(#1139)](https://github.com/PennyLaneAI/pennylane-lightning/pull/1139)
  [(#1141)](https://github.com/PennyLaneAI/pennylane-lightning/pull/1141)
  [(#1142)](https://github.com/PennyLaneAI/pennylane-lightning/pull/1142)

- Edited and prepared `CHANGELOG.md` for the release `v0.42.0`.
  [(#1199)](https://github.com/PennyLaneAI/pennylane-lightning/pull/1199)
  [(#1204)](https://github.com/PennyLaneAI/pennylane-lightning/pull/1204)

- Fixed typo in `lightning.gpu` documentation adjoint-jacobian section.
  [(#1179)](https://github.com/PennyLaneAI/pennylane-lightning/pull/1179)

<h3>Bug fixes 🐛</h3>

- Fixed the implementation of multi-controlled gates with a single target wire for arbitrary control values in `lightning.tensor`.
  [(#1169)](https://github.com/PennyLaneAI/pennylane-lightning/pull/1169)

- Updated requirements to only download JAX version 0.5.3 for non-X86 MacOS. 
  [(#1163)](https://github.com/PennyLaneAI/pennylane-lightning/pull/1163)

- Fixed Docker build for `lighting.kokkos` with ROCM library for AMD GPUs. Updated ROCM from 5.7 to 6.2.4. 
  [(#1158)](https://github.com/PennyLaneAI/pennylane-lightning/pull/1158)

- Fixed use of Torch with `AmplitudeEmbedding` by applying `qml.broadcast_expand` before decomposition in the preprocessing stage. 
  [(#1175)](https://github.com/PennyLaneAI/pennylane-lightning/pull/1175)

<h3>Internal changes ⚙️</h3>

- Updated tests with `device(..., shots=...)` to use `qml.set_shots` to ensure compatibility with the latest version of PennyLane.
  [(#1173)](https://github.com/PennyLaneAI/pennylane-lightning/pull/1173)
  
- Fixed `applyMultiRZ` for `lightning.kokkos` device to use Kokkos function instead of lambda.
  [(#1194)](https://github.com/PennyLaneAI/pennylane-lightning/pull/1194)
  
- Enabled `AmplitudeEmbedding` Python tests for `lightning.kokkos` and `lightning.gpu` devices.
  [(#1192)](https://github.com/PennyLaneAI/pennylane-lightning/pull/1192)

- Updated docker build CI for stable version to use v0.41.1.
  [(#1188)](https://github.com/PennyLaneAI/pennylane-lightning/pull/1188)

- Removed flaky tests and added random seeding to measurement tests.
  [(#1172)](https://github.com/PennyLaneAI/pennylane-lightning/pull/1172)
  [(#1196)](https://github.com/PennyLaneAI/pennylane-lightning/pull/1196)

- Improved CI to use local catalyst repository instead of fetching on Github CI.
  [(#1164)](https://github.com/PennyLaneAI/pennylane-lightning/pull/1164)

- Updated the Lightning build dependencies.
  [(#1168)](https://github.com/PennyLaneAI/pennylane-lightning/pull/1168)

- Updated dev requirements to use JAX version 0.6.0 for CI tests.
  [(#1161)](https://github.com/PennyLaneAI/pennylane-lightning/pull/1161)
  
- Updated stable requirements to use JAX version 0.4.28 for CI tests.
  [(#1160)](https://github.com/PennyLaneAI/pennylane-lightning/pull/1160)

- Bumped `readthedocs` Github action runner to use Ubuntu-24.04.
  [(#1151)](https://github.com/PennyLaneAI/pennylane-lightning/pull/1151)

- Updated the `clang-format` and `clang-tidy` versions to v20 for compatibility with Catalyst.
  [(#1153)](https://github.com/PennyLaneAI/pennylane-lightning/pull/1153)

- Removed `max_workers` argument for `default.qubit` device in Python tests to reduce CI testing time.
  [(##1174)](https://github.com/PennyLaneAI/pennylane-lightning/pull/1174)
  
- Bumped Github action runner to use `Ubuntu-24.04` or `Ubuntu-latest`.
  Fixed all `ubuntu-latest` action runners to `ubuntu-24.04`.
  [(#1167)](https://github.com/PennyLaneAI/pennylane-lightning/pull/1167)

- Merged the `v0.41.0-rc` branch to the `master` and bumped the version.
  [(#1132)](https://github.com/PennyLaneAI/pennylane-lightning/pull/1132)

<h3>Contributors ✍️</h3>

This release contains contributions from (in alphabetical order):

Runor Agbaire,
Ali Asadi,
Yushao Chen,
Amintor Dusko
Christina Lee,
Joseph Lee,
Mehrdad Malekmohammadi,
Anton Naim Ibrahim,
Luis Alfredo Nuñez Meneses,
Mudit Pandey,
Shuli Shu,
Marc Vandelle,
Jake Zaia

---

# Release 0.41.1

<h3>Breaking changes 💔</h3>

- Build Catalyst Lightning plugins against Catalyst Runtime v0.11.0.
  [(#1148)](https://github.com/PennyLaneAI/pennylane-lightning/pull/1148)

<h3>Documentation 📝</h3>

- `pennylane.ai` search is enabled, so users are redirected to the PennyLane search page from the PennyLane-Lightning docs.
  [(#1135)](https://github.com/PennyLaneAI/pennylane-lightning/pull/1135)

- Fix doxygen doc builds for `AVXCommon::FuncReturn`.
  [(#1134)](https://github.com/PennyLaneAI/pennylane-lightning/pull/1134)

- Move the installation sections from `README.rst` to dedicated pages.
  [(#1131)](https://github.com/PennyLaneAI/pennylane-lightning/pull/1131)

<h3>Internal changes ⚙️</h3>

- Updates for depending deprecations to `Observable`, `is_trainable`, and `AnyWires` in pennylane.
  [(#1138)](https://github.com/PennyLaneAI/pennylane-lightning/pull/1138)
  [(#1146)](https://github.com/PennyLaneAI/pennylane-lightning/pull/1146)

- Improve performance of computing expectation values of Pauli Sentences for `lightning.kokkos`.
  [(#1126)](https://github.com/PennyLaneAI/pennylane-lightning/pull/1126)

- Import custom PennyLane errors from `pennylane.exceptions` rather than top-level.
  [(#1122)](https://github.com/PennyLaneAI/pennylane-lightning/pull/1122)

- Added flags to all Codecov reports and a default carryforward flag for all flags.
  [(1144)](https://github.com/PennyLaneAI/pennylane-lightning/pull/1144)

- All Catalyst plugins have been updated to be compatible with the next version of Catalyst (v0.12) with changes to the `QuantumDevice` interface.
  [(#1143)](https://github.com/PennyLaneAI/pennylane-lightning/pull/1143)
  [(#1147)](https://github.com/PennyLaneAI/pennylane-lightning/pull/1147)

<h3>Contributors ✍️</h3>

This release contains contributions from (in alphabetical order):

Ali Asadi,
Amintor Dusko,
Andrew Gardhouse,
David Ittah,
Joseph Lee,
Anton Naim Ibrahim,
Luis Alfredo Nuñez Meneses,
Andrija Paurevic,

---

# Release 0.41.0

### New features since last release

* Add native support for `qml.PCPhase` for `lightning.qubit` and `lightning.gpu`.
  [(#1107)](https://github.com/PennyLaneAI/pennylane-lightning/pull/1107)

* Integrate sparse kernels into the Lightning-Qubit dynamic dispatcher, enhance the Python layers, and expand the testing process for dense and sparse operations.
  [(#1094)](https://github.com/PennyLaneAI/pennylane-lightning/pull/1094)

* Add `PSWAP` gate native implementation to PennyLane-Lightning devices.
  [(#1088)](https://github.com/PennyLaneAI/pennylane-lightning/pull/1088)

* Implement new C++ kernels for efficient in-place multiplication of sparse matrices to state vectors, supporting both controlled and non-controlled gates, and add comprehensive tests for this new functionality.
  [(#1085)](https://github.com/PennyLaneAI/pennylane-lightning/pull/1085)

* Add support for sparse `qml.QubitUnitary` gates for Lightning state-vector simulators.
  [(#1068)](https://github.com/PennyLaneAI/pennylane-lightning/pull/1068)

* Lightning devices support dynamically allocated wires (e.g. `qml.device("lightning.qubit")`).
  [(#1043)](https://github.com/PennyLaneAI/pennylane-lightning/pull/1043)

* Add support for Python 3.13 Lightning wheel builds.
  [(#1001)](https://github.com/PennyLaneAI/pennylane-lightning/pull/1001)

* Add native `SX` and `C(SX)` gates to all lightning devices.
  [(#731)](https://github.com/PennyLaneAI/pennylane-lightning/pull/731)

### Breaking changes

* Update the minimum required version of PennyLane to `v0.40.0`.
  [(#1033)](https://github.com/PennyLaneAI/pennylane-lightning/pull/1033)

### Improvements

* Install Pytorch 2.5.1 CPU in CIs and update `make python` command.
  [[#1118]](https://github.com/PennyLaneAI/pennylane-lightning/pull/1118)

* Update TF, Keras and Torch versions in the CIs based on PennyLane's pinned versions.
  [(#1112)](https://github.com/PennyLaneAI/pennylane-lightning/pull/1112)

* Build Lightning-GPU and Lightning-Tensor wheels against Python 3.10 and 3.13 on non-release PRs.
  [(#1112)](https://github.com/PennyLaneAI/pennylane-lightning/pull/1112)

* Use cuQuantum API for calculating expectation value of Pauli sentences in Lightning-GPU.
  [(#1104)](https://github.com/PennyLaneAI/pennylane-lightning/pull/1104)

* Update CIs to use `requirements-tests.txt` instead of `requirements-dev.txt`.
  [(#1105)](https://github.com/PennyLaneAI/pennylane-lightning/pull/1105)

* Hide internal C++ APIs in Lightning docs.
  [(#1096)](https://github.com/PennyLaneAI/pennylane-lightning/pull/1096)

* Implement the `jaxpr_jvp` method to compute the jvp of a jaxpr using `lightning.qubit`.
  This method currently only support the adjoint differentiation method.
  [(#1087)](https://github.com/PennyLaneAI/pennylane-lightning/pull/1087)
  [(#1106)](https://github.com/PennyLaneAI/pennylane-lightning/pull/1106)

* Modify `expval` of named operators in Lightning-Qubit for in-place computation of expectation value, to avoid creating an intermediate statevector
  [(#1079)] (https://github.com/PennyLaneAI/pennylane-lightning/pull/1079)
  [(#565)] (https://github.com/PennyLaneAI/pennylane-lightning/pull/565)

* Device (`"lightning.qubit"`, `"lightning.gpu"`, `"lightning.kokkos"`) pre-processing is now included in the execution pipeline when program capture is enabled.
  [(#1084)](https://github.com/PennyLaneAI/pennylane-lightning/pull/1084)

* Add semgrep/bandit security scanning for pull requests.
  [(#1100)](https://github.com/PennyLaneAI/pennylane-lightning/pull/1100)

* Hide anonymous namespaces in Lightning docs.
  [(#1097)](https://github.com/PennyLaneAI/pennylane-lightning/pull/1097)

* Expand test structure to efficiently handle sparse data.
  [(#1085)](https://github.com/PennyLaneAI/pennylane-lightning/pull/1085)

* Remove redundant `reset_state` calls for circuit execution when state vector is freshly initialized.
  [(#1076)](https://github.com/PennyLaneAI/pennylane-lightning/pull/1076)

* Introduce a generalized sparse gate selection system via the `_observable_is_sparse` method in the base measurement class, enabling future expansion for any number of sparse observables.
  [(#1068)](https://github.com/PennyLaneAI/pennylane-lightning/pull/1068)

* Optimize the copy of a input state-vector into Lightning-GPU.
  [(#1071)](https://github.com/PennyLaneAI/pennylane-lightning/pull/1071)

* Add new GitHub workflow to enable benchmarking within pull request.
  [(#1073)](https://github.com/PennyLaneAI/pennylane-lightning/pull/1073)

* Fix wheel naming in Docker builds for `setuptools v75.8.1` compatibility.
  [(#1075)](https://github.com/PennyLaneAI/pennylane-lightning/pull/1075)

* Use native C++ kernels for controlled-adjoint and adjoint-controlled of supported operations.
  [(#1063)](https://github.com/PennyLaneAI/pennylane-lightning/pull/1063)

* In Lightning-Tensor, allow `qml.MPSPrep` to accept an MPS with `len(MPS) = n_wires-1`.
  [(#1064)](https://github.com/PennyLaneAI/pennylane-lightning/pull/1064)

* Capture execution via `dev.eval_jaxpr` can now be used with `jax.jit` and `jax.vmap`.
  [(#1055)](https://github.com/PennyLaneAI/pennylane-lightning/pull/1055)

* Add an `execution_config` keyword argument to `LightningBase.eval_jaxpr` to accommodate a Device API change.
  [(#1067)](https://github.com/PennyLaneAI/pennylane-lightning/pull/1067)

* Remove the old device API references in the Lightning repo and test suite.
  [(#1057)](https://github.com/PennyLaneAI/pennylane-lightning/pull/1057)

* Update GPU workflow to use the new self-hosted GPU runner infrastructure.
  [(#1061)](https://github.com/PennyLaneAI/pennylane-lightning/pull/1061)

* Optimize MPO operation in `lightning.tensor`.
  [(#1054)](https://github.com/PennyLaneAI/pennylane-lightning/pull/1054)

* Update `qml.ControlledQubitUnitary` tests following the latest updates in PennyLane.
  [(#1047)](https://github.com/PennyLaneAI/pennylane-lightning/pull/1047)

* Remove unnecessary adjoint pytest skip for Lightning-Kokkos.
  [(#1048)](https://github.com/PennyLaneAI/pennylane-lightning/pull/1048)

* Add `isort` to the precommit hook.
   [(#1052)](https://github.com/PennyLaneAI/pennylane-lightning/pull/1052)

* Update source code to use `black` formatter 25.1.0.
  [(#1059)](https://github.com/PennyLaneAI/pennylane-lightning/pull/1059)

* Replace the type checking using the property `return_type` of `MeasurementProcess` with direct `isinstance` checks.
  [(#1044)](https://github.com/PennyLaneAI/pennylane-lightning/pull/1044)

* Update Lightning integration tests following the `gradient_kwargs` deprecation in Pennylane.
  [(#1045)](https://github.com/PennyLaneAI/pennylane-lightning/pull/1045)

* Update `qml.MultiControlledX` tests following the latest updates in PennyLane.
  [(#1040)](https://github.com/PennyLaneAI/pennylane-lightning/pull/1040)

* Merge the `v0.40.0-rc` branch to the master and bump version.
  [(#1038)](https://github.com/PennyLaneAI/pennylane-lightning/pull/1038)

* Reduce the number of shots in the PennyLane Python tests on CIs, from 20k to 10k.
  [(#1046)](https://github.com/PennyLaneAI/pennylane-lightning/pull/1046)

* Program transformed by `qml.defer_measurements` can be executed on `lightning.qubit`. Supports `ctrl` and `adjoint` with program capture in `lightning.qubit`.
  [(#1069)](https://github.com/PennyLaneAI/pennylane-lightning/pull/1069)

### Documentation

* Modify `CHANGELOG.md` to prepare it for release v0.41.0
  [(#1117)](https://github.com/PennyLaneAI/pennylane-lightning/pull/1117)

* Update install instructions for `lightning.gpu`.
  [(#1037)](https://github.com/PennyLaneAI/pennylane-lightning/pull/1037)

### Bug fixes

* Fix the issue with decomposing controlled `qml.SProd` and `qml.Exp` operations.
  [(#1120)](https://github.com/PennyLaneAI/pennylane-lightning/pull/1120)

* Fix the validation for all wires present after adding the extra wires from apply `mid_circuit_measurements`.
  [(#1119)](https://github.com/PennyLaneAI/pennylane-lightning/pull/1119)

* Fix the issue with pip installing PennyLane (and Lightning-Qubit) on Windows.
  [(#1116)](https://github.com/PennyLaneAI/pennylane-lightning/pull/1116)

* Fix the stable/stable issue with missing `pytest-split`.
  [(#1112)](https://github.com/PennyLaneAI/pennylane-lightning/pull/1112)

* Add missing GH workflow step id, python setup, and virtual environment for aarch64 cuda.
  [(#1113)](https://github.com/PennyLaneAI/pennylane-lightning/pull/1113)

* Fix the development wheel upload step for Python 3.13 by following the same syntax as for the other Python wheels.
  [(#1111)](https://github.com/PennyLaneAI/pennylane-lightning/pull/1111)

* Add a workflow to run `label-external-pull-request` to label pull requests from external forks.
  [(#1110)](https://github.com/PennyLaneAI/pennylane-lightning/pull/1110)

* Fix the `test_preprocess` test skip condition for `lightning.tensor`.
  [(#1092)](https://github.com/PennyLaneAI/pennylane-lightning/pull/1092)

* Fix measurements with empty wires and operators for statevectors with dynamically allocated wires.
  [(#1081)](https://github.com/PennyLaneAI/pennylane-lightning/pull/1081)

* Fix unit tests that were being skipped in `testApplyControlledPhaseShift`.
  [(#1083)](https://github.com/PennyLaneAI/pennylane-lightning/pull/1083)

* Fix Github CI for aarch64 cuda to clean up after runs.
  [(#1074)](https://github.com/PennyLaneAI/pennylane-lightning/pull/1074)

* Increase maximum time for aarch64-CUDA Github CI action.
  [(#1072)](https://github.com/PennyLaneAI/pennylane-lightning/pull/1072)

* Fix `SyntaxWarning` from `is` with a literal in Python tests.
  [(#1070)](https://github.com/PennyLaneAI/pennylane-lightning/pull/1070)

* Fix CI to collect Python code coverage for Lightning-Qubit and Lightning-Kokkos CPU.
  [(#1053)](https://github.com/PennyLaneAI/pennylane-lightning/pull/1053)

* Upgrade the version of QEMU image to fix AARCH64 wheel action.
  [(#1056)](https://github.com/PennyLaneAI/pennylane-lightning/pull/1056)

* Patch `MultiControlledX` tests to fix stable/latest failures after the v0.40.0 release.
  [(#1046)](https://github.com/PennyLaneAI/pennylane-lightning/pull/1046)

* Update Github CI to use Ubuntu 24 and remove `libopenblas-base` package.
  [(#1041)](https://github.com/PennyLaneAI/pennylane-lightning/pull/1041)

* Update the `eval_jaxpr` method to handle the new signatures for the `cond`, `while`, and `for` primitives.
  [(#1051)](https://github.com/PennyLaneAI/pennylane-lightning/pull/1051)

### Contributors

This release contains contributions from (in alphabetical order):

Runor Agbaire,
Catalina Albornoz,
Ali Asadi,
Saeed Bohloul,
Astral Cai,
Yushao Chen,
Amintor Dusko,
Pietropaolo Frisoni,
Christina Lee,
Joseph Lee,
Rashid N H M,
Luis Alfredo Nuñez Meneses,
Lee J. O'Riordan,
Mudit Pandey,
Andrija Paurevic,
Alex Preciado,
Shuli Shu,
Jake Zaia

---

# Release 0.40.0

### New features since last release

* Add Exact Tensor Network (TN) C++ backend to Lightning-Tensor.
  [(#977)](https://github.com/PennyLaneAI/pennylane-lightning/pull/977)

* Add native N-controlled generators and adjoint support to `lightning.gpu`'s single-GPU backend.
  [(#970)](https://github.com/PennyLaneAI/pennylane-lightning/pull/970)

* Add a Catalyst-specific wrapping class for Lightning-Qubit.
  [(#960)](https://github.com/PennyLaneAI/pennylane-lightning/pull/960)
  [(#999)](https://github.com/PennyLaneAI/pennylane-lightning/pull/999)

* Add native N-controlled gate/matrix operations and adjoint support to `lightning.kokkos`.
  [(#950)](https://github.com/PennyLaneAI/pennylane-lightning/pull/950)

* Add native N-controlled gates support to `lightning.gpu`'s single-GPU backend.
  [(#938)](https://github.com/PennyLaneAI/pennylane-lightning/pull/938)

### Breaking changes

* Remove all instances of the legacy operator arithmetic (the `Hamiltonian` and `Tensor` deprecated classes in PennyLane).
  [(#994)](https://github.com/PennyLaneAI/pennylane-lightning/pull/994)
  [(#997)](https://github.com/PennyLaneAI/pennylane-lightning/pull/997)

* Remove all instances of `qml.QubitStateVector` as deprecated in PennyLane.
  [(#985)](https://github.com/PennyLaneAI/pennylane-lightning/pull/985)

### Improvements

* Add CI wheels checks for `aarch64` wheels of Lightning-GPU and Lightning-Tensor.
  [(#1031)](https://github.com/PennyLaneAI/pennylane-lightning/pull/1031)

* Replace the `dummy_tensor_update` method with the `cutensornetStateCaptureMPS` API to ensure that applying gates is allowed after the `cutensornetStateCompute` call.
  [(#1028)](https://github.com/PennyLaneAI/pennylane-lightning/pull/1028)

* Add unit tests for measurement with shots for Lightning-Tensor (`method="tn"`).
  [(#1027)](https://github.com/PennyLaneAI/pennylane-lightning/pull/1027)

* Add CUDA dependencies to Lightning-GPU and Lightning-Tensor Python wheels.
  [(#1025)](https://github.com/PennyLaneAI/pennylane-lightning/pull/1025)

* Update the python layer UI of Lightning-Tensor.
  [(#1022)](https://github.com/PennyLaneAI/pennylane-lightning/pull/1022)

* Catalyst device interfaces support dynamic shots, and no longer parses the device init op's attribute dictionary for a static shots literal.
  [(#1017)](https://github.com/PennyLaneAI/pennylane-lightning/pull/1017)

* Update the logic for enabling `grad_on_execution` during device execution.
  [(#1016)](https://github.com/PennyLaneAI/pennylane-lightning/pull/1016)

* Reduce flaky test and increase test shots count.
  [(#1015)](https://github.com/PennyLaneAI/pennylane-lightning/pull/1015)

* Add Python bindings for Lightning-Tensor (Exact Tensor Network).
  [(#1014)](https://github.com/PennyLaneAI/pennylane-lightning/pull/1014)

* Reverse Lightning-Qubit generators vector insertion order.
  [(#1009)](https://github.com/PennyLaneAI/pennylane-lightning/pull/1009)

* Update Kokkos version support to 4.5.
  [(#1007)](https://github.com/PennyLaneAI/pennylane-lightning/pull/1007)

* Enable N-controlled gate and matrix support to `lightning.gpu` simulator for Catalyst.
  [(#1005)](https://github.com/PennyLaneAI/pennylane-lightning/pull/1005)

* Generalize seeding mechanism for all measurements.
  [(#1003)](https://github.com/PennyLaneAI/pennylane-lightning/pull/1003)

* `lightning.qubit`, `lightning.gpu`, and `lightning.kokkos` now define
  the `eval_jaxpr` method for integration with the experimental
  capture project.
  [(#1002)](https://github.com/PennyLaneAI/pennylane-lightning/pull/1002)

* Update Kokkos version support to 4.4.1 and enable Lightning-Kokkos[CUDA] C++ tests on CI.
  [(#1000)](https://github.com/PennyLaneAI/pennylane-lightning/pull/1000)

* Add C++ unit tests for Lightning-Tensor (Exact Tensor Network).
  [(#998)](https://github.com/PennyLaneAI/pennylane-lightning/pull/998)

* Add native BLAS support to the C++ layer via dynamic `scipy-openblas32` loading.
  [(#995)](https://github.com/PennyLaneAI/pennylane-lightning/pull/995)

* Update installation instruction for Lightning-GPU-MPI to explicitly ask users to add `path/to/libmpi.so` to the `LD_LIBRARY_PATH`. Update the runtime error message to ensure users know how to fix.
  [(#993)](https://github.com/PennyLaneAI/pennylane-lightning/pull/993)

* Update the Lightning TOML files for the devices to use the new schema for declaring device capabilities.
  [(#988)](https://github.com/PennyLaneAI/pennylane-lightning/pull/988)

* Optimize lightning.tensor by adding direct MPS sites data set with `qml.MPSPrep`.
  [(#983)](https://github.com/PennyLaneAI/pennylane-lightning/pull/983)

* Unify excitation gates memory layout to row-major for both Lightning-GPU and Lightning-Tensor.
  [(#959)](https://github.com/PennyLaneAI/pennylane-lightning/pull/959)

* Update the Lightning-Kokkos CUDA backend for compatibility with Catalyst.
  [(#942)](https://github.com/PennyLaneAI/pennylane-lightning/pull/942)

### Documentation

* Update and improve `README.rst` and documentations.
  [(#1035)](https://github.com/PennyLaneAI/pennylane-lightning/pull/1035)

* Add the exact tensor network to the `README.rst` and update link to `HIP`.
  [(#1034)](https://github.com/PennyLaneAI/pennylane-lightning/pull/1034)

* Add the exact tensor network to the Lightning-Tensor docs.
  [(#1021)](https://github.com/PennyLaneAI/pennylane-lightning/pull/1021)

* Update Lightning-Tensor installation docs and usage suggestions.
  [(#979)](https://github.com/PennyLaneAI/pennylane-lightning/pull/979)

### Bug fixes

* Fix Python CUDA dependencies by adding path to `nvidia/nvjitlink/lib` to RPATH.
  [(#1031)](https://github.com/PennyLaneAI/pennylane-lightning/pull/1031)

* Add `RTLD_NODELETE` flag to `dlopen` in order to mitigate the segfault issues for arm64-macos Catalyst support.
  [(#1030)](https://github.com/PennyLaneAI/pennylane-lightning/pull/1030)

* Set RPATH with `@loader_path` instead of `$ORIGIN` for macOS.
  [(#1029)](https://github.com/PennyLaneAI/pennylane-lightning/pull/1029)

* Update CUDA version to 12.4 for GPU tests on CI.
  [(#1023)](https://github.com/PennyLaneAI/pennylane-lightning/pull/1023)

* Pin `jax[cpu]==0.4.28` for compatibility with PennyLane and Catalyst.
  [(#1019)](https://github.com/PennyLaneAI/pennylane-lightning/pull/1019)

* Fix Lightning-Kokkos `[[maybe_unused]]` and `exp2` errors with hipcc.
  [(#1018)](https://github.com/PennyLaneAI/pennylane-lightning/pull/1018)

* Fix Lightning-Kokkos editable mode path.
  [(#1010)](https://github.com/PennyLaneAI/pennylane-lightning/pull/1010)

* Fix the missing `ninja` in Linux AARCH64 wheels recipe.
  [(#1007)](https://github.com/PennyLaneAI/pennylane-lightning/pull/1007)

* Fix version switch condition the GPU workflow tests for LGPU and LKokkos.
  [(#1006)](https://github.com/PennyLaneAI/pennylane-lightning/pull/1006)

* Fix issue with `lightning.gpu` Rot operation with adjoint.
  [(#1004)](https://github.com/PennyLaneAI/pennylane-lightning/pull/1004)

* Fix the Lightning-Kokkos[CUDA] C++ API `cudaFree` segfaults in `applyMatrix`.
  [(#1000)](https://github.com/PennyLaneAI/pennylane-lightning/pull/1000)

* Fix issue with adjoint-jacobian of adjoint ops.
  [(#996)](https://github.com/PennyLaneAI/pennylane-lightning/pull/996)

* Fix the `upload-pypi` token issues for Linux and MacOS (x86_64 & AARCH64) wheels.
  [(#989)](https://github.com/PennyLaneAI/pennylane-lightning/pull/989)

* Fix Pennylane dependency branch (`v0.39_rc0` to `master`).
  [(#984)](https://github.com/PennyLaneAI/pennylane-lightning/pull/984)

* Fix PTM stable latest. Removing FIXME patch for v0.39.
  [(#982)](https://github.com/PennyLaneAI/pennylane-lightning/pull/982)

### Contributors

This release contains contributions from (in alphabetical order):

Ali Asadi,
Astral Cai,
Amintor Dusko,
Christina Lee,
Joseph Lee,
Anton Naim Ibrahim,
Luis Alfredo Nuñez Meneses,
Mudit Pandey,
Andrija Paurevic,
Shuli Shu,
Raul Torres,
Haochen Paul Wang

---

# Release 0.39.0

### New features since last release

* Add support for out-of-order `qml.probs` in `lightning.gpu`.
  [(#941)](https://github.com/PennyLaneAI/pennylane-lightning/pull/941)

* Add mid-circuit measurements support to `lightning.gpu`'s single-GPU backend.
  [(#931)](https://github.com/PennyLaneAI/pennylane-lightning/pull/931)

* Integrate Lightning-GPU with Catalyst so that hybrid programs can be seamlessly QJIT-compiled and executed on this device following `pip install pennylane-lightning-gpu`.
  [(#928)](https://github.com/PennyLaneAI/pennylane-lightning/pull/928)

* Add `qml.Projector` observable support via diagonalization to Lightning-GPU.
  [(#894)](https://github.com/PennyLaneAI/pennylane-lightning/pull/894)

* Add 1-target wire controlled gate support to `lightning.tensor`. Note that `cutensornet` only supports 1-target wire controlled gate as of `v24.08`. A controlled gate with more than 1 target wire should be converted to dense matrix.
  [(#880)](https://github.com/PennyLaneAI/pennylane-lightning/pull/880)

* Build and upload Lightning-Tensor wheels (x86_64, AARCH64) to PyPI.
  [(#862)](https://github.com/PennyLaneAI/pennylane-lightning/pull/862)
  [(#905)](https://github.com/PennyLaneAI/pennylane-lightning/pull/905)

* Add Matrix Product Operator (MPO) for all gates support to `lightning.tensor`. Note current C++ implementation only works for MPO sites data provided by users.
  [(#859)](https://github.com/PennyLaneAI/pennylane-lightning/pull/859)

* Add shots measurement support to `lightning.tensor`.
  [(#852)](https://github.com/PennyLaneAI/pennylane-lightning/pull/852)

* Lightning-GPU and Lightning-Kokkos migrated to the new device API.
  [(#853)](https://github.com/PennyLaneAI/pennylane-lightning/pull/853)
  [(#810)](https://github.com/PennyLaneAI/pennylane-lightning/pull/810)

### Breaking changes

* Update MacOS wheel build to 13.0 for X86_64 and ARM due to the deprecation of MacOS-12 CI runners.
  [(#969)](https://github.com/PennyLaneAI/pennylane-lightning/pull/969)

* Deprecate `initSV()` and add `resetStateVector()` from the C++ API Lightning-GPU. This is to remove the `reset_state` additional call in the Python layer.
  [(#933)](https://github.com/PennyLaneAI/pennylane-lightning/pull/933)

* Deprecate PI gates implementation in Lightning-Qubit. The PI gates were the first implementation of gate kernels in `lightning.qubit` using pre-computed indices, prior to the development of LM (less memory) and AVX kernels. This deprecation is in favour of reducing compilation time and ensuring that Lightning-Qubit only relies on LM kernels in the dynamic dispatcher across all platforms.
  [(#925)](https://github.com/PennyLaneAI/pennylane-lightning/pull/925)

* Remove PowerPC wheel build recipe for Lightning-Qubit.
  [(#902)](https://github.com/PennyLaneAI/pennylane-lightning/pull/902)

* Update MacOS wheel builds to require Monterey (12.0) or greater for x86_64 and ARM. This was required to update Pybind11 to the latest release (2.13.5) for enabling Numpy 2.0 support in Lightning.
  [(#901)](https://github.com/PennyLaneAI/pennylane-lightning/pull/901)

* Remove support for Python 3.9 for all Lightning simulators.
  [(#891)](https://github.com/PennyLaneAI/pennylane-lightning/pull/891)

### Improvements

* Update the `lightning.tensor` Python layer unit tests, as `lightning.tensor` cannot be cleaned up like other state-vector devices because the data is attached to the graph. It is recommended to use one device per circuit for `lightning.tensor`.
  [(#971)](https://github.com/PennyLaneAI/pennylane-lightning/pull/971)

* Add joint check for the N-controlled wires support in `lightning.qubit`.
  [(#949)](https://github.com/PennyLaneAI/pennylane-lightning/pull/949)

* Optimize `GlobalPhase` and `C(GlobalPhase)` gate implementation in `lightning.gpu`.
  [(#946)](https://github.com/PennyLaneAI/pennylane-lightning/pull/946)

* Add missing `liblightning_kokkos_catalyst.so` when building Lightning-Kokkos in editable installation.
  [(#945)](https://github.com/PennyLaneAI/pennylane-lightning/pull/945)

* Optimize the cartesian product to reduce the amount of memory necessary to set the `StatePrep` in Lightning-Tensor.
  [(#943)](https://github.com/PennyLaneAI/pennylane-lightning/pull/943)

* Update the `qml.probs` data-return in Lightning-GPU C++ API to align with other state-vector devices.
  [(#941)](https://github.com/PennyLaneAI/pennylane-lightning/pull/941)

* Add zero-state initialization to both `StateVectorCudaManaged` and `StateVectorCudaMPI` constructors to remove the `reset_state` in the Python layer ctor and refactor `setBasisState(state, wires)` in the C++ API.
  [(#933)](https://github.com/PennyLaneAI/pennylane-lightning/pull/933)

* Add `setStateVector(state, wire)` support to the Lightning-GPU C++ API.
  [(#930)](https://github.com/PennyLaneAI/pennylane-lightning/pull/930)

* The `generate_samples` methods of `lightning.qubit` and `lightning.kokkos` can now take in a seed number to make the generated samples deterministic. This can be useful when, among other things, fixing flaky tests in CI.
  [(#927)](https://github.com/PennyLaneAI/pennylane-lightning/pull/927)

* Remove dynamic decomposition rules for all Lightning devices.
  [(#926)](https://github.com/PennyLaneAI/pennylane-lightning/pull/926)

* Always decompose `qml.QFT` in all Lightning devices.
  [(#924)](https://github.com/PennyLaneAI/pennylane-lightning/pull/924)

* Uniform Python format to adhere PennyLane style.
  [(#924)](https://github.com/PennyLaneAI/pennylane-lightning/pull/924)

* Add the `ci:use-gpu-runner` GitHub label to `lightning.kokkos` GPU Testing CIs.
  [(#916)](https://github.com/PennyLaneAI/pennylane-lightning/pull/916)

* Update the test suite to remove deprecated code.
  [(#912)](https://github.com/PennyLaneAI/pennylane-lightning/pull/912)

* Merge `lightning.gpu` and `lightning.tensor` GPU tests in single Python and C++ CIs controlled by the `ci:use-gpu-runner` label.
  [(#911)](https://github.com/PennyLaneAI/pennylane-lightning/pull/911)

* Skip the compilation of Lightning simulators and development requirements to boost the build of public docs up to 5x.
  [(#904)](https://github.com/PennyLaneAI/pennylane-lightning/pull/904)

* Build Lightning wheels in `Release` mode to reduce the binary sizes.
  [(#903)](https://github.com/PennyLaneAI/pennylane-lightning/pull/903)

* Update Pybind11 to 2.13.5.
  [(#901)](https://github.com/PennyLaneAI/pennylane-lightning/pull/901)

* Migrate wheels artifacts to v4.
  [(#893)](https://github.com/PennyLaneAI/pennylane-lightning/pull/893)

* Update GitHub actions in response to a high-severity vulnerability.
  [(#887)](https://github.com/PennyLaneAI/pennylane-lightning/pull/887)

* Optimize and simplify controlled kernels in Lightning-Qubit.
  [(#882)](https://github.com/PennyLaneAI/pennylane-lightning/pull/882)

* Optimize gate cache recording for Lightning-Tensor C++ API.
  [(#879)](https://github.com/PennyLaneAI/pennylane-lightning/pull/879)

* Unify Lightning-Kokkos and Lightning-Qubit devices under a Lightning-Base abstracted class.
  [(#876)](https://github.com/PennyLaneAI/pennylane-lightning/pull/876)

* Smarter defaults for the `split_obs` argument in the serializer. The serializer splits linear combinations into chunks instead of all their terms.
  [(#873)](https://github.com/PennyLaneAI/pennylane-lightning/pull/873/)

* Prefer `tomlkit` over `toml` for building Lightning wheels, and choose `tomli` and `tomllib` over `toml` when installing the package.
  [(#857)](https://github.com/PennyLaneAI/pennylane-lightning/pull/857)

* Lightning-Kokkos gains native support for the `PauliRot` gate.
  [(#855)](https://github.com/PennyLaneAI/pennylane-lightning/pull/855)

### Documentation

* Update Lightning-Tensor installation docs and usage suggestions.
  [(#971)](https://github.com/PennyLaneAI/pennylane-lightning/pull/971)
  [(#972)](https://github.com/PennyLaneAI/pennylane-lightning/pull/971)

* Update `README.rst` installation instructions for `lightning.gpu` and `lightning.tensor`.
  [(#957)](https://github.com/PennyLaneAI/pennylane-lightning/pull/957)

* Update `lightning.tensor` documentation to include all the new features added since pull request #756. The new features are: 1. Finite-shot measurements; 2. Expval-base quantities; 3. Support for `qml.state()` and `qml.stateprep()`; 4. Support for all gates support via Matrix Product Operator (MPO).
  [(#909)](https://github.com/PennyLaneAI/pennylane-lightning/pull/909)

### Bug fixes

*  Fix Lightning Kokkos test_device for `kokkos_args` fail for MacOS due to `np.complex256`
  [(#974)](https://github.com/PennyLaneAI/pennylane-lightning/pull/974)

*  Fix PTM stable-latest related to `default.qubit.legacy` and the `latest` flag usage.
  [(#961)](https://github.com/PennyLaneAI/pennylane-lightning/pull/961)
  [(#966)](https://github.com/PennyLaneAI/pennylane-lightning/pull/966)

* Fix build failure for Lightning-Kokkos editable installation on MacOS due to `liblightning_kokkos_catalyst.so` copy and `liblightning_kokkos_catalyst.so` not copied to correct build path for editable installation.
  [(#947)](https://github.com/PennyLaneAI/pennylane-lightning/pull/947)
  [(#968)](https://github.com/PennyLaneAI/pennylane-lightning/pull/968)

* Add concept restriction to ensure `ConstMult` inline function only hit with arithmetic-values times complex values. Fixes build failures with the test suite when enabling OpenMP, and disabling BLAS and Python under clang.
  [(#936)](https://github.com/PennyLaneAI/pennylane-lightning/pull/936)

* Bug fix for `applyMatrix` in Lightning-Tensor. Matrix operator data is not stored in the `cuGateCache` object to support `TensorProd` obs with multiple `Hermitian` obs.
  [(#932)](https://github.com/PennyLaneAI/pennylane-lightning/pull/932)

* Bug fix for `_pauli_word` of `QuantumScriptSerializer`. `_pauli_word` can process `PauliWord` object: `I`.
  [(#919)](https://github.com/PennyLaneAI/pennylane-lightning/pull/919)

* Bug fix for analytic `qml.probs` in the Lightning-Tensor C++ API.
  [(#906)](https://github.com/PennyLaneAI/pennylane-lightning/pull/906)

### Contributors

This release contains contributions from (in alphabetical order):

Ali Asadi, Amintor Dusko, Diego Guala, Joseph Lee, Luis Alfredo Nuñez Meneses, Vincent Michaud-Rioux, Lee J. O'Riordan, Mudit Pandey, Shuli Shu, Haochen Paul Wang

---

# Release 0.38.0

### New features since last release

* Add `qml.StatePrep()` and `qml.QubitStateVector()` support to `lightning.tensor`.
  [(#849)](https://github.com/PennyLaneAI/pennylane-lightning/pull/849)

* Add analytic `qml.probs()` measurement support to `lightning.tensor`.
  [(#830)](https://github.com/PennyLaneAI/pennylane-lightning/pull/830)

* Add `qml.state()` measurement support to `lightning.tensor`.
  [(#827)](https://github.com/PennyLaneAI/pennylane-lightning/pull/827)

* Add Lightning-GPU Linux (AArch64 + GraceHopper) wheels to PyPI.
  [(#815)](https://github.com/PennyLaneAI/pennylane-lightning/pull/815)

* Add `var` support to `lightning.tensor`. Note that `var` support is added via `obs**2` and this implementation scales as `O(num_obs**2)`.
  [(#804)](https://github.com/PennyLaneAI/pennylane-lightning/pull/804)

### Breaking changes

* Update python packaging to follow PEP 517/518/621/660 standards.
  [(#832)](https://github.com/PennyLaneAI/pennylane-lightning/pull/832)

* Add `getData()` in the `lightning.tensor` C++ backend. Users are responsible for ensuring sufficient host memory is allocated for the full state vector.
  [(#827)](https://github.com/PennyLaneAI/pennylane-lightning/pull/827)

* Remove `NDpermuter.hpp` which is no longer required.
  [(#795)](https://github.com/PennyLaneAI/pennylane-lightning/pull/795)

* Remove temporary steps from the CI, such as downgrading Scipy to <1.14 and installing Kokkos v4.2 for `lightning-version == 'stable'`.
  [(#792)](https://github.com/PennyLaneAI/pennylane-lightning/pull/792)

* Do not run GPU tests and Docker workflows on release.
  [(#788)](https://github.com/PennyLaneAI/pennylane-lightning/pull/788)

* Update python packaging to follow PEP 517/518/621/660 standards.
  [(#832)](https://github.com/PennyLaneAI/pennylane-lightning/pull/832)

### Improvements

* Updated calls of ``size_t`` to ``std::size_t`` everywhere.
  [(#816)](https://github.com/PennyLaneAI/pennylane-lightning/pull/816)

* Update Lightning tests to support the generalization of basis state preparation.
  [(#864)](https://github.com/PennyLaneAI/pennylane-lightning/pull/864)

* Add `SetState` and `SetBasisState` to `Lightning-KokkosSimulator`.
  [(#861)](https://github.com/PennyLaneAI/pennylane-lightning/pull/861)

* Remove use of the deprecated `Operator.expand` in favour of `Operator.decomposition`.
  [(#846)](https://github.com/PennyLaneAI/pennylane-lightning/pull/846)

* The `setBasisState` and `setStateVector` methods of `StateVectorLQubit` and `StateVectorKokkos` are overloaded to support PennyLane-like parameters.
  [(#843)](https://github.com/PennyLaneAI/pennylane-lightning/pull/843)

* Move `setBasisState`, `setStateVector` and `resetStateVector` from `StateVectorLQubitManaged` to `StateVectorLQubit`.
  [(#841)](https://github.com/PennyLaneAI/pennylane-lightning/pull/841)

* Update `generate_samples` in Lightning-Kokkos and Lightning-GPU to support `qml.measurements.Shots` type instances.
  [(#839)](https://github.com/PennyLaneAI/pennylane-lightning/pull/839)

* Add a Catalyst-specific wrapping class for Lightning Kokkos.
  [(#837)](https://github.com/PennyLaneAI/pennylane-lightning/pull/837)
  [(#770)](https://github.com/PennyLaneAI/pennylane-lightning/pull/770)

* Lightning-Qubit natively supports the `PauliRot` gate.
  [(#834)](https://github.com/PennyLaneAI/pennylane-lightning/pull/834)

* Multiple calls to the `append_mps_final_state()` API is allowed in `lightning.tensor`.
  [(#830)](https://github.com/PennyLaneAI/pennylane-lightning/pull/830)

* Add `initial_state_prep` option to Catalyst TOML file.
  [(#826)](https://github.com/PennyLaneAI/pennylane-lightning/pull/826)

* `ENABLE_LAPACK` is `OFF` by default for all Lightning backends.
  [(#825)](https://github.com/PennyLaneAI/pennylane-lightning/pull/825)

* Update `ctrl_decomp_zyz` tests with `len(control_wires) > 1`.
  [(#821)](https://github.com/PennyLaneAI/pennylane-lightning/pull/821)

* Update the Catalyst-specific wrapping class for Lightning Kokkos to track Catalyst's new support for MCM seeding.
  [(#819)](https://github.com/PennyLaneAI/pennylane-lightning/pull/819)

* Replace ``size_t`` by ``std::size_t`` everywhere.
  [(#816)](https://github.com/PennyLaneAI/pennylane-lightning/pull/816/)

* Shot batching is made more efficient by executing all the shots in one go on Lightning-Qubit.
  [(#814)](https://github.com/PennyLaneAI/pennylane-lightning/pull/814)

* Lightning-Qubit calls `generate_samples(wires)` on a minimal subset of wires when executing in finite-shot mode.
  [(#813)](https://github.com/PennyLaneAI/pennylane-lightning/pull/813)

* Update `LightingQubit.preprocess` to work with changes to preprocessing for mid-circuit measurements.
  [(#812)](https://github.com/PennyLaneAI/pennylane-lightning/pull/812)

* Avoid unnecessary memory reset in Lightning-Qubit's state vector class constructor.
  [(#811)](https://github.com/PennyLaneAI/pennylane-lightning/pull/811)

* Add `generate_samples(wires)` support in Lightning-Qubit, which samples faster for a subset of wires.
  [(#809)](https://github.com/PennyLaneAI/pennylane-lightning/pull/809)

* Optimize the OpenMP parallelization of Lightning-Qubit's `probs` for all number of targets.
  [(#807)](https://github.com/PennyLaneAI/pennylane-lightning/pull/807)

* Optimize `probs(wires)` of Lightning-Kokkos using various kernels. Which kernel is to be used depends on the device, number of qubits and number of target wires.
  [(#802)](https://github.com/PennyLaneAI/pennylane-lightning/pull/802)

* Add GPU device compute capability check for Lightning-Tensor.
  [(#803)](https://github.com/PennyLaneAI/pennylane-lightning/pull/803)

* Refactor CUDA utils Python bindings to a separate module.
  [(#801)](https://github.com/PennyLaneAI/pennylane-lightning/pull/801)

* Parallelize Lightning-Qubit `probs` with OpenMP when using the `-DLQ_ENABLE_KERNEL_OMP=1` CMake argument.
  [(#800)](https://github.com/PennyLaneAI/pennylane-lightning/pull/800)

* Implement `probs(wires)` using a bit-shift implementation akin to the gate kernels in Lightning-Qubit.
  [(#795)](https://github.com/PennyLaneAI/pennylane-lightning/pull/795)

* Enable setting the PennyLane version when invoking, for example, `make docker-build version=master pl_version=master`.
  [(#791)](https://github.com/PennyLaneAI/pennylane-lightning/pull/791)

### Documentation

* The installation instructions for all lightning plugins have been improved.
  [(#858)](https://github.com/PennyLaneAI/pennylane-lightning/pull/858)
  [(#851)](https://github.com/PennyLaneAI/pennylane-lightning/pull/851)

* Updated the README and added citation format for Lightning arXiv preprint.
  [(#818)](https://github.com/PennyLaneAI/pennylane-lightning/pull/818)

### Bug fixes

* Point to the right Lightning root folder independently from the invocation location, when configuring the project.
  [(#874)](https://github.com/PennyLaneAI/pennylane-lightning/pull/874)

* Update dependencies and `build` command options following changes in the build system.
  [(#863)](https://github.com/PennyLaneAI/pennylane-lightning/pull/863)

* Replace structured bindings by variables in `GateImplementationsLM.hpp`.
  [(#856)](https://github.com/PennyLaneAI/pennylane-lightning/pull/856)

* Remove wrong `-m` when calling `setup.py`.
  [(#854)](https://github.com/PennyLaneAI/pennylane-lightning/pull/854)

* Fix plugin-test-matrix CI/CD workflows.
  [(#850)](https://github.com/PennyLaneAI/pennylane-lightning/pull/850)

* Set the `immutable` parameter value as `false` for the `cutensornetStateApplyTensorOperator` to allow the following `cutensornetStateUpdateTensorOperator` call.
  [(#845)](https://github.com/PennyLaneAI/pennylane-lightning/pull/845)

* Fix cuQuantum SDK path pass-though in CMake.
  [(#831)](https://github.com/PennyLaneAI/pennylane-lightning/pull/831)

* Fix CUDA sync issues on AArch64 + GraceHopper.
  [(#823)](https://github.com/PennyLaneAI/pennylane-lightning/pull/823)

* Check for the number of wires for Hermitian observables in Lightning-Tensor. Only 1-wire Hermitian observables are supported as of `cuTensorNet-v24.03.0`.
  [(#806)](https://github.com/PennyLaneAI/pennylane-lightning/pull/806)

* Set `PL_BACKEND` for the entire `build-wheel-lightning-gpu` Docker-build stage to properly build the Lightning-GPU wheel.
  [(#791)](https://github.com/PennyLaneAI/pennylane-lightning/pull/791)

* Fix conditions for skipping build & push steps in the Docker build workflows.
  [(#790)](https://github.com/PennyLaneAI/pennylane-lightning/pull/790)

* Downgrade Scipy on Lightning stable version tests.
  [(#783)](https://github.com/PennyLaneAI/pennylane-lightning/pull/783)

* Fix checkout command in test workflows for rc branches.
  [(#777)](https://github.com/PennyLaneAI/pennylane-lightning/pull/777)

* Point to the right Lightning root folder independently from the invocation location, when configuring the project.
  [(#874)](https://github.com/PennyLaneAI/pennylane-lightning/pull/874)

### Contributors

This release contains contributions from (in alphabetical order):

Ali Asadi, Astral Cai, Ahmed Darwish, Amintor Dusko, Vincent Michaud-Rioux, Luis Alfredo Nuñez Meneses, Erick Ochoa Lopez, Lee J. O'Riordan, Mudit Pandey, Shuli Shu, Raul Torres, Paul Haochen Wang

---

# Release 0.37.0

### New features since last release

* Implement Python interface to the `lightning.tensor` device.
  [(#748)](https://github.com/PennyLaneAI/pennylane-lightning/pull/748)

* Add `inverse` support for gate operations in `lightning.tensor` in the C++ layer.
  [(#753)](https://github.com/PennyLaneAI/pennylane-lightning/pull/753)

* Add `observable` and `expval` support to the `cutensornet`-backed `lightning.tensor` C++ layer.
  [(#728)](https://github.com/PennyLaneAI/pennylane-lightning/pull/728)

* Add gate support to `cutensornet`-backed `lightning.tensor` C++ layer.
  [(#718)](https://github.com/PennyLaneAI/pennylane-lightning/pull/718)

* Add `cutensornet`-backed `MPS` C++ layer to `lightning.tensor`.
  [(#704)](https://github.com/PennyLaneAI/pennylane-lightning/pull/704)

* Add support for `C(BlockEncode)` to Lightning devices.
  [(#743)](https://github.com/PennyLaneAI/pennylane-lightning/pull/743)

### Breaking changes

* Removed the `QuimbMPS` class and the corresponding backend from `lightning.tensor`.
  [(#737)](https://github.com/PennyLaneAI/pennylane-lightning/pull/737)

* Changed the name of `default.tensor` to `lightning.tensor` with the `quimb` backend.
  [(#730)](https://github.com/PennyLaneAI/pennylane-lightning/pull/730)

* `dynamic_one_shot` uses shot-vectors in the auxiliary tape to tell the device how many times to repeat the tape. Lightning-Qubit is updated accordingly.
  [(#724)](https://github.com/PennyLaneAI/pennylane-lightning/pull/724)

* `dynamic_one_shot` deals with post-selection during the post-processing phase, so Lightning-Qubit does not return `None`-valued measurements for mismatching samples anymore.
  [(#720)](https://github.com/PennyLaneAI/pennylane-lightning/pull/720)

### Improvements

* Release candidate branches automatically use the new large GitHub runner pool.
  [(#769)](https://github.com/PennyLaneAI/pennylane-lightning/pull/769)

* Lightning-Kokkos dev wheels for MacOS (x86_64, ARM64) and Linux (AArch64) are uploaded to TestPyPI upon merging a pull request.
  [(#765)](https://github.com/PennyLaneAI/pennylane-lightning/pull/765)

* Lightning-Kokkos Linux (x86_64) dev wheels are pushed to [Test PyPI](https://test.pypi.org/project/PennyLane-Lightning-Kokkos/) upon merging a pull request.
  [(#763)](https://github.com/PennyLaneAI/pennylane-lightning/pull/763)

* Change the type of tensor network objects passed to `ObservablesTNCuda` and `MeasurementsTNCuda` classes from `StateTensorT` to `TensorNetT`.
  [(#759)](https://github.com/PennyLaneAI/pennylane-lightning/pull/759)

* Silence `NDPermuter` linting warnings.
  [(#750)](https://github.com/PennyLaneAI/pennylane-lightning/pull/750)

* Rationalize MCM tests, removing most end-to-end tests from the native MCM test file, but keeping one that validates multiple mid-circuit measurements with any allowed return.
  [(#754)](https://github.com/PennyLaneAI/pennylane-lightning/pull/754)

* Rename `lightning.tensor` C++ libraries.
  [(#755)](https://github.com/PennyLaneAI/pennylane-lightning/pull/755)

* Set `state_tensor` as `const` for the `MeasurementTNCuda` class.
  [(#753)](https://github.com/PennyLaneAI/pennylane-lightning/pull/753)

* Updated Kokkos version and support to 4.3.01.
  [(#725)](https://github.com/PennyLaneAI/pennylane-lightning/pull/725)

* Lightning-Kokkos' functors are rewritten as functions wrapping around generic gate and generator functors templated over a coefficient interaction function. This reduces boilerplate while clarifying how the various kernels differ from one another.
  [(#640)](https://github.com/PennyLaneAI/pennylane-lightning/pull/640)

* Update C++ and Python GitHub actions names to include the matrix info.
  [(#717)](https://github.com/PennyLaneAI/pennylane-lightning/pull/717)

* Remove `CPhase` in favour of `CPhaseShift` in Lightning devices.
  [(#717)](https://github.com/PennyLaneAI/pennylane-lightning/pull/717)

* The various OpenMP configurations of Lightning-Qubit are tested in parallel on different Github Actions runners.
  [(#712)](https://github.com/PennyLaneAI/pennylane-lightning/pull/712)

* Update Linux wheels to use `manylinux_2_28` images.
  [(#667)](https://github.com/PennyLaneAI/pennylane-lightning/pull/667)

* Add support for `qml.expval` and `qml.var` in the `lightning.tensor` device for the `quimb` interface and the MPS method.
  [(#686)](https://github.com/PennyLaneAI/pennylane-lightning/pull/686)

* Changed the name of `lightning.tensor` to `default.tensor` with the `quimb` backend.
  [(#719)](https://github.com/PennyLaneAI/pennylane-lightning/pull/719)

* `lightning.qubit` and `lightning.kokkos` adhere to user-specified mid-circuit measurement configuration options.
  [(#736)](https://github.com/PennyLaneAI/pennylane-lightning/pull/736)

* Patch the C++ `Measurements.probs(wires)` method in Lightning-Qubit and Lightning-Kokkos to `Measurements.probs()` when called with all wires.
  This will trigger a more optimized implementation for calculating the probabilities of the entire system.
  [(#744)](https://github.com/PennyLaneAI/pennylane-lightning/pull/744)

* Remove the daily schedule from the "Compat Check w/PL - release/release" GitHub action.
  [(#746)](https://github.com/PennyLaneAI/pennylane-lightning/pull/746)

* Remove the required `scipy` config file for Lightning-Qubit. The support is now maintained by passing `SCIPY_LIBS_PATH` to the compiler.
  [(#775)](https://github.com/PennyLaneAI/pennylane-lightning/pull/775)

### Documentation

* Add installation instructions and documentation for `lightning.tensor`.
  [(#756)](https://github.com/PennyLaneAI/pennylane-lightning/pull/756)

### Bug fixes

* Don't route `probs(wires=[])` to `probs(all_wires)` in Lightning-Kokkos.
  [(#762)](https://github.com/PennyLaneAI/pennylane-lightning/pull/762)

* `ControlledQubitUnitary` is present in the Python device but not the TOML files. It is added to the decomposition gates since it can be implemented in its alternate form of `C(QubitUnitary)`.
  [(#767)](https://github.com/PennyLaneAI/pennylane-lightning/pull/767)

* Update the Lightning TOML files to indicate that non-commuting observables are supported.
  [(#764)](https://github.com/PennyLaneAI/pennylane-lightning/pull/764)

* Fix regex matching issue with auto on-boarding of release candidate branch to using the large runner queue.
  [(#774)](https://github.com/PennyLaneAI/pennylane-lightning/pull/774)

* Fix random CI failures for `lightning.tensor` Python unit tests and ignore `lightning_tensor` paths.
  [(#761)](https://github.com/PennyLaneAI/pennylane-lightning/pull/761)

* `lightning.qubit` and `lightning.kokkos` use `qml.ops.Conditional.base` instead of `qml.ops.Conditional.then_op`.
  [(#752)](https://github.com/PennyLaneAI/pennylane-lightning/pull/752)

* The preprocessing step in `lightning.qubit` now uses interface information to properly support the hardware-like postselection for mid-circuit measurements.
  [(#760)](https://github.com/PennyLaneAI/pennylane-lightning/pull/760)

* Fix AVX streaming operation support with newer GCC.
  [(#729)](https://github.com/PennyLaneAI/pennylane-lightning/pull/729)

* Revert changes calling the templated `IMAG`, `ONE`, `ZERO` functions in Kokkos kernels since they are incompatible with device execution.
  [(#733)](https://github.com/PennyLaneAI/pennylane-lightning/pull/733)

* The `tests_lkcpu_python.yml` workflow properly checks out the release or stable version of Lightning-Qubit during the test job.
  [(#723)](https://github.com/PennyLaneAI/pennylane-lightning/pull/723)

* Fix PennyLane Lightning-Kokkos and Lightning-Qubit tests for stable/stable configuration.
  [(#734)](https://github.com/PennyLaneAI/pennylane-lightning/pull/734)

* Remove the Autoray dependency from requirement files.
  [(#736)](https://github.com/PennyLaneAI/pennylane-lightning/pull/736)

* Fix the `cuda-runtime-12-0` dependency issue on RHEL8.
  [(#739)](https://github.com/PennyLaneAI/pennylane-lightning/pull/739)

* Fix the memory segmentation fault when initializing zero-wire Lightning-Kokkos.
  [(#757)](https://github.com/PennyLaneAI/pennylane-lightning/pull/757)

* Remove `pennylane.ops.op_math.controlled_decompositions.ctrl_decomp_zyz` tests with `len(control_wires) > 1`.
  [(#757)](https://github.com/PennyLaneAI/pennylane-lightning/pull/757)

* Add support for Scipy v1.14.
  [(#776)](https://github.com/PennyLaneAI/pennylane-lightning/pull/776)

* Add pickle support for the `DevPool` object in `lightning.gpu`.
  [(#772)](https://github.com/PennyLaneAI/pennylane-lightning/pull/772)

### Contributors

This release contains contributions from (in alphabetical order):

Ali Asadi, Amintor Dusko, Lillian Frederiksen, Pietropaolo Frisoni, David Ittah, Vincent Michaud-Rioux, Lee James O'Riordan, Mudit Pandey, Shuli Shu, Jay Soni

---

# Release 0.36.0

### New features since last release

* Add `cutensornet`-backed `MPS` C++ layer to `lightning.tensor`.
  [(#704)](https://github.com/PennyLaneAI/pennylane-lightning/pull/704)

* Add Python class for the `lightning.tensor` device which uses the new device API and the interface for `quimb` based on the MPS method.
  [(#671)](https://github.com/PennyLaneAI/pennylane-lightning/pull/671)

* Add compile-time support for AVX2/512 streaming operations in `lightning.qubit`.
  [(#664)](https://github.com/PennyLaneAI/pennylane-lightning/pull/664)

* `lightning.kokkos` supports mid-circuit measurements.
  [(#672)](https://github.com/PennyLaneAI/pennylane-lightning/pull/672)

* Add dynamic linking to LAPACK/OpenBlas shared objects in `scipy.libs` for both C++ and Python layer.
  [(#653)](https://github.com/PennyLaneAI/pennylane-lightning/pull/653)

* `lightning.qubit` supports mid-circuit measurements.
  [(#650)](https://github.com/PennyLaneAI/pennylane-lightning/pull/650)

* Add finite shots support in `lightning.qubit2`.
  [(#630)](https://github.com/PennyLaneAI/pennylane-lightning/pull/630)

* Add `collapse` and `normalize` methods to the `StateVectorLQubit` classes, enabling "branching" of the wavefunction. Add methods to create and seed an RNG in the `Measurements` modules.
  [(#645)](https://github.com/PennyLaneAI/pennylane-lightning/pull/645)

* Add two new Python classes (LightningStateVector and LightningMeasurements) to support `lightning.qubit2`.
  [(#613)](https://github.com/PennyLaneAI/pennylane-lightning/pull/613)

* Add analytic-mode `qml.probs` and `qml.var` support in `lightning.qubit2`.
  [(#627)](https://github.com/PennyLaneAI/pennylane-lightning/pull/627)

* Add `LightningAdjointJacobian` to support `lightning.qubit2`.
  [(#631)](https://github.com/PennyLaneAI/pennylane-lightning/pull/631)

* Add `lightning.qubit2` device which uses the new device API.
  [(#607)](https://github.com/PennyLaneAI/pennylane-lightning/pull/607)
  [(#628)](https://github.com/PennyLaneAI/pennylane-lightning/pull/628)

* Add Vector-Jacobian Product calculation support to `lightning.qubit`.
  [(#644)](https://github.com/PennyLaneAI/pennylane-lightning/pull/644)

* Add support for using new operator arithmetic as the default.
  [(#649)](https://github.com/PennyLaneAI/pennylane-lightning/pull/649)

### Breaking changes

* Split Lightning-Qubit and Lightning-Kokkos CPU Python tests with `pytest-split`. Remove `SERIAL` from Kokkos' `exec_model` matrix. Remove `all` from Lightning-Kokkos' `pl_backend` matrix. Move `clang-tidy` checks to `tidy.yml`. Avoid editable `pip` installations.
  [(#696)](https://github.com/PennyLaneAI/pennylane-lightning/pull/696)
* Update `lightning.gpu` and `lightning.kokkos` to raise an error instead of falling back to `default.qubit`.
  [(#689)](https://github.com/PennyLaneAI/pennylane-lightning/pull/689)

* Add `paths` directives to test workflows to avoid running tests that cannot be impacted by changes.
  [(#699)](https://github.com/PennyLaneAI/pennylane-lightning/pull/699)
  [(#695)](https://github.com/PennyLaneAI/pennylane-lightning/pull/695)

* Move common components of `/src/simulator/lightning_gpu/utils/` to `/src/utils/cuda_utils/`.
  [(#676)](https://github.com/PennyLaneAI/pennylane-lightning/pull/676)

* Deprecate static LAPACK linking support.
  [(#653)](https://github.com/PennyLaneAI/pennylane-lightning/pull/653)

* Migrate `lightning.qubit` to the new device API.
  [(#646)](https://github.com/PennyLaneAI/pennylane-lightning/pull/646)

* Introduce `ci:build_wheels` label, which controls wheel building on `pull_request` and other triggers.
  [(#648)](https://github.com/PennyLaneAI/pennylane-lightning/pull/648)

* Remove building wheels for Lightning Kokkos on Windows.
  [(#693)](https://github.com/PennyLaneAI/pennylane-lightning/pull/693)

### Improvements

* Add tests for Windows Wheels, fix ill-defined caching, and set the proper backend for `lightning.kokkos` wheels.
  [(#693)](https://github.com/PennyLaneAI/pennylane-lightning/pull/693)

* Replace string comparisons by `isinstance` checks where possible.
  [(#691)](https://github.com/PennyLaneAI/pennylane-lightning/pull/691)

* Refactor `cuda_utils` to remove its dependency on `custatevec.h`.
  [(#681)](https://github.com/PennyLaneAI/pennylane-lightning/pull/681)

* Add `test_templates.py` module where Grover and QSVT are tested.
  [(#684)](https://github.com/PennyLaneAI/pennylane-lightning/pull/684)

* Create `cuda_utils` for common usage of CUDA related backends.
  [(#676)](https://github.com/PennyLaneAI/pennylane-lightning/pull/676)

* Refactor `lightning_gpu_utils` unit tests to remove the dependency on statevector class.
  [(#675)](https://github.com/PennyLaneAI/pennylane-lightning/pull/675)

* Upgrade GitHub actions versions from v3 to v4.
  [(#669)](https://github.com/PennyLaneAI/pennylane-lightning/pull/669)

* Initialize the private attributes `gates_indices_` and `generators_indices_` of `StateVectorKokkos` using the definitions of the `Pennylane::Gates::Constant` namespace.
  [(#641)](https://github.com/PennyLaneAI/pennylane-lightning/pull/641)

* Add `isort` to `requirements-dev.txt` and run before `black` upon `make format` to sort Python imports.
  [(#623)](https://github.com/PennyLaneAI/pennylane-lightning/pull/623)

* Improve support for new operator arithmetic with `QuantumScriptSerializer.serialize_observables`.
  [(#670)](https://github.com/PennyLaneAI/pennylane-lightning/pull/670)

* Add `workflow_dispatch` to wheels recipes; allowing developers to build wheels manually on a branch instead of temporarily changing the headers.
  [(#679)](https://github.com/PennyLaneAI/pennylane-lightning/pull/679)

* Add the `ENABLE_LAPACK` compilation flag to toggle dynamic linking to LAPACK library.
  [(#678)](https://github.com/PennyLaneAI/pennylane-lightning/pull/678)

### Documentation

### Bug fixes

* Fix wire order permutations when using `qml.probs` with out-of-order wires in Lightning-Qubit.
  [(#707)](https://github.com/PennyLaneAI/pennylane-lightning/pull/707)

* Lightning-Qubit once again respects the wire order specified on device instantiation.
  [(#705)](https://github.com/PennyLaneAI/pennylane-lightning/pull/705)

* `dynamic_one_shot` was refactored to use `SampleMP` measurements as a way to return the mid-circuit measurement samples. `LightningQubit's `simulate` is modified accordingly.
  [(#694)](https://github.com/PennyLaneAI/pennylane-lightning/pull/694)

* Lightning-Qubit correctly decomposes state prep operations when used in the middle of a circuit.
  [(#687)](https://github.com/PennyLaneAI/pennylane-lightning/pull/687)

* Lightning-Qubit correctly decomposes `qml.QFT` and `qml.GroverOperator` if `len(wires)` is greater than 9 and 12 respectively.
  [(#687)](https://github.com/PennyLaneAI/pennylane-lightning/pull/687)

* Specify `isort` `--py` (Python version) and `-l` (max line length) to stabilize `isort` across Python versions and environments.
  [(#647)](https://github.com/PennyLaneAI/pennylane-lightning/pull/647)

* Fix random `coverage xml` CI issues.
  [(#635)](https://github.com/PennyLaneAI/pennylane-lightning/pull/635)

* `lightning.qubit` correctly decomposed state preparation operations with adjoint differentiation.
  [(#661)](https://github.com/PennyLaneAI/pennylane-lightning/pull/661)

* Fix the failed observable serialization unit tests.
  [(#683)](https://github.com/PennyLaneAI/pennylane-lightning/pull/683)

* Update the Lightning-Qubit new device API to work with Catalyst.
  [(#665)](https://github.com/PennyLaneAI/pennylane-lightning/pull/665)

* Update the version of `codecov-action` to v4 and fix the CodeCov issue with the PL-Lightning check-compatibility actions.
  [(#682)](https://github.com/PennyLaneAI/pennylane-lightning/pull/682)

* Refactor of dev prerelease auto-update-version workflow.
  [(#685)](https://github.com/PennyLaneAI/pennylane-lightning/pull/685)

* Remove gates unsupported by catalyst from TOML file.
  [(#698)](https://github.com/PennyLaneAI/pennylane-lightning/pull/698)

* Increase tolerance for a flaky test.
  [(#703)](https://github.com/PennyLaneAI/pennylane-lightning/pull/703)

* Remove `ControlledQubitUnitary` in favour of `C(QubitUnitary)` from the list of supported operations and the device TOML file. The `stopping_condition` method guarantees the consistency of decompositions.
  [(#758)](https://github.com/PennyLaneAI/pennylane-lightning/pull/758)

* Raise a clear error message with initialization of `lightning.kokkos` with zero-qubit on Windows.
  [(#758)](https://github.com/PennyLaneAI/pennylane-lightning/pull/758)


### Contributors

This release contains contributions from (in alphabetical order):

Ali Asadi, Amintor Dusko, Pietropaolo Frisoni, Thomas Germain, Christina Lee, Erick Ochoa Lopez, Vincent Michaud-Rioux, Rashid N H M, Lee James O'Riordan, Mudit Pandey, Shuli Shu

---

# Release 0.35.1

### Improvements

* Use the `adjoint` gate parameter to apply `qml.Adjoint` operations instead of matrix methods in `lightning.qubit`.
  [(#632)](https://github.com/PennyLaneAI/pennylane-lightning/pull/632)

### Bug fixes

* Fix `qml.Adjoint` support in `lightning.gpu` and `lightning.kokkos`.
  [(#632)](https://github.com/PennyLaneAI/pennylane-lightning/pull/632)

* Fix finite shots support in `lightning.qubit`, `lightning.gpu` and `lightning.kokkos`. The bug would impact calculations with measurements on observables with non-trivial diagonalizing gates and calculations with shot vectors.
  [(#632)](https://github.com/PennyLaneAI/pennylane-lightning/pull/632)

### Contributors

This release contains contributions from (in alphabetical order):

Vincent Michaud-Rioux

---

# Release 0.35.0

### New features since last release

* All backends now support `GlobalPhase` and `C(GlobalPhase)` in forward pass.
  [(#579)](https://github.com/PennyLaneAI/pennylane-lightning/pull/579)

* Add Hermitian observable support for shot-noise measurement and Lapack support.
  [(#569)](https://github.com/PennyLaneAI/pennylane-lightning/pull/569)

### Breaking changes

* Migrate `lightning.gpu` to CUDA 12.
  [(#606)](https://github.com/PennyLaneAI/pennylane-lightning/pull/606)

### Improvements

* Expand error values and strings returned from CUDA libraries.
  [(#617)](https://github.com/PennyLaneAI/pennylane-lightning/pull/617)

* `C(MultiRZ)` and `C(Rot)` gates are natively supported (with `LM` kernels).
  [(#614)](https://github.com/PennyLaneAI/pennylane-lightning/pull/614)

* Add adjoint support for `GlobalPhase` in Lightning-GPU and Lightning-Kokkos.
  [(#615)](https://github.com/PennyLaneAI/pennylane-lightning/pull/615)

* Lower the overheads of Windows CI tests.
  [(#610)](https://github.com/PennyLaneAI/pennylane-lightning/pull/610)

* Decouple LightningQubit memory ownership from numpy and migrate it to Lightning-Qubit managed state-vector class.
  [(#601)](https://github.com/PennyLaneAI/pennylane-lightning/pull/601)

* Expand support for Projector observables on Lightning-Kokkos.
  [(#601)](https://github.com/PennyLaneAI/pennylane-lightning/pull/601)

* Split Docker build cron job into two jobs: master and latest. This is mainly for reporting in the `plugin-test-matrix` repo.
  [(#600)](https://github.com/PennyLaneAI/pennylane-lightning/pull/600)

* The `BlockEncode` operation from PennyLane is now supported on all Lightning devices.
  [(#599)](https://github.com/PennyLaneAI/pennylane-lightning/pull/599)

* OpenMP acceleration can now be enabled at compile time for all `lightning.qubit` gate kernels using the `-DLQ_ENABLE_KERNEL_OMP=1` CMake argument.
  [(#510)](https://github.com/PennyLaneAI/pennylane-lightning/pull/510)

* Enable building Docker images for any branch or tag. Set the Docker build cron job to build images for the latest release and `master`.
  [(#598)](https://github.com/PennyLaneAI/pennylane-lightning/pull/598)

* Enable choosing the PennyLane-Lightning version and disabling push to Docker Hub in the Docker build workflow. Add a cron job calling the Docker build workflow.
  [(#597)](https://github.com/PennyLaneAI/pennylane-lightning/pull/597)

* Pull Kokkos v4.2.00 from the official Kokkos repository to test Lightning-Kokkos with the CUDA backend.
  [(#596)](https://github.com/PennyLaneAI/pennylane-lightning/pull/596)

* Remove deprecated MeasurementProcess.name.
  [(#605)](https://github.com/PennyLaneAI/pennylane-lightning/pull/605)

### Documentation

* Update requirements to build the documentation.
  [(#594)](https://github.com/PennyLaneAI/pennylane-lightning/pull/594)

### Bug fixes

* Downgrade auditwheel due to changes with library exclusion list.
  [(#620)](https://github.com/PennyLaneAI/pennylane-lightning/pull/620)

* List `GlobalPhase` gate in each device's TOML file.
  [(#615)](https://github.com/PennyLaneAI/pennylane-lightning/pull/615)

* Lightning-GPU's gate cache failed to distinguish between certain gates.
  For example, `MultiControlledX([0, 1, 2], "111")` and `MultiControlledX([0, 2], "00")` were applied as the same operation.
  This could happen with (at least) the following gates: `QubitUnitary`,`ControlledQubitUnitary`,`MultiControlledX`,`DiagonalQubitUnitary`,`PSWAP`,`OrbitalRotation`.
  [(#579)](https://github.com/PennyLaneAI/pennylane-lightning/pull/579)

* Ensure the stopping condition decompositions are respected for larger templated QFT and Grover operators.
  [(#609)](https://github.com/PennyLaneAI/pennylane-lightning/pull/609)

* Move concurrency group specifications from reusable Docker build workflow to the root workflows.
  [(#604)](https://github.com/PennyLaneAI/pennylane-lightning/pull/604)

* Fix `lightning-kokkos-cuda` Docker build and add CI workflow to build images and push to Docker Hub.
  [(#593)](https://github.com/PennyLaneAI/pennylane-lightning/pull/593)

* Update jax.config imports.
  [(#619)](https://github.com/PennyLaneAI/pennylane-lightning/pull/619)

* Fix apply state vector when using a Lightning handle.
  [(#622)](https://github.com/PennyLaneAI/pennylane-lightning/pull/622)

* Pinning Pytest to a version compatible with Flaky.
  [(#624)](https://github.com/PennyLaneAI/pennylane-lightning/pull/624)

### Contributors

This release contains contributions from (in alphabetical order):

Amintor Dusko, David Ittah, Vincent Michaud-Rioux, Lee J. O'Riordan, Shuli Shu, Matthew Silverman

---

# Release 0.34.0

### New features since last release

* Support added for Python 3.12 wheel builds.
  [(#541)](https://github.com/PennyLaneAI/pennylane-lightning/pull/541)

* Lightning-Qubit support arbitrary controlled gates (any wires and any control values). The kernels are implemented in the `LM` module.
  [(#576)](https://github.com/PennyLaneAI/pennylane-lightning/pull/576)

* Shot-noise related methods now accommodate observable objects with arbitrary eigenvalues. Add a Kronecker product method for two diagonal matrices.
  [(#570)](https://github.com/PennyLaneAI/pennylane-lightning/pull/570)

* Add shot-noise support for probs in the C++ layer. Probabilities are calculated from generated samples. All Lightning backends support this feature. Please note that target wires should be sorted in ascending manner.
  [(#568)](https://github.com/PennyLaneAI/pennylane-lightning/pull/568)

* Add `LM` kernels to apply arbitrary controlled operations efficiently.
  [(#516)](https://github.com/PennyLaneAI/pennylane-lightning/pull/516)

* Add shots support for variance value, probs, sample, counts calculation for given observables (`NamedObs`, `TensorProd` and `Hamiltonian`) based on Pauli words, `Identity` and `Hadamard` in the C++ layer. All Lightning backends support this support feature.
  [(#561)](https://github.com/PennyLaneAI/pennylane-lightning/pull/561)

* Add shots support for expectation value calculation for given observables (`NamedObs`, `TensorProd` and `Hamiltonian`) based on Pauli words, `Identity` and `Hadamard` in the C++ layer by adding `measure_with_samples` to the measurement interface. All Lightning backends support this support feature.
  [(#556)](https://github.com/PennyLaneAI/pennylane-lightning/pull/556)

* `qml.QubitUnitary` operators can be included in a circuit differentiated with the adjoint method. Lightning handles circuits with arbitrary non-differentiable `qml.QubitUnitary` operators. 1,2-qubit `qml.QubitUnitary` operators with differentiable parameters can be differentiated using decomposition.
  [(#540)] (https://github.com/PennyLaneAI/pennylane-lightning/pull/540)

### Breaking changes

* Set the default version of Kokkos to 4.2.00 throughout the project (CMake, CI, etc.)
  [(#578)] (https://github.com/PennyLaneAI/pennylane-lightning/pull/578)

* Overload `applyOperation` with a fifth `matrix` argument to all state vector classes to support arbitrary operations in `AdjointJacobianBase`.
  [(#540)] (https://github.com/PennyLaneAI/pennylane-lightning/pull/540)

### Improvements

* Ensure aligned memory used for numpy arrays with state-vector without reallocations.
  [(#572)](https://github.com/PennyLaneAI/pennylane-lightning/pull/572)

* Unify error messages of shot measurement related unsupported observables to better Catalyst.
  [(#577)](https://github.com/PennyLaneAI/pennylane-lightning/pull/577)

* Add configuration files to improve compatibility with Catalyst.
  [(#566)](https://github.com/PennyLaneAI/pennylane-lightning/pull/566)

* Refactor shot-noise related methods of MeasurementsBase class in the C++ layer and eigenvalues are not limited to `1` and `-1`. Add `getObs()` method to Observables class. Refactor `applyInPlaceShots` to allow users to get eigenvalues of Observables object. Deprecated `_preprocess_state` method in `MeasurementsBase` class for safer use of the `LightningQubitRaw` backend.
[(#570)](https://github.com/PennyLaneAI/pennylane-lightning/pull/570)

* Modify `setup.py` to use backend-specific build directory (`f"build_{backend}"`) to accelerate rebuilding backends in alternance.
  [(#540)] (https://github.com/PennyLaneAI/pennylane-lightning/pull/540)

* Update Dockerfile and rewrite the `build-wheel-lightning-gpu` stage to build Lightning-GPU from the `pennylane-lightning` monorepo.
  [(#539)] (https://github.com/PennyLaneAI/pennylane-lightning/pull/539)

* Add the MPI test CI workflows of Lightning-GPU in compatibility cron jobs.
  [(#536)] (https://github.com/PennyLaneAI/pennylane-lightning/pull/536)

* Add MPI synchronization in places to safely handle communicated data.
  [(#538)](https://github.com/PennyLaneAI/pennylane-lightning/pull/538)

* Add release option in compatibility cron jobs to test the release candidates of PennyLane and the Lightning plugins against one another.
  [(#531)] (https://github.com/PennyLaneAI/pennylane-lightning/pull/531)

* Add GPU workflows in compatibility cron jobs to test Lightning-GPU and Lightning-Kokkos with the Kokkos CUDA backend.
  [(#528)] (https://github.com/PennyLaneAI/pennylane-lightning/pull/528)

### Documentation

* Fixed a small typo in the documentation page for the PennyLane-Lightning GPU device.
  [(#563)](https://github.com/PennyLaneAI/pennylane-lightning/pull/563)

* Add OpenGraph social preview for Lightning docs.
  [(#574)](https://github.com/PennyLaneAI/pennylane-lightning/pull/574)

### Bug fixes

* Fix CodeCov file contention issue when uploading data from many workloads.
  [(#584)](https://github.com/PennyLaneAI/pennylane-lightning/pull/584)

* Ensure the `lightning.gpu` intermediate wheel builds are uploaded to TestPyPI.
  [(#575)](https://github.com/PennyLaneAI/pennylane-lightning/pull/575)

* Allow support for newer clang-tidy versions on non-x86_64 platforms.
  [(#567)](https://github.com/PennyLaneAI/pennylane-lightning/pull/567)

* Do not run C++ tests when testing for compatibility with PennyLane, hence fixing plugin-matrix failures. Fix Lightning-GPU workflow trigger.
  [(#571)](https://github.com/PennyLaneAI/pennylane-lightning/pull/571)

* Revert single-node multi-GPU batching behaviour to match https://github.com/PennyLaneAI/pennylane-lightning-gpu/pull/27.
  [(#564)](https://github.com/PennyLaneAI/pennylane-lightning/pull/564)

* Move deprecated `stateprep` `QuantumScript` argument into the operation list in `mpitests/test_adjoint_jacobian.py`.
  [(#540)] (https://github.com/PennyLaneAI/pennylane-lightning/pull/540)

* Fix MPI Python unit tests for the adjoint method.
  [(#538)](https://github.com/PennyLaneAI/pennylane-lightning/pull/538)

* Fix the issue with assigning kernels to ops before registering kernels on macOS
  [(#582)](https://github.com/PennyLaneAI/pennylane-lightning/pull/582)

* Update `MANIFEST.in` to include device config files and `CHANGELOG.md`
  [(#585)](https://github.com/PennyLaneAI/pennylane-lightning/pull/585)

### Contributors

This release contains contributions from (in alphabetical order):

Ali Asadi, Isaac De Vlugt, Amintor Dusko, Vincent Michaud-Rioux, Erick Ochoa Lopez, Lee James O'Riordan, Shuli Shu

---

# Release 0.33.1

* pip-installed CUDA runtime libraries can now be accessed from a virtualenv.
  [(#543)](https://github.com/PennyLaneAI/pennylane-lightning/pull/543)

### Bug fixes

* The pybind11 compiled module RPATH linkage has been restored to pre-0.33 behaviour.
  [(#543)](https://github.com/PennyLaneAI/pennylane-lightning/pull/543)

### Contributors

This release contains contributions from (in alphabetical order):

Lee J. O'Riordan

---

# Release 0.33.0

### New features since last release

* Add documentation updates for the `lightning.gpu` backend.
  [(#525)] (https://github.com/PennyLaneAI/pennylane-lightning/pull/525)

* Add `SparseHamiltonian` support for Lightning-Qubit and Lightning-GPU.
  [(#526)] (https://github.com/PennyLaneAI/pennylane-lightning/pull/526)

* Add `SparseHamiltonian` support for Lightning-Kokkos.
  [(#527)] (https://github.com/PennyLaneAI/pennylane-lightning/pull/527)

* Integrate python/pybind layer of distributed Lightning-GPU into the Lightning monorepo with Python unit tests.
  [(#518)] (https://github.com/PennyLaneAI/pennylane-lightning/pull/518)

* Integrate the distributed C++ backend of Lightning-GPU into the Lightning monorepo.
  [(#514)] (https://github.com/PennyLaneAI/pennylane-lightning/pull/514)

* Integrate Lightning-GPU into the Lightning monorepo. The new backend is named `lightning.gpu` and includes all single-GPU features.
  [(#499)] (https://github.com/PennyLaneAI/pennylane-lightning/pull/499)

* Build Linux wheels for Lightning-GPU (CUDA-11).
  [(#517)](https://github.com/PennyLaneAI/pennylane-lightning/pull/517)

* Add `Dockerfile` in `docker` and `make docker` workflow in `Makefile`. The Docker images and documentation are available on [DockerHub](https://hub.docker.com/repository/docker/pennylaneai/pennylane).
  [(#496)](https://github.com/PennyLaneAI/pennylane-lightning/pull/496)

* Add mid-circuit state preparation operation tests.
  [(#495)](https://github.com/PennyLaneAI/pennylane-lightning/pull/495)

### Breaking changes

* Add `tests_gpu.yml` workflow to test the Lightning-Kokkos backend with CUDA-12.
  [(#494)](https://github.com/PennyLaneAI/pennylane-lightning/pull/494)

* Implement `LM::GeneratorDoubleExcitation`, `LM::GeneratorDoubleExcitationMinus`, `LM::GeneratorDoubleExcitationPlus` kernels. Lightning-Qubit default kernels are now strictly from the `LM` implementation, which requires less memory and is faster for large state vectors.
  [(#512)](https://github.com/PennyLaneAI/pennylane-lightning/pull/512)

* Add workflows validating compatibility between PennyLane and Lightning's most recent stable releases and development (latest) versions.
  [(#507)](https://github.com/PennyLaneAI/pennylane-lightning/pull/507)
  [(#498)](https://github.com/PennyLaneAI/pennylane-lightning/pull/498)

* Introduce `timeout-minutes` in various workflows, mainly to avoid Windows builds hanging for several hours.
  [(#503)](https://github.com/PennyLaneAI/pennylane-lightning/pull/503)

* Cast integral-valued arrays to the device's complex type on entry in `_preprocess_state_vector` to ensure the state is correctly represented with floating-point numbers.
  [(#501)](https://github.com/PennyLaneAI/pennylane-lightning/pull/501)

* Update `DefaultQubit` to `DefaultQubitLegacy` on Lightning fallback.
  [(#500)](https://github.com/PennyLaneAI/pennylane-lightning/pull/500)

* Enums defined in `GateOperation.hpp` start at `1` (previously `0`). `::BEGIN` is introduced in a few places where it was assumed `0` accordingly.
  [(#485)](https://github.com/PennyLaneAI/pennylane-lightning/pull/485)

* Enable pre-commit hooks to format all Python files and linting of all Python source files.
  [(#485)](https://github.com/PennyLaneAI/pennylane-lightning/pull/485)

### Improvements

* Improve Python testing for Lightning-GPU (+MPI) by adding jobs in Actions files and adding Python tests to increase code coverage.
  [(#522)](https://github.com/PennyLaneAI/pennylane-lightning/pull/522)

* Add support for `pip install pennylane-lightning[kokkos]` for the OpenMP backend.
  [(#515)](https://github.com/PennyLaneAI/pennylane-lightning/pull/515)

* Update `setup.py` to allow for multi-package co-existence. The `PennyLane_Lightning` package now is the responsible for the core functionality, and will be depended upon by all other extensions.
  [(#504)] (https://github.com/PennyLaneAI/pennylane-lightning/pull/504)

* Redesign Lightning-Kokkos `StateVectorKokkos` class to use Kokkos `RangePolicy` together with special functors in `applyMultiQubitOp` to apply 1- to 4-wire generic unitary gates. For more than 4 wires, the general implementation using Kokkos `TeamPolicy` is employed to yield the best all-around performance.
  [(#490)] (https://github.com/PennyLaneAI/pennylane-lightning/pull/490)

* Redesign Lightning-Kokkos `Measurements` class to use Kokkos `RangePolicy` together with special functors to obtain the expectation value of 1- to 4-wire generic unitary gates. For more than 4 wires, the general implementation using Kokkos `TeamPolicy` is employed to yield the best all-around performance.
  [(#489)] (https://github.com/PennyLaneAI/pennylane-lightning/pull/489)

* Add tests to increase Lightning-Kokkos coverage.
  [(#485)](https://github.com/PennyLaneAI/pennylane-lightning/pull/485)

* Add memory locality tag reporting and adjoint diff dispatch for `lightning.qubit` statevector classes.
  [(#492)](https://github.com/PennyLaneAI/pennylane-lightning/pull/492)

* Add support for dependent external packages to C++ core.
  [(#482)](https://github.com/PennyLaneAI/pennylane-lightning/pull/482)

* Add support for building multiple backend simulators.
  [(#497)](https://github.com/PennyLaneAI/pennylane-lightning/pull/497)

### Documentation

### Bug fixes

* Fix CI issues running python-cov with MPI.
  [(#535)](https://github.com/PennyLaneAI/pennylane-lightning/pull/535)

* Re-add support for `pip install pennylane-lightning[gpu]`.
  [(#515)](https://github.com/PennyLaneAI/pennylane-lightning/pull/515)

* Switch most Lightning-Qubit default kernels to `LM`. Add `LM::multiQubitOp` tests, failing when targeting out-of-order wires clustered close to `num_qubits-1`. Fix the `LM::multiQubitOp` kernel implementation by introducing a generic `revWireParity` routine and replacing the `bitswap`-based implementation. Mimic the changes fixing the corresponding `multiQubitOp` and `expval` functors in Lightning-Kokkos.
  [(#511)](https://github.com/PennyLaneAI/pennylane-lightning/pull/511)

* Fix RTD builds by removing unsupported `system_packages` configuration option.
  [(#491)](https://github.com/PennyLaneAI/pennylane-lightning/pull/491)

### Contributors

This release contains contributions from (in alphabetical order):

Ali Asadi, Amintor Dusko, Vincent Michaud-Rioux, Lee J. O'Riordan, Shuli Shu

---

# Release 0.32.0

### New features since last release

* The `lightning.kokkos` backend supports Nvidia GPU execution (with Kokkos v4 and CUDA v12).
  [(#477)](https://github.com/PennyLaneAI/pennylane-lightning/pull/477)

* Complete overhaul of repository structure to facilitates integration of multiple backends. Refactoring efforts we directed to improve development performance, code reuse and decrease overall overhead to propagate changes through backends. New C++ modular build strategy allows for faster test builds restricted to a module. Update CI/CD actions concurrency strategy. Change minimal Python version to 3.9.
  [(#472)] (https://github.com/PennyLaneAI/pennylane-lightning/pull/472)

* Wheels are built with native support for sparse Hamiltonians.
  [(#470)] (https://github.com/PennyLaneAI/pennylane-lightning/pull/470)

* Add native support to sparse Hamiltonians in the absence of Kokkos & Kokkos-kernels.
  [(#465)] (https://github.com/PennyLaneAI/pennylane-lightning/pull/465)

### Breaking changes

* Rename `QubitStateVector` to `StatePrep` in the Lightning-Qubit and `Lightning-Kokkos` classes.
  [(#486)](https://github.com/PennyLaneAI/pennylane-lightning/pull/486)

* Modify `adjointJacobian` methods to accept a (maybe unused) reference `StateVectorT`, allowing device-backed simulators to directly access state vector data for adjoint differentiation instead of copying it back-and-forth into `JacobianData` (host memory).
  [(#477)](https://github.com/PennyLaneAI/pennylane-lightning/pull/477)

### Improvements

* Refactor LKokkos `Measurements` class to use (fast) specialized functors whenever possible.
  [(#481)] (https://github.com/PennyLaneAI/pennylane-lightning/pull/481)

* Merge Lightning Qubit and Lightning Kokkos backends in the new repository.
  [(#472)] (https://github.com/PennyLaneAI/pennylane-lightning/pull/472)

* Integrated new unified docs for Lightning Kokkos and Lightning Qubit packages.
  [(#473)] (https://github.com/PennyLaneAI/pennylane-lightning/pull/473)

### Documentation

### Bug fixes

* Ensure PennyLane has an `active_return` attribute before calling it.
 [(#483)] (https://github.com/PennyLaneAI/pennylane-lightning/pull/483)

* Do no import `sqrt2_v` from `<numbers>` in `Util.hpp` to resolve issue with Lightning-GPU builds.
  [(#479)](https://github.com/PennyLaneAI/pennylane-lightning/pull/479)

* Update the CMake internal references to enable sub-project compilation with affecting the parent package.
  [(#478)](https://github.com/PennyLaneAI/pennylane-lightning/pull/478)

* `apply` no longer mutates the inputted list of operations.
  [(#474)](https://github.com/PennyLaneAI/pennylane-lightning/pull/474)

### Contributors

This release contains contributions from (in alphabetical order):

Amintor Dusko, Christina Lee, Vincent Michaud-Rioux, Lee J. O'Riordan

---

# Release 0.31.0

### New features since last release

* Update Kokkos support to 4.0.01.
  [(#439)] (https://github.com/PennyLaneAI/pennylane-lightning/pull/439)

### Breaking changes

* Update tests to be compliant with PennyLane v0.31.0 development changes and deprecations.
  [(#448)](https://github.com/PennyLaneAI/pennylane-lightning/pull/448)

### Improvements

* Remove logic from `setup.py` and transfer paths and env variable definitions into workflow files.
  [(#450)](https://github.com/PennyLaneAI/pennylane-lightning/pull/450)

* Detect MKL or CBLAS if `ENABLE_BLAS=ON` making sure that BLAS is linked as expected.
  [(#449)](https://github.com/PennyLaneAI/pennylane-lightning/pull/449)

### Documentation

* Fix LightningQubit class parameter documentation.
  [(#456)](https://github.com/PennyLaneAI/pennylane-lightning/pull/456)

### Bug fixes

* Ensure cross-platform wheels continue to build with updates in git safety checks.
  [(#452)](https://github.com/PennyLaneAI/pennylane-lightning/pull/452)

* Fixing Python version bug introduce in [(#450)](https://github.com/PennyLaneAI/pennylane-lightning/pull/450)
  when `Python_EXECUTABLE` was removed from `setup.py`.
  [(#461)](https://github.com/PennyLaneAI/pennylane-lightning/pull/461)

* Ensure aligned allocator definition works with C++20 compilers.
  [(#438)](https://github.com/PennyLaneAI/pennylane-lightning/pull/438)

* Prevent multiple threads from calling `Kokkos::initialize` or `Kokkos::finalize`.
  [(#439)](https://github.com/PennyLaneAI/pennylane-lightning/pull/439)

### Contributors

This release contains contributions from (in alphabetical order):

Vincent Michaud-Rioux, Lee J. O'Riordan, Chae-Yeun Park

---

# Release 0.30.0

### New features since last release

* Add MCMC sampler.
  [(#384)] (https://github.com/PennyLaneAI/pennylane-lightning/pull/384)

* Serialize PennyLane's arithmetic operators when they are used as observables
  that are expressed in the Pauli basis.
  [(#424)](https://github.com/PennyLaneAI/pennylane-lightning/pull/424)

### Breaking changes

* Lightning now works with the new return types specification that is now default in PennyLane.
  See [the PennyLane `qml.enable_return`](https://docs.pennylane.ai/en/stable/code/api/pennylane.enable_return.html?highlight=enable_return) documentation for more information on this change.
  [(#427)](https://github.com/PennyLaneAI/pennylane-lightning/pull/427)

Instead of creating potentially ragged numpy array, devices and `QNode`'s now return an object of the same type as that
returned by the quantum function.

```
>>> dev = qml.device('lightning.qubit', wires=1)
>>> @qml.qnode(dev, diff_method="adjoint")
... def circuit(x):
...     qml.RX(x, wires=0)
...     return qml.expval(qml.PauliY(0)), qml.expval(qml.PauliZ(0))
>>> x = qml.numpy.array(0.5)
>>> circuit(qml.numpy.array(0.5))
(array(-0.47942554), array(0.87758256))
```

Interfaces like Jax or Torch handle tuple outputs without issues:

```
>>> jax.jacobian(circuit)(jax.numpy.array(0.5))
(Array(-0.87758255, dtype=float32, weak_type=True),
Array(-0.47942555, dtype=float32, weak_type=True))
```

Autograd cannot differentiate an output tuple, so results must be converted to an array before
use with `qml.jacobian`:

```
>>> qml.jacobian(lambda y: qml.numpy.array(circuit(y)))(x)
array([-0.87758256, -0.47942554])
```

Alternatively, the quantum function itself can return a numpy array of measurements:

```
>>> dev = qml.device('lightning.qubit', wires=1)
>>> @qml.qnode(dev, diff_method="adjoint")
>>> def circuit2(x):
...     qml.RX(x, wires=0)
...     return np.array([qml.expval(qml.PauliY(0)), qml.expval(qml.PauliZ(0))])
>>> qml.jacobian(circuit2)(np.array(0.5))
array([-0.87758256, -0.47942554])
```

### Improvements

* Remove deprecated `set-output` commands from workflow files.
  [(#437)](https://github.com/PennyLaneAI/pennylane-lightning/pull/437)

* Lightning wheels are now checked with `twine check` post-creation for PyPI compatibility.
  [(#430)](https://github.com/PennyLaneAI/pennylane-lightning/pull/430)

* Lightning has been made compatible with the change in return types specification.
  [(#427)](https://github.com/PennyLaneAI/pennylane-lightning/pull/427)

* Lightning is compatible with clang-tidy version 16.
  [(#429)](https://github.com/PennyLaneAI/pennylane-lightning/pull/429)

### Contributors

This release contains contributions from (in alphabetical order):

Christina Lee, Vincent Michaud-Rioux, Lee James O'Riordan, Chae-Yeun Park, Matthew Silverman

---

# Release 0.29.0

### Improvements

* Remove runtime dependency on ninja build system.
  [(#414)](https://github.com/PennyLaneAI/pennylane-lightning/pull/414)

* Allow better integration and installation support with CMake targeted binary builds.
  [(#403)](https://github.com/PennyLaneAI/pennylane-lightning/pull/403)

* Remove explicit Numpy and Scipy requirements.
  [(#412)](https://github.com/PennyLaneAI/pennylane-lightning/pull/412)

* Get `llvm` installation root from the environment variable `LLVM_ROOT_DIR` (or fallback to `brew`).
  [(#413)](https://github.com/PennyLaneAI/pennylane-lightning/pull/413)

* Update AVX2/512 kernel infrastructure for additional gate/generator operations.
  [(#404)](https://github.com/PennyLaneAI/pennylane-lightning/pull/404)

* Remove unnecessary lines for resolving CodeCov issue.
  [(#415)](https://github.com/PennyLaneAI/pennylane-lightning/pull/415)

* Add more AVX2/512 gate operations.
  [(#393)](https://github.com/PennyLaneAI/pennylane-lightning/pull/393)

### Documentation

### Bug fixes

* Ensure error raised when asking for out of order marginal probabilities. Prevents the return of incorrect results.
  [(#416)](https://github.com/PennyLaneAI/pennylane-lightning/pull/416)

* Fix Github shields in README.
  [(#402)](https://github.com/PennyLaneAI/pennylane-lightning/pull/402)

### Contributors

Amintor Dusko, Vincent Michaud-Rioux, Lee James O'Riordan, Chae-Yeun Park

---

# Release 0.28.2

### Bug fixes

* Fix Python module versioning for Linux wheels.
  [(#408)](https://github.com/PennyLaneAI/pennylane-lightning/pull/408)

### Contributors

This release contains contributions from (in alphabetical order):

Amintor Dusko, Shuli Shu, Trevor Vincent

---

# Release 0.28.1

### Bug fixes

* Fix Pybind11 module versioning and locations for Windows wheels.
  [(#400)](https://github.com/PennyLaneAI/pennylane-lightning/pull/400)

### Contributors

This release contains contributions from (in alphabetical order):

Lee J. O'Riordan

---

# Release 0.28.0

### Breaking changes

* Deprecate support for Python 3.7.
  [(#391)](https://github.com/PennyLaneAI/pennylane-lightning/pull/391)

### Improvements

* Improve Lightning package structure for external use as a C++ library.
  [(#369)](https://github.com/PennyLaneAI/pennylane-lightning/pull/369)

* Improve the stopping condition method.
  [(#386)](https://github.com/PennyLaneAI/pennylane-lightning/pull/386)

### Bug fixes

- Pin CMake to 3.24.x in wheel-builder to avoid Python not found error in CMake 3.25, when building wheels for PennyLane-Lightning-GPU.
  [(#387)](https://github.com/PennyLaneAI/pennylane-lightning/pull/387)

### Contributors

This release contains contributions from (in alphabetical order):

Amintor Dusko, Lee J. O'Riordan

---

# Release 0.27.0

### New features since last release

* Enable building of Python 3.11 wheels and upgrade Python on CI/CD workflows to 3.8.
  [(#381)](https://github.com/PennyLaneAI/pennylane-lightning/pull/381)

### Breaking changes

### Improvements

* Update clang-tools version in Github workflows.
  [(#351)](https://github.com/PennyLaneAI/pennylane-lightning/pull/351)

* Improve tests and checks CI/CD pipelines.
  [(#353)](https://github.com/PennyLaneAI/pennylane-lightning/pull/353)

* Implement 3 Qubits gates (CSWAP & Toffoli) & 4 Qubits gates (DoubleExcitation, DoubleExcitationMinus, DoubleExcitationPlus) in LM manner.
  [(#362)](https://github.com/PennyLaneAI/pennylane-lightning/pull/362)

* Upgrade Kokkos and Kokkos Kernels to 3.7.00, and improve sparse matrix-vector multiplication performance and memory usage.
  [(#361)](https://github.com/PennyLaneAI/pennylane-lightning/pull/361)

* Update Linux (ubuntu-latest) architecture x86_64 wheel-builder from GCC 10.x to GCC 11.x.
  [(#373)](https://github.com/PennyLaneAI/pennylane-lightning/pull/373)

* Update gcc and g++ 10.x to 11.x in CI tests. This update brings improved support for newer C++ features.
  [(#370)](https://github.com/PennyLaneAI/pennylane-lightning/pull/370)

* Change Lightning to inherit from QubitDevice instead of DefaultQubit.
  [(#365)](https://github.com/PennyLaneAI/pennylane-lightning/pull/365)

### Documentation

### Bug fixes

* Use mutex when accessing cache in KernelMap.
  [(#382)](https://github.com/PennyLaneAI/pennylane-lightning/pull/382)

### Contributors

This release contains contributions from (in alphabetical order):

Amintor Dusko, Chae-Yeun Park, Monit Sharma, Shuli Shu

---

# Release 0.26.1

### Bug fixes

* Fixes the transposition method used in the probability calculation.
  [(#377)](https://github.com/PennyLaneAI/pennylane-lightning/pull/377)

### Contributor

Amintor Dusko

---
# Release 0.26.0

### Improvements

* Introduces requirements-dev.txt and improves dockerfile.
  [(#330)](https://github.com/PennyLaneAI/pennylane-lightning/pull/330)

* Support `expval` for a Hamiltonian.
  [(#333)](https://github.com/PennyLaneAI/pennylane-lightning/pull/333)

* Implements caching for Kokkos installation.
  [(#316)](https://github.com/PennyLaneAI/pennylane-lightning/pull/316)

* Supports measurements of operator arithmetic classes such as `Sum`, `Prod`,
  and `SProd` by deferring handling of them to `DefaultQubit`.
  [(#349)](https://github.com/PennyLaneAI/pennylane-lightning/pull/349)

```
@qml.qnode(qml.device('lightning.qubit', wires=2))
def circuit():
    obs = qml.s_prod(2.1, qml.PauliZ(0)) + qml.op_sum(qml.PauliX(0), qml.PauliZ(1))
    return qml.expval(obs)
```

### Bug fixes

* Test updates to reflect new measurement error messages.
  [(#334)](https://github.com/PennyLaneAI/pennylane-lightning/pull/334)

* Updates to the release tagger to fix incompatibilities with RTD.
  [(#344)](https://github.com/PennyLaneAI/pennylane-lightning/pull/344)

* Update cancel-workflow-action and bot credentials.
  [(#345)](https://github.com/PennyLaneAI/pennylane-lightning/pull/345)

### Contributors

This release contains contributions from (in alphabetical order):

Amintor Dusko, Christina Lee, Lee J. O'Riordan, Chae-Yeun Park

---

# Release 0.25.0

### New features since last release

### Breaking changes

* We explicitly disable support for PennyLane's parameter broadcasting.
[#317](https://github.com/PennyLaneAI/pennylane-lightning/pull/317)

* We explicitly remove support for PennyLane's `Sum`, `SProd` and `Prod`
  as observables.
  [(#326)](https://github.com/PennyLaneAI/pennylane-lightning/pull/326)

### Improvements

* CI builders use a reduced set of resources and redundant tests for PRs.
  [(#319)](https://github.com/PennyLaneAI/pennylane-lightning/pull/319)

* Parallelize wheel-builds where applicable.
  [(#314)](https://github.com/PennyLaneAI/pennylane-lightning/pull/314)

* AVX2/512 kernels are now available on Linux/MacOS with x86-64 architecture.
  [(#313)](https://github.com/PennyLaneAI/pennylane-lightning/pull/313)

### Documentation

* Updated ReadTheDocs runner version from Ubuntu 20.04 to 22.04
  [(#327)](https://github.com/PennyLaneAI/pennylane-lightning/pull/327)

### Bug fixes

* Test updates to reflect new additions to PennyLane.
  [(#318)](https://github.com/PennyLaneAI/pennylane-lightning/pull/318)

### Contributors

This release contains contributions from (in alphabetical order):

Amintor Dusko, Christina Lee, Rashid N H M, Lee J. O'Riordan, Chae-Yeun Park

---

# Release 0.24.0

### New features since last release

* Add `SingleExcitation` and `DoubleExcitation` qchem gates and generators.
  [(#289)](https://github.com/PennyLaneAI/pennylane-lightning/pull/289)

* Add a new dispatch mechanism for future kernels.
  [(#291)](https://github.com/PennyLaneAI/pennylane-lightning/pull/291)

* Add `IsingXY` gate operation.
  [(#303)](https://github.com/PennyLaneAI/pennylane-lightning/pull/303)

* Support `qml.state()` in vjp and Hamiltonian in adjoint jacobian.
  [(#294)](https://github.com/PennyLaneAI/pennylane-lightning/pull/294)

### Breaking changes

* Codebase is now moving to C++20. The default compiler for Linux is now GCC10.
  [(#295)](https://github.com/PennyLaneAI/pennylane-lightning/pull/295)

* Minimum macOS version is changed to 10.15 (Catalina).
  [(#295)](https://github.com/PennyLaneAI/pennylane-lightning/pull/295)

### Improvements

* Split matrix operations, refactor dispatch mechanisms, and add a benchmark suits.
  [(#274)](https://github.com/PennyLaneAI/pennylane-lightning/pull/274)

* Add native support for the calculation of sparse Hamiltonians' expectation values.
Sparse operations are offloaded to [Kokkos](https://github.com/kokkos/kokkos) and
[Kokkos-Kernels](https://github.com/kokkos/kokkos-kernels).
  [(#283)](https://github.com/PennyLaneAI/pennylane-lightning/pull/283)

* Device `lightning.qubit` now accepts a datatype for a statevector.
  [(#290)](https://github.com/PennyLaneAI/pennylane-lightning/pull/290)

```python
dev1 = qml.device('lightning.qubit', wires=4, c_dtype=np.complex64) # for single precision
dev2 = qml.device('lightning.qubit', wires=4, c_dtype=np.complex128) # for double precision
```

### Documentation

* Use the centralized [Xanadu Sphinx Theme](https://github.com/XanaduAI/xanadu-sphinx-theme)
  to style the Sphinx documentation.
  [(#287)](https://github.com/PennyLaneAI/pennylane-lightning/pull/287)

### Bug fixes

* Fix the issue with using available `clang-format` version in format.
  [(#288)](https://github.com/PennyLaneAI/pennylane-lightning/pull/288)

* Fix a bug in the generator of `DoubleExcitationPlus`.
  [(#298)](https://github.com/PennyLaneAI/pennylane-lightning/pull/298)

### Contributors

This release contains contributions from (in alphabetical order):

Mikhail Andrenkov, Ali Asadi, Amintor Dusko, Lee James O'Riordan, Chae-Yeun Park, and Shuli Shu

---

# Release 0.23.0

### New features since last release

* Add `generate_samples()` to lightning.
  [(#247)](https://github.com/PennyLaneAI/pennylane-lightning/pull/247)

* Add Lightning GBenchmark Suite.
  [(#249)](https://github.com/PennyLaneAI/pennylane-lightning/pull/249)

* Support runtime and compile information.
  [(#253)](https://github.com/PennyLaneAI/pennylane-lightning/pull/253)

### Improvements

* Add `ENABLE_BLAS` build to CI checks.
  [(#249)](https://github.com/PennyLaneAI/pennylane-lightning/pull/249)

* Add more `clang-tidy` checks and kernel tests.
  [(#253)](https://github.com/PennyLaneAI/pennylane-lightning/pull/253)

* Add C++ code coverage to CI.
  [(#265)](https://github.com/PennyLaneAI/pennylane-lightning/pull/265)

* Skip over identity operations in `"lightning.qubit"`.
  [(#268)](https://github.com/PennyLaneAI/pennylane-lightning/pull/268)

### Bug fixes

* Update tests to remove `JacobianTape`.
  [(#260)](https://github.com/PennyLaneAI/pennylane-lightning/pull/260)

* Fix tests for MSVC.
  [(#264)](https://github.com/PennyLaneAI/pennylane-lightning/pull/264)

* Fix `#include <cpuid.h>` for PPC and AArch64 in Linux.
  [(#266)](https://github.com/PennyLaneAI/pennylane-lightning/pull/266)

* Remove deprecated tape execution methods.
  [(#270)](https://github.com/PennyLaneAI/pennylane-lightning/pull/270)

* Update `qml.probs` in `test_measures.py`.
  [(#280)](https://github.com/PennyLaneAI/pennylane-lightning/pull/280)

### Contributors

This release contains contributions from (in alphabetical order):

Ali Asadi, Chae-Yeun Park, Lee James O'Riordan, and Trevor Vincent

---

# Release 0.22.1

### Bug fixes

* Ensure `Identity ` kernel is registered to C++ dispatcher.
  [(#275)](https://github.com/PennyLaneAI/pennylane-lightning/pull/275)

---

# Release 0.22.0

### New features since last release

* Add Docker support.
  [(#234)](https://github.com/PennyLaneAI/pennylane-lightning/pull/234)

### Improvements

* Update quantum tapes serialization and Python tests.
  [(#239)](https://github.com/PennyLaneAI/pennylane-lightning/pull/239)

* Clang-tidy is now enabled for both tests and examples builds under Github Actions.
  [(#237)](https://github.com/PennyLaneAI/pennylane-lightning/pull/237)

* The return type of `StateVectorBase` data is now derived-class defined.
  [(#237)](https://github.com/PennyLaneAI/pennylane-lightning/pull/237)

* Update adjointJacobian and VJP methods.
  [(#222)](https://github.com/PennyLaneAI/pennylane-lightning/pull/222)

* Set GitHub workflow to upload wheels to Test PyPI.
  [(#220)](https://github.com/PennyLaneAI/pennylane-lightning/pull/220)

* Finalize the new kernel implementation.
  [(#212)](https://github.com/PennyLaneAI/pennylane-lightning/pull/212)

### Documentation

* Use of batching with OpenMP threads is documented.
  [(#221)](https://github.com/PennyLaneAI/pennylane-lightning/pull/221)

### Bug fixes

* Fix for OOM errors when using adjoint with large numbers of observables.
  [(#221)](https://github.com/PennyLaneAI/pennylane-lightning/pull/221)

* Add virtual destructor to C++ state-vector classes.
  [(#200)](https://github.com/PennyLaneAI/pennylane-lightning/pull/200)

* Fix a bug in Python tests with operations' `matrix` calls.
  [(#238)](https://github.com/PennyLaneAI/pennylane-lightning/pull/238)

* Refactor utility header and fix a bug in linear algebra function with CBLAS.
  [(#228)](https://github.com/PennyLaneAI/pennylane-lightning/pull/228)

### Contributors

This release contains contributions from (in alphabetical order):

Ali Asadi, Chae-Yeun Park, Lee James O'Riordan

---

# Release 0.21.0

### New features since last release

* Add C++ only benchmark for a given list of gates.
  [(#199)](https://github.com/PennyLaneAI/pennylane-lightning/pull/199)

* Wheel-build support for Python 3.10.
  [(#186)](https://github.com/PennyLaneAI/pennylane-lightning/pull/186)

* C++ support for probability, expectation value and variance calculations.
  [(#185)](https://github.com/PennyLaneAI/pennylane-lightning/pull/185)

* Add bindings to C++ expval, var, probs.
  [(#214)](https://github.com/PennyLaneAI/pennylane-lightning/pull/214)

### Improvements

* `setup.py` adds debug only when --debug is given
  [(#208)](https://github.com/PennyLaneAI/pennylane-lightning/pull/208)

* Add new highly-performant C++ kernels for quantum gates.
  [(#202)](https://github.com/PennyLaneAI/pennylane-lightning/pull/202)

The new kernels significantly improve the runtime performance of PennyLane-Lightning
for both differentiable and non-differentiable workflows. Here is an example workflow
using the adjoint differentiation method with a circuit of 5 strongly entangling layers:

```python
import pennylane as qml
from pennylane import numpy as np
from pennylane.templates.layers import StronglyEntanglingLayers
from numpy.random import random
np.random.seed(42)
n_layers = 5
n_wires = 6
dev = qml.device("lightning.qubit", wires=n_wires)

@qml.qnode(dev, diff_method="adjoint")
def circuit(weights):
    StronglyEntanglingLayers(weights, wires=list(range(n_wires)))
    return [qml.expval(qml.PauliZ(i)) for i in range(n_wires)]

init_weights = np.random.random(StronglyEntanglingLayers.shape(n_layers=n_layers, n_wires=n_wires))
params = np.array(init_weights,requires_grad=True)
jac = qml.jacobian(circuit)(params)
```
The latest release shows improved performance on both single and multi-threaded evaluations!

<img src="https://raw.githubusercontent.com/PennyLaneAI/pennylane-lightning/v0.21.0-rc0/doc/_static/lightning_v20_v21_bm.png" width=50%/>

* Ensure debug info is built into dynamic libraries.
  [(#201)](https://github.com/PennyLaneAI/pennylane-lightning/pull/201)

### Documentation

* New guidelines on adding and benchmarking C++ kernels.
  [(#202)](https://github.com/PennyLaneAI/pennylane-lightning/pull/202)

### Bug fixes

* Update clang-format version
  [(#219)](https://github.com/PennyLaneAI/pennylane-lightning/pull/219)

* Fix failed tests on Windows.
  [(#218)](https://github.com/PennyLaneAI/pennylane-lightning/pull/218)

* Update clang-format version
  [(#219)](https://github.com/PennyLaneAI/pennylane-lightning/pull/219)

* Add virtual destructor to C++ state-vector classes.
  [(#200)](https://github.com/PennyLaneAI/pennylane-lightning/pull/200)

* Fix failed tests for the non-binary wheel.
  [(#213)](https://github.com/PennyLaneAI/pennylane-lightning/pull/213)

* Add virtual destructor to C++ state-vector classes.
  [(#200)](https://github.com/PennyLaneAI/pennylane-lightning/pull/200)

### Contributors

This release contains contributions from (in alphabetical order):

Ali Asadi, Amintor Dusko, Chae-Yeun Park, Lee James O'Riordan

---

# Release 0.20.1

### Bug fixes

* Fix missing header-files causing build errors in algorithms module.
  [(#193)](https://github.com/PennyLaneAI/pennylane-lightning/pull/193)

* Fix failed tests for the non-binary wheel.
  [(#191)](https://github.com/PennyLaneAI/pennylane-lightning/pull/191)

---
# Release 0.20.2

### Bug fixes

* Introduce CY kernel to Lightning to avoid issues with decomposition.
  [(#203)](https://github.com/PennyLaneAI/pennylane-lightning/pull/203)

### Contributors

This release contains contributions from (in alphabetical order):

Lee J. O'Riordan

# Release 0.20.1

### Bug fixes

* Fix missing header-files causing build errors in algorithms module.
  [(#193)](https://github.com/PennyLaneAI/pennylane-lightning/pull/193)

* Fix failed tests for the non-binary wheel.
  [(#191)](https://github.com/PennyLaneAI/pennylane-lightning/pull/191)

# Release 0.20.0

### New features since last release

* Add wheel-builder support for Python 3.10.
  [(#186)](https://github.com/PennyLaneAI/pennylane-lightning/pull/186)

* Add VJP support to PL-Lightning.
  [(#181)](https://github.com/PennyLaneAI/pennylane-lightning/pull/181)

* Add complex64 support in PL-Lightning.
  [(#177)](https://github.com/PennyLaneAI/pennylane-lightning/pull/177)

* Added examples folder containing aggregate gate performance test.
  [(#165)](https://github.com/PennyLaneAI/pennylane-lightning/pull/165)

### Breaking changes

### Improvements

* Update PL-Lightning to support new features in PL.
  [(#179)](https://github.com/PennyLaneAI/pennylane-lightning/pull/179)

### Documentation

* Lightning setup.py build process uses CMake.
  [(#176)](https://github.com/PennyLaneAI/pennylane-lightning/pull/176)

### Contributors

This release contains contributions from (in alphabetical order):

Ali Asadi, Chae-Yeun Park, Isidor Schoch, Lee James O'Riordan

---

# Release 0.19.0

* Add Cache-Friendly DOTC, GEMV, GEMM along with BLAS Support.
  [(#155)](https://github.com/PennyLaneAI/pennylane-lightning/pull/155)

### Improvements

* The performance of parametric gates has been improved.
  [(#157)](https://github.com/PennyLaneAI/pennylane-lightning/pull/157)

* AVX support is enabled for Linux users on Intel/AMD platforms.
  [(#157)](https://github.com/PennyLaneAI/pennylane-lightning/pull/157)

* PennyLane-Lightning has been updated to conform with clang-tidy
  recommendations for modernization, offering performance improvements across
  all use-cases.
  [(#153)](https://github.com/PennyLaneAI/pennylane-lightning/pull/153)

### Breaking changes

* Linux users on `x86_64` must have a CPU supporting AVX.
  [(#157)](https://github.com/PennyLaneAI/pennylane-lightning/pull/157)

### Bug fixes

* OpenMP built with Intel MacOS CI runners causes failures on M1 Macs. OpenMP is currently
  disabled in the built wheels until this can be resolved with Github Actions runners.
  [(#166)](https://github.com/PennyLaneAI/pennylane-lightning/pull/166)

### Contributors

This release contains contributions from (in alphabetical order):

Ali Asadi, Lee James O'Riordan

---

# Release 0.18.0

### New features since last release

* PennyLane-Lightning now provides a high-performance
  [adjoint Jacobian](http://arxiv.org/abs/2009.02823) method for differentiating quantum circuits.
  [(#136)](https://github.com/PennyLaneAI/pennylane-lightning/pull/136)

  The adjoint method operates after a forward pass by iteratively applying inverse gates to scan
  backwards through the circuit. The method is already available in PennyLane's
  `default.qubit` device, but the version provided by `lightning.qubit` integrates with the C++
  backend and is more performant, as shown in the plot below:

  <img src="https://raw.githubusercontent.com/PennyLaneAI/pennylane-lightning/master/doc/_static/lightning_adjoint.png" width=70%/>

  The plot compares the average runtime of `lightning.qubit` and `default.qubit` for calculating the
  Jacobian of a circuit using the adjoint method for a range of qubit numbers. The circuit
  consists of ten `BasicEntanglerLayers` with a `PauliZ` expectation value calculated on each wire,
  repeated over ten runs. We see that `lightning.qubit` provides a speedup of around two to eight
  times, depending on the number of qubits.

  The adjoint method can be accessed using the standard interface. Consider the following circuit:

  ```python
  import pennylane as qml

  wires = 3
  layers = 2
  dev = qml.device("lightning.qubit", wires=wires)

  @qml.qnode(dev, diff_method="adjoint")
  def circuit(weights):
      qml.templates.StronglyEntanglingLayers(weights, wires=range(wires))
      return qml.expval(qml.PauliZ(0))

  weights = qml.init.strong_ent_layers_normal(layers, wires, seed=1967)
  ```

  The circuit can be executed and its gradient calculated using:

    ```pycon
  >>> print(f"Circuit evaluated: {circuit(weights)}")
  Circuit evaluated: 0.9801286266677633
  >>> print(f"Circuit gradient:\n{qml.grad(circuit)(weights)}")
  Circuit gradient:
  [[[-1.11022302e-16 -1.63051504e-01 -4.14810501e-04]
    [ 1.11022302e-16 -1.50136528e-04 -1.77922957e-04]
    [ 0.00000000e+00 -3.92874550e-02  8.14523075e-05]]

   [[-1.14472273e-04  3.85963953e-02  0.00000000e+00]
    [-5.76791765e-05 -9.78478343e-02  0.00000000e+00]
    [-5.55111512e-17  0.00000000e+00 -1.11022302e-16]]]
  ```

* PennyLane-Lightning now supports all of the operations and observables of `default.qubit`.
  [(#124)](https://github.com/PennyLaneAI/pennylane-lightning/pull/124)

### Improvements

* A new state-vector class `StateVectorManaged` was added, enabling memory use to be bound to
  statevector lifetime.
  [(#136)](https://github.com/PennyLaneAI/pennylane-lightning/pull/136)

* The repository now has a well-defined component hierarchy, allowing each indepedent unit to be
  compiled and linked separately.
  [(#136)](https://github.com/PennyLaneAI/pennylane-lightning/pull/136)

* PennyLane-Lightning can now be installed without compiling its C++ binaries and will fall back
  to using the `default.qubit` implementation. Skipping compilation is achieved by setting the
  `SKIP_COMPILATION` environment variable, e.g., Linux/MacOS: `export SKIP_COMPILATION=True`,
  Windows: `set SKIP_COMPILATION=True`. This feature is intended for building a pure-Python wheel of
  PennyLane-Lightning as a backup for platforms without a dedicated wheel.
  [(#129)](https://github.com/PennyLaneAI/pennylane-lightning/pull/129)

* The C++-backed Python bound methods can now be directly called with wires and supplied parameters.
  [(#125)](https://github.com/PennyLaneAI/pennylane-lightning/pull/125)

* Lightning supports arbitrary unitary and non-unitary gate-calls from Python to C++ layer.
  [(#121)](https://github.com/PennyLaneAI/pennylane-lightning/pull/121)

### Documentation

* Added preliminary architecture diagram for package.
  [(#131)](https://github.com/PennyLaneAI/pennylane-lightning/pull/131)

* C++ API built as part of docs generation.
  [(#131)](https://github.com/PennyLaneAI/pennylane-lightning/pull/131)

### Breaking changes

* Wheels for MacOS <= 10.13 will no longer be provided due to XCode SDK C++17 support requirements.
  [(#149)](https://github.com/PennyLaneAI/pennylane-lightning/pull/149)

### Bug fixes

* An indexing error in the CRY gate is fixed. [(#136)](https://github.com/PennyLaneAI/pennylane-lightning/pull/136)

* Column-major data in numpy is now correctly converted to row-major upon pass to the C++ layer.
  [(#126)](https://github.com/PennyLaneAI/pennylane-lightning/pull/126)

### Contributors

This release contains contributions from (in alphabetical order):

Thomas Bromley, Lee James O'Riordan

---

# Release 0.17.0

### New features

* C++ layer now supports float (32-bit) and double (64-bit) templated complex data.
  [(#113)](https://github.com/PennyLaneAI/pennylane-lightning/pull/113)

### Improvements

* The PennyLane device test suite is now included in coverage reports.
  [(#123)](https://github.com/PennyLaneAI/pennylane-lightning/pull/123)

* Static versions of jQuery and Bootstrap are no longer included in the CSS theme.
  [(#118)](https://github.com/PennyLaneAI/pennylane-lightning/pull/118)

* C++ tests have been ported to use Catch2 framework.
  [(#115)](https://github.com/PennyLaneAI/pennylane-lightning/pull/115)

* Testing now exists for both float and double precision methods in C++ layer.
  [(#113)](https://github.com/PennyLaneAI/pennylane-lightning/pull/113)
  [(#115)](https://github.com/PennyLaneAI/pennylane-lightning/pull/115)

* Compile-time utility methods with `constexpr` have been added.
  [(#113)](https://github.com/PennyLaneAI/pennylane-lightning/pull/113)

* Wheel-build support for ARM64 (Linux and MacOS) and PowerPC (Linux) added.
  [(#110)](https://github.com/PennyLaneAI/pennylane-lightning/pull/110)

* Add support for Controlled Phase Gate (`ControlledPhaseShift`).
  [(#114)](https://github.com/PennyLaneAI/pennylane-lightning/pull/114)

* Move changelog to `.github` and add a changelog reminder.
  [(#111)](https://github.com/PennyLaneAI/pennylane-lightning/pull/111)

* Adds CMake build system support.
  [(#104)](https://github.com/PennyLaneAI/pennylane-lightning/pull/104)


### Breaking changes

* Removes support for Python 3.6 and adds support for Python 3.9.
  [(#127)](https://github.com/PennyLaneAI/pennylane-lightning/pull/127)
  [(#128)](https://github.com/PennyLaneAI/pennylane-lightning/pull/128)

* Compilers with C++17 support are now required to build C++ module.
  [(#113)](https://github.com/PennyLaneAI/pennylane-lightning/pull/113)

* Gate classes have been removed with functionality added to StateVector class.
  [(#113)](https://github.com/PennyLaneAI/pennylane-lightning/pull/113)

* We are no longer building wheels for Python 3.6.
  [(#106)](https://github.com/PennyLaneAI/pennylane-lightning/pull/106)

### Bug fixes

* PowerPC wheel-builder now successfully compiles modules.
  [(#120)](https://github.com/PennyLaneAI/pennylane-lightning/pull/120)

### Documentation

* Added community guidelines.
  [(#109)](https://github.com/PennyLaneAI/pennylane-lightning/pull/109)

### Contributors

This release contains contributions from (in alphabetical order):

Ali Asadi, Christina Lee, Thomas Bromley, Lee James O'Riordan

---

# Release 0.15.1

### Bug fixes

* The PennyLane-Lightning binaries are now built with NumPy 1.19.5, to avoid ABI
  compatibility issues with the latest NumPy 1.20 release. See
  [the NumPy release notes](https://numpy.org/doc/stable/release/1.20.0-notes.html#size-of-np-ndarray-and-np-void-changed)
  for more details.
  [(#97)](https://github.com/PennyLaneAI/pennylane-lightning/pull/97)

### Contributors

This release contains contributions from (in alphabetical order):

Josh Izaac, Antal Száva

---

# Release 0.15.0

### Improvements

* For compatibility with PennyLane v0.15, the `analytic` keyword argument
  has been removed. Statistics can still be computed analytically by setting
  `shots=None`.
  [(#93)](https://github.com/PennyLaneAI/pennylane-lightning/pull/93)

* Inverse gates are now supported.
  [(#89)](https://github.com/PennyLaneAI/pennylane-lightning/pull/89)

* Add new lightweight backend with performance improvements.
  [(#57)](https://github.com/PennyLaneAI/pennylane-lightning/pull/57)

* Remove the previous Eigen-based backend.
  [(#67)](https://github.com/PennyLaneAI/pennylane-lightning/pull/67)

### Bug fixes

* Re-add dispatch table after fixing static initialisation order issue.
  [(#68)](https://github.com/PennyLaneAI/pennylane-lightning/pull/68)

### Contributors

This release contains contributions from (in alphabetical order):

Thomas Bromley, Theodor Isacsson, Christina Lee, Thomas Loke, Antal Száva.

---

# Release 0.14.1

### Bug fixes

* Fixes a bug where the `QNode` would swap Lightning-Qubit to
  `DefaultQubitAutograd` on device execution due to the inherited
  `passthru_devices` entry of the `capabilities` dictionary.
  [(#61)](https://github.com/PennyLaneAI/pennylane-lightning/pull/61)

### Contributors

This release contains contributions from (in alphabetical order):

Antal Száva

---

# Release 0.14.0

### Improvements

* Extends support from 16 qubits to 50 qubits.
  [(#52)](https://github.com/PennyLaneAI/pennylane-lightning/pull/52)

### Bug fixes

* Updates applying basis state preparations to correspond to the
  changes in `DefaultQubit`.
  [(#55)](https://github.com/PennyLaneAI/pennylane-lightning/pull/55)

### Contributors

This release contains contributions from (in alphabetical order):

Thomas Loke, Tom Bromley, Josh Izaac, Antal Száva

---

# Release 0.12.0

### Bug fixes

* Updates capabilities dictionary to be compatible with core PennyLane
  [(#45)](https://github.com/PennyLaneAI/pennylane-lightning/pull/45)

* Fix install of Eigen for CI wheel building
  [(#44)](https://github.com/PennyLaneAI/pennylane-lightning/pull/44)

### Contributors

This release contains contributions from (in alphabetical order):

Tom Bromley, Josh Izaac, Antal Száva

---

# Release 0.11.0

Initial release.

This release contains contributions from (in alphabetical order):

Tom Bromley, Josh Izaac, Nathan Killoran, Antal Száva<|MERGE_RESOLUTION|>--- conflicted
+++ resolved
@@ -17,13 +17,11 @@
 
 <h3>Internal changes ⚙️</h3>
 
-<<<<<<< HEAD
 - Pinned black, pylint, and isort versions in requirement files.
   [(#1288)](https://github.com/PennyLaneAI/pennylane-lightning/pull/1288)
-=======
+
 - Updated CIs to use GCC 13.
   [(#1249)](https://github.com/PennyLaneAI/pennylane-lightning/pull/1249)
->>>>>>> 5a4b84d9
 
 - Bumped the seed for pytests.
   [(#1276)](https://github.com/PennyLaneAI/pennylane-lightning/pull/1276)
