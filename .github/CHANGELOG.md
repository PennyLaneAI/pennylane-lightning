# Release 0.37.0-dev

### New features since last release

### Breaking changes

* `dynamic_one_shot` deals with post-selection during the post-processing phase, so Lightning-Qubit does not return `None`-valued measurements for mismatching samples anymore.
  [(#720)](https://github.com/PennyLaneAI/pennylane-lightning/pull/720)
  
### Improvements

* Update C++ and Python GitHub actions names to include the matrix info.
  [(#717)](https://github.com/PennyLaneAI/pennylane-lightning/pull/717)

* Remove `CPhase` in favour of `CPhaseShift` in Lightning devices.
  [(#717)](https://github.com/PennyLaneAI/pennylane-lightning/pull/717)

* The various OpenMP configurations of Lightning-Qubit are tested in parallel on different Github Actions runners.
  [(#712)](https://github.com/PennyLaneAI/pennylane-lightning/pull/712)
  
* Update Linux wheels to use `manylinux_2_28` images.
  [(#667)](https://github.com/PennyLaneAI/pennylane-lightning/pull/667)

* Add support for `qml.expval` and `qml.var` in the `lightning.tensor` device for the `quimb` interface and the MPS method.
  [(#686)](https://github.com/PennyLaneAI/pennylane-lightning/pull/686)  

* Changed the name of `lightning.tensor` to `default.tensor` with the `quimb` backend.
  [(#719)](https://github.com/PennyLaneAI/pennylane-lightning/pull/719)

### Documentation

### Bug fixes

### Contributors

This release contains contributions from (in alphabetical order):

<<<<<<< HEAD
Ali Asadi, Amintor Dusko, Pietropaolo Frisoni, Vincent Michaud-Rioux
=======
Amintor Dusko, Pietropaolo Frisoni, Vincent Michaud-Rioux, Mudit Pandey
>>>>>>> 3187d245

---

# Release 0.36.0

### New features since last release

* Add Python class for the `lightning.tensor` device which uses the new device API and the interface for `quimb` based on the MPS method.
  [(#671)](https://github.com/PennyLaneAI/pennylane-lightning/pull/671)

* Add compile-time support for AVX2/512 streaming operations in `lightning.qubit`.
  [(#664)](https://github.com/PennyLaneAI/pennylane-lightning/pull/664)

* `lightning.kokkos` supports mid-circuit measurements.
  [(#672)](https://github.com/PennyLaneAI/pennylane-lightning/pull/672)

* Add dynamic linking to LAPACK/OpenBlas shared objects in `scipy.libs` for both C++ and Python layer.
  [(#653)](https://github.com/PennyLaneAI/pennylane-lightning/pull/653)

* `lightning.qubit` supports mid-circuit measurements.
  [(#650)](https://github.com/PennyLaneAI/pennylane-lightning/pull/650)

* Add finite shots support in `lightning.qubit2`.
  [(#630)](https://github.com/PennyLaneAI/pennylane-lightning/pull/630)

* Add `collapse` and `normalize` methods to the `StateVectorLQubit` classes, enabling "branching" of the wavefunction. Add methods to create and seed an RNG in the `Measurements` modules.
  [(#645)](https://github.com/PennyLaneAI/pennylane-lightning/pull/645)

* Add two new python classes (LightningStateVector and LightningMeasurements) to support `lightning.qubit2`.
  [(#613)](https://github.com/PennyLaneAI/pennylane-lightning/pull/613)

* Add analytic-mode `qml.probs` and `qml.var` support in `lightning.qubit2`.
  [(#627)](https://github.com/PennyLaneAI/pennylane-lightning/pull/627)

* Add `LightningAdjointJacobian` to support `lightning.qubit2`.
  [(#631)](https://github.com/PennyLaneAI/pennylane-lightning/pull/631)

* Add `lightning.qubit2` device which uses the new device API.
  [(#607)](https://github.com/PennyLaneAI/pennylane-lightning/pull/607)
  [(#628)](https://github.com/PennyLaneAI/pennylane-lightning/pull/628)

* Add Vector-Jacobian Product calculation support to `lightning.qubit`.
  [(#644)](https://github.com/PennyLaneAI/pennylane-lightning/pull/644)

* Add support for using new operator arithmetic as the default.
  [(#649)](https://github.com/PennyLaneAI/pennylane-lightning/pull/649)

### Breaking changes

* Split Lightning-Qubit and Lightning-Kokkos CPU Python tests with `pytest-split`. Remove `SERIAL` from Kokkos' `exec_model` matrix. Remove `all` from Lightning-Kokkos' `pl_backend` matrix. Move `clang-tidy` checks to `tidy.yml`. Avoid editable `pip` installations.
  [(#696)](https://github.com/PennyLaneAI/pennylane-lightning/pull/696)
* Update `lightning.gpu` and `lightning.kokkos` to raise an error instead of falling back to `default.qubit`.
  [(#689)](https://github.com/PennyLaneAI/pennylane-lightning/pull/689)

* Add `paths` directives to test workflows to avoid running tests that cannot be impacted by changes.
  [(#699)](https://github.com/PennyLaneAI/pennylane-lightning/pull/699)
  [(#695)](https://github.com/PennyLaneAI/pennylane-lightning/pull/695)

* Move common components of `/src/simulator/lightning_gpu/utils/` to `/src/utils/cuda_utils/`.
  [(#676)](https://github.com/PennyLaneAI/pennylane-lightning/pull/676)

* Deprecate static LAPACK linking support.
  [(#653)](https://github.com/PennyLaneAI/pennylane-lightning/pull/653)

* Migrate `lightning.qubit` to the new device API.
  [(#646)](https://github.com/PennyLaneAI/pennylane-lightning/pull/646)

* Introduce `ci:build_wheels` label, which controls wheel building on `pull_request` and other triggers.
  [(#648)](https://github.com/PennyLaneAI/pennylane-lightning/pull/648)

* Remove building wheels for Lightning Kokkos on Windows.
  [(#693)](https://github.com/PennyLaneAI/pennylane-lightning/pull/693)

### Improvements

* Add tests for Windows Wheels, fix ill-defined caching, and set the proper backend for `lightning.kokkos` wheels.
  [(#693)](https://github.com/PennyLaneAI/pennylane-lightning/pull/693)

* Replace string comparisons by `isinstance` checks where possible.
  [(#691)](https://github.com/PennyLaneAI/pennylane-lightning/pull/691)

* Refactor `cuda_utils` to remove its dependency on `custatevec.h`.
  [(#681)](https://github.com/PennyLaneAI/pennylane-lightning/pull/681)

* Add `test_templates.py` module where Grover and QSVT are tested.
  [(#684)](https://github.com/PennyLaneAI/pennylane-lightning/pull/684)

* Create `cuda_utils` for common usage of CUDA related backends.
  [(#676)](https://github.com/PennyLaneAI/pennylane-lightning/pull/676)

* Refactor `lightning_gpu_utils` unit tests to remove the dependency on statevector class.
  [(#675)](https://github.com/PennyLaneAI/pennylane-lightning/pull/675)

* Upgrade GitHub actions versions from v3 to v4.
  [(#669)](https://github.com/PennyLaneAI/pennylane-lightning/pull/669)

* Initialize the private attributes `gates_indices_` and `generators_indices_` of `StateVectorKokkos` using the definitions of the `Pennylane::Gates::Constant` namespace.
  [(#641)](https://github.com/PennyLaneAI/pennylane-lightning/pull/641)

* Add `isort` to `requirements-dev.txt` and run before `black` upon `make format` to sort Python imports.
  [(#623)](https://github.com/PennyLaneAI/pennylane-lightning/pull/623)

* Improve support for new operator arithmetic with `QuantumScriptSerializer.serialize_observables`.
  [(#670)](https://github.com/PennyLaneAI/pennylane-lightning/pull/670)

* Add `workflow_dispatch` to wheels recipes; allowing developers to build wheels manually on a branch instead of temporarily changing the headers.
  [(#679)](https://github.com/PennyLaneAI/pennylane-lightning/pull/679)

* Add the `ENABLE_LAPACK` compilation flag to toggle dynamic linking to LAPACK library.
  [(#678)](https://github.com/PennyLaneAI/pennylane-lightning/pull/678)

### Documentation

### Bug fixes

* Fix wire order permutations when using `qml.probs` with out-of-order wires.
  [(#707)](https://github.com/PennyLaneAI/pennylane-lightning/pull/707)

* Lightning Qubit once again respects the wire order specified on device instantiation.
  [(#705)](https://github.com/PennyLaneAI/pennylane-lightning/pull/705)

* `dynamic_one_shot` was refactored to use `SampleMP` measurements as a way to return the mid-circuit measurement samples. `LightningQubit`'s `simulate` is modified accordingly.
  [(#694)](https://github.com/PennyLaneAI/pennylane-lightning/pull/694)

* `LightningQubit` correctly decomposes state prep operations when used in the middle of a circuit.
  [(#687)](https://github.com/PennyLaneAI/pennylane-lightning/pull/687)

* `LightningQubit` correctly decomposes `qml.QFT` and `qml.GroverOperator` if `len(wires)` is greater than 9 and 12 respectively.
  [(#687)](https://github.com/PennyLaneAI/pennylane-lightning/pull/687)

* Specify `isort` `--py` (Python version) and `-l` (max line length) to stabilize `isort` across Python versions and environments.
  [(#647)](https://github.com/PennyLaneAI/pennylane-lightning/pull/647)

* Fix random `coverage xml` CI issues.
  [(#635)](https://github.com/PennyLaneAI/pennylane-lightning/pull/635)

* `lightning.qubit` correctly decomposed state preparation operations with adjoint differentiation.
  [(#661)](https://github.com/PennyLaneAI/pennylane-lightning/pull/661)

* Fix the failed observable serialization unit tests.
  [(#683)](https://github.com/PennyLaneAI/pennylane-lightning/pull/683)

* Update the `LightningQubit` new device API to work with Catalyst.
  [(#665)](https://github.com/PennyLaneAI/pennylane-lightning/pull/665)

* Update the version of `codecov-action` to v4 and fix the CodeCov issue with the PL-Lightning check-compatibility actions.
  [(#682)](https://github.com/PennyLaneAI/pennylane-lightning/pull/682)

* Refactor of dev prerelease auto-update-version workflow.
  [(#685)](https://github.com/PennyLaneAI/pennylane-lightning/pull/685)

* Remove gates unsupported by catalyst from toml file.
  [(#698)](https://github.com/PennyLaneAI/pennylane-lightning/pull/698)

* Increase tolerance for a flaky test.
  [(#703)](https://github.com/PennyLaneAI/pennylane-lightning/pull/703)

### Contributors

This release contains contributions from (in alphabetical order):

Ali Asadi, Amintor Dusko, Pietropaolo Frisoni, Thomas Germain, Christina Lee, Erick Ochoa Lopez, Vincent Michaud-Rioux, Rashid N H M, Lee James O'Riordan, Mudit Pandey, Shuli Shu

---

# Release 0.35.1

### Improvements

* Use the `adjoint` gate parameter to apply `qml.Adjoint` operations instead of matrix methods in `lightning.qubit`.
  [(#632)](https://github.com/PennyLaneAI/pennylane-lightning/pull/632)

### Bug fixes

* Fix `qml.Adjoint` support in `lightning.gpu` and `lightning.kokkos`.
  [(#632)](https://github.com/PennyLaneAI/pennylane-lightning/pull/632)

* Fix finite shots support in `lightning.qubit`, `lightning.gpu` and `lightning.kokkos`. The bug would impact calculations with measurements on observables with non-trivial diagonalizing gates and calculations with shot vectors.
  [(#632)](https://github.com/PennyLaneAI/pennylane-lightning/pull/632)

### Contributors

This release contains contributions from (in alphabetical order):

Vincent Michaud-Rioux

---

# Release 0.35.0

### New features since last release

* All backends now support `GlobalPhase` and `C(GlobalPhase)` in forward pass.
  [(#579)](https://github.com/PennyLaneAI/pennylane-lightning/pull/579)

* Add Hermitian observable support for shot-noise measurement and Lapack support.
  [(#569)](https://github.com/PennyLaneAI/pennylane-lightning/pull/569)

### Breaking changes

* Migrate `lightning.gpu` to CUDA 12.
  [(#606)](https://github.com/PennyLaneAI/pennylane-lightning/pull/606)

### Improvements

* Expand error values and strings returned from CUDA libraries.
  [(#617)](https://github.com/PennyLaneAI/pennylane-lightning/pull/617)

* `C(MultiRZ)` and `C(Rot)` gates are natively supported (with `LM` kernels).
  [(#614)](https://github.com/PennyLaneAI/pennylane-lightning/pull/614)

* Add adjoint support for `GlobalPhase` in Lightning-GPU and Lightning-Kokkos.
  [(#615)](https://github.com/PennyLaneAI/pennylane-lightning/pull/615)

* Lower the overheads of Windows CI tests.
  [(#610)](https://github.com/PennyLaneAI/pennylane-lightning/pull/610)

* Decouple LightningQubit memory ownership from numpy and migrate it to Lightning-Qubit managed state-vector class.
  [(#601)](https://github.com/PennyLaneAI/pennylane-lightning/pull/601)

* Expand support for Projector observables on Lightning-Kokkos.
  [(#601)](https://github.com/PennyLaneAI/pennylane-lightning/pull/601)

* Split Docker build cron job into two jobs: master and latest. This is mainly for reporting in the `plugin-test-matrix` repo.
  [(#600)](https://github.com/PennyLaneAI/pennylane-lightning/pull/600)

* The `BlockEncode` operation from PennyLane is now supported on all Lightning devices.
  [(#599)](https://github.com/PennyLaneAI/pennylane-lightning/pull/599)

* OpenMP acceleration can now be enabled at compile time for all `lightning.qubit` gate kernels using the "-DLQ_ENABLE_KERNEL_OMP=1" CMake argument.
  [(#510)](https://github.com/PennyLaneAI/pennylane-lightning/pull/510)

* Enable building Docker images for any branch or tag. Set the Docker build cron job to build images for the latest release and `master`.
  [(#598)](https://github.com/PennyLaneAI/pennylane-lightning/pull/598)

* Enable choosing the PennyLane-Lightning version and disabling push to Docker Hub in the Docker build workflow. Add a cron job calling the Docker build workflow.
  [(#597)](https://github.com/PennyLaneAI/pennylane-lightning/pull/597)

* Pull Kokkos v4.2.00 from the official Kokkos repository to test Lightning-Kokkos with the CUDA backend.
  [(#596)](https://github.com/PennyLaneAI/pennylane-lightning/pull/596)

* Remove deprecated MeasurementProcess.name.
  [(#605)](https://github.com/PennyLaneAI/pennylane-lightning/pull/605)

### Documentation

* Update requirements to build the documentation.
  [(#594)](https://github.com/PennyLaneAI/pennylane-lightning/pull/594)

### Bug fixes

* Downgrade auditwheel due to changes with library exclusion list.
  [(#620)](https://github.com/PennyLaneAI/pennylane-lightning/pull/620)

* List `GlobalPhase` gate in each device's TOML file.
  [(#615)](https://github.com/PennyLaneAI/pennylane-lightning/pull/615)

* Lightning-GPU's gate cache failed to distinguish between certain gates.
  For example, `MultiControlledX([0, 1, 2], "111")` and `MultiControlledX([0, 2], "00")` were applied as the same operation.
  This could happen with (at least) the following gates: `QubitUnitary`,`ControlledQubitUnitary`,`MultiControlledX`,`DiagonalQubitUnitary`,`PSWAP`,`OrbitalRotation`.
  [(#579)](https://github.com/PennyLaneAI/pennylane-lightning/pull/579)

* Ensure the stopping condition decompositions are respected for larger templated QFT and Grover operators.
  [(#609)](https://github.com/PennyLaneAI/pennylane-lightning/pull/609)

* Move concurrency group specifications from reusable Docker build workflow to the root workflows.
  [(#604)](https://github.com/PennyLaneAI/pennylane-lightning/pull/604)

* Fix `lightning-kokkos-cuda` Docker build and add CI workflow to build images and push to Docker Hub.
  [(#593)](https://github.com/PennyLaneAI/pennylane-lightning/pull/593)

* Update jax.config imports.
  [(#619)](https://github.com/PennyLaneAI/pennylane-lightning/pull/619)

* Fix apply state vector when using a Lightning handle.
  [(#622)](https://github.com/PennyLaneAI/pennylane-lightning/pull/622)

* Pinning Pytest to a version compatible with Flaky.
  [(#624)](https://github.com/PennyLaneAI/pennylane-lightning/pull/624)

### Contributors

This release contains contributions from (in alphabetical order):

Amintor Dusko, David Ittah, Vincent Michaud-Rioux, Lee J. O'Riordan, Shuli Shu, Matthew Silverman

---

# Release 0.34.0

### New features since last release

* Support added for Python 3.12 wheel builds.
  [(#541)](https://github.com/PennyLaneAI/pennylane-lightning/pull/541)

* Lightning-Qubit support arbitrary controlled gates (any wires and any control values). The kernels are implemented in the `LM` module.
  [(#576)](https://github.com/PennyLaneAI/pennylane-lightning/pull/576)

* Shot-noise related methods now accommodate observable objects with arbitrary eigenvalues. Add a Kronecker product method for two diagonal matrices.
  [(#570)](https://github.com/PennyLaneAI/pennylane-lightning/pull/570)

* Add shot-noise support for probs in the C++ layer. Probabilities are calculated from generated samples. All Lightning backends support this feature. Please note that target wires should be sorted in ascending manner.
  [(#568)](https://github.com/PennyLaneAI/pennylane-lightning/pull/568)

* Add `LM` kernels to apply arbitrary controlled operations efficiently.
  [(#516)](https://github.com/PennyLaneAI/pennylane-lightning/pull/516)

* Add shots support for variance value, probs, sample, counts calculation for given observables (`NamedObs`, `TensorProd` and `Hamiltonian`) based on Pauli words, `Identity` and `Hadamard` in the C++ layer. All Lightning backends support this support feature.
  [(#561)](https://github.com/PennyLaneAI/pennylane-lightning/pull/561)

* Add shots support for expectation value calculation for given observables (`NamedObs`, `TensorProd` and `Hamiltonian`) based on Pauli words, `Identity` and `Hadamard` in the C++ layer by adding `measure_with_samples` to the measurement interface. All Lightning backends support this support feature.
  [(#556)](https://github.com/PennyLaneAI/pennylane-lightning/pull/556)

* `qml.QubitUnitary` operators can be included in a circuit differentiated with the adjoint method. Lightning handles circuits with arbitrary non-differentiable `qml.QubitUnitary` operators. 1,2-qubit `qml.QubitUnitary` operators with differentiable parameters can be differentiated using decomposition.
  [(#540)] (https://github.com/PennyLaneAI/pennylane-lightning/pull/540)

### Breaking changes

* Set the default version of Kokkos to 4.2.00 throughout the project (CMake, CI, etc.)
  [(#578)] (https://github.com/PennyLaneAI/pennylane-lightning/pull/578)

* Overload `applyOperation` with a fifth `matrix` argument to all state vector classes to support arbitrary operations in `AdjointJacobianBase`.
  [(#540)] (https://github.com/PennyLaneAI/pennylane-lightning/pull/540)

### Improvements

* Ensure aligned memory used for numpy arrays with state-vector without reallocations.
  [(#572)](https://github.com/PennyLaneAI/pennylane-lightning/pull/572)

* Unify error messages of shot measurement related unsupported observables to better Catalyst.
  [(#577)](https://github.com/PennyLaneAI/pennylane-lightning/pull/577)

* Add configuration files to improve compatibility with Catalyst.
  [(#566)](https://github.com/PennyLaneAI/pennylane-lightning/pull/566)

* Refactor shot-noise related methods of MeasurementsBase class in the C++ layer and eigenvalues are not limited to `1` and `-1`. Add `getObs()` method to Observables class. Refactor `applyInPlaceShots` to allow users to get eigenvalues of Observables object. Deprecated `_preprocess_state` method in `MeasurementsBase` class for safer use of the `LightningQubitRaw` backend.
[(#570)](https://github.com/PennyLaneAI/pennylane-lightning/pull/570)

* Modify `setup.py` to use backend-specific build directory (`f"build_{backend}"`) to accelerate rebuilding backends in alternance.
  [(#540)] (https://github.com/PennyLaneAI/pennylane-lightning/pull/540)

* Update Dockerfile and rewrite the `build-wheel-lightning-gpu` stage to build Lightning-GPU from the `pennylane-lightning` monorepo.
  [(#539)] (https://github.com/PennyLaneAI/pennylane-lightning/pull/539)

* Add the MPI test CI workflows of Lightning-GPU in compatibility cron jobs.
  [(#536)] (https://github.com/PennyLaneAI/pennylane-lightning/pull/536)

* Add MPI synchronization in places to safely handle communicated data.
  [(#538)](https://github.com/PennyLaneAI/pennylane-lightning/pull/538)

* Add release option in compatibility cron jobs to test the release candidates of PennyLane and the Lightning plugins against one another.
  [(#531)] (https://github.com/PennyLaneAI/pennylane-lightning/pull/531)

* Add GPU workflows in compatibility cron jobs to test Lightning-GPU and Lightning-Kokkos with the Kokkos CUDA backend.
  [(#528)] (https://github.com/PennyLaneAI/pennylane-lightning/pull/528)

### Documentation

* Fixed a small typo in the documentation page for the PennyLane-Lightning GPU device.
  [(#563)](https://github.com/PennyLaneAI/pennylane-lightning/pull/563)

* Add OpenGraph social preview for Lightning docs.
  [(#574)](https://github.com/PennyLaneAI/pennylane-lightning/pull/574)

### Bug fixes

* Fix CodeCov file contention issue when uploading data from many workloads.
  [(#584)](https://github.com/PennyLaneAI/pennylane-lightning/pull/584)

* Ensure the `lightning.gpu` intermediate wheel builds are uploaded to TestPyPI.
  [(#575)](https://github.com/PennyLaneAI/pennylane-lightning/pull/575)

* Allow support for newer clang-tidy versions on non-x86_64 platforms.
  [(#567)](https://github.com/PennyLaneAI/pennylane-lightning/pull/567)

* Do not run C++ tests when testing for compatibility with PennyLane, hence fixing plugin-matrix failures. Fix Lightning-GPU workflow trigger.
  [(#571)](https://github.com/PennyLaneAI/pennylane-lightning/pull/571)

* Revert single-node multi-GPU batching behaviour to match https://github.com/PennyLaneAI/pennylane-lightning-gpu/pull/27.
  [(#564)](https://github.com/PennyLaneAI/pennylane-lightning/pull/564)

* Move deprecated `stateprep` `QuantumScript` argument into the operation list in `mpitests/test_adjoint_jacobian.py`.
  [(#540)] (https://github.com/PennyLaneAI/pennylane-lightning/pull/540)

* Fix MPI Python unit tests for the adjoint method.
  [(#538)](https://github.com/PennyLaneAI/pennylane-lightning/pull/538)

* Fix the issue with assigning kernels to ops before registering kernels on macOS
  [(#582)](https://github.com/PennyLaneAI/pennylane-lightning/pull/582)

* Update `MANIFEST.in` to include device config files and `CHANGELOG.md`
  [(#585)](https://github.com/PennyLaneAI/pennylane-lightning/pull/585)

### Contributors

This release contains contributions from (in alphabetical order):

Ali Asadi, Isaac De Vlugt, Amintor Dusko, Vincent Michaud-Rioux, Erick Ochoa Lopez, Lee James O'Riordan, Shuli Shu

---

# Release 0.33.1

* pip-installed CUDA runtime libraries can now be accessed from a virtualenv.
  [(#543)](https://github.com/PennyLaneAI/pennylane-lightning/pull/543)

### Bug fixes

* The pybind11 compiled module RPATH linkage has been restored to pre-0.33 behaviour.
  [(#543)](https://github.com/PennyLaneAI/pennylane-lightning/pull/543)

### Contributors

This release contains contributions from (in alphabetical order):

Lee J. O'Riordan

---

# Release 0.33.0

### New features since last release

* Add documentation updates for the `lightning.gpu` backend.
  [(#525)] (https://github.com/PennyLaneAI/pennylane-lightning/pull/525)

* Add `SparseHamiltonian` support for Lightning-Qubit and Lightning-GPU.
  [(#526)] (https://github.com/PennyLaneAI/pennylane-lightning/pull/526)

* Add `SparseHamiltonian` support for Lightning-Kokkos.
  [(#527)] (https://github.com/PennyLaneAI/pennylane-lightning/pull/527)

* Integrate python/pybind layer of distributed Lightning-GPU into the Lightning monorepo with python unit tests.
  [(#518)] (https://github.com/PennyLaneAI/pennylane-lightning/pull/518)

* Integrate the distributed C++ backend of Lightning-GPU into the Lightning monorepo.
  [(#514)] (https://github.com/PennyLaneAI/pennylane-lightning/pull/514)

* Integrate Lightning-GPU into the Lightning monorepo. The new backend is named `lightning.gpu` and includes all single-GPU features.
  [(#499)] (https://github.com/PennyLaneAI/pennylane-lightning/pull/499)

* Build Linux wheels for Lightning-GPU (CUDA-11).
  [(#517)](https://github.com/PennyLaneAI/pennylane-lightning/pull/517)

* Add `Dockerfile` in `docker` and `make docker` workflow in `Makefile`. The Docker images and documentation are available on [DockerHub](https://hub.docker.com/repository/docker/pennylaneai/pennylane).
  [(#496)](https://github.com/PennyLaneAI/pennylane-lightning/pull/496)

* Add mid-circuit state preparation operation tests.
  [(#495)](https://github.com/PennyLaneAI/pennylane-lightning/pull/495)

### Breaking changes

* Add `tests_gpu.yml` workflow to test the Lightning-Kokkos backend with CUDA-12.
  [(#494)](https://github.com/PennyLaneAI/pennylane-lightning/pull/494)

* Implement `LM::GeneratorDoubleExcitation`, `LM::GeneratorDoubleExcitationMinus`, `LM::GeneratorDoubleExcitationPlus` kernels. Lightning-Qubit default kernels are now strictly from the `LM` implementation, which requires less memory and is faster for large state vectors.
  [(#512)](https://github.com/PennyLaneAI/pennylane-lightning/pull/512)

* Add workflows validating compatibility between PennyLane and Lightning's most recent stable releases and development (latest) versions.
  [(#507)](https://github.com/PennyLaneAI/pennylane-lightning/pull/507)
  [(#498)](https://github.com/PennyLaneAI/pennylane-lightning/pull/498)

* Introduce `timeout-minutes` in various workflows, mainly to avoid Windows builds hanging for several hours.
  [(#503)](https://github.com/PennyLaneAI/pennylane-lightning/pull/503)

* Cast integral-valued arrays to the device's complex type on entry in `_preprocess_state_vector` to ensure the state is correctly represented with floating-point numbers.
  [(#501)](https://github.com/PennyLaneAI/pennylane-lightning/pull/501)

* Update `DefaultQubit` to `DefaultQubitLegacy` on Lightning fallback.
  [(#500)](https://github.com/PennyLaneAI/pennylane-lightning/pull/500)

* Enums defined in `GateOperation.hpp` start at `1` (previously `0`). `::BEGIN` is introduced in a few places where it was assumed `0` accordingly.
  [(#485)](https://github.com/PennyLaneAI/pennylane-lightning/pull/485)

* Enable pre-commit hooks to format all Python files and linting of all Python source files.
  [(#485)](https://github.com/PennyLaneAI/pennylane-lightning/pull/485)

### Improvements

* Improve Python testing for Lightning-GPU (+MPI) by adding jobs in Actions files and adding Python tests to increase code coverage.
  [(#522)](https://github.com/PennyLaneAI/pennylane-lightning/pull/522)

* Add support for `pip install pennylane-lightning[kokkos]` for the OpenMP backend.
  [(#515)](https://github.com/PennyLaneAI/pennylane-lightning/pull/515)

* Update `setup.py` to allow for multi-package co-existence. The `PennyLane_Lightning` package now is the responsible for the core functionality, and will be depended upon by all other extensions.
  [(#504)] (https://github.com/PennyLaneAI/pennylane-lightning/pull/504)

* Redesign Lightning-Kokkos `StateVectorKokkos` class to use Kokkos `RangePolicy` together with special functors in `applyMultiQubitOp` to apply 1- to 4-wire generic unitary gates. For more than 4 wires, the general implementation using Kokkos `TeamPolicy` is employed to yield the best all-around performance.
  [(#490)] (https://github.com/PennyLaneAI/pennylane-lightning/pull/490)

* Redesign Lightning-Kokkos `Measurements` class to use Kokkos `RangePolicy` together with special functors to obtain the expectation value of 1- to 4-wire generic unitary gates. For more than 4 wires, the general implementation using Kokkos `TeamPolicy` is employed to yield the best all-around performance.
  [(#489)] (https://github.com/PennyLaneAI/pennylane-lightning/pull/489)

* Add tests to increase Lightning-Kokkos coverage.
  [(#485)](https://github.com/PennyLaneAI/pennylane-lightning/pull/485)

* Add memory locality tag reporting and adjoint diff dispatch for `lightning.qubit` statevector classes.
  [(#492)](https://github.com/PennyLaneAI/pennylane-lightning/pull/492)

* Add support for dependent external packages to C++ core.
  [(#482)](https://github.com/PennyLaneAI/pennylane-lightning/pull/482)

* Add support for building multiple backend simulators.
  [(#497)](https://github.com/PennyLaneAI/pennylane-lightning/pull/497)

### Documentation

### Bug fixes

* Fix CI issues running python-cov with MPI.
  [(#535)](https://github.com/PennyLaneAI/pennylane-lightning/pull/535)

* Re-add support for `pip install pennylane-lightning[gpu]`.
  [(#515)](https://github.com/PennyLaneAI/pennylane-lightning/pull/515)

* Switch most Lightning-Qubit default kernels to `LM`. Add `LM::multiQubitOp` tests, failing when targeting out-of-order wires clustered close to `num_qubits-1`. Fix the `LM::multiQubitOp` kernel implementation by introducing a generic `revWireParity` routine and replacing the `bitswap`-based implementation. Mimic the changes fixing the corresponding `multiQubitOp` and `expval` functors in Lightning-Kokkos.
  [(#511)](https://github.com/PennyLaneAI/pennylane-lightning/pull/511)

* Fix RTD builds by removing unsupported `system_packages` configuration option.
  [(#491)](https://github.com/PennyLaneAI/pennylane-lightning/pull/491)

### Contributors

This release contains contributions from (in alphabetical order):

Ali Asadi, Amintor Dusko, Vincent Michaud-Rioux, Lee J. O'Riordan, Shuli Shu

---

# Release 0.32.0

### New features since last release

* The `lightning.kokkos` backend supports Nvidia GPU execution (with Kokkos v4 and CUDA v12).
  [(#477)](https://github.com/PennyLaneAI/pennylane-lightning/pull/477)

* Complete overhaul of repository structure to facilitates integration of multiple backends. Refactoring efforts we directed to improve development performance, code reuse and decrease overall overhead to propagate changes through backends. New C++ modular build strategy allows for faster test builds restricted to a module. Update CI/CD actions concurrency strategy. Change minimal Python version to 3.9.
  [(#472)] (https://github.com/PennyLaneAI/pennylane-lightning/pull/472)

* Wheels are built with native support for sparse Hamiltonians.
  [(#470)] (https://github.com/PennyLaneAI/pennylane-lightning/pull/470)

* Add native support to sparse Hamiltonians in the absence of Kokkos & Kokkos-kernels.
  [(#465)] (https://github.com/PennyLaneAI/pennylane-lightning/pull/465)

### Breaking changes

* Rename `QubitStateVector` to `StatePrep` in the `LightningQubit` and `LightningKokkos` classes.
  [(#486)](https://github.com/PennyLaneAI/pennylane-lightning/pull/486)

* Modify `adjointJacobian` methods to accept a (maybe unused) reference `StateVectorT`, allowing device-backed simulators to directly access state vector data for adjoint differentiation instead of copying it back-and-forth into `JacobianData` (host memory).
  [(#477)](https://github.com/PennyLaneAI/pennylane-lightning/pull/477)

### Improvements

* Refactor LKokkos `Measurements` class to use (fast) specialized functors whenever possible.
  [(#481)] (https://github.com/PennyLaneAI/pennylane-lightning/pull/481)

* Merge Lightning Qubit and Lightning Kokkos backends in the new repository.
  [(#472)] (https://github.com/PennyLaneAI/pennylane-lightning/pull/472)

* Integrated new unified docs for Lightning Kokkos and Lightning Qubit packages.
  [(#473)] (https://github.com/PennyLaneAI/pennylane-lightning/pull/473)

### Documentation

### Bug fixes

* Ensure PennyLane has an `active_return` attribute before calling it.
 [(#483)] (https://github.com/PennyLaneAI/pennylane-lightning/pull/483)

* Do no import `sqrt2_v` from `<numbers>` in `Util.hpp` to resolve issue with Lightning-GPU builds.
  [(#479)](https://github.com/PennyLaneAI/pennylane-lightning/pull/479)

* Update the CMake internal references to enable sub-project compilation with affecting the parent package.
  [(#478)](https://github.com/PennyLaneAI/pennylane-lightning/pull/478)

* `apply` no longer mutates the inputted list of operations.
  [(#474)](https://github.com/PennyLaneAI/pennylane-lightning/pull/474)

### Contributors

This release contains contributions from (in alphabetical order):

Amintor Dusko, Christina Lee, Vincent Michaud-Rioux, Lee J. O'Riordan

---

# Release 0.31.0

### New features since last release

* Update Kokkos support to 4.0.01.
  [(#439)] (https://github.com/PennyLaneAI/pennylane-lightning/pull/439)

### Breaking changes

* Update tests to be compliant with PennyLane v0.31.0 development changes and deprecations.
  [(#448)](https://github.com/PennyLaneAI/pennylane-lightning/pull/448)

### Improvements

* Remove logic from `setup.py` and transfer paths and env variable definitions into workflow files.
  [(#450)](https://github.com/PennyLaneAI/pennylane-lightning/pull/450)

* Detect MKL or CBLAS if `ENABLE_BLAS=ON` making sure that BLAS is linked as expected.
  [(#449)](https://github.com/PennyLaneAI/pennylane-lightning/pull/449)

### Documentation

* Fix LightningQubit class parameter documentation.
  [(#456)](https://github.com/PennyLaneAI/pennylane-lightning/pull/456)

### Bug fixes

* Ensure cross-platform wheels continue to build with updates in git safety checks.
  [(#452)](https://github.com/PennyLaneAI/pennylane-lightning/pull/452)

* Fixing Python version bug introduce in [(#450)](https://github.com/PennyLaneAI/pennylane-lightning/pull/450)
  when `Python_EXECUTABLE` was removed from `setup.py`.
  [(#461)](https://github.com/PennyLaneAI/pennylane-lightning/pull/461)

* Ensure aligned allocator definition works with C++20 compilers.
  [(#438)](https://github.com/PennyLaneAI/pennylane-lightning/pull/438)

* Prevent multiple threads from calling `Kokkos::initialize` or `Kokkos::finalize`.
  [(#439)](https://github.com/PennyLaneAI/pennylane-lightning/pull/439)

### Contributors

This release contains contributions from (in alphabetical order):

Vincent Michaud-Rioux, Lee J. O'Riordan, Chae-Yeun Park

---

# Release 0.30.0

### New features since last release

* Add MCMC sampler.
  [(#384)] (https://github.com/PennyLaneAI/pennylane-lightning/pull/384)

* Serialize PennyLane's arithmetic operators when they are used as observables
  that are expressed in the Pauli basis.
  [(#424)](https://github.com/PennyLaneAI/pennylane-lightning/pull/424)

### Breaking changes

* Lightning now works with the new return types specification that is now default in PennyLane.
  See [the PennyLane `qml.enable_return`](https://docs.pennylane.ai/en/stable/code/api/pennylane.enable_return.html?highlight=enable_return) documentation for more information on this change.
  [(#427)](https://github.com/PennyLaneAI/pennylane-lightning/pull/427)

Instead of creating potentially ragged numpy array, devices and `QNode`'s now return an object of the same type as that
returned by the quantum function.

```
>>> dev = qml.device('lightning.qubit', wires=1)
>>> @qml.qnode(dev, diff_method="adjoint")
... def circuit(x):
...     qml.RX(x, wires=0)
...     return qml.expval(qml.PauliY(0)), qml.expval(qml.PauliZ(0))
>>> x = qml.numpy.array(0.5)
>>> circuit(qml.numpy.array(0.5))
(array(-0.47942554), array(0.87758256))
```

Interfaces like Jax or Torch handle tuple outputs without issues:

```
>>> jax.jacobian(circuit)(jax.numpy.array(0.5))
(Array(-0.87758255, dtype=float32, weak_type=True),
Array(-0.47942555, dtype=float32, weak_type=True))
```

Autograd cannot differentiate an output tuple, so results must be converted to an array before
use with `qml.jacobian`:

```
>>> qml.jacobian(lambda y: qml.numpy.array(circuit(y)))(x)
array([-0.87758256, -0.47942554])
```

Alternatively, the quantum function itself can return a numpy array of measurements:

```
>>> dev = qml.device('lightning.qubit', wires=1)
>>> @qml.qnode(dev, diff_method="adjoint")
>>> def circuit2(x):
...     qml.RX(x, wires=0)
...     return np.array([qml.expval(qml.PauliY(0)), qml.expval(qml.PauliZ(0))])
>>> qml.jacobian(circuit2)(np.array(0.5))
array([-0.87758256, -0.47942554])
```

### Improvements

* Remove deprecated `set-output` commands from workflow files.
  [(#437)](https://github.com/PennyLaneAI/pennylane-lightning/pull/437)

* Lightning wheels are now checked with `twine check` post-creation for PyPI compatibility.
  [(#430)](https://github.com/PennyLaneAI/pennylane-lightning/pull/430)

* Lightning has been made compatible with the change in return types specification.
  [(#427)](https://github.com/PennyLaneAI/pennylane-lightning/pull/427)

* Lightning is compatible with clang-tidy version 16.
  [(#429)](https://github.com/PennyLaneAI/pennylane-lightning/pull/429)

### Contributors

This release contains contributions from (in alphabetical order):

Christina Lee, Vincent Michaud-Rioux, Lee James O'Riordan, Chae-Yeun Park, Matthew Silverman

---

# Release 0.29.0

### Improvements

* Remove runtime dependency on ninja build system.
  [(#414)](https://github.com/PennyLaneAI/pennylane-lightning/pull/414)

* Allow better integration and installation support with CMake targeted binary builds.
  [(#403)](https://github.com/PennyLaneAI/pennylane-lightning/pull/403)

* Remove explicit Numpy and Scipy requirements.
  [(#412)](https://github.com/PennyLaneAI/pennylane-lightning/pull/412)

* Get `llvm` installation root from the environment variable `LLVM_ROOT_DIR` (or fallback to `brew`).
  [(#413)](https://github.com/PennyLaneAI/pennylane-lightning/pull/413)

* Update AVX2/512 kernel infrastructure for additional gate/generator operations.
  [(#404)](https://github.com/PennyLaneAI/pennylane-lightning/pull/404)

* Remove unnecessary lines for resolving CodeCov issue.
  [(#415)](https://github.com/PennyLaneAI/pennylane-lightning/pull/415)

* Add more AVX2/512 gate operations.
  [(#393)](https://github.com/PennyLaneAI/pennylane-lightning/pull/393)

### Documentation

### Bug fixes

* Ensure error raised when asking for out of order marginal probabilities. Prevents the return of incorrect results.
  [(#416)](https://github.com/PennyLaneAI/pennylane-lightning/pull/416)

* Fix Github shields in README.
  [(#402)](https://github.com/PennyLaneAI/pennylane-lightning/pull/402)

### Contributors

Amintor Dusko, Vincent Michaud-Rioux, Lee James O'Riordan, Chae-Yeun Park

---

# Release 0.28.2

### Bug fixes

* Fix Python module versioning for Linux wheels.
  [(#408)](https://github.com/PennyLaneAI/pennylane-lightning/pull/408)

### Contributors

This release contains contributions from (in alphabetical order):

Amintor Dusko, Shuli Shu, Trevor Vincent

---

# Release 0.28.1

### Bug fixes

* Fix Pybind11 module versioning and locations for Windows wheels.
  [(#400)](https://github.com/PennyLaneAI/pennylane-lightning/pull/400)

### Contributors

This release contains contributions from (in alphabetical order):

Lee J. O'Riordan

---

# Release 0.28.0

### Breaking changes

* Deprecate support for Python 3.7.
  [(#391)](https://github.com/PennyLaneAI/pennylane-lightning/pull/391)

### Improvements

* Improve Lightning package structure for external use as a C++ library.
  [(#369)](https://github.com/PennyLaneAI/pennylane-lightning/pull/369)

* Improve the stopping condition method.
  [(#386)](https://github.com/PennyLaneAI/pennylane-lightning/pull/386)

### Bug fixes

- Pin CMake to 3.24.x in wheel-builder to avoid Python not found error in CMake 3.25, when building wheels for PennyLane-Lightning-GPU.
  [(#387)](https://github.com/PennyLaneAI/pennylane-lightning/pull/387)

### Contributors

This release contains contributions from (in alphabetical order):

Amintor Dusko, Lee J. O'Riordan

---

# Release 0.27.0

### New features since last release

* Enable building of python 3.11 wheels and upgrade python on CI/CD workflows to 3.8.
  [(#381)](https://github.com/PennyLaneAI/pennylane-lightning/pull/381)

### Breaking changes

### Improvements

* Update clang-tools version in Github workflows.
  [(#351)](https://github.com/PennyLaneAI/pennylane-lightning/pull/351)

* Improve tests and checks CI/CD pipelines.
  [(#353)](https://github.com/PennyLaneAI/pennylane-lightning/pull/353)

* Implement 3 Qubits gates (CSWAP & Toffoli) & 4 Qubits gates (DoubleExcitation, DoubleExcitationMinus, DoubleExcitationPlus) in LM manner.
  [(#362)](https://github.com/PennyLaneAI/pennylane-lightning/pull/362)

* Upgrade Kokkos and Kokkos Kernels to 3.7.00, and improve sparse matrix-vector multiplication performance and memory usage.
  [(#361)](https://github.com/PennyLaneAI/pennylane-lightning/pull/361)

* Update Linux (ubuntu-latest) architecture x86_64 wheel-builder from GCC 10.x to GCC 11.x.
  [(#373)](https://github.com/PennyLaneAI/pennylane-lightning/pull/373)

* Update gcc and g++ 10.x to 11.x in CI tests. This update brings improved support for newer C++ features.
  [(#370)](https://github.com/PennyLaneAI/pennylane-lightning/pull/370)

* Change Lightning to inherit from QubitDevice instead of DefaultQubit.
  [(#365)](https://github.com/PennyLaneAI/pennylane-lightning/pull/365)

### Documentation

### Bug fixes

* Use mutex when accessing cache in KernelMap.
  [(#382)](https://github.com/PennyLaneAI/pennylane-lightning/pull/382)

### Contributors

This release contains contributions from (in alphabetical order):

Amintor Dusko, Chae-Yeun Park, Monit Sharma, Shuli Shu

---

# Release 0.26.1

### Bug fixes

* Fixes the transposition method used in the probability calculation.
  [(#377)](https://github.com/PennyLaneAI/pennylane-lightning/pull/377)

### Contributor

Amintor Dusko

---
# Release 0.26.0

### Improvements

* Introduces requirements-dev.txt and improves dockerfile.
  [(#330)](https://github.com/PennyLaneAI/pennylane-lightning/pull/330)

* Support `expval` for a Hamiltonian.
  [(#333)](https://github.com/PennyLaneAI/pennylane-lightning/pull/333)

* Implements caching for Kokkos installation.
  [(#316)](https://github.com/PennyLaneAI/pennylane-lightning/pull/316)

* Supports measurements of operator arithmetic classes such as `Sum`, `Prod`,
  and `SProd` by deferring handling of them to `DefaultQubit`.
  [(#349)](https://github.com/PennyLaneAI/pennylane-lightning/pull/349)

```
@qml.qnode(qml.device('lightning.qubit', wires=2))
def circuit():
    obs = qml.s_prod(2.1, qml.PauliZ(0)) + qml.op_sum(qml.PauliX(0), qml.PauliZ(1))
    return qml.expval(obs)
```

### Bug fixes

* Test updates to reflect new measurement error messages.
  [(#334)](https://github.com/PennyLaneAI/pennylane-lightning/pull/334)

* Updates to the release tagger to fix incompatibilities with RTD.
  [(#344)](https://github.com/PennyLaneAI/pennylane-lightning/pull/344)

* Update cancel-workflow-action and bot credentials.
  [(#345)](https://github.com/PennyLaneAI/pennylane-lightning/pull/345)

### Contributors

This release contains contributions from (in alphabetical order):

Amintor Dusko, Christina Lee, Lee J. O'Riordan, Chae-Yeun Park

---

# Release 0.25.0

### New features since last release

### Breaking changes

* We explicitly disable support for PennyLane's parameter broadcasting.
[#317](https://github.com/PennyLaneAI/pennylane-lightning/pull/317)

* We explicitly remove support for PennyLane's `Sum`, `SProd` and `Prod`
  as observables.
  [(#326)](https://github.com/PennyLaneAI/pennylane-lightning/pull/326)

### Improvements

* CI builders use a reduced set of resources and redundant tests for PRs.
  [(#319)](https://github.com/PennyLaneAI/pennylane-lightning/pull/319)

* Parallelize wheel-builds where applicable.
  [(#314)](https://github.com/PennyLaneAI/pennylane-lightning/pull/314)

* AVX2/512 kernels are now available on Linux/MacOS with x86-64 architecture.
  [(#313)](https://github.com/PennyLaneAI/pennylane-lightning/pull/313)

### Documentation

* Updated ReadTheDocs runner version from Ubuntu 20.04 to 22.04
  [(#327)](https://github.com/PennyLaneAI/pennylane-lightning/pull/327)

### Bug fixes

* Test updates to reflect new additions to PennyLane.
  [(#318)](https://github.com/PennyLaneAI/pennylane-lightning/pull/318)

### Contributors

This release contains contributions from (in alphabetical order):

Amintor Dusko, Christina Lee, Rashid N H M, Lee J. O'Riordan, Chae-Yeun Park

---

# Release 0.24.0

### New features since last release

* Add `SingleExcitation` and `DoubleExcitation` qchem gates and generators.
  [(#289)](https://github.com/PennyLaneAI/pennylane-lightning/pull/289)

* Add a new dispatch mechanism for future kernels.
  [(#291)](https://github.com/PennyLaneAI/pennylane-lightning/pull/291)

* Add `IsingXY` gate operation.
  [(#303)](https://github.com/PennyLaneAI/pennylane-lightning/pull/303)

* Support `qml.state()` in vjp and Hamiltonian in adjoint jacobian.
  [(#294)](https://github.com/PennyLaneAI/pennylane-lightning/pull/294)

### Breaking changes

* Codebase is now moving to C++20. The default compiler for Linux is now GCC10.
  [(#295)](https://github.com/PennyLaneAI/pennylane-lightning/pull/295)

* Minimum macOS version is changed to 10.15 (Catalina).
  [(#295)](https://github.com/PennyLaneAI/pennylane-lightning/pull/295)

### Improvements

* Split matrix operations, refactor dispatch mechanisms, and add a benchmark suits.
  [(#274)](https://github.com/PennyLaneAI/pennylane-lightning/pull/274)

* Add native support for the calculation of sparse Hamiltonians' expectation values.
Sparse operations are offloaded to [Kokkos](https://github.com/kokkos/kokkos) and
[Kokkos-Kernels](https://github.com/kokkos/kokkos-kernels).
  [(#283)](https://github.com/PennyLaneAI/pennylane-lightning/pull/283)

* Device `lightning.qubit` now accepts a datatype for a statevector.
  [(#290)](https://github.com/PennyLaneAI/pennylane-lightning/pull/290)

```python
dev1 = qml.device('lightning.qubit', wires=4, c_dtype=np.complex64) # for single precision
dev2 = qml.device('lightning.qubit', wires=4, c_dtype=np.complex128) # for double precision
```

### Documentation

* Use the centralized [Xanadu Sphinx Theme](https://github.com/XanaduAI/xanadu-sphinx-theme)
  to style the Sphinx documentation.
  [(#287)](https://github.com/PennyLaneAI/pennylane-lightning/pull/287)

### Bug fixes

* Fix the issue with using available `clang-format` version in format.
  [(#288)](https://github.com/PennyLaneAI/pennylane-lightning/pull/288)

* Fix a bug in the generator of `DoubleExcitationPlus`.
  [(#298)](https://github.com/PennyLaneAI/pennylane-lightning/pull/298)

### Contributors

This release contains contributions from (in alphabetical order):

Mikhail Andrenkov, Ali Asadi, Amintor Dusko, Lee James O'Riordan, Chae-Yeun Park, and Shuli Shu

---

# Release 0.23.0

### New features since last release

* Add `generate_samples()` to lightning.
  [(#247)](https://github.com/PennyLaneAI/pennylane-lightning/pull/247)

* Add Lightning GBenchmark Suite.
  [(#249)](https://github.com/PennyLaneAI/pennylane-lightning/pull/249)

* Support runtime and compile information.
  [(#253)](https://github.com/PennyLaneAI/pennylane-lightning/pull/253)

### Improvements

* Add `ENABLE_BLAS` build to CI checks.
  [(#249)](https://github.com/PennyLaneAI/pennylane-lightning/pull/249)

* Add more `clang-tidy` checks and kernel tests.
  [(#253)](https://github.com/PennyLaneAI/pennylane-lightning/pull/253)

* Add C++ code coverage to CI.
  [(#265)](https://github.com/PennyLaneAI/pennylane-lightning/pull/265)

* Skip over identity operations in `"lightning.qubit"`.
  [(#268)](https://github.com/PennyLaneAI/pennylane-lightning/pull/268)

### Bug fixes

* Update tests to remove `JacobianTape`.
  [(#260)](https://github.com/PennyLaneAI/pennylane-lightning/pull/260)

* Fix tests for MSVC.
  [(#264)](https://github.com/PennyLaneAI/pennylane-lightning/pull/264)

* Fix `#include <cpuid.h>` for PPC and AArch64 in Linux.
  [(#266)](https://github.com/PennyLaneAI/pennylane-lightning/pull/266)

* Remove deprecated tape execution methods.
  [(#270)](https://github.com/PennyLaneAI/pennylane-lightning/pull/270)

* Update `qml.probs` in `test_measures.py`.
  [(#280)](https://github.com/PennyLaneAI/pennylane-lightning/pull/280)

### Contributors

This release contains contributions from (in alphabetical order):

Ali Asadi, Chae-Yeun Park, Lee James O'Riordan, and Trevor Vincent

---

# Release 0.22.1

### Bug fixes

* Ensure `Identity ` kernel is registered to C++ dispatcher.
  [(#275)](https://github.com/PennyLaneAI/pennylane-lightning/pull/275)

---

# Release 0.22.0

### New features since last release

* Add Docker support.
  [(#234)](https://github.com/PennyLaneAI/pennylane-lightning/pull/234)

### Improvements

* Update quantum tapes serialization and Python tests.
  [(#239)](https://github.com/PennyLaneAI/pennylane-lightning/pull/239)

* Clang-tidy is now enabled for both tests and examples builds under Github Actions.
  [(#237)](https://github.com/PennyLaneAI/pennylane-lightning/pull/237)

* The return type of `StateVectorBase` data is now derived-class defined.
  [(#237)](https://github.com/PennyLaneAI/pennylane-lightning/pull/237)

* Update adjointJacobian and VJP methods.
  [(#222)](https://github.com/PennyLaneAI/pennylane-lightning/pull/222)

* Set GitHub workflow to upload wheels to Test PyPI.
  [(#220)](https://github.com/PennyLaneAI/pennylane-lightning/pull/220)

* Finalize the new kernel implementation.
  [(#212)](https://github.com/PennyLaneAI/pennylane-lightning/pull/212)

### Documentation

* Use of batching with OpenMP threads is documented.
  [(#221)](https://github.com/PennyLaneAI/pennylane-lightning/pull/221)

### Bug fixes

* Fix for OOM errors when using adjoint with large numbers of observables.
  [(#221)](https://github.com/PennyLaneAI/pennylane-lightning/pull/221)

* Add virtual destructor to C++ state-vector classes.
  [(#200)](https://github.com/PennyLaneAI/pennylane-lightning/pull/200)

* Fix a bug in Python tests with operations' `matrix` calls.
  [(#238)](https://github.com/PennyLaneAI/pennylane-lightning/pull/238)

* Refactor utility header and fix a bug in linear algebra function with CBLAS.
  [(#228)](https://github.com/PennyLaneAI/pennylane-lightning/pull/228)

### Contributors

This release contains contributions from (in alphabetical order):

Ali Asadi, Chae-Yeun Park, Lee James O'Riordan

---

# Release 0.21.0

### New features since last release

* Add C++ only benchmark for a given list of gates.
  [(#199)](https://github.com/PennyLaneAI/pennylane-lightning/pull/199)

* Wheel-build support for Python 3.10.
  [(#186)](https://github.com/PennyLaneAI/pennylane-lightning/pull/186)

* C++ support for probability, expectation value and variance calculations.
  [(#185)](https://github.com/PennyLaneAI/pennylane-lightning/pull/185)

* Add bindings to C++ expval, var, probs.
  [(#214)](https://github.com/PennyLaneAI/pennylane-lightning/pull/214)

### Improvements

* `setup.py` adds debug only when --debug is given
  [(#208)](https://github.com/PennyLaneAI/pennylane-lightning/pull/208)

* Add new highly-performant C++ kernels for quantum gates.
  [(#202)](https://github.com/PennyLaneAI/pennylane-lightning/pull/202)

The new kernels significantly improve the runtime performance of PennyLane-Lightning
for both differentiable and non-differentiable workflows. Here is an example workflow
using the adjoint differentiation method with a circuit of 5 strongly entangling layers:

```python
import pennylane as qml
from pennylane import numpy as np
from pennylane.templates.layers import StronglyEntanglingLayers
from numpy.random import random
np.random.seed(42)
n_layers = 5
n_wires = 6
dev = qml.device("lightning.qubit", wires=n_wires)

@qml.qnode(dev, diff_method="adjoint")
def circuit(weights):
    StronglyEntanglingLayers(weights, wires=list(range(n_wires)))
    return [qml.expval(qml.PauliZ(i)) for i in range(n_wires)]

init_weights = np.random.random(StronglyEntanglingLayers.shape(n_layers=n_layers, n_wires=n_wires))
params = np.array(init_weights,requires_grad=True)
jac = qml.jacobian(circuit)(params)
```
The latest release shows improved performance on both single and multi-threaded evaluations!

<img src="https://raw.githubusercontent.com/PennyLaneAI/pennylane-lightning/v0.21.0-rc0/doc/_static/lightning_v20_v21_bm.png" width=50%/>

* Ensure debug info is built into dynamic libraries.
  [(#201)](https://github.com/PennyLaneAI/pennylane-lightning/pull/201)

### Documentation

* New guidelines on adding and benchmarking C++ kernels.
  [(#202)](https://github.com/PennyLaneAI/pennylane-lightning/pull/202)

### Bug fixes

* Update clang-format version
  [(#219)](https://github.com/PennyLaneAI/pennylane-lightning/pull/219)

* Fix failed tests on Windows.
  [(#218)](https://github.com/PennyLaneAI/pennylane-lightning/pull/218)

* Update clang-format version
  [(#219)](https://github.com/PennyLaneAI/pennylane-lightning/pull/219)

* Add virtual destructor to C++ state-vector classes.
  [(#200)](https://github.com/PennyLaneAI/pennylane-lightning/pull/200)

* Fix failed tests for the non-binary wheel.
  [(#213)](https://github.com/PennyLaneAI/pennylane-lightning/pull/213)

* Add virtual destructor to C++ state-vector classes.
  [(#200)](https://github.com/PennyLaneAI/pennylane-lightning/pull/200)

### Contributors

This release contains contributions from (in alphabetical order):

Ali Asadi, Amintor Dusko, Chae-Yeun Park, Lee James O'Riordan

---

# Release 0.20.1

### Bug fixes

* Fix missing header-files causing build errors in algorithms module.
  [(#193)](https://github.com/PennyLaneAI/pennylane-lightning/pull/193)

* Fix failed tests for the non-binary wheel.
  [(#191)](https://github.com/PennyLaneAI/pennylane-lightning/pull/191)

---
# Release 0.20.2

### Bug fixes

* Introduce CY kernel to Lightning to avoid issues with decomposition.
  [(#203)](https://github.com/PennyLaneAI/pennylane-lightning/pull/203)

### Contributors

This release contains contributions from (in alphabetical order):

Lee J. O'Riordan

# Release 0.20.1

### Bug fixes

* Fix missing header-files causing build errors in algorithms module.
  [(#193)](https://github.com/PennyLaneAI/pennylane-lightning/pull/193)

* Fix failed tests for the non-binary wheel.
  [(#191)](https://github.com/PennyLaneAI/pennylane-lightning/pull/191)

# Release 0.20.0

### New features since last release

* Add wheel-builder support for Python 3.10.
  [(#186)](https://github.com/PennyLaneAI/pennylane-lightning/pull/186)

* Add VJP support to PL-Lightning.
  [(#181)](https://github.com/PennyLaneAI/pennylane-lightning/pull/181)

* Add complex64 support in PL-Lightning.
  [(#177)](https://github.com/PennyLaneAI/pennylane-lightning/pull/177)

* Added examples folder containing aggregate gate performance test.
  [(#165)](https://github.com/PennyLaneAI/pennylane-lightning/pull/165)

### Breaking changes

### Improvements

* Update PL-Lightning to support new features in PL.
  [(#179)](https://github.com/PennyLaneAI/pennylane-lightning/pull/179)

### Documentation

* Lightning setup.py build process uses CMake.
  [(#176)](https://github.com/PennyLaneAI/pennylane-lightning/pull/176)

### Contributors

This release contains contributions from (in alphabetical order):

Ali Asadi, Chae-Yeun Park, Isidor Schoch, Lee James O'Riordan

---

# Release 0.19.0

* Add Cache-Friendly DOTC, GEMV, GEMM along with BLAS Support.
  [(#155)](https://github.com/PennyLaneAI/pennylane-lightning/pull/155)

### Improvements

* The performance of parametric gates has been improved.
  [(#157)](https://github.com/PennyLaneAI/pennylane-lightning/pull/157)

* AVX support is enabled for Linux users on Intel/AMD platforms.
  [(#157)](https://github.com/PennyLaneAI/pennylane-lightning/pull/157)

* PennyLane-Lightning has been updated to conform with clang-tidy
  recommendations for modernization, offering performance improvements across
  all use-cases.
  [(#153)](https://github.com/PennyLaneAI/pennylane-lightning/pull/153)

### Breaking changes

* Linux users on `x86_64` must have a CPU supporting AVX.
  [(#157)](https://github.com/PennyLaneAI/pennylane-lightning/pull/157)

### Bug fixes

* OpenMP built with Intel MacOS CI runners causes failures on M1 Macs. OpenMP is currently
  disabled in the built wheels until this can be resolved with Github Actions runners.
  [(#166)](https://github.com/PennyLaneAI/pennylane-lightning/pull/166)

### Contributors

This release contains contributions from (in alphabetical order):

Ali Asadi, Lee James O'Riordan

---

# Release 0.18.0

### New features since last release

* PennyLane-Lightning now provides a high-performance
  [adjoint Jacobian](http://arxiv.org/abs/2009.02823) method for differentiating quantum circuits.
  [(#136)](https://github.com/PennyLaneAI/pennylane-lightning/pull/136)

  The adjoint method operates after a forward pass by iteratively applying inverse gates to scan
  backwards through the circuit. The method is already available in PennyLane's
  `default.qubit` device, but the version provided by `lightning.qubit` integrates with the C++
  backend and is more performant, as shown in the plot below:

  <img src="https://raw.githubusercontent.com/PennyLaneAI/pennylane-lightning/master/doc/_static/lightning_adjoint.png" width=70%/>

  The plot compares the average runtime of `lightning.qubit` and `default.qubit` for calculating the
  Jacobian of a circuit using the adjoint method for a range of qubit numbers. The circuit
  consists of ten `BasicEntanglerLayers` with a `PauliZ` expectation value calculated on each wire,
  repeated over ten runs. We see that `lightning.qubit` provides a speedup of around two to eight
  times, depending on the number of qubits.

  The adjoint method can be accessed using the standard interface. Consider the following circuit:

  ```python
  import pennylane as qml

  wires = 3
  layers = 2
  dev = qml.device("lightning.qubit", wires=wires)

  @qml.qnode(dev, diff_method="adjoint")
  def circuit(weights):
      qml.templates.StronglyEntanglingLayers(weights, wires=range(wires))
      return qml.expval(qml.PauliZ(0))

  weights = qml.init.strong_ent_layers_normal(layers, wires, seed=1967)
  ```

  The circuit can be executed and its gradient calculated using:

    ```pycon
  >>> print(f"Circuit evaluated: {circuit(weights)}")
  Circuit evaluated: 0.9801286266677633
  >>> print(f"Circuit gradient:\n{qml.grad(circuit)(weights)}")
  Circuit gradient:
  [[[-1.11022302e-16 -1.63051504e-01 -4.14810501e-04]
    [ 1.11022302e-16 -1.50136528e-04 -1.77922957e-04]
    [ 0.00000000e+00 -3.92874550e-02  8.14523075e-05]]

   [[-1.14472273e-04  3.85963953e-02  0.00000000e+00]
    [-5.76791765e-05 -9.78478343e-02  0.00000000e+00]
    [-5.55111512e-17  0.00000000e+00 -1.11022302e-16]]]
  ```

* PennyLane-Lightning now supports all of the operations and observables of `default.qubit`.
  [(#124)](https://github.com/PennyLaneAI/pennylane-lightning/pull/124)

### Improvements

* A new state-vector class `StateVectorManaged` was added, enabling memory use to be bound to
  statevector lifetime.
  [(#136)](https://github.com/PennyLaneAI/pennylane-lightning/pull/136)

* The repository now has a well-defined component hierarchy, allowing each indepedent unit to be
  compiled and linked separately.
  [(#136)](https://github.com/PennyLaneAI/pennylane-lightning/pull/136)

* PennyLane-Lightning can now be installed without compiling its C++ binaries and will fall back
  to using the `default.qubit` implementation. Skipping compilation is achieved by setting the
  `SKIP_COMPILATION` environment variable, e.g., Linux/MacOS: `export SKIP_COMPILATION=True`,
  Windows: `set SKIP_COMPILATION=True`. This feature is intended for building a pure-Python wheel of
  PennyLane-Lightning as a backup for platforms without a dedicated wheel.
  [(#129)](https://github.com/PennyLaneAI/pennylane-lightning/pull/129)

* The C++-backed Python bound methods can now be directly called with wires and supplied parameters.
  [(#125)](https://github.com/PennyLaneAI/pennylane-lightning/pull/125)

* Lightning supports arbitrary unitary and non-unitary gate-calls from Python to C++ layer.
  [(#121)](https://github.com/PennyLaneAI/pennylane-lightning/pull/121)

### Documentation

* Added preliminary architecture diagram for package.
  [(#131)](https://github.com/PennyLaneAI/pennylane-lightning/pull/131)

* C++ API built as part of docs generation.
  [(#131)](https://github.com/PennyLaneAI/pennylane-lightning/pull/131)

### Breaking changes

* Wheels for MacOS <= 10.13 will no longer be provided due to XCode SDK C++17 support requirements.
  [(#149)](https://github.com/PennyLaneAI/pennylane-lightning/pull/149)

### Bug fixes

* An indexing error in the CRY gate is fixed. [(#136)](https://github.com/PennyLaneAI/pennylane-lightning/pull/136)

* Column-major data in numpy is now correctly converted to row-major upon pass to the C++ layer.
  [(#126)](https://github.com/PennyLaneAI/pennylane-lightning/pull/126)

### Contributors

This release contains contributions from (in alphabetical order):

Thomas Bromley, Lee James O'Riordan

---

# Release 0.17.0

### New features

* C++ layer now supports float (32-bit) and double (64-bit) templated complex data.
  [(#113)](https://github.com/PennyLaneAI/pennylane-lightning/pull/113)

### Improvements

* The PennyLane device test suite is now included in coverage reports.
  [(#123)](https://github.com/PennyLaneAI/pennylane-lightning/pull/123)

* Static versions of jQuery and Bootstrap are no longer included in the CSS theme.
  [(#118)](https://github.com/PennyLaneAI/pennylane-lightning/pull/118)

* C++ tests have been ported to use Catch2 framework.
  [(#115)](https://github.com/PennyLaneAI/pennylane-lightning/pull/115)

* Testing now exists for both float and double precision methods in C++ layer.
  [(#113)](https://github.com/PennyLaneAI/pennylane-lightning/pull/113)
  [(#115)](https://github.com/PennyLaneAI/pennylane-lightning/pull/115)

* Compile-time utility methods with `constexpr` have been added.
  [(#113)](https://github.com/PennyLaneAI/pennylane-lightning/pull/113)

* Wheel-build support for ARM64 (Linux and MacOS) and PowerPC (Linux) added.
  [(#110)](https://github.com/PennyLaneAI/pennylane-lightning/pull/110)

* Add support for Controlled Phase Gate (`ControlledPhaseShift`).
  [(#114)](https://github.com/PennyLaneAI/pennylane-lightning/pull/114)

* Move changelog to `.github` and add a changelog reminder.
  [(#111)](https://github.com/PennyLaneAI/pennylane-lightning/pull/111)

* Adds CMake build system support.
  [(#104)](https://github.com/PennyLaneAI/pennylane-lightning/pull/104)


### Breaking changes

* Removes support for Python 3.6 and adds support for Python 3.9.
  [(#127)](https://github.com/PennyLaneAI/pennylane-lightning/pull/127)
  [(#128)](https://github.com/PennyLaneAI/pennylane-lightning/pull/128)

* Compilers with C++17 support are now required to build C++ module.
  [(#113)](https://github.com/PennyLaneAI/pennylane-lightning/pull/113)

* Gate classes have been removed with functionality added to StateVector class.
  [(#113)](https://github.com/PennyLaneAI/pennylane-lightning/pull/113)

* We are no longer building wheels for Python 3.6.
  [(#106)](https://github.com/PennyLaneAI/pennylane-lightning/pull/106)

### Bug fixes

* PowerPC wheel-builder now successfully compiles modules.
  [(#120)](https://github.com/PennyLaneAI/pennylane-lightning/pull/120)

### Documentation

* Added community guidelines.
  [(#109)](https://github.com/PennyLaneAI/pennylane-lightning/pull/109)

### Contributors

This release contains contributions from (in alphabetical order):

Ali Asadi, Christina Lee, Thomas Bromley, Lee James O'Riordan

---

# Release 0.15.1

### Bug fixes

* The PennyLane-Lightning binaries are now built with NumPy 1.19.5, to avoid ABI
  compatibility issues with the latest NumPy 1.20 release. See
  [the NumPy release notes](https://numpy.org/doc/stable/release/1.20.0-notes.html#size-of-np-ndarray-and-np-void-changed)
  for more details.
  [(#97)](https://github.com/PennyLaneAI/pennylane-lightning/pull/97)

### Contributors

This release contains contributions from (in alphabetical order):

Josh Izaac, Antal Száva

---

# Release 0.15.0

### Improvements

* For compatibility with PennyLane v0.15, the `analytic` keyword argument
  has been removed. Statistics can still be computed analytically by setting
  `shots=None`.
  [(#93)](https://github.com/PennyLaneAI/pennylane-lightning/pull/93)

* Inverse gates are now supported.
  [(#89)](https://github.com/PennyLaneAI/pennylane-lightning/pull/89)

* Add new lightweight backend with performance improvements.
  [(#57)](https://github.com/PennyLaneAI/pennylane-lightning/pull/57)

* Remove the previous Eigen-based backend.
  [(#67)](https://github.com/PennyLaneAI/pennylane-lightning/pull/67)

### Bug fixes

* Re-add dispatch table after fixing static initialisation order issue.
  [(#68)](https://github.com/PennyLaneAI/pennylane-lightning/pull/68)

### Contributors

This release contains contributions from (in alphabetical order):

Thomas Bromley, Theodor Isacsson, Christina Lee, Thomas Loke, Antal Száva.

---

# Release 0.14.1

### Bug fixes

* Fixes a bug where the `QNode` would swap `LightningQubit` to
  `DefaultQubitAutograd` on device execution due to the inherited
  `passthru_devices` entry of the `capabilities` dictionary.
  [(#61)](https://github.com/PennyLaneAI/pennylane-lightning/pull/61)

### Contributors

This release contains contributions from (in alphabetical order):

Antal Száva

---

# Release 0.14.0

### Improvements

* Extends support from 16 qubits to 50 qubits.
  [(#52)](https://github.com/PennyLaneAI/pennylane-lightning/pull/52)

### Bug fixes

* Updates applying basis state preparations to correspond to the
  changes in `DefaultQubit`.
  [(#55)](https://github.com/PennyLaneAI/pennylane-lightning/pull/55)

### Contributors

This release contains contributions from (in alphabetical order):

Thomas Loke, Tom Bromley, Josh Izaac, Antal Száva

---

# Release 0.12.0

### Bug fixes

* Updates capabilities dictionary to be compatible with core PennyLane
  [(#45)](https://github.com/PennyLaneAI/pennylane-lightning/pull/45)

* Fix install of Eigen for CI wheel building
  [(#44)](https://github.com/PennyLaneAI/pennylane-lightning/pull/44)

### Contributors

This release contains contributions from (in alphabetical order):

Tom Bromley, Josh Izaac, Antal Száva

---

# Release 0.11.0

Initial release.

This release contains contributions from (in alphabetical order):

Tom Bromley, Josh Izaac, Nathan Killoran, Antal Száva<|MERGE_RESOLUTION|>--- conflicted
+++ resolved
@@ -35,11 +35,7 @@
 
 This release contains contributions from (in alphabetical order):
 
-<<<<<<< HEAD
-Ali Asadi, Amintor Dusko, Pietropaolo Frisoni, Vincent Michaud-Rioux
-=======
-Amintor Dusko, Pietropaolo Frisoni, Vincent Michaud-Rioux, Mudit Pandey
->>>>>>> 3187d245
+Ali Asadi, Amintor Dusko, Pietropaolo Frisoni, Vincent Michaud-Rioux, Mudit Pandey
 
 ---
 
