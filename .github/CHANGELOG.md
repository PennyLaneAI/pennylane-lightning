# Release 0.34.0-dev

### New features since last release

<<<<<<< HEAD
* Add shots support for expectation value calculation for given observables (`NamedObs`, `TensorProd` and `Hamiltonian`) based on Pauli words, `Identity` and `Hadamard` in the C++ layer by adding `measure_with_samples` to the measurement interface. All Lightning backends have this support now.
=======
* Add shots support for expectation value calculation for given observables (`NamedObs`, `TensorProd` and `Hamiltonian`) based on Pauli words, `Identity` and `Hadamard` in the C++ layer by adding `measure_with_samples` to the measurement interface. All Lightning backends support this support feature.
>>>>>>> 461f73bc
[(#556)](https://github.com/PennyLaneAI/pennylane-lightning/pull/556)

* `qml.QubitUnitary` operators can be included in a circuit differentiated with the adjoint method. Lightning handles circuits with arbitrary non-differentiable `qml.QubitUnitary` operators. 1,2-qubit `qml.QubitUnitary` operators with differentiable parameters can be differentiated using decomposition.
  [(#540)] (https://github.com/PennyLaneAI/pennylane-lightning/pull/540)

### Breaking changes

* Overload `applyOperation` with a fifth `matrix` argument to all state vector classes to support arbitrary operations in `AdjointJacobianBase`.
  [(#540)] (https://github.com/PennyLaneAI/pennylane-lightning/pull/540)

### Improvements

* Modify `setup.py` to use backend-specific build directory (`f"build_{backend}"`) to accelerate rebuilding backends in alternance.
  [(#540)] (https://github.com/PennyLaneAI/pennylane-lightning/pull/540)

* Update Dockerfile and rewrite the `build-wheel-lightning-gpu` stage to build Lightning-GPU from the `pennylane-lightning` monorepo.
  [(#539)] (https://github.com/PennyLaneAI/pennylane-lightning/pull/539)

* Add the MPI test CI workflows of Lightning-GPU in compatibility cron jobs.
  [(#536)] (https://github.com/PennyLaneAI/pennylane-lightning/pull/536)

* Add MPI synchronization in places to safely handle communicated data.
  [(#538)](https://github.com/PennyLaneAI/pennylane-lightning/pull/538)

* Add release option in compatibility cron jobs to test the release candidates of PennyLane and the Lightning plugins against one another.
  [(#531)] (https://github.com/PennyLaneAI/pennylane-lightning/pull/531)

* Add GPU workflows in compatibility cron jobs to test Lightning-GPU and Lightning-Kokkos with the Kokkos CUDA backend.
  [(#528)] (https://github.com/PennyLaneAI/pennylane-lightning/pull/528)

### Documentation

### Bug fixes

* Move deprecated `stateprep` `QuantumScript` argument into the operation list in `mpitests/test_adjoint_jacobian.py`.
  [(#540)] (https://github.com/PennyLaneAI/pennylane-lightning/pull/540)

* Fix MPI Python unit tests for the adjoint method.
  [(#538)](https://github.com/PennyLaneAI/pennylane-lightning/pull/538)

### Contributors

This release contains contributions from (in alphabetical order):

Vincent Michaud-Rioux, Shuli Shu

---

# Release 0.33.1

* pip-installed CUDA runtime libraries can now be accessed from a virtualenv.
  [(#543)](https://github.com/PennyLaneAI/pennylane-lightning/pull/543)

### Bug fixes

* The pybind11 compiled module RPATH linkage has been restored to pre-0.33 behaviour.
  [(#543)](https://github.com/PennyLaneAI/pennylane-lightning/pull/543)

### Contributors

This release contains contributions from (in alphabetical order):

Lee J. O'Riordan

---

# Release 0.33.0

### New features since last release

* Add documentation updates for the `lightning.gpu` backend.
  [(#525)] (https://github.com/PennyLaneAI/pennylane-lightning/pull/525)

* Add `SparseHamiltonian` support for Lightning-Qubit and Lightning-GPU.
  [(#526)] (https://github.com/PennyLaneAI/pennylane-lightning/pull/526)

* Add `SparseHamiltonian` support for Lightning-Kokkos.
  [(#527)] (https://github.com/PennyLaneAI/pennylane-lightning/pull/527)

* Integrate python/pybind layer of distributed Lightning-GPU into the Lightning monorepo with python unit tests.
  [(#518)] (https://github.com/PennyLaneAI/pennylane-lightning/pull/518)

* Integrate the distributed C++ backend of Lightning-GPU into the Lightning monorepo.
  [(#514)] (https://github.com/PennyLaneAI/pennylane-lightning/pull/514)

* Integrate Lightning-GPU into the Lightning monorepo. The new backend is named `lightning.gpu` and includes all single-GPU features.
  [(#499)] (https://github.com/PennyLaneAI/pennylane-lightning/pull/499)

* Build Linux wheels for Lightning-GPU (CUDA-11).
  [(#517)](https://github.com/PennyLaneAI/pennylane-lightning/pull/517)

* Add `Dockerfile` in `docker` and `make docker` workflow in `Makefile`. The Docker images and documentation are available on [DockerHub](https://hub.docker.com/repository/docker/pennylaneai/pennylane).
  [(#496)](https://github.com/PennyLaneAI/pennylane-lightning/pull/496)

* Add mid-circuit state preparation operation tests.
  [(#495)](https://github.com/PennyLaneAI/pennylane-lightning/pull/495)

### Breaking changes

* Add `tests_gpu.yml` workflow to test the Lightning-Kokkos backend with CUDA-12.
  [(#494)](https://github.com/PennyLaneAI/pennylane-lightning/pull/494)

* Implement `LM::GeneratorDoubleExcitation`, `LM::GeneratorDoubleExcitationMinus`, `LM::GeneratorDoubleExcitationPlus` kernels. Lightning-Qubit default kernels are now strictly from the `LM` implementation, which requires less memory and is faster for large state vectors.
  [(#512)](https://github.com/PennyLaneAI/pennylane-lightning/pull/512)

* Add workflows validating compatibility between PennyLane and Lightning's most recent stable releases and development (latest) versions.
  [(#507)](https://github.com/PennyLaneAI/pennylane-lightning/pull/507)
  [(#498)](https://github.com/PennyLaneAI/pennylane-lightning/pull/498)

* Introduce `timeout-minutes` in various workflows, mainly to avoid Windows builds hanging for several hours.
  [(#503)](https://github.com/PennyLaneAI/pennylane-lightning/pull/503)

* Cast integral-valued arrays to the device's complex type on entry in `_preprocess_state_vector` to ensure the state is correctly represented with floating-point numbers.
  [(#501)](https://github.com/PennyLaneAI/pennylane-lightning/pull/501)

* Update `DefaultQubit` to `DefaultQubitLegacy` on Lightning fallback.
  [(#500)](https://github.com/PennyLaneAI/pennylane-lightning/pull/500)

* Enums defined in `GateOperation.hpp` start at `1` (previously `0`). `::BEGIN` is introduced in a few places where it was assumed `0` accordingly.
  [(#485)](https://github.com/PennyLaneAI/pennylane-lightning/pull/485)

* Enable pre-commit hooks to format all Python files and linting of all Python source files.
  [(#485)](https://github.com/PennyLaneAI/pennylane-lightning/pull/485)

### Improvements

* Improve Python testing for Lightning-GPU (+MPI) by adding jobs in Actions files and adding Python tests to increase code coverage.
  [(#522)](https://github.com/PennyLaneAI/pennylane-lightning/pull/522)

* Add support for `pip install pennylane-lightning[kokkos]` for the OpenMP backend.
  [(#515)](https://github.com/PennyLaneAI/pennylane-lightning/pull/515)

* Update `setup.py` to allow for multi-package co-existence. The `PennyLane_Lightning` package now is the responsible for the core functionality, and will be depended upon by all other extensions.
  [(#504)] (https://github.com/PennyLaneAI/pennylane-lightning/pull/504)

* Redesign Lightning-Kokkos `StateVectorKokkos` class to use Kokkos `RangePolicy` together with special functors in `applyMultiQubitOp` to apply 1- to 4-wire generic unitary gates. For more than 4 wires, the general implementation using Kokkos `TeamPolicy` is employed to yield the best all-around performance.
  [(#490)] (https://github.com/PennyLaneAI/pennylane-lightning/pull/490)

* Redesign Lightning-Kokkos `Measurements` class to use Kokkos `RangePolicy` together with special functors to obtain the expectation value of 1- to 4-wire generic unitary gates. For more than 4 wires, the general implementation using Kokkos `TeamPolicy` is employed to yield the best all-around performance.
  [(#489)] (https://github.com/PennyLaneAI/pennylane-lightning/pull/489)

* Add tests to increase Lightning-Kokkos coverage.
  [(#485)](https://github.com/PennyLaneAI/pennylane-lightning/pull/485)

* Add memory locality tag reporting and adjoint diff dispatch for `lightning.qubit` statevector classes.
  [(#492)](https://github.com/PennyLaneAI/pennylane-lightning/pull/492)

* Add support for dependent external packages to C++ core.
  [(#482)](https://github.com/PennyLaneAI/pennylane-lightning/pull/482)

* Add support for building multiple backend simulators.
  [(#497)](https://github.com/PennyLaneAI/pennylane-lightning/pull/497)

### Documentation

### Bug fixes

* Fix CI issues running python-cov with MPI.
  [(#535)](https://github.com/PennyLaneAI/pennylane-lightning/pull/535)

* Re-add support for `pip install pennylane-lightning[gpu]`.
  [(#515)](https://github.com/PennyLaneAI/pennylane-lightning/pull/515)

* Switch most Lightning-Qubit default kernels to `LM`. Add `LM::multiQubitOp` tests, failing when targeting out-of-order wires clustered close to `num_qubits-1`. Fix the `LM::multiQubitOp` kernel implementation by introducing a generic `revWireParity` routine and replacing the `bitswap`-based implementation. Mimic the changes fixing the corresponding `multiQubitOp` and `expval` functors in Lightning-Kokkos.
  [(#511)](https://github.com/PennyLaneAI/pennylane-lightning/pull/511)

* Fix RTD builds by removing unsupported `system_packages` configuration option.
  [(#491)](https://github.com/PennyLaneAI/pennylane-lightning/pull/491)

### Contributors

This release contains contributions from (in alphabetical order):

Ali Asadi, Amintor Dusko, Vincent Michaud-Rioux, Lee J. O'Riordan, Shuli Shu

---

# Release 0.32.0

### New features since last release

* The `lightning.kokkos` backend supports Nvidia GPU execution (with Kokkos v4 and CUDA v12).
  [(#477)](https://github.com/PennyLaneAI/pennylane-lightning/pull/477)

* Complete overhaul of repository structure to facilitates integration of multiple backends. Refactoring efforts we directed to improve development performance, code reuse and decrease overall overhead to propagate changes through backends. New C++ modular build strategy allows for faster test builds restricted to a module. Update CI/CD actions concurrency strategy. Change minimal Python version to 3.9.
  [(#472)] (https://github.com/PennyLaneAI/pennylane-lightning/pull/472)

* Wheels are built with native support for sparse Hamiltonians.
  [(#470)] (https://github.com/PennyLaneAI/pennylane-lightning/pull/470)

* Add native support to sparse Hamiltonians in the absence of Kokkos & Kokkos-kernels.
  [(#465)] (https://github.com/PennyLaneAI/pennylane-lightning/pull/465)

### Breaking changes

* Rename `QubitStateVector` to `StatePrep` in the `LightningQubit` and `LightningKokkos` classes.
  [(#486)](https://github.com/PennyLaneAI/pennylane-lightning/pull/486)

* Modify `adjointJacobian` methods to accept a (maybe unused) reference `StateVectorT`, allowing device-backed simulators to directly access state vector data for adjoint differentiation instead of copying it back-and-forth into `JacobianData` (host memory).
  [(#477)](https://github.com/PennyLaneAI/pennylane-lightning/pull/477)

### Improvements

* Refactor LKokkos `Measurements` class to use (fast) specialized functors whenever possible.
  [(#481)] (https://github.com/PennyLaneAI/pennylane-lightning/pull/481)

* Merge Lightning Qubit and Lightning Kokkos backends in the new repository.
  [(#472)] (https://github.com/PennyLaneAI/pennylane-lightning/pull/472)

* Integrated new unified docs for Lightning Kokkos and Lightning Qubit packages.
  [(#473)] (https://github.com/PennyLaneAI/pennylane-lightning/pull/473)

### Documentation

### Bug fixes

* Ensure PennyLane has an `active_return` attribute before calling it.
 [(#483)] (https://github.com/PennyLaneAI/pennylane-lightning/pull/483)

* Do no import `sqrt2_v` from `<numbers>` in `Util.hpp` to resolve issue with Lightning-GPU builds.
  [(#479)](https://github.com/PennyLaneAI/pennylane-lightning/pull/479)

* Update the CMake internal references to enable sub-project compilation with affecting the parent package.
  [(#478)](https://github.com/PennyLaneAI/pennylane-lightning/pull/478)

* `apply` no longer mutates the inputted list of operations.
  [(#474)](https://github.com/PennyLaneAI/pennylane-lightning/pull/474)

### Contributors

This release contains contributions from (in alphabetical order):

Amintor Dusko, Christina Lee, Vincent Michaud-Rioux, Lee J. O'Riordan

---

# Release 0.31.0

### New features since last release

* Update Kokkos support to 4.0.01.
  [(#439)] (https://github.com/PennyLaneAI/pennylane-lightning/pull/439)

### Breaking changes

* Update tests to be compliant with PennyLane v0.31.0 development changes and deprecations.
  [(#448)](https://github.com/PennyLaneAI/pennylane-lightning/pull/448)

### Improvements

* Remove logic from `setup.py` and transfer paths and env variable definitions into workflow files.
  [(#450)](https://github.com/PennyLaneAI/pennylane-lightning/pull/450)

* Detect MKL or CBLAS if `ENABLE_BLAS=ON` making sure that BLAS is linked as expected.
  [(#449)](https://github.com/PennyLaneAI/pennylane-lightning/pull/449)

### Documentation

* Fix LightningQubit class parameter documentation.
  [(#456)](https://github.com/PennyLaneAI/pennylane-lightning/pull/456)

### Bug fixes

* Ensure cross-platform wheels continue to build with updates in git safety checks.
  [(#452)](https://github.com/PennyLaneAI/pennylane-lightning/pull/452)

* Fixing Python version bug introduce in [(#450)](https://github.com/PennyLaneAI/pennylane-lightning/pull/450)
  when `Python_EXECUTABLE` was removed from `setup.py`.
  [(#461)](https://github.com/PennyLaneAI/pennylane-lightning/pull/461)

* Ensure aligned allocator definition works with C++20 compilers.
  [(#438)](https://github.com/PennyLaneAI/pennylane-lightning/pull/438)

* Prevent multiple threads from calling `Kokkos::initialize` or `Kokkos::finalize`.
  [(#439)](https://github.com/PennyLaneAI/pennylane-lightning/pull/439)

### Contributors

This release contains contributions from (in alphabetical order):

Vincent Michaud-Rioux, Lee J. O'Riordan, Chae-Yeun Park

---

# Release 0.30.0

### New features since last release

* Add MCMC sampler.
  [(#384)] (https://github.com/PennyLaneAI/pennylane-lightning/pull/384)

* Serialize PennyLane's arithmetic operators when they are used as observables
  that are expressed in the Pauli basis.
  [(#424)](https://github.com/PennyLaneAI/pennylane-lightning/pull/424)

### Breaking changes

* Lightning now works with the new return types specification that is now default in PennyLane.
  See [the PennyLane `qml.enable_return`](https://docs.pennylane.ai/en/stable/code/api/pennylane.enable_return.html?highlight=enable_return) documentation for more information on this change.
  [(#427)](https://github.com/PennyLaneAI/pennylane-lightning/pull/427)

Instead of creating potentially ragged numpy array, devices and `QNode`'s now return an object of the same type as that
returned by the quantum function.

```
>>> dev = qml.device('lightning.qubit', wires=1)
>>> @qml.qnode(dev, diff_method="adjoint")
... def circuit(x):
...     qml.RX(x, wires=0)
...     return qml.expval(qml.PauliY(0)), qml.expval(qml.PauliZ(0))
>>> x = qml.numpy.array(0.5)
>>> circuit(qml.numpy.array(0.5))
(array(-0.47942554), array(0.87758256))
```

Interfaces like Jax or Torch handle tuple outputs without issues:

```
>>> jax.jacobian(circuit)(jax.numpy.array(0.5))
(Array(-0.87758255, dtype=float32, weak_type=True),
Array(-0.47942555, dtype=float32, weak_type=True))
```

Autograd cannot differentiate an output tuple, so results must be converted to an array before
use with `qml.jacobian`:

```
>>> qml.jacobian(lambda y: qml.numpy.array(circuit(y)))(x)
array([-0.87758256, -0.47942554])
```

Alternatively, the quantum function itself can return a numpy array of measurements:

```
>>> dev = qml.device('lightning.qubit', wires=1)
>>> @qml.qnode(dev, diff_method="adjoint")
>>> def circuit2(x):
...     qml.RX(x, wires=0)
...     return np.array([qml.expval(qml.PauliY(0)), qml.expval(qml.PauliZ(0))])
>>> qml.jacobian(circuit2)(np.array(0.5))
array([-0.87758256, -0.47942554])
```

### Improvements

* Remove deprecated `set-output` commands from workflow files.
  [(#437)](https://github.com/PennyLaneAI/pennylane-lightning/pull/437)

* Lightning wheels are now checked with `twine check` post-creation for PyPI compatibility.
  [(#430)](https://github.com/PennyLaneAI/pennylane-lightning/pull/430)

* Lightning has been made compatible with the change in return types specification.
  [(#427)](https://github.com/PennyLaneAI/pennylane-lightning/pull/427)

* Lightning is compatible with clang-tidy version 16.
  [(#429)](https://github.com/PennyLaneAI/pennylane-lightning/pull/429)

### Contributors

This release contains contributions from (in alphabetical order):

Christina Lee, Vincent Michaud-Rioux, Lee James O'Riordan, Chae-Yeun Park, Matthew Silverman

---

# Release 0.29.0

### Improvements

* Remove runtime dependency on ninja build system.
  [(#414)](https://github.com/PennyLaneAI/pennylane-lightning/pull/414)

* Allow better integration and installation support with CMake targeted binary builds.
  [(#403)](https://github.com/PennyLaneAI/pennylane-lightning/pull/403)

* Remove explicit Numpy and Scipy requirements.
  [(#412)](https://github.com/PennyLaneAI/pennylane-lightning/pull/412)

* Get `llvm` installation root from the environment variable `LLVM_ROOT_DIR` (or fallback to `brew`).
  [(#413)](https://github.com/PennyLaneAI/pennylane-lightning/pull/413)

* Update AVX2/512 kernel infrastructure for additional gate/generator operations.
  [(#404)](https://github.com/PennyLaneAI/pennylane-lightning/pull/404)

* Remove unnecessary lines for resolving CodeCov issue.
  [(#415)](https://github.com/PennyLaneAI/pennylane-lightning/pull/415)

* Add more AVX2/512 gate operations.
  [(#393)](https://github.com/PennyLaneAI/pennylane-lightning/pull/393)

### Documentation

### Bug fixes

* Ensure error raised when asking for out of order marginal probabilities. Prevents the return of incorrect results.
  [(#416)](https://github.com/PennyLaneAI/pennylane-lightning/pull/416)

* Fix Github shields in README.
  [(#402)](https://github.com/PennyLaneAI/pennylane-lightning/pull/402)

### Contributors

Amintor Dusko, Vincent Michaud-Rioux, Lee James O'Riordan, Chae-Yeun Park

---

# Release 0.28.2

### Bug fixes

* Fix Python module versioning for Linux wheels.
  [(#408)](https://github.com/PennyLaneAI/pennylane-lightning/pull/408)

### Contributors

This release contains contributions from (in alphabetical order):

Amintor Dusko, Shuli Shu, Trevor Vincent

---

# Release 0.28.1

### Bug fixes

* Fix Pybind11 module versioning and locations for Windows wheels.
  [(#400)](https://github.com/PennyLaneAI/pennylane-lightning/pull/400)

### Contributors

This release contains contributions from (in alphabetical order):

Lee J. O'Riordan

---

# Release 0.28.0

### Breaking changes

* Deprecate support for Python 3.7.
  [(#391)](https://github.com/PennyLaneAI/pennylane-lightning/pull/391)

### Improvements

* Improve Lightning package structure for external use as a C++ library.
  [(#369)](https://github.com/PennyLaneAI/pennylane-lightning/pull/369)

* Improve the stopping condition method.
  [(#386)](https://github.com/PennyLaneAI/pennylane-lightning/pull/386)

### Bug fixes

- Pin CMake to 3.24.x in wheel-builder to avoid Python not found error in CMake 3.25, when building wheels for PennyLane-Lightning-GPU.
  [(#387)](https://github.com/PennyLaneAI/pennylane-lightning/pull/387)

### Contributors

This release contains contributions from (in alphabetical order):

Amintor Dusko, Lee J. O'Riordan

---

# Release 0.27.0

### New features since last release

* Enable building of python 3.11 wheels and upgrade python on CI/CD workflows to 3.8.
  [(#381)](https://github.com/PennyLaneAI/pennylane-lightning/pull/381)

### Breaking changes

### Improvements

* Update clang-tools version in Github workflows.
  [(#351)](https://github.com/PennyLaneAI/pennylane-lightning/pull/351)

* Improve tests and checks CI/CD pipelines.
  [(#353)](https://github.com/PennyLaneAI/pennylane-lightning/pull/353)

* Implement 3 Qubits gates (CSWAP & Toffoli) & 4 Qubits gates (DoubleExcitation, DoubleExcitationMinus, DoubleExcitationPlus) in LM manner.
  [(#362)](https://github.com/PennyLaneAI/pennylane-lightning/pull/362)

* Upgrade Kokkos and Kokkos Kernels to 3.7.00, and improve sparse matrix-vector multiplication performance and memory usage.
  [(#361)](https://github.com/PennyLaneAI/pennylane-lightning/pull/361)

* Update Linux (ubuntu-latest) architecture x86_64 wheel-builder from GCC 10.x to GCC 11.x.
  [(#373)](https://github.com/PennyLaneAI/pennylane-lightning/pull/373)

* Update gcc and g++ 10.x to 11.x in CI tests. This update brings improved support for newer C++ features.
  [(#370)](https://github.com/PennyLaneAI/pennylane-lightning/pull/370)

* Change Lightning to inherit from QubitDevice instead of DefaultQubit.
  [(#365)](https://github.com/PennyLaneAI/pennylane-lightning/pull/365)

### Documentation

### Bug fixes

* Use mutex when accessing cache in KernelMap.
  [(#382)](https://github.com/PennyLaneAI/pennylane-lightning/pull/382)

### Contributors

This release contains contributions from (in alphabetical order):

Amintor Dusko, Chae-Yeun Park, Monit Sharma, Shuli Shu

---

# Release 0.26.1

### Bug fixes

* Fixes the transposition method used in the probability calculation.
  [(#377)](https://github.com/PennyLaneAI/pennylane-lightning/pull/377)

### Contributor

Amintor Dusko

---
# Release 0.26.0

### Improvements

* Introduces requirements-dev.txt and improves dockerfile.
  [(#330)](https://github.com/PennyLaneAI/pennylane-lightning/pull/330)

* Support `expval` for a Hamiltonian.
  [(#333)](https://github.com/PennyLaneAI/pennylane-lightning/pull/333)

* Implements caching for Kokkos installation.
  [(#316)](https://github.com/PennyLaneAI/pennylane-lightning/pull/316)

* Supports measurements of operator arithmetic classes such as `Sum`, `Prod`,
  and `SProd` by deferring handling of them to `DefaultQubit`.
  [(#349)](https://github.com/PennyLaneAI/pennylane-lightning/pull/349)

```
@qml.qnode(qml.device('lightning.qubit', wires=2))
def circuit():
    obs = qml.s_prod(2.1, qml.PauliZ(0)) + qml.op_sum(qml.PauliX(0), qml.PauliZ(1))
    return qml.expval(obs)
```

### Bug fixes

* Test updates to reflect new measurement error messages.
  [(#334)](https://github.com/PennyLaneAI/pennylane-lightning/pull/334)

* Updates to the release tagger to fix incompatibilities with RTD.
  [(#344)](https://github.com/PennyLaneAI/pennylane-lightning/pull/344)

* Update cancel-workflow-action and bot credentials.
  [(#345)](https://github.com/PennyLaneAI/pennylane-lightning/pull/345)

### Contributors

This release contains contributions from (in alphabetical order):

Amintor Dusko, Christina Lee, Lee J. O'Riordan, Chae-Yeun Park

---

# Release 0.25.0

### New features since last release

### Breaking changes

* We explicitly disable support for PennyLane's parameter broadcasting.
[#317](https://github.com/PennyLaneAI/pennylane-lightning/pull/317)

* We explicitly remove support for PennyLane's `Sum`, `SProd` and `Prod`
  as observables.
  [(#326)](https://github.com/PennyLaneAI/pennylane-lightning/pull/326)

### Improvements

* CI builders use a reduced set of resources and redundant tests for PRs.
  [(#319)](https://github.com/PennyLaneAI/pennylane-lightning/pull/319)

* Parallelize wheel-builds where applicable.
  [(#314)](https://github.com/PennyLaneAI/pennylane-lightning/pull/314)

* AVX2/512 kernels are now available on Linux/MacOS with x86-64 architecture.
  [(#313)](https://github.com/PennyLaneAI/pennylane-lightning/pull/313)

### Documentation

* Updated ReadTheDocs runner version from Ubuntu 20.04 to 22.04
  [(#327)](https://github.com/PennyLaneAI/pennylane-lightning/pull/327)

### Bug fixes

* Test updates to reflect new additions to PennyLane.
  [(#318)](https://github.com/PennyLaneAI/pennylane-lightning/pull/318)

### Contributors

This release contains contributions from (in alphabetical order):

Amintor Dusko, Christina Lee, Rashid N H M, Lee J. O'Riordan, Chae-Yeun Park

---

# Release 0.24.0

### New features since last release

* Add `SingleExcitation` and `DoubleExcitation` qchem gates and generators.
  [(#289)](https://github.com/PennyLaneAI/pennylane-lightning/pull/289)

* Add a new dispatch mechanism for future kernels.
  [(#291)](https://github.com/PennyLaneAI/pennylane-lightning/pull/291)

* Add `IsingXY` gate operation.
  [(#303)](https://github.com/PennyLaneAI/pennylane-lightning/pull/303)

* Support `qml.state()` in vjp and Hamiltonian in adjoint jacobian.
  [(#294)](https://github.com/PennyLaneAI/pennylane-lightning/pull/294)

### Breaking changes

* Codebase is now moving to C++20. The default compiler for Linux is now GCC10.
  [(#295)](https://github.com/PennyLaneAI/pennylane-lightning/pull/295)

* Minimum macOS version is changed to 10.15 (Catalina).
  [(#295)](https://github.com/PennyLaneAI/pennylane-lightning/pull/295)

### Improvements

* Split matrix operations, refactor dispatch mechanisms, and add a benchmark suits.
  [(#274)](https://github.com/PennyLaneAI/pennylane-lightning/pull/274)

* Add native support for the calculation of sparse Hamiltonians' expectation values.
Sparse operations are offloaded to [Kokkos](https://github.com/kokkos/kokkos) and
[Kokkos-Kernels](https://github.com/kokkos/kokkos-kernels).
  [(#283)](https://github.com/PennyLaneAI/pennylane-lightning/pull/283)

* Device `lightning.qubit` now accepts a datatype for a statevector.
  [(#290)](https://github.com/PennyLaneAI/pennylane-lightning/pull/290)

```python
dev1 = qml.device('lightning.qubit', wires=4, c_dtype=np.complex64) # for single precision
dev2 = qml.device('lightning.qubit', wires=4, c_dtype=np.complex128) # for double precision
```

### Documentation

* Use the centralized [Xanadu Sphinx Theme](https://github.com/XanaduAI/xanadu-sphinx-theme)
  to style the Sphinx documentation.
  [(#287)](https://github.com/PennyLaneAI/pennylane-lightning/pull/287)

### Bug fixes

* Fix the issue with using available `clang-format` version in format.
  [(#288)](https://github.com/PennyLaneAI/pennylane-lightning/pull/288)

* Fix a bug in the generator of `DoubleExcitationPlus`.
  [(#298)](https://github.com/PennyLaneAI/pennylane-lightning/pull/298)

### Contributors

This release contains contributions from (in alphabetical order):

Mikhail Andrenkov, Ali Asadi, Amintor Dusko, Lee James O'Riordan, Chae-Yeun Park, and Shuli Shu

---

# Release 0.23.0

### New features since last release

* Add `generate_samples()` to lightning.
  [(#247)](https://github.com/PennyLaneAI/pennylane-lightning/pull/247)

* Add Lightning GBenchmark Suite.
  [(#249)](https://github.com/PennyLaneAI/pennylane-lightning/pull/249)

* Support runtime and compile information.
  [(#253)](https://github.com/PennyLaneAI/pennylane-lightning/pull/253)

### Improvements

* Add `ENABLE_BLAS` build to CI checks.
  [(#249)](https://github.com/PennyLaneAI/pennylane-lightning/pull/249)

* Add more `clang-tidy` checks and kernel tests.
  [(#253)](https://github.com/PennyLaneAI/pennylane-lightning/pull/253)

* Add C++ code coverage to CI.
  [(#265)](https://github.com/PennyLaneAI/pennylane-lightning/pull/265)

* Skip over identity operations in `"lightning.qubit"`.
  [(#268)](https://github.com/PennyLaneAI/pennylane-lightning/pull/268)

### Bug fixes

* Update tests to remove `JacobianTape`.
  [(#260)](https://github.com/PennyLaneAI/pennylane-lightning/pull/260)

* Fix tests for MSVC.
  [(#264)](https://github.com/PennyLaneAI/pennylane-lightning/pull/264)

* Fix `#include <cpuid.h>` for PPC and AArch64 in Linux.
  [(#266)](https://github.com/PennyLaneAI/pennylane-lightning/pull/266)

* Remove deprecated tape execution methods.
  [(#270)](https://github.com/PennyLaneAI/pennylane-lightning/pull/270)

* Update `qml.probs` in `test_measures.py`.
  [(#280)](https://github.com/PennyLaneAI/pennylane-lightning/pull/280)

### Contributors

This release contains contributions from (in alphabetical order):

Ali Asadi, Chae-Yeun Park, Lee James O'Riordan, and Trevor Vincent

---

# Release 0.22.1

### Bug fixes

* Ensure `Identity ` kernel is registered to C++ dispatcher.
  [(#275)](https://github.com/PennyLaneAI/pennylane-lightning/pull/275)

---

# Release 0.22.0

### New features since last release

* Add Docker support.
  [(#234)](https://github.com/PennyLaneAI/pennylane-lightning/pull/234)

### Improvements

* Update quantum tapes serialization and Python tests.
  [(#239)](https://github.com/PennyLaneAI/pennylane-lightning/pull/239)

* Clang-tidy is now enabled for both tests and examples builds under Github Actions.
  [(#237)](https://github.com/PennyLaneAI/pennylane-lightning/pull/237)

* The return type of `StateVectorBase` data is now derived-class defined.
  [(#237)](https://github.com/PennyLaneAI/pennylane-lightning/pull/237)

* Update adjointJacobian and VJP methods.
  [(#222)](https://github.com/PennyLaneAI/pennylane-lightning/pull/222)

* Set GitHub workflow to upload wheels to Test PyPI.
  [(#220)](https://github.com/PennyLaneAI/pennylane-lightning/pull/220)

* Finalize the new kernel implementation.
  [(#212)](https://github.com/PennyLaneAI/pennylane-lightning/pull/212)

### Documentation

* Use of batching with OpenMP threads is documented.
  [(#221)](https://github.com/PennyLaneAI/pennylane-lightning/pull/221)

### Bug fixes

* Fix for OOM errors when using adjoint with large numbers of observables.
  [(#221)](https://github.com/PennyLaneAI/pennylane-lightning/pull/221)

* Add virtual destructor to C++ state-vector classes.
  [(#200)](https://github.com/PennyLaneAI/pennylane-lightning/pull/200)

* Fix a bug in Python tests with operations' `matrix` calls.
  [(#238)](https://github.com/PennyLaneAI/pennylane-lightning/pull/238)

* Refactor utility header and fix a bug in linear algebra function with CBLAS.
  [(#228)](https://github.com/PennyLaneAI/pennylane-lightning/pull/228)

### Contributors

This release contains contributions from (in alphabetical order):

Ali Asadi, Chae-Yeun Park, Lee James O'Riordan

---

# Release 0.21.0

### New features since last release

* Add C++ only benchmark for a given list of gates.
  [(#199)](https://github.com/PennyLaneAI/pennylane-lightning/pull/199)

* Wheel-build support for Python 3.10.
  [(#186)](https://github.com/PennyLaneAI/pennylane-lightning/pull/186)

* C++ support for probability, expectation value and variance calculations.
  [(#185)](https://github.com/PennyLaneAI/pennylane-lightning/pull/185)

* Add bindings to C++ expval, var, probs.
  [(#214)](https://github.com/PennyLaneAI/pennylane-lightning/pull/214)

### Improvements

* `setup.py` adds debug only when --debug is given
  [(#208)](https://github.com/PennyLaneAI/pennylane-lightning/pull/208)

* Add new highly-performant C++ kernels for quantum gates.
  [(#202)](https://github.com/PennyLaneAI/pennylane-lightning/pull/202)

The new kernels significantly improve the runtime performance of PennyLane-Lightning
for both differentiable and non-differentiable workflows. Here is an example workflow
using the adjoint differentiation method with a circuit of 5 strongly entangling layers:

```python
import pennylane as qml
from pennylane import numpy as np
from pennylane.templates.layers import StronglyEntanglingLayers
from numpy.random import random
np.random.seed(42)
n_layers = 5
n_wires = 6
dev = qml.device("lightning.qubit", wires=n_wires)

@qml.qnode(dev, diff_method="adjoint")
def circuit(weights):
    StronglyEntanglingLayers(weights, wires=list(range(n_wires)))
    return [qml.expval(qml.PauliZ(i)) for i in range(n_wires)]

init_weights = np.random.random(StronglyEntanglingLayers.shape(n_layers=n_layers, n_wires=n_wires))
params = np.array(init_weights,requires_grad=True)
jac = qml.jacobian(circuit)(params)
```
The latest release shows improved performance on both single and multi-threaded evaluations!

<img src="https://raw.githubusercontent.com/PennyLaneAI/pennylane-lightning/v0.21.0-rc0/doc/_static/lightning_v20_v21_bm.png" width=50%/>

* Ensure debug info is built into dynamic libraries.
  [(#201)](https://github.com/PennyLaneAI/pennylane-lightning/pull/201)

### Documentation

* New guidelines on adding and benchmarking C++ kernels.
  [(#202)](https://github.com/PennyLaneAI/pennylane-lightning/pull/202)

### Bug fixes

* Update clang-format version
  [(#219)](https://github.com/PennyLaneAI/pennylane-lightning/pull/219)

* Fix failed tests on Windows.
  [(#218)](https://github.com/PennyLaneAI/pennylane-lightning/pull/218)

* Update clang-format version
  [(#219)](https://github.com/PennyLaneAI/pennylane-lightning/pull/219)

* Add virtual destructor to C++ state-vector classes.
  [(#200)](https://github.com/PennyLaneAI/pennylane-lightning/pull/200)

* Fix failed tests for the non-binary wheel.
  [(#213)](https://github.com/PennyLaneAI/pennylane-lightning/pull/213)

* Add virtual destructor to C++ state-vector classes.
  [(#200)](https://github.com/PennyLaneAI/pennylane-lightning/pull/200)

### Contributors

This release contains contributions from (in alphabetical order):

Ali Asadi, Amintor Dusko, Chae-Yeun Park, Lee James O'Riordan

---

# Release 0.20.1

### Bug fixes

* Fix missing header-files causing build errors in algorithms module.
  [(#193)](https://github.com/PennyLaneAI/pennylane-lightning/pull/193)

* Fix failed tests for the non-binary wheel.
  [(#191)](https://github.com/PennyLaneAI/pennylane-lightning/pull/191)

---
# Release 0.20.2

### Bug fixes

* Introduce CY kernel to Lightning to avoid issues with decomposition.
  [(#203)](https://github.com/PennyLaneAI/pennylane-lightning/pull/203)

### Contributors

This release contains contributions from (in alphabetical order):

Lee J. O'Riordan

# Release 0.20.1

### Bug fixes

* Fix missing header-files causing build errors in algorithms module.
  [(#193)](https://github.com/PennyLaneAI/pennylane-lightning/pull/193)

* Fix failed tests for the non-binary wheel.
  [(#191)](https://github.com/PennyLaneAI/pennylane-lightning/pull/191)

# Release 0.20.0

### New features since last release

* Add wheel-builder support for Python 3.10.
  [(#186)](https://github.com/PennyLaneAI/pennylane-lightning/pull/186)

* Add VJP support to PL-Lightning.
  [(#181)](https://github.com/PennyLaneAI/pennylane-lightning/pull/181)

* Add complex64 support in PL-Lightning.
  [(#177)](https://github.com/PennyLaneAI/pennylane-lightning/pull/177)

* Added examples folder containing aggregate gate performance test.
  [(#165)](https://github.com/PennyLaneAI/pennylane-lightning/pull/165)

### Breaking changes

### Improvements

* Update PL-Lightning to support new features in PL.
  [(#179)](https://github.com/PennyLaneAI/pennylane-lightning/pull/179)

### Documentation

* Lightning setup.py build process uses CMake.
  [(#176)](https://github.com/PennyLaneAI/pennylane-lightning/pull/176)

### Contributors

This release contains contributions from (in alphabetical order):

Ali Asadi, Chae-Yeun Park, Isidor Schoch, Lee James O'Riordan

---

# Release 0.19.0

* Add Cache-Friendly DOTC, GEMV, GEMM along with BLAS Support.
  [(#155)](https://github.com/PennyLaneAI/pennylane-lightning/pull/155)

### Improvements

* The performance of parametric gates has been improved.
  [(#157)](https://github.com/PennyLaneAI/pennylane-lightning/pull/157)

* AVX support is enabled for Linux users on Intel/AMD platforms.
  [(#157)](https://github.com/PennyLaneAI/pennylane-lightning/pull/157)

* PennyLane-Lightning has been updated to conform with clang-tidy
  recommendations for modernization, offering performance improvements across
  all use-cases.
  [(#153)](https://github.com/PennyLaneAI/pennylane-lightning/pull/153)

### Breaking changes

* Linux users on `x86_64` must have a CPU supporting AVX.
  [(#157)](https://github.com/PennyLaneAI/pennylane-lightning/pull/157)

### Bug fixes

* OpenMP built with Intel MacOS CI runners causes failures on M1 Macs. OpenMP is currently
  disabled in the built wheels until this can be resolved with Github Actions runners.
  [(#166)](https://github.com/PennyLaneAI/pennylane-lightning/pull/166)

### Contributors

This release contains contributions from (in alphabetical order):

Ali Asadi, Lee James O'Riordan

---

# Release 0.18.0

### New features since last release

* PennyLane-Lightning now provides a high-performance
  [adjoint Jacobian](http://arxiv.org/abs/2009.02823) method for differentiating quantum circuits.
  [(#136)](https://github.com/PennyLaneAI/pennylane-lightning/pull/136)

  The adjoint method operates after a forward pass by iteratively applying inverse gates to scan
  backwards through the circuit. The method is already available in PennyLane's
  `default.qubit` device, but the version provided by `lightning.qubit` integrates with the C++
  backend and is more performant, as shown in the plot below:

  <img src="https://raw.githubusercontent.com/PennyLaneAI/pennylane-lightning/master/doc/_static/lightning_adjoint.png" width=70%/>

  The plot compares the average runtime of `lightning.qubit` and `default.qubit` for calculating the
  Jacobian of a circuit using the adjoint method for a range of qubit numbers. The circuit
  consists of ten `BasicEntanglerLayers` with a `PauliZ` expectation value calculated on each wire,
  repeated over ten runs. We see that `lightning.qubit` provides a speedup of around two to eight
  times, depending on the number of qubits.

  The adjoint method can be accessed using the standard interface. Consider the following circuit:

  ```python
  import pennylane as qml

  wires = 3
  layers = 2
  dev = qml.device("lightning.qubit", wires=wires)

  @qml.qnode(dev, diff_method="adjoint")
  def circuit(weights):
      qml.templates.StronglyEntanglingLayers(weights, wires=range(wires))
      return qml.expval(qml.PauliZ(0))

  weights = qml.init.strong_ent_layers_normal(layers, wires, seed=1967)
  ```

  The circuit can be executed and its gradient calculated using:

    ```pycon
  >>> print(f"Circuit evaluated: {circuit(weights)}")
  Circuit evaluated: 0.9801286266677633
  >>> print(f"Circuit gradient:\n{qml.grad(circuit)(weights)}")
  Circuit gradient:
  [[[-1.11022302e-16 -1.63051504e-01 -4.14810501e-04]
    [ 1.11022302e-16 -1.50136528e-04 -1.77922957e-04]
    [ 0.00000000e+00 -3.92874550e-02  8.14523075e-05]]

   [[-1.14472273e-04  3.85963953e-02  0.00000000e+00]
    [-5.76791765e-05 -9.78478343e-02  0.00000000e+00]
    [-5.55111512e-17  0.00000000e+00 -1.11022302e-16]]]
  ```

* PennyLane-Lightning now supports all of the operations and observables of `default.qubit`.
  [(#124)](https://github.com/PennyLaneAI/pennylane-lightning/pull/124)

### Improvements

* A new state-vector class `StateVectorManaged` was added, enabling memory use to be bound to
  statevector lifetime.
  [(#136)](https://github.com/PennyLaneAI/pennylane-lightning/pull/136)

* The repository now has a well-defined component hierarchy, allowing each indepedent unit to be
  compiled and linked separately.
  [(#136)](https://github.com/PennyLaneAI/pennylane-lightning/pull/136)

* PennyLane-Lightning can now be installed without compiling its C++ binaries and will fall back
  to using the `default.qubit` implementation. Skipping compilation is achieved by setting the
  `SKIP_COMPILATION` environment variable, e.g., Linux/MacOS: `export SKIP_COMPILATION=True`,
  Windows: `set SKIP_COMPILATION=True`. This feature is intended for building a pure-Python wheel of
  PennyLane-Lightning as a backup for platforms without a dedicated wheel.
  [(#129)](https://github.com/PennyLaneAI/pennylane-lightning/pull/129)

* The C++-backed Python bound methods can now be directly called with wires and supplied parameters.
  [(#125)](https://github.com/PennyLaneAI/pennylane-lightning/pull/125)

* Lightning supports arbitrary unitary and non-unitary gate-calls from Python to C++ layer.
  [(#121)](https://github.com/PennyLaneAI/pennylane-lightning/pull/121)

### Documentation

* Added preliminary architecture diagram for package.
  [(#131)](https://github.com/PennyLaneAI/pennylane-lightning/pull/131)

* C++ API built as part of docs generation.
  [(#131)](https://github.com/PennyLaneAI/pennylane-lightning/pull/131)

### Breaking changes

* Wheels for MacOS <= 10.13 will no longer be provided due to XCode SDK C++17 support requirements.
  [(#149)](https://github.com/PennyLaneAI/pennylane-lightning/pull/149)

### Bug fixes

* An indexing error in the CRY gate is fixed. [(#136)](https://github.com/PennyLaneAI/pennylane-lightning/pull/136)

* Column-major data in numpy is now correctly converted to row-major upon pass to the C++ layer.
  [(#126)](https://github.com/PennyLaneAI/pennylane-lightning/pull/126)

### Contributors

This release contains contributions from (in alphabetical order):

Thomas Bromley, Lee James O'Riordan

---

# Release 0.17.0

### New features

* C++ layer now supports float (32-bit) and double (64-bit) templated complex data.
  [(#113)](https://github.com/PennyLaneAI/pennylane-lightning/pull/113)

### Improvements

* The PennyLane device test suite is now included in coverage reports.
  [(#123)](https://github.com/PennyLaneAI/pennylane-lightning/pull/123)

* Static versions of jQuery and Bootstrap are no longer included in the CSS theme.
  [(#118)](https://github.com/PennyLaneAI/pennylane-lightning/pull/118)

* C++ tests have been ported to use Catch2 framework.
  [(#115)](https://github.com/PennyLaneAI/pennylane-lightning/pull/115)

* Testing now exists for both float and double precision methods in C++ layer.
  [(#113)](https://github.com/PennyLaneAI/pennylane-lightning/pull/113)
  [(#115)](https://github.com/PennyLaneAI/pennylane-lightning/pull/115)

* Compile-time utility methods with `constexpr` have been added.
  [(#113)](https://github.com/PennyLaneAI/pennylane-lightning/pull/113)

* Wheel-build support for ARM64 (Linux and MacOS) and PowerPC (Linux) added.
  [(#110)](https://github.com/PennyLaneAI/pennylane-lightning/pull/110)

* Add support for Controlled Phase Gate (`ControlledPhaseShift`).
  [(#114)](https://github.com/PennyLaneAI/pennylane-lightning/pull/114)

* Move changelog to `.github` and add a changelog reminder.
  [(#111)](https://github.com/PennyLaneAI/pennylane-lightning/pull/111)

* Adds CMake build system support.
  [(#104)](https://github.com/PennyLaneAI/pennylane-lightning/pull/104)


### Breaking changes

* Removes support for Python 3.6 and adds support for Python 3.9.
  [(#127)](https://github.com/PennyLaneAI/pennylane-lightning/pull/127)
  [(#128)](https://github.com/PennyLaneAI/pennylane-lightning/pull/128)

* Compilers with C++17 support are now required to build C++ module.
  [(#113)](https://github.com/PennyLaneAI/pennylane-lightning/pull/113)

* Gate classes have been removed with functionality added to StateVector class.
  [(#113)](https://github.com/PennyLaneAI/pennylane-lightning/pull/113)

* We are no longer building wheels for Python 3.6.
  [(#106)](https://github.com/PennyLaneAI/pennylane-lightning/pull/106)

### Bug fixes

* PowerPC wheel-builder now successfully compiles modules.
  [(#120)](https://github.com/PennyLaneAI/pennylane-lightning/pull/120)

### Documentation

* Added community guidelines.
  [(#109)](https://github.com/PennyLaneAI/pennylane-lightning/pull/109)

### Contributors

This release contains contributions from (in alphabetical order):

Ali Asadi, Christina Lee, Thomas Bromley, Lee James O'Riordan

---

# Release 0.15.1

### Bug fixes

* The PennyLane-Lightning binaries are now built with NumPy 1.19.5, to avoid ABI
  compatibility issues with the latest NumPy 1.20 release. See
  [the NumPy release notes](https://numpy.org/doc/stable/release/1.20.0-notes.html#size-of-np-ndarray-and-np-void-changed)
  for more details.
  [(#97)](https://github.com/PennyLaneAI/pennylane-lightning/pull/97)

### Contributors

This release contains contributions from (in alphabetical order):

Josh Izaac, Antal Száva

---

# Release 0.15.0

### Improvements

* For compatibility with PennyLane v0.15, the `analytic` keyword argument
  has been removed. Statistics can still be computed analytically by setting
  `shots=None`.
  [(#93)](https://github.com/PennyLaneAI/pennylane-lightning/pull/93)

* Inverse gates are now supported.
  [(#89)](https://github.com/PennyLaneAI/pennylane-lightning/pull/89)

* Add new lightweight backend with performance improvements.
  [(#57)](https://github.com/PennyLaneAI/pennylane-lightning/pull/57)

* Remove the previous Eigen-based backend.
  [(#67)](https://github.com/PennyLaneAI/pennylane-lightning/pull/67)

### Bug fixes

* Re-add dispatch table after fixing static initialisation order issue.
  [(#68)](https://github.com/PennyLaneAI/pennylane-lightning/pull/68)

### Contributors

This release contains contributions from (in alphabetical order):

Thomas Bromley, Theodor Isacsson, Christina Lee, Thomas Loke, Antal Száva.

---

# Release 0.14.1

### Bug fixes

* Fixes a bug where the `QNode` would swap `LightningQubit` to
  `DefaultQubitAutograd` on device execution due to the inherited
  `passthru_devices` entry of the `capabilities` dictionary.
  [(#61)](https://github.com/PennyLaneAI/pennylane-lightning/pull/61)

### Contributors

This release contains contributions from (in alphabetical order):

Antal Száva

---

# Release 0.14.0

### Improvements

* Extends support from 16 qubits to 50 qubits.
  [(#52)](https://github.com/PennyLaneAI/pennylane-lightning/pull/52)

### Bug fixes

* Updates applying basis state preparations to correspond to the
  changes in `DefaultQubit`.
  [(#55)](https://github.com/PennyLaneAI/pennylane-lightning/pull/55)

### Contributors

This release contains contributions from (in alphabetical order):

Thomas Loke, Tom Bromley, Josh Izaac, Antal Száva

---

# Release 0.12.0

### Bug fixes

* Updates capabilities dictionary to be compatible with core PennyLane
  [(#45)](https://github.com/PennyLaneAI/pennylane-lightning/pull/45)

* Fix install of Eigen for CI wheel building
  [(#44)](https://github.com/PennyLaneAI/pennylane-lightning/pull/44)

### Contributors

This release contains contributions from (in alphabetical order):

Tom Bromley, Josh Izaac, Antal Száva

---

# Release 0.11.0

Initial release.

This release contains contributions from (in alphabetical order):

Tom Bromley, Josh Izaac, Nathan Killoran, Antal Száva<|MERGE_RESOLUTION|>--- conflicted
+++ resolved
@@ -2,11 +2,7 @@
 
 ### New features since last release
 
-<<<<<<< HEAD
-* Add shots support for expectation value calculation for given observables (`NamedObs`, `TensorProd` and `Hamiltonian`) based on Pauli words, `Identity` and `Hadamard` in the C++ layer by adding `measure_with_samples` to the measurement interface. All Lightning backends have this support now.
-=======
 * Add shots support for expectation value calculation for given observables (`NamedObs`, `TensorProd` and `Hamiltonian`) based on Pauli words, `Identity` and `Hadamard` in the C++ layer by adding `measure_with_samples` to the measurement interface. All Lightning backends support this support feature.
->>>>>>> 461f73bc
 [(#556)](https://github.com/PennyLaneAI/pennylane-lightning/pull/556)
 
 * `qml.QubitUnitary` operators can be included in a circuit differentiated with the adjoint method. Lightning handles circuits with arbitrary non-differentiable `qml.QubitUnitary` operators. 1,2-qubit `qml.QubitUnitary` operators with differentiable parameters can be differentiated using decomposition.
