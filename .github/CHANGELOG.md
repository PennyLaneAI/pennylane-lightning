--- conflicted
+++ resolved
@@ -6,15 +6,13 @@
 
 ### Improvements
 
-<<<<<<< HEAD
 * Modify expval of named operators in LightningQubit for in-place computation of expectation value, to avoid creating an intermediate statevector
+  [(##1079)] (https://github.com/PennyLaneAI/pennylane-lightning/pull/1079)
   [(##565)] (https://github.com/PennyLaneAI/pennylane-lightning/pull/565)
   
-=======
 * Optimize the copy of a input state-vector into the LGPU #1071 
   [(#1071)](https://github.com/PennyLaneAI/pennylane-lightning/pull/1071)
 
->>>>>>> 9e26a911
 * Fix wheel naming in Docker builds for `setuptools v75.8.1` compatibility.
   [(#1075)](https://github.com/PennyLaneAI/pennylane-lightning/pull/1075)
 
