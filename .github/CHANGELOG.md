# Release 0.44.0-dev (development release)

<h3>New features since last release</h3>

<h3>Improvements 🛠</h3>

<h3>Breaking changes 💔</h3>

- MacOS x86 wheels are no longer built, and the PennyLane ecosystem will no longer support Intel MacOS platforms for v0.44. If needed, MacOS x86 wheels can be built from source. See [PennyLane deprecations page](https://pennylane.ai/blog/2025/10/pennylane-release-0.43/#deprecations-and-breaking-changes-) for more information.
  [(#1287)](https://github.com/PennyLaneAI/pennylane-lightning/pull/1287)

<h3>Deprecations 👋</h3>

<h3>Documentation 📝</h3>

<h3>Bug fixes 🐛</h3>

<h3>Internal changes ⚙️</h3>

<<<<<<< HEAD
- Pinned black, pylint, and isort versions in requirement files.
  [(#1288)](https://github.com/PennyLaneAI/pennylane-lightning/pull/1288)
=======
- Update Sphinx version to 8.1. [(#1291)](https://github.com/PennyLaneAI/pennylane-lightning/pull/1291)

- Update release script and use the Catalyst `rc` branch in CIs in the release season.
  [(#1285)](https://github.com/PennyLaneAI/pennylane-lightning/pull/1285)
>>>>>>> 3fc30336

- Updated CIs to use GCC 13.
  [(#1249)](https://github.com/PennyLaneAI/pennylane-lightning/pull/1249)

- Bumped the seed for pytests.
  [(#1276)](https://github.com/PennyLaneAI/pennylane-lightning/pull/1276)

- `scipy-openblas32` dependency can be set manually when installing from source using the `ENABLE_SCIPY_OPENBLAS` cmake flag.
  [(#1220)](https://github.com/PennyLaneAI/pennylane-lightning/pull/1220)

- Merge v0.43.0 rc branch to master.
  [(#1282)](https://github.com/PennyLaneAI/pennylane-lightning/pull/1282)

- Removed Catalyst version pin in stable CI tests.
  [(#1284)](https://github.com/PennyLaneAI/pennylane-lightning/pull/1284)

- `lightning.qubit` CI Python tests now use rc branch for testing release candidates.
  [(#1280)](https://github.com/PennyLaneAI/pennylane-lightning/pull/1280)

- Bumped the version to 0.44.0-dev.
  [(#1272)](https://github.com/PennyLaneAI/pennylane-lightning/pull/1272)

- Bumped release version for testing Docker.
  [(#1271)](https://github.com/PennyLaneAI/pennylane-lightning/pull/1271)

<h3>Contributors ✍️</h3>

This release contains contributions from (in alphabetical order):

Joseph Lee

---

# Release 0.43.0

<h3>New features since last release</h3>

- Lightning devices now support executing circuits with dynamic qubit allocation with `qml.allocate`.
  [(#1255)](https://github.com/PennyLaneAI/pennylane-lightning/pull/1255)

- Lightning devices now call the new `preprocess` method integrated with the graph decomposition system.
  [(#1251)](https://github.com/PennyLaneAI/pennylane-lightning/pull/1251)

- Using `mcm_method="device"` on `lightning.qubit`, `lightning.kokkos` and `lightning.gpu`
  now resolves to the tree-traversal method.
  [(#1210)](https://github.com/PennyLaneAI/pennylane-lightning/pull/1210)

<h3>Improvements 🛠</h3>

- Raise exception when calling normalize or collapse method with `lightning.qubit`, `lightning.kokkos` and `lightning.gpu` when norm is close to 0.
  [(#1257)](https://github.com/PennyLaneAI/pennylane-lightning/pull/1257)

- Worksize preference in `cuTensorNet` can now be set and updated when using `lightning.tensor` device to reduce memory usage or improve stability.
  [(#1238)](https://github.com/PennyLaneAI/pennylane-lightning/pull/1238)

- **Migrated to Nanobind for Python bindings**, replacing pybind11 to enhance performance, modularity, and build system efficiency.
  [(#1176)](https://github.com/PennyLaneAI/pennylane-lightning/pull/1176)

  This migration includes comprehensive updates across all Lightning backends:

  - **Zero-copy measurement exchanges** for improved memory efficiency
    [(#1187)](https://github.com/PennyLaneAI/pennylane-lightning/pull/1187)
  - **MPI and Adjoint Jacobian support** for distributed computing
    [(#1189)](https://github.com/PennyLaneAI/pennylane-lightning/pull/1189)
  - **Lightning Qubit bindings** with enhanced performance
    [(#1198)](https://github.com/PennyLaneAI/pennylane-lightning/pull/1198)
  - **Lightning Kokkos bindings** for heterogeneous computing
    [(#1213)](https://github.com/PennyLaneAI/pennylane-lightning/pull/1213)
  - **Lightning GPU bindings** with CUDA optimization
    [(#1184)](https://github.com/PennyLaneAI/pennylane-lightning/pull/1184)
  - **Lightning Tensor bindings** for tensor network simulations
    [(#1206)](https://github.com/PennyLaneAI/pennylane-lightning/pull/1206)

  For compatibility with PyTorch, reference leak warnings for nanobind are disabled
  [(#1266)](https://github.com/PennyLaneAI/pennylane-lightning/pull/1266)

- Added support for `GlobalPhase` with zero-qubit Lightning devices. Currently, only the `lightning.qubit` and `lightning.kokkos` backends support zero-qubit initialization.
  [(#1205)](https://github.com/PennyLaneAI/pennylane-lightning/pull/1205)

- Skipped Identity operation in `lightning.qubit` and removed assert for applying Identity gate not equal to 1 wire.
  [(#1212)](https://github.com/PennyLaneAI/pennylane-lightning/pull/1212)

- Updated `test_device.py` to no longer mutate an execution configuration for testing.
  [(#1242)](https://github.com/PennyLaneAI/pennylane-lightning/pull/1242)

<h3>Breaking changes 💔</h3>

- `LightningBase.eval_jaxpr` no longer uses `self.shots`; instead, it takes a keyword argument `shots`.
  [(#1243)](https://github.com/PennyLaneAI/pennylane-lightning/pull/1243)

- No longer squeezes out singleton dimensions from samples in accordance with a breaking change in
  PennyLane. See PennyLane PR [(#7944)](https://github.com/PennyLaneAI/pennylane/pull/7944) for
  more information.
  [(#1226)](https://github.com/PennyLaneAI/pennylane-lightning/pull/1226)
  [(#1246)](https://github.com/PennyLaneAI/pennylane-lightning/pull/1246)

- Dropped support for Python 3.10. Supported Python versions are now 3.11, 3.12 and 3.13.
  [(#1224)](https://github.com/PennyLaneAI/pennylane-lightning/pull/1224)

- Dropped testing support for `tensorflow` interface after deprecation in Pennylane.
  [(#1225)](github.com/PennyLaneAI/pennylane-lightning/pull/1225)

<h3>Deprecations 👋</h3>

- Specifying `shots` at `qml.device` initialization is deprecated. Instead, use `qml.set_shots` to configure shots for a specific QNode.
   [(#1221)](https://github.com/PennyLaneAI/pennylane-lightning/pull/1221)

<h3>Documentation 📝</h3>

- Updated Lightning-Kokkos installation instructions to include `Kokkos_ENABLE_COMPLEX_ALIGN=OFF`.
  [(#1256)](https://github.com/PennyLaneAI/pennylane-lightning/pull/1256)

- Added missing `Kernel performance tuning` documentation page to the AVX2/AVX512 kernels index for improved discoverability.
  [(#1217)](https://github.com/PennyLaneAI/pennylane-lightning/pull/1217)

<h3>Bug fixes 🐛</h3>

- Using `postselect_mode="fill-shots"` with `mcm_method="one-shot"` or `"tree-traversal"` has been disallowed, as it produces incorrect results where the correlation between measurements is not preserved.
  [(#1274)](https://github.com/PennyLaneAI/pennylane-lightning/pull/1274)

- Setting device with seed now produces deterministic measurement for MCMC.
  [(#1252)](https://github.com/PennyLaneAI/pennylane-lightning/pull/1252)

- **CHANGE REVERTED:** Updated stopping condition for `qml.ops.op_math.SProd` and `qml.ops.op_math.Exp`, in all devices, after breaking changes upstream.
  Was instead fixed in PennyLane and change was reverted.
  [(#1239)](https://github.com/PennyLaneAI/pennylane-lightning/pull/1239)
  [(#1246)](https://github.com/PennyLaneAI/pennylane-lightning/pull/1246)

- Setup the correct PL version for stable-stable test with `lightning.gpu` with MPI.
  [(#1237)](https://github.com/PennyLaneAI/pennylane-lightning/pull/1237)

<h3>Internal changes ⚙️</h3>

- Updated test to skip MCM test for `lightning.tensor` and fix seed for deterministic test.
  [(#1281)](https://github.com/PennyLaneAI/pennylane-lightning/pull/1281)

- Updated GitHub Actions to produce the release candidate wheels for all supported Python versions for MacOS-ARM.
  [(#1273)](https://github.com/PennyLaneAI/pennylane-lightning/pull/1273)

- Updated GitHub Actions to produce the release candidate wheels for all supported Python versions.
  [(#1264)](https://github.com/PennyLaneAI/pennylane-lightning/pull/1264)

- Support building `lightning.gpu` and `lightning.tensor` from source with CUDA 13.
  [(#1267)](https://github.com/PennyLaneAI/pennylane-lightning/pull/1267)

- Removed unnecessary `std::move` in `cuGates_host`.
  [(#1263)](https://github.com/PennyLaneAI/pennylane-lightning/pull/1263)

- Pinned GitHub CI temporarily to the stable version to use Catalyst release v0.12.0.
  [(#1259)](https://github.com/PennyLaneAI/pennylane-lightning/pull/1259)

- Updated Catalyst's QuantumDevice interface and downstream Qubit Manager to Lightning in preparation for dynamic qubit allocation functionality.
  [(#1254)](https://github.com/PennyLaneAI/pennylane-lightning/pull/1254)
  [(#1258)](https://github.com/PennyLaneAI/pennylane-lightning/pull/1258)
  [(#1260)](https://github.com/PennyLaneAI/pennylane-lightning/pull/1260)

- Updated Release script for bumping the minimum version for PennyLane.
  [(#1253)](https://github.com/PennyLaneAI/pennylane-lightning/pull/1253)

- Updated Python to 3.12 and CIBuildWheel to 3.1.4 for CI.
  [(#1248)](https://github.com/PennyLaneAI/pennylane-lightning/pull/1248)

- Updated decomposition stopping condition to no longer convert `C(SProd)` and `C(Exp)` to Qubit Unitary, since PennyLane can decompose these operators after [PR 8133](https://github.com/PennyLaneAI/pennylane/pull/8133).
  [(#1247)](https://github.com/PennyLaneAI/pennylane-lightning/pull/1247)

- Removed `--no-deps` for Lightning Qubit CI tests for stable version.
  [(#1245)](https://github.com/PennyLaneAI/pennylane-lightning/pull/1245)

- Ported Linux based GitHub Actions workflows from using the GitHub 4vcpu large runner to blacksmith 4vcpu runner.
  [(#1241)](https://github.com/PennyLaneAI/pennylane-lightning/pull/1241)

- Added script to automate the release process.
  [(#1231)](https://github.com/PennyLaneAI/pennylane-lightning/pull/1231)

- Stopped the wheels creation for no arch if the PR is draft.
  [(#1233)](https://github.com/PennyLaneAI/pennylane-lightning/pull/1233)

- Adjusted where the MCMC config validation occurs, from initialization to preprocess.
  [(#1222)](https://github.com/PennyLaneAI/pennylane-lightning/pull/1222)

- Replaced `DefaultExecutionConfig` with `ExecutionConfig()` across the Lightning Python device APIs.
  [(#1185)](https://github.com/PennyLaneAI/pennylane-lightning/pull/1185)

- Updated tests with `circuit(..., shots=...)` to use `qml.set_shots` to ensure compatibility with the latest version of PennyLane.
  [(#1216)](https://github.com/PennyLaneAI/pennylane-lightning/pull/1216)

- Used `pennylane.exceptions` for custom PennyLane exceptions across Lightning Python code.
  [(#1215)](https://github.com/PennyLaneAI/pennylane-lightning/pull/1215)

- Switched off the PLxPR integration tests by removing JAX dependency from requirements files.
  [(#1214)](https://github.com/PennyLaneAI/pennylane-lightning/pull/1214)

- Updated JAX version from 0.6.0 to 0.6.2, keeping the same version as PennyLane and Catalyst
  [(#1200)](https://github.com/PennyLaneAI/pennylane-lightning/pull/1200)

- Removed FIXMEs for pinning jax & catalyst 0.11.0 for CI testing stable version.
  [(#1211)](https://github.com/PennyLaneAI/pennylane-lightning/pull/1211)

- Increased minimum version of `pytest` within requirements files to `8.4.1`.
  [(#1207)](https://github.com/PennyLaneAI/pennylane-lightning/pull/1207)

- Merged the `v0.42.0_rc_merge` branch to the `master` and bumped the version.
  [(#1209)](https://github.com/PennyLaneAI/pennylane-lightning/pull/1209)

<h3>Contributors ✍️</h3>

This release contains contributions from (in alphabetical order):

Ali Asadi,
Astral Cai,
Yushao Chen,
Amintor Dusko,
David Ittah,
Christina Lee,
Joseph Lee,
Rashid N H M,
Anton Naim Ibrahim,
Luis Alfredo Nuñez Meneses,
Andrija Paurevic,
Justin Pickering,
Marc Vandelle,
Paul Haochen Wang,
Jake Zaia.

---

# Release 0.42.0

<h3>New features since last release</h3>

- Added distributed simulation using MPI to the `lightning.kokkos` device,
  enabling larger quantum circuits by distributing workloads across multiple CPUs or GPUs.
  [(#1114)](https://github.com/PennyLaneAI/pennylane-lightning/pull/1114)

- Mid-circuit measurements using the tree-traversal algorithm are now supported
  in the `lightning.qubit`, `lightning.kokkos` and `lightning.gpu` devices,
  providing both significant memory savings and sampling efficiency!
  [(#1166)](https://github.com/PennyLaneAI/pennylane-lightning/pull/1166)

<h3>Improvements 🛠</h3>

- Lightning devices can now accept a `seed` argument to enable deterministic shots measurements.
  [(#1171)](https://github.com/PennyLaneAI/pennylane-lightning/pull/1171)

- PennyLane-Lightning is compatible with JAX version 0.5.3+.
  [(#1152)](https://github.com/PennyLaneAI/pennylane-lightning/pull/1152)
  [(#1161)](https://github.com/PennyLaneAI/pennylane-lightning/pull/1161)

- Refactored `MPIManager` class from `lightning.gpu` to base class.
  [(#1162)](https://github.com/PennyLaneAI/pennylane-lightning/pull/1162)

<h3>Breaking changes 💔</h3>

- The `LightningBaseStateVector`, `LightningBaseAdjointJacobian`, `LightningBaseMeasurements`,
  `LightningInterpreter` and `QuantumScriptSerializer` base classes now can be found at `pennylane_lightning.lightning_base`.
  The new `lightning_base` module further enables the relocation of core files from `pennylane_lightning/core/src/*` to `pennylane_lightning/core/*`.
  The license classifier and `project.license` as a TOML table are deprecated in favor of a SPDX license expression and removed in `pyproject.toml`.
  To speedup the recompilation of C++ source code, `ccache` is also added to `Makefile`.
  [(#1098)](https://github.com/PennyLaneAI/pennylane-lightning/pull/1098)

- Updated `pyproject` to adhere to PyPA binary distribution format for built wheels.
  [(#1193)](https://github.com/PennyLaneAI/pennylane-lightning/pull/1193)

<h3>Deprecations 👋</h3>

- Added and subsequently removed native support for `MultiControlledX` gates in `lightning.tensor`.
  [(#1169)](https://github.com/PennyLaneAI/pennylane-lightning/pull/1169)
  [(#1183)](https://github.com/PennyLaneAI/pennylane-lightning/pull/1183)

<h3>Documentation 📝</h3>

- Converted the `README` to markdown (as in the `pennylane` and `catalyst` repositories), and added a header image.
  [(#1139)](https://github.com/PennyLaneAI/pennylane-lightning/pull/1139)
  [(#1141)](https://github.com/PennyLaneAI/pennylane-lightning/pull/1141)
  [(#1142)](https://github.com/PennyLaneAI/pennylane-lightning/pull/1142)

- Edited and prepared `CHANGELOG.md` for the release `v0.42.0`.
  [(#1199)](https://github.com/PennyLaneAI/pennylane-lightning/pull/1199)
  [(#1204)](https://github.com/PennyLaneAI/pennylane-lightning/pull/1204)

- Fixed typo in `lightning.gpu` documentation adjoint-jacobian section.
  [(#1179)](https://github.com/PennyLaneAI/pennylane-lightning/pull/1179)

<h3>Bug fixes 🐛</h3>

- Fixed the implementation of multi-controlled gates with a single target wire for arbitrary control values in `lightning.tensor`.
  [(#1169)](https://github.com/PennyLaneAI/pennylane-lightning/pull/1169)

- Updated requirements to only download JAX version 0.5.3 for non-X86 MacOS.
  [(#1163)](https://github.com/PennyLaneAI/pennylane-lightning/pull/1163)

- Fixed Docker build for `lighting.kokkos` with ROCM library for AMD GPUs. Updated ROCM from 5.7 to 6.2.4.
  [(#1158)](https://github.com/PennyLaneAI/pennylane-lightning/pull/1158)

- Fixed use of Torch with `AmplitudeEmbedding` by applying `qml.broadcast_expand` before decomposition in the preprocessing stage.
  [(#1175)](https://github.com/PennyLaneAI/pennylane-lightning/pull/1175)

<h3>Internal changes ⚙️</h3>

- Updated tests with `device(..., shots=...)` to use `qml.set_shots` to ensure compatibility with the latest version of PennyLane.
  [(#1173)](https://github.com/PennyLaneAI/pennylane-lightning/pull/1173)

- Fixed `applyMultiRZ` for `lightning.kokkos` device to use Kokkos function instead of lambda.
  [(#1194)](https://github.com/PennyLaneAI/pennylane-lightning/pull/1194)

- Enabled `AmplitudeEmbedding` Python tests for `lightning.kokkos` and `lightning.gpu` devices.
  [(#1192)](https://github.com/PennyLaneAI/pennylane-lightning/pull/1192)

- Updated docker build CI for stable version to use v0.41.1.
  [(#1188)](https://github.com/PennyLaneAI/pennylane-lightning/pull/1188)

- Removed flaky tests and added random seeding to measurement tests.
  [(#1172)](https://github.com/PennyLaneAI/pennylane-lightning/pull/1172)
  [(#1196)](https://github.com/PennyLaneAI/pennylane-lightning/pull/1196)

- Improved CI to use local catalyst repository instead of fetching on Github CI.
  [(#1164)](https://github.com/PennyLaneAI/pennylane-lightning/pull/1164)

- Updated the Lightning build dependencies.
  [(#1168)](https://github.com/PennyLaneAI/pennylane-lightning/pull/1168)

- Updated dev requirements to use JAX version 0.6.0 for CI tests.
  [(#1161)](https://github.com/PennyLaneAI/pennylane-lightning/pull/1161)

- Updated stable requirements to use JAX version 0.4.28 for CI tests.
  [(#1160)](https://github.com/PennyLaneAI/pennylane-lightning/pull/1160)

- Bumped `readthedocs` Github action runner to use Ubuntu-24.04.
  [(#1151)](https://github.com/PennyLaneAI/pennylane-lightning/pull/1151)

- Updated the `clang-format` and `clang-tidy` versions to v20 for compatibility with Catalyst.
  [(#1153)](https://github.com/PennyLaneAI/pennylane-lightning/pull/1153)

- Removed `max_workers` argument for `default.qubit` device in Python tests to reduce CI testing time.
  [(##1174)](https://github.com/PennyLaneAI/pennylane-lightning/pull/1174)

- Bumped Github action runner to use `Ubuntu-24.04` or `Ubuntu-latest`.
  Fixed all `ubuntu-latest` action runners to `ubuntu-24.04`.
  [(#1167)](https://github.com/PennyLaneAI/pennylane-lightning/pull/1167)

- Merged the `v0.41.0-rc` branch to the `master` and bumped the version.
  [(#1132)](https://github.com/PennyLaneAI/pennylane-lightning/pull/1132)

<h3>Contributors ✍️</h3>

This release contains contributions from (in alphabetical order):

Runor Agbaire,
Ali Asadi,
Yushao Chen,
Amintor Dusko
Christina Lee,
Joseph Lee,
Mehrdad Malekmohammadi,
Anton Naim Ibrahim,
Luis Alfredo Nuñez Meneses,
Mudit Pandey,
Shuli Shu,
Marc Vandelle,
Jake Zaia

---

# Release 0.41.1

<h3>Breaking changes 💔</h3>

- Build Catalyst Lightning plugins against Catalyst Runtime v0.11.0.
  [(#1148)](https://github.com/PennyLaneAI/pennylane-lightning/pull/1148)

<h3>Documentation 📝</h3>

- `pennylane.ai` search is enabled, so users are redirected to the PennyLane search page from the PennyLane-Lightning docs.
  [(#1135)](https://github.com/PennyLaneAI/pennylane-lightning/pull/1135)

- Fix doxygen doc builds for `AVXCommon::FuncReturn`.
  [(#1134)](https://github.com/PennyLaneAI/pennylane-lightning/pull/1134)

- Move the installation sections from `README.rst` to dedicated pages.
  [(#1131)](https://github.com/PennyLaneAI/pennylane-lightning/pull/1131)

<h3>Internal changes ⚙️</h3>

- Updates for depending deprecations to `Observable`, `is_trainable`, and `AnyWires` in pennylane.
  [(#1138)](https://github.com/PennyLaneAI/pennylane-lightning/pull/1138)
  [(#1146)](https://github.com/PennyLaneAI/pennylane-lightning/pull/1146)

- Improve performance of computing expectation values of Pauli Sentences for `lightning.kokkos`.
  [(#1126)](https://github.com/PennyLaneAI/pennylane-lightning/pull/1126)

- Import custom PennyLane errors from `pennylane.exceptions` rather than top-level.
  [(#1122)](https://github.com/PennyLaneAI/pennylane-lightning/pull/1122)

- Added flags to all Codecov reports and a default carryforward flag for all flags.
  [(1144)](https://github.com/PennyLaneAI/pennylane-lightning/pull/1144)

- All Catalyst plugins have been updated to be compatible with the next version of Catalyst (v0.12) with changes to the `QuantumDevice` interface.
  [(#1143)](https://github.com/PennyLaneAI/pennylane-lightning/pull/1143)
  [(#1147)](https://github.com/PennyLaneAI/pennylane-lightning/pull/1147)

<h3>Contributors ✍️</h3>

This release contains contributions from (in alphabetical order):

Ali Asadi,
Amintor Dusko,
Andrew Gardhouse,
David Ittah,
Joseph Lee,
Anton Naim Ibrahim,
Luis Alfredo Nuñez Meneses,
Andrija Paurevic,

---

# Release 0.41.0

### New features since last release

* Add native support for `qml.PCPhase` for `lightning.qubit` and `lightning.gpu`.
  [(#1107)](https://github.com/PennyLaneAI/pennylane-lightning/pull/1107)

* Integrate sparse kernels into the Lightning-Qubit dynamic dispatcher, enhance the Python layers, and expand the testing process for dense and sparse operations.
  [(#1094)](https://github.com/PennyLaneAI/pennylane-lightning/pull/1094)

* Add `PSWAP` gate native implementation to PennyLane-Lightning devices.
  [(#1088)](https://github.com/PennyLaneAI/pennylane-lightning/pull/1088)

* Implement new C++ kernels for efficient in-place multiplication of sparse matrices to state vectors, supporting both controlled and non-controlled gates, and add comprehensive tests for this new functionality.
  [(#1085)](https://github.com/PennyLaneAI/pennylane-lightning/pull/1085)

* Add support for sparse `qml.QubitUnitary` gates for Lightning state-vector simulators.
  [(#1068)](https://github.com/PennyLaneAI/pennylane-lightning/pull/1068)

* Lightning devices support dynamically allocated wires (e.g. `qml.device("lightning.qubit")`).
  [(#1043)](https://github.com/PennyLaneAI/pennylane-lightning/pull/1043)

* Add support for Python 3.13 Lightning wheel builds.
  [(#1001)](https://github.com/PennyLaneAI/pennylane-lightning/pull/1001)

* Add native `SX` and `C(SX)` gates to all lightning devices.
  [(#731)](https://github.com/PennyLaneAI/pennylane-lightning/pull/731)

### Breaking changes

* Update the minimum required version of PennyLane to `v0.40.0`.
  [(#1033)](https://github.com/PennyLaneAI/pennylane-lightning/pull/1033)

### Improvements

* Install Pytorch 2.5.1 CPU in CIs and update `make python` command.
  [[#1118]](https://github.com/PennyLaneAI/pennylane-lightning/pull/1118)

* Update TF, Keras and Torch versions in the CIs based on PennyLane's pinned versions.
  [(#1112)](https://github.com/PennyLaneAI/pennylane-lightning/pull/1112)

* Build Lightning-GPU and Lightning-Tensor wheels against Python 3.10 and 3.13 on non-release PRs.
  [(#1112)](https://github.com/PennyLaneAI/pennylane-lightning/pull/1112)

* Use cuQuantum API for calculating expectation value of Pauli sentences in Lightning-GPU.
  [(#1104)](https://github.com/PennyLaneAI/pennylane-lightning/pull/1104)

* Update CIs to use `requirements-tests.txt` instead of `requirements-dev.txt`.
  [(#1105)](https://github.com/PennyLaneAI/pennylane-lightning/pull/1105)

* Hide internal C++ APIs in Lightning docs.
  [(#1096)](https://github.com/PennyLaneAI/pennylane-lightning/pull/1096)

* Implement the `jaxpr_jvp` method to compute the jvp of a jaxpr using `lightning.qubit`.
  This method currently only support the adjoint differentiation method.
  [(#1087)](https://github.com/PennyLaneAI/pennylane-lightning/pull/1087)
  [(#1106)](https://github.com/PennyLaneAI/pennylane-lightning/pull/1106)

* Modify `expval` of named operators in Lightning-Qubit for in-place computation of expectation value, to avoid creating an intermediate statevector
  [(#1079)] (https://github.com/PennyLaneAI/pennylane-lightning/pull/1079)
  [(#565)] (https://github.com/PennyLaneAI/pennylane-lightning/pull/565)

* Device (`"lightning.qubit"`, `"lightning.gpu"`, `"lightning.kokkos"`) pre-processing is now included in the execution pipeline when program capture is enabled.
  [(#1084)](https://github.com/PennyLaneAI/pennylane-lightning/pull/1084)

* Add semgrep/bandit security scanning for pull requests.
  [(#1100)](https://github.com/PennyLaneAI/pennylane-lightning/pull/1100)

* Hide anonymous namespaces in Lightning docs.
  [(#1097)](https://github.com/PennyLaneAI/pennylane-lightning/pull/1097)

* Expand test structure to efficiently handle sparse data.
  [(#1085)](https://github.com/PennyLaneAI/pennylane-lightning/pull/1085)

* Remove redundant `reset_state` calls for circuit execution when state vector is freshly initialized.
  [(#1076)](https://github.com/PennyLaneAI/pennylane-lightning/pull/1076)

* Introduce a generalized sparse gate selection system via the `_observable_is_sparse` method in the base measurement class, enabling future expansion for any number of sparse observables.
  [(#1068)](https://github.com/PennyLaneAI/pennylane-lightning/pull/1068)

* Optimize the copy of a input state-vector into Lightning-GPU.
  [(#1071)](https://github.com/PennyLaneAI/pennylane-lightning/pull/1071)

* Add new GitHub workflow to enable benchmarking within pull request.
  [(#1073)](https://github.com/PennyLaneAI/pennylane-lightning/pull/1073)

* Fix wheel naming in Docker builds for `setuptools v75.8.1` compatibility.
  [(#1075)](https://github.com/PennyLaneAI/pennylane-lightning/pull/1075)

* Use native C++ kernels for controlled-adjoint and adjoint-controlled of supported operations.
  [(#1063)](https://github.com/PennyLaneAI/pennylane-lightning/pull/1063)

* In Lightning-Tensor, allow `qml.MPSPrep` to accept an MPS with `len(MPS) = n_wires-1`.
  [(#1064)](https://github.com/PennyLaneAI/pennylane-lightning/pull/1064)

* Capture execution via `dev.eval_jaxpr` can now be used with `jax.jit` and `jax.vmap`.
  [(#1055)](https://github.com/PennyLaneAI/pennylane-lightning/pull/1055)

* Add an `execution_config` keyword argument to `LightningBase.eval_jaxpr` to accommodate a Device API change.
  [(#1067)](https://github.com/PennyLaneAI/pennylane-lightning/pull/1067)

* Remove the old device API references in the Lightning repo and test suite.
  [(#1057)](https://github.com/PennyLaneAI/pennylane-lightning/pull/1057)

* Update GPU workflow to use the new self-hosted GPU runner infrastructure.
  [(#1061)](https://github.com/PennyLaneAI/pennylane-lightning/pull/1061)

* Optimize MPO operation in `lightning.tensor`.
  [(#1054)](https://github.com/PennyLaneAI/pennylane-lightning/pull/1054)

* Update `qml.ControlledQubitUnitary` tests following the latest updates in PennyLane.
  [(#1047)](https://github.com/PennyLaneAI/pennylane-lightning/pull/1047)

* Remove unnecessary adjoint pytest skip for Lightning-Kokkos.
  [(#1048)](https://github.com/PennyLaneAI/pennylane-lightning/pull/1048)

* Add `isort` to the precommit hook.
   [(#1052)](https://github.com/PennyLaneAI/pennylane-lightning/pull/1052)

* Update source code to use `black` formatter 25.1.0.
  [(#1059)](https://github.com/PennyLaneAI/pennylane-lightning/pull/1059)

* Replace the type checking using the property `return_type` of `MeasurementProcess` with direct `isinstance` checks.
  [(#1044)](https://github.com/PennyLaneAI/pennylane-lightning/pull/1044)

* Update Lightning integration tests following the `gradient_kwargs` deprecation in Pennylane.
  [(#1045)](https://github.com/PennyLaneAI/pennylane-lightning/pull/1045)

* Update `qml.MultiControlledX` tests following the latest updates in PennyLane.
  [(#1040)](https://github.com/PennyLaneAI/pennylane-lightning/pull/1040)

* Merge the `v0.40.0-rc` branch to the master and bump version.
  [(#1038)](https://github.com/PennyLaneAI/pennylane-lightning/pull/1038)

* Reduce the number of shots in the PennyLane Python tests on CIs, from 20k to 10k.
  [(#1046)](https://github.com/PennyLaneAI/pennylane-lightning/pull/1046)

* Program transformed by `qml.defer_measurements` can be executed on `lightning.qubit`. Supports `ctrl` and `adjoint` with program capture in `lightning.qubit`.
  [(#1069)](https://github.com/PennyLaneAI/pennylane-lightning/pull/1069)

### Documentation

* Modify `CHANGELOG.md` to prepare it for release v0.41.0
  [(#1117)](https://github.com/PennyLaneAI/pennylane-lightning/pull/1117)

* Update install instructions for `lightning.gpu`.
  [(#1037)](https://github.com/PennyLaneAI/pennylane-lightning/pull/1037)

### Bug fixes

* Fix the issue with decomposing controlled `qml.SProd` and `qml.Exp` operations.
  [(#1120)](https://github.com/PennyLaneAI/pennylane-lightning/pull/1120)

* Fix the validation for all wires present after adding the extra wires from apply `mid_circuit_measurements`.
  [(#1119)](https://github.com/PennyLaneAI/pennylane-lightning/pull/1119)

* Fix the issue with pip installing PennyLane (and Lightning-Qubit) on Windows.
  [(#1116)](https://github.com/PennyLaneAI/pennylane-lightning/pull/1116)

* Fix the stable/stable issue with missing `pytest-split`.
  [(#1112)](https://github.com/PennyLaneAI/pennylane-lightning/pull/1112)

* Add missing GH workflow step id, python setup, and virtual environment for aarch64 cuda.
  [(#1113)](https://github.com/PennyLaneAI/pennylane-lightning/pull/1113)

* Fix the development wheel upload step for Python 3.13 by following the same syntax as for the other Python wheels.
  [(#1111)](https://github.com/PennyLaneAI/pennylane-lightning/pull/1111)

* Add a workflow to run `label-external-pull-request` to label pull requests from external forks.
  [(#1110)](https://github.com/PennyLaneAI/pennylane-lightning/pull/1110)

* Fix the `test_preprocess` test skip condition for `lightning.tensor`.
  [(#1092)](https://github.com/PennyLaneAI/pennylane-lightning/pull/1092)

* Fix measurements with empty wires and operators for statevectors with dynamically allocated wires.
  [(#1081)](https://github.com/PennyLaneAI/pennylane-lightning/pull/1081)

* Fix unit tests that were being skipped in `testApplyControlledPhaseShift`.
  [(#1083)](https://github.com/PennyLaneAI/pennylane-lightning/pull/1083)

* Fix Github CI for aarch64 cuda to clean up after runs.
  [(#1074)](https://github.com/PennyLaneAI/pennylane-lightning/pull/1074)

* Increase maximum time for aarch64-CUDA Github CI action.
  [(#1072)](https://github.com/PennyLaneAI/pennylane-lightning/pull/1072)

* Fix `SyntaxWarning` from `is` with a literal in Python tests.
  [(#1070)](https://github.com/PennyLaneAI/pennylane-lightning/pull/1070)

* Fix CI to collect Python code coverage for Lightning-Qubit and Lightning-Kokkos CPU.
  [(#1053)](https://github.com/PennyLaneAI/pennylane-lightning/pull/1053)

* Upgrade the version of QEMU image to fix AARCH64 wheel action.
  [(#1056)](https://github.com/PennyLaneAI/pennylane-lightning/pull/1056)

* Patch `MultiControlledX` tests to fix stable/latest failures after the v0.40.0 release.
  [(#1046)](https://github.com/PennyLaneAI/pennylane-lightning/pull/1046)

* Update Github CI to use Ubuntu 24 and remove `libopenblas-base` package.
  [(#1041)](https://github.com/PennyLaneAI/pennylane-lightning/pull/1041)

* Update the `eval_jaxpr` method to handle the new signatures for the `cond`, `while`, and `for` primitives.
  [(#1051)](https://github.com/PennyLaneAI/pennylane-lightning/pull/1051)

### Contributors

This release contains contributions from (in alphabetical order):

Runor Agbaire,
Catalina Albornoz,
Ali Asadi,
Saeed Bohloul,
Astral Cai,
Yushao Chen,
Amintor Dusko,
Pietropaolo Frisoni,
Christina Lee,
Joseph Lee,
Rashid N H M,
Luis Alfredo Nuñez Meneses,
Lee J. O'Riordan,
Mudit Pandey,
Andrija Paurevic,
Alex Preciado,
Shuli Shu,
Jake Zaia

---

# Release 0.40.0

### New features since last release

* Add Exact Tensor Network (TN) C++ backend to Lightning-Tensor.
  [(#977)](https://github.com/PennyLaneAI/pennylane-lightning/pull/977)

* Add native N-controlled generators and adjoint support to `lightning.gpu`'s single-GPU backend.
  [(#970)](https://github.com/PennyLaneAI/pennylane-lightning/pull/970)

* Add a Catalyst-specific wrapping class for Lightning-Qubit.
  [(#960)](https://github.com/PennyLaneAI/pennylane-lightning/pull/960)
  [(#999)](https://github.com/PennyLaneAI/pennylane-lightning/pull/999)

* Add native N-controlled gate/matrix operations and adjoint support to `lightning.kokkos`.
  [(#950)](https://github.com/PennyLaneAI/pennylane-lightning/pull/950)

* Add native N-controlled gates support to `lightning.gpu`'s single-GPU backend.
  [(#938)](https://github.com/PennyLaneAI/pennylane-lightning/pull/938)

### Breaking changes

* Remove all instances of the legacy operator arithmetic (the `Hamiltonian` and `Tensor` deprecated classes in PennyLane).
  [(#994)](https://github.com/PennyLaneAI/pennylane-lightning/pull/994)
  [(#997)](https://github.com/PennyLaneAI/pennylane-lightning/pull/997)

* Remove all instances of `qml.QubitStateVector` as deprecated in PennyLane.
  [(#985)](https://github.com/PennyLaneAI/pennylane-lightning/pull/985)

### Improvements

* Add CI wheels checks for `aarch64` wheels of Lightning-GPU and Lightning-Tensor.
  [(#1031)](https://github.com/PennyLaneAI/pennylane-lightning/pull/1031)

* Replace the `dummy_tensor_update` method with the `cutensornetStateCaptureMPS` API to ensure that applying gates is allowed after the `cutensornetStateCompute` call.
  [(#1028)](https://github.com/PennyLaneAI/pennylane-lightning/pull/1028)

* Add unit tests for measurement with shots for Lightning-Tensor (`method="tn"`).
  [(#1027)](https://github.com/PennyLaneAI/pennylane-lightning/pull/1027)

* Add CUDA dependencies to Lightning-GPU and Lightning-Tensor Python wheels.
  [(#1025)](https://github.com/PennyLaneAI/pennylane-lightning/pull/1025)

* Update the python layer UI of Lightning-Tensor.
  [(#1022)](https://github.com/PennyLaneAI/pennylane-lightning/pull/1022)

* Catalyst device interfaces support dynamic shots, and no longer parses the device init op's attribute dictionary for a static shots literal.
  [(#1017)](https://github.com/PennyLaneAI/pennylane-lightning/pull/1017)

* Update the logic for enabling `grad_on_execution` during device execution.
  [(#1016)](https://github.com/PennyLaneAI/pennylane-lightning/pull/1016)

* Reduce flaky test and increase test shots count.
  [(#1015)](https://github.com/PennyLaneAI/pennylane-lightning/pull/1015)

* Add Python bindings for Lightning-Tensor (Exact Tensor Network).
  [(#1014)](https://github.com/PennyLaneAI/pennylane-lightning/pull/1014)

* Reverse Lightning-Qubit generators vector insertion order.
  [(#1009)](https://github.com/PennyLaneAI/pennylane-lightning/pull/1009)

* Update Kokkos version support to 4.5.
  [(#1007)](https://github.com/PennyLaneAI/pennylane-lightning/pull/1007)

* Enable N-controlled gate and matrix support to `lightning.gpu` simulator for Catalyst.
  [(#1005)](https://github.com/PennyLaneAI/pennylane-lightning/pull/1005)

* Generalize seeding mechanism for all measurements.
  [(#1003)](https://github.com/PennyLaneAI/pennylane-lightning/pull/1003)

* `lightning.qubit`, `lightning.gpu`, and `lightning.kokkos` now define
  the `eval_jaxpr` method for integration with the experimental
  capture project.
  [(#1002)](https://github.com/PennyLaneAI/pennylane-lightning/pull/1002)

* Update Kokkos version support to 4.4.1 and enable Lightning-Kokkos[CUDA] C++ tests on CI.
  [(#1000)](https://github.com/PennyLaneAI/pennylane-lightning/pull/1000)

* Add C++ unit tests for Lightning-Tensor (Exact Tensor Network).
  [(#998)](https://github.com/PennyLaneAI/pennylane-lightning/pull/998)

* Add native BLAS support to the C++ layer via dynamic `scipy-openblas32` loading.
  [(#995)](https://github.com/PennyLaneAI/pennylane-lightning/pull/995)

* Update installation instruction for Lightning-GPU-MPI to explicitly ask users to add `path/to/libmpi.so` to the `LD_LIBRARY_PATH`. Update the runtime error message to ensure users know how to fix.
  [(#993)](https://github.com/PennyLaneAI/pennylane-lightning/pull/993)

* Update the Lightning TOML files for the devices to use the new schema for declaring device capabilities.
  [(#988)](https://github.com/PennyLaneAI/pennylane-lightning/pull/988)

* Optimize lightning.tensor by adding direct MPS sites data set with `qml.MPSPrep`.
  [(#983)](https://github.com/PennyLaneAI/pennylane-lightning/pull/983)

* Unify excitation gates memory layout to row-major for both Lightning-GPU and Lightning-Tensor.
  [(#959)](https://github.com/PennyLaneAI/pennylane-lightning/pull/959)

* Update the Lightning-Kokkos CUDA backend for compatibility with Catalyst.
  [(#942)](https://github.com/PennyLaneAI/pennylane-lightning/pull/942)

### Documentation

* Update and improve `README.rst` and documentations.
  [(#1035)](https://github.com/PennyLaneAI/pennylane-lightning/pull/1035)

* Add the exact tensor network to the `README.rst` and update link to `HIP`.
  [(#1034)](https://github.com/PennyLaneAI/pennylane-lightning/pull/1034)

* Add the exact tensor network to the Lightning-Tensor docs.
  [(#1021)](https://github.com/PennyLaneAI/pennylane-lightning/pull/1021)

* Update Lightning-Tensor installation docs and usage suggestions.
  [(#979)](https://github.com/PennyLaneAI/pennylane-lightning/pull/979)

### Bug fixes

* Fix Python CUDA dependencies by adding path to `nvidia/nvjitlink/lib` to RPATH.
  [(#1031)](https://github.com/PennyLaneAI/pennylane-lightning/pull/1031)

* Add `RTLD_NODELETE` flag to `dlopen` in order to mitigate the segfault issues for arm64-macos Catalyst support.
  [(#1030)](https://github.com/PennyLaneAI/pennylane-lightning/pull/1030)

* Set RPATH with `@loader_path` instead of `$ORIGIN` for macOS.
  [(#1029)](https://github.com/PennyLaneAI/pennylane-lightning/pull/1029)

* Update CUDA version to 12.4 for GPU tests on CI.
  [(#1023)](https://github.com/PennyLaneAI/pennylane-lightning/pull/1023)

* Pin `jax[cpu]==0.4.28` for compatibility with PennyLane and Catalyst.
  [(#1019)](https://github.com/PennyLaneAI/pennylane-lightning/pull/1019)

* Fix Lightning-Kokkos `[[maybe_unused]]` and `exp2` errors with hipcc.
  [(#1018)](https://github.com/PennyLaneAI/pennylane-lightning/pull/1018)

* Fix Lightning-Kokkos editable mode path.
  [(#1010)](https://github.com/PennyLaneAI/pennylane-lightning/pull/1010)

* Fix the missing `ninja` in Linux AARCH64 wheels recipe.
  [(#1007)](https://github.com/PennyLaneAI/pennylane-lightning/pull/1007)

* Fix version switch condition the GPU workflow tests for LGPU and LKokkos.
  [(#1006)](https://github.com/PennyLaneAI/pennylane-lightning/pull/1006)

* Fix issue with `lightning.gpu` Rot operation with adjoint.
  [(#1004)](https://github.com/PennyLaneAI/pennylane-lightning/pull/1004)

* Fix the Lightning-Kokkos[CUDA] C++ API `cudaFree` segfaults in `applyMatrix`.
  [(#1000)](https://github.com/PennyLaneAI/pennylane-lightning/pull/1000)

* Fix issue with adjoint-jacobian of adjoint ops.
  [(#996)](https://github.com/PennyLaneAI/pennylane-lightning/pull/996)

* Fix the `upload-pypi` token issues for Linux and MacOS (x86_64 & AARCH64) wheels.
  [(#989)](https://github.com/PennyLaneAI/pennylane-lightning/pull/989)

* Fix Pennylane dependency branch (`v0.39_rc0` to `master`).
  [(#984)](https://github.com/PennyLaneAI/pennylane-lightning/pull/984)

* Fix PTM stable latest. Removing FIXME patch for v0.39.
  [(#982)](https://github.com/PennyLaneAI/pennylane-lightning/pull/982)

### Contributors

This release contains contributions from (in alphabetical order):

Ali Asadi,
Astral Cai,
Amintor Dusko,
Christina Lee,
Joseph Lee,
Anton Naim Ibrahim,
Luis Alfredo Nuñez Meneses,
Mudit Pandey,
Andrija Paurevic,
Shuli Shu,
Raul Torres,
Haochen Paul Wang

---

# Release 0.39.0

### New features since last release

* Add support for out-of-order `qml.probs` in `lightning.gpu`.
  [(#941)](https://github.com/PennyLaneAI/pennylane-lightning/pull/941)

* Add mid-circuit measurements support to `lightning.gpu`'s single-GPU backend.
  [(#931)](https://github.com/PennyLaneAI/pennylane-lightning/pull/931)

* Integrate Lightning-GPU with Catalyst so that hybrid programs can be seamlessly QJIT-compiled and executed on this device following `pip install pennylane-lightning-gpu`.
  [(#928)](https://github.com/PennyLaneAI/pennylane-lightning/pull/928)

* Add `qml.Projector` observable support via diagonalization to Lightning-GPU.
  [(#894)](https://github.com/PennyLaneAI/pennylane-lightning/pull/894)

* Add 1-target wire controlled gate support to `lightning.tensor`. Note that `cutensornet` only supports 1-target wire controlled gate as of `v24.08`. A controlled gate with more than 1 target wire should be converted to dense matrix.
  [(#880)](https://github.com/PennyLaneAI/pennylane-lightning/pull/880)

* Build and upload Lightning-Tensor wheels (x86_64, AARCH64) to PyPI.
  [(#862)](https://github.com/PennyLaneAI/pennylane-lightning/pull/862)
  [(#905)](https://github.com/PennyLaneAI/pennylane-lightning/pull/905)

* Add Matrix Product Operator (MPO) for all gates support to `lightning.tensor`. Note current C++ implementation only works for MPO sites data provided by users.
  [(#859)](https://github.com/PennyLaneAI/pennylane-lightning/pull/859)

* Add shots measurement support to `lightning.tensor`.
  [(#852)](https://github.com/PennyLaneAI/pennylane-lightning/pull/852)

* Lightning-GPU and Lightning-Kokkos migrated to the new device API.
  [(#853)](https://github.com/PennyLaneAI/pennylane-lightning/pull/853)
  [(#810)](https://github.com/PennyLaneAI/pennylane-lightning/pull/810)

### Breaking changes

* Update MacOS wheel build to 13.0 for X86_64 and ARM due to the deprecation of MacOS-12 CI runners.
  [(#969)](https://github.com/PennyLaneAI/pennylane-lightning/pull/969)

* Deprecate `initSV()` and add `resetStateVector()` from the C++ API Lightning-GPU. This is to remove the `reset_state` additional call in the Python layer.
  [(#933)](https://github.com/PennyLaneAI/pennylane-lightning/pull/933)

* Deprecate PI gates implementation in Lightning-Qubit. The PI gates were the first implementation of gate kernels in `lightning.qubit` using pre-computed indices, prior to the development of LM (less memory) and AVX kernels. This deprecation is in favour of reducing compilation time and ensuring that Lightning-Qubit only relies on LM kernels in the dynamic dispatcher across all platforms.
  [(#925)](https://github.com/PennyLaneAI/pennylane-lightning/pull/925)

* Remove PowerPC wheel build recipe for Lightning-Qubit.
  [(#902)](https://github.com/PennyLaneAI/pennylane-lightning/pull/902)

* Update MacOS wheel builds to require Monterey (12.0) or greater for x86_64 and ARM. This was required to update Pybind11 to the latest release (2.13.5) for enabling Numpy 2.0 support in Lightning.
  [(#901)](https://github.com/PennyLaneAI/pennylane-lightning/pull/901)

* Remove support for Python 3.9 for all Lightning simulators.
  [(#891)](https://github.com/PennyLaneAI/pennylane-lightning/pull/891)

### Improvements

* Update the `lightning.tensor` Python layer unit tests, as `lightning.tensor` cannot be cleaned up like other state-vector devices because the data is attached to the graph. It is recommended to use one device per circuit for `lightning.tensor`.
  [(#971)](https://github.com/PennyLaneAI/pennylane-lightning/pull/971)

* Add joint check for the N-controlled wires support in `lightning.qubit`.
  [(#949)](https://github.com/PennyLaneAI/pennylane-lightning/pull/949)

* Optimize `GlobalPhase` and `C(GlobalPhase)` gate implementation in `lightning.gpu`.
  [(#946)](https://github.com/PennyLaneAI/pennylane-lightning/pull/946)

* Add missing `liblightning_kokkos_catalyst.so` when building Lightning-Kokkos in editable installation.
  [(#945)](https://github.com/PennyLaneAI/pennylane-lightning/pull/945)

* Optimize the cartesian product to reduce the amount of memory necessary to set the `StatePrep` in Lightning-Tensor.
  [(#943)](https://github.com/PennyLaneAI/pennylane-lightning/pull/943)

* Update the `qml.probs` data-return in Lightning-GPU C++ API to align with other state-vector devices.
  [(#941)](https://github.com/PennyLaneAI/pennylane-lightning/pull/941)

* Add zero-state initialization to both `StateVectorCudaManaged` and `StateVectorCudaMPI` constructors to remove the `reset_state` in the Python layer ctor and refactor `setBasisState(state, wires)` in the C++ API.
  [(#933)](https://github.com/PennyLaneAI/pennylane-lightning/pull/933)

* Add `setStateVector(state, wire)` support to the Lightning-GPU C++ API.
  [(#930)](https://github.com/PennyLaneAI/pennylane-lightning/pull/930)

* The `generate_samples` methods of `lightning.qubit` and `lightning.kokkos` can now take in a seed number to make the generated samples deterministic. This can be useful when, among other things, fixing flaky tests in CI.
  [(#927)](https://github.com/PennyLaneAI/pennylane-lightning/pull/927)

* Remove dynamic decomposition rules for all Lightning devices.
  [(#926)](https://github.com/PennyLaneAI/pennylane-lightning/pull/926)

* Always decompose `qml.QFT` in all Lightning devices.
  [(#924)](https://github.com/PennyLaneAI/pennylane-lightning/pull/924)

* Uniform Python format to adhere PennyLane style.
  [(#924)](https://github.com/PennyLaneAI/pennylane-lightning/pull/924)

* Add the `ci:use-gpu-runner` GitHub label to `lightning.kokkos` GPU Testing CIs.
  [(#916)](https://github.com/PennyLaneAI/pennylane-lightning/pull/916)

* Update the test suite to remove deprecated code.
  [(#912)](https://github.com/PennyLaneAI/pennylane-lightning/pull/912)

* Merge `lightning.gpu` and `lightning.tensor` GPU tests in single Python and C++ CIs controlled by the `ci:use-gpu-runner` label.
  [(#911)](https://github.com/PennyLaneAI/pennylane-lightning/pull/911)

* Skip the compilation of Lightning simulators and development requirements to boost the build of public docs up to 5x.
  [(#904)](https://github.com/PennyLaneAI/pennylane-lightning/pull/904)

* Build Lightning wheels in `Release` mode to reduce the binary sizes.
  [(#903)](https://github.com/PennyLaneAI/pennylane-lightning/pull/903)

* Update Pybind11 to 2.13.5.
  [(#901)](https://github.com/PennyLaneAI/pennylane-lightning/pull/901)

* Migrate wheels artifacts to v4.
  [(#893)](https://github.com/PennyLaneAI/pennylane-lightning/pull/893)

* Update GitHub actions in response to a high-severity vulnerability.
  [(#887)](https://github.com/PennyLaneAI/pennylane-lightning/pull/887)

* Optimize and simplify controlled kernels in Lightning-Qubit.
  [(#882)](https://github.com/PennyLaneAI/pennylane-lightning/pull/882)

* Optimize gate cache recording for Lightning-Tensor C++ API.
  [(#879)](https://github.com/PennyLaneAI/pennylane-lightning/pull/879)

* Unify Lightning-Kokkos and Lightning-Qubit devices under a Lightning-Base abstracted class.
  [(#876)](https://github.com/PennyLaneAI/pennylane-lightning/pull/876)

* Smarter defaults for the `split_obs` argument in the serializer. The serializer splits linear combinations into chunks instead of all their terms.
  [(#873)](https://github.com/PennyLaneAI/pennylane-lightning/pull/873/)

* Prefer `tomlkit` over `toml` for building Lightning wheels, and choose `tomli` and `tomllib` over `toml` when installing the package.
  [(#857)](https://github.com/PennyLaneAI/pennylane-lightning/pull/857)

* Lightning-Kokkos gains native support for the `PauliRot` gate.
  [(#855)](https://github.com/PennyLaneAI/pennylane-lightning/pull/855)

### Documentation

* Update Lightning-Tensor installation docs and usage suggestions.
  [(#971)](https://github.com/PennyLaneAI/pennylane-lightning/pull/971)
  [(#972)](https://github.com/PennyLaneAI/pennylane-lightning/pull/971)

* Update `README.rst` installation instructions for `lightning.gpu` and `lightning.tensor`.
  [(#957)](https://github.com/PennyLaneAI/pennylane-lightning/pull/957)

* Update `lightning.tensor` documentation to include all the new features added since pull request #756. The new features are: 1. Finite-shot measurements; 2. Expval-base quantities; 3. Support for `qml.state()` and `qml.stateprep()`; 4. Support for all gates support via Matrix Product Operator (MPO).
  [(#909)](https://github.com/PennyLaneAI/pennylane-lightning/pull/909)

### Bug fixes

*  Fix Lightning Kokkos test_device for `kokkos_args` fail for MacOS due to `np.complex256`
  [(#974)](https://github.com/PennyLaneAI/pennylane-lightning/pull/974)

*  Fix PTM stable-latest related to `default.qubit.legacy` and the `latest` flag usage.
  [(#961)](https://github.com/PennyLaneAI/pennylane-lightning/pull/961)
  [(#966)](https://github.com/PennyLaneAI/pennylane-lightning/pull/966)

* Fix build failure for Lightning-Kokkos editable installation on MacOS due to `liblightning_kokkos_catalyst.so` copy and `liblightning_kokkos_catalyst.so` not copied to correct build path for editable installation.
  [(#947)](https://github.com/PennyLaneAI/pennylane-lightning/pull/947)
  [(#968)](https://github.com/PennyLaneAI/pennylane-lightning/pull/968)

* Add concept restriction to ensure `ConstMult` inline function only hit with arithmetic-values times complex values. Fixes build failures with the test suite when enabling OpenMP, and disabling BLAS and Python under clang.
  [(#936)](https://github.com/PennyLaneAI/pennylane-lightning/pull/936)

* Bug fix for `applyMatrix` in Lightning-Tensor. Matrix operator data is not stored in the `cuGateCache` object to support `TensorProd` obs with multiple `Hermitian` obs.
  [(#932)](https://github.com/PennyLaneAI/pennylane-lightning/pull/932)

* Bug fix for `_pauli_word` of `QuantumScriptSerializer`. `_pauli_word` can process `PauliWord` object: `I`.
  [(#919)](https://github.com/PennyLaneAI/pennylane-lightning/pull/919)

* Bug fix for analytic `qml.probs` in the Lightning-Tensor C++ API.
  [(#906)](https://github.com/PennyLaneAI/pennylane-lightning/pull/906)

### Contributors

This release contains contributions from (in alphabetical order):

Ali Asadi, Amintor Dusko, Diego Guala, Joseph Lee, Luis Alfredo Nuñez Meneses, Vincent Michaud-Rioux, Lee J. O'Riordan, Mudit Pandey, Shuli Shu, Haochen Paul Wang

---

# Release 0.38.0

### New features since last release

* Add `qml.StatePrep()` and `qml.QubitStateVector()` support to `lightning.tensor`.
  [(#849)](https://github.com/PennyLaneAI/pennylane-lightning/pull/849)

* Add analytic `qml.probs()` measurement support to `lightning.tensor`.
  [(#830)](https://github.com/PennyLaneAI/pennylane-lightning/pull/830)

* Add `qml.state()` measurement support to `lightning.tensor`.
  [(#827)](https://github.com/PennyLaneAI/pennylane-lightning/pull/827)

* Add Lightning-GPU Linux (AArch64 + GraceHopper) wheels to PyPI.
  [(#815)](https://github.com/PennyLaneAI/pennylane-lightning/pull/815)

* Add `var` support to `lightning.tensor`. Note that `var` support is added via `obs**2` and this implementation scales as `O(num_obs**2)`.
  [(#804)](https://github.com/PennyLaneAI/pennylane-lightning/pull/804)

### Breaking changes

* Update python packaging to follow PEP 517/518/621/660 standards.
  [(#832)](https://github.com/PennyLaneAI/pennylane-lightning/pull/832)

* Add `getData()` in the `lightning.tensor` C++ backend. Users are responsible for ensuring sufficient host memory is allocated for the full state vector.
  [(#827)](https://github.com/PennyLaneAI/pennylane-lightning/pull/827)

* Remove `NDpermuter.hpp` which is no longer required.
  [(#795)](https://github.com/PennyLaneAI/pennylane-lightning/pull/795)

* Remove temporary steps from the CI, such as downgrading Scipy to <1.14 and installing Kokkos v4.2 for `lightning-version == 'stable'`.
  [(#792)](https://github.com/PennyLaneAI/pennylane-lightning/pull/792)

* Do not run GPU tests and Docker workflows on release.
  [(#788)](https://github.com/PennyLaneAI/pennylane-lightning/pull/788)

* Update python packaging to follow PEP 517/518/621/660 standards.
  [(#832)](https://github.com/PennyLaneAI/pennylane-lightning/pull/832)

### Improvements

* Updated calls of ``size_t`` to ``std::size_t`` everywhere.
  [(#816)](https://github.com/PennyLaneAI/pennylane-lightning/pull/816)

* Update Lightning tests to support the generalization of basis state preparation.
  [(#864)](https://github.com/PennyLaneAI/pennylane-lightning/pull/864)

* Add `SetState` and `SetBasisState` to `Lightning-KokkosSimulator`.
  [(#861)](https://github.com/PennyLaneAI/pennylane-lightning/pull/861)

* Remove use of the deprecated `Operator.expand` in favour of `Operator.decomposition`.
  [(#846)](https://github.com/PennyLaneAI/pennylane-lightning/pull/846)

* The `setBasisState` and `setStateVector` methods of `StateVectorLQubit` and `StateVectorKokkos` are overloaded to support PennyLane-like parameters.
  [(#843)](https://github.com/PennyLaneAI/pennylane-lightning/pull/843)

* Move `setBasisState`, `setStateVector` and `resetStateVector` from `StateVectorLQubitManaged` to `StateVectorLQubit`.
  [(#841)](https://github.com/PennyLaneAI/pennylane-lightning/pull/841)

* Update `generate_samples` in Lightning-Kokkos and Lightning-GPU to support `qml.measurements.Shots` type instances.
  [(#839)](https://github.com/PennyLaneAI/pennylane-lightning/pull/839)

* Add a Catalyst-specific wrapping class for Lightning Kokkos.
  [(#837)](https://github.com/PennyLaneAI/pennylane-lightning/pull/837)
  [(#770)](https://github.com/PennyLaneAI/pennylane-lightning/pull/770)

* Lightning-Qubit natively supports the `PauliRot` gate.
  [(#834)](https://github.com/PennyLaneAI/pennylane-lightning/pull/834)

* Multiple calls to the `append_mps_final_state()` API is allowed in `lightning.tensor`.
  [(#830)](https://github.com/PennyLaneAI/pennylane-lightning/pull/830)

* Add `initial_state_prep` option to Catalyst TOML file.
  [(#826)](https://github.com/PennyLaneAI/pennylane-lightning/pull/826)

* `ENABLE_LAPACK` is `OFF` by default for all Lightning backends.
  [(#825)](https://github.com/PennyLaneAI/pennylane-lightning/pull/825)

* Update `ctrl_decomp_zyz` tests with `len(control_wires) > 1`.
  [(#821)](https://github.com/PennyLaneAI/pennylane-lightning/pull/821)

* Update the Catalyst-specific wrapping class for Lightning Kokkos to track Catalyst's new support for MCM seeding.
  [(#819)](https://github.com/PennyLaneAI/pennylane-lightning/pull/819)

* Replace ``size_t`` by ``std::size_t`` everywhere.
  [(#816)](https://github.com/PennyLaneAI/pennylane-lightning/pull/816/)

* Shot batching is made more efficient by executing all the shots in one go on Lightning-Qubit.
  [(#814)](https://github.com/PennyLaneAI/pennylane-lightning/pull/814)

* Lightning-Qubit calls `generate_samples(wires)` on a minimal subset of wires when executing in finite-shot mode.
  [(#813)](https://github.com/PennyLaneAI/pennylane-lightning/pull/813)

* Update `LightingQubit.preprocess` to work with changes to preprocessing for mid-circuit measurements.
  [(#812)](https://github.com/PennyLaneAI/pennylane-lightning/pull/812)

* Avoid unnecessary memory reset in Lightning-Qubit's state vector class constructor.
  [(#811)](https://github.com/PennyLaneAI/pennylane-lightning/pull/811)

* Add `generate_samples(wires)` support in Lightning-Qubit, which samples faster for a subset of wires.
  [(#809)](https://github.com/PennyLaneAI/pennylane-lightning/pull/809)

* Optimize the OpenMP parallelization of Lightning-Qubit's `probs` for all number of targets.
  [(#807)](https://github.com/PennyLaneAI/pennylane-lightning/pull/807)

* Optimize `probs(wires)` of Lightning-Kokkos using various kernels. Which kernel is to be used depends on the device, number of qubits and number of target wires.
  [(#802)](https://github.com/PennyLaneAI/pennylane-lightning/pull/802)

* Add GPU device compute capability check for Lightning-Tensor.
  [(#803)](https://github.com/PennyLaneAI/pennylane-lightning/pull/803)

* Refactor CUDA utils Python bindings to a separate module.
  [(#801)](https://github.com/PennyLaneAI/pennylane-lightning/pull/801)

* Parallelize Lightning-Qubit `probs` with OpenMP when using the `-DLQ_ENABLE_KERNEL_OMP=1` CMake argument.
  [(#800)](https://github.com/PennyLaneAI/pennylane-lightning/pull/800)

* Implement `probs(wires)` using a bit-shift implementation akin to the gate kernels in Lightning-Qubit.
  [(#795)](https://github.com/PennyLaneAI/pennylane-lightning/pull/795)

* Enable setting the PennyLane version when invoking, for example, `make docker-build version=master pl_version=master`.
  [(#791)](https://github.com/PennyLaneAI/pennylane-lightning/pull/791)

### Documentation

* The installation instructions for all lightning plugins have been improved.
  [(#858)](https://github.com/PennyLaneAI/pennylane-lightning/pull/858)
  [(#851)](https://github.com/PennyLaneAI/pennylane-lightning/pull/851)

* Updated the README and added citation format for Lightning arXiv preprint.
  [(#818)](https://github.com/PennyLaneAI/pennylane-lightning/pull/818)

### Bug fixes

* Point to the right Lightning root folder independently from the invocation location, when configuring the project.
  [(#874)](https://github.com/PennyLaneAI/pennylane-lightning/pull/874)

* Update dependencies and `build` command options following changes in the build system.
  [(#863)](https://github.com/PennyLaneAI/pennylane-lightning/pull/863)

* Replace structured bindings by variables in `GateImplementationsLM.hpp`.
  [(#856)](https://github.com/PennyLaneAI/pennylane-lightning/pull/856)

* Remove wrong `-m` when calling `setup.py`.
  [(#854)](https://github.com/PennyLaneAI/pennylane-lightning/pull/854)

* Fix plugin-test-matrix CI/CD workflows.
  [(#850)](https://github.com/PennyLaneAI/pennylane-lightning/pull/850)

* Set the `immutable` parameter value as `false` for the `cutensornetStateApplyTensorOperator` to allow the following `cutensornetStateUpdateTensorOperator` call.
  [(#845)](https://github.com/PennyLaneAI/pennylane-lightning/pull/845)

* Fix cuQuantum SDK path pass-though in CMake.
  [(#831)](https://github.com/PennyLaneAI/pennylane-lightning/pull/831)

* Fix CUDA sync issues on AArch64 + GraceHopper.
  [(#823)](https://github.com/PennyLaneAI/pennylane-lightning/pull/823)

* Check for the number of wires for Hermitian observables in Lightning-Tensor. Only 1-wire Hermitian observables are supported as of `cuTensorNet-v24.03.0`.
  [(#806)](https://github.com/PennyLaneAI/pennylane-lightning/pull/806)

* Set `PL_BACKEND` for the entire `build-wheel-lightning-gpu` Docker-build stage to properly build the Lightning-GPU wheel.
  [(#791)](https://github.com/PennyLaneAI/pennylane-lightning/pull/791)

* Fix conditions for skipping build & push steps in the Docker build workflows.
  [(#790)](https://github.com/PennyLaneAI/pennylane-lightning/pull/790)

* Downgrade Scipy on Lightning stable version tests.
  [(#783)](https://github.com/PennyLaneAI/pennylane-lightning/pull/783)

* Fix checkout command in test workflows for rc branches.
  [(#777)](https://github.com/PennyLaneAI/pennylane-lightning/pull/777)

* Point to the right Lightning root folder independently from the invocation location, when configuring the project.
  [(#874)](https://github.com/PennyLaneAI/pennylane-lightning/pull/874)

### Contributors

This release contains contributions from (in alphabetical order):

Ali Asadi, Astral Cai, Ahmed Darwish, Amintor Dusko, Vincent Michaud-Rioux, Luis Alfredo Nuñez Meneses, Erick Ochoa Lopez, Lee J. O'Riordan, Mudit Pandey, Shuli Shu, Raul Torres, Paul Haochen Wang

---

# Release 0.37.0

### New features since last release

* Implement Python interface to the `lightning.tensor` device.
  [(#748)](https://github.com/PennyLaneAI/pennylane-lightning/pull/748)

* Add `inverse` support for gate operations in `lightning.tensor` in the C++ layer.
  [(#753)](https://github.com/PennyLaneAI/pennylane-lightning/pull/753)

* Add `observable` and `expval` support to the `cutensornet`-backed `lightning.tensor` C++ layer.
  [(#728)](https://github.com/PennyLaneAI/pennylane-lightning/pull/728)

* Add gate support to `cutensornet`-backed `lightning.tensor` C++ layer.
  [(#718)](https://github.com/PennyLaneAI/pennylane-lightning/pull/718)

* Add `cutensornet`-backed `MPS` C++ layer to `lightning.tensor`.
  [(#704)](https://github.com/PennyLaneAI/pennylane-lightning/pull/704)

* Add support for `C(BlockEncode)` to Lightning devices.
  [(#743)](https://github.com/PennyLaneAI/pennylane-lightning/pull/743)

### Breaking changes

* Removed the `QuimbMPS` class and the corresponding backend from `lightning.tensor`.
  [(#737)](https://github.com/PennyLaneAI/pennylane-lightning/pull/737)

* Changed the name of `default.tensor` to `lightning.tensor` with the `quimb` backend.
  [(#730)](https://github.com/PennyLaneAI/pennylane-lightning/pull/730)

* `dynamic_one_shot` uses shot-vectors in the auxiliary tape to tell the device how many times to repeat the tape. Lightning-Qubit is updated accordingly.
  [(#724)](https://github.com/PennyLaneAI/pennylane-lightning/pull/724)

* `dynamic_one_shot` deals with post-selection during the post-processing phase, so Lightning-Qubit does not return `None`-valued measurements for mismatching samples anymore.
  [(#720)](https://github.com/PennyLaneAI/pennylane-lightning/pull/720)

### Improvements

* Release candidate branches automatically use the new large GitHub runner pool.
  [(#769)](https://github.com/PennyLaneAI/pennylane-lightning/pull/769)

* Lightning-Kokkos dev wheels for MacOS (x86_64, ARM64) and Linux (AArch64) are uploaded to TestPyPI upon merging a pull request.
  [(#765)](https://github.com/PennyLaneAI/pennylane-lightning/pull/765)

* Lightning-Kokkos Linux (x86_64) dev wheels are pushed to [Test PyPI](https://test.pypi.org/project/PennyLane-Lightning-Kokkos/) upon merging a pull request.
  [(#763)](https://github.com/PennyLaneAI/pennylane-lightning/pull/763)

* Change the type of tensor network objects passed to `ObservablesTNCuda` and `MeasurementsTNCuda` classes from `StateTensorT` to `TensorNetT`.
  [(#759)](https://github.com/PennyLaneAI/pennylane-lightning/pull/759)

* Silence `NDPermuter` linting warnings.
  [(#750)](https://github.com/PennyLaneAI/pennylane-lightning/pull/750)

* Rationalize MCM tests, removing most end-to-end tests from the native MCM test file, but keeping one that validates multiple mid-circuit measurements with any allowed return.
  [(#754)](https://github.com/PennyLaneAI/pennylane-lightning/pull/754)

* Rename `lightning.tensor` C++ libraries.
  [(#755)](https://github.com/PennyLaneAI/pennylane-lightning/pull/755)

* Set `state_tensor` as `const` for the `MeasurementTNCuda` class.
  [(#753)](https://github.com/PennyLaneAI/pennylane-lightning/pull/753)

* Updated Kokkos version and support to 4.3.01.
  [(#725)](https://github.com/PennyLaneAI/pennylane-lightning/pull/725)

* Lightning-Kokkos' functors are rewritten as functions wrapping around generic gate and generator functors templated over a coefficient interaction function. This reduces boilerplate while clarifying how the various kernels differ from one another.
  [(#640)](https://github.com/PennyLaneAI/pennylane-lightning/pull/640)

* Update C++ and Python GitHub actions names to include the matrix info.
  [(#717)](https://github.com/PennyLaneAI/pennylane-lightning/pull/717)

* Remove `CPhase` in favour of `CPhaseShift` in Lightning devices.
  [(#717)](https://github.com/PennyLaneAI/pennylane-lightning/pull/717)

* The various OpenMP configurations of Lightning-Qubit are tested in parallel on different Github Actions runners.
  [(#712)](https://github.com/PennyLaneAI/pennylane-lightning/pull/712)

* Update Linux wheels to use `manylinux_2_28` images.
  [(#667)](https://github.com/PennyLaneAI/pennylane-lightning/pull/667)

* Add support for `qml.expval` and `qml.var` in the `lightning.tensor` device for the `quimb` interface and the MPS method.
  [(#686)](https://github.com/PennyLaneAI/pennylane-lightning/pull/686)

* Changed the name of `lightning.tensor` to `default.tensor` with the `quimb` backend.
  [(#719)](https://github.com/PennyLaneAI/pennylane-lightning/pull/719)

* `lightning.qubit` and `lightning.kokkos` adhere to user-specified mid-circuit measurement configuration options.
  [(#736)](https://github.com/PennyLaneAI/pennylane-lightning/pull/736)

* Patch the C++ `Measurements.probs(wires)` method in Lightning-Qubit and Lightning-Kokkos to `Measurements.probs()` when called with all wires.
  This will trigger a more optimized implementation for calculating the probabilities of the entire system.
  [(#744)](https://github.com/PennyLaneAI/pennylane-lightning/pull/744)

* Remove the daily schedule from the "Compat Check w/PL - release/release" GitHub action.
  [(#746)](https://github.com/PennyLaneAI/pennylane-lightning/pull/746)

* Remove the required `scipy` config file for Lightning-Qubit. The support is now maintained by passing `SCIPY_LIBS_PATH` to the compiler.
  [(#775)](https://github.com/PennyLaneAI/pennylane-lightning/pull/775)

### Documentation

* Add installation instructions and documentation for `lightning.tensor`.
  [(#756)](https://github.com/PennyLaneAI/pennylane-lightning/pull/756)

### Bug fixes

* Don't route `probs(wires=[])` to `probs(all_wires)` in Lightning-Kokkos.
  [(#762)](https://github.com/PennyLaneAI/pennylane-lightning/pull/762)

* `ControlledQubitUnitary` is present in the Python device but not the TOML files. It is added to the decomposition gates since it can be implemented in its alternate form of `C(QubitUnitary)`.
  [(#767)](https://github.com/PennyLaneAI/pennylane-lightning/pull/767)

* Update the Lightning TOML files to indicate that non-commuting observables are supported.
  [(#764)](https://github.com/PennyLaneAI/pennylane-lightning/pull/764)

* Fix regex matching issue with auto on-boarding of release candidate branch to using the large runner queue.
  [(#774)](https://github.com/PennyLaneAI/pennylane-lightning/pull/774)

* Fix random CI failures for `lightning.tensor` Python unit tests and ignore `lightning_tensor` paths.
  [(#761)](https://github.com/PennyLaneAI/pennylane-lightning/pull/761)

* `lightning.qubit` and `lightning.kokkos` use `qml.ops.Conditional.base` instead of `qml.ops.Conditional.then_op`.
  [(#752)](https://github.com/PennyLaneAI/pennylane-lightning/pull/752)

* The preprocessing step in `lightning.qubit` now uses interface information to properly support the hardware-like postselection for mid-circuit measurements.
  [(#760)](https://github.com/PennyLaneAI/pennylane-lightning/pull/760)

* Fix AVX streaming operation support with newer GCC.
  [(#729)](https://github.com/PennyLaneAI/pennylane-lightning/pull/729)

* Revert changes calling the templated `IMAG`, `ONE`, `ZERO` functions in Kokkos kernels since they are incompatible with device execution.
  [(#733)](https://github.com/PennyLaneAI/pennylane-lightning/pull/733)

* The `tests_lkcpu_python.yml` workflow properly checks out the release or stable version of Lightning-Qubit during the test job.
  [(#723)](https://github.com/PennyLaneAI/pennylane-lightning/pull/723)

* Fix PennyLane Lightning-Kokkos and Lightning-Qubit tests for stable/stable configuration.
  [(#734)](https://github.com/PennyLaneAI/pennylane-lightning/pull/734)

* Remove the Autoray dependency from requirement files.
  [(#736)](https://github.com/PennyLaneAI/pennylane-lightning/pull/736)

* Fix the `cuda-runtime-12-0` dependency issue on RHEL8.
  [(#739)](https://github.com/PennyLaneAI/pennylane-lightning/pull/739)

* Fix the memory segmentation fault when initializing zero-wire Lightning-Kokkos.
  [(#757)](https://github.com/PennyLaneAI/pennylane-lightning/pull/757)

* Remove `pennylane.ops.op_math.controlled_decompositions.ctrl_decomp_zyz` tests with `len(control_wires) > 1`.
  [(#757)](https://github.com/PennyLaneAI/pennylane-lightning/pull/757)

* Add support for Scipy v1.14.
  [(#776)](https://github.com/PennyLaneAI/pennylane-lightning/pull/776)

* Add pickle support for the `DevPool` object in `lightning.gpu`.
  [(#772)](https://github.com/PennyLaneAI/pennylane-lightning/pull/772)

### Contributors

This release contains contributions from (in alphabetical order):

Ali Asadi, Amintor Dusko, Lillian Frederiksen, Pietropaolo Frisoni, David Ittah, Vincent Michaud-Rioux, Lee James O'Riordan, Mudit Pandey, Shuli Shu, Jay Soni

---

# Release 0.36.0

### New features since last release

* Add `cutensornet`-backed `MPS` C++ layer to `lightning.tensor`.
  [(#704)](https://github.com/PennyLaneAI/pennylane-lightning/pull/704)

* Add Python class for the `lightning.tensor` device which uses the new device API and the interface for `quimb` based on the MPS method.
  [(#671)](https://github.com/PennyLaneAI/pennylane-lightning/pull/671)

* Add compile-time support for AVX2/512 streaming operations in `lightning.qubit`.
  [(#664)](https://github.com/PennyLaneAI/pennylane-lightning/pull/664)

* `lightning.kokkos` supports mid-circuit measurements.
  [(#672)](https://github.com/PennyLaneAI/pennylane-lightning/pull/672)

* Add dynamic linking to LAPACK/OpenBlas shared objects in `scipy.libs` for both C++ and Python layer.
  [(#653)](https://github.com/PennyLaneAI/pennylane-lightning/pull/653)

* `lightning.qubit` supports mid-circuit measurements.
  [(#650)](https://github.com/PennyLaneAI/pennylane-lightning/pull/650)

* Add finite shots support in `lightning.qubit2`.
  [(#630)](https://github.com/PennyLaneAI/pennylane-lightning/pull/630)

* Add `collapse` and `normalize` methods to the `StateVectorLQubit` classes, enabling "branching" of the wavefunction. Add methods to create and seed an RNG in the `Measurements` modules.
  [(#645)](https://github.com/PennyLaneAI/pennylane-lightning/pull/645)

* Add two new Python classes (LightningStateVector and LightningMeasurements) to support `lightning.qubit2`.
  [(#613)](https://github.com/PennyLaneAI/pennylane-lightning/pull/613)

* Add analytic-mode `qml.probs` and `qml.var` support in `lightning.qubit2`.
  [(#627)](https://github.com/PennyLaneAI/pennylane-lightning/pull/627)

* Add `LightningAdjointJacobian` to support `lightning.qubit2`.
  [(#631)](https://github.com/PennyLaneAI/pennylane-lightning/pull/631)

* Add `lightning.qubit2` device which uses the new device API.
  [(#607)](https://github.com/PennyLaneAI/pennylane-lightning/pull/607)
  [(#628)](https://github.com/PennyLaneAI/pennylane-lightning/pull/628)

* Add Vector-Jacobian Product calculation support to `lightning.qubit`.
  [(#644)](https://github.com/PennyLaneAI/pennylane-lightning/pull/644)

* Add support for using new operator arithmetic as the default.
  [(#649)](https://github.com/PennyLaneAI/pennylane-lightning/pull/649)

### Breaking changes

* Split Lightning-Qubit and Lightning-Kokkos CPU Python tests with `pytest-split`. Remove `SERIAL` from Kokkos' `exec_model` matrix. Remove `all` from Lightning-Kokkos' `pl_backend` matrix. Move `clang-tidy` checks to `tidy.yml`. Avoid editable `pip` installations.
  [(#696)](https://github.com/PennyLaneAI/pennylane-lightning/pull/696)
* Update `lightning.gpu` and `lightning.kokkos` to raise an error instead of falling back to `default.qubit`.
  [(#689)](https://github.com/PennyLaneAI/pennylane-lightning/pull/689)

* Add `paths` directives to test workflows to avoid running tests that cannot be impacted by changes.
  [(#699)](https://github.com/PennyLaneAI/pennylane-lightning/pull/699)
  [(#695)](https://github.com/PennyLaneAI/pennylane-lightning/pull/695)

* Move common components of `/src/simulator/lightning_gpu/utils/` to `/src/utils/cuda_utils/`.
  [(#676)](https://github.com/PennyLaneAI/pennylane-lightning/pull/676)

* Deprecate static LAPACK linking support.
  [(#653)](https://github.com/PennyLaneAI/pennylane-lightning/pull/653)

* Migrate `lightning.qubit` to the new device API.
  [(#646)](https://github.com/PennyLaneAI/pennylane-lightning/pull/646)

* Introduce `ci:build_wheels` label, which controls wheel building on `pull_request` and other triggers.
  [(#648)](https://github.com/PennyLaneAI/pennylane-lightning/pull/648)

* Remove building wheels for Lightning Kokkos on Windows.
  [(#693)](https://github.com/PennyLaneAI/pennylane-lightning/pull/693)

### Improvements

* Add tests for Windows Wheels, fix ill-defined caching, and set the proper backend for `lightning.kokkos` wheels.
  [(#693)](https://github.com/PennyLaneAI/pennylane-lightning/pull/693)

* Replace string comparisons by `isinstance` checks where possible.
  [(#691)](https://github.com/PennyLaneAI/pennylane-lightning/pull/691)

* Refactor `cuda_utils` to remove its dependency on `custatevec.h`.
  [(#681)](https://github.com/PennyLaneAI/pennylane-lightning/pull/681)

* Add `test_templates.py` module where Grover and QSVT are tested.
  [(#684)](https://github.com/PennyLaneAI/pennylane-lightning/pull/684)

* Create `cuda_utils` for common usage of CUDA related backends.
  [(#676)](https://github.com/PennyLaneAI/pennylane-lightning/pull/676)

* Refactor `lightning_gpu_utils` unit tests to remove the dependency on statevector class.
  [(#675)](https://github.com/PennyLaneAI/pennylane-lightning/pull/675)

* Upgrade GitHub actions versions from v3 to v4.
  [(#669)](https://github.com/PennyLaneAI/pennylane-lightning/pull/669)

* Initialize the private attributes `gates_indices_` and `generators_indices_` of `StateVectorKokkos` using the definitions of the `Pennylane::Gates::Constant` namespace.
  [(#641)](https://github.com/PennyLaneAI/pennylane-lightning/pull/641)

* Add `isort` to `requirements-dev.txt` and run before `black` upon `make format` to sort Python imports.
  [(#623)](https://github.com/PennyLaneAI/pennylane-lightning/pull/623)

* Improve support for new operator arithmetic with `QuantumScriptSerializer.serialize_observables`.
  [(#670)](https://github.com/PennyLaneAI/pennylane-lightning/pull/670)

* Add `workflow_dispatch` to wheels recipes; allowing developers to build wheels manually on a branch instead of temporarily changing the headers.
  [(#679)](https://github.com/PennyLaneAI/pennylane-lightning/pull/679)

* Add the `ENABLE_LAPACK` compilation flag to toggle dynamic linking to LAPACK library.
  [(#678)](https://github.com/PennyLaneAI/pennylane-lightning/pull/678)

### Documentation

### Bug fixes

* Fix wire order permutations when using `qml.probs` with out-of-order wires in Lightning-Qubit.
  [(#707)](https://github.com/PennyLaneAI/pennylane-lightning/pull/707)

* Lightning-Qubit once again respects the wire order specified on device instantiation.
  [(#705)](https://github.com/PennyLaneAI/pennylane-lightning/pull/705)

* `dynamic_one_shot` was refactored to use `SampleMP` measurements as a way to return the mid-circuit measurement samples. `LightningQubit's `simulate` is modified accordingly.
  [(#694)](https://github.com/PennyLaneAI/pennylane-lightning/pull/694)

* Lightning-Qubit correctly decomposes state prep operations when used in the middle of a circuit.
  [(#687)](https://github.com/PennyLaneAI/pennylane-lightning/pull/687)

* Lightning-Qubit correctly decomposes `qml.QFT` and `qml.GroverOperator` if `len(wires)` is greater than 9 and 12 respectively.
  [(#687)](https://github.com/PennyLaneAI/pennylane-lightning/pull/687)

* Specify `isort` `--py` (Python version) and `-l` (max line length) to stabilize `isort` across Python versions and environments.
  [(#647)](https://github.com/PennyLaneAI/pennylane-lightning/pull/647)

* Fix random `coverage xml` CI issues.
  [(#635)](https://github.com/PennyLaneAI/pennylane-lightning/pull/635)

* `lightning.qubit` correctly decomposed state preparation operations with adjoint differentiation.
  [(#661)](https://github.com/PennyLaneAI/pennylane-lightning/pull/661)

* Fix the failed observable serialization unit tests.
  [(#683)](https://github.com/PennyLaneAI/pennylane-lightning/pull/683)

* Update the Lightning-Qubit new device API to work with Catalyst.
  [(#665)](https://github.com/PennyLaneAI/pennylane-lightning/pull/665)

* Update the version of `codecov-action` to v4 and fix the CodeCov issue with the PL-Lightning check-compatibility actions.
  [(#682)](https://github.com/PennyLaneAI/pennylane-lightning/pull/682)

* Refactor of dev prerelease auto-update-version workflow.
  [(#685)](https://github.com/PennyLaneAI/pennylane-lightning/pull/685)

* Remove gates unsupported by catalyst from TOML file.
  [(#698)](https://github.com/PennyLaneAI/pennylane-lightning/pull/698)

* Increase tolerance for a flaky test.
  [(#703)](https://github.com/PennyLaneAI/pennylane-lightning/pull/703)

* Remove `ControlledQubitUnitary` in favour of `C(QubitUnitary)` from the list of supported operations and the device TOML file. The `stopping_condition` method guarantees the consistency of decompositions.
  [(#758)](https://github.com/PennyLaneAI/pennylane-lightning/pull/758)

* Raise a clear error message with initialization of `lightning.kokkos` with zero-qubit on Windows.
  [(#758)](https://github.com/PennyLaneAI/pennylane-lightning/pull/758)


### Contributors

This release contains contributions from (in alphabetical order):

Ali Asadi, Amintor Dusko, Pietropaolo Frisoni, Thomas Germain, Christina Lee, Erick Ochoa Lopez, Vincent Michaud-Rioux, Rashid N H M, Lee James O'Riordan, Mudit Pandey, Shuli Shu

---

# Release 0.35.1

### Improvements

* Use the `adjoint` gate parameter to apply `qml.Adjoint` operations instead of matrix methods in `lightning.qubit`.
  [(#632)](https://github.com/PennyLaneAI/pennylane-lightning/pull/632)

### Bug fixes

* Fix `qml.Adjoint` support in `lightning.gpu` and `lightning.kokkos`.
  [(#632)](https://github.com/PennyLaneAI/pennylane-lightning/pull/632)

* Fix finite shots support in `lightning.qubit`, `lightning.gpu` and `lightning.kokkos`. The bug would impact calculations with measurements on observables with non-trivial diagonalizing gates and calculations with shot vectors.
  [(#632)](https://github.com/PennyLaneAI/pennylane-lightning/pull/632)

### Contributors

This release contains contributions from (in alphabetical order):

Vincent Michaud-Rioux

---

# Release 0.35.0

### New features since last release

* All backends now support `GlobalPhase` and `C(GlobalPhase)` in forward pass.
  [(#579)](https://github.com/PennyLaneAI/pennylane-lightning/pull/579)

* Add Hermitian observable support for shot-noise measurement and Lapack support.
  [(#569)](https://github.com/PennyLaneAI/pennylane-lightning/pull/569)

### Breaking changes

* Migrate `lightning.gpu` to CUDA 12.
  [(#606)](https://github.com/PennyLaneAI/pennylane-lightning/pull/606)

### Improvements

* Expand error values and strings returned from CUDA libraries.
  [(#617)](https://github.com/PennyLaneAI/pennylane-lightning/pull/617)

* `C(MultiRZ)` and `C(Rot)` gates are natively supported (with `LM` kernels).
  [(#614)](https://github.com/PennyLaneAI/pennylane-lightning/pull/614)

* Add adjoint support for `GlobalPhase` in Lightning-GPU and Lightning-Kokkos.
  [(#615)](https://github.com/PennyLaneAI/pennylane-lightning/pull/615)

* Lower the overheads of Windows CI tests.
  [(#610)](https://github.com/PennyLaneAI/pennylane-lightning/pull/610)

* Decouple LightningQubit memory ownership from numpy and migrate it to Lightning-Qubit managed state-vector class.
  [(#601)](https://github.com/PennyLaneAI/pennylane-lightning/pull/601)

* Expand support for Projector observables on Lightning-Kokkos.
  [(#601)](https://github.com/PennyLaneAI/pennylane-lightning/pull/601)

* Split Docker build cron job into two jobs: master and latest. This is mainly for reporting in the `plugin-test-matrix` repo.
  [(#600)](https://github.com/PennyLaneAI/pennylane-lightning/pull/600)

* The `BlockEncode` operation from PennyLane is now supported on all Lightning devices.
  [(#599)](https://github.com/PennyLaneAI/pennylane-lightning/pull/599)

* OpenMP acceleration can now be enabled at compile time for all `lightning.qubit` gate kernels using the `-DLQ_ENABLE_KERNEL_OMP=1` CMake argument.
  [(#510)](https://github.com/PennyLaneAI/pennylane-lightning/pull/510)

* Enable building Docker images for any branch or tag. Set the Docker build cron job to build images for the latest release and `master`.
  [(#598)](https://github.com/PennyLaneAI/pennylane-lightning/pull/598)

* Enable choosing the PennyLane-Lightning version and disabling push to Docker Hub in the Docker build workflow. Add a cron job calling the Docker build workflow.
  [(#597)](https://github.com/PennyLaneAI/pennylane-lightning/pull/597)

* Pull Kokkos v4.2.00 from the official Kokkos repository to test Lightning-Kokkos with the CUDA backend.
  [(#596)](https://github.com/PennyLaneAI/pennylane-lightning/pull/596)

* Remove deprecated MeasurementProcess.name.
  [(#605)](https://github.com/PennyLaneAI/pennylane-lightning/pull/605)

### Documentation

* Update requirements to build the documentation.
  [(#594)](https://github.com/PennyLaneAI/pennylane-lightning/pull/594)

### Bug fixes

* Downgrade auditwheel due to changes with library exclusion list.
  [(#620)](https://github.com/PennyLaneAI/pennylane-lightning/pull/620)

* List `GlobalPhase` gate in each device's TOML file.
  [(#615)](https://github.com/PennyLaneAI/pennylane-lightning/pull/615)

* Lightning-GPU's gate cache failed to distinguish between certain gates.
  For example, `MultiControlledX([0, 1, 2], "111")` and `MultiControlledX([0, 2], "00")` were applied as the same operation.
  This could happen with (at least) the following gates: `QubitUnitary`,`ControlledQubitUnitary`,`MultiControlledX`,`DiagonalQubitUnitary`,`PSWAP`,`OrbitalRotation`.
  [(#579)](https://github.com/PennyLaneAI/pennylane-lightning/pull/579)

* Ensure the stopping condition decompositions are respected for larger templated QFT and Grover operators.
  [(#609)](https://github.com/PennyLaneAI/pennylane-lightning/pull/609)

* Move concurrency group specifications from reusable Docker build workflow to the root workflows.
  [(#604)](https://github.com/PennyLaneAI/pennylane-lightning/pull/604)

* Fix `lightning-kokkos-cuda` Docker build and add CI workflow to build images and push to Docker Hub.
  [(#593)](https://github.com/PennyLaneAI/pennylane-lightning/pull/593)

* Update jax.config imports.
  [(#619)](https://github.com/PennyLaneAI/pennylane-lightning/pull/619)

* Fix apply state vector when using a Lightning handle.
  [(#622)](https://github.com/PennyLaneAI/pennylane-lightning/pull/622)

* Pinning Pytest to a version compatible with Flaky.
  [(#624)](https://github.com/PennyLaneAI/pennylane-lightning/pull/624)

### Contributors

This release contains contributions from (in alphabetical order):

Amintor Dusko, David Ittah, Vincent Michaud-Rioux, Lee J. O'Riordan, Shuli Shu, Matthew Silverman

---

# Release 0.34.0

### New features since last release

* Support added for Python 3.12 wheel builds.
  [(#541)](https://github.com/PennyLaneAI/pennylane-lightning/pull/541)

* Lightning-Qubit support arbitrary controlled gates (any wires and any control values). The kernels are implemented in the `LM` module.
  [(#576)](https://github.com/PennyLaneAI/pennylane-lightning/pull/576)

* Shot-noise related methods now accommodate observable objects with arbitrary eigenvalues. Add a Kronecker product method for two diagonal matrices.
  [(#570)](https://github.com/PennyLaneAI/pennylane-lightning/pull/570)

* Add shot-noise support for probs in the C++ layer. Probabilities are calculated from generated samples. All Lightning backends support this feature. Please note that target wires should be sorted in ascending manner.
  [(#568)](https://github.com/PennyLaneAI/pennylane-lightning/pull/568)

* Add `LM` kernels to apply arbitrary controlled operations efficiently.
  [(#516)](https://github.com/PennyLaneAI/pennylane-lightning/pull/516)

* Add shots support for variance value, probs, sample, counts calculation for given observables (`NamedObs`, `TensorProd` and `Hamiltonian`) based on Pauli words, `Identity` and `Hadamard` in the C++ layer. All Lightning backends support this support feature.
  [(#561)](https://github.com/PennyLaneAI/pennylane-lightning/pull/561)

* Add shots support for expectation value calculation for given observables (`NamedObs`, `TensorProd` and `Hamiltonian`) based on Pauli words, `Identity` and `Hadamard` in the C++ layer by adding `measure_with_samples` to the measurement interface. All Lightning backends support this support feature.
  [(#556)](https://github.com/PennyLaneAI/pennylane-lightning/pull/556)

* `qml.QubitUnitary` operators can be included in a circuit differentiated with the adjoint method. Lightning handles circuits with arbitrary non-differentiable `qml.QubitUnitary` operators. 1,2-qubit `qml.QubitUnitary` operators with differentiable parameters can be differentiated using decomposition.
  [(#540)] (https://github.com/PennyLaneAI/pennylane-lightning/pull/540)

### Breaking changes

* Set the default version of Kokkos to 4.2.00 throughout the project (CMake, CI, etc.)
  [(#578)] (https://github.com/PennyLaneAI/pennylane-lightning/pull/578)

* Overload `applyOperation` with a fifth `matrix` argument to all state vector classes to support arbitrary operations in `AdjointJacobianBase`.
  [(#540)] (https://github.com/PennyLaneAI/pennylane-lightning/pull/540)

### Improvements

* Ensure aligned memory used for numpy arrays with state-vector without reallocations.
  [(#572)](https://github.com/PennyLaneAI/pennylane-lightning/pull/572)

* Unify error messages of shot measurement related unsupported observables to better Catalyst.
  [(#577)](https://github.com/PennyLaneAI/pennylane-lightning/pull/577)

* Add configuration files to improve compatibility with Catalyst.
  [(#566)](https://github.com/PennyLaneAI/pennylane-lightning/pull/566)

* Refactor shot-noise related methods of MeasurementsBase class in the C++ layer and eigenvalues are not limited to `1` and `-1`. Add `getObs()` method to Observables class. Refactor `applyInPlaceShots` to allow users to get eigenvalues of Observables object. Deprecated `_preprocess_state` method in `MeasurementsBase` class for safer use of the `LightningQubitRaw` backend.
[(#570)](https://github.com/PennyLaneAI/pennylane-lightning/pull/570)

* Modify `setup.py` to use backend-specific build directory (`f"build_{backend}"`) to accelerate rebuilding backends in alternance.
  [(#540)] (https://github.com/PennyLaneAI/pennylane-lightning/pull/540)

* Update Dockerfile and rewrite the `build-wheel-lightning-gpu` stage to build Lightning-GPU from the `pennylane-lightning` monorepo.
  [(#539)] (https://github.com/PennyLaneAI/pennylane-lightning/pull/539)

* Add the MPI test CI workflows of Lightning-GPU in compatibility cron jobs.
  [(#536)] (https://github.com/PennyLaneAI/pennylane-lightning/pull/536)

* Add MPI synchronization in places to safely handle communicated data.
  [(#538)](https://github.com/PennyLaneAI/pennylane-lightning/pull/538)

* Add release option in compatibility cron jobs to test the release candidates of PennyLane and the Lightning plugins against one another.
  [(#531)] (https://github.com/PennyLaneAI/pennylane-lightning/pull/531)

* Add GPU workflows in compatibility cron jobs to test Lightning-GPU and Lightning-Kokkos with the Kokkos CUDA backend.
  [(#528)] (https://github.com/PennyLaneAI/pennylane-lightning/pull/528)

### Documentation

* Fixed a small typo in the documentation page for the PennyLane-Lightning GPU device.
  [(#563)](https://github.com/PennyLaneAI/pennylane-lightning/pull/563)

* Add OpenGraph social preview for Lightning docs.
  [(#574)](https://github.com/PennyLaneAI/pennylane-lightning/pull/574)

### Bug fixes

* Fix CodeCov file contention issue when uploading data from many workloads.
  [(#584)](https://github.com/PennyLaneAI/pennylane-lightning/pull/584)

* Ensure the `lightning.gpu` intermediate wheel builds are uploaded to TestPyPI.
  [(#575)](https://github.com/PennyLaneAI/pennylane-lightning/pull/575)

* Allow support for newer clang-tidy versions on non-x86_64 platforms.
  [(#567)](https://github.com/PennyLaneAI/pennylane-lightning/pull/567)

* Do not run C++ tests when testing for compatibility with PennyLane, hence fixing plugin-matrix failures. Fix Lightning-GPU workflow trigger.
  [(#571)](https://github.com/PennyLaneAI/pennylane-lightning/pull/571)

* Revert single-node multi-GPU batching behaviour to match https://github.com/PennyLaneAI/pennylane-lightning-gpu/pull/27.
  [(#564)](https://github.com/PennyLaneAI/pennylane-lightning/pull/564)

* Move deprecated `stateprep` `QuantumScript` argument into the operation list in `mpitests/test_adjoint_jacobian.py`.
  [(#540)] (https://github.com/PennyLaneAI/pennylane-lightning/pull/540)

* Fix MPI Python unit tests for the adjoint method.
  [(#538)](https://github.com/PennyLaneAI/pennylane-lightning/pull/538)

* Fix the issue with assigning kernels to ops before registering kernels on macOS
  [(#582)](https://github.com/PennyLaneAI/pennylane-lightning/pull/582)

* Update `MANIFEST.in` to include device config files and `CHANGELOG.md`
  [(#585)](https://github.com/PennyLaneAI/pennylane-lightning/pull/585)

### Contributors

This release contains contributions from (in alphabetical order):

Ali Asadi, Isaac De Vlugt, Amintor Dusko, Vincent Michaud-Rioux, Erick Ochoa Lopez, Lee James O'Riordan, Shuli Shu

---

# Release 0.33.1

* pip-installed CUDA runtime libraries can now be accessed from a virtualenv.
  [(#543)](https://github.com/PennyLaneAI/pennylane-lightning/pull/543)

### Bug fixes

* The pybind11 compiled module RPATH linkage has been restored to pre-0.33 behaviour.
  [(#543)](https://github.com/PennyLaneAI/pennylane-lightning/pull/543)

### Contributors

This release contains contributions from (in alphabetical order):

Lee J. O'Riordan

---

# Release 0.33.0

### New features since last release

* Add documentation updates for the `lightning.gpu` backend.
  [(#525)] (https://github.com/PennyLaneAI/pennylane-lightning/pull/525)

* Add `SparseHamiltonian` support for Lightning-Qubit and Lightning-GPU.
  [(#526)] (https://github.com/PennyLaneAI/pennylane-lightning/pull/526)

* Add `SparseHamiltonian` support for Lightning-Kokkos.
  [(#527)] (https://github.com/PennyLaneAI/pennylane-lightning/pull/527)

* Integrate python/pybind layer of distributed Lightning-GPU into the Lightning monorepo with Python unit tests.
  [(#518)] (https://github.com/PennyLaneAI/pennylane-lightning/pull/518)

* Integrate the distributed C++ backend of Lightning-GPU into the Lightning monorepo.
  [(#514)] (https://github.com/PennyLaneAI/pennylane-lightning/pull/514)

* Integrate Lightning-GPU into the Lightning monorepo. The new backend is named `lightning.gpu` and includes all single-GPU features.
  [(#499)] (https://github.com/PennyLaneAI/pennylane-lightning/pull/499)

* Build Linux wheels for Lightning-GPU (CUDA-11).
  [(#517)](https://github.com/PennyLaneAI/pennylane-lightning/pull/517)

* Add `Dockerfile` in `docker` and `make docker` workflow in `Makefile`. The Docker images and documentation are available on [DockerHub](https://hub.docker.com/repository/docker/pennylaneai/pennylane).
  [(#496)](https://github.com/PennyLaneAI/pennylane-lightning/pull/496)

* Add mid-circuit state preparation operation tests.
  [(#495)](https://github.com/PennyLaneAI/pennylane-lightning/pull/495)

### Breaking changes

* Add `tests_gpu.yml` workflow to test the Lightning-Kokkos backend with CUDA-12.
  [(#494)](https://github.com/PennyLaneAI/pennylane-lightning/pull/494)

* Implement `LM::GeneratorDoubleExcitation`, `LM::GeneratorDoubleExcitationMinus`, `LM::GeneratorDoubleExcitationPlus` kernels. Lightning-Qubit default kernels are now strictly from the `LM` implementation, which requires less memory and is faster for large state vectors.
  [(#512)](https://github.com/PennyLaneAI/pennylane-lightning/pull/512)

* Add workflows validating compatibility between PennyLane and Lightning's most recent stable releases and development (latest) versions.
  [(#507)](https://github.com/PennyLaneAI/pennylane-lightning/pull/507)
  [(#498)](https://github.com/PennyLaneAI/pennylane-lightning/pull/498)

* Introduce `timeout-minutes` in various workflows, mainly to avoid Windows builds hanging for several hours.
  [(#503)](https://github.com/PennyLaneAI/pennylane-lightning/pull/503)

* Cast integral-valued arrays to the device's complex type on entry in `_preprocess_state_vector` to ensure the state is correctly represented with floating-point numbers.
  [(#501)](https://github.com/PennyLaneAI/pennylane-lightning/pull/501)

* Update `DefaultQubit` to `DefaultQubitLegacy` on Lightning fallback.
  [(#500)](https://github.com/PennyLaneAI/pennylane-lightning/pull/500)

* Enums defined in `GateOperation.hpp` start at `1` (previously `0`). `::BEGIN` is introduced in a few places where it was assumed `0` accordingly.
  [(#485)](https://github.com/PennyLaneAI/pennylane-lightning/pull/485)

* Enable pre-commit hooks to format all Python files and linting of all Python source files.
  [(#485)](https://github.com/PennyLaneAI/pennylane-lightning/pull/485)

### Improvements

* Improve Python testing for Lightning-GPU (+MPI) by adding jobs in Actions files and adding Python tests to increase code coverage.
  [(#522)](https://github.com/PennyLaneAI/pennylane-lightning/pull/522)

* Add support for `pip install pennylane-lightning[kokkos]` for the OpenMP backend.
  [(#515)](https://github.com/PennyLaneAI/pennylane-lightning/pull/515)

* Update `setup.py` to allow for multi-package co-existence. The `PennyLane_Lightning` package now is the responsible for the core functionality, and will be depended upon by all other extensions.
  [(#504)] (https://github.com/PennyLaneAI/pennylane-lightning/pull/504)

* Redesign Lightning-Kokkos `StateVectorKokkos` class to use Kokkos `RangePolicy` together with special functors in `applyMultiQubitOp` to apply 1- to 4-wire generic unitary gates. For more than 4 wires, the general implementation using Kokkos `TeamPolicy` is employed to yield the best all-around performance.
  [(#490)] (https://github.com/PennyLaneAI/pennylane-lightning/pull/490)

* Redesign Lightning-Kokkos `Measurements` class to use Kokkos `RangePolicy` together with special functors to obtain the expectation value of 1- to 4-wire generic unitary gates. For more than 4 wires, the general implementation using Kokkos `TeamPolicy` is employed to yield the best all-around performance.
  [(#489)] (https://github.com/PennyLaneAI/pennylane-lightning/pull/489)

* Add tests to increase Lightning-Kokkos coverage.
  [(#485)](https://github.com/PennyLaneAI/pennylane-lightning/pull/485)

* Add memory locality tag reporting and adjoint diff dispatch for `lightning.qubit` statevector classes.
  [(#492)](https://github.com/PennyLaneAI/pennylane-lightning/pull/492)

* Add support for dependent external packages to C++ core.
  [(#482)](https://github.com/PennyLaneAI/pennylane-lightning/pull/482)

* Add support for building multiple backend simulators.
  [(#497)](https://github.com/PennyLaneAI/pennylane-lightning/pull/497)

### Documentation

### Bug fixes

* Fix CI issues running python-cov with MPI.
  [(#535)](https://github.com/PennyLaneAI/pennylane-lightning/pull/535)

* Re-add support for `pip install pennylane-lightning[gpu]`.
  [(#515)](https://github.com/PennyLaneAI/pennylane-lightning/pull/515)

* Switch most Lightning-Qubit default kernels to `LM`. Add `LM::multiQubitOp` tests, failing when targeting out-of-order wires clustered close to `num_qubits-1`. Fix the `LM::multiQubitOp` kernel implementation by introducing a generic `revWireParity` routine and replacing the `bitswap`-based implementation. Mimic the changes fixing the corresponding `multiQubitOp` and `expval` functors in Lightning-Kokkos.
  [(#511)](https://github.com/PennyLaneAI/pennylane-lightning/pull/511)

* Fix RTD builds by removing unsupported `system_packages` configuration option.
  [(#491)](https://github.com/PennyLaneAI/pennylane-lightning/pull/491)

### Contributors

This release contains contributions from (in alphabetical order):

Ali Asadi, Amintor Dusko, Vincent Michaud-Rioux, Lee J. O'Riordan, Shuli Shu

---

# Release 0.32.0

### New features since last release

* The `lightning.kokkos` backend supports Nvidia GPU execution (with Kokkos v4 and CUDA v12).
  [(#477)](https://github.com/PennyLaneAI/pennylane-lightning/pull/477)

* Complete overhaul of repository structure to facilitates integration of multiple backends. Refactoring efforts we directed to improve development performance, code reuse and decrease overall overhead to propagate changes through backends. New C++ modular build strategy allows for faster test builds restricted to a module. Update CI/CD actions concurrency strategy. Change minimal Python version to 3.9.
  [(#472)] (https://github.com/PennyLaneAI/pennylane-lightning/pull/472)

* Wheels are built with native support for sparse Hamiltonians.
  [(#470)] (https://github.com/PennyLaneAI/pennylane-lightning/pull/470)

* Add native support to sparse Hamiltonians in the absence of Kokkos & Kokkos-kernels.
  [(#465)] (https://github.com/PennyLaneAI/pennylane-lightning/pull/465)

### Breaking changes

* Rename `QubitStateVector` to `StatePrep` in the Lightning-Qubit and `Lightning-Kokkos` classes.
  [(#486)](https://github.com/PennyLaneAI/pennylane-lightning/pull/486)

* Modify `adjointJacobian` methods to accept a (maybe unused) reference `StateVectorT`, allowing device-backed simulators to directly access state vector data for adjoint differentiation instead of copying it back-and-forth into `JacobianData` (host memory).
  [(#477)](https://github.com/PennyLaneAI/pennylane-lightning/pull/477)

### Improvements

* Refactor LKokkos `Measurements` class to use (fast) specialized functors whenever possible.
  [(#481)] (https://github.com/PennyLaneAI/pennylane-lightning/pull/481)

* Merge Lightning Qubit and Lightning Kokkos backends in the new repository.
  [(#472)] (https://github.com/PennyLaneAI/pennylane-lightning/pull/472)

* Integrated new unified docs for Lightning Kokkos and Lightning Qubit packages.
  [(#473)] (https://github.com/PennyLaneAI/pennylane-lightning/pull/473)

### Documentation

### Bug fixes

* Ensure PennyLane has an `active_return` attribute before calling it.
 [(#483)] (https://github.com/PennyLaneAI/pennylane-lightning/pull/483)

* Do no import `sqrt2_v` from `<numbers>` in `Util.hpp` to resolve issue with Lightning-GPU builds.
  [(#479)](https://github.com/PennyLaneAI/pennylane-lightning/pull/479)

* Update the CMake internal references to enable sub-project compilation with affecting the parent package.
  [(#478)](https://github.com/PennyLaneAI/pennylane-lightning/pull/478)

* `apply` no longer mutates the inputted list of operations.
  [(#474)](https://github.com/PennyLaneAI/pennylane-lightning/pull/474)

### Contributors

This release contains contributions from (in alphabetical order):

Amintor Dusko, Christina Lee, Vincent Michaud-Rioux, Lee J. O'Riordan

---

# Release 0.31.0

### New features since last release

* Update Kokkos support to 4.0.01.
  [(#439)] (https://github.com/PennyLaneAI/pennylane-lightning/pull/439)

### Breaking changes

* Update tests to be compliant with PennyLane v0.31.0 development changes and deprecations.
  [(#448)](https://github.com/PennyLaneAI/pennylane-lightning/pull/448)

### Improvements

* Remove logic from `setup.py` and transfer paths and env variable definitions into workflow files.
  [(#450)](https://github.com/PennyLaneAI/pennylane-lightning/pull/450)

* Detect MKL or CBLAS if `ENABLE_BLAS=ON` making sure that BLAS is linked as expected.
  [(#449)](https://github.com/PennyLaneAI/pennylane-lightning/pull/449)

### Documentation

* Fix LightningQubit class parameter documentation.
  [(#456)](https://github.com/PennyLaneAI/pennylane-lightning/pull/456)

### Bug fixes

* Ensure cross-platform wheels continue to build with updates in git safety checks.
  [(#452)](https://github.com/PennyLaneAI/pennylane-lightning/pull/452)

* Fixing Python version bug introduce in [(#450)](https://github.com/PennyLaneAI/pennylane-lightning/pull/450)
  when `Python_EXECUTABLE` was removed from `setup.py`.
  [(#461)](https://github.com/PennyLaneAI/pennylane-lightning/pull/461)

* Ensure aligned allocator definition works with C++20 compilers.
  [(#438)](https://github.com/PennyLaneAI/pennylane-lightning/pull/438)

* Prevent multiple threads from calling `Kokkos::initialize` or `Kokkos::finalize`.
  [(#439)](https://github.com/PennyLaneAI/pennylane-lightning/pull/439)

### Contributors

This release contains contributions from (in alphabetical order):

Vincent Michaud-Rioux, Lee J. O'Riordan, Chae-Yeun Park

---

# Release 0.30.0

### New features since last release

* Add MCMC sampler.
  [(#384)] (https://github.com/PennyLaneAI/pennylane-lightning/pull/384)

* Serialize PennyLane's arithmetic operators when they are used as observables
  that are expressed in the Pauli basis.
  [(#424)](https://github.com/PennyLaneAI/pennylane-lightning/pull/424)

### Breaking changes

* Lightning now works with the new return types specification that is now default in PennyLane.
  See [the PennyLane `qml.enable_return`](https://docs.pennylane.ai/en/stable/code/api/pennylane.enable_return.html?highlight=enable_return) documentation for more information on this change.
  [(#427)](https://github.com/PennyLaneAI/pennylane-lightning/pull/427)

Instead of creating potentially ragged numpy array, devices and `QNode`'s now return an object of the same type as that
returned by the quantum function.

```
>>> dev = qml.device('lightning.qubit', wires=1)
>>> @qml.qnode(dev, diff_method="adjoint")
... def circuit(x):
...     qml.RX(x, wires=0)
...     return qml.expval(qml.PauliY(0)), qml.expval(qml.PauliZ(0))
>>> x = qml.numpy.array(0.5)
>>> circuit(qml.numpy.array(0.5))
(array(-0.47942554), array(0.87758256))
```

Interfaces like Jax or Torch handle tuple outputs without issues:

```
>>> jax.jacobian(circuit)(jax.numpy.array(0.5))
(Array(-0.87758255, dtype=float32, weak_type=True),
Array(-0.47942555, dtype=float32, weak_type=True))
```

Autograd cannot differentiate an output tuple, so results must be converted to an array before
use with `qml.jacobian`:

```
>>> qml.jacobian(lambda y: qml.numpy.array(circuit(y)))(x)
array([-0.87758256, -0.47942554])
```

Alternatively, the quantum function itself can return a numpy array of measurements:

```
>>> dev = qml.device('lightning.qubit', wires=1)
>>> @qml.qnode(dev, diff_method="adjoint")
>>> def circuit2(x):
...     qml.RX(x, wires=0)
...     return np.array([qml.expval(qml.PauliY(0)), qml.expval(qml.PauliZ(0))])
>>> qml.jacobian(circuit2)(np.array(0.5))
array([-0.87758256, -0.47942554])
```

### Improvements

* Remove deprecated `set-output` commands from workflow files.
  [(#437)](https://github.com/PennyLaneAI/pennylane-lightning/pull/437)

* Lightning wheels are now checked with `twine check` post-creation for PyPI compatibility.
  [(#430)](https://github.com/PennyLaneAI/pennylane-lightning/pull/430)

* Lightning has been made compatible with the change in return types specification.
  [(#427)](https://github.com/PennyLaneAI/pennylane-lightning/pull/427)

* Lightning is compatible with clang-tidy version 16.
  [(#429)](https://github.com/PennyLaneAI/pennylane-lightning/pull/429)

### Contributors

This release contains contributions from (in alphabetical order):

Christina Lee, Vincent Michaud-Rioux, Lee James O'Riordan, Chae-Yeun Park, Matthew Silverman

---

# Release 0.29.0

### Improvements

* Remove runtime dependency on ninja build system.
  [(#414)](https://github.com/PennyLaneAI/pennylane-lightning/pull/414)

* Allow better integration and installation support with CMake targeted binary builds.
  [(#403)](https://github.com/PennyLaneAI/pennylane-lightning/pull/403)

* Remove explicit Numpy and Scipy requirements.
  [(#412)](https://github.com/PennyLaneAI/pennylane-lightning/pull/412)

* Get `llvm` installation root from the environment variable `LLVM_ROOT_DIR` (or fallback to `brew`).
  [(#413)](https://github.com/PennyLaneAI/pennylane-lightning/pull/413)

* Update AVX2/512 kernel infrastructure for additional gate/generator operations.
  [(#404)](https://github.com/PennyLaneAI/pennylane-lightning/pull/404)

* Remove unnecessary lines for resolving CodeCov issue.
  [(#415)](https://github.com/PennyLaneAI/pennylane-lightning/pull/415)

* Add more AVX2/512 gate operations.
  [(#393)](https://github.com/PennyLaneAI/pennylane-lightning/pull/393)

### Documentation

### Bug fixes

* Ensure error raised when asking for out of order marginal probabilities. Prevents the return of incorrect results.
  [(#416)](https://github.com/PennyLaneAI/pennylane-lightning/pull/416)

* Fix Github shields in README.
  [(#402)](https://github.com/PennyLaneAI/pennylane-lightning/pull/402)

### Contributors

Amintor Dusko, Vincent Michaud-Rioux, Lee James O'Riordan, Chae-Yeun Park

---

# Release 0.28.2

### Bug fixes

* Fix Python module versioning for Linux wheels.
  [(#408)](https://github.com/PennyLaneAI/pennylane-lightning/pull/408)

### Contributors

This release contains contributions from (in alphabetical order):

Amintor Dusko, Shuli Shu, Trevor Vincent

---

# Release 0.28.1

### Bug fixes

* Fix Pybind11 module versioning and locations for Windows wheels.
  [(#400)](https://github.com/PennyLaneAI/pennylane-lightning/pull/400)

### Contributors

This release contains contributions from (in alphabetical order):

Lee J. O'Riordan

---

# Release 0.28.0

### Breaking changes

* Deprecate support for Python 3.7.
  [(#391)](https://github.com/PennyLaneAI/pennylane-lightning/pull/391)

### Improvements

* Improve Lightning package structure for external use as a C++ library.
  [(#369)](https://github.com/PennyLaneAI/pennylane-lightning/pull/369)

* Improve the stopping condition method.
  [(#386)](https://github.com/PennyLaneAI/pennylane-lightning/pull/386)

### Bug fixes

- Pin CMake to 3.24.x in wheel-builder to avoid Python not found error in CMake 3.25, when building wheels for PennyLane-Lightning-GPU.
  [(#387)](https://github.com/PennyLaneAI/pennylane-lightning/pull/387)

### Contributors

This release contains contributions from (in alphabetical order):

Amintor Dusko, Lee J. O'Riordan

---

# Release 0.27.0

### New features since last release

* Enable building of Python 3.11 wheels and upgrade Python on CI/CD workflows to 3.8.
  [(#381)](https://github.com/PennyLaneAI/pennylane-lightning/pull/381)

### Breaking changes

### Improvements

* Update clang-tools version in Github workflows.
  [(#351)](https://github.com/PennyLaneAI/pennylane-lightning/pull/351)

* Improve tests and checks CI/CD pipelines.
  [(#353)](https://github.com/PennyLaneAI/pennylane-lightning/pull/353)

* Implement 3 Qubits gates (CSWAP & Toffoli) & 4 Qubits gates (DoubleExcitation, DoubleExcitationMinus, DoubleExcitationPlus) in LM manner.
  [(#362)](https://github.com/PennyLaneAI/pennylane-lightning/pull/362)

* Upgrade Kokkos and Kokkos Kernels to 3.7.00, and improve sparse matrix-vector multiplication performance and memory usage.
  [(#361)](https://github.com/PennyLaneAI/pennylane-lightning/pull/361)

* Update Linux (ubuntu-latest) architecture x86_64 wheel-builder from GCC 10.x to GCC 11.x.
  [(#373)](https://github.com/PennyLaneAI/pennylane-lightning/pull/373)

* Update gcc and g++ 10.x to 11.x in CI tests. This update brings improved support for newer C++ features.
  [(#370)](https://github.com/PennyLaneAI/pennylane-lightning/pull/370)

* Change Lightning to inherit from QubitDevice instead of DefaultQubit.
  [(#365)](https://github.com/PennyLaneAI/pennylane-lightning/pull/365)

### Documentation

### Bug fixes

* Use mutex when accessing cache in KernelMap.
  [(#382)](https://github.com/PennyLaneAI/pennylane-lightning/pull/382)

### Contributors

This release contains contributions from (in alphabetical order):

Amintor Dusko, Chae-Yeun Park, Monit Sharma, Shuli Shu

---

# Release 0.26.1

### Bug fixes

* Fixes the transposition method used in the probability calculation.
  [(#377)](https://github.com/PennyLaneAI/pennylane-lightning/pull/377)

### Contributor

Amintor Dusko

---
# Release 0.26.0

### Improvements

* Introduces requirements-dev.txt and improves dockerfile.
  [(#330)](https://github.com/PennyLaneAI/pennylane-lightning/pull/330)

* Support `expval` for a Hamiltonian.
  [(#333)](https://github.com/PennyLaneAI/pennylane-lightning/pull/333)

* Implements caching for Kokkos installation.
  [(#316)](https://github.com/PennyLaneAI/pennylane-lightning/pull/316)

* Supports measurements of operator arithmetic classes such as `Sum`, `Prod`,
  and `SProd` by deferring handling of them to `DefaultQubit`.
  [(#349)](https://github.com/PennyLaneAI/pennylane-lightning/pull/349)

```
@qml.qnode(qml.device('lightning.qubit', wires=2))
def circuit():
    obs = qml.s_prod(2.1, qml.PauliZ(0)) + qml.op_sum(qml.PauliX(0), qml.PauliZ(1))
    return qml.expval(obs)
```

### Bug fixes

* Test updates to reflect new measurement error messages.
  [(#334)](https://github.com/PennyLaneAI/pennylane-lightning/pull/334)

* Updates to the release tagger to fix incompatibilities with RTD.
  [(#344)](https://github.com/PennyLaneAI/pennylane-lightning/pull/344)

* Update cancel-workflow-action and bot credentials.
  [(#345)](https://github.com/PennyLaneAI/pennylane-lightning/pull/345)

### Contributors

This release contains contributions from (in alphabetical order):

Amintor Dusko, Christina Lee, Lee J. O'Riordan, Chae-Yeun Park

---

# Release 0.25.0

### New features since last release

### Breaking changes

* We explicitly disable support for PennyLane's parameter broadcasting.
[#317](https://github.com/PennyLaneAI/pennylane-lightning/pull/317)

* We explicitly remove support for PennyLane's `Sum`, `SProd` and `Prod`
  as observables.
  [(#326)](https://github.com/PennyLaneAI/pennylane-lightning/pull/326)

### Improvements

* CI builders use a reduced set of resources and redundant tests for PRs.
  [(#319)](https://github.com/PennyLaneAI/pennylane-lightning/pull/319)

* Parallelize wheel-builds where applicable.
  [(#314)](https://github.com/PennyLaneAI/pennylane-lightning/pull/314)

* AVX2/512 kernels are now available on Linux/MacOS with x86-64 architecture.
  [(#313)](https://github.com/PennyLaneAI/pennylane-lightning/pull/313)

### Documentation

* Updated ReadTheDocs runner version from Ubuntu 20.04 to 22.04
  [(#327)](https://github.com/PennyLaneAI/pennylane-lightning/pull/327)

### Bug fixes

* Test updates to reflect new additions to PennyLane.
  [(#318)](https://github.com/PennyLaneAI/pennylane-lightning/pull/318)

### Contributors

This release contains contributions from (in alphabetical order):

Amintor Dusko, Christina Lee, Rashid N H M, Lee J. O'Riordan, Chae-Yeun Park

---

# Release 0.24.0

### New features since last release

* Add `SingleExcitation` and `DoubleExcitation` qchem gates and generators.
  [(#289)](https://github.com/PennyLaneAI/pennylane-lightning/pull/289)

* Add a new dispatch mechanism for future kernels.
  [(#291)](https://github.com/PennyLaneAI/pennylane-lightning/pull/291)

* Add `IsingXY` gate operation.
  [(#303)](https://github.com/PennyLaneAI/pennylane-lightning/pull/303)

* Support `qml.state()` in vjp and Hamiltonian in adjoint jacobian.
  [(#294)](https://github.com/PennyLaneAI/pennylane-lightning/pull/294)

### Breaking changes

* Codebase is now moving to C++20. The default compiler for Linux is now GCC10.
  [(#295)](https://github.com/PennyLaneAI/pennylane-lightning/pull/295)

* Minimum macOS version is changed to 10.15 (Catalina).
  [(#295)](https://github.com/PennyLaneAI/pennylane-lightning/pull/295)

### Improvements

* Split matrix operations, refactor dispatch mechanisms, and add a benchmark suits.
  [(#274)](https://github.com/PennyLaneAI/pennylane-lightning/pull/274)

* Add native support for the calculation of sparse Hamiltonians' expectation values.
Sparse operations are offloaded to [Kokkos](https://github.com/kokkos/kokkos) and
[Kokkos-Kernels](https://github.com/kokkos/kokkos-kernels).
  [(#283)](https://github.com/PennyLaneAI/pennylane-lightning/pull/283)

* Device `lightning.qubit` now accepts a datatype for a statevector.
  [(#290)](https://github.com/PennyLaneAI/pennylane-lightning/pull/290)

```python
dev1 = qml.device('lightning.qubit', wires=4, c_dtype=np.complex64) # for single precision
dev2 = qml.device('lightning.qubit', wires=4, c_dtype=np.complex128) # for double precision
```

### Documentation

* Use the centralized [Xanadu Sphinx Theme](https://github.com/XanaduAI/xanadu-sphinx-theme)
  to style the Sphinx documentation.
  [(#287)](https://github.com/PennyLaneAI/pennylane-lightning/pull/287)

### Bug fixes

* Fix the issue with using available `clang-format` version in format.
  [(#288)](https://github.com/PennyLaneAI/pennylane-lightning/pull/288)

* Fix a bug in the generator of `DoubleExcitationPlus`.
  [(#298)](https://github.com/PennyLaneAI/pennylane-lightning/pull/298)

### Contributors

This release contains contributions from (in alphabetical order):

Mikhail Andrenkov, Ali Asadi, Amintor Dusko, Lee James O'Riordan, Chae-Yeun Park, and Shuli Shu

---

# Release 0.23.0

### New features since last release

* Add `generate_samples()` to lightning.
  [(#247)](https://github.com/PennyLaneAI/pennylane-lightning/pull/247)

* Add Lightning GBenchmark Suite.
  [(#249)](https://github.com/PennyLaneAI/pennylane-lightning/pull/249)

* Support runtime and compile information.
  [(#253)](https://github.com/PennyLaneAI/pennylane-lightning/pull/253)

### Improvements

* Add `ENABLE_BLAS` build to CI checks.
  [(#249)](https://github.com/PennyLaneAI/pennylane-lightning/pull/249)

* Add more `clang-tidy` checks and kernel tests.
  [(#253)](https://github.com/PennyLaneAI/pennylane-lightning/pull/253)

* Add C++ code coverage to CI.
  [(#265)](https://github.com/PennyLaneAI/pennylane-lightning/pull/265)

* Skip over identity operations in `"lightning.qubit"`.
  [(#268)](https://github.com/PennyLaneAI/pennylane-lightning/pull/268)

### Bug fixes

* Update tests to remove `JacobianTape`.
  [(#260)](https://github.com/PennyLaneAI/pennylane-lightning/pull/260)

* Fix tests for MSVC.
  [(#264)](https://github.com/PennyLaneAI/pennylane-lightning/pull/264)

* Fix `#include <cpuid.h>` for PPC and AArch64 in Linux.
  [(#266)](https://github.com/PennyLaneAI/pennylane-lightning/pull/266)

* Remove deprecated tape execution methods.
  [(#270)](https://github.com/PennyLaneAI/pennylane-lightning/pull/270)

* Update `qml.probs` in `test_measures.py`.
  [(#280)](https://github.com/PennyLaneAI/pennylane-lightning/pull/280)

### Contributors

This release contains contributions from (in alphabetical order):

Ali Asadi, Chae-Yeun Park, Lee James O'Riordan, and Trevor Vincent

---

# Release 0.22.1

### Bug fixes

* Ensure `Identity ` kernel is registered to C++ dispatcher.
  [(#275)](https://github.com/PennyLaneAI/pennylane-lightning/pull/275)

---

# Release 0.22.0

### New features since last release

* Add Docker support.
  [(#234)](https://github.com/PennyLaneAI/pennylane-lightning/pull/234)

### Improvements

* Update quantum tapes serialization and Python tests.
  [(#239)](https://github.com/PennyLaneAI/pennylane-lightning/pull/239)

* Clang-tidy is now enabled for both tests and examples builds under Github Actions.
  [(#237)](https://github.com/PennyLaneAI/pennylane-lightning/pull/237)

* The return type of `StateVectorBase` data is now derived-class defined.
  [(#237)](https://github.com/PennyLaneAI/pennylane-lightning/pull/237)

* Update adjointJacobian and VJP methods.
  [(#222)](https://github.com/PennyLaneAI/pennylane-lightning/pull/222)

* Set GitHub workflow to upload wheels to Test PyPI.
  [(#220)](https://github.com/PennyLaneAI/pennylane-lightning/pull/220)

* Finalize the new kernel implementation.
  [(#212)](https://github.com/PennyLaneAI/pennylane-lightning/pull/212)

### Documentation

* Use of batching with OpenMP threads is documented.
  [(#221)](https://github.com/PennyLaneAI/pennylane-lightning/pull/221)

### Bug fixes

* Fix for OOM errors when using adjoint with large numbers of observables.
  [(#221)](https://github.com/PennyLaneAI/pennylane-lightning/pull/221)

* Add virtual destructor to C++ state-vector classes.
  [(#200)](https://github.com/PennyLaneAI/pennylane-lightning/pull/200)

* Fix a bug in Python tests with operations' `matrix` calls.
  [(#238)](https://github.com/PennyLaneAI/pennylane-lightning/pull/238)

* Refactor utility header and fix a bug in linear algebra function with CBLAS.
  [(#228)](https://github.com/PennyLaneAI/pennylane-lightning/pull/228)

### Contributors

This release contains contributions from (in alphabetical order):

Ali Asadi, Chae-Yeun Park, Lee James O'Riordan

---

# Release 0.21.0

### New features since last release

* Add C++ only benchmark for a given list of gates.
  [(#199)](https://github.com/PennyLaneAI/pennylane-lightning/pull/199)

* Wheel-build support for Python 3.10.
  [(#186)](https://github.com/PennyLaneAI/pennylane-lightning/pull/186)

* C++ support for probability, expectation value and variance calculations.
  [(#185)](https://github.com/PennyLaneAI/pennylane-lightning/pull/185)

* Add bindings to C++ expval, var, probs.
  [(#214)](https://github.com/PennyLaneAI/pennylane-lightning/pull/214)

### Improvements

* `setup.py` adds debug only when --debug is given
  [(#208)](https://github.com/PennyLaneAI/pennylane-lightning/pull/208)

* Add new highly-performant C++ kernels for quantum gates.
  [(#202)](https://github.com/PennyLaneAI/pennylane-lightning/pull/202)

The new kernels significantly improve the runtime performance of PennyLane-Lightning
for both differentiable and non-differentiable workflows. Here is an example workflow
using the adjoint differentiation method with a circuit of 5 strongly entangling layers:

```python
import pennylane as qml
from pennylane import numpy as np
from pennylane.templates.layers import StronglyEntanglingLayers
from numpy.random import random
np.random.seed(42)
n_layers = 5
n_wires = 6
dev = qml.device("lightning.qubit", wires=n_wires)

@qml.qnode(dev, diff_method="adjoint")
def circuit(weights):
    StronglyEntanglingLayers(weights, wires=list(range(n_wires)))
    return [qml.expval(qml.PauliZ(i)) for i in range(n_wires)]

init_weights = np.random.random(StronglyEntanglingLayers.shape(n_layers=n_layers, n_wires=n_wires))
params = np.array(init_weights,requires_grad=True)
jac = qml.jacobian(circuit)(params)
```
The latest release shows improved performance on both single and multi-threaded evaluations!

<img src="https://raw.githubusercontent.com/PennyLaneAI/pennylane-lightning/v0.21.0-rc0/doc/_static/lightning_v20_v21_bm.png" width=50%/>

* Ensure debug info is built into dynamic libraries.
  [(#201)](https://github.com/PennyLaneAI/pennylane-lightning/pull/201)

### Documentation

* New guidelines on adding and benchmarking C++ kernels.
  [(#202)](https://github.com/PennyLaneAI/pennylane-lightning/pull/202)

### Bug fixes

* Update clang-format version
  [(#219)](https://github.com/PennyLaneAI/pennylane-lightning/pull/219)

* Fix failed tests on Windows.
  [(#218)](https://github.com/PennyLaneAI/pennylane-lightning/pull/218)

* Update clang-format version
  [(#219)](https://github.com/PennyLaneAI/pennylane-lightning/pull/219)

* Add virtual destructor to C++ state-vector classes.
  [(#200)](https://github.com/PennyLaneAI/pennylane-lightning/pull/200)

* Fix failed tests for the non-binary wheel.
  [(#213)](https://github.com/PennyLaneAI/pennylane-lightning/pull/213)

* Add virtual destructor to C++ state-vector classes.
  [(#200)](https://github.com/PennyLaneAI/pennylane-lightning/pull/200)

### Contributors

This release contains contributions from (in alphabetical order):

Ali Asadi, Amintor Dusko, Chae-Yeun Park, Lee James O'Riordan

---

# Release 0.20.1

### Bug fixes

* Fix missing header-files causing build errors in algorithms module.
  [(#193)](https://github.com/PennyLaneAI/pennylane-lightning/pull/193)

* Fix failed tests for the non-binary wheel.
  [(#191)](https://github.com/PennyLaneAI/pennylane-lightning/pull/191)

---
# Release 0.20.2

### Bug fixes

* Introduce CY kernel to Lightning to avoid issues with decomposition.
  [(#203)](https://github.com/PennyLaneAI/pennylane-lightning/pull/203)

### Contributors

This release contains contributions from (in alphabetical order):

Lee J. O'Riordan

# Release 0.20.1

### Bug fixes

* Fix missing header-files causing build errors in algorithms module.
  [(#193)](https://github.com/PennyLaneAI/pennylane-lightning/pull/193)

* Fix failed tests for the non-binary wheel.
  [(#191)](https://github.com/PennyLaneAI/pennylane-lightning/pull/191)

# Release 0.20.0

### New features since last release

* Add wheel-builder support for Python 3.10.
  [(#186)](https://github.com/PennyLaneAI/pennylane-lightning/pull/186)

* Add VJP support to PL-Lightning.
  [(#181)](https://github.com/PennyLaneAI/pennylane-lightning/pull/181)

* Add complex64 support in PL-Lightning.
  [(#177)](https://github.com/PennyLaneAI/pennylane-lightning/pull/177)

* Added examples folder containing aggregate gate performance test.
  [(#165)](https://github.com/PennyLaneAI/pennylane-lightning/pull/165)

### Breaking changes

### Improvements

* Update PL-Lightning to support new features in PL.
  [(#179)](https://github.com/PennyLaneAI/pennylane-lightning/pull/179)

### Documentation

* Lightning setup.py build process uses CMake.
  [(#176)](https://github.com/PennyLaneAI/pennylane-lightning/pull/176)

### Contributors

This release contains contributions from (in alphabetical order):

Ali Asadi, Chae-Yeun Park, Isidor Schoch, Lee James O'Riordan

---

# Release 0.19.0

* Add Cache-Friendly DOTC, GEMV, GEMM along with BLAS Support.
  [(#155)](https://github.com/PennyLaneAI/pennylane-lightning/pull/155)

### Improvements

* The performance of parametric gates has been improved.
  [(#157)](https://github.com/PennyLaneAI/pennylane-lightning/pull/157)

* AVX support is enabled for Linux users on Intel/AMD platforms.
  [(#157)](https://github.com/PennyLaneAI/pennylane-lightning/pull/157)

* PennyLane-Lightning has been updated to conform with clang-tidy
  recommendations for modernization, offering performance improvements across
  all use-cases.
  [(#153)](https://github.com/PennyLaneAI/pennylane-lightning/pull/153)

### Breaking changes

* Linux users on `x86_64` must have a CPU supporting AVX.
  [(#157)](https://github.com/PennyLaneAI/pennylane-lightning/pull/157)

### Bug fixes

* OpenMP built with Intel MacOS CI runners causes failures on M1 Macs. OpenMP is currently
  disabled in the built wheels until this can be resolved with Github Actions runners.
  [(#166)](https://github.com/PennyLaneAI/pennylane-lightning/pull/166)

### Contributors

This release contains contributions from (in alphabetical order):

Ali Asadi, Lee James O'Riordan

---

# Release 0.18.0

### New features since last release

* PennyLane-Lightning now provides a high-performance
  [adjoint Jacobian](http://arxiv.org/abs/2009.02823) method for differentiating quantum circuits.
  [(#136)](https://github.com/PennyLaneAI/pennylane-lightning/pull/136)

  The adjoint method operates after a forward pass by iteratively applying inverse gates to scan
  backwards through the circuit. The method is already available in PennyLane's
  `default.qubit` device, but the version provided by `lightning.qubit` integrates with the C++
  backend and is more performant, as shown in the plot below:

  <img src="https://raw.githubusercontent.com/PennyLaneAI/pennylane-lightning/master/doc/_static/lightning_adjoint.png" width=70%/>

  The plot compares the average runtime of `lightning.qubit` and `default.qubit` for calculating the
  Jacobian of a circuit using the adjoint method for a range of qubit numbers. The circuit
  consists of ten `BasicEntanglerLayers` with a `PauliZ` expectation value calculated on each wire,
  repeated over ten runs. We see that `lightning.qubit` provides a speedup of around two to eight
  times, depending on the number of qubits.

  The adjoint method can be accessed using the standard interface. Consider the following circuit:

  ```python
  import pennylane as qml

  wires = 3
  layers = 2
  dev = qml.device("lightning.qubit", wires=wires)

  @qml.qnode(dev, diff_method="adjoint")
  def circuit(weights):
      qml.templates.StronglyEntanglingLayers(weights, wires=range(wires))
      return qml.expval(qml.PauliZ(0))

  weights = qml.init.strong_ent_layers_normal(layers, wires, seed=1967)
  ```

  The circuit can be executed and its gradient calculated using:

    ```pycon
  >>> print(f"Circuit evaluated: {circuit(weights)}")
  Circuit evaluated: 0.9801286266677633
  >>> print(f"Circuit gradient:\n{qml.grad(circuit)(weights)}")
  Circuit gradient:
  [[[-1.11022302e-16 -1.63051504e-01 -4.14810501e-04]
    [ 1.11022302e-16 -1.50136528e-04 -1.77922957e-04]
    [ 0.00000000e+00 -3.92874550e-02  8.14523075e-05]]

   [[-1.14472273e-04  3.85963953e-02  0.00000000e+00]
    [-5.76791765e-05 -9.78478343e-02  0.00000000e+00]
    [-5.55111512e-17  0.00000000e+00 -1.11022302e-16]]]
  ```

* PennyLane-Lightning now supports all of the operations and observables of `default.qubit`.
  [(#124)](https://github.com/PennyLaneAI/pennylane-lightning/pull/124)

### Improvements

* A new state-vector class `StateVectorManaged` was added, enabling memory use to be bound to
  statevector lifetime.
  [(#136)](https://github.com/PennyLaneAI/pennylane-lightning/pull/136)

* The repository now has a well-defined component hierarchy, allowing each indepedent unit to be
  compiled and linked separately.
  [(#136)](https://github.com/PennyLaneAI/pennylane-lightning/pull/136)

* PennyLane-Lightning can now be installed without compiling its C++ binaries and will fall back
  to using the `default.qubit` implementation. Skipping compilation is achieved by setting the
  `SKIP_COMPILATION` environment variable, e.g., Linux/MacOS: `export SKIP_COMPILATION=True`,
  Windows: `set SKIP_COMPILATION=True`. This feature is intended for building a pure-Python wheel of
  PennyLane-Lightning as a backup for platforms without a dedicated wheel.
  [(#129)](https://github.com/PennyLaneAI/pennylane-lightning/pull/129)

* The C++-backed Python bound methods can now be directly called with wires and supplied parameters.
  [(#125)](https://github.com/PennyLaneAI/pennylane-lightning/pull/125)

* Lightning supports arbitrary unitary and non-unitary gate-calls from Python to C++ layer.
  [(#121)](https://github.com/PennyLaneAI/pennylane-lightning/pull/121)

### Documentation

* Added preliminary architecture diagram for package.
  [(#131)](https://github.com/PennyLaneAI/pennylane-lightning/pull/131)

* C++ API built as part of docs generation.
  [(#131)](https://github.com/PennyLaneAI/pennylane-lightning/pull/131)

### Breaking changes

* Wheels for MacOS <= 10.13 will no longer be provided due to XCode SDK C++17 support requirements.
  [(#149)](https://github.com/PennyLaneAI/pennylane-lightning/pull/149)

### Bug fixes

* An indexing error in the CRY gate is fixed. [(#136)](https://github.com/PennyLaneAI/pennylane-lightning/pull/136)

* Column-major data in numpy is now correctly converted to row-major upon pass to the C++ layer.
  [(#126)](https://github.com/PennyLaneAI/pennylane-lightning/pull/126)

### Contributors

This release contains contributions from (in alphabetical order):

Thomas Bromley, Lee James O'Riordan

---

# Release 0.17.0

### New features

* C++ layer now supports float (32-bit) and double (64-bit) templated complex data.
  [(#113)](https://github.com/PennyLaneAI/pennylane-lightning/pull/113)

### Improvements

* The PennyLane device test suite is now included in coverage reports.
  [(#123)](https://github.com/PennyLaneAI/pennylane-lightning/pull/123)

* Static versions of jQuery and Bootstrap are no longer included in the CSS theme.
  [(#118)](https://github.com/PennyLaneAI/pennylane-lightning/pull/118)

* C++ tests have been ported to use Catch2 framework.
  [(#115)](https://github.com/PennyLaneAI/pennylane-lightning/pull/115)

* Testing now exists for both float and double precision methods in C++ layer.
  [(#113)](https://github.com/PennyLaneAI/pennylane-lightning/pull/113)
  [(#115)](https://github.com/PennyLaneAI/pennylane-lightning/pull/115)

* Compile-time utility methods with `constexpr` have been added.
  [(#113)](https://github.com/PennyLaneAI/pennylane-lightning/pull/113)

* Wheel-build support for ARM64 (Linux and MacOS) and PowerPC (Linux) added.
  [(#110)](https://github.com/PennyLaneAI/pennylane-lightning/pull/110)

* Add support for Controlled Phase Gate (`ControlledPhaseShift`).
  [(#114)](https://github.com/PennyLaneAI/pennylane-lightning/pull/114)

* Move changelog to `.github` and add a changelog reminder.
  [(#111)](https://github.com/PennyLaneAI/pennylane-lightning/pull/111)

* Adds CMake build system support.
  [(#104)](https://github.com/PennyLaneAI/pennylane-lightning/pull/104)


### Breaking changes

* Removes support for Python 3.6 and adds support for Python 3.9.
  [(#127)](https://github.com/PennyLaneAI/pennylane-lightning/pull/127)
  [(#128)](https://github.com/PennyLaneAI/pennylane-lightning/pull/128)

* Compilers with C++17 support are now required to build C++ module.
  [(#113)](https://github.com/PennyLaneAI/pennylane-lightning/pull/113)

* Gate classes have been removed with functionality added to StateVector class.
  [(#113)](https://github.com/PennyLaneAI/pennylane-lightning/pull/113)

* We are no longer building wheels for Python 3.6.
  [(#106)](https://github.com/PennyLaneAI/pennylane-lightning/pull/106)

### Bug fixes

* PowerPC wheel-builder now successfully compiles modules.
  [(#120)](https://github.com/PennyLaneAI/pennylane-lightning/pull/120)

### Documentation

* Added community guidelines.
  [(#109)](https://github.com/PennyLaneAI/pennylane-lightning/pull/109)

### Contributors

This release contains contributions from (in alphabetical order):

Ali Asadi, Christina Lee, Thomas Bromley, Lee James O'Riordan

---

# Release 0.15.1

### Bug fixes

* The PennyLane-Lightning binaries are now built with NumPy 1.19.5, to avoid ABI
  compatibility issues with the latest NumPy 1.20 release. See
  [the NumPy release notes](https://numpy.org/doc/stable/release/1.20.0-notes.html#size-of-np-ndarray-and-np-void-changed)
  for more details.
  [(#97)](https://github.com/PennyLaneAI/pennylane-lightning/pull/97)

### Contributors

This release contains contributions from (in alphabetical order):

Josh Izaac, Antal Száva

---

# Release 0.15.0

### Improvements

* For compatibility with PennyLane v0.15, the `analytic` keyword argument
  has been removed. Statistics can still be computed analytically by setting
  `shots=None`.
  [(#93)](https://github.com/PennyLaneAI/pennylane-lightning/pull/93)

* Inverse gates are now supported.
  [(#89)](https://github.com/PennyLaneAI/pennylane-lightning/pull/89)

* Add new lightweight backend with performance improvements.
  [(#57)](https://github.com/PennyLaneAI/pennylane-lightning/pull/57)

* Remove the previous Eigen-based backend.
  [(#67)](https://github.com/PennyLaneAI/pennylane-lightning/pull/67)

### Bug fixes

* Re-add dispatch table after fixing static initialisation order issue.
  [(#68)](https://github.com/PennyLaneAI/pennylane-lightning/pull/68)

### Contributors

This release contains contributions from (in alphabetical order):

Thomas Bromley, Theodor Isacsson, Christina Lee, Thomas Loke, Antal Száva.

---

# Release 0.14.1

### Bug fixes

* Fixes a bug where the `QNode` would swap Lightning-Qubit to
  `DefaultQubitAutograd` on device execution due to the inherited
  `passthru_devices` entry of the `capabilities` dictionary.
  [(#61)](https://github.com/PennyLaneAI/pennylane-lightning/pull/61)

### Contributors

This release contains contributions from (in alphabetical order):

Antal Száva

---

# Release 0.14.0

### Improvements

* Extends support from 16 qubits to 50 qubits.
  [(#52)](https://github.com/PennyLaneAI/pennylane-lightning/pull/52)

### Bug fixes

* Updates applying basis state preparations to correspond to the
  changes in `DefaultQubit`.
  [(#55)](https://github.com/PennyLaneAI/pennylane-lightning/pull/55)

### Contributors

This release contains contributions from (in alphabetical order):

Thomas Loke, Tom Bromley, Josh Izaac, Antal Száva

---

# Release 0.12.0

### Bug fixes

* Updates capabilities dictionary to be compatible with core PennyLane
  [(#45)](https://github.com/PennyLaneAI/pennylane-lightning/pull/45)

* Fix install of Eigen for CI wheel building
  [(#44)](https://github.com/PennyLaneAI/pennylane-lightning/pull/44)

### Contributors

This release contains contributions from (in alphabetical order):

Tom Bromley, Josh Izaac, Antal Száva

---

# Release 0.11.0

Initial release.

This release contains contributions from (in alphabetical order):

Tom Bromley, Josh Izaac, Nathan Killoran, Antal Száva<|MERGE_RESOLUTION|>--- conflicted
+++ resolved
@@ -17,15 +17,14 @@
 
 <h3>Internal changes ⚙️</h3>
 
-<<<<<<< HEAD
 - Pinned black, pylint, and isort versions in requirement files.
   [(#1288)](https://github.com/PennyLaneAI/pennylane-lightning/pull/1288)
-=======
-- Update Sphinx version to 8.1. [(#1291)](https://github.com/PennyLaneAI/pennylane-lightning/pull/1291)
+  
+- Update Sphinx version to 8.1.
+  [(#1291)](https://github.com/PennyLaneAI/pennylane-lightning/pull/1291)
 
 - Update release script and use the Catalyst `rc` branch in CIs in the release season.
   [(#1285)](https://github.com/PennyLaneAI/pennylane-lightning/pull/1285)
->>>>>>> 3fc30336
 
 - Updated CIs to use GCC 13.
   [(#1249)](https://github.com/PennyLaneAI/pennylane-lightning/pull/1249)
