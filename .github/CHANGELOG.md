--- conflicted
+++ resolved
@@ -21,13 +21,11 @@
 
 <h3>Internal changes ⚙️</h3>
 
-<<<<<<< HEAD
 - Use `pennylane.exceptions` for custom pennylane exceptions.
   [(#1215)](https://github.com/PennyLaneAI/pennylane-lightning/pull/1215)
-=======
+  
 - Switched off the PLxPR integration tests by removing JAX dependency from requirements files.
   [(#1214)](https://github.com/PennyLaneAI/pennylane-lightning/pull/1214)
->>>>>>> 992f2080
 
 - Update JAX version from 0.6.0 to 0.6.2, keeping the same version as PennyLane and Catalyst
   [(#1200)](https://github.com/PennyLaneAI/pennylane-lightning/pull/1200)
