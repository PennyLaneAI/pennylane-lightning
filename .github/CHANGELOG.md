# Release 0.44.0-dev (development release)

<h3>New features since last release</h3>

<h3>Improvements 🛠</h3>

- Built `lightning.qubit` wheels with OpenMP support on Linux for all kernel types (LM, AVX2, and AVX512) to enable better performance tuning.
  [(#1133)](https://github.com/PennyLaneAI/pennylane-lightning/pull/1133)


<h3>Breaking changes 💔</h3>

- MacOS x86 wheels are no longer built, and the PennyLane ecosystem will no longer support Intel MacOS platforms for v0.44. If needed, MacOS x86 wheels can be built from source. See [PennyLane deprecations page](https://pennylane.ai/blog/2025/10/pennylane-release-0.43/#deprecations-and-breaking-changes-) for more information.
  [(#1287)](https://github.com/PennyLaneAI/pennylane-lightning/pull/1287)

<h3>Deprecations 👋</h3>

<h3>Documentation 📝</h3>

<h3>Bug fixes 🐛</h3>

- Corrected an issue in tests where a PennyLane operator was used within a QNode to compute a
  matrix, which would lead to wrongful queuing as of PennyLane
  pull request [#8131](https://github.com/PennyLaneAI/pennylane/pull/8131).
  [(#1292)](https://github.com/PennyLaneAI/pennylane-lightning/pull/1292)

<h3>Internal changes ⚙️</h3>

- Pinned black, pylint, and isort versions in requirement files.
  [(#1288)](https://github.com/PennyLaneAI/pennylane-lightning/pull/1288)
  
- Update Sphinx version to 8.1.
  [(#1291)](https://github.com/PennyLaneAI/pennylane-lightning/pull/1291)

- Update release script and use the Catalyst `rc` branch in CIs in the release season.
  [(#1285)](https://github.com/PennyLaneAI/pennylane-lightning/pull/1285)

- Updated CIs to use GCC 13.
  [(#1249)](https://github.com/PennyLaneAI/pennylane-lightning/pull/1249)

- Bumped the seed for pytests.
  [(#1276)](https://github.com/PennyLaneAI/pennylane-lightning/pull/1276)

- `scipy-openblas32` dependency can be set manually when installing from source using the `ENABLE_SCIPY_OPENBLAS` cmake flag.
  [(#1220)](https://github.com/PennyLaneAI/pennylane-lightning/pull/1220)

- Merge v0.43.0 rc branch to master.
  [(#1282)](https://github.com/PennyLaneAI/pennylane-lightning/pull/1282)

- Removed Catalyst version pin in stable CI tests.
  [(#1284)](https://github.com/PennyLaneAI/pennylane-lightning/pull/1284)

- `lightning.qubit` CI Python tests now use rc branch for testing release candidates.
  [(#1280)](https://github.com/PennyLaneAI/pennylane-lightning/pull/1280)

- Bumped the version to 0.44.0-dev.
  [(#1272)](https://github.com/PennyLaneAI/pennylane-lightning/pull/1272)

- Bumped release version for testing Docker.
  [(#1271)](https://github.com/PennyLaneAI/pennylane-lightning/pull/1271)

<h3>Contributors ✍️</h3>

This release contains contributions from (in alphabetical order):

<<<<<<< HEAD
Ali Asadi,
Joseph Lee
=======
Joseph Lee,
David Wierichs.
>>>>>>> ebfcae49

---

# Release 0.43.0

<h3>New features since last release</h3>

- Lightning devices now support executing circuits with dynamic qubit allocation with `qml.allocate`.
  [(#1255)](https://github.com/PennyLaneAI/pennylane-lightning/pull/1255)

- Lightning devices now call the new `preprocess` method integrated with the graph decomposition system.
  [(#1251)](https://github.com/PennyLaneAI/pennylane-lightning/pull/1251)

- Using `mcm_method="device"` on `lightning.qubit`, `lightning.kokkos` and `lightning.gpu`
  now resolves to the tree-traversal method.
  [(#1210)](https://github.com/PennyLaneAI/pennylane-lightning/pull/1210)

<h3>Improvements 🛠</h3>

- Raise exception when calling normalize or collapse method with `lightning.qubit`, `lightning.kokkos` and `lightning.gpu` when norm is close to 0.
  [(#1257)](https://github.com/PennyLaneAI/pennylane-lightning/pull/1257)

- Worksize preference in `cuTensorNet` can now be set and updated when using `lightning.tensor` device to reduce memory usage or improve stability.
  [(#1238)](https://github.com/PennyLaneAI/pennylane-lightning/pull/1238)

- **Migrated to Nanobind for Python bindings**, replacing pybind11 to enhance performance, modularity, and build system efficiency.
  [(#1176)](https://github.com/PennyLaneAI/pennylane-lightning/pull/1176)

  This migration includes comprehensive updates across all Lightning backends:

  - **Zero-copy measurement exchanges** for improved memory efficiency
    [(#1187)](https://github.com/PennyLaneAI/pennylane-lightning/pull/1187)
  - **MPI and Adjoint Jacobian support** for distributed computing
    [(#1189)](https://github.com/PennyLaneAI/pennylane-lightning/pull/1189)
  - **Lightning Qubit bindings** with enhanced performance
    [(#1198)](https://github.com/PennyLaneAI/pennylane-lightning/pull/1198)
  - **Lightning Kokkos bindings** for heterogeneous computing
    [(#1213)](https://github.com/PennyLaneAI/pennylane-lightning/pull/1213)
  - **Lightning GPU bindings** with CUDA optimization
    [(#1184)](https://github.com/PennyLaneAI/pennylane-lightning/pull/1184)
  - **Lightning Tensor bindings** for tensor network simulations
    [(#1206)](https://github.com/PennyLaneAI/pennylane-lightning/pull/1206)

  For compatibility with PyTorch, reference leak warnings for nanobind are disabled
  [(#1266)](https://github.com/PennyLaneAI/pennylane-lightning/pull/1266)

- Added support for `GlobalPhase` with zero-qubit Lightning devices. Currently, only the `lightning.qubit` and `lightning.kokkos` backends support zero-qubit initialization.
  [(#1205)](https://github.com/PennyLaneAI/pennylane-lightning/pull/1205)

- Skipped Identity operation in `lightning.qubit` and removed assert for applying Identity gate not equal to 1 wire.
  [(#1212)](https://github.com/PennyLaneAI/pennylane-lightning/pull/1212)

- Updated `test_device.py` to no longer mutate an execution configuration for testing.
  [(#1242)](https://github.com/PennyLaneAI/pennylane-lightning/pull/1242)

<h3>Breaking changes 💔</h3>

- `LightningBase.eval_jaxpr` no longer uses `self.shots`; instead, it takes a keyword argument `shots`.
  [(#1243)](https://github.com/PennyLaneAI/pennylane-lightning/pull/1243)

- No longer squeezes out singleton dimensions from samples in accordance with a breaking change in
  PennyLane. See PennyLane PR [(#7944)](https://github.com/PennyLaneAI/pennylane/pull/7944) for
  more information.
  [(#1226)](https://github.com/PennyLaneAI/pennylane-lightning/pull/1226)
  [(#1246)](https://github.com/PennyLaneAI/pennylane-lightning/pull/1246)

- Dropped support for Python 3.10. Supported Python versions are now 3.11, 3.12 and 3.13.
  [(#1224)](https://github.com/PennyLaneAI/pennylane-lightning/pull/1224)

- Dropped testing support for `tensorflow` interface after deprecation in Pennylane.
  [(#1225)](github.com/PennyLaneAI/pennylane-lightning/pull/1225)

<h3>Deprecations 👋</h3>

- Specifying `shots` at `qml.device` initialization is deprecated. Instead, use `qml.set_shots` to configure shots for a specific QNode.
   [(#1221)](https://github.com/PennyLaneAI/pennylane-lightning/pull/1221)

<h3>Documentation 📝</h3>

- Updated Lightning-Kokkos installation instructions to include `Kokkos_ENABLE_COMPLEX_ALIGN=OFF`.
  [(#1256)](https://github.com/PennyLaneAI/pennylane-lightning/pull/1256)

- Added missing `Kernel performance tuning` documentation page to the AVX2/AVX512 kernels index for improved discoverability.
  [(#1217)](https://github.com/PennyLaneAI/pennylane-lightning/pull/1217)

<h3>Bug fixes 🐛</h3>

- Using `postselect_mode="fill-shots"` with `mcm_method="one-shot"` or `"tree-traversal"` has been disallowed, as it produces incorrect results where the correlation between measurements is not preserved.
  [(#1274)](https://github.com/PennyLaneAI/pennylane-lightning/pull/1274)

- Setting device with seed now produces deterministic measurement for MCMC.
  [(#1252)](https://github.com/PennyLaneAI/pennylane-lightning/pull/1252)

- **CHANGE REVERTED:** Updated stopping condition for `qml.ops.op_math.SProd` and `qml.ops.op_math.Exp`, in all devices, after breaking changes upstream.
  Was instead fixed in PennyLane and change was reverted.
  [(#1239)](https://github.com/PennyLaneAI/pennylane-lightning/pull/1239)
  [(#1246)](https://github.com/PennyLaneAI/pennylane-lightning/pull/1246)

- Setup the correct PL version for stable-stable test with `lightning.gpu` with MPI.
  [(#1237)](https://github.com/PennyLaneAI/pennylane-lightning/pull/1237)

<h3>Internal changes ⚙️</h3>

- Updated test to skip MCM test for `lightning.tensor` and fix seed for deterministic test.
  [(#1281)](https://github.com/PennyLaneAI/pennylane-lightning/pull/1281)

- Updated GitHub Actions to produce the release candidate wheels for all supported Python versions for MacOS-ARM.
  [(#1273)](https://github.com/PennyLaneAI/pennylane-lightning/pull/1273)

- Updated GitHub Actions to produce the release candidate wheels for all supported Python versions.
  [(#1264)](https://github.com/PennyLaneAI/pennylane-lightning/pull/1264)

- Support building `lightning.gpu` and `lightning.tensor` from source with CUDA 13.
  [(#1267)](https://github.com/PennyLaneAI/pennylane-lightning/pull/1267)

- Removed unnecessary `std::move` in `cuGates_host`.
  [(#1263)](https://github.com/PennyLaneAI/pennylane-lightning/pull/1263)

- Pinned GitHub CI temporarily to the stable version to use Catalyst release v0.12.0.
  [(#1259)](https://github.com/PennyLaneAI/pennylane-lightning/pull/1259)

- Updated Catalyst's QuantumDevice interface and downstream Qubit Manager to Lightning in preparation for dynamic qubit allocation functionality.
  [(#1254)](https://github.com/PennyLaneAI/pennylane-lightning/pull/1254)
  [(#1258)](https://github.com/PennyLaneAI/pennylane-lightning/pull/1258)
  [(#1260)](https://github.com/PennyLaneAI/pennylane-lightning/pull/1260)

- Updated Release script for bumping the minimum version for PennyLane.
  [(#1253)](https://github.com/PennyLaneAI/pennylane-lightning/pull/1253)

- Updated Python to 3.12 and CIBuildWheel to 3.1.4 for CI.
  [(#1248)](https://github.com/PennyLaneAI/pennylane-lightning/pull/1248)

- Updated decomposition stopping condition to no longer convert `C(SProd)` and `C(Exp)` to Qubit Unitary, since PennyLane can decompose these operators after [PR 8133](https://github.com/PennyLaneAI/pennylane/pull/8133).
  [(#1247)](https://github.com/PennyLaneAI/pennylane-lightning/pull/1247)

- Removed `--no-deps` for Lightning Qubit CI tests for stable version.
  [(#1245)](https://github.com/PennyLaneAI/pennylane-lightning/pull/1245)

- Ported Linux based GitHub Actions workflows from using the GitHub 4vcpu large runner to blacksmith 4vcpu runner.
  [(#1241)](https://github.com/PennyLaneAI/pennylane-lightning/pull/1241)

- Added script to automate the release process.
  [(#1231)](https://github.com/PennyLaneAI/pennylane-lightning/pull/1231)

- Stopped the wheels creation for no arch if the PR is draft.
  [(#1233)](https://github.com/PennyLaneAI/pennylane-lightning/pull/1233)

- Adjusted where the MCMC config validation occurs, from initialization to preprocess.
  [(#1222)](https://github.com/PennyLaneAI/pennylane-lightning/pull/1222)

- Replaced `DefaultExecutionConfig` with `ExecutionConfig()` across the Lightning Python device APIs.
  [(#1185)](https://github.com/PennyLaneAI/pennylane-lightning/pull/1185)

- Updated tests with `circuit(..., shots=...)` to use `qml.set_shots` to ensure compatibility with the latest version of PennyLane.
  [(#1216)](https://github.com/PennyLaneAI/pennylane-lightning/pull/1216)

- Used `pennylane.exceptions` for custom PennyLane exceptions across Lightning Python code.
  [(#1215)](https://github.com/PennyLaneAI/pennylane-lightning/pull/1215)

- Switched off the PLxPR integration tests by removing JAX dependency from requirements files.
  [(#1214)](https://github.com/PennyLaneAI/pennylane-lightning/pull/1214)

- Updated JAX version from 0.6.0 to 0.6.2, keeping the same version as PennyLane and Catalyst
  [(#1200)](https://github.com/PennyLaneAI/pennylane-lightning/pull/1200)

- Removed FIXMEs for pinning jax & catalyst 0.11.0 for CI testing stable version.
  [(#1211)](https://github.com/PennyLaneAI/pennylane-lightning/pull/1211)

- Increased minimum version of `pytest` within requirements files to `8.4.1`.
  [(#1207)](https://github.com/PennyLaneAI/pennylane-lightning/pull/1207)

- Merged the `v0.42.0_rc_merge` branch to the `master` and bumped the version.
  [(#1209)](https://github.com/PennyLaneAI/pennylane-lightning/pull/1209)

<h3>Contributors ✍️</h3>

This release contains contributions from (in alphabetical order):

Ali Asadi,
Astral Cai,
Yushao Chen,
Amintor Dusko,
David Ittah,
Christina Lee,
Joseph Lee,
Rashid N H M,
Anton Naim Ibrahim,
Luis Alfredo Nuñez Meneses,
Andrija Paurevic,
Justin Pickering,
Marc Vandelle,
Paul Haochen Wang,
Jake Zaia.

---

# Release 0.42.0

<h3>New features since last release</h3>

- Added distributed simulation using MPI to the `lightning.kokkos` device,
  enabling larger quantum circuits by distributing workloads across multiple CPUs or GPUs.
  [(#1114)](https://github.com/PennyLaneAI/pennylane-lightning/pull/1114)

- Mid-circuit measurements using the tree-traversal algorithm are now supported
  in the `lightning.qubit`, `lightning.kokkos` and `lightning.gpu` devices,
  providing both significant memory savings and sampling efficiency!
  [(#1166)](https://github.com/PennyLaneAI/pennylane-lightning/pull/1166)

<h3>Improvements 🛠</h3>

- Lightning devices can now accept a `seed` argument to enable deterministic shots measurements.
  [(#1171)](https://github.com/PennyLaneAI/pennylane-lightning/pull/1171)

- PennyLane-Lightning is compatible with JAX version 0.5.3+.
  [(#1152)](https://github.com/PennyLaneAI/pennylane-lightning/pull/1152)
  [(#1161)](https://github.com/PennyLaneAI/pennylane-lightning/pull/1161)

- Refactored `MPIManager` class from `lightning.gpu` to base class.
  [(#1162)](https://github.com/PennyLaneAI/pennylane-lightning/pull/1162)

<h3>Breaking changes 💔</h3>

- The `LightningBaseStateVector`, `LightningBaseAdjointJacobian`, `LightningBaseMeasurements`,
  `LightningInterpreter` and `QuantumScriptSerializer` base classes now can be found at `pennylane_lightning.lightning_base`.
  The new `lightning_base` module further enables the relocation of core files from `pennylane_lightning/core/src/*` to `pennylane_lightning/core/*`.
  The license classifier and `project.license` as a TOML table are deprecated in favor of a SPDX license expression and removed in `pyproject.toml`.
  To speedup the recompilation of C++ source code, `ccache` is also added to `Makefile`.
  [(#1098)](https://github.com/PennyLaneAI/pennylane-lightning/pull/1098)

- Updated `pyproject` to adhere to PyPA binary distribution format for built wheels.
  [(#1193)](https://github.com/PennyLaneAI/pennylane-lightning/pull/1193)

<h3>Deprecations 👋</h3>

- Added and subsequently removed native support for `MultiControlledX` gates in `lightning.tensor`.
  [(#1169)](https://github.com/PennyLaneAI/pennylane-lightning/pull/1169)
  [(#1183)](https://github.com/PennyLaneAI/pennylane-lightning/pull/1183)

<h3>Documentation 📝</h3>

- Converted the `README` to markdown (as in the `pennylane` and `catalyst` repositories), and added a header image.
  [(#1139)](https://github.com/PennyLaneAI/pennylane-lightning/pull/1139)
  [(#1141)](https://github.com/PennyLaneAI/pennylane-lightning/pull/1141)
  [(#1142)](https://github.com/PennyLaneAI/pennylane-lightning/pull/1142)

- Edited and prepared `CHANGELOG.md` for the release `v0.42.0`.
  [(#1199)](https://github.com/PennyLaneAI/pennylane-lightning/pull/1199)
  [(#1204)](https://github.com/PennyLaneAI/pennylane-lightning/pull/1204)

- Fixed typo in `lightning.gpu` documentation adjoint-jacobian section.
  [(#1179)](https://github.com/PennyLaneAI/pennylane-lightning/pull/1179)

<h3>Bug fixes 🐛</h3>

- Fixed the implementation of multi-controlled gates with a single target wire for arbitrary control values in `lightning.tensor`.
  [(#1169)](https://github.com/PennyLaneAI/pennylane-lightning/pull/1169)

- Updated requirements to only download JAX version 0.5.3 for non-X86 MacOS.
  [(#1163)](https://github.com/PennyLaneAI/pennylane-lightning/pull/1163)

- Fixed Docker build for `lighting.kokkos` with ROCM library for AMD GPUs. Updated ROCM from 5.7 to 6.2.4.
  [(#1158)](https://github.com/PennyLaneAI/pennylane-lightning/pull/1158)

- Fixed use of Torch with `AmplitudeEmbedding` by applying `qml.broadcast_expand` before decomposition in the preprocessing stage.
  [(#1175)](https://github.com/PennyLaneAI/pennylane-lightning/pull/1175)

<h3>Internal changes ⚙️</h3>

- Updated tests with `device(..., shots=...)` to use `qml.set_shots` to ensure compatibility with the latest version of PennyLane.
  [(#1173)](https://github.com/PennyLaneAI/pennylane-lightning/pull/1173)

- Fixed `applyMultiRZ` for `lightning.kokkos` device to use Kokkos function instead of lambda.
  [(#1194)](https://github.com/PennyLaneAI/pennylane-lightning/pull/1194)

- Enabled `AmplitudeEmbedding` Python tests for `lightning.kokkos` and `lightning.gpu` devices.
  [(#1192)](https://github.com/PennyLaneAI/pennylane-lightning/pull/1192)

- Updated docker build CI for stable version to use v0.41.1.
  [(#1188)](https://github.com/PennyLaneAI/pennylane-lightning/pull/1188)

- Removed flaky tests and added random seeding to measurement tests.
  [(#1172)](https://github.com/PennyLaneAI/pennylane-lightning/pull/1172)
  [(#1196)](https://github.com/PennyLaneAI/pennylane-lightning/pull/1196)

- Improved CI to use local catalyst repository instead of fetching on Github CI.
  [(#1164)](https://github.com/PennyLaneAI/pennylane-lightning/pull/1164)

- Updated the Lightning build dependencies.
  [(#1168)](https://github.com/PennyLaneAI/pennylane-lightning/pull/1168)

- Updated dev requirements to use JAX version 0.6.0 for CI tests.
  [(#1161)](https://github.com/PennyLaneAI/pennylane-lightning/pull/1161)

- Updated stable requirements to use JAX version 0.4.28 for CI tests.
  [(#1160)](https://github.com/PennyLaneAI/pennylane-lightning/pull/1160)

- Bumped `readthedocs` Github action runner to use Ubuntu-24.04.
  [(#1151)](https://github.com/PennyLaneAI/pennylane-lightning/pull/1151)

- Updated the `clang-format` and `clang-tidy` versions to v20 for compatibility with Catalyst.
  [(#1153)](https://github.com/PennyLaneAI/pennylane-lightning/pull/1153)

- Removed `max_workers` argument for `default.qubit` device in Python tests to reduce CI testing time.
  [(##1174)](https://github.com/PennyLaneAI/pennylane-lightning/pull/1174)

- Bumped Github action runner to use `Ubuntu-24.04` or `Ubuntu-latest`.
  Fixed all `ubuntu-latest` action runners to `ubuntu-24.04`.
  [(#1167)](https://github.com/PennyLaneAI/pennylane-lightning/pull/1167)

- Merged the `v0.41.0-rc` branch to the `master` and bumped the version.
  [(#1132)](https://github.com/PennyLaneAI/pennylane-lightning/pull/1132)

<h3>Contributors ✍️</h3>

This release contains contributions from (in alphabetical order):

Runor Agbaire,
Ali Asadi,
Yushao Chen,
Amintor Dusko
Christina Lee,
Joseph Lee,
Mehrdad Malekmohammadi,
Anton Naim Ibrahim,
Luis Alfredo Nuñez Meneses,
Mudit Pandey,
Shuli Shu,
Marc Vandelle,
Jake Zaia

---

# Release 0.41.1

<h3>Breaking changes 💔</h3>

- Build Catalyst Lightning plugins against Catalyst Runtime v0.11.0.
  [(#1148)](https://github.com/PennyLaneAI/pennylane-lightning/pull/1148)

<h3>Documentation 📝</h3>

- `pennylane.ai` search is enabled, so users are redirected to the PennyLane search page from the PennyLane-Lightning docs.
  [(#1135)](https://github.com/PennyLaneAI/pennylane-lightning/pull/1135)

- Fix doxygen doc builds for `AVXCommon::FuncReturn`.
  [(#1134)](https://github.com/PennyLaneAI/pennylane-lightning/pull/1134)

- Move the installation sections from `README.rst` to dedicated pages.
  [(#1131)](https://github.com/PennyLaneAI/pennylane-lightning/pull/1131)

<h3>Internal changes ⚙️</h3>

- Updates for depending deprecations to `Observable`, `is_trainable`, and `AnyWires` in pennylane.
  [(#1138)](https://github.com/PennyLaneAI/pennylane-lightning/pull/1138)
  [(#1146)](https://github.com/PennyLaneAI/pennylane-lightning/pull/1146)

- Improve performance of computing expectation values of Pauli Sentences for `lightning.kokkos`.
  [(#1126)](https://github.com/PennyLaneAI/pennylane-lightning/pull/1126)

- Import custom PennyLane errors from `pennylane.exceptions` rather than top-level.
  [(#1122)](https://github.com/PennyLaneAI/pennylane-lightning/pull/1122)

- Added flags to all Codecov reports and a default carryforward flag for all flags.
  [(1144)](https://github.com/PennyLaneAI/pennylane-lightning/pull/1144)

- All Catalyst plugins have been updated to be compatible with the next version of Catalyst (v0.12) with changes to the `QuantumDevice` interface.
  [(#1143)](https://github.com/PennyLaneAI/pennylane-lightning/pull/1143)
  [(#1147)](https://github.com/PennyLaneAI/pennylane-lightning/pull/1147)

<h3>Contributors ✍️</h3>

This release contains contributions from (in alphabetical order):

Ali Asadi,
Amintor Dusko,
Andrew Gardhouse,
David Ittah,
Joseph Lee,
Anton Naim Ibrahim,
Luis Alfredo Nuñez Meneses,
Andrija Paurevic,

---

# Release 0.41.0

### New features since last release

* Add native support for `qml.PCPhase` for `lightning.qubit` and `lightning.gpu`.
  [(#1107)](https://github.com/PennyLaneAI/pennylane-lightning/pull/1107)

* Integrate sparse kernels into the Lightning-Qubit dynamic dispatcher, enhance the Python layers, and expand the testing process for dense and sparse operations.
  [(#1094)](https://github.com/PennyLaneAI/pennylane-lightning/pull/1094)

* Add `PSWAP` gate native implementation to PennyLane-Lightning devices.
  [(#1088)](https://github.com/PennyLaneAI/pennylane-lightning/pull/1088)

* Implement new C++ kernels for efficient in-place multiplication of sparse matrices to state vectors, supporting both controlled and non-controlled gates, and add comprehensive tests for this new functionality.
  [(#1085)](https://github.com/PennyLaneAI/pennylane-lightning/pull/1085)

* Add support for sparse `qml.QubitUnitary` gates for Lightning state-vector simulators.
  [(#1068)](https://github.com/PennyLaneAI/pennylane-lightning/pull/1068)

* Lightning devices support dynamically allocated wires (e.g. `qml.device("lightning.qubit")`).
  [(#1043)](https://github.com/PennyLaneAI/pennylane-lightning/pull/1043)

* Add support for Python 3.13 Lightning wheel builds.
  [(#1001)](https://github.com/PennyLaneAI/pennylane-lightning/pull/1001)

* Add native `SX` and `C(SX)` gates to all lightning devices.
  [(#731)](https://github.com/PennyLaneAI/pennylane-lightning/pull/731)

### Breaking changes

* Update the minimum required version of PennyLane to `v0.40.0`.
  [(#1033)](https://github.com/PennyLaneAI/pennylane-lightning/pull/1033)

### Improvements

* Install Pytorch 2.5.1 CPU in CIs and update `make python` command.
  [[#1118]](https://github.com/PennyLaneAI/pennylane-lightning/pull/1118)

* Update TF, Keras and Torch versions in the CIs based on PennyLane's pinned versions.
  [(#1112)](https://github.com/PennyLaneAI/pennylane-lightning/pull/1112)

* Build Lightning-GPU and Lightning-Tensor wheels against Python 3.10 and 3.13 on non-release PRs.
  [(#1112)](https://github.com/PennyLaneAI/pennylane-lightning/pull/1112)

* Use cuQuantum API for calculating expectation value of Pauli sentences in Lightning-GPU.
  [(#1104)](https://github.com/PennyLaneAI/pennylane-lightning/pull/1104)

* Update CIs to use `requirements-tests.txt` instead of `requirements-dev.txt`.
  [(#1105)](https://github.com/PennyLaneAI/pennylane-lightning/pull/1105)

* Hide internal C++ APIs in Lightning docs.
  [(#1096)](https://github.com/PennyLaneAI/pennylane-lightning/pull/1096)

* Implement the `jaxpr_jvp` method to compute the jvp of a jaxpr using `lightning.qubit`.
  This method currently only support the adjoint differentiation method.
  [(#1087)](https://github.com/PennyLaneAI/pennylane-lightning/pull/1087)
  [(#1106)](https://github.com/PennyLaneAI/pennylane-lightning/pull/1106)

* Modify `expval` of named operators in Lightning-Qubit for in-place computation of expectation value, to avoid creating an intermediate statevector
  [(#1079)] (https://github.com/PennyLaneAI/pennylane-lightning/pull/1079)
  [(#565)] (https://github.com/PennyLaneAI/pennylane-lightning/pull/565)

* Device (`"lightning.qubit"`, `"lightning.gpu"`, `"lightning.kokkos"`) pre-processing is now included in the execution pipeline when program capture is enabled.
  [(#1084)](https://github.com/PennyLaneAI/pennylane-lightning/pull/1084)

* Add semgrep/bandit security scanning for pull requests.
  [(#1100)](https://github.com/PennyLaneAI/pennylane-lightning/pull/1100)

* Hide anonymous namespaces in Lightning docs.
  [(#1097)](https://github.com/PennyLaneAI/pennylane-lightning/pull/1097)

* Expand test structure to efficiently handle sparse data.
  [(#1085)](https://github.com/PennyLaneAI/pennylane-lightning/pull/1085)

* Remove redundant `reset_state` calls for circuit execution when state vector is freshly initialized.
  [(#1076)](https://github.com/PennyLaneAI/pennylane-lightning/pull/1076)

* Introduce a generalized sparse gate selection system via the `_observable_is_sparse` method in the base measurement class, enabling future expansion for any number of sparse observables.
  [(#1068)](https://github.com/PennyLaneAI/pennylane-lightning/pull/1068)

* Optimize the copy of a input state-vector into Lightning-GPU.
  [(#1071)](https://github.com/PennyLaneAI/pennylane-lightning/pull/1071)

* Add new GitHub workflow to enable benchmarking within pull request.
  [(#1073)](https://github.com/PennyLaneAI/pennylane-lightning/pull/1073)

* Fix wheel naming in Docker builds for `setuptools v75.8.1` compatibility.
  [(#1075)](https://github.com/PennyLaneAI/pennylane-lightning/pull/1075)

* Use native C++ kernels for controlled-adjoint and adjoint-controlled of supported operations.
  [(#1063)](https://github.com/PennyLaneAI/pennylane-lightning/pull/1063)

* In Lightning-Tensor, allow `qml.MPSPrep` to accept an MPS with `len(MPS) = n_wires-1`.
  [(#1064)](https://github.com/PennyLaneAI/pennylane-lightning/pull/1064)

* Capture execution via `dev.eval_jaxpr` can now be used with `jax.jit` and `jax.vmap`.
  [(#1055)](https://github.com/PennyLaneAI/pennylane-lightning/pull/1055)

* Add an `execution_config` keyword argument to `LightningBase.eval_jaxpr` to accommodate a Device API change.
  [(#1067)](https://github.com/PennyLaneAI/pennylane-lightning/pull/1067)

* Remove the old device API references in the Lightning repo and test suite.
  [(#1057)](https://github.com/PennyLaneAI/pennylane-lightning/pull/1057)

* Update GPU workflow to use the new self-hosted GPU runner infrastructure.
  [(#1061)](https://github.com/PennyLaneAI/pennylane-lightning/pull/1061)

* Optimize MPO operation in `lightning.tensor`.
  [(#1054)](https://github.com/PennyLaneAI/pennylane-lightning/pull/1054)

* Update `qml.ControlledQubitUnitary` tests following the latest updates in PennyLane.
  [(#1047)](https://github.com/PennyLaneAI/pennylane-lightning/pull/1047)

* Remove unnecessary adjoint pytest skip for Lightning-Kokkos.
  [(#1048)](https://github.com/PennyLaneAI/pennylane-lightning/pull/1048)

* Add `isort` to the precommit hook.
   [(#1052)](https://github.com/PennyLaneAI/pennylane-lightning/pull/1052)

* Update source code to use `black` formatter 25.1.0.
  [(#1059)](https://github.com/PennyLaneAI/pennylane-lightning/pull/1059)

* Replace the type checking using the property `return_type` of `MeasurementProcess` with direct `isinstance` checks.
  [(#1044)](https://github.com/PennyLaneAI/pennylane-lightning/pull/1044)

* Update Lightning integration tests following the `gradient_kwargs` deprecation in Pennylane.
  [(#1045)](https://github.com/PennyLaneAI/pennylane-lightning/pull/1045)

* Update `qml.MultiControlledX` tests following the latest updates in PennyLane.
  [(#1040)](https://github.com/PennyLaneAI/pennylane-lightning/pull/1040)

* Merge the `v0.40.0-rc` branch to the master and bump version.
  [(#1038)](https://github.com/PennyLaneAI/pennylane-lightning/pull/1038)

* Reduce the number of shots in the PennyLane Python tests on CIs, from 20k to 10k.
  [(#1046)](https://github.com/PennyLaneAI/pennylane-lightning/pull/1046)

* Program transformed by `qml.defer_measurements` can be executed on `lightning.qubit`. Supports `ctrl` and `adjoint` with program capture in `lightning.qubit`.
  [(#1069)](https://github.com/PennyLaneAI/pennylane-lightning/pull/1069)

### Documentation

* Modify `CHANGELOG.md` to prepare it for release v0.41.0
  [(#1117)](https://github.com/PennyLaneAI/pennylane-lightning/pull/1117)

* Update install instructions for `lightning.gpu`.
  [(#1037)](https://github.com/PennyLaneAI/pennylane-lightning/pull/1037)

### Bug fixes

* Fix the issue with decomposing controlled `qml.SProd` and `qml.Exp` operations.
  [(#1120)](https://github.com/PennyLaneAI/pennylane-lightning/pull/1120)

* Fix the validation for all wires present after adding the extra wires from apply `mid_circuit_measurements`.
  [(#1119)](https://github.com/PennyLaneAI/pennylane-lightning/pull/1119)

* Fix the issue with pip installing PennyLane (and Lightning-Qubit) on Windows.
  [(#1116)](https://github.com/PennyLaneAI/pennylane-lightning/pull/1116)

* Fix the stable/stable issue with missing `pytest-split`.
  [(#1112)](https://github.com/PennyLaneAI/pennylane-lightning/pull/1112)

* Add missing GH workflow step id, python setup, and virtual environment for aarch64 cuda.
  [(#1113)](https://github.com/PennyLaneAI/pennylane-lightning/pull/1113)

* Fix the development wheel upload step for Python 3.13 by following the same syntax as for the other Python wheels.
  [(#1111)](https://github.com/PennyLaneAI/pennylane-lightning/pull/1111)

* Add a workflow to run `label-external-pull-request` to label pull requests from external forks.
  [(#1110)](https://github.com/PennyLaneAI/pennylane-lightning/pull/1110)

* Fix the `test_preprocess` test skip condition for `lightning.tensor`.
  [(#1092)](https://github.com/PennyLaneAI/pennylane-lightning/pull/1092)

* Fix measurements with empty wires and operators for statevectors with dynamically allocated wires.
  [(#1081)](https://github.com/PennyLaneAI/pennylane-lightning/pull/1081)

* Fix unit tests that were being skipped in `testApplyControlledPhaseShift`.
  [(#1083)](https://github.com/PennyLaneAI/pennylane-lightning/pull/1083)

* Fix Github CI for aarch64 cuda to clean up after runs.
  [(#1074)](https://github.com/PennyLaneAI/pennylane-lightning/pull/1074)

* Increase maximum time for aarch64-CUDA Github CI action.
  [(#1072)](https://github.com/PennyLaneAI/pennylane-lightning/pull/1072)

* Fix `SyntaxWarning` from `is` with a literal in Python tests.
  [(#1070)](https://github.com/PennyLaneAI/pennylane-lightning/pull/1070)

* Fix CI to collect Python code coverage for Lightning-Qubit and Lightning-Kokkos CPU.
  [(#1053)](https://github.com/PennyLaneAI/pennylane-lightning/pull/1053)

* Upgrade the version of QEMU image to fix AARCH64 wheel action.
  [(#1056)](https://github.com/PennyLaneAI/pennylane-lightning/pull/1056)

* Patch `MultiControlledX` tests to fix stable/latest failures after the v0.40.0 release.
  [(#1046)](https://github.com/PennyLaneAI/pennylane-lightning/pull/1046)

* Update Github CI to use Ubuntu 24 and remove `libopenblas-base` package.
  [(#1041)](https://github.com/PennyLaneAI/pennylane-lightning/pull/1041)

* Update the `eval_jaxpr` method to handle the new signatures for the `cond`, `while`, and `for` primitives.
  [(#1051)](https://github.com/PennyLaneAI/pennylane-lightning/pull/1051)

### Contributors

This release contains contributions from (in alphabetical order):

Runor Agbaire,
Catalina Albornoz,
Ali Asadi,
Saeed Bohloul,
Astral Cai,
Yushao Chen,
Amintor Dusko,
Pietropaolo Frisoni,
Christina Lee,
Joseph Lee,
Rashid N H M,
Luis Alfredo Nuñez Meneses,
Lee J. O'Riordan,
Mudit Pandey,
Andrija Paurevic,
Alex Preciado,
Shuli Shu,
Jake Zaia

---

# Release 0.40.0

### New features since last release

* Add Exact Tensor Network (TN) C++ backend to Lightning-Tensor.
  [(#977)](https://github.com/PennyLaneAI/pennylane-lightning/pull/977)

* Add native N-controlled generators and adjoint support to `lightning.gpu`'s single-GPU backend.
  [(#970)](https://github.com/PennyLaneAI/pennylane-lightning/pull/970)

* Add a Catalyst-specific wrapping class for Lightning-Qubit.
  [(#960)](https://github.com/PennyLaneAI/pennylane-lightning/pull/960)
  [(#999)](https://github.com/PennyLaneAI/pennylane-lightning/pull/999)

* Add native N-controlled gate/matrix operations and adjoint support to `lightning.kokkos`.
  [(#950)](https://github.com/PennyLaneAI/pennylane-lightning/pull/950)

* Add native N-controlled gates support to `lightning.gpu`'s single-GPU backend.
  [(#938)](https://github.com/PennyLaneAI/pennylane-lightning/pull/938)

### Breaking changes

* Remove all instances of the legacy operator arithmetic (the `Hamiltonian` and `Tensor` deprecated classes in PennyLane).
  [(#994)](https://github.com/PennyLaneAI/pennylane-lightning/pull/994)
  [(#997)](https://github.com/PennyLaneAI/pennylane-lightning/pull/997)

* Remove all instances of `qml.QubitStateVector` as deprecated in PennyLane.
  [(#985)](https://github.com/PennyLaneAI/pennylane-lightning/pull/985)

### Improvements

* Add CI wheels checks for `aarch64` wheels of Lightning-GPU and Lightning-Tensor.
  [(#1031)](https://github.com/PennyLaneAI/pennylane-lightning/pull/1031)

* Replace the `dummy_tensor_update` method with the `cutensornetStateCaptureMPS` API to ensure that applying gates is allowed after the `cutensornetStateCompute` call.
  [(#1028)](https://github.com/PennyLaneAI/pennylane-lightning/pull/1028)

* Add unit tests for measurement with shots for Lightning-Tensor (`method="tn"`).
  [(#1027)](https://github.com/PennyLaneAI/pennylane-lightning/pull/1027)

* Add CUDA dependencies to Lightning-GPU and Lightning-Tensor Python wheels.
  [(#1025)](https://github.com/PennyLaneAI/pennylane-lightning/pull/1025)

* Update the python layer UI of Lightning-Tensor.
  [(#1022)](https://github.com/PennyLaneAI/pennylane-lightning/pull/1022)

* Catalyst device interfaces support dynamic shots, and no longer parses the device init op's attribute dictionary for a static shots literal.
  [(#1017)](https://github.com/PennyLaneAI/pennylane-lightning/pull/1017)

* Update the logic for enabling `grad_on_execution` during device execution.
  [(#1016)](https://github.com/PennyLaneAI/pennylane-lightning/pull/1016)

* Reduce flaky test and increase test shots count.
  [(#1015)](https://github.com/PennyLaneAI/pennylane-lightning/pull/1015)

* Add Python bindings for Lightning-Tensor (Exact Tensor Network).
  [(#1014)](https://github.com/PennyLaneAI/pennylane-lightning/pull/1014)

* Reverse Lightning-Qubit generators vector insertion order.
  [(#1009)](https://github.com/PennyLaneAI/pennylane-lightning/pull/1009)

* Update Kokkos version support to 4.5.
  [(#1007)](https://github.com/PennyLaneAI/pennylane-lightning/pull/1007)

* Enable N-controlled gate and matrix support to `lightning.gpu` simulator for Catalyst.
  [(#1005)](https://github.com/PennyLaneAI/pennylane-lightning/pull/1005)

* Generalize seeding mechanism for all measurements.
  [(#1003)](https://github.com/PennyLaneAI/pennylane-lightning/pull/1003)

* `lightning.qubit`, `lightning.gpu`, and `lightning.kokkos` now define
  the `eval_jaxpr` method for integration with the experimental
  capture project.
  [(#1002)](https://github.com/PennyLaneAI/pennylane-lightning/pull/1002)

* Update Kokkos version support to 4.4.1 and enable Lightning-Kokkos[CUDA] C++ tests on CI.
  [(#1000)](https://github.com/PennyLaneAI/pennylane-lightning/pull/1000)

* Add C++ unit tests for Lightning-Tensor (Exact Tensor Network).
  [(#998)](https://github.com/PennyLaneAI/pennylane-lightning/pull/998)

* Add native BLAS support to the C++ layer via dynamic `scipy-openblas32` loading.
  [(#995)](https://github.com/PennyLaneAI/pennylane-lightning/pull/995)

* Update installation instruction for Lightning-GPU-MPI to explicitly ask users to add `path/to/libmpi.so` to the `LD_LIBRARY_PATH`. Update the runtime error message to ensure users know how to fix.
  [(#993)](https://github.com/PennyLaneAI/pennylane-lightning/pull/993)

* Update the Lightning TOML files for the devices to use the new schema for declaring device capabilities.
  [(#988)](https://github.com/PennyLaneAI/pennylane-lightning/pull/988)

* Optimize lightning.tensor by adding direct MPS sites data set with `qml.MPSPrep`.
  [(#983)](https://github.com/PennyLaneAI/pennylane-lightning/pull/983)

* Unify excitation gates memory layout to row-major for both Lightning-GPU and Lightning-Tensor.
  [(#959)](https://github.com/PennyLaneAI/pennylane-lightning/pull/959)

* Update the Lightning-Kokkos CUDA backend for compatibility with Catalyst.
  [(#942)](https://github.com/PennyLaneAI/pennylane-lightning/pull/942)

### Documentation

* Update and improve `README.rst` and documentations.
  [(#1035)](https://github.com/PennyLaneAI/pennylane-lightning/pull/1035)

* Add the exact tensor network to the `README.rst` and update link to `HIP`.
  [(#1034)](https://github.com/PennyLaneAI/pennylane-lightning/pull/1034)

* Add the exact tensor network to the Lightning-Tensor docs.
  [(#1021)](https://github.com/PennyLaneAI/pennylane-lightning/pull/1021)

* Update Lightning-Tensor installation docs and usage suggestions.
  [(#979)](https://github.com/PennyLaneAI/pennylane-lightning/pull/979)

### Bug fixes

* Fix Python CUDA dependencies by adding path to `nvidia/nvjitlink/lib` to RPATH.
  [(#1031)](https://github.com/PennyLaneAI/pennylane-lightning/pull/1031)

* Add `RTLD_NODELETE` flag to `dlopen` in order to mitigate the segfault issues for arm64-macos Catalyst support.
  [(#1030)](https://github.com/PennyLaneAI/pennylane-lightning/pull/1030)

* Set RPATH with `@loader_path` instead of `$ORIGIN` for macOS.
  [(#1029)](https://github.com/PennyLaneAI/pennylane-lightning/pull/1029)

* Update CUDA version to 12.4 for GPU tests on CI.
  [(#1023)](https://github.com/PennyLaneAI/pennylane-lightning/pull/1023)

* Pin `jax[cpu]==0.4.28` for compatibility with PennyLane and Catalyst.
  [(#1019)](https://github.com/PennyLaneAI/pennylane-lightning/pull/1019)

* Fix Lightning-Kokkos `[[maybe_unused]]` and `exp2` errors with hipcc.
  [(#1018)](https://github.com/PennyLaneAI/pennylane-lightning/pull/1018)

* Fix Lightning-Kokkos editable mode path.
  [(#1010)](https://github.com/PennyLaneAI/pennylane-lightning/pull/1010)

* Fix the missing `ninja` in Linux AARCH64 wheels recipe.
  [(#1007)](https://github.com/PennyLaneAI/pennylane-lightning/pull/1007)

* Fix version switch condition the GPU workflow tests for LGPU and LKokkos.
  [(#1006)](https://github.com/PennyLaneAI/pennylane-lightning/pull/1006)

* Fix issue with `lightning.gpu` Rot operation with adjoint.
  [(#1004)](https://github.com/PennyLaneAI/pennylane-lightning/pull/1004)

* Fix the Lightning-Kokkos[CUDA] C++ API `cudaFree` segfaults in `applyMatrix`.
  [(#1000)](https://github.com/PennyLaneAI/pennylane-lightning/pull/1000)

* Fix issue with adjoint-jacobian of adjoint ops.
  [(#996)](https://github.com/PennyLaneAI/pennylane-lightning/pull/996)

* Fix the `upload-pypi` token issues for Linux and MacOS (x86_64 & AARCH64) wheels.
  [(#989)](https://github.com/PennyLaneAI/pennylane-lightning/pull/989)

* Fix Pennylane dependency branch (`v0.39_rc0` to `master`).
  [(#984)](https://github.com/PennyLaneAI/pennylane-lightning/pull/984)

* Fix PTM stable latest. Removing FIXME patch for v0.39.
  [(#982)](https://github.com/PennyLaneAI/pennylane-lightning/pull/982)

### Contributors

This release contains contributions from (in alphabetical order):

Ali Asadi,
Astral Cai,
Amintor Dusko,
Christina Lee,
Joseph Lee,
Anton Naim Ibrahim,
Luis Alfredo Nuñez Meneses,
Mudit Pandey,
Andrija Paurevic,
Shuli Shu,
Raul Torres,
Haochen Paul Wang

---

# Release 0.39.0

### New features since last release

* Add support for out-of-order `qml.probs` in `lightning.gpu`.
  [(#941)](https://github.com/PennyLaneAI/pennylane-lightning/pull/941)

* Add mid-circuit measurements support to `lightning.gpu`'s single-GPU backend.
  [(#931)](https://github.com/PennyLaneAI/pennylane-lightning/pull/931)

* Integrate Lightning-GPU with Catalyst so that hybrid programs can be seamlessly QJIT-compiled and executed on this device following `pip install pennylane-lightning-gpu`.
  [(#928)](https://github.com/PennyLaneAI/pennylane-lightning/pull/928)

* Add `qml.Projector` observable support via diagonalization to Lightning-GPU.
  [(#894)](https://github.com/PennyLaneAI/pennylane-lightning/pull/894)

* Add 1-target wire controlled gate support to `lightning.tensor`. Note that `cutensornet` only supports 1-target wire controlled gate as of `v24.08`. A controlled gate with more than 1 target wire should be converted to dense matrix.
  [(#880)](https://github.com/PennyLaneAI/pennylane-lightning/pull/880)

* Build and upload Lightning-Tensor wheels (x86_64, AARCH64) to PyPI.
  [(#862)](https://github.com/PennyLaneAI/pennylane-lightning/pull/862)
  [(#905)](https://github.com/PennyLaneAI/pennylane-lightning/pull/905)

* Add Matrix Product Operator (MPO) for all gates support to `lightning.tensor`. Note current C++ implementation only works for MPO sites data provided by users.
  [(#859)](https://github.com/PennyLaneAI/pennylane-lightning/pull/859)

* Add shots measurement support to `lightning.tensor`.
  [(#852)](https://github.com/PennyLaneAI/pennylane-lightning/pull/852)

* Lightning-GPU and Lightning-Kokkos migrated to the new device API.
  [(#853)](https://github.com/PennyLaneAI/pennylane-lightning/pull/853)
  [(#810)](https://github.com/PennyLaneAI/pennylane-lightning/pull/810)

### Breaking changes

* Update MacOS wheel build to 13.0 for X86_64 and ARM due to the deprecation of MacOS-12 CI runners.
  [(#969)](https://github.com/PennyLaneAI/pennylane-lightning/pull/969)

* Deprecate `initSV()` and add `resetStateVector()` from the C++ API Lightning-GPU. This is to remove the `reset_state` additional call in the Python layer.
  [(#933)](https://github.com/PennyLaneAI/pennylane-lightning/pull/933)

* Deprecate PI gates implementation in Lightning-Qubit. The PI gates were the first implementation of gate kernels in `lightning.qubit` using pre-computed indices, prior to the development of LM (less memory) and AVX kernels. This deprecation is in favour of reducing compilation time and ensuring that Lightning-Qubit only relies on LM kernels in the dynamic dispatcher across all platforms.
  [(#925)](https://github.com/PennyLaneAI/pennylane-lightning/pull/925)

* Remove PowerPC wheel build recipe for Lightning-Qubit.
  [(#902)](https://github.com/PennyLaneAI/pennylane-lightning/pull/902)

* Update MacOS wheel builds to require Monterey (12.0) or greater for x86_64 and ARM. This was required to update Pybind11 to the latest release (2.13.5) for enabling Numpy 2.0 support in Lightning.
  [(#901)](https://github.com/PennyLaneAI/pennylane-lightning/pull/901)

* Remove support for Python 3.9 for all Lightning simulators.
  [(#891)](https://github.com/PennyLaneAI/pennylane-lightning/pull/891)

### Improvements

* Update the `lightning.tensor` Python layer unit tests, as `lightning.tensor` cannot be cleaned up like other state-vector devices because the data is attached to the graph. It is recommended to use one device per circuit for `lightning.tensor`.
  [(#971)](https://github.com/PennyLaneAI/pennylane-lightning/pull/971)

* Add joint check for the N-controlled wires support in `lightning.qubit`.
  [(#949)](https://github.com/PennyLaneAI/pennylane-lightning/pull/949)

* Optimize `GlobalPhase` and `C(GlobalPhase)` gate implementation in `lightning.gpu`.
  [(#946)](https://github.com/PennyLaneAI/pennylane-lightning/pull/946)

* Add missing `liblightning_kokkos_catalyst.so` when building Lightning-Kokkos in editable installation.
  [(#945)](https://github.com/PennyLaneAI/pennylane-lightning/pull/945)

* Optimize the cartesian product to reduce the amount of memory necessary to set the `StatePrep` in Lightning-Tensor.
  [(#943)](https://github.com/PennyLaneAI/pennylane-lightning/pull/943)

* Update the `qml.probs` data-return in Lightning-GPU C++ API to align with other state-vector devices.
  [(#941)](https://github.com/PennyLaneAI/pennylane-lightning/pull/941)

* Add zero-state initialization to both `StateVectorCudaManaged` and `StateVectorCudaMPI` constructors to remove the `reset_state` in the Python layer ctor and refactor `setBasisState(state, wires)` in the C++ API.
  [(#933)](https://github.com/PennyLaneAI/pennylane-lightning/pull/933)

* Add `setStateVector(state, wire)` support to the Lightning-GPU C++ API.
  [(#930)](https://github.com/PennyLaneAI/pennylane-lightning/pull/930)

* The `generate_samples` methods of `lightning.qubit` and `lightning.kokkos` can now take in a seed number to make the generated samples deterministic. This can be useful when, among other things, fixing flaky tests in CI.
  [(#927)](https://github.com/PennyLaneAI/pennylane-lightning/pull/927)

* Remove dynamic decomposition rules for all Lightning devices.
  [(#926)](https://github.com/PennyLaneAI/pennylane-lightning/pull/926)

* Always decompose `qml.QFT` in all Lightning devices.
  [(#924)](https://github.com/PennyLaneAI/pennylane-lightning/pull/924)

* Uniform Python format to adhere PennyLane style.
  [(#924)](https://github.com/PennyLaneAI/pennylane-lightning/pull/924)

* Add the `ci:use-gpu-runner` GitHub label to `lightning.kokkos` GPU Testing CIs.
  [(#916)](https://github.com/PennyLaneAI/pennylane-lightning/pull/916)

* Update the test suite to remove deprecated code.
  [(#912)](https://github.com/PennyLaneAI/pennylane-lightning/pull/912)

* Merge `lightning.gpu` and `lightning.tensor` GPU tests in single Python and C++ CIs controlled by the `ci:use-gpu-runner` label.
  [(#911)](https://github.com/PennyLaneAI/pennylane-lightning/pull/911)

* Skip the compilation of Lightning simulators and development requirements to boost the build of public docs up to 5x.
  [(#904)](https://github.com/PennyLaneAI/pennylane-lightning/pull/904)

* Build Lightning wheels in `Release` mode to reduce the binary sizes.
  [(#903)](https://github.com/PennyLaneAI/pennylane-lightning/pull/903)

* Update Pybind11 to 2.13.5.
  [(#901)](https://github.com/PennyLaneAI/pennylane-lightning/pull/901)

* Migrate wheels artifacts to v4.
  [(#893)](https://github.com/PennyLaneAI/pennylane-lightning/pull/893)

* Update GitHub actions in response to a high-severity vulnerability.
  [(#887)](https://github.com/PennyLaneAI/pennylane-lightning/pull/887)

* Optimize and simplify controlled kernels in Lightning-Qubit.
  [(#882)](https://github.com/PennyLaneAI/pennylane-lightning/pull/882)

* Optimize gate cache recording for Lightning-Tensor C++ API.
  [(#879)](https://github.com/PennyLaneAI/pennylane-lightning/pull/879)

* Unify Lightning-Kokkos and Lightning-Qubit devices under a Lightning-Base abstracted class.
  [(#876)](https://github.com/PennyLaneAI/pennylane-lightning/pull/876)

* Smarter defaults for the `split_obs` argument in the serializer. The serializer splits linear combinations into chunks instead of all their terms.
  [(#873)](https://github.com/PennyLaneAI/pennylane-lightning/pull/873/)

* Prefer `tomlkit` over `toml` for building Lightning wheels, and choose `tomli` and `tomllib` over `toml` when installing the package.
  [(#857)](https://github.com/PennyLaneAI/pennylane-lightning/pull/857)

* Lightning-Kokkos gains native support for the `PauliRot` gate.
  [(#855)](https://github.com/PennyLaneAI/pennylane-lightning/pull/855)

### Documentation

* Update Lightning-Tensor installation docs and usage suggestions.
  [(#971)](https://github.com/PennyLaneAI/pennylane-lightning/pull/971)
  [(#972)](https://github.com/PennyLaneAI/pennylane-lightning/pull/971)

* Update `README.rst` installation instructions for `lightning.gpu` and `lightning.tensor`.
  [(#957)](https://github.com/PennyLaneAI/pennylane-lightning/pull/957)

* Update `lightning.tensor` documentation to include all the new features added since pull request #756. The new features are: 1. Finite-shot measurements; 2. Expval-base quantities; 3. Support for `qml.state()` and `qml.stateprep()`; 4. Support for all gates support via Matrix Product Operator (MPO).
  [(#909)](https://github.com/PennyLaneAI/pennylane-lightning/pull/909)

### Bug fixes

*  Fix Lightning Kokkos test_device for `kokkos_args` fail for MacOS due to `np.complex256`
  [(#974)](https://github.com/PennyLaneAI/pennylane-lightning/pull/974)

*  Fix PTM stable-latest related to `default.qubit.legacy` and the `latest` flag usage.
  [(#961)](https://github.com/PennyLaneAI/pennylane-lightning/pull/961)
  [(#966)](https://github.com/PennyLaneAI/pennylane-lightning/pull/966)

* Fix build failure for Lightning-Kokkos editable installation on MacOS due to `liblightning_kokkos_catalyst.so` copy and `liblightning_kokkos_catalyst.so` not copied to correct build path for editable installation.
  [(#947)](https://github.com/PennyLaneAI/pennylane-lightning/pull/947)
  [(#968)](https://github.com/PennyLaneAI/pennylane-lightning/pull/968)

* Add concept restriction to ensure `ConstMult` inline function only hit with arithmetic-values times complex values. Fixes build failures with the test suite when enabling OpenMP, and disabling BLAS and Python under clang.
  [(#936)](https://github.com/PennyLaneAI/pennylane-lightning/pull/936)

* Bug fix for `applyMatrix` in Lightning-Tensor. Matrix operator data is not stored in the `cuGateCache` object to support `TensorProd` obs with multiple `Hermitian` obs.
  [(#932)](https://github.com/PennyLaneAI/pennylane-lightning/pull/932)

* Bug fix for `_pauli_word` of `QuantumScriptSerializer`. `_pauli_word` can process `PauliWord` object: `I`.
  [(#919)](https://github.com/PennyLaneAI/pennylane-lightning/pull/919)

* Bug fix for analytic `qml.probs` in the Lightning-Tensor C++ API.
  [(#906)](https://github.com/PennyLaneAI/pennylane-lightning/pull/906)

### Contributors

This release contains contributions from (in alphabetical order):

Ali Asadi, Amintor Dusko, Diego Guala, Joseph Lee, Luis Alfredo Nuñez Meneses, Vincent Michaud-Rioux, Lee J. O'Riordan, Mudit Pandey, Shuli Shu, Haochen Paul Wang

---

# Release 0.38.0

### New features since last release

* Add `qml.StatePrep()` and `qml.QubitStateVector()` support to `lightning.tensor`.
  [(#849)](https://github.com/PennyLaneAI/pennylane-lightning/pull/849)

* Add analytic `qml.probs()` measurement support to `lightning.tensor`.
  [(#830)](https://github.com/PennyLaneAI/pennylane-lightning/pull/830)

* Add `qml.state()` measurement support to `lightning.tensor`.
  [(#827)](https://github.com/PennyLaneAI/pennylane-lightning/pull/827)

* Add Lightning-GPU Linux (AArch64 + GraceHopper) wheels to PyPI.
  [(#815)](https://github.com/PennyLaneAI/pennylane-lightning/pull/815)

* Add `var` support to `lightning.tensor`. Note that `var` support is added via `obs**2` and this implementation scales as `O(num_obs**2)`.
  [(#804)](https://github.com/PennyLaneAI/pennylane-lightning/pull/804)

### Breaking changes

* Update python packaging to follow PEP 517/518/621/660 standards.
  [(#832)](https://github.com/PennyLaneAI/pennylane-lightning/pull/832)

* Add `getData()` in the `lightning.tensor` C++ backend. Users are responsible for ensuring sufficient host memory is allocated for the full state vector.
  [(#827)](https://github.com/PennyLaneAI/pennylane-lightning/pull/827)

* Remove `NDpermuter.hpp` which is no longer required.
  [(#795)](https://github.com/PennyLaneAI/pennylane-lightning/pull/795)

* Remove temporary steps from the CI, such as downgrading Scipy to <1.14 and installing Kokkos v4.2 for `lightning-version == 'stable'`.
  [(#792)](https://github.com/PennyLaneAI/pennylane-lightning/pull/792)

* Do not run GPU tests and Docker workflows on release.
  [(#788)](https://github.com/PennyLaneAI/pennylane-lightning/pull/788)

* Update python packaging to follow PEP 517/518/621/660 standards.
  [(#832)](https://github.com/PennyLaneAI/pennylane-lightning/pull/832)

### Improvements

* Updated calls of ``size_t`` to ``std::size_t`` everywhere.
  [(#816)](https://github.com/PennyLaneAI/pennylane-lightning/pull/816)

* Update Lightning tests to support the generalization of basis state preparation.
  [(#864)](https://github.com/PennyLaneAI/pennylane-lightning/pull/864)

* Add `SetState` and `SetBasisState` to `Lightning-KokkosSimulator`.
  [(#861)](https://github.com/PennyLaneAI/pennylane-lightning/pull/861)

* Remove use of the deprecated `Operator.expand` in favour of `Operator.decomposition`.
  [(#846)](https://github.com/PennyLaneAI/pennylane-lightning/pull/846)

* The `setBasisState` and `setStateVector` methods of `StateVectorLQubit` and `StateVectorKokkos` are overloaded to support PennyLane-like parameters.
  [(#843)](https://github.com/PennyLaneAI/pennylane-lightning/pull/843)

* Move `setBasisState`, `setStateVector` and `resetStateVector` from `StateVectorLQubitManaged` to `StateVectorLQubit`.
  [(#841)](https://github.com/PennyLaneAI/pennylane-lightning/pull/841)

* Update `generate_samples` in Lightning-Kokkos and Lightning-GPU to support `qml.measurements.Shots` type instances.
  [(#839)](https://github.com/PennyLaneAI/pennylane-lightning/pull/839)

* Add a Catalyst-specific wrapping class for Lightning Kokkos.
  [(#837)](https://github.com/PennyLaneAI/pennylane-lightning/pull/837)
  [(#770)](https://github.com/PennyLaneAI/pennylane-lightning/pull/770)

* Lightning-Qubit natively supports the `PauliRot` gate.
  [(#834)](https://github.com/PennyLaneAI/pennylane-lightning/pull/834)

* Multiple calls to the `append_mps_final_state()` API is allowed in `lightning.tensor`.
  [(#830)](https://github.com/PennyLaneAI/pennylane-lightning/pull/830)

* Add `initial_state_prep` option to Catalyst TOML file.
  [(#826)](https://github.com/PennyLaneAI/pennylane-lightning/pull/826)

* `ENABLE_LAPACK` is `OFF` by default for all Lightning backends.
  [(#825)](https://github.com/PennyLaneAI/pennylane-lightning/pull/825)

* Update `ctrl_decomp_zyz` tests with `len(control_wires) > 1`.
  [(#821)](https://github.com/PennyLaneAI/pennylane-lightning/pull/821)

* Update the Catalyst-specific wrapping class for Lightning Kokkos to track Catalyst's new support for MCM seeding.
  [(#819)](https://github.com/PennyLaneAI/pennylane-lightning/pull/819)

* Replace ``size_t`` by ``std::size_t`` everywhere.
  [(#816)](https://github.com/PennyLaneAI/pennylane-lightning/pull/816/)

* Shot batching is made more efficient by executing all the shots in one go on Lightning-Qubit.
  [(#814)](https://github.com/PennyLaneAI/pennylane-lightning/pull/814)

* Lightning-Qubit calls `generate_samples(wires)` on a minimal subset of wires when executing in finite-shot mode.
  [(#813)](https://github.com/PennyLaneAI/pennylane-lightning/pull/813)

* Update `LightingQubit.preprocess` to work with changes to preprocessing for mid-circuit measurements.
  [(#812)](https://github.com/PennyLaneAI/pennylane-lightning/pull/812)

* Avoid unnecessary memory reset in Lightning-Qubit's state vector class constructor.
  [(#811)](https://github.com/PennyLaneAI/pennylane-lightning/pull/811)

* Add `generate_samples(wires)` support in Lightning-Qubit, which samples faster for a subset of wires.
  [(#809)](https://github.com/PennyLaneAI/pennylane-lightning/pull/809)

* Optimize the OpenMP parallelization of Lightning-Qubit's `probs` for all number of targets.
  [(#807)](https://github.com/PennyLaneAI/pennylane-lightning/pull/807)

* Optimize `probs(wires)` of Lightning-Kokkos using various kernels. Which kernel is to be used depends on the device, number of qubits and number of target wires.
  [(#802)](https://github.com/PennyLaneAI/pennylane-lightning/pull/802)

* Add GPU device compute capability check for Lightning-Tensor.
  [(#803)](https://github.com/PennyLaneAI/pennylane-lightning/pull/803)

* Refactor CUDA utils Python bindings to a separate module.
  [(#801)](https://github.com/PennyLaneAI/pennylane-lightning/pull/801)

* Parallelize Lightning-Qubit `probs` with OpenMP when using the `-DLQ_ENABLE_KERNEL_OMP=1` CMake argument.
  [(#800)](https://github.com/PennyLaneAI/pennylane-lightning/pull/800)

* Implement `probs(wires)` using a bit-shift implementation akin to the gate kernels in Lightning-Qubit.
  [(#795)](https://github.com/PennyLaneAI/pennylane-lightning/pull/795)

* Enable setting the PennyLane version when invoking, for example, `make docker-build version=master pl_version=master`.
  [(#791)](https://github.com/PennyLaneAI/pennylane-lightning/pull/791)

### Documentation

* The installation instructions for all lightning plugins have been improved.
  [(#858)](https://github.com/PennyLaneAI/pennylane-lightning/pull/858)
  [(#851)](https://github.com/PennyLaneAI/pennylane-lightning/pull/851)

* Updated the README and added citation format for Lightning arXiv preprint.
  [(#818)](https://github.com/PennyLaneAI/pennylane-lightning/pull/818)

### Bug fixes

* Point to the right Lightning root folder independently from the invocation location, when configuring the project.
  [(#874)](https://github.com/PennyLaneAI/pennylane-lightning/pull/874)

* Update dependencies and `build` command options following changes in the build system.
  [(#863)](https://github.com/PennyLaneAI/pennylane-lightning/pull/863)

* Replace structured bindings by variables in `GateImplementationsLM.hpp`.
  [(#856)](https://github.com/PennyLaneAI/pennylane-lightning/pull/856)

* Remove wrong `-m` when calling `setup.py`.
  [(#854)](https://github.com/PennyLaneAI/pennylane-lightning/pull/854)

* Fix plugin-test-matrix CI/CD workflows.
  [(#850)](https://github.com/PennyLaneAI/pennylane-lightning/pull/850)

* Set the `immutable` parameter value as `false` for the `cutensornetStateApplyTensorOperator` to allow the following `cutensornetStateUpdateTensorOperator` call.
  [(#845)](https://github.com/PennyLaneAI/pennylane-lightning/pull/845)

* Fix cuQuantum SDK path pass-though in CMake.
  [(#831)](https://github.com/PennyLaneAI/pennylane-lightning/pull/831)

* Fix CUDA sync issues on AArch64 + GraceHopper.
  [(#823)](https://github.com/PennyLaneAI/pennylane-lightning/pull/823)

* Check for the number of wires for Hermitian observables in Lightning-Tensor. Only 1-wire Hermitian observables are supported as of `cuTensorNet-v24.03.0`.
  [(#806)](https://github.com/PennyLaneAI/pennylane-lightning/pull/806)

* Set `PL_BACKEND` for the entire `build-wheel-lightning-gpu` Docker-build stage to properly build the Lightning-GPU wheel.
  [(#791)](https://github.com/PennyLaneAI/pennylane-lightning/pull/791)

* Fix conditions for skipping build & push steps in the Docker build workflows.
  [(#790)](https://github.com/PennyLaneAI/pennylane-lightning/pull/790)

* Downgrade Scipy on Lightning stable version tests.
  [(#783)](https://github.com/PennyLaneAI/pennylane-lightning/pull/783)

* Fix checkout command in test workflows for rc branches.
  [(#777)](https://github.com/PennyLaneAI/pennylane-lightning/pull/777)

* Point to the right Lightning root folder independently from the invocation location, when configuring the project.
  [(#874)](https://github.com/PennyLaneAI/pennylane-lightning/pull/874)

### Contributors

This release contains contributions from (in alphabetical order):

Ali Asadi, Astral Cai, Ahmed Darwish, Amintor Dusko, Vincent Michaud-Rioux, Luis Alfredo Nuñez Meneses, Erick Ochoa Lopez, Lee J. O'Riordan, Mudit Pandey, Shuli Shu, Raul Torres, Paul Haochen Wang

---

# Release 0.37.0

### New features since last release

* Implement Python interface to the `lightning.tensor` device.
  [(#748)](https://github.com/PennyLaneAI/pennylane-lightning/pull/748)

* Add `inverse` support for gate operations in `lightning.tensor` in the C++ layer.
  [(#753)](https://github.com/PennyLaneAI/pennylane-lightning/pull/753)

* Add `observable` and `expval` support to the `cutensornet`-backed `lightning.tensor` C++ layer.
  [(#728)](https://github.com/PennyLaneAI/pennylane-lightning/pull/728)

* Add gate support to `cutensornet`-backed `lightning.tensor` C++ layer.
  [(#718)](https://github.com/PennyLaneAI/pennylane-lightning/pull/718)

* Add `cutensornet`-backed `MPS` C++ layer to `lightning.tensor`.
  [(#704)](https://github.com/PennyLaneAI/pennylane-lightning/pull/704)

* Add support for `C(BlockEncode)` to Lightning devices.
  [(#743)](https://github.com/PennyLaneAI/pennylane-lightning/pull/743)

### Breaking changes

* Removed the `QuimbMPS` class and the corresponding backend from `lightning.tensor`.
  [(#737)](https://github.com/PennyLaneAI/pennylane-lightning/pull/737)

* Changed the name of `default.tensor` to `lightning.tensor` with the `quimb` backend.
  [(#730)](https://github.com/PennyLaneAI/pennylane-lightning/pull/730)

* `dynamic_one_shot` uses shot-vectors in the auxiliary tape to tell the device how many times to repeat the tape. Lightning-Qubit is updated accordingly.
  [(#724)](https://github.com/PennyLaneAI/pennylane-lightning/pull/724)

* `dynamic_one_shot` deals with post-selection during the post-processing phase, so Lightning-Qubit does not return `None`-valued measurements for mismatching samples anymore.
  [(#720)](https://github.com/PennyLaneAI/pennylane-lightning/pull/720)

### Improvements

* Release candidate branches automatically use the new large GitHub runner pool.
  [(#769)](https://github.com/PennyLaneAI/pennylane-lightning/pull/769)

* Lightning-Kokkos dev wheels for MacOS (x86_64, ARM64) and Linux (AArch64) are uploaded to TestPyPI upon merging a pull request.
  [(#765)](https://github.com/PennyLaneAI/pennylane-lightning/pull/765)

* Lightning-Kokkos Linux (x86_64) dev wheels are pushed to [Test PyPI](https://test.pypi.org/project/PennyLane-Lightning-Kokkos/) upon merging a pull request.
  [(#763)](https://github.com/PennyLaneAI/pennylane-lightning/pull/763)

* Change the type of tensor network objects passed to `ObservablesTNCuda` and `MeasurementsTNCuda` classes from `StateTensorT` to `TensorNetT`.
  [(#759)](https://github.com/PennyLaneAI/pennylane-lightning/pull/759)

* Silence `NDPermuter` linting warnings.
  [(#750)](https://github.com/PennyLaneAI/pennylane-lightning/pull/750)

* Rationalize MCM tests, removing most end-to-end tests from the native MCM test file, but keeping one that validates multiple mid-circuit measurements with any allowed return.
  [(#754)](https://github.com/PennyLaneAI/pennylane-lightning/pull/754)

* Rename `lightning.tensor` C++ libraries.
  [(#755)](https://github.com/PennyLaneAI/pennylane-lightning/pull/755)

* Set `state_tensor` as `const` for the `MeasurementTNCuda` class.
  [(#753)](https://github.com/PennyLaneAI/pennylane-lightning/pull/753)

* Updated Kokkos version and support to 4.3.01.
  [(#725)](https://github.com/PennyLaneAI/pennylane-lightning/pull/725)

* Lightning-Kokkos' functors are rewritten as functions wrapping around generic gate and generator functors templated over a coefficient interaction function. This reduces boilerplate while clarifying how the various kernels differ from one another.
  [(#640)](https://github.com/PennyLaneAI/pennylane-lightning/pull/640)

* Update C++ and Python GitHub actions names to include the matrix info.
  [(#717)](https://github.com/PennyLaneAI/pennylane-lightning/pull/717)

* Remove `CPhase` in favour of `CPhaseShift` in Lightning devices.
  [(#717)](https://github.com/PennyLaneAI/pennylane-lightning/pull/717)

* The various OpenMP configurations of Lightning-Qubit are tested in parallel on different Github Actions runners.
  [(#712)](https://github.com/PennyLaneAI/pennylane-lightning/pull/712)

* Update Linux wheels to use `manylinux_2_28` images.
  [(#667)](https://github.com/PennyLaneAI/pennylane-lightning/pull/667)

* Add support for `qml.expval` and `qml.var` in the `lightning.tensor` device for the `quimb` interface and the MPS method.
  [(#686)](https://github.com/PennyLaneAI/pennylane-lightning/pull/686)

* Changed the name of `lightning.tensor` to `default.tensor` with the `quimb` backend.
  [(#719)](https://github.com/PennyLaneAI/pennylane-lightning/pull/719)

* `lightning.qubit` and `lightning.kokkos` adhere to user-specified mid-circuit measurement configuration options.
  [(#736)](https://github.com/PennyLaneAI/pennylane-lightning/pull/736)

* Patch the C++ `Measurements.probs(wires)` method in Lightning-Qubit and Lightning-Kokkos to `Measurements.probs()` when called with all wires.
  This will trigger a more optimized implementation for calculating the probabilities of the entire system.
  [(#744)](https://github.com/PennyLaneAI/pennylane-lightning/pull/744)

* Remove the daily schedule from the "Compat Check w/PL - release/release" GitHub action.
  [(#746)](https://github.com/PennyLaneAI/pennylane-lightning/pull/746)

* Remove the required `scipy` config file for Lightning-Qubit. The support is now maintained by passing `SCIPY_LIBS_PATH` to the compiler.
  [(#775)](https://github.com/PennyLaneAI/pennylane-lightning/pull/775)

### Documentation

* Add installation instructions and documentation for `lightning.tensor`.
  [(#756)](https://github.com/PennyLaneAI/pennylane-lightning/pull/756)

### Bug fixes

* Don't route `probs(wires=[])` to `probs(all_wires)` in Lightning-Kokkos.
  [(#762)](https://github.com/PennyLaneAI/pennylane-lightning/pull/762)

* `ControlledQubitUnitary` is present in the Python device but not the TOML files. It is added to the decomposition gates since it can be implemented in its alternate form of `C(QubitUnitary)`.
  [(#767)](https://github.com/PennyLaneAI/pennylane-lightning/pull/767)

* Update the Lightning TOML files to indicate that non-commuting observables are supported.
  [(#764)](https://github.com/PennyLaneAI/pennylane-lightning/pull/764)

* Fix regex matching issue with auto on-boarding of release candidate branch to using the large runner queue.
  [(#774)](https://github.com/PennyLaneAI/pennylane-lightning/pull/774)

* Fix random CI failures for `lightning.tensor` Python unit tests and ignore `lightning_tensor` paths.
  [(#761)](https://github.com/PennyLaneAI/pennylane-lightning/pull/761)

* `lightning.qubit` and `lightning.kokkos` use `qml.ops.Conditional.base` instead of `qml.ops.Conditional.then_op`.
  [(#752)](https://github.com/PennyLaneAI/pennylane-lightning/pull/752)

* The preprocessing step in `lightning.qubit` now uses interface information to properly support the hardware-like postselection for mid-circuit measurements.
  [(#760)](https://github.com/PennyLaneAI/pennylane-lightning/pull/760)

* Fix AVX streaming operation support with newer GCC.
  [(#729)](https://github.com/PennyLaneAI/pennylane-lightning/pull/729)

* Revert changes calling the templated `IMAG`, `ONE`, `ZERO` functions in Kokkos kernels since they are incompatible with device execution.
  [(#733)](https://github.com/PennyLaneAI/pennylane-lightning/pull/733)

* The `tests_lkcpu_python.yml` workflow properly checks out the release or stable version of Lightning-Qubit during the test job.
  [(#723)](https://github.com/PennyLaneAI/pennylane-lightning/pull/723)

* Fix PennyLane Lightning-Kokkos and Lightning-Qubit tests for stable/stable configuration.
  [(#734)](https://github.com/PennyLaneAI/pennylane-lightning/pull/734)

* Remove the Autoray dependency from requirement files.
  [(#736)](https://github.com/PennyLaneAI/pennylane-lightning/pull/736)

* Fix the `cuda-runtime-12-0` dependency issue on RHEL8.
  [(#739)](https://github.com/PennyLaneAI/pennylane-lightning/pull/739)

* Fix the memory segmentation fault when initializing zero-wire Lightning-Kokkos.
  [(#757)](https://github.com/PennyLaneAI/pennylane-lightning/pull/757)

* Remove `pennylane.ops.op_math.controlled_decompositions.ctrl_decomp_zyz` tests with `len(control_wires) > 1`.
  [(#757)](https://github.com/PennyLaneAI/pennylane-lightning/pull/757)

* Add support for Scipy v1.14.
  [(#776)](https://github.com/PennyLaneAI/pennylane-lightning/pull/776)

* Add pickle support for the `DevPool` object in `lightning.gpu`.
  [(#772)](https://github.com/PennyLaneAI/pennylane-lightning/pull/772)

### Contributors

This release contains contributions from (in alphabetical order):

Ali Asadi, Amintor Dusko, Lillian Frederiksen, Pietropaolo Frisoni, David Ittah, Vincent Michaud-Rioux, Lee James O'Riordan, Mudit Pandey, Shuli Shu, Jay Soni

---

# Release 0.36.0

### New features since last release

* Add `cutensornet`-backed `MPS` C++ layer to `lightning.tensor`.
  [(#704)](https://github.com/PennyLaneAI/pennylane-lightning/pull/704)

* Add Python class for the `lightning.tensor` device which uses the new device API and the interface for `quimb` based on the MPS method.
  [(#671)](https://github.com/PennyLaneAI/pennylane-lightning/pull/671)

* Add compile-time support for AVX2/512 streaming operations in `lightning.qubit`.
  [(#664)](https://github.com/PennyLaneAI/pennylane-lightning/pull/664)

* `lightning.kokkos` supports mid-circuit measurements.
  [(#672)](https://github.com/PennyLaneAI/pennylane-lightning/pull/672)

* Add dynamic linking to LAPACK/OpenBlas shared objects in `scipy.libs` for both C++ and Python layer.
  [(#653)](https://github.com/PennyLaneAI/pennylane-lightning/pull/653)

* `lightning.qubit` supports mid-circuit measurements.
  [(#650)](https://github.com/PennyLaneAI/pennylane-lightning/pull/650)

* Add finite shots support in `lightning.qubit2`.
  [(#630)](https://github.com/PennyLaneAI/pennylane-lightning/pull/630)

* Add `collapse` and `normalize` methods to the `StateVectorLQubit` classes, enabling "branching" of the wavefunction. Add methods to create and seed an RNG in the `Measurements` modules.
  [(#645)](https://github.com/PennyLaneAI/pennylane-lightning/pull/645)

* Add two new Python classes (LightningStateVector and LightningMeasurements) to support `lightning.qubit2`.
  [(#613)](https://github.com/PennyLaneAI/pennylane-lightning/pull/613)

* Add analytic-mode `qml.probs` and `qml.var` support in `lightning.qubit2`.
  [(#627)](https://github.com/PennyLaneAI/pennylane-lightning/pull/627)

* Add `LightningAdjointJacobian` to support `lightning.qubit2`.
  [(#631)](https://github.com/PennyLaneAI/pennylane-lightning/pull/631)

* Add `lightning.qubit2` device which uses the new device API.
  [(#607)](https://github.com/PennyLaneAI/pennylane-lightning/pull/607)
  [(#628)](https://github.com/PennyLaneAI/pennylane-lightning/pull/628)

* Add Vector-Jacobian Product calculation support to `lightning.qubit`.
  [(#644)](https://github.com/PennyLaneAI/pennylane-lightning/pull/644)

* Add support for using new operator arithmetic as the default.
  [(#649)](https://github.com/PennyLaneAI/pennylane-lightning/pull/649)

### Breaking changes

* Split Lightning-Qubit and Lightning-Kokkos CPU Python tests with `pytest-split`. Remove `SERIAL` from Kokkos' `exec_model` matrix. Remove `all` from Lightning-Kokkos' `pl_backend` matrix. Move `clang-tidy` checks to `tidy.yml`. Avoid editable `pip` installations.
  [(#696)](https://github.com/PennyLaneAI/pennylane-lightning/pull/696)
* Update `lightning.gpu` and `lightning.kokkos` to raise an error instead of falling back to `default.qubit`.
  [(#689)](https://github.com/PennyLaneAI/pennylane-lightning/pull/689)

* Add `paths` directives to test workflows to avoid running tests that cannot be impacted by changes.
  [(#699)](https://github.com/PennyLaneAI/pennylane-lightning/pull/699)
  [(#695)](https://github.com/PennyLaneAI/pennylane-lightning/pull/695)

* Move common components of `/src/simulator/lightning_gpu/utils/` to `/src/utils/cuda_utils/`.
  [(#676)](https://github.com/PennyLaneAI/pennylane-lightning/pull/676)

* Deprecate static LAPACK linking support.
  [(#653)](https://github.com/PennyLaneAI/pennylane-lightning/pull/653)

* Migrate `lightning.qubit` to the new device API.
  [(#646)](https://github.com/PennyLaneAI/pennylane-lightning/pull/646)

* Introduce `ci:build_wheels` label, which controls wheel building on `pull_request` and other triggers.
  [(#648)](https://github.com/PennyLaneAI/pennylane-lightning/pull/648)

* Remove building wheels for Lightning Kokkos on Windows.
  [(#693)](https://github.com/PennyLaneAI/pennylane-lightning/pull/693)

### Improvements

* Add tests for Windows Wheels, fix ill-defined caching, and set the proper backend for `lightning.kokkos` wheels.
  [(#693)](https://github.com/PennyLaneAI/pennylane-lightning/pull/693)

* Replace string comparisons by `isinstance` checks where possible.
  [(#691)](https://github.com/PennyLaneAI/pennylane-lightning/pull/691)

* Refactor `cuda_utils` to remove its dependency on `custatevec.h`.
  [(#681)](https://github.com/PennyLaneAI/pennylane-lightning/pull/681)

* Add `test_templates.py` module where Grover and QSVT are tested.
  [(#684)](https://github.com/PennyLaneAI/pennylane-lightning/pull/684)

* Create `cuda_utils` for common usage of CUDA related backends.
  [(#676)](https://github.com/PennyLaneAI/pennylane-lightning/pull/676)

* Refactor `lightning_gpu_utils` unit tests to remove the dependency on statevector class.
  [(#675)](https://github.com/PennyLaneAI/pennylane-lightning/pull/675)

* Upgrade GitHub actions versions from v3 to v4.
  [(#669)](https://github.com/PennyLaneAI/pennylane-lightning/pull/669)

* Initialize the private attributes `gates_indices_` and `generators_indices_` of `StateVectorKokkos` using the definitions of the `Pennylane::Gates::Constant` namespace.
  [(#641)](https://github.com/PennyLaneAI/pennylane-lightning/pull/641)

* Add `isort` to `requirements-dev.txt` and run before `black` upon `make format` to sort Python imports.
  [(#623)](https://github.com/PennyLaneAI/pennylane-lightning/pull/623)

* Improve support for new operator arithmetic with `QuantumScriptSerializer.serialize_observables`.
  [(#670)](https://github.com/PennyLaneAI/pennylane-lightning/pull/670)

* Add `workflow_dispatch` to wheels recipes; allowing developers to build wheels manually on a branch instead of temporarily changing the headers.
  [(#679)](https://github.com/PennyLaneAI/pennylane-lightning/pull/679)

* Add the `ENABLE_LAPACK` compilation flag to toggle dynamic linking to LAPACK library.
  [(#678)](https://github.com/PennyLaneAI/pennylane-lightning/pull/678)

### Documentation

### Bug fixes

* Fix wire order permutations when using `qml.probs` with out-of-order wires in Lightning-Qubit.
  [(#707)](https://github.com/PennyLaneAI/pennylane-lightning/pull/707)

* Lightning-Qubit once again respects the wire order specified on device instantiation.
  [(#705)](https://github.com/PennyLaneAI/pennylane-lightning/pull/705)

* `dynamic_one_shot` was refactored to use `SampleMP` measurements as a way to return the mid-circuit measurement samples. `LightningQubit's `simulate` is modified accordingly.
  [(#694)](https://github.com/PennyLaneAI/pennylane-lightning/pull/694)

* Lightning-Qubit correctly decomposes state prep operations when used in the middle of a circuit.
  [(#687)](https://github.com/PennyLaneAI/pennylane-lightning/pull/687)

* Lightning-Qubit correctly decomposes `qml.QFT` and `qml.GroverOperator` if `len(wires)` is greater than 9 and 12 respectively.
  [(#687)](https://github.com/PennyLaneAI/pennylane-lightning/pull/687)

* Specify `isort` `--py` (Python version) and `-l` (max line length) to stabilize `isort` across Python versions and environments.
  [(#647)](https://github.com/PennyLaneAI/pennylane-lightning/pull/647)

* Fix random `coverage xml` CI issues.
  [(#635)](https://github.com/PennyLaneAI/pennylane-lightning/pull/635)

* `lightning.qubit` correctly decomposed state preparation operations with adjoint differentiation.
  [(#661)](https://github.com/PennyLaneAI/pennylane-lightning/pull/661)

* Fix the failed observable serialization unit tests.
  [(#683)](https://github.com/PennyLaneAI/pennylane-lightning/pull/683)

* Update the Lightning-Qubit new device API to work with Catalyst.
  [(#665)](https://github.com/PennyLaneAI/pennylane-lightning/pull/665)

* Update the version of `codecov-action` to v4 and fix the CodeCov issue with the PL-Lightning check-compatibility actions.
  [(#682)](https://github.com/PennyLaneAI/pennylane-lightning/pull/682)

* Refactor of dev prerelease auto-update-version workflow.
  [(#685)](https://github.com/PennyLaneAI/pennylane-lightning/pull/685)

* Remove gates unsupported by catalyst from TOML file.
  [(#698)](https://github.com/PennyLaneAI/pennylane-lightning/pull/698)

* Increase tolerance for a flaky test.
  [(#703)](https://github.com/PennyLaneAI/pennylane-lightning/pull/703)

* Remove `ControlledQubitUnitary` in favour of `C(QubitUnitary)` from the list of supported operations and the device TOML file. The `stopping_condition` method guarantees the consistency of decompositions.
  [(#758)](https://github.com/PennyLaneAI/pennylane-lightning/pull/758)

* Raise a clear error message with initialization of `lightning.kokkos` with zero-qubit on Windows.
  [(#758)](https://github.com/PennyLaneAI/pennylane-lightning/pull/758)


### Contributors

This release contains contributions from (in alphabetical order):

Ali Asadi, Amintor Dusko, Pietropaolo Frisoni, Thomas Germain, Christina Lee, Erick Ochoa Lopez, Vincent Michaud-Rioux, Rashid N H M, Lee James O'Riordan, Mudit Pandey, Shuli Shu

---

# Release 0.35.1

### Improvements

* Use the `adjoint` gate parameter to apply `qml.Adjoint` operations instead of matrix methods in `lightning.qubit`.
  [(#632)](https://github.com/PennyLaneAI/pennylane-lightning/pull/632)

### Bug fixes

* Fix `qml.Adjoint` support in `lightning.gpu` and `lightning.kokkos`.
  [(#632)](https://github.com/PennyLaneAI/pennylane-lightning/pull/632)

* Fix finite shots support in `lightning.qubit`, `lightning.gpu` and `lightning.kokkos`. The bug would impact calculations with measurements on observables with non-trivial diagonalizing gates and calculations with shot vectors.
  [(#632)](https://github.com/PennyLaneAI/pennylane-lightning/pull/632)

### Contributors

This release contains contributions from (in alphabetical order):

Vincent Michaud-Rioux

---

# Release 0.35.0

### New features since last release

* All backends now support `GlobalPhase` and `C(GlobalPhase)` in forward pass.
  [(#579)](https://github.com/PennyLaneAI/pennylane-lightning/pull/579)

* Add Hermitian observable support for shot-noise measurement and Lapack support.
  [(#569)](https://github.com/PennyLaneAI/pennylane-lightning/pull/569)

### Breaking changes

* Migrate `lightning.gpu` to CUDA 12.
  [(#606)](https://github.com/PennyLaneAI/pennylane-lightning/pull/606)

### Improvements

* Expand error values and strings returned from CUDA libraries.
  [(#617)](https://github.com/PennyLaneAI/pennylane-lightning/pull/617)

* `C(MultiRZ)` and `C(Rot)` gates are natively supported (with `LM` kernels).
  [(#614)](https://github.com/PennyLaneAI/pennylane-lightning/pull/614)

* Add adjoint support for `GlobalPhase` in Lightning-GPU and Lightning-Kokkos.
  [(#615)](https://github.com/PennyLaneAI/pennylane-lightning/pull/615)

* Lower the overheads of Windows CI tests.
  [(#610)](https://github.com/PennyLaneAI/pennylane-lightning/pull/610)

* Decouple LightningQubit memory ownership from numpy and migrate it to Lightning-Qubit managed state-vector class.
  [(#601)](https://github.com/PennyLaneAI/pennylane-lightning/pull/601)

* Expand support for Projector observables on Lightning-Kokkos.
  [(#601)](https://github.com/PennyLaneAI/pennylane-lightning/pull/601)

* Split Docker build cron job into two jobs: master and latest. This is mainly for reporting in the `plugin-test-matrix` repo.
  [(#600)](https://github.com/PennyLaneAI/pennylane-lightning/pull/600)

* The `BlockEncode` operation from PennyLane is now supported on all Lightning devices.
  [(#599)](https://github.com/PennyLaneAI/pennylane-lightning/pull/599)

* OpenMP acceleration can now be enabled at compile time for all `lightning.qubit` gate kernels using the `-DLQ_ENABLE_KERNEL_OMP=1` CMake argument.
  [(#510)](https://github.com/PennyLaneAI/pennylane-lightning/pull/510)

* Enable building Docker images for any branch or tag. Set the Docker build cron job to build images for the latest release and `master`.
  [(#598)](https://github.com/PennyLaneAI/pennylane-lightning/pull/598)

* Enable choosing the PennyLane-Lightning version and disabling push to Docker Hub in the Docker build workflow. Add a cron job calling the Docker build workflow.
  [(#597)](https://github.com/PennyLaneAI/pennylane-lightning/pull/597)

* Pull Kokkos v4.2.00 from the official Kokkos repository to test Lightning-Kokkos with the CUDA backend.
  [(#596)](https://github.com/PennyLaneAI/pennylane-lightning/pull/596)

* Remove deprecated MeasurementProcess.name.
  [(#605)](https://github.com/PennyLaneAI/pennylane-lightning/pull/605)

### Documentation

* Update requirements to build the documentation.
  [(#594)](https://github.com/PennyLaneAI/pennylane-lightning/pull/594)

### Bug fixes

* Downgrade auditwheel due to changes with library exclusion list.
  [(#620)](https://github.com/PennyLaneAI/pennylane-lightning/pull/620)

* List `GlobalPhase` gate in each device's TOML file.
  [(#615)](https://github.com/PennyLaneAI/pennylane-lightning/pull/615)

* Lightning-GPU's gate cache failed to distinguish between certain gates.
  For example, `MultiControlledX([0, 1, 2], "111")` and `MultiControlledX([0, 2], "00")` were applied as the same operation.
  This could happen with (at least) the following gates: `QubitUnitary`,`ControlledQubitUnitary`,`MultiControlledX`,`DiagonalQubitUnitary`,`PSWAP`,`OrbitalRotation`.
  [(#579)](https://github.com/PennyLaneAI/pennylane-lightning/pull/579)

* Ensure the stopping condition decompositions are respected for larger templated QFT and Grover operators.
  [(#609)](https://github.com/PennyLaneAI/pennylane-lightning/pull/609)

* Move concurrency group specifications from reusable Docker build workflow to the root workflows.
  [(#604)](https://github.com/PennyLaneAI/pennylane-lightning/pull/604)

* Fix `lightning-kokkos-cuda` Docker build and add CI workflow to build images and push to Docker Hub.
  [(#593)](https://github.com/PennyLaneAI/pennylane-lightning/pull/593)

* Update jax.config imports.
  [(#619)](https://github.com/PennyLaneAI/pennylane-lightning/pull/619)

* Fix apply state vector when using a Lightning handle.
  [(#622)](https://github.com/PennyLaneAI/pennylane-lightning/pull/622)

* Pinning Pytest to a version compatible with Flaky.
  [(#624)](https://github.com/PennyLaneAI/pennylane-lightning/pull/624)

### Contributors

This release contains contributions from (in alphabetical order):

Amintor Dusko, David Ittah, Vincent Michaud-Rioux, Lee J. O'Riordan, Shuli Shu, Matthew Silverman

---

# Release 0.34.0

### New features since last release

* Support added for Python 3.12 wheel builds.
  [(#541)](https://github.com/PennyLaneAI/pennylane-lightning/pull/541)

* Lightning-Qubit support arbitrary controlled gates (any wires and any control values). The kernels are implemented in the `LM` module.
  [(#576)](https://github.com/PennyLaneAI/pennylane-lightning/pull/576)

* Shot-noise related methods now accommodate observable objects with arbitrary eigenvalues. Add a Kronecker product method for two diagonal matrices.
  [(#570)](https://github.com/PennyLaneAI/pennylane-lightning/pull/570)

* Add shot-noise support for probs in the C++ layer. Probabilities are calculated from generated samples. All Lightning backends support this feature. Please note that target wires should be sorted in ascending manner.
  [(#568)](https://github.com/PennyLaneAI/pennylane-lightning/pull/568)

* Add `LM` kernels to apply arbitrary controlled operations efficiently.
  [(#516)](https://github.com/PennyLaneAI/pennylane-lightning/pull/516)

* Add shots support for variance value, probs, sample, counts calculation for given observables (`NamedObs`, `TensorProd` and `Hamiltonian`) based on Pauli words, `Identity` and `Hadamard` in the C++ layer. All Lightning backends support this support feature.
  [(#561)](https://github.com/PennyLaneAI/pennylane-lightning/pull/561)

* Add shots support for expectation value calculation for given observables (`NamedObs`, `TensorProd` and `Hamiltonian`) based on Pauli words, `Identity` and `Hadamard` in the C++ layer by adding `measure_with_samples` to the measurement interface. All Lightning backends support this support feature.
  [(#556)](https://github.com/PennyLaneAI/pennylane-lightning/pull/556)

* `qml.QubitUnitary` operators can be included in a circuit differentiated with the adjoint method. Lightning handles circuits with arbitrary non-differentiable `qml.QubitUnitary` operators. 1,2-qubit `qml.QubitUnitary` operators with differentiable parameters can be differentiated using decomposition.
  [(#540)] (https://github.com/PennyLaneAI/pennylane-lightning/pull/540)

### Breaking changes

* Set the default version of Kokkos to 4.2.00 throughout the project (CMake, CI, etc.)
  [(#578)] (https://github.com/PennyLaneAI/pennylane-lightning/pull/578)

* Overload `applyOperation` with a fifth `matrix` argument to all state vector classes to support arbitrary operations in `AdjointJacobianBase`.
  [(#540)] (https://github.com/PennyLaneAI/pennylane-lightning/pull/540)

### Improvements

* Ensure aligned memory used for numpy arrays with state-vector without reallocations.
  [(#572)](https://github.com/PennyLaneAI/pennylane-lightning/pull/572)

* Unify error messages of shot measurement related unsupported observables to better Catalyst.
  [(#577)](https://github.com/PennyLaneAI/pennylane-lightning/pull/577)

* Add configuration files to improve compatibility with Catalyst.
  [(#566)](https://github.com/PennyLaneAI/pennylane-lightning/pull/566)

* Refactor shot-noise related methods of MeasurementsBase class in the C++ layer and eigenvalues are not limited to `1` and `-1`. Add `getObs()` method to Observables class. Refactor `applyInPlaceShots` to allow users to get eigenvalues of Observables object. Deprecated `_preprocess_state` method in `MeasurementsBase` class for safer use of the `LightningQubitRaw` backend.
[(#570)](https://github.com/PennyLaneAI/pennylane-lightning/pull/570)

* Modify `setup.py` to use backend-specific build directory (`f"build_{backend}"`) to accelerate rebuilding backends in alternance.
  [(#540)] (https://github.com/PennyLaneAI/pennylane-lightning/pull/540)

* Update Dockerfile and rewrite the `build-wheel-lightning-gpu` stage to build Lightning-GPU from the `pennylane-lightning` monorepo.
  [(#539)] (https://github.com/PennyLaneAI/pennylane-lightning/pull/539)

* Add the MPI test CI workflows of Lightning-GPU in compatibility cron jobs.
  [(#536)] (https://github.com/PennyLaneAI/pennylane-lightning/pull/536)

* Add MPI synchronization in places to safely handle communicated data.
  [(#538)](https://github.com/PennyLaneAI/pennylane-lightning/pull/538)

* Add release option in compatibility cron jobs to test the release candidates of PennyLane and the Lightning plugins against one another.
  [(#531)] (https://github.com/PennyLaneAI/pennylane-lightning/pull/531)

* Add GPU workflows in compatibility cron jobs to test Lightning-GPU and Lightning-Kokkos with the Kokkos CUDA backend.
  [(#528)] (https://github.com/PennyLaneAI/pennylane-lightning/pull/528)

### Documentation

* Fixed a small typo in the documentation page for the PennyLane-Lightning GPU device.
  [(#563)](https://github.com/PennyLaneAI/pennylane-lightning/pull/563)

* Add OpenGraph social preview for Lightning docs.
  [(#574)](https://github.com/PennyLaneAI/pennylane-lightning/pull/574)

### Bug fixes

* Fix CodeCov file contention issue when uploading data from many workloads.
  [(#584)](https://github.com/PennyLaneAI/pennylane-lightning/pull/584)

* Ensure the `lightning.gpu` intermediate wheel builds are uploaded to TestPyPI.
  [(#575)](https://github.com/PennyLaneAI/pennylane-lightning/pull/575)

* Allow support for newer clang-tidy versions on non-x86_64 platforms.
  [(#567)](https://github.com/PennyLaneAI/pennylane-lightning/pull/567)

* Do not run C++ tests when testing for compatibility with PennyLane, hence fixing plugin-matrix failures. Fix Lightning-GPU workflow trigger.
  [(#571)](https://github.com/PennyLaneAI/pennylane-lightning/pull/571)

* Revert single-node multi-GPU batching behaviour to match https://github.com/PennyLaneAI/pennylane-lightning-gpu/pull/27.
  [(#564)](https://github.com/PennyLaneAI/pennylane-lightning/pull/564)

* Move deprecated `stateprep` `QuantumScript` argument into the operation list in `mpitests/test_adjoint_jacobian.py`.
  [(#540)] (https://github.com/PennyLaneAI/pennylane-lightning/pull/540)

* Fix MPI Python unit tests for the adjoint method.
  [(#538)](https://github.com/PennyLaneAI/pennylane-lightning/pull/538)

* Fix the issue with assigning kernels to ops before registering kernels on macOS
  [(#582)](https://github.com/PennyLaneAI/pennylane-lightning/pull/582)

* Update `MANIFEST.in` to include device config files and `CHANGELOG.md`
  [(#585)](https://github.com/PennyLaneAI/pennylane-lightning/pull/585)

### Contributors

This release contains contributions from (in alphabetical order):

Ali Asadi, Isaac De Vlugt, Amintor Dusko, Vincent Michaud-Rioux, Erick Ochoa Lopez, Lee James O'Riordan, Shuli Shu

---

# Release 0.33.1

* pip-installed CUDA runtime libraries can now be accessed from a virtualenv.
  [(#543)](https://github.com/PennyLaneAI/pennylane-lightning/pull/543)

### Bug fixes

* The pybind11 compiled module RPATH linkage has been restored to pre-0.33 behaviour.
  [(#543)](https://github.com/PennyLaneAI/pennylane-lightning/pull/543)

### Contributors

This release contains contributions from (in alphabetical order):

Lee J. O'Riordan

---

# Release 0.33.0

### New features since last release

* Add documentation updates for the `lightning.gpu` backend.
  [(#525)] (https://github.com/PennyLaneAI/pennylane-lightning/pull/525)

* Add `SparseHamiltonian` support for Lightning-Qubit and Lightning-GPU.
  [(#526)] (https://github.com/PennyLaneAI/pennylane-lightning/pull/526)

* Add `SparseHamiltonian` support for Lightning-Kokkos.
  [(#527)] (https://github.com/PennyLaneAI/pennylane-lightning/pull/527)

* Integrate python/pybind layer of distributed Lightning-GPU into the Lightning monorepo with Python unit tests.
  [(#518)] (https://github.com/PennyLaneAI/pennylane-lightning/pull/518)

* Integrate the distributed C++ backend of Lightning-GPU into the Lightning monorepo.
  [(#514)] (https://github.com/PennyLaneAI/pennylane-lightning/pull/514)

* Integrate Lightning-GPU into the Lightning monorepo. The new backend is named `lightning.gpu` and includes all single-GPU features.
  [(#499)] (https://github.com/PennyLaneAI/pennylane-lightning/pull/499)

* Build Linux wheels for Lightning-GPU (CUDA-11).
  [(#517)](https://github.com/PennyLaneAI/pennylane-lightning/pull/517)

* Add `Dockerfile` in `docker` and `make docker` workflow in `Makefile`. The Docker images and documentation are available on [DockerHub](https://hub.docker.com/repository/docker/pennylaneai/pennylane).
  [(#496)](https://github.com/PennyLaneAI/pennylane-lightning/pull/496)

* Add mid-circuit state preparation operation tests.
  [(#495)](https://github.com/PennyLaneAI/pennylane-lightning/pull/495)

### Breaking changes

* Add `tests_gpu.yml` workflow to test the Lightning-Kokkos backend with CUDA-12.
  [(#494)](https://github.com/PennyLaneAI/pennylane-lightning/pull/494)

* Implement `LM::GeneratorDoubleExcitation`, `LM::GeneratorDoubleExcitationMinus`, `LM::GeneratorDoubleExcitationPlus` kernels. Lightning-Qubit default kernels are now strictly from the `LM` implementation, which requires less memory and is faster for large state vectors.
  [(#512)](https://github.com/PennyLaneAI/pennylane-lightning/pull/512)

* Add workflows validating compatibility between PennyLane and Lightning's most recent stable releases and development (latest) versions.
  [(#507)](https://github.com/PennyLaneAI/pennylane-lightning/pull/507)
  [(#498)](https://github.com/PennyLaneAI/pennylane-lightning/pull/498)

* Introduce `timeout-minutes` in various workflows, mainly to avoid Windows builds hanging for several hours.
  [(#503)](https://github.com/PennyLaneAI/pennylane-lightning/pull/503)

* Cast integral-valued arrays to the device's complex type on entry in `_preprocess_state_vector` to ensure the state is correctly represented with floating-point numbers.
  [(#501)](https://github.com/PennyLaneAI/pennylane-lightning/pull/501)

* Update `DefaultQubit` to `DefaultQubitLegacy` on Lightning fallback.
  [(#500)](https://github.com/PennyLaneAI/pennylane-lightning/pull/500)

* Enums defined in `GateOperation.hpp` start at `1` (previously `0`). `::BEGIN` is introduced in a few places where it was assumed `0` accordingly.
  [(#485)](https://github.com/PennyLaneAI/pennylane-lightning/pull/485)

* Enable pre-commit hooks to format all Python files and linting of all Python source files.
  [(#485)](https://github.com/PennyLaneAI/pennylane-lightning/pull/485)

### Improvements

* Improve Python testing for Lightning-GPU (+MPI) by adding jobs in Actions files and adding Python tests to increase code coverage.
  [(#522)](https://github.com/PennyLaneAI/pennylane-lightning/pull/522)

* Add support for `pip install pennylane-lightning[kokkos]` for the OpenMP backend.
  [(#515)](https://github.com/PennyLaneAI/pennylane-lightning/pull/515)

* Update `setup.py` to allow for multi-package co-existence. The `PennyLane_Lightning` package now is the responsible for the core functionality, and will be depended upon by all other extensions.
  [(#504)] (https://github.com/PennyLaneAI/pennylane-lightning/pull/504)

* Redesign Lightning-Kokkos `StateVectorKokkos` class to use Kokkos `RangePolicy` together with special functors in `applyMultiQubitOp` to apply 1- to 4-wire generic unitary gates. For more than 4 wires, the general implementation using Kokkos `TeamPolicy` is employed to yield the best all-around performance.
  [(#490)] (https://github.com/PennyLaneAI/pennylane-lightning/pull/490)

* Redesign Lightning-Kokkos `Measurements` class to use Kokkos `RangePolicy` together with special functors to obtain the expectation value of 1- to 4-wire generic unitary gates. For more than 4 wires, the general implementation using Kokkos `TeamPolicy` is employed to yield the best all-around performance.
  [(#489)] (https://github.com/PennyLaneAI/pennylane-lightning/pull/489)

* Add tests to increase Lightning-Kokkos coverage.
  [(#485)](https://github.com/PennyLaneAI/pennylane-lightning/pull/485)

* Add memory locality tag reporting and adjoint diff dispatch for `lightning.qubit` statevector classes.
  [(#492)](https://github.com/PennyLaneAI/pennylane-lightning/pull/492)

* Add support for dependent external packages to C++ core.
  [(#482)](https://github.com/PennyLaneAI/pennylane-lightning/pull/482)

* Add support for building multiple backend simulators.
  [(#497)](https://github.com/PennyLaneAI/pennylane-lightning/pull/497)

### Documentation

### Bug fixes

* Fix CI issues running python-cov with MPI.
  [(#535)](https://github.com/PennyLaneAI/pennylane-lightning/pull/535)

* Re-add support for `pip install pennylane-lightning[gpu]`.
  [(#515)](https://github.com/PennyLaneAI/pennylane-lightning/pull/515)

* Switch most Lightning-Qubit default kernels to `LM`. Add `LM::multiQubitOp` tests, failing when targeting out-of-order wires clustered close to `num_qubits-1`. Fix the `LM::multiQubitOp` kernel implementation by introducing a generic `revWireParity` routine and replacing the `bitswap`-based implementation. Mimic the changes fixing the corresponding `multiQubitOp` and `expval` functors in Lightning-Kokkos.
  [(#511)](https://github.com/PennyLaneAI/pennylane-lightning/pull/511)

* Fix RTD builds by removing unsupported `system_packages` configuration option.
  [(#491)](https://github.com/PennyLaneAI/pennylane-lightning/pull/491)

### Contributors

This release contains contributions from (in alphabetical order):

Ali Asadi, Amintor Dusko, Vincent Michaud-Rioux, Lee J. O'Riordan, Shuli Shu

---

# Release 0.32.0

### New features since last release

* The `lightning.kokkos` backend supports Nvidia GPU execution (with Kokkos v4 and CUDA v12).
  [(#477)](https://github.com/PennyLaneAI/pennylane-lightning/pull/477)

* Complete overhaul of repository structure to facilitates integration of multiple backends. Refactoring efforts we directed to improve development performance, code reuse and decrease overall overhead to propagate changes through backends. New C++ modular build strategy allows for faster test builds restricted to a module. Update CI/CD actions concurrency strategy. Change minimal Python version to 3.9.
  [(#472)] (https://github.com/PennyLaneAI/pennylane-lightning/pull/472)

* Wheels are built with native support for sparse Hamiltonians.
  [(#470)] (https://github.com/PennyLaneAI/pennylane-lightning/pull/470)

* Add native support to sparse Hamiltonians in the absence of Kokkos & Kokkos-kernels.
  [(#465)] (https://github.com/PennyLaneAI/pennylane-lightning/pull/465)

### Breaking changes

* Rename `QubitStateVector` to `StatePrep` in the Lightning-Qubit and `Lightning-Kokkos` classes.
  [(#486)](https://github.com/PennyLaneAI/pennylane-lightning/pull/486)

* Modify `adjointJacobian` methods to accept a (maybe unused) reference `StateVectorT`, allowing device-backed simulators to directly access state vector data for adjoint differentiation instead of copying it back-and-forth into `JacobianData` (host memory).
  [(#477)](https://github.com/PennyLaneAI/pennylane-lightning/pull/477)

### Improvements

* Refactor LKokkos `Measurements` class to use (fast) specialized functors whenever possible.
  [(#481)] (https://github.com/PennyLaneAI/pennylane-lightning/pull/481)

* Merge Lightning Qubit and Lightning Kokkos backends in the new repository.
  [(#472)] (https://github.com/PennyLaneAI/pennylane-lightning/pull/472)

* Integrated new unified docs for Lightning Kokkos and Lightning Qubit packages.
  [(#473)] (https://github.com/PennyLaneAI/pennylane-lightning/pull/473)

### Documentation

### Bug fixes

* Ensure PennyLane has an `active_return` attribute before calling it.
 [(#483)] (https://github.com/PennyLaneAI/pennylane-lightning/pull/483)

* Do no import `sqrt2_v` from `<numbers>` in `Util.hpp` to resolve issue with Lightning-GPU builds.
  [(#479)](https://github.com/PennyLaneAI/pennylane-lightning/pull/479)

* Update the CMake internal references to enable sub-project compilation with affecting the parent package.
  [(#478)](https://github.com/PennyLaneAI/pennylane-lightning/pull/478)

* `apply` no longer mutates the inputted list of operations.
  [(#474)](https://github.com/PennyLaneAI/pennylane-lightning/pull/474)

### Contributors

This release contains contributions from (in alphabetical order):

Amintor Dusko, Christina Lee, Vincent Michaud-Rioux, Lee J. O'Riordan

---

# Release 0.31.0

### New features since last release

* Update Kokkos support to 4.0.01.
  [(#439)] (https://github.com/PennyLaneAI/pennylane-lightning/pull/439)

### Breaking changes

* Update tests to be compliant with PennyLane v0.31.0 development changes and deprecations.
  [(#448)](https://github.com/PennyLaneAI/pennylane-lightning/pull/448)

### Improvements

* Remove logic from `setup.py` and transfer paths and env variable definitions into workflow files.
  [(#450)](https://github.com/PennyLaneAI/pennylane-lightning/pull/450)

* Detect MKL or CBLAS if `ENABLE_BLAS=ON` making sure that BLAS is linked as expected.
  [(#449)](https://github.com/PennyLaneAI/pennylane-lightning/pull/449)

### Documentation

* Fix LightningQubit class parameter documentation.
  [(#456)](https://github.com/PennyLaneAI/pennylane-lightning/pull/456)

### Bug fixes

* Ensure cross-platform wheels continue to build with updates in git safety checks.
  [(#452)](https://github.com/PennyLaneAI/pennylane-lightning/pull/452)

* Fixing Python version bug introduce in [(#450)](https://github.com/PennyLaneAI/pennylane-lightning/pull/450)
  when `Python_EXECUTABLE` was removed from `setup.py`.
  [(#461)](https://github.com/PennyLaneAI/pennylane-lightning/pull/461)

* Ensure aligned allocator definition works with C++20 compilers.
  [(#438)](https://github.com/PennyLaneAI/pennylane-lightning/pull/438)

* Prevent multiple threads from calling `Kokkos::initialize` or `Kokkos::finalize`.
  [(#439)](https://github.com/PennyLaneAI/pennylane-lightning/pull/439)

### Contributors

This release contains contributions from (in alphabetical order):

Vincent Michaud-Rioux, Lee J. O'Riordan, Chae-Yeun Park

---

# Release 0.30.0

### New features since last release

* Add MCMC sampler.
  [(#384)] (https://github.com/PennyLaneAI/pennylane-lightning/pull/384)

* Serialize PennyLane's arithmetic operators when they are used as observables
  that are expressed in the Pauli basis.
  [(#424)](https://github.com/PennyLaneAI/pennylane-lightning/pull/424)

### Breaking changes

* Lightning now works with the new return types specification that is now default in PennyLane.
  See [the PennyLane `qml.enable_return`](https://docs.pennylane.ai/en/stable/code/api/pennylane.enable_return.html?highlight=enable_return) documentation for more information on this change.
  [(#427)](https://github.com/PennyLaneAI/pennylane-lightning/pull/427)

Instead of creating potentially ragged numpy array, devices and `QNode`'s now return an object of the same type as that
returned by the quantum function.

```
>>> dev = qml.device('lightning.qubit', wires=1)
>>> @qml.qnode(dev, diff_method="adjoint")
... def circuit(x):
...     qml.RX(x, wires=0)
...     return qml.expval(qml.PauliY(0)), qml.expval(qml.PauliZ(0))
>>> x = qml.numpy.array(0.5)
>>> circuit(qml.numpy.array(0.5))
(array(-0.47942554), array(0.87758256))
```

Interfaces like Jax or Torch handle tuple outputs without issues:

```
>>> jax.jacobian(circuit)(jax.numpy.array(0.5))
(Array(-0.87758255, dtype=float32, weak_type=True),
Array(-0.47942555, dtype=float32, weak_type=True))
```

Autograd cannot differentiate an output tuple, so results must be converted to an array before
use with `qml.jacobian`:

```
>>> qml.jacobian(lambda y: qml.numpy.array(circuit(y)))(x)
array([-0.87758256, -0.47942554])
```

Alternatively, the quantum function itself can return a numpy array of measurements:

```
>>> dev = qml.device('lightning.qubit', wires=1)
>>> @qml.qnode(dev, diff_method="adjoint")
>>> def circuit2(x):
...     qml.RX(x, wires=0)
...     return np.array([qml.expval(qml.PauliY(0)), qml.expval(qml.PauliZ(0))])
>>> qml.jacobian(circuit2)(np.array(0.5))
array([-0.87758256, -0.47942554])
```

### Improvements

* Remove deprecated `set-output` commands from workflow files.
  [(#437)](https://github.com/PennyLaneAI/pennylane-lightning/pull/437)

* Lightning wheels are now checked with `twine check` post-creation for PyPI compatibility.
  [(#430)](https://github.com/PennyLaneAI/pennylane-lightning/pull/430)

* Lightning has been made compatible with the change in return types specification.
  [(#427)](https://github.com/PennyLaneAI/pennylane-lightning/pull/427)

* Lightning is compatible with clang-tidy version 16.
  [(#429)](https://github.com/PennyLaneAI/pennylane-lightning/pull/429)

### Contributors

This release contains contributions from (in alphabetical order):

Christina Lee, Vincent Michaud-Rioux, Lee James O'Riordan, Chae-Yeun Park, Matthew Silverman

---

# Release 0.29.0

### Improvements

* Remove runtime dependency on ninja build system.
  [(#414)](https://github.com/PennyLaneAI/pennylane-lightning/pull/414)

* Allow better integration and installation support with CMake targeted binary builds.
  [(#403)](https://github.com/PennyLaneAI/pennylane-lightning/pull/403)

* Remove explicit Numpy and Scipy requirements.
  [(#412)](https://github.com/PennyLaneAI/pennylane-lightning/pull/412)

* Get `llvm` installation root from the environment variable `LLVM_ROOT_DIR` (or fallback to `brew`).
  [(#413)](https://github.com/PennyLaneAI/pennylane-lightning/pull/413)

* Update AVX2/512 kernel infrastructure for additional gate/generator operations.
  [(#404)](https://github.com/PennyLaneAI/pennylane-lightning/pull/404)

* Remove unnecessary lines for resolving CodeCov issue.
  [(#415)](https://github.com/PennyLaneAI/pennylane-lightning/pull/415)

* Add more AVX2/512 gate operations.
  [(#393)](https://github.com/PennyLaneAI/pennylane-lightning/pull/393)

### Documentation

### Bug fixes

* Ensure error raised when asking for out of order marginal probabilities. Prevents the return of incorrect results.
  [(#416)](https://github.com/PennyLaneAI/pennylane-lightning/pull/416)

* Fix Github shields in README.
  [(#402)](https://github.com/PennyLaneAI/pennylane-lightning/pull/402)

### Contributors

Amintor Dusko, Vincent Michaud-Rioux, Lee James O'Riordan, Chae-Yeun Park

---

# Release 0.28.2

### Bug fixes

* Fix Python module versioning for Linux wheels.
  [(#408)](https://github.com/PennyLaneAI/pennylane-lightning/pull/408)

### Contributors

This release contains contributions from (in alphabetical order):

Amintor Dusko, Shuli Shu, Trevor Vincent

---

# Release 0.28.1

### Bug fixes

* Fix Pybind11 module versioning and locations for Windows wheels.
  [(#400)](https://github.com/PennyLaneAI/pennylane-lightning/pull/400)

### Contributors

This release contains contributions from (in alphabetical order):

Lee J. O'Riordan

---

# Release 0.28.0

### Breaking changes

* Deprecate support for Python 3.7.
  [(#391)](https://github.com/PennyLaneAI/pennylane-lightning/pull/391)

### Improvements

* Improve Lightning package structure for external use as a C++ library.
  [(#369)](https://github.com/PennyLaneAI/pennylane-lightning/pull/369)

* Improve the stopping condition method.
  [(#386)](https://github.com/PennyLaneAI/pennylane-lightning/pull/386)

### Bug fixes

- Pin CMake to 3.24.x in wheel-builder to avoid Python not found error in CMake 3.25, when building wheels for PennyLane-Lightning-GPU.
  [(#387)](https://github.com/PennyLaneAI/pennylane-lightning/pull/387)

### Contributors

This release contains contributions from (in alphabetical order):

Amintor Dusko, Lee J. O'Riordan

---

# Release 0.27.0

### New features since last release

* Enable building of Python 3.11 wheels and upgrade Python on CI/CD workflows to 3.8.
  [(#381)](https://github.com/PennyLaneAI/pennylane-lightning/pull/381)

### Breaking changes

### Improvements

* Update clang-tools version in Github workflows.
  [(#351)](https://github.com/PennyLaneAI/pennylane-lightning/pull/351)

* Improve tests and checks CI/CD pipelines.
  [(#353)](https://github.com/PennyLaneAI/pennylane-lightning/pull/353)

* Implement 3 Qubits gates (CSWAP & Toffoli) & 4 Qubits gates (DoubleExcitation, DoubleExcitationMinus, DoubleExcitationPlus) in LM manner.
  [(#362)](https://github.com/PennyLaneAI/pennylane-lightning/pull/362)

* Upgrade Kokkos and Kokkos Kernels to 3.7.00, and improve sparse matrix-vector multiplication performance and memory usage.
  [(#361)](https://github.com/PennyLaneAI/pennylane-lightning/pull/361)

* Update Linux (ubuntu-latest) architecture x86_64 wheel-builder from GCC 10.x to GCC 11.x.
  [(#373)](https://github.com/PennyLaneAI/pennylane-lightning/pull/373)

* Update gcc and g++ 10.x to 11.x in CI tests. This update brings improved support for newer C++ features.
  [(#370)](https://github.com/PennyLaneAI/pennylane-lightning/pull/370)

* Change Lightning to inherit from QubitDevice instead of DefaultQubit.
  [(#365)](https://github.com/PennyLaneAI/pennylane-lightning/pull/365)

### Documentation

### Bug fixes

* Use mutex when accessing cache in KernelMap.
  [(#382)](https://github.com/PennyLaneAI/pennylane-lightning/pull/382)

### Contributors

This release contains contributions from (in alphabetical order):

Amintor Dusko, Chae-Yeun Park, Monit Sharma, Shuli Shu

---

# Release 0.26.1

### Bug fixes

* Fixes the transposition method used in the probability calculation.
  [(#377)](https://github.com/PennyLaneAI/pennylane-lightning/pull/377)

### Contributor

Amintor Dusko

---
# Release 0.26.0

### Improvements

* Introduces requirements-dev.txt and improves dockerfile.
  [(#330)](https://github.com/PennyLaneAI/pennylane-lightning/pull/330)

* Support `expval` for a Hamiltonian.
  [(#333)](https://github.com/PennyLaneAI/pennylane-lightning/pull/333)

* Implements caching for Kokkos installation.
  [(#316)](https://github.com/PennyLaneAI/pennylane-lightning/pull/316)

* Supports measurements of operator arithmetic classes such as `Sum`, `Prod`,
  and `SProd` by deferring handling of them to `DefaultQubit`.
  [(#349)](https://github.com/PennyLaneAI/pennylane-lightning/pull/349)

```
@qml.qnode(qml.device('lightning.qubit', wires=2))
def circuit():
    obs = qml.s_prod(2.1, qml.PauliZ(0)) + qml.op_sum(qml.PauliX(0), qml.PauliZ(1))
    return qml.expval(obs)
```

### Bug fixes

* Test updates to reflect new measurement error messages.
  [(#334)](https://github.com/PennyLaneAI/pennylane-lightning/pull/334)

* Updates to the release tagger to fix incompatibilities with RTD.
  [(#344)](https://github.com/PennyLaneAI/pennylane-lightning/pull/344)

* Update cancel-workflow-action and bot credentials.
  [(#345)](https://github.com/PennyLaneAI/pennylane-lightning/pull/345)

### Contributors

This release contains contributions from (in alphabetical order):

Amintor Dusko, Christina Lee, Lee J. O'Riordan, Chae-Yeun Park

---

# Release 0.25.0

### New features since last release

### Breaking changes

* We explicitly disable support for PennyLane's parameter broadcasting.
[#317](https://github.com/PennyLaneAI/pennylane-lightning/pull/317)

* We explicitly remove support for PennyLane's `Sum`, `SProd` and `Prod`
  as observables.
  [(#326)](https://github.com/PennyLaneAI/pennylane-lightning/pull/326)

### Improvements

* CI builders use a reduced set of resources and redundant tests for PRs.
  [(#319)](https://github.com/PennyLaneAI/pennylane-lightning/pull/319)

* Parallelize wheel-builds where applicable.
  [(#314)](https://github.com/PennyLaneAI/pennylane-lightning/pull/314)

* AVX2/512 kernels are now available on Linux/MacOS with x86-64 architecture.
  [(#313)](https://github.com/PennyLaneAI/pennylane-lightning/pull/313)

### Documentation

* Updated ReadTheDocs runner version from Ubuntu 20.04 to 22.04
  [(#327)](https://github.com/PennyLaneAI/pennylane-lightning/pull/327)

### Bug fixes

* Test updates to reflect new additions to PennyLane.
  [(#318)](https://github.com/PennyLaneAI/pennylane-lightning/pull/318)

### Contributors

This release contains contributions from (in alphabetical order):

Amintor Dusko, Christina Lee, Rashid N H M, Lee J. O'Riordan, Chae-Yeun Park

---

# Release 0.24.0

### New features since last release

* Add `SingleExcitation` and `DoubleExcitation` qchem gates and generators.
  [(#289)](https://github.com/PennyLaneAI/pennylane-lightning/pull/289)

* Add a new dispatch mechanism for future kernels.
  [(#291)](https://github.com/PennyLaneAI/pennylane-lightning/pull/291)

* Add `IsingXY` gate operation.
  [(#303)](https://github.com/PennyLaneAI/pennylane-lightning/pull/303)

* Support `qml.state()` in vjp and Hamiltonian in adjoint jacobian.
  [(#294)](https://github.com/PennyLaneAI/pennylane-lightning/pull/294)

### Breaking changes

* Codebase is now moving to C++20. The default compiler for Linux is now GCC10.
  [(#295)](https://github.com/PennyLaneAI/pennylane-lightning/pull/295)

* Minimum macOS version is changed to 10.15 (Catalina).
  [(#295)](https://github.com/PennyLaneAI/pennylane-lightning/pull/295)

### Improvements

* Split matrix operations, refactor dispatch mechanisms, and add a benchmark suits.
  [(#274)](https://github.com/PennyLaneAI/pennylane-lightning/pull/274)

* Add native support for the calculation of sparse Hamiltonians' expectation values.
Sparse operations are offloaded to [Kokkos](https://github.com/kokkos/kokkos) and
[Kokkos-Kernels](https://github.com/kokkos/kokkos-kernels).
  [(#283)](https://github.com/PennyLaneAI/pennylane-lightning/pull/283)

* Device `lightning.qubit` now accepts a datatype for a statevector.
  [(#290)](https://github.com/PennyLaneAI/pennylane-lightning/pull/290)

```python
dev1 = qml.device('lightning.qubit', wires=4, c_dtype=np.complex64) # for single precision
dev2 = qml.device('lightning.qubit', wires=4, c_dtype=np.complex128) # for double precision
```

### Documentation

* Use the centralized [Xanadu Sphinx Theme](https://github.com/XanaduAI/xanadu-sphinx-theme)
  to style the Sphinx documentation.
  [(#287)](https://github.com/PennyLaneAI/pennylane-lightning/pull/287)

### Bug fixes

* Fix the issue with using available `clang-format` version in format.
  [(#288)](https://github.com/PennyLaneAI/pennylane-lightning/pull/288)

* Fix a bug in the generator of `DoubleExcitationPlus`.
  [(#298)](https://github.com/PennyLaneAI/pennylane-lightning/pull/298)

### Contributors

This release contains contributions from (in alphabetical order):

Mikhail Andrenkov, Ali Asadi, Amintor Dusko, Lee James O'Riordan, Chae-Yeun Park, and Shuli Shu

---

# Release 0.23.0

### New features since last release

* Add `generate_samples()` to lightning.
  [(#247)](https://github.com/PennyLaneAI/pennylane-lightning/pull/247)

* Add Lightning GBenchmark Suite.
  [(#249)](https://github.com/PennyLaneAI/pennylane-lightning/pull/249)

* Support runtime and compile information.
  [(#253)](https://github.com/PennyLaneAI/pennylane-lightning/pull/253)

### Improvements

* Add `ENABLE_BLAS` build to CI checks.
  [(#249)](https://github.com/PennyLaneAI/pennylane-lightning/pull/249)

* Add more `clang-tidy` checks and kernel tests.
  [(#253)](https://github.com/PennyLaneAI/pennylane-lightning/pull/253)

* Add C++ code coverage to CI.
  [(#265)](https://github.com/PennyLaneAI/pennylane-lightning/pull/265)

* Skip over identity operations in `"lightning.qubit"`.
  [(#268)](https://github.com/PennyLaneAI/pennylane-lightning/pull/268)

### Bug fixes

* Update tests to remove `JacobianTape`.
  [(#260)](https://github.com/PennyLaneAI/pennylane-lightning/pull/260)

* Fix tests for MSVC.
  [(#264)](https://github.com/PennyLaneAI/pennylane-lightning/pull/264)

* Fix `#include <cpuid.h>` for PPC and AArch64 in Linux.
  [(#266)](https://github.com/PennyLaneAI/pennylane-lightning/pull/266)

* Remove deprecated tape execution methods.
  [(#270)](https://github.com/PennyLaneAI/pennylane-lightning/pull/270)

* Update `qml.probs` in `test_measures.py`.
  [(#280)](https://github.com/PennyLaneAI/pennylane-lightning/pull/280)

### Contributors

This release contains contributions from (in alphabetical order):

Ali Asadi, Chae-Yeun Park, Lee James O'Riordan, and Trevor Vincent

---

# Release 0.22.1

### Bug fixes

* Ensure `Identity ` kernel is registered to C++ dispatcher.
  [(#275)](https://github.com/PennyLaneAI/pennylane-lightning/pull/275)

---

# Release 0.22.0

### New features since last release

* Add Docker support.
  [(#234)](https://github.com/PennyLaneAI/pennylane-lightning/pull/234)

### Improvements

* Update quantum tapes serialization and Python tests.
  [(#239)](https://github.com/PennyLaneAI/pennylane-lightning/pull/239)

* Clang-tidy is now enabled for both tests and examples builds under Github Actions.
  [(#237)](https://github.com/PennyLaneAI/pennylane-lightning/pull/237)

* The return type of `StateVectorBase` data is now derived-class defined.
  [(#237)](https://github.com/PennyLaneAI/pennylane-lightning/pull/237)

* Update adjointJacobian and VJP methods.
  [(#222)](https://github.com/PennyLaneAI/pennylane-lightning/pull/222)

* Set GitHub workflow to upload wheels to Test PyPI.
  [(#220)](https://github.com/PennyLaneAI/pennylane-lightning/pull/220)

* Finalize the new kernel implementation.
  [(#212)](https://github.com/PennyLaneAI/pennylane-lightning/pull/212)

### Documentation

* Use of batching with OpenMP threads is documented.
  [(#221)](https://github.com/PennyLaneAI/pennylane-lightning/pull/221)

### Bug fixes

* Fix for OOM errors when using adjoint with large numbers of observables.
  [(#221)](https://github.com/PennyLaneAI/pennylane-lightning/pull/221)

* Add virtual destructor to C++ state-vector classes.
  [(#200)](https://github.com/PennyLaneAI/pennylane-lightning/pull/200)

* Fix a bug in Python tests with operations' `matrix` calls.
  [(#238)](https://github.com/PennyLaneAI/pennylane-lightning/pull/238)

* Refactor utility header and fix a bug in linear algebra function with CBLAS.
  [(#228)](https://github.com/PennyLaneAI/pennylane-lightning/pull/228)

### Contributors

This release contains contributions from (in alphabetical order):

Ali Asadi, Chae-Yeun Park, Lee James O'Riordan

---

# Release 0.21.0

### New features since last release

* Add C++ only benchmark for a given list of gates.
  [(#199)](https://github.com/PennyLaneAI/pennylane-lightning/pull/199)

* Wheel-build support for Python 3.10.
  [(#186)](https://github.com/PennyLaneAI/pennylane-lightning/pull/186)

* C++ support for probability, expectation value and variance calculations.
  [(#185)](https://github.com/PennyLaneAI/pennylane-lightning/pull/185)

* Add bindings to C++ expval, var, probs.
  [(#214)](https://github.com/PennyLaneAI/pennylane-lightning/pull/214)

### Improvements

* `setup.py` adds debug only when --debug is given
  [(#208)](https://github.com/PennyLaneAI/pennylane-lightning/pull/208)

* Add new highly-performant C++ kernels for quantum gates.
  [(#202)](https://github.com/PennyLaneAI/pennylane-lightning/pull/202)

The new kernels significantly improve the runtime performance of PennyLane-Lightning
for both differentiable and non-differentiable workflows. Here is an example workflow
using the adjoint differentiation method with a circuit of 5 strongly entangling layers:

```python
import pennylane as qml
from pennylane import numpy as np
from pennylane.templates.layers import StronglyEntanglingLayers
from numpy.random import random
np.random.seed(42)
n_layers = 5
n_wires = 6
dev = qml.device("lightning.qubit", wires=n_wires)

@qml.qnode(dev, diff_method="adjoint")
def circuit(weights):
    StronglyEntanglingLayers(weights, wires=list(range(n_wires)))
    return [qml.expval(qml.PauliZ(i)) for i in range(n_wires)]

init_weights = np.random.random(StronglyEntanglingLayers.shape(n_layers=n_layers, n_wires=n_wires))
params = np.array(init_weights,requires_grad=True)
jac = qml.jacobian(circuit)(params)
```
The latest release shows improved performance on both single and multi-threaded evaluations!

<img src="https://raw.githubusercontent.com/PennyLaneAI/pennylane-lightning/v0.21.0-rc0/doc/_static/lightning_v20_v21_bm.png" width=50%/>

* Ensure debug info is built into dynamic libraries.
  [(#201)](https://github.com/PennyLaneAI/pennylane-lightning/pull/201)

### Documentation

* New guidelines on adding and benchmarking C++ kernels.
  [(#202)](https://github.com/PennyLaneAI/pennylane-lightning/pull/202)

### Bug fixes

* Update clang-format version
  [(#219)](https://github.com/PennyLaneAI/pennylane-lightning/pull/219)

* Fix failed tests on Windows.
  [(#218)](https://github.com/PennyLaneAI/pennylane-lightning/pull/218)

* Update clang-format version
  [(#219)](https://github.com/PennyLaneAI/pennylane-lightning/pull/219)

* Add virtual destructor to C++ state-vector classes.
  [(#200)](https://github.com/PennyLaneAI/pennylane-lightning/pull/200)

* Fix failed tests for the non-binary wheel.
  [(#213)](https://github.com/PennyLaneAI/pennylane-lightning/pull/213)

* Add virtual destructor to C++ state-vector classes.
  [(#200)](https://github.com/PennyLaneAI/pennylane-lightning/pull/200)

### Contributors

This release contains contributions from (in alphabetical order):

Ali Asadi, Amintor Dusko, Chae-Yeun Park, Lee James O'Riordan

---

# Release 0.20.1

### Bug fixes

* Fix missing header-files causing build errors in algorithms module.
  [(#193)](https://github.com/PennyLaneAI/pennylane-lightning/pull/193)

* Fix failed tests for the non-binary wheel.
  [(#191)](https://github.com/PennyLaneAI/pennylane-lightning/pull/191)

---
# Release 0.20.2

### Bug fixes

* Introduce CY kernel to Lightning to avoid issues with decomposition.
  [(#203)](https://github.com/PennyLaneAI/pennylane-lightning/pull/203)

### Contributors

This release contains contributions from (in alphabetical order):

Lee J. O'Riordan

# Release 0.20.1

### Bug fixes

* Fix missing header-files causing build errors in algorithms module.
  [(#193)](https://github.com/PennyLaneAI/pennylane-lightning/pull/193)

* Fix failed tests for the non-binary wheel.
  [(#191)](https://github.com/PennyLaneAI/pennylane-lightning/pull/191)

# Release 0.20.0

### New features since last release

* Add wheel-builder support for Python 3.10.
  [(#186)](https://github.com/PennyLaneAI/pennylane-lightning/pull/186)

* Add VJP support to PL-Lightning.
  [(#181)](https://github.com/PennyLaneAI/pennylane-lightning/pull/181)

* Add complex64 support in PL-Lightning.
  [(#177)](https://github.com/PennyLaneAI/pennylane-lightning/pull/177)

* Added examples folder containing aggregate gate performance test.
  [(#165)](https://github.com/PennyLaneAI/pennylane-lightning/pull/165)

### Breaking changes

### Improvements

* Update PL-Lightning to support new features in PL.
  [(#179)](https://github.com/PennyLaneAI/pennylane-lightning/pull/179)

### Documentation

* Lightning setup.py build process uses CMake.
  [(#176)](https://github.com/PennyLaneAI/pennylane-lightning/pull/176)

### Contributors

This release contains contributions from (in alphabetical order):

Ali Asadi, Chae-Yeun Park, Isidor Schoch, Lee James O'Riordan

---

# Release 0.19.0

* Add Cache-Friendly DOTC, GEMV, GEMM along with BLAS Support.
  [(#155)](https://github.com/PennyLaneAI/pennylane-lightning/pull/155)

### Improvements

* The performance of parametric gates has been improved.
  [(#157)](https://github.com/PennyLaneAI/pennylane-lightning/pull/157)

* AVX support is enabled for Linux users on Intel/AMD platforms.
  [(#157)](https://github.com/PennyLaneAI/pennylane-lightning/pull/157)

* PennyLane-Lightning has been updated to conform with clang-tidy
  recommendations for modernization, offering performance improvements across
  all use-cases.
  [(#153)](https://github.com/PennyLaneAI/pennylane-lightning/pull/153)

### Breaking changes

* Linux users on `x86_64` must have a CPU supporting AVX.
  [(#157)](https://github.com/PennyLaneAI/pennylane-lightning/pull/157)

### Bug fixes

* OpenMP built with Intel MacOS CI runners causes failures on M1 Macs. OpenMP is currently
  disabled in the built wheels until this can be resolved with Github Actions runners.
  [(#166)](https://github.com/PennyLaneAI/pennylane-lightning/pull/166)

### Contributors

This release contains contributions from (in alphabetical order):

Ali Asadi, Lee James O'Riordan

---

# Release 0.18.0

### New features since last release

* PennyLane-Lightning now provides a high-performance
  [adjoint Jacobian](http://arxiv.org/abs/2009.02823) method for differentiating quantum circuits.
  [(#136)](https://github.com/PennyLaneAI/pennylane-lightning/pull/136)

  The adjoint method operates after a forward pass by iteratively applying inverse gates to scan
  backwards through the circuit. The method is already available in PennyLane's
  `default.qubit` device, but the version provided by `lightning.qubit` integrates with the C++
  backend and is more performant, as shown in the plot below:

  <img src="https://raw.githubusercontent.com/PennyLaneAI/pennylane-lightning/master/doc/_static/lightning_adjoint.png" width=70%/>

  The plot compares the average runtime of `lightning.qubit` and `default.qubit` for calculating the
  Jacobian of a circuit using the adjoint method for a range of qubit numbers. The circuit
  consists of ten `BasicEntanglerLayers` with a `PauliZ` expectation value calculated on each wire,
  repeated over ten runs. We see that `lightning.qubit` provides a speedup of around two to eight
  times, depending on the number of qubits.

  The adjoint method can be accessed using the standard interface. Consider the following circuit:

  ```python
  import pennylane as qml

  wires = 3
  layers = 2
  dev = qml.device("lightning.qubit", wires=wires)

  @qml.qnode(dev, diff_method="adjoint")
  def circuit(weights):
      qml.templates.StronglyEntanglingLayers(weights, wires=range(wires))
      return qml.expval(qml.PauliZ(0))

  weights = qml.init.strong_ent_layers_normal(layers, wires, seed=1967)
  ```

  The circuit can be executed and its gradient calculated using:

    ```pycon
  >>> print(f"Circuit evaluated: {circuit(weights)}")
  Circuit evaluated: 0.9801286266677633
  >>> print(f"Circuit gradient:\n{qml.grad(circuit)(weights)}")
  Circuit gradient:
  [[[-1.11022302e-16 -1.63051504e-01 -4.14810501e-04]
    [ 1.11022302e-16 -1.50136528e-04 -1.77922957e-04]
    [ 0.00000000e+00 -3.92874550e-02  8.14523075e-05]]

   [[-1.14472273e-04  3.85963953e-02  0.00000000e+00]
    [-5.76791765e-05 -9.78478343e-02  0.00000000e+00]
    [-5.55111512e-17  0.00000000e+00 -1.11022302e-16]]]
  ```

* PennyLane-Lightning now supports all of the operations and observables of `default.qubit`.
  [(#124)](https://github.com/PennyLaneAI/pennylane-lightning/pull/124)

### Improvements

* A new state-vector class `StateVectorManaged` was added, enabling memory use to be bound to
  statevector lifetime.
  [(#136)](https://github.com/PennyLaneAI/pennylane-lightning/pull/136)

* The repository now has a well-defined component hierarchy, allowing each indepedent unit to be
  compiled and linked separately.
  [(#136)](https://github.com/PennyLaneAI/pennylane-lightning/pull/136)

* PennyLane-Lightning can now be installed without compiling its C++ binaries and will fall back
  to using the `default.qubit` implementation. Skipping compilation is achieved by setting the
  `SKIP_COMPILATION` environment variable, e.g., Linux/MacOS: `export SKIP_COMPILATION=True`,
  Windows: `set SKIP_COMPILATION=True`. This feature is intended for building a pure-Python wheel of
  PennyLane-Lightning as a backup for platforms without a dedicated wheel.
  [(#129)](https://github.com/PennyLaneAI/pennylane-lightning/pull/129)

* The C++-backed Python bound methods can now be directly called with wires and supplied parameters.
  [(#125)](https://github.com/PennyLaneAI/pennylane-lightning/pull/125)

* Lightning supports arbitrary unitary and non-unitary gate-calls from Python to C++ layer.
  [(#121)](https://github.com/PennyLaneAI/pennylane-lightning/pull/121)

### Documentation

* Added preliminary architecture diagram for package.
  [(#131)](https://github.com/PennyLaneAI/pennylane-lightning/pull/131)

* C++ API built as part of docs generation.
  [(#131)](https://github.com/PennyLaneAI/pennylane-lightning/pull/131)

### Breaking changes

* Wheels for MacOS <= 10.13 will no longer be provided due to XCode SDK C++17 support requirements.
  [(#149)](https://github.com/PennyLaneAI/pennylane-lightning/pull/149)

### Bug fixes

* An indexing error in the CRY gate is fixed. [(#136)](https://github.com/PennyLaneAI/pennylane-lightning/pull/136)

* Column-major data in numpy is now correctly converted to row-major upon pass to the C++ layer.
  [(#126)](https://github.com/PennyLaneAI/pennylane-lightning/pull/126)

### Contributors

This release contains contributions from (in alphabetical order):

Thomas Bromley, Lee James O'Riordan

---

# Release 0.17.0

### New features

* C++ layer now supports float (32-bit) and double (64-bit) templated complex data.
  [(#113)](https://github.com/PennyLaneAI/pennylane-lightning/pull/113)

### Improvements

* The PennyLane device test suite is now included in coverage reports.
  [(#123)](https://github.com/PennyLaneAI/pennylane-lightning/pull/123)

* Static versions of jQuery and Bootstrap are no longer included in the CSS theme.
  [(#118)](https://github.com/PennyLaneAI/pennylane-lightning/pull/118)

* C++ tests have been ported to use Catch2 framework.
  [(#115)](https://github.com/PennyLaneAI/pennylane-lightning/pull/115)

* Testing now exists for both float and double precision methods in C++ layer.
  [(#113)](https://github.com/PennyLaneAI/pennylane-lightning/pull/113)
  [(#115)](https://github.com/PennyLaneAI/pennylane-lightning/pull/115)

* Compile-time utility methods with `constexpr` have been added.
  [(#113)](https://github.com/PennyLaneAI/pennylane-lightning/pull/113)

* Wheel-build support for ARM64 (Linux and MacOS) and PowerPC (Linux) added.
  [(#110)](https://github.com/PennyLaneAI/pennylane-lightning/pull/110)

* Add support for Controlled Phase Gate (`ControlledPhaseShift`).
  [(#114)](https://github.com/PennyLaneAI/pennylane-lightning/pull/114)

* Move changelog to `.github` and add a changelog reminder.
  [(#111)](https://github.com/PennyLaneAI/pennylane-lightning/pull/111)

* Adds CMake build system support.
  [(#104)](https://github.com/PennyLaneAI/pennylane-lightning/pull/104)


### Breaking changes

* Removes support for Python 3.6 and adds support for Python 3.9.
  [(#127)](https://github.com/PennyLaneAI/pennylane-lightning/pull/127)
  [(#128)](https://github.com/PennyLaneAI/pennylane-lightning/pull/128)

* Compilers with C++17 support are now required to build C++ module.
  [(#113)](https://github.com/PennyLaneAI/pennylane-lightning/pull/113)

* Gate classes have been removed with functionality added to StateVector class.
  [(#113)](https://github.com/PennyLaneAI/pennylane-lightning/pull/113)

* We are no longer building wheels for Python 3.6.
  [(#106)](https://github.com/PennyLaneAI/pennylane-lightning/pull/106)

### Bug fixes

* PowerPC wheel-builder now successfully compiles modules.
  [(#120)](https://github.com/PennyLaneAI/pennylane-lightning/pull/120)

### Documentation

* Added community guidelines.
  [(#109)](https://github.com/PennyLaneAI/pennylane-lightning/pull/109)

### Contributors

This release contains contributions from (in alphabetical order):

Ali Asadi, Christina Lee, Thomas Bromley, Lee James O'Riordan

---

# Release 0.15.1

### Bug fixes

* The PennyLane-Lightning binaries are now built with NumPy 1.19.5, to avoid ABI
  compatibility issues with the latest NumPy 1.20 release. See
  [the NumPy release notes](https://numpy.org/doc/stable/release/1.20.0-notes.html#size-of-np-ndarray-and-np-void-changed)
  for more details.
  [(#97)](https://github.com/PennyLaneAI/pennylane-lightning/pull/97)

### Contributors

This release contains contributions from (in alphabetical order):

Josh Izaac, Antal Száva

---

# Release 0.15.0

### Improvements

* For compatibility with PennyLane v0.15, the `analytic` keyword argument
  has been removed. Statistics can still be computed analytically by setting
  `shots=None`.
  [(#93)](https://github.com/PennyLaneAI/pennylane-lightning/pull/93)

* Inverse gates are now supported.
  [(#89)](https://github.com/PennyLaneAI/pennylane-lightning/pull/89)

* Add new lightweight backend with performance improvements.
  [(#57)](https://github.com/PennyLaneAI/pennylane-lightning/pull/57)

* Remove the previous Eigen-based backend.
  [(#67)](https://github.com/PennyLaneAI/pennylane-lightning/pull/67)

### Bug fixes

* Re-add dispatch table after fixing static initialisation order issue.
  [(#68)](https://github.com/PennyLaneAI/pennylane-lightning/pull/68)

### Contributors

This release contains contributions from (in alphabetical order):

Thomas Bromley, Theodor Isacsson, Christina Lee, Thomas Loke, Antal Száva.

---

# Release 0.14.1

### Bug fixes

* Fixes a bug where the `QNode` would swap Lightning-Qubit to
  `DefaultQubitAutograd` on device execution due to the inherited
  `passthru_devices` entry of the `capabilities` dictionary.
  [(#61)](https://github.com/PennyLaneAI/pennylane-lightning/pull/61)

### Contributors

This release contains contributions from (in alphabetical order):

Antal Száva

---

# Release 0.14.0

### Improvements

* Extends support from 16 qubits to 50 qubits.
  [(#52)](https://github.com/PennyLaneAI/pennylane-lightning/pull/52)

### Bug fixes

* Updates applying basis state preparations to correspond to the
  changes in `DefaultQubit`.
  [(#55)](https://github.com/PennyLaneAI/pennylane-lightning/pull/55)

### Contributors

This release contains contributions from (in alphabetical order):

Thomas Loke, Tom Bromley, Josh Izaac, Antal Száva

---

# Release 0.12.0

### Bug fixes

* Updates capabilities dictionary to be compatible with core PennyLane
  [(#45)](https://github.com/PennyLaneAI/pennylane-lightning/pull/45)

* Fix install of Eigen for CI wheel building
  [(#44)](https://github.com/PennyLaneAI/pennylane-lightning/pull/44)

### Contributors

This release contains contributions from (in alphabetical order):

Tom Bromley, Josh Izaac, Antal Száva

---

# Release 0.11.0

Initial release.

This release contains contributions from (in alphabetical order):

Tom Bromley, Josh Izaac, Nathan Killoran, Antal Száva<|MERGE_RESOLUTION|>--- conflicted
+++ resolved
@@ -63,13 +63,9 @@
 
 This release contains contributions from (in alphabetical order):
 
-<<<<<<< HEAD
 Ali Asadi,
-Joseph Lee
-=======
 Joseph Lee,
 David Wierichs.
->>>>>>> ebfcae49
 
 ---
 
