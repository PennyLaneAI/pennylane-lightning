--- conflicted
+++ resolved
@@ -6,13 +6,11 @@
 
 ### Improvements
 
-<<<<<<< HEAD
 * Improve Lightning package structure for external use as a C++ library.
 [(#369)](https://github.com/PennyLaneAI/pennylane-lightning/pull/369)
-=======
+
 * Improve the stopping condition method.
 [(#386)](https://github.com/PennyLaneAI/pennylane-lightning/pull/386)
->>>>>>> 6ae083f3
 
 ### Documentation
 
@@ -25,11 +23,7 @@
 
 This release contains contributions from (in alphabetical order):
 
-<<<<<<< HEAD
-Lee J. O'Riordan
-=======
-Amintor Dusko
->>>>>>> 6ae083f3
+Amintor Dusko, Lee J. O'Riordan
 
 ---
 
