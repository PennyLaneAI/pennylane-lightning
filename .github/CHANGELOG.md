--- conflicted
+++ resolved
@@ -1,7 +1,39 @@
-<<<<<<< HEAD
+# Release 0.34.0-dev
+
+### New features since last release
+
+### Breaking changes
+
+### Improvements
+
+* Add the MPI test CI workflows of Lightning-GPU in compatibility cron jobs.
+  [(#536)] (https://github.com/PennyLaneAI/pennylane-lightning/pull/536)
+
+* Add MPI synchronization in places to safely handle communicated data.
+  [(#538)](https://github.com/PennyLaneAI/pennylane-lightning/pull/538)
+
+* Add release option in compatibility cron jobs to test the release candidates of PennyLane and the Lightning plugins against one another.
+  [(#531)] (https://github.com/PennyLaneAI/pennylane-lightning/pull/531)
+
+* Add GPU workflows in compatibility cron jobs to test Lightning-GPU and Lightning-Kokkos with the Kokkos CUDA backend.
+  [(#528)] (https://github.com/PennyLaneAI/pennylane-lightning/pull/528)
+
+### Documentation
+
+### Bug fixes
+
+* Fix MPI Python unit tests for the adjoint method.
+  [(#538)](https://github.com/PennyLaneAI/pennylane-lightning/pull/538)
+
+### Contributors
+
+This release contains contributions from (in alphabetical order):
+
+Vincent Michaud-Rioux, Shuli Shu
+
+--
+
 # Release 0.33.1
-
-### New features since last release
 
 * pip-installed CUDA runtime libraries can now be accessed from a virtualenv.
   [(#543)](https://github.com/PennyLaneAI/pennylane-lightning/pull/543)
@@ -10,57 +42,24 @@
 
 * The pybind11 compiled module RPATH linkage has been restored to pre-0.33 behaviour.
   [(#543)](https://github.com/PennyLaneAI/pennylane-lightning/pull/543)
-=======
-# Release 0.34.0-dev
-
-### New features since last release
-
-### Breaking changes
-
-### Improvements
-
-* Add the MPI test CI workflows of Lightning-GPU in compatibility cron jobs.
-  [(#536)] (https://github.com/PennyLaneAI/pennylane-lightning/pull/536)
-
-* Add MPI synchronization in places to safely handle communicated data.
-  [(#538)](https://github.com/PennyLaneAI/pennylane-lightning/pull/538)
-
-* Add release option in compatibility cron jobs to test the release candidates of PennyLane and the Lightning plugins against one another.
-  [(#531)] (https://github.com/PennyLaneAI/pennylane-lightning/pull/531)
-
-* Add GPU workflows in compatibility cron jobs to test Lightning-GPU and Lightning-Kokkos with the Kokkos CUDA backend.
-  [(#528)] (https://github.com/PennyLaneAI/pennylane-lightning/pull/528)
-
-### Documentation
-
-### Bug fixes
-
-* Fix MPI Python unit tests for the adjoint method.
-  [(#538)](https://github.com/PennyLaneAI/pennylane-lightning/pull/538)
->>>>>>> d7af3c64
-
-### Contributors
-
-This release contains contributions from (in alphabetical order):
-
-<<<<<<< HEAD
+
+### Contributors
+
+This release contains contributions from (in alphabetical order):
+
 Lee J. O'Riordan
 
 ---
-=======
-Vincent Michaud-Rioux, Shuli Shu
->>>>>>> d7af3c64
 
 # Release 0.33.0
 
 ### New features since last release
 
-<<<<<<< HEAD
 * Add documentation updates for the `lightning_gpu` backend.
-=======
-* Add documentation updates for the `lightning.gpu` backend.
->>>>>>> d7af3c64
   [(#525)] (https://github.com/PennyLaneAI/pennylane-lightning/pull/525)
+
+
+### New features since last release
 
 * Add `SparseHamiltonian` support for Lightning-Qubit and Lightning-GPU.
   [(#526)] (https://github.com/PennyLaneAI/pennylane-lightning/pull/526)
@@ -74,7 +73,7 @@
 * Integrate the distributed C++ backend of Lightning-GPU into the Lightning monorepo.
   [(#514)] (https://github.com/PennyLaneAI/pennylane-lightning/pull/514)
 
-* Integrate Lightning-GPU into the Lightning monorepo. The new backend is named `lightning.gpu` and includes all single-GPU features.
+* Integrate Lightning-GPU into the Lightning monorepo. The new backend is named `lightning_gpu` and includes all single-GPU features.
   [(#499)] (https://github.com/PennyLaneAI/pennylane-lightning/pull/499)
 
 * Build Linux wheels for Lightning-GPU (CUDA-11).
@@ -88,10 +87,10 @@
 
 ### Breaking changes
 
-* Add `tests_gpu.yml` workflow to test the Lightning-Kokkos backend with CUDA-12.
+* Add `tests_gpu.yml` workflow to test the Lightning-Kokkos backend with CUDA-12. 
   [(#494)](https://github.com/PennyLaneAI/pennylane-lightning/pull/494)
 
-* Implement `LM::GeneratorDoubleExcitation`, `LM::GeneratorDoubleExcitationMinus`, `LM::GeneratorDoubleExcitationPlus` kernels. Lightning-Qubit default kernels are now strictly from the `LM` implementation, which requires less memory and is faster for large state vectors.
+* Implement `LM::GeneratorDoubleExcitation`, `LM::GeneratorDoubleExcitationMinus`, `LM::GeneratorDoubleExcitationPlus` kernels. L-Qubit default kernels are now strictly from the `LM` implementation, which requires less memory and is faster for large state vectors.  
   [(#512)](https://github.com/PennyLaneAI/pennylane-lightning/pull/512)
 
 * Add workflows validating compatibility between PennyLane and Lightning's most recent stable releases and development (latest) versions.
@@ -104,7 +103,7 @@
 * Cast integral-valued arrays to the device's complex type on entry in `_preprocess_state_vector` to ensure the state is correctly represented with floating-point numbers.
   [(#501)](https://github.com/PennyLaneAI/pennylane-lightning/pull/501)
 
-* Update `DefaultQubit` to `DefaultQubitLegacy` on Lightning fallback.
+* Update DefaultQubit to DefaultQubitLegacy on Lightning fallback.
   [(#500)](https://github.com/PennyLaneAI/pennylane-lightning/pull/500)
 
 * Enums defined in `GateOperation.hpp` start at `1` (previously `0`). `::BEGIN` is introduced in a few places where it was assumed `0` accordingly.
@@ -121,16 +120,16 @@
 * Add support for `pip install pennylane-lightning[kokkos]` for the OpenMP backend.
   [(#515)](https://github.com/PennyLaneAI/pennylane-lightning/pull/515)
 
-* Update `setup.py` to allow for multi-package co-existence. The `PennyLane_Lightning` package now is the responsible for the core functionality, and will be depended upon by all other extensions.
+* Update setup.py to allow for multi-package co-existence. The PennyLane_Lightning package now is the responsible for the core functionality, and will be depended upon by all other extensions.
   [(#504)] (https://github.com/PennyLaneAI/pennylane-lightning/pull/504)
 
-* Redesign Lightning-Kokkos `StateVectorKokkos` class to use Kokkos `RangePolicy` together with special functors in `applyMultiQubitOp` to apply 1- to 4-wire generic unitary gates. For more than 4 wires, the general implementation using Kokkos `TeamPolicy` is employed to yield the best all-around performance.
+* Refactor LKokkos `StateVectorKokkos` class to use Kokkos `RangePolicy` together with special functors in `applyMultiQubitOp` to apply 1- to 4-wire generic unitary gates. For more than 4 wires, the general implementation using Kokkos `TeamPolicy` is employed to yield the best all-around performance.
   [(#490)] (https://github.com/PennyLaneAI/pennylane-lightning/pull/490)
 
-* Redesign Lightning-Kokkos `Measurements` class to use Kokkos `RangePolicy` together with special functors to obtain the expectation value of 1- to 4-wire generic unitary gates. For more than 4 wires, the general implementation using Kokkos `TeamPolicy` is employed to yield the best all-around performance.
+* Refactor LKokkos `Measurements` class to use Kokkos `RangePolicy` together with special functors to obtain the expectation value of 1- to 4-wire generic unitary gates. For more than 4 wires, the general implementation using Kokkos `TeamPolicy` is employed to yield the best all-around performance.
   [(#489)] (https://github.com/PennyLaneAI/pennylane-lightning/pull/489)
 
-* Add tests to increase Lightning-Kokkos coverage.
+* Add tests to increase LKokkos coverage.
   [(#485)](https://github.com/PennyLaneAI/pennylane-lightning/pull/485)
 
 * Add memory locality tag reporting and adjoint diff dispatch for `lightning.qubit` statevector classes.
@@ -146,16 +145,13 @@
 
 ### Bug fixes
 
-* Fix CI issues running python-cov with MPI. 
-  [(#535)](https://github.com/PennyLaneAI/pennylane-lightning/pull/535)
-
 * Re-add support for `pip install pennylane-lightning[gpu]`.
   [(#515)](https://github.com/PennyLaneAI/pennylane-lightning/pull/515)
 
-* Switch most Lightning-Qubit default kernels to `LM`. Add `LM::multiQubitOp` tests, failing when targeting out-of-order wires clustered close to `num_qubits-1`. Fix the `LM::multiQubitOp` kernel implementation by introducing a generic `revWireParity` routine and replacing the `bitswap`-based implementation. Mimic the changes fixing the corresponding `multiQubitOp` and `expval` functors in Lightning-Kokkos.
+* Switch most L-Qubit default kernels to `LM`. Add `LM::multiQubitOp` tests, failing when targeting out-of-order wires clustered close to `num_qubits-1`. Fix the `LM::multiQubitOp` kernel implementation by introducing a generic `revWireParity` routine and replacing the `bitswap`-based implementation. Mimic the changes fixing the corresponding `multiQubitOp` and `expval` functors in L-Kokkos.
   [(#511)](https://github.com/PennyLaneAI/pennylane-lightning/pull/511)
 
-* Fix RTD builds by removing unsupported `system_packages` configuration option.
+* Fix RTD builds by removing unsupported `sytem_packages` configuration option.
   [(#491)](https://github.com/PennyLaneAI/pennylane-lightning/pull/491)
 
 ### Contributors
@@ -170,7 +166,7 @@
 
 ### New features since last release
 
-* The `lightning.kokkos` backend supports Nvidia GPU execution (with Kokkos v4 and CUDA v12).
+* The `lightning_kokkos` backend supports Nvidia GPU execution (with Kokkos v4 and CUDA v12).
   [(#477)](https://github.com/PennyLaneAI/pennylane-lightning/pull/477)
 
 * Complete overhaul of repository structure to facilitates integration of multiple backends. Refactoring efforts we directed to improve development performance, code reuse and decrease overall overhead to propagate changes through backends. New C++ modular build strategy allows for faster test builds restricted to a module. Update CI/CD actions concurrency strategy. Change minimal Python version to 3.9.
