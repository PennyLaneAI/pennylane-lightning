# Release 0.33.0-dev

### New features since last release

<<<<<<< HEAD
* Integrate python/pybind layer of distributed Lightning-GPU into the Lightning monorepo with python unit tests.
  [(#518)] (https://github.com/PennyLaneAI/pennylane-lightning/pull/518)

* Integrate cpp backend of distributed Lightning-GPU into the Lightning monorepo.
=======
* Integrate the distributed C++ backend of Lightning-GPU into the Lightning monorepo.
>>>>>>> 9dc91811
  [(#514)] (https://github.com/PennyLaneAI/pennylane-lightning/pull/514)

* Integrate Lightning-GPU into the Lightning monorepo. The new backend is named `lightning_gpu` and includes all single-GPU features.
  [(#499)] (https://github.com/PennyLaneAI/pennylane-lightning/pull/499)

* Build Linux wheels for Lightning-GPU (CUDA-11).
  [(#517)](https://github.com/PennyLaneAI/pennylane-lightning/pull/517)

* Add `Dockerfile` in `docker` and `make docker` workflow in `Makefile`. The Docker images and documentation are available on [DockerHub](https://hub.docker.com/repository/docker/pennylaneai/pennylane).
  [(#496)](https://github.com/PennyLaneAI/pennylane-lightning/pull/496)

* Add mid-circuit state preparation operation tests.
  [(#495)](https://github.com/PennyLaneAI/pennylane-lightning/pull/495)

### Breaking changes

* Add `tests_gpu.yml` workflow to test the Lightning-Kokkos backend with CUDA-12. 
  [(#494)](https://github.com/PennyLaneAI/pennylane-lightning/pull/494)

* Implement `LM::GeneratorDoubleExcitation`, `LM::GeneratorDoubleExcitationMinus`, `LM::GeneratorDoubleExcitationPlus` kernels. L-Qubit default kernels are now strictly from the `LM` implementation, which requires less memory and is faster for large state vectors.  
  [(#512)](https://github.com/PennyLaneAI/pennylane-lightning/pull/512)

* Add workflows validating compatibility between PennyLane and Lightning's most recent stable releases and development (latest) versions.
  [(#507)](https://github.com/PennyLaneAI/pennylane-lightning/pull/507)
  [(#498)](https://github.com/PennyLaneAI/pennylane-lightning/pull/498)

* Introduce `timeout-minutes` in various workflows, mainly to avoid Windows builds hanging for several hours.
  [(#503)](https://github.com/PennyLaneAI/pennylane-lightning/pull/503)

* Cast integral-valued arrays to the device's complex type on entry in `_preprocess_state_vector` to ensure the state is correctly represented with floating-point numbers.
  [(#501)](https://github.com/PennyLaneAI/pennylane-lightning/pull/501)

* Update DefaultQubit to DefaultQubitLegacy on Lightning fallback.
  [(#500)](https://github.com/PennyLaneAI/pennylane-lightning/pull/500)

* Enums defined in `GateOperation.hpp` start at `1` (previously `0`). `::BEGIN` is introduced in a few places where it was assumed `0` accordingly.
  [(#485)](https://github.com/PennyLaneAI/pennylane-lightning/pull/485)

* Enable pre-commit hooks to format all Python files and linting of all Python source files.
  [(#485)](https://github.com/PennyLaneAI/pennylane-lightning/pull/485)

### Improvements

* Improve Python testing for Lightning-GPU (+MPI) by adding jobs in Actions files and adding Python tests to increase code coverage.   
  [(#522)](https://github.com/PennyLaneAI/pennylane-lightning/pull/522)

* Add support for `pip install pennylane-lightning[kokkos]` for the OpenMP backend.
  [(#515)](https://github.com/PennyLaneAI/pennylane-lightning/pull/515)

* Update setup.py to allow for multi-package co-existence. The PennyLane_Lightning package now is the responsible for the core functionality, and will be depended upon by all other extensions.
  [(#504)] (https://github.com/PennyLaneAI/pennylane-lightning/pull/504)

* Refactor LKokkos `StateVectorKokkos` class to use Kokkos `RangePolicy` together with special functors in `applyMultiQubitOp` to apply 1- to 4-wire generic unitary gates. For more than 4 wires, the general implementation using Kokkos `TeamPolicy` is employed to yield the best all-around performance.
  [(#490)] (https://github.com/PennyLaneAI/pennylane-lightning/pull/490)

* Refactor LKokkos `Measurements` class to use Kokkos `RangePolicy` together with special functors to obtain the expectation value of 1- to 4-wire generic unitary gates. For more than 4 wires, the general implementation using Kokkos `TeamPolicy` is employed to yield the best all-around performance.
  [(#489)] (https://github.com/PennyLaneAI/pennylane-lightning/pull/489)

* Add tests to increase LKokkos coverage.
  [(#485)](https://github.com/PennyLaneAI/pennylane-lightning/pull/485)

* Add memory locality tag reporting and adjoint diff dispatch for `lightning.qubit` statevector classes.
  [(#492)](https://github.com/PennyLaneAI/pennylane-lightning/pull/492)

* Add support for dependent external packages to C++ core.
  [(#482)](https://github.com/PennyLaneAI/pennylane-lightning/pull/482)

* Add support for building multiple backend simulators.
  [(#497)](https://github.com/PennyLaneAI/pennylane-lightning/pull/497)

### Documentation

### Bug fixes

* Re-add support for `pip install pennylane-lightning[gpu]`.
  [(#515)](https://github.com/PennyLaneAI/pennylane-lightning/pull/515)

* Switch most L-Qubit default kernels to `LM`. Add `LM::multiQubitOp` tests, failing when targeting out-of-order wires clustered close to `num_qubits-1`. Fix the `LM::multiQubitOp` kernel implementation by introducing a generic `revWireParity` routine and replacing the `bitswap`-based implementation. Mimic the changes fixing the corresponding `multiQubitOp` and `expval` functors in L-Kokkos.
  [(#511)](https://github.com/PennyLaneAI/pennylane-lightning/pull/511)

* Fix RTD builds by removing unsupported `sytem_packages` configuration option.
  [(#491)](https://github.com/PennyLaneAI/pennylane-lightning/pull/491)

### Contributors

This release contains contributions from (in alphabetical order):

Ali Asadi, Amintor Dusko, Vincent Michaud-Rioux, Lee J. O'Riordan, Shuli Shu

---

# Release 0.32.0

### New features since last release

* The `lightning_kokkos` backend supports Nvidia GPU execution (with Kokkos v4 and CUDA v12).
  [(#477)](https://github.com/PennyLaneAI/pennylane-lightning/pull/477)

* Complete overhaul of repository structure to facilitates integration of multiple backends. Refactoring efforts we directed to improve development performance, code reuse and decrease overall overhead to propagate changes through backends. New C++ modular build strategy allows for faster test builds restricted to a module. Update CI/CD actions concurrency strategy. Change minimal Python version to 3.9.
  [(#472)] (https://github.com/PennyLaneAI/pennylane-lightning/pull/472)

* Wheels are built with native support for sparse Hamiltonians.
  [(#470)] (https://github.com/PennyLaneAI/pennylane-lightning/pull/470)

* Add native support to sparse Hamiltonians in the absence of Kokkos & Kokkos-kernels.
  [(#465)] (https://github.com/PennyLaneAI/pennylane-lightning/pull/465)

### Breaking changes

* Rename `QubitStateVector` to `StatePrep` in the `LightningQubit` and `LightningKokkos` classes.
  [(#486)](https://github.com/PennyLaneAI/pennylane-lightning/pull/486)

* Modify `adjointJacobian` methods to accept a (maybe unused) reference `StateVectorT`, allowing device-backed simulators to directly access state vector data for adjoint differentiation instead of copying it back-and-forth into `JacobianData` (host memory).
  [(#477)](https://github.com/PennyLaneAI/pennylane-lightning/pull/477)

### Improvements

* Refactor LKokkos `Measurements` class to use (fast) specialized functors whenever possible.
  [(#481)] (https://github.com/PennyLaneAI/pennylane-lightning/pull/481)

* Merge Lightning Qubit and Lightning Kokkos backends in the new repository.
  [(#472)] (https://github.com/PennyLaneAI/pennylane-lightning/pull/472)

* Integrated new unified docs for Lightning Kokkos and Lightning Qubit packages.
  [(#473)] (https://github.com/PennyLaneAI/pennylane-lightning/pull/473)

### Documentation

### Bug fixes

* Ensure PennyLane has an `active_return` attribute before calling it.
 [(#483)] (https://github.com/PennyLaneAI/pennylane-lightning/pull/483)

* Do no import `sqrt2_v` from `<numbers>` in `Util.hpp` to resolve issue with Lightning-GPU builds.
  [(#479)](https://github.com/PennyLaneAI/pennylane-lightning/pull/479)

* Update the CMake internal references to enable sub-project compilation with affecting the parent package.
  [(#478)](https://github.com/PennyLaneAI/pennylane-lightning/pull/478)

* `apply` no longer mutates the inputted list of operations.
  [(#474)](https://github.com/PennyLaneAI/pennylane-lightning/pull/474)

### Contributors

This release contains contributions from (in alphabetical order):

Amintor Dusko, Christina Lee, Vincent Michaud-Rioux, Lee J. O'Riordan

---

# Release 0.31.0

### New features since last release

* Update Kokkos support to 4.0.01.
  [(#439)] (https://github.com/PennyLaneAI/pennylane-lightning/pull/439)

### Breaking changes

* Update tests to be compliant with PennyLane v0.31.0 development changes and deprecations.
  [(#448)](https://github.com/PennyLaneAI/pennylane-lightning/pull/448)

### Improvements

* Remove logic from `setup.py` and transfer paths and env variable definitions into workflow files.
  [(#450)](https://github.com/PennyLaneAI/pennylane-lightning/pull/450)

* Detect MKL or CBLAS if `ENABLE_BLAS=ON` making sure that BLAS is linked as expected.
  [(#449)](https://github.com/PennyLaneAI/pennylane-lightning/pull/449)

### Documentation

* Fix LightningQubit class parameter documentation.
  [(#456)](https://github.com/PennyLaneAI/pennylane-lightning/pull/456)

### Bug fixes

* Ensure cross-platform wheels continue to build with updates in git safety checks.
  [(#452)](https://github.com/PennyLaneAI/pennylane-lightning/pull/452)

* Fixing Python version bug introduce in [(#450)](https://github.com/PennyLaneAI/pennylane-lightning/pull/450)
  when `Python_EXECUTABLE` was removed from `setup.py`.
  [(#461)](https://github.com/PennyLaneAI/pennylane-lightning/pull/461)

* Ensure aligned allocator definition works with C++20 compilers.
  [(#438)](https://github.com/PennyLaneAI/pennylane-lightning/pull/438)

* Prevent multiple threads from calling `Kokkos::initialize` or `Kokkos::finalize`.
  [(#439)](https://github.com/PennyLaneAI/pennylane-lightning/pull/439)

### Contributors

This release contains contributions from (in alphabetical order):

Vincent Michaud-Rioux, Lee J. O'Riordan, Chae-Yeun Park

---

# Release 0.30.0

### New features since last release

* Add MCMC sampler.
  [(#384)] (https://github.com/PennyLaneAI/pennylane-lightning/pull/384)

* Serialize PennyLane's arithmetic operators when they are used as observables
  that are expressed in the Pauli basis.
  [(#424)](https://github.com/PennyLaneAI/pennylane-lightning/pull/424)

### Breaking changes

* Lightning now works with the new return types specification that is now default in PennyLane.
  See [the PennyLane `qml.enable_return`](https://docs.pennylane.ai/en/stable/code/api/pennylane.enable_return.html?highlight=enable_return) documentation for more information on this change.
  [(#427)](https://github.com/PennyLaneAI/pennylane-lightning/pull/427)

Instead of creating potentially ragged numpy array, devices and `QNode`'s now return an object of the same type as that
returned by the quantum function.

```
>>> dev = qml.device('lightning.qubit', wires=1)
>>> @qml.qnode(dev, diff_method="adjoint")
... def circuit(x):
...     qml.RX(x, wires=0)
...     return qml.expval(qml.PauliY(0)), qml.expval(qml.PauliZ(0))
>>> x = qml.numpy.array(0.5)
>>> circuit(qml.numpy.array(0.5))
(array(-0.47942554), array(0.87758256))
```

Interfaces like Jax or Torch handle tuple outputs without issues:

```
>>> jax.jacobian(circuit)(jax.numpy.array(0.5))
(Array(-0.87758255, dtype=float32, weak_type=True),
Array(-0.47942555, dtype=float32, weak_type=True))
```

Autograd cannot differentiate an output tuple, so results must be converted to an array before
use with `qml.jacobian`:

```
>>> qml.jacobian(lambda y: qml.numpy.array(circuit(y)))(x)
array([-0.87758256, -0.47942554])
```

Alternatively, the quantum function itself can return a numpy array of measurements:

```
>>> dev = qml.device('lightning.qubit', wires=1)
>>> @qml.qnode(dev, diff_method="adjoint")
>>> def circuit2(x):
...     qml.RX(x, wires=0)
...     return np.array([qml.expval(qml.PauliY(0)), qml.expval(qml.PauliZ(0))])
>>> qml.jacobian(circuit2)(np.array(0.5))
array([-0.87758256, -0.47942554])
```

### Improvements

* Remove deprecated `set-output` commands from workflow files.
  [(#437)](https://github.com/PennyLaneAI/pennylane-lightning/pull/437)

* Lightning wheels are now checked with `twine check` post-creation for PyPI compatibility.
  [(#430)](https://github.com/PennyLaneAI/pennylane-lightning/pull/430)

* Lightning has been made compatible with the change in return types specification.
  [(#427)](https://github.com/PennyLaneAI/pennylane-lightning/pull/427)

* Lightning is compatible with clang-tidy version 16.
  [(#429)](https://github.com/PennyLaneAI/pennylane-lightning/pull/429)

### Contributors

This release contains contributions from (in alphabetical order):

Christina Lee, Vincent Michaud-Rioux, Lee James O'Riordan, Chae-Yeun Park, Matthew Silverman

---

# Release 0.29.0

### Improvements

* Remove runtime dependency on ninja build system.
  [(#414)](https://github.com/PennyLaneAI/pennylane-lightning/pull/414)

* Allow better integration and installation support with CMake targeted binary builds.
  [(#403)](https://github.com/PennyLaneAI/pennylane-lightning/pull/403)

* Remove explicit Numpy and Scipy requirements.
  [(#412)](https://github.com/PennyLaneAI/pennylane-lightning/pull/412)

* Get `llvm` installation root from the environment variable `LLVM_ROOT_DIR` (or fallback to `brew`).
  [(#413)](https://github.com/PennyLaneAI/pennylane-lightning/pull/413)

* Update AVX2/512 kernel infrastructure for additional gate/generator operations.
  [(#404)](https://github.com/PennyLaneAI/pennylane-lightning/pull/404)

* Remove unnecessary lines for resolving CodeCov issue.
  [(#415)](https://github.com/PennyLaneAI/pennylane-lightning/pull/415)

* Add more AVX2/512 gate operations.
  [(#393)](https://github.com/PennyLaneAI/pennylane-lightning/pull/393)

### Documentation

### Bug fixes

* Ensure error raised when asking for out of order marginal probabilities. Prevents the return of incorrect results.
  [(#416)](https://github.com/PennyLaneAI/pennylane-lightning/pull/416)

* Fix Github shields in README.
  [(#402)](https://github.com/PennyLaneAI/pennylane-lightning/pull/402)

### Contributors

Amintor Dusko, Vincent Michaud-Rioux, Lee James O'Riordan, Chae-Yeun Park

---

# Release 0.28.2

### Bug fixes

* Fix Python module versioning for Linux wheels.
  [(#408)](https://github.com/PennyLaneAI/pennylane-lightning/pull/408)

### Contributors

This release contains contributions from (in alphabetical order):

Amintor Dusko, Shuli Shu, Trevor Vincent

---

# Release 0.28.1

### Bug fixes

* Fix Pybind11 module versioning and locations for Windows wheels.
  [(#400)](https://github.com/PennyLaneAI/pennylane-lightning/pull/400)

### Contributors

This release contains contributions from (in alphabetical order):

Lee J. O'Riordan

---

# Release 0.28.0

### Breaking changes

* Deprecate support for Python 3.7.
  [(#391)](https://github.com/PennyLaneAI/pennylane-lightning/pull/391)

### Improvements

* Improve Lightning package structure for external use as a C++ library.
  [(#369)](https://github.com/PennyLaneAI/pennylane-lightning/pull/369)

* Improve the stopping condition method.
  [(#386)](https://github.com/PennyLaneAI/pennylane-lightning/pull/386)

### Bug fixes

- Pin CMake to 3.24.x in wheel-builder to avoid Python not found error in CMake 3.25, when building wheels for PennyLane-Lightning-GPU.
  [(#387)](https://github.com/PennyLaneAI/pennylane-lightning/pull/387)

### Contributors

This release contains contributions from (in alphabetical order):

Amintor Dusko, Lee J. O'Riordan

---

# Release 0.27.0

### New features since last release

* Enable building of python 3.11 wheels and upgrade python on CI/CD workflows to 3.8.
  [(#381)](https://github.com/PennyLaneAI/pennylane-lightning/pull/381)

### Breaking changes

### Improvements

* Update clang-tools version in Github workflows.
  [(#351)](https://github.com/PennyLaneAI/pennylane-lightning/pull/351)

* Improve tests and checks CI/CD pipelines.
  [(#353)](https://github.com/PennyLaneAI/pennylane-lightning/pull/353)

* Implement 3 Qubits gates (CSWAP & Toffoli) & 4 Qubits gates (DoubleExcitation, DoubleExcitationMinus, DoubleExcitationPlus) in LM manner.
  [(#362)](https://github.com/PennyLaneAI/pennylane-lightning/pull/362)

* Upgrade Kokkos and Kokkos Kernels to 3.7.00, and improve sparse matrix-vector multiplication performance and memory usage.
  [(#361)](https://github.com/PennyLaneAI/pennylane-lightning/pull/361)

* Update Linux (ubuntu-latest) architecture x86_64 wheel-builder from GCC 10.x to GCC 11.x.
  [(#373)](https://github.com/PennyLaneAI/pennylane-lightning/pull/373)

* Update gcc and g++ 10.x to 11.x in CI tests. This update brings improved support for newer C++ features.
  [(#370)](https://github.com/PennyLaneAI/pennylane-lightning/pull/370)

* Change Lightning to inherit from QubitDevice instead of DefaultQubit.
  [(#365)](https://github.com/PennyLaneAI/pennylane-lightning/pull/365)

### Documentation

### Bug fixes

* Use mutex when accessing cache in KernelMap.
  [(#382)](https://github.com/PennyLaneAI/pennylane-lightning/pull/382)

### Contributors

This release contains contributions from (in alphabetical order):

Amintor Dusko, Chae-Yeun Park, Monit Sharma, Shuli Shu

---

# Release 0.26.1

### Bug fixes

* Fixes the transposition method used in the probability calculation.
  [(#377)](https://github.com/PennyLaneAI/pennylane-lightning/pull/377)

### Contributor

Amintor Dusko

---
# Release 0.26.0

### Improvements

* Introduces requirements-dev.txt and improves dockerfile.
  [(#330)](https://github.com/PennyLaneAI/pennylane-lightning/pull/330)

* Support `expval` for a Hamiltonian.
  [(#333)](https://github.com/PennyLaneAI/pennylane-lightning/pull/333)

* Implements caching for Kokkos installation.
  [(#316)](https://github.com/PennyLaneAI/pennylane-lightning/pull/316)

* Supports measurements of operator arithmetic classes such as `Sum`, `Prod`,
  and `SProd` by deferring handling of them to `DefaultQubit`.
  [(#349)](https://github.com/PennyLaneAI/pennylane-lightning/pull/349)

```
@qml.qnode(qml.device('lightning.qubit', wires=2))
def circuit():
    obs = qml.s_prod(2.1, qml.PauliZ(0)) + qml.op_sum(qml.PauliX(0), qml.PauliZ(1))
    return qml.expval(obs)
```

### Bug fixes

* Test updates to reflect new measurement error messages.
  [(#334)](https://github.com/PennyLaneAI/pennylane-lightning/pull/334)

* Updates to the release tagger to fix incompatibilities with RTD.
  [(#344)](https://github.com/PennyLaneAI/pennylane-lightning/pull/344)

* Update cancel-workflow-action and bot credentials.
  [(#345)](https://github.com/PennyLaneAI/pennylane-lightning/pull/345)

### Contributors

This release contains contributions from (in alphabetical order):

Amintor Dusko, Christina Lee, Lee J. O'Riordan, Chae-Yeun Park

---

# Release 0.25.0

### New features since last release

### Breaking changes

* We explicitly disable support for PennyLane's parameter broadcasting.
[#317](https://github.com/PennyLaneAI/pennylane-lightning/pull/317)

* We explicitly remove support for PennyLane's `Sum`, `SProd` and `Prod`
  as observables.
  [(#326)](https://github.com/PennyLaneAI/pennylane-lightning/pull/326)

### Improvements

* CI builders use a reduced set of resources and redundant tests for PRs.
  [(#319)](https://github.com/PennyLaneAI/pennylane-lightning/pull/319)

* Parallelize wheel-builds where applicable.
  [(#314)](https://github.com/PennyLaneAI/pennylane-lightning/pull/314)

* AVX2/512 kernels are now available on Linux/MacOS with x86-64 architecture.
  [(#313)](https://github.com/PennyLaneAI/pennylane-lightning/pull/313)

### Documentation

* Updated ReadTheDocs runner version from Ubuntu 20.04 to 22.04
  [(#327)](https://github.com/PennyLaneAI/pennylane-lightning/pull/327)

### Bug fixes

* Test updates to reflect new additions to PennyLane.
  [(#318)](https://github.com/PennyLaneAI/pennylane-lightning/pull/318)

### Contributors

This release contains contributions from (in alphabetical order):

Amintor Dusko, Christina Lee, Rashid N H M, Lee J. O'Riordan, Chae-Yeun Park

---

# Release 0.24.0

### New features since last release

* Add `SingleExcitation` and `DoubleExcitation` qchem gates and generators.
  [(#289)](https://github.com/PennyLaneAI/pennylane-lightning/pull/289)

* Add a new dispatch mechanism for future kernels.
  [(#291)](https://github.com/PennyLaneAI/pennylane-lightning/pull/291)

* Add `IsingXY` gate operation.
  [(#303)](https://github.com/PennyLaneAI/pennylane-lightning/pull/303)

* Support `qml.state()` in vjp and Hamiltonian in adjoint jacobian.
  [(#294)](https://github.com/PennyLaneAI/pennylane-lightning/pull/294)

### Breaking changes

* Codebase is now moving to C++20. The default compiler for Linux is now GCC10.
  [(#295)](https://github.com/PennyLaneAI/pennylane-lightning/pull/295)

* Minimum macOS version is changed to 10.15 (Catalina).
  [(#295)](https://github.com/PennyLaneAI/pennylane-lightning/pull/295)

### Improvements

* Split matrix operations, refactor dispatch mechanisms, and add a benchmark suits.
  [(#274)](https://github.com/PennyLaneAI/pennylane-lightning/pull/274)

* Add native support for the calculation of sparse Hamiltonians' expectation values.
Sparse operations are offloaded to [Kokkos](https://github.com/kokkos/kokkos) and
[Kokkos-Kernels](https://github.com/kokkos/kokkos-kernels).
  [(#283)](https://github.com/PennyLaneAI/pennylane-lightning/pull/283)

* Device `lightning.qubit` now accepts a datatype for a statevector.
  [(#290)](https://github.com/PennyLaneAI/pennylane-lightning/pull/290)

```python
dev1 = qml.device('lightning.qubit', wires=4, c_dtype=np.complex64) # for single precision
dev2 = qml.device('lightning.qubit', wires=4, c_dtype=np.complex128) # for double precision
```

### Documentation

* Use the centralized [Xanadu Sphinx Theme](https://github.com/XanaduAI/xanadu-sphinx-theme)
  to style the Sphinx documentation.
  [(#287)](https://github.com/PennyLaneAI/pennylane-lightning/pull/287)

### Bug fixes

* Fix the issue with using available `clang-format` version in format.
  [(#288)](https://github.com/PennyLaneAI/pennylane-lightning/pull/288)

* Fix a bug in the generator of `DoubleExcitationPlus`.
  [(#298)](https://github.com/PennyLaneAI/pennylane-lightning/pull/298)

### Contributors

This release contains contributions from (in alphabetical order):

Mikhail Andrenkov, Ali Asadi, Amintor Dusko, Lee James O'Riordan, Chae-Yeun Park, and Shuli Shu

---

# Release 0.23.0

### New features since last release

* Add `generate_samples()` to lightning.
  [(#247)](https://github.com/PennyLaneAI/pennylane-lightning/pull/247)

* Add Lightning GBenchmark Suite.
  [(#249)](https://github.com/PennyLaneAI/pennylane-lightning/pull/249)

* Support runtime and compile information.
  [(#253)](https://github.com/PennyLaneAI/pennylane-lightning/pull/253)

### Improvements

* Add `ENABLE_BLAS` build to CI checks.
  [(#249)](https://github.com/PennyLaneAI/pennylane-lightning/pull/249)

* Add more `clang-tidy` checks and kernel tests.
  [(#253)](https://github.com/PennyLaneAI/pennylane-lightning/pull/253)

* Add C++ code coverage to CI.
  [(#265)](https://github.com/PennyLaneAI/pennylane-lightning/pull/265)

* Skip over identity operations in `"lightning.qubit"`.
  [(#268)](https://github.com/PennyLaneAI/pennylane-lightning/pull/268)

### Bug fixes

* Update tests to remove `JacobianTape`.
  [(#260)](https://github.com/PennyLaneAI/pennylane-lightning/pull/260)

* Fix tests for MSVC.
  [(#264)](https://github.com/PennyLaneAI/pennylane-lightning/pull/264)

* Fix `#include <cpuid.h>` for PPC and AArch64 in Linux.
  [(#266)](https://github.com/PennyLaneAI/pennylane-lightning/pull/266)

* Remove deprecated tape execution methods.
  [(#270)](https://github.com/PennyLaneAI/pennylane-lightning/pull/270)

* Update `qml.probs` in `test_measures.py`.
  [(#280)](https://github.com/PennyLaneAI/pennylane-lightning/pull/280)

### Contributors

This release contains contributions from (in alphabetical order):

Ali Asadi, Chae-Yeun Park, Lee James O'Riordan, and Trevor Vincent

---

# Release 0.22.1

### Bug fixes

* Ensure `Identity ` kernel is registered to C++ dispatcher.
  [(#275)](https://github.com/PennyLaneAI/pennylane-lightning/pull/275)

---

# Release 0.22.0

### New features since last release

* Add Docker support.
  [(#234)](https://github.com/PennyLaneAI/pennylane-lightning/pull/234)

### Improvements

* Update quantum tapes serialization and Python tests.
  [(#239)](https://github.com/PennyLaneAI/pennylane-lightning/pull/239)

* Clang-tidy is now enabled for both tests and examples builds under Github Actions.
  [(#237)](https://github.com/PennyLaneAI/pennylane-lightning/pull/237)

* The return type of `StateVectorBase` data is now derived-class defined.
  [(#237)](https://github.com/PennyLaneAI/pennylane-lightning/pull/237)

* Update adjointJacobian and VJP methods.
  [(#222)](https://github.com/PennyLaneAI/pennylane-lightning/pull/222)

* Set GitHub workflow to upload wheels to Test PyPI.
  [(#220)](https://github.com/PennyLaneAI/pennylane-lightning/pull/220)

* Finalize the new kernel implementation.
  [(#212)](https://github.com/PennyLaneAI/pennylane-lightning/pull/212)

### Documentation

* Use of batching with OpenMP threads is documented.
  [(#221)](https://github.com/PennyLaneAI/pennylane-lightning/pull/221)

### Bug fixes

* Fix for OOM errors when using adjoint with large numbers of observables.
  [(#221)](https://github.com/PennyLaneAI/pennylane-lightning/pull/221)

* Add virtual destructor to C++ state-vector classes.
  [(#200)](https://github.com/PennyLaneAI/pennylane-lightning/pull/200)

* Fix a bug in Python tests with operations' `matrix` calls.
  [(#238)](https://github.com/PennyLaneAI/pennylane-lightning/pull/238)

* Refactor utility header and fix a bug in linear algebra function with CBLAS.
  [(#228)](https://github.com/PennyLaneAI/pennylane-lightning/pull/228)

### Contributors

This release contains contributions from (in alphabetical order):

Ali Asadi, Chae-Yeun Park, Lee James O'Riordan

---

# Release 0.21.0

### New features since last release

* Add C++ only benchmark for a given list of gates.
  [(#199)](https://github.com/PennyLaneAI/pennylane-lightning/pull/199)

* Wheel-build support for Python 3.10.
  [(#186)](https://github.com/PennyLaneAI/pennylane-lightning/pull/186)

* C++ support for probability, expectation value and variance calculations.
  [(#185)](https://github.com/PennyLaneAI/pennylane-lightning/pull/185)

* Add bindings to C++ expval, var, probs.
  [(#214)](https://github.com/PennyLaneAI/pennylane-lightning/pull/214)

### Improvements

* `setup.py` adds debug only when --debug is given
  [(#208)](https://github.com/PennyLaneAI/pennylane-lightning/pull/208)

* Add new highly-performant C++ kernels for quantum gates.
  [(#202)](https://github.com/PennyLaneAI/pennylane-lightning/pull/202)

The new kernels significantly improve the runtime performance of PennyLane-Lightning
for both differentiable and non-differentiable workflows. Here is an example workflow
using the adjoint differentiation method with a circuit of 5 strongly entangling layers:

```python
import pennylane as qml
from pennylane import numpy as np
from pennylane.templates.layers import StronglyEntanglingLayers
from numpy.random import random
np.random.seed(42)
n_layers = 5
n_wires = 6
dev = qml.device("lightning.qubit", wires=n_wires)

@qml.qnode(dev, diff_method="adjoint")
def circuit(weights):
    StronglyEntanglingLayers(weights, wires=list(range(n_wires)))
    return [qml.expval(qml.PauliZ(i)) for i in range(n_wires)]

init_weights = np.random.random(StronglyEntanglingLayers.shape(n_layers=n_layers, n_wires=n_wires))
params = np.array(init_weights,requires_grad=True)
jac = qml.jacobian(circuit)(params)
```
The latest release shows improved performance on both single and multi-threaded evaluations!

<img src="https://raw.githubusercontent.com/PennyLaneAI/pennylane-lightning/v0.21.0-rc0/doc/_static/lightning_v20_v21_bm.png" width=50%/>

* Ensure debug info is built into dynamic libraries.
  [(#201)](https://github.com/PennyLaneAI/pennylane-lightning/pull/201)

### Documentation

* New guidelines on adding and benchmarking C++ kernels.
  [(#202)](https://github.com/PennyLaneAI/pennylane-lightning/pull/202)

### Bug fixes

* Update clang-format version
  [(#219)](https://github.com/PennyLaneAI/pennylane-lightning/pull/219)

* Fix failed tests on Windows.
  [(#218)](https://github.com/PennyLaneAI/pennylane-lightning/pull/218)

* Update clang-format version
  [(#219)](https://github.com/PennyLaneAI/pennylane-lightning/pull/219)

* Add virtual destructor to C++ state-vector classes.
  [(#200)](https://github.com/PennyLaneAI/pennylane-lightning/pull/200)

* Fix failed tests for the non-binary wheel.
  [(#213)](https://github.com/PennyLaneAI/pennylane-lightning/pull/213)

* Add virtual destructor to C++ state-vector classes.
  [(#200)](https://github.com/PennyLaneAI/pennylane-lightning/pull/200)

### Contributors

This release contains contributions from (in alphabetical order):

Ali Asadi, Amintor Dusko, Chae-Yeun Park, Lee James O'Riordan

---

# Release 0.20.1

### Bug fixes

* Fix missing header-files causing build errors in algorithms module.
  [(#193)](https://github.com/PennyLaneAI/pennylane-lightning/pull/193)

* Fix failed tests for the non-binary wheel.
  [(#191)](https://github.com/PennyLaneAI/pennylane-lightning/pull/191)

---
# Release 0.20.2

### Bug fixes

* Introduce CY kernel to Lightning to avoid issues with decomposition.
  [(#203)](https://github.com/PennyLaneAI/pennylane-lightning/pull/203)

### Contributors

This release contains contributions from (in alphabetical order):

Lee J. O'Riordan

# Release 0.20.1

### Bug fixes

* Fix missing header-files causing build errors in algorithms module.
  [(#193)](https://github.com/PennyLaneAI/pennylane-lightning/pull/193)

* Fix failed tests for the non-binary wheel.
  [(#191)](https://github.com/PennyLaneAI/pennylane-lightning/pull/191)

# Release 0.20.0

### New features since last release

* Add wheel-builder support for Python 3.10.
  [(#186)](https://github.com/PennyLaneAI/pennylane-lightning/pull/186)

* Add VJP support to PL-Lightning.
  [(#181)](https://github.com/PennyLaneAI/pennylane-lightning/pull/181)

* Add complex64 support in PL-Lightning.
  [(#177)](https://github.com/PennyLaneAI/pennylane-lightning/pull/177)

* Added examples folder containing aggregate gate performance test.
  [(#165)](https://github.com/PennyLaneAI/pennylane-lightning/pull/165)

### Breaking changes

### Improvements

* Update PL-Lightning to support new features in PL.
  [(#179)](https://github.com/PennyLaneAI/pennylane-lightning/pull/179)

### Documentation

* Lightning setup.py build process uses CMake.
  [(#176)](https://github.com/PennyLaneAI/pennylane-lightning/pull/176)

### Contributors

This release contains contributions from (in alphabetical order):

Ali Asadi, Chae-Yeun Park, Isidor Schoch, Lee James O'Riordan

---

# Release 0.19.0

* Add Cache-Friendly DOTC, GEMV, GEMM along with BLAS Support.
  [(#155)](https://github.com/PennyLaneAI/pennylane-lightning/pull/155)

### Improvements

* The performance of parametric gates has been improved.
  [(#157)](https://github.com/PennyLaneAI/pennylane-lightning/pull/157)

* AVX support is enabled for Linux users on Intel/AMD platforms.
  [(#157)](https://github.com/PennyLaneAI/pennylane-lightning/pull/157)

* PennyLane-Lightning has been updated to conform with clang-tidy
  recommendations for modernization, offering performance improvements across
  all use-cases.
  [(#153)](https://github.com/PennyLaneAI/pennylane-lightning/pull/153)

### Breaking changes

* Linux users on `x86_64` must have a CPU supporting AVX.
  [(#157)](https://github.com/PennyLaneAI/pennylane-lightning/pull/157)

### Bug fixes

* OpenMP built with Intel MacOS CI runners causes failures on M1 Macs. OpenMP is currently
  disabled in the built wheels until this can be resolved with Github Actions runners.
  [(#166)](https://github.com/PennyLaneAI/pennylane-lightning/pull/166)

### Contributors

This release contains contributions from (in alphabetical order):

Ali Asadi, Lee James O'Riordan

---

# Release 0.18.0

### New features since last release

* PennyLane-Lightning now provides a high-performance
  [adjoint Jacobian](http://arxiv.org/abs/2009.02823) method for differentiating quantum circuits.
  [(#136)](https://github.com/PennyLaneAI/pennylane-lightning/pull/136)

  The adjoint method operates after a forward pass by iteratively applying inverse gates to scan
  backwards through the circuit. The method is already available in PennyLane's
  `default.qubit` device, but the version provided by `lightning.qubit` integrates with the C++
  backend and is more performant, as shown in the plot below:

  <img src="https://raw.githubusercontent.com/PennyLaneAI/pennylane-lightning/master/doc/_static/lightning_adjoint.png" width=70%/>

  The plot compares the average runtime of `lightning.qubit` and `default.qubit` for calculating the
  Jacobian of a circuit using the adjoint method for a range of qubit numbers. The circuit
  consists of ten `BasicEntanglerLayers` with a `PauliZ` expectation value calculated on each wire,
  repeated over ten runs. We see that `lightning.qubit` provides a speedup of around two to eight
  times, depending on the number of qubits.

  The adjoint method can be accessed using the standard interface. Consider the following circuit:

  ```python
  import pennylane as qml

  wires = 3
  layers = 2
  dev = qml.device("lightning.qubit", wires=wires)

  @qml.qnode(dev, diff_method="adjoint")
  def circuit(weights):
      qml.templates.StronglyEntanglingLayers(weights, wires=range(wires))
      return qml.expval(qml.PauliZ(0))

  weights = qml.init.strong_ent_layers_normal(layers, wires, seed=1967)
  ```

  The circuit can be executed and its gradient calculated using:

    ```pycon
  >>> print(f"Circuit evaluated: {circuit(weights)}")
  Circuit evaluated: 0.9801286266677633
  >>> print(f"Circuit gradient:\n{qml.grad(circuit)(weights)}")
  Circuit gradient:
  [[[-1.11022302e-16 -1.63051504e-01 -4.14810501e-04]
    [ 1.11022302e-16 -1.50136528e-04 -1.77922957e-04]
    [ 0.00000000e+00 -3.92874550e-02  8.14523075e-05]]

   [[-1.14472273e-04  3.85963953e-02  0.00000000e+00]
    [-5.76791765e-05 -9.78478343e-02  0.00000000e+00]
    [-5.55111512e-17  0.00000000e+00 -1.11022302e-16]]]
  ```

* PennyLane-Lightning now supports all of the operations and observables of `default.qubit`.
  [(#124)](https://github.com/PennyLaneAI/pennylane-lightning/pull/124)

### Improvements

* A new state-vector class `StateVectorManaged` was added, enabling memory use to be bound to
  statevector lifetime.
  [(#136)](https://github.com/PennyLaneAI/pennylane-lightning/pull/136)

* The repository now has a well-defined component hierarchy, allowing each indepedent unit to be
  compiled and linked separately.
  [(#136)](https://github.com/PennyLaneAI/pennylane-lightning/pull/136)

* PennyLane-Lightning can now be installed without compiling its C++ binaries and will fall back
  to using the `default.qubit` implementation. Skipping compilation is achieved by setting the
  `SKIP_COMPILATION` environment variable, e.g., Linux/MacOS: `export SKIP_COMPILATION=True`,
  Windows: `set SKIP_COMPILATION=True`. This feature is intended for building a pure-Python wheel of
  PennyLane-Lightning as a backup for platforms without a dedicated wheel.
  [(#129)](https://github.com/PennyLaneAI/pennylane-lightning/pull/129)

* The C++-backed Python bound methods can now be directly called with wires and supplied parameters.
  [(#125)](https://github.com/PennyLaneAI/pennylane-lightning/pull/125)

* Lightning supports arbitrary unitary and non-unitary gate-calls from Python to C++ layer.
  [(#121)](https://github.com/PennyLaneAI/pennylane-lightning/pull/121)

### Documentation

* Added preliminary architecture diagram for package.
  [(#131)](https://github.com/PennyLaneAI/pennylane-lightning/pull/131)

* C++ API built as part of docs generation.
  [(#131)](https://github.com/PennyLaneAI/pennylane-lightning/pull/131)

### Breaking changes

* Wheels for MacOS <= 10.13 will no longer be provided due to XCode SDK C++17 support requirements.
  [(#149)](https://github.com/PennyLaneAI/pennylane-lightning/pull/149)

### Bug fixes

* An indexing error in the CRY gate is fixed. [(#136)](https://github.com/PennyLaneAI/pennylane-lightning/pull/136)

* Column-major data in numpy is now correctly converted to row-major upon pass to the C++ layer.
  [(#126)](https://github.com/PennyLaneAI/pennylane-lightning/pull/126)

### Contributors

This release contains contributions from (in alphabetical order):

Thomas Bromley, Lee James O'Riordan

---

# Release 0.17.0

### New features

* C++ layer now supports float (32-bit) and double (64-bit) templated complex data.
  [(#113)](https://github.com/PennyLaneAI/pennylane-lightning/pull/113)

### Improvements

* The PennyLane device test suite is now included in coverage reports.
  [(#123)](https://github.com/PennyLaneAI/pennylane-lightning/pull/123)

* Static versions of jQuery and Bootstrap are no longer included in the CSS theme.
  [(#118)](https://github.com/PennyLaneAI/pennylane-lightning/pull/118)

* C++ tests have been ported to use Catch2 framework.
  [(#115)](https://github.com/PennyLaneAI/pennylane-lightning/pull/115)

* Testing now exists for both float and double precision methods in C++ layer.
  [(#113)](https://github.com/PennyLaneAI/pennylane-lightning/pull/113)
  [(#115)](https://github.com/PennyLaneAI/pennylane-lightning/pull/115)

* Compile-time utility methods with `constexpr` have been added.
  [(#113)](https://github.com/PennyLaneAI/pennylane-lightning/pull/113)

* Wheel-build support for ARM64 (Linux and MacOS) and PowerPC (Linux) added.
  [(#110)](https://github.com/PennyLaneAI/pennylane-lightning/pull/110)

* Add support for Controlled Phase Gate (`ControlledPhaseShift`).
  [(#114)](https://github.com/PennyLaneAI/pennylane-lightning/pull/114)

* Move changelog to `.github` and add a changelog reminder.
  [(#111)](https://github.com/PennyLaneAI/pennylane-lightning/pull/111)

* Adds CMake build system support.
  [(#104)](https://github.com/PennyLaneAI/pennylane-lightning/pull/104)


### Breaking changes

* Removes support for Python 3.6 and adds support for Python 3.9.
  [(#127)](https://github.com/PennyLaneAI/pennylane-lightning/pull/127)
  [(#128)](https://github.com/PennyLaneAI/pennylane-lightning/pull/128)

* Compilers with C++17 support are now required to build C++ module.
  [(#113)](https://github.com/PennyLaneAI/pennylane-lightning/pull/113)

* Gate classes have been removed with functionality added to StateVector class.
  [(#113)](https://github.com/PennyLaneAI/pennylane-lightning/pull/113)

* We are no longer building wheels for Python 3.6.
  [(#106)](https://github.com/PennyLaneAI/pennylane-lightning/pull/106)

### Bug fixes

* PowerPC wheel-builder now successfully compiles modules.
  [(#120)](https://github.com/PennyLaneAI/pennylane-lightning/pull/120)

### Documentation

* Added community guidelines.
  [(#109)](https://github.com/PennyLaneAI/pennylane-lightning/pull/109)

### Contributors

This release contains contributions from (in alphabetical order):

Ali Asadi, Christina Lee, Thomas Bromley, Lee James O'Riordan

---

# Release 0.15.1

### Bug fixes

* The PennyLane-Lightning binaries are now built with NumPy 1.19.5, to avoid ABI
  compatibility issues with the latest NumPy 1.20 release. See
  [the NumPy release notes](https://numpy.org/doc/stable/release/1.20.0-notes.html#size-of-np-ndarray-and-np-void-changed)
  for more details.
  [(#97)](https://github.com/PennyLaneAI/pennylane-lightning/pull/97)

### Contributors

This release contains contributions from (in alphabetical order):

Josh Izaac, Antal Száva

---

# Release 0.15.0

### Improvements

* For compatibility with PennyLane v0.15, the `analytic` keyword argument
  has been removed. Statistics can still be computed analytically by setting
  `shots=None`.
  [(#93)](https://github.com/PennyLaneAI/pennylane-lightning/pull/93)

* Inverse gates are now supported.
  [(#89)](https://github.com/PennyLaneAI/pennylane-lightning/pull/89)

* Add new lightweight backend with performance improvements.
  [(#57)](https://github.com/PennyLaneAI/pennylane-lightning/pull/57)

* Remove the previous Eigen-based backend.
  [(#67)](https://github.com/PennyLaneAI/pennylane-lightning/pull/67)

### Bug fixes

* Re-add dispatch table after fixing static initialisation order issue.
  [(#68)](https://github.com/PennyLaneAI/pennylane-lightning/pull/68)

### Contributors

This release contains contributions from (in alphabetical order):

Thomas Bromley, Theodor Isacsson, Christina Lee, Thomas Loke, Antal Száva.

---

# Release 0.14.1

### Bug fixes

* Fixes a bug where the `QNode` would swap `LightningQubit` to
  `DefaultQubitAutograd` on device execution due to the inherited
  `passthru_devices` entry of the `capabilities` dictionary.
  [(#61)](https://github.com/PennyLaneAI/pennylane-lightning/pull/61)

### Contributors

This release contains contributions from (in alphabetical order):

Antal Száva

---

# Release 0.14.0

### Improvements

* Extends support from 16 qubits to 50 qubits.
  [(#52)](https://github.com/PennyLaneAI/pennylane-lightning/pull/52)

### Bug fixes

* Updates applying basis state preparations to correspond to the
  changes in `DefaultQubit`.
  [(#55)](https://github.com/PennyLaneAI/pennylane-lightning/pull/55)

### Contributors

This release contains contributions from (in alphabetical order):

Thomas Loke, Tom Bromley, Josh Izaac, Antal Száva

---

# Release 0.12.0

### Bug fixes

* Updates capabilities dictionary to be compatible with core PennyLane
  [(#45)](https://github.com/PennyLaneAI/pennylane-lightning/pull/45)

* Fix install of Eigen for CI wheel building
  [(#44)](https://github.com/PennyLaneAI/pennylane-lightning/pull/44)

### Contributors

This release contains contributions from (in alphabetical order):

Tom Bromley, Josh Izaac, Antal Száva

---

# Release 0.11.0

Initial release.

This release contains contributions from (in alphabetical order):

Tom Bromley, Josh Izaac, Nathan Killoran, Antal Száva<|MERGE_RESOLUTION|>--- conflicted
+++ resolved
@@ -2,14 +2,10 @@
 
 ### New features since last release
 
-<<<<<<< HEAD
 * Integrate python/pybind layer of distributed Lightning-GPU into the Lightning monorepo with python unit tests.
   [(#518)] (https://github.com/PennyLaneAI/pennylane-lightning/pull/518)
 
-* Integrate cpp backend of distributed Lightning-GPU into the Lightning monorepo.
-=======
 * Integrate the distributed C++ backend of Lightning-GPU into the Lightning monorepo.
->>>>>>> 9dc91811
   [(#514)] (https://github.com/PennyLaneAI/pennylane-lightning/pull/514)
 
 * Integrate Lightning-GPU into the Lightning monorepo. The new backend is named `lightning_gpu` and includes all single-GPU features.
