--- conflicted
+++ resolved
@@ -46,7 +46,7 @@
 
 * Split Lightning-Qubit and Lightning-Kokkos CPU Python tests with `pytest-split`. Remove `SERIAL` from Kokkos' `exec_model` matrix. Remove `all` from Lightning-Kokkos' `pl_backend` matrix. Move `clang-tidy` checks to `tidy.yml`. Avoid editable `pip` installations.
   [(#696)](https://github.com/PennyLaneAI/pennylane-lightning/pull/696)
-  
+
 * Update `lightning.gpu` and `lightning.kokkos` to raise an error instead of falling back to `default.qubit`.
   [(#689)](https://github.com/PennyLaneAI/pennylane-lightning/pull/689)
 
@@ -111,12 +111,9 @@
 
 ### Bug fixes
 
-<<<<<<< HEAD
 * Fix wire order permutations when using `qml.probs` with out-of-order wires.
   [(#707)](https://github.com/PennyLaneAI/pennylane-lightning/pull/707)
 
-=======
->>>>>>> cc57f14d
 * Lightning Qubit once again respects the wire order specified on device instantiation.
   [(#705)](https://github.com/PennyLaneAI/pennylane-lightning/pull/705)
 
@@ -147,27 +144,11 @@
 * Update the version of `codecov-action` to v4 and fix the CodeCov issue with the PL-Lightning check-compatibility actions.
   [(#682)](https://github.com/PennyLaneAI/pennylane-lightning/pull/682)
 
-<<<<<<< HEAD
-* Refactor of dev prerelease auto-update-version workflow.
-  [(#685)](https://github.com/PennyLaneAI/pennylane-lightning/pull/685)
-
-* Remove gates unsupported by catalyst from toml file.
-  [(#698)](https://github.com/PennyLaneAI/pennylane-lightning/pull/698)
-
-=======
->>>>>>> cc57f14d
-* Increase tolerance for a flaky test.
-  [(#703)](https://github.com/PennyLaneAI/pennylane-lightning/pull/703)
-
-### Contributors
-
-This release contains contributions from (in alphabetical order):
-
-<<<<<<< HEAD
-Ali Asadi, Amintor Dusko, Thomas Germain, Christina Lee, Erick Ochoa Lopez, Vincent Michaud-Rioux, Rashid N H M, Lee James O'Riordan, Mudit Pandey, Shuli Shu
-=======
-Ali Asadi, Amintor Dusko, Pietropaolo Frisoni, Christina Lee, Vincent Michaud-Rioux, Lee James O'Riordan, Mudit Pandey, Shuli Shu
->>>>>>> cc57f14d
+### Contributors
+
+This release contains contributions from (in alphabetical order):
+
+Ali Asadi, Amintor Dusko, Christina Lee, Vincent Michaud-Rioux, Lee James O'Riordan, Mudit Pandey, Shuli Shu
 
 ---
 
