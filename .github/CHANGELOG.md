# Release 0.44.0-dev (development release)

<h3>New features since last release</h3>

- Introduced a new Lightning-AMDGPU device, which is an alias of Lightning-Kokkos specifically for AMD GPUs.
  [(#1300)](https://github.com/PennyLaneAI/pennylane-lightning/pull/1300)
  [(#1305)](https://github.com/PennyLaneAI/pennylane-lightning/pull/1305)


<h3>Improvements 🛠</h3>

<<<<<<< HEAD
- Cache intermediate states in the adjoint-jacobian pipeline to eliminate redundant forward pass computed during backward pass in `lightning.qubit`.
  [(#1312)](https://github.com/PennyLaneAI/pennylane-lightning/pull/1312)
=======
- Device VJP has been optimized to avoid unecessary copying of temporary statevectors.
  `lightning.qubit` also has additional optimizations when using only a single observable.
  [(#1311)](https://github.com/PennyLaneAI/pennylane-lightning/pull/1311)
>>>>>>> fa0321b8

- Handled `qml.GlobalPhase` with zero-qubit target wires in `lightning.gpu`.
  Supported `qml.GlobalPhase` with one controlled wire across state-vector devices.
  [(#1298)](https://github.com/PennyLaneAI/pennylane-lightning/pull/1298)

- Supported Python 3.14 wheel builds.
  [(#1294)](https://github.com/PennyLaneAI/pennylane-lightning/pull/1294)

<h3>Breaking changes 💔</h3>

- MacOS x86 wheels are no longer built, and the PennyLane ecosystem will no longer support Intel MacOS platforms for v0.44. If needed, MacOS x86 wheels can be built from source. See [PennyLane deprecations page](https://pennylane.ai/blog/2025/10/pennylane-release-0.43/#deprecations-and-breaking-changes-) for more information.
  [(#1287)](https://github.com/PennyLaneAI/pennylane-lightning/pull/1287)

<h3>Deprecations 👋</h3>

<h3>Documentation 📝</h3>

<h3>Bug fixes 🐛</h3>

- Corrected an issue in tests where a PennyLane operator was used within a QNode to compute a
  matrix, which would lead to wrongful queuing as of PennyLane
  pull request [#8131](https://github.com/PennyLaneAI/pennylane/pull/8131).
  [(#1292)](https://github.com/PennyLaneAI/pennylane-lightning/pull/1292)

<h3>Internal changes ⚙️</h3>

- Pin NumPy `<2.4` on CIs as `pyscf` is not compatible with the new version of NumPy yet.
  [(#1315)](https://github.com/PennyLaneAI/pennylane-lightning/pull/1315)

- Update references to the `transform` property of the `qml.transforms.core.Transform` and `qml.transforms.core.BoundTransform`.
  [(#1315)](https://github.com/PennyLaneAI/pennylane-lightning/pull/1315)

- Update references to `TransformProgram` with `CompilePipeline`
  [(#1310)](https://github.com/PennyLaneAI/pennylane-lightning/pull/1310)

- Update `wheel_linux_aarch64.yml` workflow to run on a Blacksmith Arm runner.
  [(#1307)](https://github.com/PennyLaneAI/pennylane-lightning/pull/1307)

- Update MacOS runner to use OSX 14.
  [(#1304)](https://github.com/PennyLaneAI/pennylane-lightning/pull/1304)

- Temporarily increased github action timeout limit to 90 min.
  [(#1303)](https://github.com/PennyLaneAI/pennylane-lightning/pull/1303)
  [(#1301)](https://github.com/PennyLaneAI/pennylane-lightning/pull/1301)

- Update tests to accomodate new PennyLane MCM method validation.
  [(#1295)](https://github.com/PennyLaneAI/pennylane-lightning/pull/1295)

- Pinned black, pylint, and isort versions in requirement files.
  [(#1288)](https://github.com/PennyLaneAI/pennylane-lightning/pull/1288)

- Update Sphinx version to 8.1.
  [(#1291)](https://github.com/PennyLaneAI/pennylane-lightning/pull/1291)

- Update release script and use the Catalyst `rc` branch in CIs in the release season.
  [(#1285)](https://github.com/PennyLaneAI/pennylane-lightning/pull/1285)

- Updated CIs to use GCC 13.
  [(#1249)](https://github.com/PennyLaneAI/pennylane-lightning/pull/1249)

- Bumped the seed for pytests.
  [(#1276)](https://github.com/PennyLaneAI/pennylane-lightning/pull/1276)

- `scipy-openblas32` dependency can be set manually when installing from source using the `ENABLE_SCIPY_OPENBLAS` cmake flag.
  [(#1220)](https://github.com/PennyLaneAI/pennylane-lightning/pull/1220)

- Merge v0.43.0 rc branch to master.
  [(#1282)](https://github.com/PennyLaneAI/pennylane-lightning/pull/1282)

- Removed Catalyst version pin in stable CI tests.
  [(#1284)](https://github.com/PennyLaneAI/pennylane-lightning/pull/1284)

- `lightning.qubit` CI Python tests now use rc branch for testing release candidates.
  [(#1280)](https://github.com/PennyLaneAI/pennylane-lightning/pull/1280)

- Bumped the version to 0.44.0-dev.
  [(#1272)](https://github.com/PennyLaneAI/pennylane-lightning/pull/1272)

- Bumped release version for testing Docker.
  [(#1271)](https://github.com/PennyLaneAI/pennylane-lightning/pull/1271)

<h3>Contributors ✍️</h3>

This release contains contributions from (in alphabetical order):

Ali Asadi,
Yushao Chen,
Joseph Lee,
David Wierichs.

---

# Release 0.43.0

<h3>New features since last release</h3>

- Lightning devices now support executing circuits with dynamic qubit allocation with `qml.allocate`.
  [(#1255)](https://github.com/PennyLaneAI/pennylane-lightning/pull/1255)

- Lightning devices now call the new `preprocess` method integrated with the graph decomposition system.
  [(#1251)](https://github.com/PennyLaneAI/pennylane-lightning/pull/1251)

- Using `mcm_method="device"` on `lightning.qubit`, `lightning.kokkos` and `lightning.gpu`
  now resolves to the tree-traversal method.
  [(#1210)](https://github.com/PennyLaneAI/pennylane-lightning/pull/1210)

<h3>Improvements 🛠</h3>

- Raise exception when calling normalize or collapse method with `lightning.qubit`, `lightning.kokkos` and `lightning.gpu` when norm is close to 0.
  [(#1257)](https://github.com/PennyLaneAI/pennylane-lightning/pull/1257)

- Worksize preference in `cuTensorNet` can now be set and updated when using `lightning.tensor` device to reduce memory usage or improve stability.
  [(#1238)](https://github.com/PennyLaneAI/pennylane-lightning/pull/1238)

- **Migrated to Nanobind for Python bindings**, replacing pybind11 to enhance performance, modularity, and build system efficiency.
  [(#1176)](https://github.com/PennyLaneAI/pennylane-lightning/pull/1176)

  This migration includes comprehensive updates across all Lightning backends:

  - **Zero-copy measurement exchanges** for improved memory efficiency
    [(#1187)](https://github.com/PennyLaneAI/pennylane-lightning/pull/1187)
  - **MPI and Adjoint Jacobian support** for distributed computing
    [(#1189)](https://github.com/PennyLaneAI/pennylane-lightning/pull/1189)
  - **Lightning Qubit bindings** with enhanced performance
    [(#1198)](https://github.com/PennyLaneAI/pennylane-lightning/pull/1198)
  - **Lightning Kokkos bindings** for heterogeneous computing
    [(#1213)](https://github.com/PennyLaneAI/pennylane-lightning/pull/1213)
  - **Lightning GPU bindings** with CUDA optimization
    [(#1184)](https://github.com/PennyLaneAI/pennylane-lightning/pull/1184)
  - **Lightning Tensor bindings** for tensor network simulations
    [(#1206)](https://github.com/PennyLaneAI/pennylane-lightning/pull/1206)

  For compatibility with PyTorch, reference leak warnings for nanobind are disabled
  [(#1266)](https://github.com/PennyLaneAI/pennylane-lightning/pull/1266)

- Added support for `GlobalPhase` with zero-qubit Lightning devices. Currently, only the `lightning.qubit` and `lightning.kokkos` backends support zero-qubit initialization.
  [(#1205)](https://github.com/PennyLaneAI/pennylane-lightning/pull/1205)

- Skipped Identity operation in `lightning.qubit` and removed assert for applying Identity gate not equal to 1 wire.
  [(#1212)](https://github.com/PennyLaneAI/pennylane-lightning/pull/1212)

- Updated `test_device.py` to no longer mutate an execution configuration for testing.
  [(#1242)](https://github.com/PennyLaneAI/pennylane-lightning/pull/1242)

<h3>Breaking changes 💔</h3>

- `LightningBase.eval_jaxpr` no longer uses `self.shots`; instead, it takes a keyword argument `shots`.
  [(#1243)](https://github.com/PennyLaneAI/pennylane-lightning/pull/1243)

- No longer squeezes out singleton dimensions from samples in accordance with a breaking change in
  PennyLane. See PennyLane PR [(#7944)](https://github.com/PennyLaneAI/pennylane/pull/7944) for
  more information.
  [(#1226)](https://github.com/PennyLaneAI/pennylane-lightning/pull/1226)
  [(#1246)](https://github.com/PennyLaneAI/pennylane-lightning/pull/1246)

- Dropped support for Python 3.10. Supported Python versions are now 3.11, 3.12 and 3.13.
  [(#1224)](https://github.com/PennyLaneAI/pennylane-lightning/pull/1224)

- Dropped testing support for `tensorflow` interface after deprecation in Pennylane.
  [(#1225)](github.com/PennyLaneAI/pennylane-lightning/pull/1225)

<h3>Deprecations 👋</h3>

- Specifying `shots` at `qml.device` initialization is deprecated. Instead, use `qml.set_shots` to configure shots for a specific QNode.
   [(#1221)](https://github.com/PennyLaneAI/pennylane-lightning/pull/1221)

<h3>Documentation 📝</h3>

- Updated Lightning-Kokkos installation instructions to include `Kokkos_ENABLE_COMPLEX_ALIGN=OFF`.
  [(#1256)](https://github.com/PennyLaneAI/pennylane-lightning/pull/1256)

- Added missing `Kernel performance tuning` documentation page to the AVX2/AVX512 kernels index for improved discoverability.
  [(#1217)](https://github.com/PennyLaneAI/pennylane-lightning/pull/1217)

<h3>Bug fixes 🐛</h3>

- Using `postselect_mode="fill-shots"` with `mcm_method="one-shot"` or `"tree-traversal"` has been disallowed, as it produces incorrect results where the correlation between measurements is not preserved.
  [(#1274)](https://github.com/PennyLaneAI/pennylane-lightning/pull/1274)

- Setting device with seed now produces deterministic measurement for MCMC.
  [(#1252)](https://github.com/PennyLaneAI/pennylane-lightning/pull/1252)

- **CHANGE REVERTED:** Updated stopping condition for `qml.ops.op_math.SProd` and `qml.ops.op_math.Exp`, in all devices, after breaking changes upstream.
  Was instead fixed in PennyLane and change was reverted.
  [(#1239)](https://github.com/PennyLaneAI/pennylane-lightning/pull/1239)
  [(#1246)](https://github.com/PennyLaneAI/pennylane-lightning/pull/1246)

- Setup the correct PL version for stable-stable test with `lightning.gpu` with MPI.
  [(#1237)](https://github.com/PennyLaneAI/pennylane-lightning/pull/1237)

<h3>Internal changes ⚙️</h3>

- Updated test to skip MCM test for `lightning.tensor` and fix seed for deterministic test.
  [(#1281)](https://github.com/PennyLaneAI/pennylane-lightning/pull/1281)

- Updated GitHub Actions to produce the release candidate wheels for all supported Python versions for MacOS-ARM.
  [(#1273)](https://github.com/PennyLaneAI/pennylane-lightning/pull/1273)

- Updated GitHub Actions to produce the release candidate wheels for all supported Python versions.
  [(#1264)](https://github.com/PennyLaneAI/pennylane-lightning/pull/1264)

- Support building `lightning.gpu` and `lightning.tensor` from source with CUDA 13.
  [(#1267)](https://github.com/PennyLaneAI/pennylane-lightning/pull/1267)

- Removed unnecessary `std::move` in `cuGates_host`.
  [(#1263)](https://github.com/PennyLaneAI/pennylane-lightning/pull/1263)

- Pinned GitHub CI temporarily to the stable version to use Catalyst release v0.12.0.
  [(#1259)](https://github.com/PennyLaneAI/pennylane-lightning/pull/1259)

- Updated Catalyst's QuantumDevice interface and downstream Qubit Manager to Lightning in preparation for dynamic qubit allocation functionality.
  [(#1254)](https://github.com/PennyLaneAI/pennylane-lightning/pull/1254)
  [(#1258)](https://github.com/PennyLaneAI/pennylane-lightning/pull/1258)
  [(#1260)](https://github.com/PennyLaneAI/pennylane-lightning/pull/1260)

- Updated Release script for bumping the minimum version for PennyLane.
  [(#1253)](https://github.com/PennyLaneAI/pennylane-lightning/pull/1253)

- Updated Python to 3.12 and CIBuildWheel to 3.1.4 for CI.
  [(#1248)](https://github.com/PennyLaneAI/pennylane-lightning/pull/1248)

- Updated decomposition stopping condition to no longer convert `C(SProd)` and `C(Exp)` to Qubit Unitary, since PennyLane can decompose these operators after [PR 8133](https://github.com/PennyLaneAI/pennylane/pull/8133).
  [(#1247)](https://github.com/PennyLaneAI/pennylane-lightning/pull/1247)

- Removed `--no-deps` for Lightning Qubit CI tests for stable version.
  [(#1245)](https://github.com/PennyLaneAI/pennylane-lightning/pull/1245)

- Ported Linux based GitHub Actions workflows from using the GitHub 4vcpu large runner to blacksmith 4vcpu runner.
  [(#1241)](https://github.com/PennyLaneAI/pennylane-lightning/pull/1241)

- Added script to automate the release process.
  [(#1231)](https://github.com/PennyLaneAI/pennylane-lightning/pull/1231)

- Stopped the wheels creation for no arch if the PR is draft.
  [(#1233)](https://github.com/PennyLaneAI/pennylane-lightning/pull/1233)

- Adjusted where the MCMC config validation occurs, from initialization to preprocess.
  [(#1222)](https://github.com/PennyLaneAI/pennylane-lightning/pull/1222)

- Replaced `DefaultExecutionConfig` with `ExecutionConfig()` across the Lightning Python device APIs.
  [(#1185)](https://github.com/PennyLaneAI/pennylane-lightning/pull/1185)

- Updated tests with `circuit(..., shots=...)` to use `qml.set_shots` to ensure compatibility with the latest version of PennyLane.
  [(#1216)](https://github.com/PennyLaneAI/pennylane-lightning/pull/1216)

- Used `pennylane.exceptions` for custom PennyLane exceptions across Lightning Python code.
  [(#1215)](https://github.com/PennyLaneAI/pennylane-lightning/pull/1215)

- Switched off the PLxPR integration tests by removing JAX dependency from requirements files.
  [(#1214)](https://github.com/PennyLaneAI/pennylane-lightning/pull/1214)

- Updated JAX version from 0.6.0 to 0.6.2, keeping the same version as PennyLane and Catalyst
  [(#1200)](https://github.com/PennyLaneAI/pennylane-lightning/pull/1200)

- Removed FIXMEs for pinning jax & catalyst 0.11.0 for CI testing stable version.
  [(#1211)](https://github.com/PennyLaneAI/pennylane-lightning/pull/1211)

- Increased minimum version of `pytest` within requirements files to `8.4.1`.
  [(#1207)](https://github.com/PennyLaneAI/pennylane-lightning/pull/1207)

- Merged the `v0.42.0_rc_merge` branch to the `master` and bumped the version.
  [(#1209)](https://github.com/PennyLaneAI/pennylane-lightning/pull/1209)

<h3>Contributors ✍️</h3>

This release contains contributions from (in alphabetical order):

Ali Asadi,
Astral Cai,
Yushao Chen,
Amintor Dusko,
David Ittah,
Christina Lee,
Joseph Lee,
Rashid N H M,
Anton Naim Ibrahim,
Luis Alfredo Nuñez Meneses,
Andrija Paurevic,
Justin Pickering,
Marc Vandelle,
Paul Haochen Wang,
Jake Zaia.

---

# Release 0.42.0

<h3>New features since last release</h3>

- Added distributed simulation using MPI to the `lightning.kokkos` device,
  enabling larger quantum circuits by distributing workloads across multiple CPUs or GPUs.
  [(#1114)](https://github.com/PennyLaneAI/pennylane-lightning/pull/1114)

- Mid-circuit measurements using the tree-traversal algorithm are now supported
  in the `lightning.qubit`, `lightning.kokkos` and `lightning.gpu` devices,
  providing both significant memory savings and sampling efficiency!
  [(#1166)](https://github.com/PennyLaneAI/pennylane-lightning/pull/1166)

<h3>Improvements 🛠</h3>

- Lightning devices can now accept a `seed` argument to enable deterministic shots measurements.
  [(#1171)](https://github.com/PennyLaneAI/pennylane-lightning/pull/1171)

- PennyLane-Lightning is compatible with JAX version 0.5.3+.
  [(#1152)](https://github.com/PennyLaneAI/pennylane-lightning/pull/1152)
  [(#1161)](https://github.com/PennyLaneAI/pennylane-lightning/pull/1161)

- Refactored `MPIManager` class from `lightning.gpu` to base class.
  [(#1162)](https://github.com/PennyLaneAI/pennylane-lightning/pull/1162)

<h3>Breaking changes 💔</h3>

- The `LightningBaseStateVector`, `LightningBaseAdjointJacobian`, `LightningBaseMeasurements`,
  `LightningInterpreter` and `QuantumScriptSerializer` base classes now can be found at `pennylane_lightning.lightning_base`.
  The new `lightning_base` module further enables the relocation of core files from `pennylane_lightning/core/src/*` to `pennylane_lightning/core/*`.
  The license classifier and `project.license` as a TOML table are deprecated in favor of a SPDX license expression and removed in `pyproject.toml`.
  To speedup the recompilation of C++ source code, `ccache` is also added to `Makefile`.
  [(#1098)](https://github.com/PennyLaneAI/pennylane-lightning/pull/1098)

- Updated `pyproject` to adhere to PyPA binary distribution format for built wheels.
  [(#1193)](https://github.com/PennyLaneAI/pennylane-lightning/pull/1193)

<h3>Deprecations 👋</h3>

- Added and subsequently removed native support for `MultiControlledX` gates in `lightning.tensor`.
  [(#1169)](https://github.com/PennyLaneAI/pennylane-lightning/pull/1169)
  [(#1183)](https://github.com/PennyLaneAI/pennylane-lightning/pull/1183)

<h3>Documentation 📝</h3>

- Converted the `README` to markdown (as in the `pennylane` and `catalyst` repositories), and added a header image.
  [(#1139)](https://github.com/PennyLaneAI/pennylane-lightning/pull/1139)
  [(#1141)](https://github.com/PennyLaneAI/pennylane-lightning/pull/1141)
  [(#1142)](https://github.com/PennyLaneAI/pennylane-lightning/pull/1142)

- Edited and prepared `CHANGELOG.md` for the release `v0.42.0`.
  [(#1199)](https://github.com/PennyLaneAI/pennylane-lightning/pull/1199)
  [(#1204)](https://github.com/PennyLaneAI/pennylane-lightning/pull/1204)

- Fixed typo in `lightning.gpu` documentation adjoint-jacobian section.
  [(#1179)](https://github.com/PennyLaneAI/pennylane-lightning/pull/1179)

<h3>Bug fixes 🐛</h3>

- Fixed the implementation of multi-controlled gates with a single target wire for arbitrary control values in `lightning.tensor`.
  [(#1169)](https://github.com/PennyLaneAI/pennylane-lightning/pull/1169)

- Updated requirements to only download JAX version 0.5.3 for non-X86 MacOS.
  [(#1163)](https://github.com/PennyLaneAI/pennylane-lightning/pull/1163)

- Fixed Docker build for `lighting.kokkos` with ROCM library for AMD GPUs. Updated ROCM from 5.7 to 6.2.4.
  [(#1158)](https://github.com/PennyLaneAI/pennylane-lightning/pull/1158)

- Fixed use of Torch with `AmplitudeEmbedding` by applying `qml.broadcast_expand` before decomposition in the preprocessing stage.
  [(#1175)](https://github.com/PennyLaneAI/pennylane-lightning/pull/1175)

<h3>Internal changes ⚙️</h3>

- Updated tests with `device(..., shots=...)` to use `qml.set_shots` to ensure compatibility with the latest version of PennyLane.
  [(#1173)](https://github.com/PennyLaneAI/pennylane-lightning/pull/1173)

- Fixed `applyMultiRZ` for `lightning.kokkos` device to use Kokkos function instead of lambda.
  [(#1194)](https://github.com/PennyLaneAI/pennylane-lightning/pull/1194)

- Enabled `AmplitudeEmbedding` Python tests for `lightning.kokkos` and `lightning.gpu` devices.
  [(#1192)](https://github.com/PennyLaneAI/pennylane-lightning/pull/1192)

- Updated docker build CI for stable version to use v0.41.1.
  [(#1188)](https://github.com/PennyLaneAI/pennylane-lightning/pull/1188)

- Removed flaky tests and added random seeding to measurement tests.
  [(#1172)](https://github.com/PennyLaneAI/pennylane-lightning/pull/1172)
  [(#1196)](https://github.com/PennyLaneAI/pennylane-lightning/pull/1196)

- Improved CI to use local catalyst repository instead of fetching on Github CI.
  [(#1164)](https://github.com/PennyLaneAI/pennylane-lightning/pull/1164)

- Updated the Lightning build dependencies.
  [(#1168)](https://github.com/PennyLaneAI/pennylane-lightning/pull/1168)

- Updated dev requirements to use JAX version 0.6.0 for CI tests.
  [(#1161)](https://github.com/PennyLaneAI/pennylane-lightning/pull/1161)

- Updated stable requirements to use JAX version 0.4.28 for CI tests.
  [(#1160)](https://github.com/PennyLaneAI/pennylane-lightning/pull/1160)

- Bumped `readthedocs` Github action runner to use Ubuntu-24.04.
  [(#1151)](https://github.com/PennyLaneAI/pennylane-lightning/pull/1151)

- Updated the `clang-format` and `clang-tidy` versions to v20 for compatibility with Catalyst.
  [(#1153)](https://github.com/PennyLaneAI/pennylane-lightning/pull/1153)

- Removed `max_workers` argument for `default.qubit` device in Python tests to reduce CI testing time.
  [(##1174)](https://github.com/PennyLaneAI/pennylane-lightning/pull/1174)

- Bumped Github action runner to use `Ubuntu-24.04` or `Ubuntu-latest`.
  Fixed all `ubuntu-latest` action runners to `ubuntu-24.04`.
  [(#1167)](https://github.com/PennyLaneAI/pennylane-lightning/pull/1167)

- Merged the `v0.41.0-rc` branch to the `master` and bumped the version.
  [(#1132)](https://github.com/PennyLaneAI/pennylane-lightning/pull/1132)

<h3>Contributors ✍️</h3>

This release contains contributions from (in alphabetical order):

Runor Agbaire,
Ali Asadi,
Yushao Chen,
Amintor Dusko
Christina Lee,
Joseph Lee,
Mehrdad Malekmohammadi,
Anton Naim Ibrahim,
Luis Alfredo Nuñez Meneses,
Mudit Pandey,
Shuli Shu,
Marc Vandelle,
Jake Zaia

---

# Release 0.41.1

<h3>Breaking changes 💔</h3>

- Build Catalyst Lightning plugins against Catalyst Runtime v0.11.0.
  [(#1148)](https://github.com/PennyLaneAI/pennylane-lightning/pull/1148)

<h3>Documentation 📝</h3>

- `pennylane.ai` search is enabled, so users are redirected to the PennyLane search page from the PennyLane-Lightning docs.
  [(#1135)](https://github.com/PennyLaneAI/pennylane-lightning/pull/1135)

- Fix doxygen doc builds for `AVXCommon::FuncReturn`.
  [(#1134)](https://github.com/PennyLaneAI/pennylane-lightning/pull/1134)

- Move the installation sections from `README.rst` to dedicated pages.
  [(#1131)](https://github.com/PennyLaneAI/pennylane-lightning/pull/1131)

<h3>Internal changes ⚙️</h3>

- Updates for depending deprecations to `Observable`, `is_trainable`, and `AnyWires` in pennylane.
  [(#1138)](https://github.com/PennyLaneAI/pennylane-lightning/pull/1138)
  [(#1146)](https://github.com/PennyLaneAI/pennylane-lightning/pull/1146)

- Improve performance of computing expectation values of Pauli Sentences for `lightning.kokkos`.
  [(#1126)](https://github.com/PennyLaneAI/pennylane-lightning/pull/1126)

- Import custom PennyLane errors from `pennylane.exceptions` rather than top-level.
  [(#1122)](https://github.com/PennyLaneAI/pennylane-lightning/pull/1122)

- Added flags to all Codecov reports and a default carryforward flag for all flags.
  [(1144)](https://github.com/PennyLaneAI/pennylane-lightning/pull/1144)

- All Catalyst plugins have been updated to be compatible with the next version of Catalyst (v0.12) with changes to the `QuantumDevice` interface.
  [(#1143)](https://github.com/PennyLaneAI/pennylane-lightning/pull/1143)
  [(#1147)](https://github.com/PennyLaneAI/pennylane-lightning/pull/1147)

<h3>Contributors ✍️</h3>

This release contains contributions from (in alphabetical order):

Ali Asadi,
Amintor Dusko,
Andrew Gardhouse,
David Ittah,
Joseph Lee,
Anton Naim Ibrahim,
Luis Alfredo Nuñez Meneses,
Andrija Paurevic,

---

# Release 0.41.0

### New features since last release

* Add native support for `qml.PCPhase` for `lightning.qubit` and `lightning.gpu`.
  [(#1107)](https://github.com/PennyLaneAI/pennylane-lightning/pull/1107)

* Integrate sparse kernels into the Lightning-Qubit dynamic dispatcher, enhance the Python layers, and expand the testing process for dense and sparse operations.
  [(#1094)](https://github.com/PennyLaneAI/pennylane-lightning/pull/1094)

* Add `PSWAP` gate native implementation to PennyLane-Lightning devices.
  [(#1088)](https://github.com/PennyLaneAI/pennylane-lightning/pull/1088)

* Implement new C++ kernels for efficient in-place multiplication of sparse matrices to state vectors, supporting both controlled and non-controlled gates, and add comprehensive tests for this new functionality.
  [(#1085)](https://github.com/PennyLaneAI/pennylane-lightning/pull/1085)

* Add support for sparse `qml.QubitUnitary` gates for Lightning state-vector simulators.
  [(#1068)](https://github.com/PennyLaneAI/pennylane-lightning/pull/1068)

* Lightning devices support dynamically allocated wires (e.g. `qml.device("lightning.qubit")`).
  [(#1043)](https://github.com/PennyLaneAI/pennylane-lightning/pull/1043)

* Add support for Python 3.13 Lightning wheel builds.
  [(#1001)](https://github.com/PennyLaneAI/pennylane-lightning/pull/1001)

* Add native `SX` and `C(SX)` gates to all lightning devices.
  [(#731)](https://github.com/PennyLaneAI/pennylane-lightning/pull/731)

### Breaking changes

* Update the minimum required version of PennyLane to `v0.40.0`.
  [(#1033)](https://github.com/PennyLaneAI/pennylane-lightning/pull/1033)

### Improvements

* Install Pytorch 2.5.1 CPU in CIs and update `make python` command.
  [[#1118]](https://github.com/PennyLaneAI/pennylane-lightning/pull/1118)

* Update TF, Keras and Torch versions in the CIs based on PennyLane's pinned versions.
  [(#1112)](https://github.com/PennyLaneAI/pennylane-lightning/pull/1112)

* Build Lightning-GPU and Lightning-Tensor wheels against Python 3.10 and 3.13 on non-release PRs.
  [(#1112)](https://github.com/PennyLaneAI/pennylane-lightning/pull/1112)

* Use cuQuantum API for calculating expectation value of Pauli sentences in Lightning-GPU.
  [(#1104)](https://github.com/PennyLaneAI/pennylane-lightning/pull/1104)

* Update CIs to use `requirements-tests.txt` instead of `requirements-dev.txt`.
  [(#1105)](https://github.com/PennyLaneAI/pennylane-lightning/pull/1105)

* Hide internal C++ APIs in Lightning docs.
  [(#1096)](https://github.com/PennyLaneAI/pennylane-lightning/pull/1096)

* Implement the `jaxpr_jvp` method to compute the jvp of a jaxpr using `lightning.qubit`.
  This method currently only support the adjoint differentiation method.
  [(#1087)](https://github.com/PennyLaneAI/pennylane-lightning/pull/1087)
  [(#1106)](https://github.com/PennyLaneAI/pennylane-lightning/pull/1106)

* Modify `expval` of named operators in Lightning-Qubit for in-place computation of expectation value, to avoid creating an intermediate statevector
  [(#1079)] (https://github.com/PennyLaneAI/pennylane-lightning/pull/1079)
  [(#565)] (https://github.com/PennyLaneAI/pennylane-lightning/pull/565)

* Device (`"lightning.qubit"`, `"lightning.gpu"`, `"lightning.kokkos"`) pre-processing is now included in the execution pipeline when program capture is enabled.
  [(#1084)](https://github.com/PennyLaneAI/pennylane-lightning/pull/1084)

* Add semgrep/bandit security scanning for pull requests.
  [(#1100)](https://github.com/PennyLaneAI/pennylane-lightning/pull/1100)

* Hide anonymous namespaces in Lightning docs.
  [(#1097)](https://github.com/PennyLaneAI/pennylane-lightning/pull/1097)

* Expand test structure to efficiently handle sparse data.
  [(#1085)](https://github.com/PennyLaneAI/pennylane-lightning/pull/1085)

* Remove redundant `reset_state` calls for circuit execution when state vector is freshly initialized.
  [(#1076)](https://github.com/PennyLaneAI/pennylane-lightning/pull/1076)

* Introduce a generalized sparse gate selection system via the `_observable_is_sparse` method in the base measurement class, enabling future expansion for any number of sparse observables.
  [(#1068)](https://github.com/PennyLaneAI/pennylane-lightning/pull/1068)

* Optimize the copy of a input state-vector into Lightning-GPU.
  [(#1071)](https://github.com/PennyLaneAI/pennylane-lightning/pull/1071)

* Add new GitHub workflow to enable benchmarking within pull request.
  [(#1073)](https://github.com/PennyLaneAI/pennylane-lightning/pull/1073)

* Fix wheel naming in Docker builds for `setuptools v75.8.1` compatibility.
  [(#1075)](https://github.com/PennyLaneAI/pennylane-lightning/pull/1075)

* Use native C++ kernels for controlled-adjoint and adjoint-controlled of supported operations.
  [(#1063)](https://github.com/PennyLaneAI/pennylane-lightning/pull/1063)

* In Lightning-Tensor, allow `qml.MPSPrep` to accept an MPS with `len(MPS) = n_wires-1`.
  [(#1064)](https://github.com/PennyLaneAI/pennylane-lightning/pull/1064)

* Capture execution via `dev.eval_jaxpr` can now be used with `jax.jit` and `jax.vmap`.
  [(#1055)](https://github.com/PennyLaneAI/pennylane-lightning/pull/1055)

* Add an `execution_config` keyword argument to `LightningBase.eval_jaxpr` to accommodate a Device API change.
  [(#1067)](https://github.com/PennyLaneAI/pennylane-lightning/pull/1067)

* Remove the old device API references in the Lightning repo and test suite.
  [(#1057)](https://github.com/PennyLaneAI/pennylane-lightning/pull/1057)

* Update GPU workflow to use the new self-hosted GPU runner infrastructure.
  [(#1061)](https://github.com/PennyLaneAI/pennylane-lightning/pull/1061)

* Optimize MPO operation in `lightning.tensor`.
  [(#1054)](https://github.com/PennyLaneAI/pennylane-lightning/pull/1054)

* Update `qml.ControlledQubitUnitary` tests following the latest updates in PennyLane.
  [(#1047)](https://github.com/PennyLaneAI/pennylane-lightning/pull/1047)

* Remove unnecessary adjoint pytest skip for Lightning-Kokkos.
  [(#1048)](https://github.com/PennyLaneAI/pennylane-lightning/pull/1048)

* Add `isort` to the precommit hook.
   [(#1052)](https://github.com/PennyLaneAI/pennylane-lightning/pull/1052)

* Update source code to use `black` formatter 25.1.0.
  [(#1059)](https://github.com/PennyLaneAI/pennylane-lightning/pull/1059)

* Replace the type checking using the property `return_type` of `MeasurementProcess` with direct `isinstance` checks.
  [(#1044)](https://github.com/PennyLaneAI/pennylane-lightning/pull/1044)

* Update Lightning integration tests following the `gradient_kwargs` deprecation in Pennylane.
  [(#1045)](https://github.com/PennyLaneAI/pennylane-lightning/pull/1045)

* Update `qml.MultiControlledX` tests following the latest updates in PennyLane.
  [(#1040)](https://github.com/PennyLaneAI/pennylane-lightning/pull/1040)

* Merge the `v0.40.0-rc` branch to the master and bump version.
  [(#1038)](https://github.com/PennyLaneAI/pennylane-lightning/pull/1038)

* Reduce the number of shots in the PennyLane Python tests on CIs, from 20k to 10k.
  [(#1046)](https://github.com/PennyLaneAI/pennylane-lightning/pull/1046)

* Program transformed by `qml.defer_measurements` can be executed on `lightning.qubit`. Supports `ctrl` and `adjoint` with program capture in `lightning.qubit`.
  [(#1069)](https://github.com/PennyLaneAI/pennylane-lightning/pull/1069)

### Documentation

* Modify `CHANGELOG.md` to prepare it for release v0.41.0
  [(#1117)](https://github.com/PennyLaneAI/pennylane-lightning/pull/1117)

* Update install instructions for `lightning.gpu`.
  [(#1037)](https://github.com/PennyLaneAI/pennylane-lightning/pull/1037)

### Bug fixes

* Fix the issue with decomposing controlled `qml.SProd` and `qml.Exp` operations.
  [(#1120)](https://github.com/PennyLaneAI/pennylane-lightning/pull/1120)

* Fix the validation for all wires present after adding the extra wires from apply `mid_circuit_measurements`.
  [(#1119)](https://github.com/PennyLaneAI/pennylane-lightning/pull/1119)

* Fix the issue with pip installing PennyLane (and Lightning-Qubit) on Windows.
  [(#1116)](https://github.com/PennyLaneAI/pennylane-lightning/pull/1116)

* Fix the stable/stable issue with missing `pytest-split`.
  [(#1112)](https://github.com/PennyLaneAI/pennylane-lightning/pull/1112)

* Add missing GH workflow step id, python setup, and virtual environment for aarch64 cuda.
  [(#1113)](https://github.com/PennyLaneAI/pennylane-lightning/pull/1113)

* Fix the development wheel upload step for Python 3.13 by following the same syntax as for the other Python wheels.
  [(#1111)](https://github.com/PennyLaneAI/pennylane-lightning/pull/1111)

* Add a workflow to run `label-external-pull-request` to label pull requests from external forks.
  [(#1110)](https://github.com/PennyLaneAI/pennylane-lightning/pull/1110)

* Fix the `test_preprocess` test skip condition for `lightning.tensor`.
  [(#1092)](https://github.com/PennyLaneAI/pennylane-lightning/pull/1092)

* Fix measurements with empty wires and operators for statevectors with dynamically allocated wires.
  [(#1081)](https://github.com/PennyLaneAI/pennylane-lightning/pull/1081)

* Fix unit tests that were being skipped in `testApplyControlledPhaseShift`.
  [(#1083)](https://github.com/PennyLaneAI/pennylane-lightning/pull/1083)

* Fix Github CI for aarch64 cuda to clean up after runs.
  [(#1074)](https://github.com/PennyLaneAI/pennylane-lightning/pull/1074)

* Increase maximum time for aarch64-CUDA Github CI action.
  [(#1072)](https://github.com/PennyLaneAI/pennylane-lightning/pull/1072)

* Fix `SyntaxWarning` from `is` with a literal in Python tests.
  [(#1070)](https://github.com/PennyLaneAI/pennylane-lightning/pull/1070)

* Fix CI to collect Python code coverage for Lightning-Qubit and Lightning-Kokkos CPU.
  [(#1053)](https://github.com/PennyLaneAI/pennylane-lightning/pull/1053)

* Upgrade the version of QEMU image to fix AARCH64 wheel action.
  [(#1056)](https://github.com/PennyLaneAI/pennylane-lightning/pull/1056)

* Patch `MultiControlledX` tests to fix stable/latest failures after the v0.40.0 release.
  [(#1046)](https://github.com/PennyLaneAI/pennylane-lightning/pull/1046)

* Update Github CI to use Ubuntu 24 and remove `libopenblas-base` package.
  [(#1041)](https://github.com/PennyLaneAI/pennylane-lightning/pull/1041)

* Update the `eval_jaxpr` method to handle the new signatures for the `cond`, `while`, and `for` primitives.
  [(#1051)](https://github.com/PennyLaneAI/pennylane-lightning/pull/1051)

### Contributors

This release contains contributions from (in alphabetical order):

Runor Agbaire,
Catalina Albornoz,
Ali Asadi,
Saeed Bohloul,
Astral Cai,
Yushao Chen,
Amintor Dusko,
Pietropaolo Frisoni,
Christina Lee,
Joseph Lee,
Rashid N H M,
Luis Alfredo Nuñez Meneses,
Lee J. O'Riordan,
Mudit Pandey,
Andrija Paurevic,
Alex Preciado,
Shuli Shu,
Jake Zaia

---

# Release 0.40.0

### New features since last release

* Add Exact Tensor Network (TN) C++ backend to Lightning-Tensor.
  [(#977)](https://github.com/PennyLaneAI/pennylane-lightning/pull/977)

* Add native N-controlled generators and adjoint support to `lightning.gpu`'s single-GPU backend.
  [(#970)](https://github.com/PennyLaneAI/pennylane-lightning/pull/970)

* Add a Catalyst-specific wrapping class for Lightning-Qubit.
  [(#960)](https://github.com/PennyLaneAI/pennylane-lightning/pull/960)
  [(#999)](https://github.com/PennyLaneAI/pennylane-lightning/pull/999)

* Add native N-controlled gate/matrix operations and adjoint support to `lightning.kokkos`.
  [(#950)](https://github.com/PennyLaneAI/pennylane-lightning/pull/950)

* Add native N-controlled gates support to `lightning.gpu`'s single-GPU backend.
  [(#938)](https://github.com/PennyLaneAI/pennylane-lightning/pull/938)

### Breaking changes

* Remove all instances of the legacy operator arithmetic (the `Hamiltonian` and `Tensor` deprecated classes in PennyLane).
  [(#994)](https://github.com/PennyLaneAI/pennylane-lightning/pull/994)
  [(#997)](https://github.com/PennyLaneAI/pennylane-lightning/pull/997)

* Remove all instances of `qml.QubitStateVector` as deprecated in PennyLane.
  [(#985)](https://github.com/PennyLaneAI/pennylane-lightning/pull/985)

### Improvements

* Add CI wheels checks for `aarch64` wheels of Lightning-GPU and Lightning-Tensor.
  [(#1031)](https://github.com/PennyLaneAI/pennylane-lightning/pull/1031)

* Replace the `dummy_tensor_update` method with the `cutensornetStateCaptureMPS` API to ensure that applying gates is allowed after the `cutensornetStateCompute` call.
  [(#1028)](https://github.com/PennyLaneAI/pennylane-lightning/pull/1028)

* Add unit tests for measurement with shots for Lightning-Tensor (`method="tn"`).
  [(#1027)](https://github.com/PennyLaneAI/pennylane-lightning/pull/1027)

* Add CUDA dependencies to Lightning-GPU and Lightning-Tensor Python wheels.
  [(#1025)](https://github.com/PennyLaneAI/pennylane-lightning/pull/1025)

* Update the python layer UI of Lightning-Tensor.
  [(#1022)](https://github.com/PennyLaneAI/pennylane-lightning/pull/1022)

* Catalyst device interfaces support dynamic shots, and no longer parses the device init op's attribute dictionary for a static shots literal.
  [(#1017)](https://github.com/PennyLaneAI/pennylane-lightning/pull/1017)

* Update the logic for enabling `grad_on_execution` during device execution.
  [(#1016)](https://github.com/PennyLaneAI/pennylane-lightning/pull/1016)

* Reduce flaky test and increase test shots count.
  [(#1015)](https://github.com/PennyLaneAI/pennylane-lightning/pull/1015)

* Add Python bindings for Lightning-Tensor (Exact Tensor Network).
  [(#1014)](https://github.com/PennyLaneAI/pennylane-lightning/pull/1014)

* Reverse Lightning-Qubit generators vector insertion order.
  [(#1009)](https://github.com/PennyLaneAI/pennylane-lightning/pull/1009)

* Update Kokkos version support to 4.5.
  [(#1007)](https://github.com/PennyLaneAI/pennylane-lightning/pull/1007)

* Enable N-controlled gate and matrix support to `lightning.gpu` simulator for Catalyst.
  [(#1005)](https://github.com/PennyLaneAI/pennylane-lightning/pull/1005)

* Generalize seeding mechanism for all measurements.
  [(#1003)](https://github.com/PennyLaneAI/pennylane-lightning/pull/1003)

* `lightning.qubit`, `lightning.gpu`, and `lightning.kokkos` now define
  the `eval_jaxpr` method for integration with the experimental
  capture project.
  [(#1002)](https://github.com/PennyLaneAI/pennylane-lightning/pull/1002)

* Update Kokkos version support to 4.4.1 and enable Lightning-Kokkos[CUDA] C++ tests on CI.
  [(#1000)](https://github.com/PennyLaneAI/pennylane-lightning/pull/1000)

* Add C++ unit tests for Lightning-Tensor (Exact Tensor Network).
  [(#998)](https://github.com/PennyLaneAI/pennylane-lightning/pull/998)

* Add native BLAS support to the C++ layer via dynamic `scipy-openblas32` loading.
  [(#995)](https://github.com/PennyLaneAI/pennylane-lightning/pull/995)

* Update installation instruction for Lightning-GPU-MPI to explicitly ask users to add `path/to/libmpi.so` to the `LD_LIBRARY_PATH`. Update the runtime error message to ensure users know how to fix.
  [(#993)](https://github.com/PennyLaneAI/pennylane-lightning/pull/993)

* Update the Lightning TOML files for the devices to use the new schema for declaring device capabilities.
  [(#988)](https://github.com/PennyLaneAI/pennylane-lightning/pull/988)

* Optimize lightning.tensor by adding direct MPS sites data set with `qml.MPSPrep`.
  [(#983)](https://github.com/PennyLaneAI/pennylane-lightning/pull/983)

* Unify excitation gates memory layout to row-major for both Lightning-GPU and Lightning-Tensor.
  [(#959)](https://github.com/PennyLaneAI/pennylane-lightning/pull/959)

* Update the Lightning-Kokkos CUDA backend for compatibility with Catalyst.
  [(#942)](https://github.com/PennyLaneAI/pennylane-lightning/pull/942)

### Documentation

* Update and improve `README.rst` and documentations.
  [(#1035)](https://github.com/PennyLaneAI/pennylane-lightning/pull/1035)

* Add the exact tensor network to the `README.rst` and update link to `HIP`.
  [(#1034)](https://github.com/PennyLaneAI/pennylane-lightning/pull/1034)

* Add the exact tensor network to the Lightning-Tensor docs.
  [(#1021)](https://github.com/PennyLaneAI/pennylane-lightning/pull/1021)

* Update Lightning-Tensor installation docs and usage suggestions.
  [(#979)](https://github.com/PennyLaneAI/pennylane-lightning/pull/979)

### Bug fixes

* Fix Python CUDA dependencies by adding path to `nvidia/nvjitlink/lib` to RPATH.
  [(#1031)](https://github.com/PennyLaneAI/pennylane-lightning/pull/1031)

* Add `RTLD_NODELETE` flag to `dlopen` in order to mitigate the segfault issues for arm64-macos Catalyst support.
  [(#1030)](https://github.com/PennyLaneAI/pennylane-lightning/pull/1030)

* Set RPATH with `@loader_path` instead of `$ORIGIN` for macOS.
  [(#1029)](https://github.com/PennyLaneAI/pennylane-lightning/pull/1029)

* Update CUDA version to 12.4 for GPU tests on CI.
  [(#1023)](https://github.com/PennyLaneAI/pennylane-lightning/pull/1023)

* Pin `jax[cpu]==0.4.28` for compatibility with PennyLane and Catalyst.
  [(#1019)](https://github.com/PennyLaneAI/pennylane-lightning/pull/1019)

* Fix Lightning-Kokkos `[[maybe_unused]]` and `exp2` errors with hipcc.
  [(#1018)](https://github.com/PennyLaneAI/pennylane-lightning/pull/1018)

* Fix Lightning-Kokkos editable mode path.
  [(#1010)](https://github.com/PennyLaneAI/pennylane-lightning/pull/1010)

* Fix the missing `ninja` in Linux AARCH64 wheels recipe.
  [(#1007)](https://github.com/PennyLaneAI/pennylane-lightning/pull/1007)

* Fix version switch condition the GPU workflow tests for LGPU and LKokkos.
  [(#1006)](https://github.com/PennyLaneAI/pennylane-lightning/pull/1006)

* Fix issue with `lightning.gpu` Rot operation with adjoint.
  [(#1004)](https://github.com/PennyLaneAI/pennylane-lightning/pull/1004)

* Fix the Lightning-Kokkos[CUDA] C++ API `cudaFree` segfaults in `applyMatrix`.
  [(#1000)](https://github.com/PennyLaneAI/pennylane-lightning/pull/1000)

* Fix issue with adjoint-jacobian of adjoint ops.
  [(#996)](https://github.com/PennyLaneAI/pennylane-lightning/pull/996)

* Fix the `upload-pypi` token issues for Linux and MacOS (x86_64 & AARCH64) wheels.
  [(#989)](https://github.com/PennyLaneAI/pennylane-lightning/pull/989)

* Fix Pennylane dependency branch (`v0.39_rc0` to `master`).
  [(#984)](https://github.com/PennyLaneAI/pennylane-lightning/pull/984)

* Fix PTM stable latest. Removing FIXME patch for v0.39.
  [(#982)](https://github.com/PennyLaneAI/pennylane-lightning/pull/982)

### Contributors

This release contains contributions from (in alphabetical order):

Ali Asadi,
Astral Cai,
Amintor Dusko,
Christina Lee,
Joseph Lee,
Anton Naim Ibrahim,
Luis Alfredo Nuñez Meneses,
Mudit Pandey,
Andrija Paurevic,
Shuli Shu,
Raul Torres,
Haochen Paul Wang

---

# Release 0.39.0

### New features since last release

* Add support for out-of-order `qml.probs` in `lightning.gpu`.
  [(#941)](https://github.com/PennyLaneAI/pennylane-lightning/pull/941)

* Add mid-circuit measurements support to `lightning.gpu`'s single-GPU backend.
  [(#931)](https://github.com/PennyLaneAI/pennylane-lightning/pull/931)

* Integrate Lightning-GPU with Catalyst so that hybrid programs can be seamlessly QJIT-compiled and executed on this device following `pip install pennylane-lightning-gpu`.
  [(#928)](https://github.com/PennyLaneAI/pennylane-lightning/pull/928)

* Add `qml.Projector` observable support via diagonalization to Lightning-GPU.
  [(#894)](https://github.com/PennyLaneAI/pennylane-lightning/pull/894)

* Add 1-target wire controlled gate support to `lightning.tensor`. Note that `cutensornet` only supports 1-target wire controlled gate as of `v24.08`. A controlled gate with more than 1 target wire should be converted to dense matrix.
  [(#880)](https://github.com/PennyLaneAI/pennylane-lightning/pull/880)

* Build and upload Lightning-Tensor wheels (x86_64, AARCH64) to PyPI.
  [(#862)](https://github.com/PennyLaneAI/pennylane-lightning/pull/862)
  [(#905)](https://github.com/PennyLaneAI/pennylane-lightning/pull/905)

* Add Matrix Product Operator (MPO) for all gates support to `lightning.tensor`. Note current C++ implementation only works for MPO sites data provided by users.
  [(#859)](https://github.com/PennyLaneAI/pennylane-lightning/pull/859)

* Add shots measurement support to `lightning.tensor`.
  [(#852)](https://github.com/PennyLaneAI/pennylane-lightning/pull/852)

* Lightning-GPU and Lightning-Kokkos migrated to the new device API.
  [(#853)](https://github.com/PennyLaneAI/pennylane-lightning/pull/853)
  [(#810)](https://github.com/PennyLaneAI/pennylane-lightning/pull/810)

### Breaking changes

* Update MacOS wheel build to 13.0 for X86_64 and ARM due to the deprecation of MacOS-12 CI runners.
  [(#969)](https://github.com/PennyLaneAI/pennylane-lightning/pull/969)

* Deprecate `initSV()` and add `resetStateVector()` from the C++ API Lightning-GPU. This is to remove the `reset_state` additional call in the Python layer.
  [(#933)](https://github.com/PennyLaneAI/pennylane-lightning/pull/933)

* Deprecate PI gates implementation in Lightning-Qubit. The PI gates were the first implementation of gate kernels in `lightning.qubit` using pre-computed indices, prior to the development of LM (less memory) and AVX kernels. This deprecation is in favour of reducing compilation time and ensuring that Lightning-Qubit only relies on LM kernels in the dynamic dispatcher across all platforms.
  [(#925)](https://github.com/PennyLaneAI/pennylane-lightning/pull/925)

* Remove PowerPC wheel build recipe for Lightning-Qubit.
  [(#902)](https://github.com/PennyLaneAI/pennylane-lightning/pull/902)

* Update MacOS wheel builds to require Monterey (12.0) or greater for x86_64 and ARM. This was required to update Pybind11 to the latest release (2.13.5) for enabling Numpy 2.0 support in Lightning.
  [(#901)](https://github.com/PennyLaneAI/pennylane-lightning/pull/901)

* Remove support for Python 3.9 for all Lightning simulators.
  [(#891)](https://github.com/PennyLaneAI/pennylane-lightning/pull/891)

### Improvements

* Update the `lightning.tensor` Python layer unit tests, as `lightning.tensor` cannot be cleaned up like other state-vector devices because the data is attached to the graph. It is recommended to use one device per circuit for `lightning.tensor`.
  [(#971)](https://github.com/PennyLaneAI/pennylane-lightning/pull/971)

* Add joint check for the N-controlled wires support in `lightning.qubit`.
  [(#949)](https://github.com/PennyLaneAI/pennylane-lightning/pull/949)

* Optimize `GlobalPhase` and `C(GlobalPhase)` gate implementation in `lightning.gpu`.
  [(#946)](https://github.com/PennyLaneAI/pennylane-lightning/pull/946)

* Add missing `liblightning_kokkos_catalyst.so` when building Lightning-Kokkos in editable installation.
  [(#945)](https://github.com/PennyLaneAI/pennylane-lightning/pull/945)

* Optimize the cartesian product to reduce the amount of memory necessary to set the `StatePrep` in Lightning-Tensor.
  [(#943)](https://github.com/PennyLaneAI/pennylane-lightning/pull/943)

* Update the `qml.probs` data-return in Lightning-GPU C++ API to align with other state-vector devices.
  [(#941)](https://github.com/PennyLaneAI/pennylane-lightning/pull/941)

* Add zero-state initialization to both `StateVectorCudaManaged` and `StateVectorCudaMPI` constructors to remove the `reset_state` in the Python layer ctor and refactor `setBasisState(state, wires)` in the C++ API.
  [(#933)](https://github.com/PennyLaneAI/pennylane-lightning/pull/933)

* Add `setStateVector(state, wire)` support to the Lightning-GPU C++ API.
  [(#930)](https://github.com/PennyLaneAI/pennylane-lightning/pull/930)

* The `generate_samples` methods of `lightning.qubit` and `lightning.kokkos` can now take in a seed number to make the generated samples deterministic. This can be useful when, among other things, fixing flaky tests in CI.
  [(#927)](https://github.com/PennyLaneAI/pennylane-lightning/pull/927)

* Remove dynamic decomposition rules for all Lightning devices.
  [(#926)](https://github.com/PennyLaneAI/pennylane-lightning/pull/926)

* Always decompose `qml.QFT` in all Lightning devices.
  [(#924)](https://github.com/PennyLaneAI/pennylane-lightning/pull/924)

* Uniform Python format to adhere PennyLane style.
  [(#924)](https://github.com/PennyLaneAI/pennylane-lightning/pull/924)

* Add the `ci:use-gpu-runner` GitHub label to `lightning.kokkos` GPU Testing CIs.
  [(#916)](https://github.com/PennyLaneAI/pennylane-lightning/pull/916)

* Update the test suite to remove deprecated code.
  [(#912)](https://github.com/PennyLaneAI/pennylane-lightning/pull/912)

* Merge `lightning.gpu` and `lightning.tensor` GPU tests in single Python and C++ CIs controlled by the `ci:use-gpu-runner` label.
  [(#911)](https://github.com/PennyLaneAI/pennylane-lightning/pull/911)

* Skip the compilation of Lightning simulators and development requirements to boost the build of public docs up to 5x.
  [(#904)](https://github.com/PennyLaneAI/pennylane-lightning/pull/904)

* Build Lightning wheels in `Release` mode to reduce the binary sizes.
  [(#903)](https://github.com/PennyLaneAI/pennylane-lightning/pull/903)

* Update Pybind11 to 2.13.5.
  [(#901)](https://github.com/PennyLaneAI/pennylane-lightning/pull/901)

* Migrate wheels artifacts to v4.
  [(#893)](https://github.com/PennyLaneAI/pennylane-lightning/pull/893)

* Update GitHub actions in response to a high-severity vulnerability.
  [(#887)](https://github.com/PennyLaneAI/pennylane-lightning/pull/887)

* Optimize and simplify controlled kernels in Lightning-Qubit.
  [(#882)](https://github.com/PennyLaneAI/pennylane-lightning/pull/882)

* Optimize gate cache recording for Lightning-Tensor C++ API.
  [(#879)](https://github.com/PennyLaneAI/pennylane-lightning/pull/879)

* Unify Lightning-Kokkos and Lightning-Qubit devices under a Lightning-Base abstracted class.
  [(#876)](https://github.com/PennyLaneAI/pennylane-lightning/pull/876)

* Smarter defaults for the `split_obs` argument in the serializer. The serializer splits linear combinations into chunks instead of all their terms.
  [(#873)](https://github.com/PennyLaneAI/pennylane-lightning/pull/873/)

* Prefer `tomlkit` over `toml` for building Lightning wheels, and choose `tomli` and `tomllib` over `toml` when installing the package.
  [(#857)](https://github.com/PennyLaneAI/pennylane-lightning/pull/857)

* Lightning-Kokkos gains native support for the `PauliRot` gate.
  [(#855)](https://github.com/PennyLaneAI/pennylane-lightning/pull/855)

### Documentation

* Update Lightning-Tensor installation docs and usage suggestions.
  [(#971)](https://github.com/PennyLaneAI/pennylane-lightning/pull/971)
  [(#972)](https://github.com/PennyLaneAI/pennylane-lightning/pull/971)

* Update `README.rst` installation instructions for `lightning.gpu` and `lightning.tensor`.
  [(#957)](https://github.com/PennyLaneAI/pennylane-lightning/pull/957)

* Update `lightning.tensor` documentation to include all the new features added since pull request #756. The new features are: 1. Finite-shot measurements; 2. Expval-base quantities; 3. Support for `qml.state()` and `qml.stateprep()`; 4. Support for all gates support via Matrix Product Operator (MPO).
  [(#909)](https://github.com/PennyLaneAI/pennylane-lightning/pull/909)

### Bug fixes

*  Fix Lightning Kokkos test_device for `kokkos_args` fail for MacOS due to `np.complex256`
  [(#974)](https://github.com/PennyLaneAI/pennylane-lightning/pull/974)

*  Fix PTM stable-latest related to `default.qubit.legacy` and the `latest` flag usage.
  [(#961)](https://github.com/PennyLaneAI/pennylane-lightning/pull/961)
  [(#966)](https://github.com/PennyLaneAI/pennylane-lightning/pull/966)

* Fix build failure for Lightning-Kokkos editable installation on MacOS due to `liblightning_kokkos_catalyst.so` copy and `liblightning_kokkos_catalyst.so` not copied to correct build path for editable installation.
  [(#947)](https://github.com/PennyLaneAI/pennylane-lightning/pull/947)
  [(#968)](https://github.com/PennyLaneAI/pennylane-lightning/pull/968)

* Add concept restriction to ensure `ConstMult` inline function only hit with arithmetic-values times complex values. Fixes build failures with the test suite when enabling OpenMP, and disabling BLAS and Python under clang.
  [(#936)](https://github.com/PennyLaneAI/pennylane-lightning/pull/936)

* Bug fix for `applyMatrix` in Lightning-Tensor. Matrix operator data is not stored in the `cuGateCache` object to support `TensorProd` obs with multiple `Hermitian` obs.
  [(#932)](https://github.com/PennyLaneAI/pennylane-lightning/pull/932)

* Bug fix for `_pauli_word` of `QuantumScriptSerializer`. `_pauli_word` can process `PauliWord` object: `I`.
  [(#919)](https://github.com/PennyLaneAI/pennylane-lightning/pull/919)

* Bug fix for analytic `qml.probs` in the Lightning-Tensor C++ API.
  [(#906)](https://github.com/PennyLaneAI/pennylane-lightning/pull/906)

### Contributors

This release contains contributions from (in alphabetical order):

Runor Agbaire, Ali Asadi, Amintor Dusko, Diego Guala, Joseph Lee, Luis Alfredo Nuñez Meneses, Vincent Michaud-Rioux, Lee J. O'Riordan, Mudit Pandey, Shuli Shu, Haochen Paul Wang

---

# Release 0.38.0

### New features since last release

* Add `qml.StatePrep()` and `qml.QubitStateVector()` support to `lightning.tensor`.
  [(#849)](https://github.com/PennyLaneAI/pennylane-lightning/pull/849)

* Add analytic `qml.probs()` measurement support to `lightning.tensor`.
  [(#830)](https://github.com/PennyLaneAI/pennylane-lightning/pull/830)

* Add `qml.state()` measurement support to `lightning.tensor`.
  [(#827)](https://github.com/PennyLaneAI/pennylane-lightning/pull/827)

* Add Lightning-GPU Linux (AArch64 + GraceHopper) wheels to PyPI.
  [(#815)](https://github.com/PennyLaneAI/pennylane-lightning/pull/815)

* Add `var` support to `lightning.tensor`. Note that `var` support is added via `obs**2` and this implementation scales as `O(num_obs**2)`.
  [(#804)](https://github.com/PennyLaneAI/pennylane-lightning/pull/804)

### Breaking changes

* Update python packaging to follow PEP 517/518/621/660 standards.
  [(#832)](https://github.com/PennyLaneAI/pennylane-lightning/pull/832)

* Add `getData()` in the `lightning.tensor` C++ backend. Users are responsible for ensuring sufficient host memory is allocated for the full state vector.
  [(#827)](https://github.com/PennyLaneAI/pennylane-lightning/pull/827)

* Remove `NDpermuter.hpp` which is no longer required.
  [(#795)](https://github.com/PennyLaneAI/pennylane-lightning/pull/795)

* Remove temporary steps from the CI, such as downgrading Scipy to <1.14 and installing Kokkos v4.2 for `lightning-version == 'stable'`.
  [(#792)](https://github.com/PennyLaneAI/pennylane-lightning/pull/792)

* Do not run GPU tests and Docker workflows on release.
  [(#788)](https://github.com/PennyLaneAI/pennylane-lightning/pull/788)

* Update python packaging to follow PEP 517/518/621/660 standards.
  [(#832)](https://github.com/PennyLaneAI/pennylane-lightning/pull/832)

### Improvements

* Updated calls of ``size_t`` to ``std::size_t`` everywhere.
  [(#816)](https://github.com/PennyLaneAI/pennylane-lightning/pull/816)

* Update Lightning tests to support the generalization of basis state preparation.
  [(#864)](https://github.com/PennyLaneAI/pennylane-lightning/pull/864)

* Add `SetState` and `SetBasisState` to `Lightning-KokkosSimulator`.
  [(#861)](https://github.com/PennyLaneAI/pennylane-lightning/pull/861)

* Remove use of the deprecated `Operator.expand` in favour of `Operator.decomposition`.
  [(#846)](https://github.com/PennyLaneAI/pennylane-lightning/pull/846)

* The `setBasisState` and `setStateVector` methods of `StateVectorLQubit` and `StateVectorKokkos` are overloaded to support PennyLane-like parameters.
  [(#843)](https://github.com/PennyLaneAI/pennylane-lightning/pull/843)

* Move `setBasisState`, `setStateVector` and `resetStateVector` from `StateVectorLQubitManaged` to `StateVectorLQubit`.
  [(#841)](https://github.com/PennyLaneAI/pennylane-lightning/pull/841)

* Update `generate_samples` in Lightning-Kokkos and Lightning-GPU to support `qml.measurements.Shots` type instances.
  [(#839)](https://github.com/PennyLaneAI/pennylane-lightning/pull/839)

* Add a Catalyst-specific wrapping class for Lightning Kokkos.
  [(#837)](https://github.com/PennyLaneAI/pennylane-lightning/pull/837)
  [(#770)](https://github.com/PennyLaneAI/pennylane-lightning/pull/770)

* Lightning-Qubit natively supports the `PauliRot` gate.
  [(#834)](https://github.com/PennyLaneAI/pennylane-lightning/pull/834)

* Multiple calls to the `append_mps_final_state()` API is allowed in `lightning.tensor`.
  [(#830)](https://github.com/PennyLaneAI/pennylane-lightning/pull/830)

* Add `initial_state_prep` option to Catalyst TOML file.
  [(#826)](https://github.com/PennyLaneAI/pennylane-lightning/pull/826)

* `ENABLE_LAPACK` is `OFF` by default for all Lightning backends.
  [(#825)](https://github.com/PennyLaneAI/pennylane-lightning/pull/825)

* Update `ctrl_decomp_zyz` tests with `len(control_wires) > 1`.
  [(#821)](https://github.com/PennyLaneAI/pennylane-lightning/pull/821)

* Update the Catalyst-specific wrapping class for Lightning Kokkos to track Catalyst's new support for MCM seeding.
  [(#819)](https://github.com/PennyLaneAI/pennylane-lightning/pull/819)

* Replace ``size_t`` by ``std::size_t`` everywhere.
  [(#816)](https://github.com/PennyLaneAI/pennylane-lightning/pull/816/)

* Shot batching is made more efficient by executing all the shots in one go on Lightning-Qubit.
  [(#814)](https://github.com/PennyLaneAI/pennylane-lightning/pull/814)

* Lightning-Qubit calls `generate_samples(wires)` on a minimal subset of wires when executing in finite-shot mode.
  [(#813)](https://github.com/PennyLaneAI/pennylane-lightning/pull/813)

* Update `LightingQubit.preprocess` to work with changes to preprocessing for mid-circuit measurements.
  [(#812)](https://github.com/PennyLaneAI/pennylane-lightning/pull/812)

* Avoid unnecessary memory reset in Lightning-Qubit's state vector class constructor.
  [(#811)](https://github.com/PennyLaneAI/pennylane-lightning/pull/811)

* Add `generate_samples(wires)` support in Lightning-Qubit, which samples faster for a subset of wires.
  [(#809)](https://github.com/PennyLaneAI/pennylane-lightning/pull/809)

* Optimize the OpenMP parallelization of Lightning-Qubit's `probs` for all number of targets.
  [(#807)](https://github.com/PennyLaneAI/pennylane-lightning/pull/807)

* Optimize `probs(wires)` of Lightning-Kokkos using various kernels. Which kernel is to be used depends on the device, number of qubits and number of target wires.
  [(#802)](https://github.com/PennyLaneAI/pennylane-lightning/pull/802)

* Add GPU device compute capability check for Lightning-Tensor.
  [(#803)](https://github.com/PennyLaneAI/pennylane-lightning/pull/803)

* Refactor CUDA utils Python bindings to a separate module.
  [(#801)](https://github.com/PennyLaneAI/pennylane-lightning/pull/801)

* Parallelize Lightning-Qubit `probs` with OpenMP when using the `-DLQ_ENABLE_KERNEL_OMP=1` CMake argument.
  [(#800)](https://github.com/PennyLaneAI/pennylane-lightning/pull/800)

* Implement `probs(wires)` using a bit-shift implementation akin to the gate kernels in Lightning-Qubit.
  [(#795)](https://github.com/PennyLaneAI/pennylane-lightning/pull/795)

* Enable setting the PennyLane version when invoking, for example, `make docker-build version=master pl_version=master`.
  [(#791)](https://github.com/PennyLaneAI/pennylane-lightning/pull/791)

### Documentation

* The installation instructions for all lightning plugins have been improved.
  [(#858)](https://github.com/PennyLaneAI/pennylane-lightning/pull/858)
  [(#851)](https://github.com/PennyLaneAI/pennylane-lightning/pull/851)

* Updated the README and added citation format for Lightning arXiv preprint.
  [(#818)](https://github.com/PennyLaneAI/pennylane-lightning/pull/818)

### Bug fixes

* Point to the right Lightning root folder independently from the invocation location, when configuring the project.
  [(#874)](https://github.com/PennyLaneAI/pennylane-lightning/pull/874)

* Update dependencies and `build` command options following changes in the build system.
  [(#863)](https://github.com/PennyLaneAI/pennylane-lightning/pull/863)

* Replace structured bindings by variables in `GateImplementationsLM.hpp`.
  [(#856)](https://github.com/PennyLaneAI/pennylane-lightning/pull/856)

* Remove wrong `-m` when calling `setup.py`.
  [(#854)](https://github.com/PennyLaneAI/pennylane-lightning/pull/854)

* Fix plugin-test-matrix CI/CD workflows.
  [(#850)](https://github.com/PennyLaneAI/pennylane-lightning/pull/850)

* Set the `immutable` parameter value as `false` for the `cutensornetStateApplyTensorOperator` to allow the following `cutensornetStateUpdateTensorOperator` call.
  [(#845)](https://github.com/PennyLaneAI/pennylane-lightning/pull/845)

* Fix cuQuantum SDK path pass-though in CMake.
  [(#831)](https://github.com/PennyLaneAI/pennylane-lightning/pull/831)

* Fix CUDA sync issues on AArch64 + GraceHopper.
  [(#823)](https://github.com/PennyLaneAI/pennylane-lightning/pull/823)

* Check for the number of wires for Hermitian observables in Lightning-Tensor. Only 1-wire Hermitian observables are supported as of `cuTensorNet-v24.03.0`.
  [(#806)](https://github.com/PennyLaneAI/pennylane-lightning/pull/806)

* Set `PL_BACKEND` for the entire `build-wheel-lightning-gpu` Docker-build stage to properly build the Lightning-GPU wheel.
  [(#791)](https://github.com/PennyLaneAI/pennylane-lightning/pull/791)

* Fix conditions for skipping build & push steps in the Docker build workflows.
  [(#790)](https://github.com/PennyLaneAI/pennylane-lightning/pull/790)

* Downgrade Scipy on Lightning stable version tests.
  [(#783)](https://github.com/PennyLaneAI/pennylane-lightning/pull/783)

* Fix checkout command in test workflows for rc branches.
  [(#777)](https://github.com/PennyLaneAI/pennylane-lightning/pull/777)

* Point to the right Lightning root folder independently from the invocation location, when configuring the project.
  [(#874)](https://github.com/PennyLaneAI/pennylane-lightning/pull/874)

### Contributors

This release contains contributions from (in alphabetical order):

Ali Asadi, Astral Cai, Ahmed Darwish, Amintor Dusko, Vincent Michaud-Rioux, Luis Alfredo Nuñez Meneses, Erick Ochoa Lopez, Lee J. O'Riordan, Mudit Pandey, Shuli Shu, Raul Torres, Paul Haochen Wang

---

# Release 0.37.0

### New features since last release

* Implement Python interface to the `lightning.tensor` device.
  [(#748)](https://github.com/PennyLaneAI/pennylane-lightning/pull/748)

* Add `inverse` support for gate operations in `lightning.tensor` in the C++ layer.
  [(#753)](https://github.com/PennyLaneAI/pennylane-lightning/pull/753)

* Add `observable` and `expval` support to the `cutensornet`-backed `lightning.tensor` C++ layer.
  [(#728)](https://github.com/PennyLaneAI/pennylane-lightning/pull/728)

* Add gate support to `cutensornet`-backed `lightning.tensor` C++ layer.
  [(#718)](https://github.com/PennyLaneAI/pennylane-lightning/pull/718)

* Add `cutensornet`-backed `MPS` C++ layer to `lightning.tensor`.
  [(#704)](https://github.com/PennyLaneAI/pennylane-lightning/pull/704)

* Add support for `C(BlockEncode)` to Lightning devices.
  [(#743)](https://github.com/PennyLaneAI/pennylane-lightning/pull/743)

### Breaking changes

* Removed the `QuimbMPS` class and the corresponding backend from `lightning.tensor`.
  [(#737)](https://github.com/PennyLaneAI/pennylane-lightning/pull/737)

* Changed the name of `default.tensor` to `lightning.tensor` with the `quimb` backend.
  [(#730)](https://github.com/PennyLaneAI/pennylane-lightning/pull/730)

* `dynamic_one_shot` uses shot-vectors in the auxiliary tape to tell the device how many times to repeat the tape. Lightning-Qubit is updated accordingly.
  [(#724)](https://github.com/PennyLaneAI/pennylane-lightning/pull/724)

* `dynamic_one_shot` deals with post-selection during the post-processing phase, so Lightning-Qubit does not return `None`-valued measurements for mismatching samples anymore.
  [(#720)](https://github.com/PennyLaneAI/pennylane-lightning/pull/720)

### Improvements

* Release candidate branches automatically use the new large GitHub runner pool.
  [(#769)](https://github.com/PennyLaneAI/pennylane-lightning/pull/769)

* Lightning-Kokkos dev wheels for MacOS (x86_64, ARM64) and Linux (AArch64) are uploaded to TestPyPI upon merging a pull request.
  [(#765)](https://github.com/PennyLaneAI/pennylane-lightning/pull/765)

* Lightning-Kokkos Linux (x86_64) dev wheels are pushed to [Test PyPI](https://test.pypi.org/project/PennyLane-Lightning-Kokkos/) upon merging a pull request.
  [(#763)](https://github.com/PennyLaneAI/pennylane-lightning/pull/763)

* Change the type of tensor network objects passed to `ObservablesTNCuda` and `MeasurementsTNCuda` classes from `StateTensorT` to `TensorNetT`.
  [(#759)](https://github.com/PennyLaneAI/pennylane-lightning/pull/759)

* Silence `NDPermuter` linting warnings.
  [(#750)](https://github.com/PennyLaneAI/pennylane-lightning/pull/750)

* Rationalize MCM tests, removing most end-to-end tests from the native MCM test file, but keeping one that validates multiple mid-circuit measurements with any allowed return.
  [(#754)](https://github.com/PennyLaneAI/pennylane-lightning/pull/754)

* Rename `lightning.tensor` C++ libraries.
  [(#755)](https://github.com/PennyLaneAI/pennylane-lightning/pull/755)

* Set `state_tensor` as `const` for the `MeasurementTNCuda` class.
  [(#753)](https://github.com/PennyLaneAI/pennylane-lightning/pull/753)

* Updated Kokkos version and support to 4.3.01.
  [(#725)](https://github.com/PennyLaneAI/pennylane-lightning/pull/725)

* Lightning-Kokkos' functors are rewritten as functions wrapping around generic gate and generator functors templated over a coefficient interaction function. This reduces boilerplate while clarifying how the various kernels differ from one another.
  [(#640)](https://github.com/PennyLaneAI/pennylane-lightning/pull/640)

* Update C++ and Python GitHub actions names to include the matrix info.
  [(#717)](https://github.com/PennyLaneAI/pennylane-lightning/pull/717)

* Remove `CPhase` in favour of `CPhaseShift` in Lightning devices.
  [(#717)](https://github.com/PennyLaneAI/pennylane-lightning/pull/717)

* The various OpenMP configurations of Lightning-Qubit are tested in parallel on different Github Actions runners.
  [(#712)](https://github.com/PennyLaneAI/pennylane-lightning/pull/712)

* Update Linux wheels to use `manylinux_2_28` images.
  [(#667)](https://github.com/PennyLaneAI/pennylane-lightning/pull/667)

* Add support for `qml.expval` and `qml.var` in the `lightning.tensor` device for the `quimb` interface and the MPS method.
  [(#686)](https://github.com/PennyLaneAI/pennylane-lightning/pull/686)

* Changed the name of `lightning.tensor` to `default.tensor` with the `quimb` backend.
  [(#719)](https://github.com/PennyLaneAI/pennylane-lightning/pull/719)

* `lightning.qubit` and `lightning.kokkos` adhere to user-specified mid-circuit measurement configuration options.
  [(#736)](https://github.com/PennyLaneAI/pennylane-lightning/pull/736)

* Patch the C++ `Measurements.probs(wires)` method in Lightning-Qubit and Lightning-Kokkos to `Measurements.probs()` when called with all wires.
  This will trigger a more optimized implementation for calculating the probabilities of the entire system.
  [(#744)](https://github.com/PennyLaneAI/pennylane-lightning/pull/744)

* Remove the daily schedule from the "Compat Check w/PL - release/release" GitHub action.
  [(#746)](https://github.com/PennyLaneAI/pennylane-lightning/pull/746)

* Remove the required `scipy` config file for Lightning-Qubit. The support is now maintained by passing `SCIPY_LIBS_PATH` to the compiler.
  [(#775)](https://github.com/PennyLaneAI/pennylane-lightning/pull/775)

### Documentation

* Add installation instructions and documentation for `lightning.tensor`.
  [(#756)](https://github.com/PennyLaneAI/pennylane-lightning/pull/756)

### Bug fixes

* Don't route `probs(wires=[])` to `probs(all_wires)` in Lightning-Kokkos.
  [(#762)](https://github.com/PennyLaneAI/pennylane-lightning/pull/762)

* `ControlledQubitUnitary` is present in the Python device but not the TOML files. It is added to the decomposition gates since it can be implemented in its alternate form of `C(QubitUnitary)`.
  [(#767)](https://github.com/PennyLaneAI/pennylane-lightning/pull/767)

* Update the Lightning TOML files to indicate that non-commuting observables are supported.
  [(#764)](https://github.com/PennyLaneAI/pennylane-lightning/pull/764)

* Fix regex matching issue with auto on-boarding of release candidate branch to using the large runner queue.
  [(#774)](https://github.com/PennyLaneAI/pennylane-lightning/pull/774)

* Fix random CI failures for `lightning.tensor` Python unit tests and ignore `lightning_tensor` paths.
  [(#761)](https://github.com/PennyLaneAI/pennylane-lightning/pull/761)

* `lightning.qubit` and `lightning.kokkos` use `qml.ops.Conditional.base` instead of `qml.ops.Conditional.then_op`.
  [(#752)](https://github.com/PennyLaneAI/pennylane-lightning/pull/752)

* The preprocessing step in `lightning.qubit` now uses interface information to properly support the hardware-like postselection for mid-circuit measurements.
  [(#760)](https://github.com/PennyLaneAI/pennylane-lightning/pull/760)

* Fix AVX streaming operation support with newer GCC.
  [(#729)](https://github.com/PennyLaneAI/pennylane-lightning/pull/729)

* Revert changes calling the templated `IMAG`, `ONE`, `ZERO` functions in Kokkos kernels since they are incompatible with device execution.
  [(#733)](https://github.com/PennyLaneAI/pennylane-lightning/pull/733)

* The `tests_lkcpu_python.yml` workflow properly checks out the release or stable version of Lightning-Qubit during the test job.
  [(#723)](https://github.com/PennyLaneAI/pennylane-lightning/pull/723)

* Fix PennyLane Lightning-Kokkos and Lightning-Qubit tests for stable/stable configuration.
  [(#734)](https://github.com/PennyLaneAI/pennylane-lightning/pull/734)

* Remove the Autoray dependency from requirement files.
  [(#736)](https://github.com/PennyLaneAI/pennylane-lightning/pull/736)

* Fix the `cuda-runtime-12-0` dependency issue on RHEL8.
  [(#739)](https://github.com/PennyLaneAI/pennylane-lightning/pull/739)

* Fix the memory segmentation fault when initializing zero-wire Lightning-Kokkos.
  [(#757)](https://github.com/PennyLaneAI/pennylane-lightning/pull/757)

* Remove `pennylane.ops.op_math.controlled_decompositions.ctrl_decomp_zyz` tests with `len(control_wires) > 1`.
  [(#757)](https://github.com/PennyLaneAI/pennylane-lightning/pull/757)

* Add support for Scipy v1.14.
  [(#776)](https://github.com/PennyLaneAI/pennylane-lightning/pull/776)

* Add pickle support for the `DevPool` object in `lightning.gpu`.
  [(#772)](https://github.com/PennyLaneAI/pennylane-lightning/pull/772)

### Contributors

This release contains contributions from (in alphabetical order):

Ali Asadi, Amintor Dusko, Lillian Frederiksen, Pietropaolo Frisoni, David Ittah, Vincent Michaud-Rioux, Lee James O'Riordan, Mudit Pandey, Shuli Shu, Jay Soni

---

# Release 0.36.0

### New features since last release

* Add `cutensornet`-backed `MPS` C++ layer to `lightning.tensor`.
  [(#704)](https://github.com/PennyLaneAI/pennylane-lightning/pull/704)

* Add Python class for the `lightning.tensor` device which uses the new device API and the interface for `quimb` based on the MPS method.
  [(#671)](https://github.com/PennyLaneAI/pennylane-lightning/pull/671)

* Add compile-time support for AVX2/512 streaming operations in `lightning.qubit`.
  [(#664)](https://github.com/PennyLaneAI/pennylane-lightning/pull/664)

* `lightning.kokkos` supports mid-circuit measurements.
  [(#672)](https://github.com/PennyLaneAI/pennylane-lightning/pull/672)

* Add dynamic linking to LAPACK/OpenBlas shared objects in `scipy.libs` for both C++ and Python layer.
  [(#653)](https://github.com/PennyLaneAI/pennylane-lightning/pull/653)

* `lightning.qubit` supports mid-circuit measurements.
  [(#650)](https://github.com/PennyLaneAI/pennylane-lightning/pull/650)

* Add finite shots support in `lightning.qubit2`.
  [(#630)](https://github.com/PennyLaneAI/pennylane-lightning/pull/630)

* Add `collapse` and `normalize` methods to the `StateVectorLQubit` classes, enabling "branching" of the wavefunction. Add methods to create and seed an RNG in the `Measurements` modules.
  [(#645)](https://github.com/PennyLaneAI/pennylane-lightning/pull/645)

* Add two new Python classes (LightningStateVector and LightningMeasurements) to support `lightning.qubit2`.
  [(#613)](https://github.com/PennyLaneAI/pennylane-lightning/pull/613)

* Add analytic-mode `qml.probs` and `qml.var` support in `lightning.qubit2`.
  [(#627)](https://github.com/PennyLaneAI/pennylane-lightning/pull/627)

* Add `LightningAdjointJacobian` to support `lightning.qubit2`.
  [(#631)](https://github.com/PennyLaneAI/pennylane-lightning/pull/631)

* Add `lightning.qubit2` device which uses the new device API.
  [(#607)](https://github.com/PennyLaneAI/pennylane-lightning/pull/607)
  [(#628)](https://github.com/PennyLaneAI/pennylane-lightning/pull/628)

* Add Vector-Jacobian Product calculation support to `lightning.qubit`.
  [(#644)](https://github.com/PennyLaneAI/pennylane-lightning/pull/644)

* Add support for using new operator arithmetic as the default.
  [(#649)](https://github.com/PennyLaneAI/pennylane-lightning/pull/649)

### Breaking changes

* Split Lightning-Qubit and Lightning-Kokkos CPU Python tests with `pytest-split`. Remove `SERIAL` from Kokkos' `exec_model` matrix. Remove `all` from Lightning-Kokkos' `pl_backend` matrix. Move `clang-tidy` checks to `tidy.yml`. Avoid editable `pip` installations.
  [(#696)](https://github.com/PennyLaneAI/pennylane-lightning/pull/696)
* Update `lightning.gpu` and `lightning.kokkos` to raise an error instead of falling back to `default.qubit`.
  [(#689)](https://github.com/PennyLaneAI/pennylane-lightning/pull/689)

* Add `paths` directives to test workflows to avoid running tests that cannot be impacted by changes.
  [(#699)](https://github.com/PennyLaneAI/pennylane-lightning/pull/699)
  [(#695)](https://github.com/PennyLaneAI/pennylane-lightning/pull/695)

* Move common components of `/src/simulator/lightning_gpu/utils/` to `/src/utils/cuda_utils/`.
  [(#676)](https://github.com/PennyLaneAI/pennylane-lightning/pull/676)

* Deprecate static LAPACK linking support.
  [(#653)](https://github.com/PennyLaneAI/pennylane-lightning/pull/653)

* Migrate `lightning.qubit` to the new device API.
  [(#646)](https://github.com/PennyLaneAI/pennylane-lightning/pull/646)

* Introduce `ci:build_wheels` label, which controls wheel building on `pull_request` and other triggers.
  [(#648)](https://github.com/PennyLaneAI/pennylane-lightning/pull/648)

* Remove building wheels for Lightning Kokkos on Windows.
  [(#693)](https://github.com/PennyLaneAI/pennylane-lightning/pull/693)

### Improvements

* Add tests for Windows Wheels, fix ill-defined caching, and set the proper backend for `lightning.kokkos` wheels.
  [(#693)](https://github.com/PennyLaneAI/pennylane-lightning/pull/693)

* Replace string comparisons by `isinstance` checks where possible.
  [(#691)](https://github.com/PennyLaneAI/pennylane-lightning/pull/691)

* Refactor `cuda_utils` to remove its dependency on `custatevec.h`.
  [(#681)](https://github.com/PennyLaneAI/pennylane-lightning/pull/681)

* Add `test_templates.py` module where Grover and QSVT are tested.
  [(#684)](https://github.com/PennyLaneAI/pennylane-lightning/pull/684)

* Create `cuda_utils` for common usage of CUDA related backends.
  [(#676)](https://github.com/PennyLaneAI/pennylane-lightning/pull/676)

* Refactor `lightning_gpu_utils` unit tests to remove the dependency on statevector class.
  [(#675)](https://github.com/PennyLaneAI/pennylane-lightning/pull/675)

* Upgrade GitHub actions versions from v3 to v4.
  [(#669)](https://github.com/PennyLaneAI/pennylane-lightning/pull/669)

* Initialize the private attributes `gates_indices_` and `generators_indices_` of `StateVectorKokkos` using the definitions of the `Pennylane::Gates::Constant` namespace.
  [(#641)](https://github.com/PennyLaneAI/pennylane-lightning/pull/641)

* Add `isort` to `requirements-dev.txt` and run before `black` upon `make format` to sort Python imports.
  [(#623)](https://github.com/PennyLaneAI/pennylane-lightning/pull/623)

* Improve support for new operator arithmetic with `QuantumScriptSerializer.serialize_observables`.
  [(#670)](https://github.com/PennyLaneAI/pennylane-lightning/pull/670)

* Add `workflow_dispatch` to wheels recipes; allowing developers to build wheels manually on a branch instead of temporarily changing the headers.
  [(#679)](https://github.com/PennyLaneAI/pennylane-lightning/pull/679)

* Add the `ENABLE_LAPACK` compilation flag to toggle dynamic linking to LAPACK library.
  [(#678)](https://github.com/PennyLaneAI/pennylane-lightning/pull/678)

### Documentation

### Bug fixes

* Fix wire order permutations when using `qml.probs` with out-of-order wires in Lightning-Qubit.
  [(#707)](https://github.com/PennyLaneAI/pennylane-lightning/pull/707)

* Lightning-Qubit once again respects the wire order specified on device instantiation.
  [(#705)](https://github.com/PennyLaneAI/pennylane-lightning/pull/705)

* `dynamic_one_shot` was refactored to use `SampleMP` measurements as a way to return the mid-circuit measurement samples. `LightningQubit's `simulate` is modified accordingly.
  [(#694)](https://github.com/PennyLaneAI/pennylane-lightning/pull/694)

* Lightning-Qubit correctly decomposes state prep operations when used in the middle of a circuit.
  [(#687)](https://github.com/PennyLaneAI/pennylane-lightning/pull/687)

* Lightning-Qubit correctly decomposes `qml.QFT` and `qml.GroverOperator` if `len(wires)` is greater than 9 and 12 respectively.
  [(#687)](https://github.com/PennyLaneAI/pennylane-lightning/pull/687)

* Specify `isort` `--py` (Python version) and `-l` (max line length) to stabilize `isort` across Python versions and environments.
  [(#647)](https://github.com/PennyLaneAI/pennylane-lightning/pull/647)

* Fix random `coverage xml` CI issues.
  [(#635)](https://github.com/PennyLaneAI/pennylane-lightning/pull/635)

* `lightning.qubit` correctly decomposed state preparation operations with adjoint differentiation.
  [(#661)](https://github.com/PennyLaneAI/pennylane-lightning/pull/661)

* Fix the failed observable serialization unit tests.
  [(#683)](https://github.com/PennyLaneAI/pennylane-lightning/pull/683)

* Update the Lightning-Qubit new device API to work with Catalyst.
  [(#665)](https://github.com/PennyLaneAI/pennylane-lightning/pull/665)

* Update the version of `codecov-action` to v4 and fix the CodeCov issue with the PL-Lightning check-compatibility actions.
  [(#682)](https://github.com/PennyLaneAI/pennylane-lightning/pull/682)

* Refactor of dev prerelease auto-update-version workflow.
  [(#685)](https://github.com/PennyLaneAI/pennylane-lightning/pull/685)

* Remove gates unsupported by catalyst from TOML file.
  [(#698)](https://github.com/PennyLaneAI/pennylane-lightning/pull/698)

* Increase tolerance for a flaky test.
  [(#703)](https://github.com/PennyLaneAI/pennylane-lightning/pull/703)

* Remove `ControlledQubitUnitary` in favour of `C(QubitUnitary)` from the list of supported operations and the device TOML file. The `stopping_condition` method guarantees the consistency of decompositions.
  [(#758)](https://github.com/PennyLaneAI/pennylane-lightning/pull/758)

* Raise a clear error message with initialization of `lightning.kokkos` with zero-qubit on Windows.
  [(#758)](https://github.com/PennyLaneAI/pennylane-lightning/pull/758)


### Contributors

This release contains contributions from (in alphabetical order):

Ali Asadi, Amintor Dusko, Pietropaolo Frisoni, Thomas Germain, Christina Lee, Erick Ochoa Lopez, Vincent Michaud-Rioux, Rashid N H M, Lee James O'Riordan, Mudit Pandey, Shuli Shu

---

# Release 0.35.1

### Improvements

* Use the `adjoint` gate parameter to apply `qml.Adjoint` operations instead of matrix methods in `lightning.qubit`.
  [(#632)](https://github.com/PennyLaneAI/pennylane-lightning/pull/632)

### Bug fixes

* Fix `qml.Adjoint` support in `lightning.gpu` and `lightning.kokkos`.
  [(#632)](https://github.com/PennyLaneAI/pennylane-lightning/pull/632)

* Fix finite shots support in `lightning.qubit`, `lightning.gpu` and `lightning.kokkos`. The bug would impact calculations with measurements on observables with non-trivial diagonalizing gates and calculations with shot vectors.
  [(#632)](https://github.com/PennyLaneAI/pennylane-lightning/pull/632)

### Contributors

This release contains contributions from (in alphabetical order):

Vincent Michaud-Rioux

---

# Release 0.35.0

### New features since last release

* All backends now support `GlobalPhase` and `C(GlobalPhase)` in forward pass.
  [(#579)](https://github.com/PennyLaneAI/pennylane-lightning/pull/579)

* Add Hermitian observable support for shot-noise measurement and Lapack support.
  [(#569)](https://github.com/PennyLaneAI/pennylane-lightning/pull/569)

### Breaking changes

* Migrate `lightning.gpu` to CUDA 12.
  [(#606)](https://github.com/PennyLaneAI/pennylane-lightning/pull/606)

### Improvements

* Expand error values and strings returned from CUDA libraries.
  [(#617)](https://github.com/PennyLaneAI/pennylane-lightning/pull/617)

* `C(MultiRZ)` and `C(Rot)` gates are natively supported (with `LM` kernels).
  [(#614)](https://github.com/PennyLaneAI/pennylane-lightning/pull/614)

* Add adjoint support for `GlobalPhase` in Lightning-GPU and Lightning-Kokkos.
  [(#615)](https://github.com/PennyLaneAI/pennylane-lightning/pull/615)

* Lower the overheads of Windows CI tests.
  [(#610)](https://github.com/PennyLaneAI/pennylane-lightning/pull/610)

* Decouple LightningQubit memory ownership from numpy and migrate it to Lightning-Qubit managed state-vector class.
  [(#601)](https://github.com/PennyLaneAI/pennylane-lightning/pull/601)

* Expand support for Projector observables on Lightning-Kokkos.
  [(#601)](https://github.com/PennyLaneAI/pennylane-lightning/pull/601)

* Split Docker build cron job into two jobs: master and latest. This is mainly for reporting in the `plugin-test-matrix` repo.
  [(#600)](https://github.com/PennyLaneAI/pennylane-lightning/pull/600)

* The `BlockEncode` operation from PennyLane is now supported on all Lightning devices.
  [(#599)](https://github.com/PennyLaneAI/pennylane-lightning/pull/599)

* OpenMP acceleration can now be enabled at compile time for all `lightning.qubit` gate kernels using the `-DLQ_ENABLE_KERNEL_OMP=1` CMake argument.
  [(#510)](https://github.com/PennyLaneAI/pennylane-lightning/pull/510)

* Enable building Docker images for any branch or tag. Set the Docker build cron job to build images for the latest release and `master`.
  [(#598)](https://github.com/PennyLaneAI/pennylane-lightning/pull/598)

* Enable choosing the PennyLane-Lightning version and disabling push to Docker Hub in the Docker build workflow. Add a cron job calling the Docker build workflow.
  [(#597)](https://github.com/PennyLaneAI/pennylane-lightning/pull/597)

* Pull Kokkos v4.2.00 from the official Kokkos repository to test Lightning-Kokkos with the CUDA backend.
  [(#596)](https://github.com/PennyLaneAI/pennylane-lightning/pull/596)

* Remove deprecated MeasurementProcess.name.
  [(#605)](https://github.com/PennyLaneAI/pennylane-lightning/pull/605)

### Documentation

* Update requirements to build the documentation.
  [(#594)](https://github.com/PennyLaneAI/pennylane-lightning/pull/594)

### Bug fixes

* Downgrade auditwheel due to changes with library exclusion list.
  [(#620)](https://github.com/PennyLaneAI/pennylane-lightning/pull/620)

* List `GlobalPhase` gate in each device's TOML file.
  [(#615)](https://github.com/PennyLaneAI/pennylane-lightning/pull/615)

* Lightning-GPU's gate cache failed to distinguish between certain gates.
  For example, `MultiControlledX([0, 1, 2], "111")` and `MultiControlledX([0, 2], "00")` were applied as the same operation.
  This could happen with (at least) the following gates: `QubitUnitary`,`ControlledQubitUnitary`,`MultiControlledX`,`DiagonalQubitUnitary`,`PSWAP`,`OrbitalRotation`.
  [(#579)](https://github.com/PennyLaneAI/pennylane-lightning/pull/579)

* Ensure the stopping condition decompositions are respected for larger templated QFT and Grover operators.
  [(#609)](https://github.com/PennyLaneAI/pennylane-lightning/pull/609)

* Move concurrency group specifications from reusable Docker build workflow to the root workflows.
  [(#604)](https://github.com/PennyLaneAI/pennylane-lightning/pull/604)

* Fix `lightning-kokkos-cuda` Docker build and add CI workflow to build images and push to Docker Hub.
  [(#593)](https://github.com/PennyLaneAI/pennylane-lightning/pull/593)

* Update jax.config imports.
  [(#619)](https://github.com/PennyLaneAI/pennylane-lightning/pull/619)

* Fix apply state vector when using a Lightning handle.
  [(#622)](https://github.com/PennyLaneAI/pennylane-lightning/pull/622)

* Pinning Pytest to a version compatible with Flaky.
  [(#624)](https://github.com/PennyLaneAI/pennylane-lightning/pull/624)

### Contributors

This release contains contributions from (in alphabetical order):

Amintor Dusko, David Ittah, Vincent Michaud-Rioux, Lee J. O'Riordan, Shuli Shu, Matthew Silverman

---

# Release 0.34.0

### New features since last release

* Support added for Python 3.12 wheel builds.
  [(#541)](https://github.com/PennyLaneAI/pennylane-lightning/pull/541)

* Lightning-Qubit support arbitrary controlled gates (any wires and any control values). The kernels are implemented in the `LM` module.
  [(#576)](https://github.com/PennyLaneAI/pennylane-lightning/pull/576)

* Shot-noise related methods now accommodate observable objects with arbitrary eigenvalues. Add a Kronecker product method for two diagonal matrices.
  [(#570)](https://github.com/PennyLaneAI/pennylane-lightning/pull/570)

* Add shot-noise support for probs in the C++ layer. Probabilities are calculated from generated samples. All Lightning backends support this feature. Please note that target wires should be sorted in ascending manner.
  [(#568)](https://github.com/PennyLaneAI/pennylane-lightning/pull/568)

* Add `LM` kernels to apply arbitrary controlled operations efficiently.
  [(#516)](https://github.com/PennyLaneAI/pennylane-lightning/pull/516)

* Add shots support for variance value, probs, sample, counts calculation for given observables (`NamedObs`, `TensorProd` and `Hamiltonian`) based on Pauli words, `Identity` and `Hadamard` in the C++ layer. All Lightning backends support this support feature.
  [(#561)](https://github.com/PennyLaneAI/pennylane-lightning/pull/561)

* Add shots support for expectation value calculation for given observables (`NamedObs`, `TensorProd` and `Hamiltonian`) based on Pauli words, `Identity` and `Hadamard` in the C++ layer by adding `measure_with_samples` to the measurement interface. All Lightning backends support this support feature.
  [(#556)](https://github.com/PennyLaneAI/pennylane-lightning/pull/556)

* `qml.QubitUnitary` operators can be included in a circuit differentiated with the adjoint method. Lightning handles circuits with arbitrary non-differentiable `qml.QubitUnitary` operators. 1,2-qubit `qml.QubitUnitary` operators with differentiable parameters can be differentiated using decomposition.
  [(#540)] (https://github.com/PennyLaneAI/pennylane-lightning/pull/540)

### Breaking changes

* Set the default version of Kokkos to 4.2.00 throughout the project (CMake, CI, etc.)
  [(#578)] (https://github.com/PennyLaneAI/pennylane-lightning/pull/578)

* Overload `applyOperation` with a fifth `matrix` argument to all state vector classes to support arbitrary operations in `AdjointJacobianBase`.
  [(#540)] (https://github.com/PennyLaneAI/pennylane-lightning/pull/540)

### Improvements

* Ensure aligned memory used for numpy arrays with state-vector without reallocations.
  [(#572)](https://github.com/PennyLaneAI/pennylane-lightning/pull/572)

* Unify error messages of shot measurement related unsupported observables to better Catalyst.
  [(#577)](https://github.com/PennyLaneAI/pennylane-lightning/pull/577)

* Add configuration files to improve compatibility with Catalyst.
  [(#566)](https://github.com/PennyLaneAI/pennylane-lightning/pull/566)

* Refactor shot-noise related methods of MeasurementsBase class in the C++ layer and eigenvalues are not limited to `1` and `-1`. Add `getObs()` method to Observables class. Refactor `applyInPlaceShots` to allow users to get eigenvalues of Observables object. Deprecated `_preprocess_state` method in `MeasurementsBase` class for safer use of the `LightningQubitRaw` backend.
[(#570)](https://github.com/PennyLaneAI/pennylane-lightning/pull/570)

* Modify `setup.py` to use backend-specific build directory (`f"build_{backend}"`) to accelerate rebuilding backends in alternance.
  [(#540)] (https://github.com/PennyLaneAI/pennylane-lightning/pull/540)

* Update Dockerfile and rewrite the `build-wheel-lightning-gpu` stage to build Lightning-GPU from the `pennylane-lightning` monorepo.
  [(#539)] (https://github.com/PennyLaneAI/pennylane-lightning/pull/539)

* Add the MPI test CI workflows of Lightning-GPU in compatibility cron jobs.
  [(#536)] (https://github.com/PennyLaneAI/pennylane-lightning/pull/536)

* Add MPI synchronization in places to safely handle communicated data.
  [(#538)](https://github.com/PennyLaneAI/pennylane-lightning/pull/538)

* Add release option in compatibility cron jobs to test the release candidates of PennyLane and the Lightning plugins against one another.
  [(#531)] (https://github.com/PennyLaneAI/pennylane-lightning/pull/531)

* Add GPU workflows in compatibility cron jobs to test Lightning-GPU and Lightning-Kokkos with the Kokkos CUDA backend.
  [(#528)] (https://github.com/PennyLaneAI/pennylane-lightning/pull/528)

### Documentation

* Fixed a small typo in the documentation page for the PennyLane-Lightning GPU device.
  [(#563)](https://github.com/PennyLaneAI/pennylane-lightning/pull/563)

* Add OpenGraph social preview for Lightning docs.
  [(#574)](https://github.com/PennyLaneAI/pennylane-lightning/pull/574)

### Bug fixes

* Fix CodeCov file contention issue when uploading data from many workloads.
  [(#584)](https://github.com/PennyLaneAI/pennylane-lightning/pull/584)

* Ensure the `lightning.gpu` intermediate wheel builds are uploaded to TestPyPI.
  [(#575)](https://github.com/PennyLaneAI/pennylane-lightning/pull/575)

* Allow support for newer clang-tidy versions on non-x86_64 platforms.
  [(#567)](https://github.com/PennyLaneAI/pennylane-lightning/pull/567)

* Do not run C++ tests when testing for compatibility with PennyLane, hence fixing plugin-matrix failures. Fix Lightning-GPU workflow trigger.
  [(#571)](https://github.com/PennyLaneAI/pennylane-lightning/pull/571)

* Revert single-node multi-GPU batching behaviour to match https://github.com/PennyLaneAI/pennylane-lightning-gpu/pull/27.
  [(#564)](https://github.com/PennyLaneAI/pennylane-lightning/pull/564)

* Move deprecated `stateprep` `QuantumScript` argument into the operation list in `mpitests/test_adjoint_jacobian.py`.
  [(#540)] (https://github.com/PennyLaneAI/pennylane-lightning/pull/540)

* Fix MPI Python unit tests for the adjoint method.
  [(#538)](https://github.com/PennyLaneAI/pennylane-lightning/pull/538)

* Fix the issue with assigning kernels to ops before registering kernels on macOS
  [(#582)](https://github.com/PennyLaneAI/pennylane-lightning/pull/582)

* Update `MANIFEST.in` to include device config files and `CHANGELOG.md`
  [(#585)](https://github.com/PennyLaneAI/pennylane-lightning/pull/585)

### Contributors

This release contains contributions from (in alphabetical order):

Ali Asadi, Isaac De Vlugt, Amintor Dusko, Vincent Michaud-Rioux, Erick Ochoa Lopez, Lee James O'Riordan, Shuli Shu

---

# Release 0.33.1

* pip-installed CUDA runtime libraries can now be accessed from a virtualenv.
  [(#543)](https://github.com/PennyLaneAI/pennylane-lightning/pull/543)

### Bug fixes

* The pybind11 compiled module RPATH linkage has been restored to pre-0.33 behaviour.
  [(#543)](https://github.com/PennyLaneAI/pennylane-lightning/pull/543)

### Contributors

This release contains contributions from (in alphabetical order):

Lee J. O'Riordan

---

# Release 0.33.0

### New features since last release

* Add documentation updates for the `lightning.gpu` backend.
  [(#525)] (https://github.com/PennyLaneAI/pennylane-lightning/pull/525)

* Add `SparseHamiltonian` support for Lightning-Qubit and Lightning-GPU.
  [(#526)] (https://github.com/PennyLaneAI/pennylane-lightning/pull/526)

* Add `SparseHamiltonian` support for Lightning-Kokkos.
  [(#527)] (https://github.com/PennyLaneAI/pennylane-lightning/pull/527)

* Integrate python/pybind layer of distributed Lightning-GPU into the Lightning monorepo with Python unit tests.
  [(#518)] (https://github.com/PennyLaneAI/pennylane-lightning/pull/518)

* Integrate the distributed C++ backend of Lightning-GPU into the Lightning monorepo.
  [(#514)] (https://github.com/PennyLaneAI/pennylane-lightning/pull/514)

* Integrate Lightning-GPU into the Lightning monorepo. The new backend is named `lightning.gpu` and includes all single-GPU features.
  [(#499)] (https://github.com/PennyLaneAI/pennylane-lightning/pull/499)

* Build Linux wheels for Lightning-GPU (CUDA-11).
  [(#517)](https://github.com/PennyLaneAI/pennylane-lightning/pull/517)

* Add `Dockerfile` in `docker` and `make docker` workflow in `Makefile`. The Docker images and documentation are available on [DockerHub](https://hub.docker.com/repository/docker/pennylaneai/pennylane).
  [(#496)](https://github.com/PennyLaneAI/pennylane-lightning/pull/496)

* Add mid-circuit state preparation operation tests.
  [(#495)](https://github.com/PennyLaneAI/pennylane-lightning/pull/495)

### Breaking changes

* Add `tests_gpu.yml` workflow to test the Lightning-Kokkos backend with CUDA-12.
  [(#494)](https://github.com/PennyLaneAI/pennylane-lightning/pull/494)

* Implement `LM::GeneratorDoubleExcitation`, `LM::GeneratorDoubleExcitationMinus`, `LM::GeneratorDoubleExcitationPlus` kernels. Lightning-Qubit default kernels are now strictly from the `LM` implementation, which requires less memory and is faster for large state vectors.
  [(#512)](https://github.com/PennyLaneAI/pennylane-lightning/pull/512)

* Add workflows validating compatibility between PennyLane and Lightning's most recent stable releases and development (latest) versions.
  [(#507)](https://github.com/PennyLaneAI/pennylane-lightning/pull/507)
  [(#498)](https://github.com/PennyLaneAI/pennylane-lightning/pull/498)

* Introduce `timeout-minutes` in various workflows, mainly to avoid Windows builds hanging for several hours.
  [(#503)](https://github.com/PennyLaneAI/pennylane-lightning/pull/503)

* Cast integral-valued arrays to the device's complex type on entry in `_preprocess_state_vector` to ensure the state is correctly represented with floating-point numbers.
  [(#501)](https://github.com/PennyLaneAI/pennylane-lightning/pull/501)

* Update `DefaultQubit` to `DefaultQubitLegacy` on Lightning fallback.
  [(#500)](https://github.com/PennyLaneAI/pennylane-lightning/pull/500)

* Enums defined in `GateOperation.hpp` start at `1` (previously `0`). `::BEGIN` is introduced in a few places where it was assumed `0` accordingly.
  [(#485)](https://github.com/PennyLaneAI/pennylane-lightning/pull/485)

* Enable pre-commit hooks to format all Python files and linting of all Python source files.
  [(#485)](https://github.com/PennyLaneAI/pennylane-lightning/pull/485)

### Improvements

* Improve Python testing for Lightning-GPU (+MPI) by adding jobs in Actions files and adding Python tests to increase code coverage.
  [(#522)](https://github.com/PennyLaneAI/pennylane-lightning/pull/522)

* Add support for `pip install pennylane-lightning[kokkos]` for the OpenMP backend.
  [(#515)](https://github.com/PennyLaneAI/pennylane-lightning/pull/515)

* Update `setup.py` to allow for multi-package co-existence. The `PennyLane_Lightning` package now is the responsible for the core functionality, and will be depended upon by all other extensions.
  [(#504)] (https://github.com/PennyLaneAI/pennylane-lightning/pull/504)

* Redesign Lightning-Kokkos `StateVectorKokkos` class to use Kokkos `RangePolicy` together with special functors in `applyMultiQubitOp` to apply 1- to 4-wire generic unitary gates. For more than 4 wires, the general implementation using Kokkos `TeamPolicy` is employed to yield the best all-around performance.
  [(#490)] (https://github.com/PennyLaneAI/pennylane-lightning/pull/490)

* Redesign Lightning-Kokkos `Measurements` class to use Kokkos `RangePolicy` together with special functors to obtain the expectation value of 1- to 4-wire generic unitary gates. For more than 4 wires, the general implementation using Kokkos `TeamPolicy` is employed to yield the best all-around performance.
  [(#489)] (https://github.com/PennyLaneAI/pennylane-lightning/pull/489)

* Add tests to increase Lightning-Kokkos coverage.
  [(#485)](https://github.com/PennyLaneAI/pennylane-lightning/pull/485)

* Add memory locality tag reporting and adjoint diff dispatch for `lightning.qubit` statevector classes.
  [(#492)](https://github.com/PennyLaneAI/pennylane-lightning/pull/492)

* Add support for dependent external packages to C++ core.
  [(#482)](https://github.com/PennyLaneAI/pennylane-lightning/pull/482)

* Add support for building multiple backend simulators.
  [(#497)](https://github.com/PennyLaneAI/pennylane-lightning/pull/497)

### Documentation

### Bug fixes

* Fix CI issues running python-cov with MPI.
  [(#535)](https://github.com/PennyLaneAI/pennylane-lightning/pull/535)

* Re-add support for `pip install pennylane-lightning[gpu]`.
  [(#515)](https://github.com/PennyLaneAI/pennylane-lightning/pull/515)

* Switch most Lightning-Qubit default kernels to `LM`. Add `LM::multiQubitOp` tests, failing when targeting out-of-order wires clustered close to `num_qubits-1`. Fix the `LM::multiQubitOp` kernel implementation by introducing a generic `revWireParity` routine and replacing the `bitswap`-based implementation. Mimic the changes fixing the corresponding `multiQubitOp` and `expval` functors in Lightning-Kokkos.
  [(#511)](https://github.com/PennyLaneAI/pennylane-lightning/pull/511)

* Fix RTD builds by removing unsupported `system_packages` configuration option.
  [(#491)](https://github.com/PennyLaneAI/pennylane-lightning/pull/491)

### Contributors

This release contains contributions from (in alphabetical order):

Ali Asadi, Amintor Dusko, Vincent Michaud-Rioux, Lee J. O'Riordan, Shuli Shu

---

# Release 0.32.0

### New features since last release

* The `lightning.kokkos` backend supports Nvidia GPU execution (with Kokkos v4 and CUDA v12).
  [(#477)](https://github.com/PennyLaneAI/pennylane-lightning/pull/477)

* Complete overhaul of repository structure to facilitates integration of multiple backends. Refactoring efforts we directed to improve development performance, code reuse and decrease overall overhead to propagate changes through backends. New C++ modular build strategy allows for faster test builds restricted to a module. Update CI/CD actions concurrency strategy. Change minimal Python version to 3.9.
  [(#472)] (https://github.com/PennyLaneAI/pennylane-lightning/pull/472)

* Wheels are built with native support for sparse Hamiltonians.
  [(#470)] (https://github.com/PennyLaneAI/pennylane-lightning/pull/470)

* Add native support to sparse Hamiltonians in the absence of Kokkos & Kokkos-kernels.
  [(#465)] (https://github.com/PennyLaneAI/pennylane-lightning/pull/465)

### Breaking changes

* Rename `QubitStateVector` to `StatePrep` in the Lightning-Qubit and `Lightning-Kokkos` classes.
  [(#486)](https://github.com/PennyLaneAI/pennylane-lightning/pull/486)

* Modify `adjointJacobian` methods to accept a (maybe unused) reference `StateVectorT`, allowing device-backed simulators to directly access state vector data for adjoint differentiation instead of copying it back-and-forth into `JacobianData` (host memory).
  [(#477)](https://github.com/PennyLaneAI/pennylane-lightning/pull/477)

### Improvements

* Refactor LKokkos `Measurements` class to use (fast) specialized functors whenever possible.
  [(#481)] (https://github.com/PennyLaneAI/pennylane-lightning/pull/481)

* Merge Lightning Qubit and Lightning Kokkos backends in the new repository.
  [(#472)] (https://github.com/PennyLaneAI/pennylane-lightning/pull/472)

* Integrated new unified docs for Lightning Kokkos and Lightning Qubit packages.
  [(#473)] (https://github.com/PennyLaneAI/pennylane-lightning/pull/473)

### Documentation

### Bug fixes

* Ensure PennyLane has an `active_return` attribute before calling it.
 [(#483)] (https://github.com/PennyLaneAI/pennylane-lightning/pull/483)

* Do no import `sqrt2_v` from `<numbers>` in `Util.hpp` to resolve issue with Lightning-GPU builds.
  [(#479)](https://github.com/PennyLaneAI/pennylane-lightning/pull/479)

* Update the CMake internal references to enable sub-project compilation with affecting the parent package.
  [(#478)](https://github.com/PennyLaneAI/pennylane-lightning/pull/478)

* `apply` no longer mutates the inputted list of operations.
  [(#474)](https://github.com/PennyLaneAI/pennylane-lightning/pull/474)

### Contributors

This release contains contributions from (in alphabetical order):

Amintor Dusko, Christina Lee, Vincent Michaud-Rioux, Lee J. O'Riordan

---

# Release 0.31.0

### New features since last release

* Update Kokkos support to 4.0.01.
  [(#439)] (https://github.com/PennyLaneAI/pennylane-lightning/pull/439)

### Breaking changes

* Update tests to be compliant with PennyLane v0.31.0 development changes and deprecations.
  [(#448)](https://github.com/PennyLaneAI/pennylane-lightning/pull/448)

### Improvements

* Remove logic from `setup.py` and transfer paths and env variable definitions into workflow files.
  [(#450)](https://github.com/PennyLaneAI/pennylane-lightning/pull/450)

* Detect MKL or CBLAS if `ENABLE_BLAS=ON` making sure that BLAS is linked as expected.
  [(#449)](https://github.com/PennyLaneAI/pennylane-lightning/pull/449)

### Documentation

* Fix LightningQubit class parameter documentation.
  [(#456)](https://github.com/PennyLaneAI/pennylane-lightning/pull/456)

### Bug fixes

* Ensure cross-platform wheels continue to build with updates in git safety checks.
  [(#452)](https://github.com/PennyLaneAI/pennylane-lightning/pull/452)

* Fixing Python version bug introduce in [(#450)](https://github.com/PennyLaneAI/pennylane-lightning/pull/450)
  when `Python_EXECUTABLE` was removed from `setup.py`.
  [(#461)](https://github.com/PennyLaneAI/pennylane-lightning/pull/461)

* Ensure aligned allocator definition works with C++20 compilers.
  [(#438)](https://github.com/PennyLaneAI/pennylane-lightning/pull/438)

* Prevent multiple threads from calling `Kokkos::initialize` or `Kokkos::finalize`.
  [(#439)](https://github.com/PennyLaneAI/pennylane-lightning/pull/439)

### Contributors

This release contains contributions from (in alphabetical order):

Vincent Michaud-Rioux, Lee J. O'Riordan, Chae-Yeun Park

---

# Release 0.30.0

### New features since last release

* Add MCMC sampler.
  [(#384)] (https://github.com/PennyLaneAI/pennylane-lightning/pull/384)

* Serialize PennyLane's arithmetic operators when they are used as observables
  that are expressed in the Pauli basis.
  [(#424)](https://github.com/PennyLaneAI/pennylane-lightning/pull/424)

### Breaking changes

* Lightning now works with the new return types specification that is now default in PennyLane.
  See [the PennyLane `qml.enable_return`](https://docs.pennylane.ai/en/stable/code/api/pennylane.enable_return.html?highlight=enable_return) documentation for more information on this change.
  [(#427)](https://github.com/PennyLaneAI/pennylane-lightning/pull/427)

Instead of creating potentially ragged numpy array, devices and `QNode`'s now return an object of the same type as that
returned by the quantum function.

```
>>> dev = qml.device('lightning.qubit', wires=1)
>>> @qml.qnode(dev, diff_method="adjoint")
... def circuit(x):
...     qml.RX(x, wires=0)
...     return qml.expval(qml.PauliY(0)), qml.expval(qml.PauliZ(0))
>>> x = qml.numpy.array(0.5)
>>> circuit(qml.numpy.array(0.5))
(array(-0.47942554), array(0.87758256))
```

Interfaces like Jax or Torch handle tuple outputs without issues:

```
>>> jax.jacobian(circuit)(jax.numpy.array(0.5))
(Array(-0.87758255, dtype=float32, weak_type=True),
Array(-0.47942555, dtype=float32, weak_type=True))
```

Autograd cannot differentiate an output tuple, so results must be converted to an array before
use with `qml.jacobian`:

```
>>> qml.jacobian(lambda y: qml.numpy.array(circuit(y)))(x)
array([-0.87758256, -0.47942554])
```

Alternatively, the quantum function itself can return a numpy array of measurements:

```
>>> dev = qml.device('lightning.qubit', wires=1)
>>> @qml.qnode(dev, diff_method="adjoint")
>>> def circuit2(x):
...     qml.RX(x, wires=0)
...     return np.array([qml.expval(qml.PauliY(0)), qml.expval(qml.PauliZ(0))])
>>> qml.jacobian(circuit2)(np.array(0.5))
array([-0.87758256, -0.47942554])
```

### Improvements

* Remove deprecated `set-output` commands from workflow files.
  [(#437)](https://github.com/PennyLaneAI/pennylane-lightning/pull/437)

* Lightning wheels are now checked with `twine check` post-creation for PyPI compatibility.
  [(#430)](https://github.com/PennyLaneAI/pennylane-lightning/pull/430)

* Lightning has been made compatible with the change in return types specification.
  [(#427)](https://github.com/PennyLaneAI/pennylane-lightning/pull/427)

* Lightning is compatible with clang-tidy version 16.
  [(#429)](https://github.com/PennyLaneAI/pennylane-lightning/pull/429)

### Contributors

This release contains contributions from (in alphabetical order):

Christina Lee, Vincent Michaud-Rioux, Lee James O'Riordan, Chae-Yeun Park, Matthew Silverman

---

# Release 0.29.0

### Improvements

* Remove runtime dependency on ninja build system.
  [(#414)](https://github.com/PennyLaneAI/pennylane-lightning/pull/414)

* Allow better integration and installation support with CMake targeted binary builds.
  [(#403)](https://github.com/PennyLaneAI/pennylane-lightning/pull/403)

* Remove explicit Numpy and Scipy requirements.
  [(#412)](https://github.com/PennyLaneAI/pennylane-lightning/pull/412)

* Get `llvm` installation root from the environment variable `LLVM_ROOT_DIR` (or fallback to `brew`).
  [(#413)](https://github.com/PennyLaneAI/pennylane-lightning/pull/413)

* Update AVX2/512 kernel infrastructure for additional gate/generator operations.
  [(#404)](https://github.com/PennyLaneAI/pennylane-lightning/pull/404)

* Remove unnecessary lines for resolving CodeCov issue.
  [(#415)](https://github.com/PennyLaneAI/pennylane-lightning/pull/415)

* Add more AVX2/512 gate operations.
  [(#393)](https://github.com/PennyLaneAI/pennylane-lightning/pull/393)

### Documentation

### Bug fixes

* Ensure error raised when asking for out of order marginal probabilities. Prevents the return of incorrect results.
  [(#416)](https://github.com/PennyLaneAI/pennylane-lightning/pull/416)

* Fix Github shields in README.
  [(#402)](https://github.com/PennyLaneAI/pennylane-lightning/pull/402)

### Contributors

Amintor Dusko, Vincent Michaud-Rioux, Lee James O'Riordan, Chae-Yeun Park

---

# Release 0.28.2

### Bug fixes

* Fix Python module versioning for Linux wheels.
  [(#408)](https://github.com/PennyLaneAI/pennylane-lightning/pull/408)

### Contributors

This release contains contributions from (in alphabetical order):

Amintor Dusko, Shuli Shu, Trevor Vincent

---

# Release 0.28.1

### Bug fixes

* Fix Pybind11 module versioning and locations for Windows wheels.
  [(#400)](https://github.com/PennyLaneAI/pennylane-lightning/pull/400)

### Contributors

This release contains contributions from (in alphabetical order):

Lee J. O'Riordan

---

# Release 0.28.0

### Breaking changes

* Deprecate support for Python 3.7.
  [(#391)](https://github.com/PennyLaneAI/pennylane-lightning/pull/391)

### Improvements

* Improve Lightning package structure for external use as a C++ library.
  [(#369)](https://github.com/PennyLaneAI/pennylane-lightning/pull/369)

* Improve the stopping condition method.
  [(#386)](https://github.com/PennyLaneAI/pennylane-lightning/pull/386)

### Bug fixes

- Pin CMake to 3.24.x in wheel-builder to avoid Python not found error in CMake 3.25, when building wheels for PennyLane-Lightning-GPU.
  [(#387)](https://github.com/PennyLaneAI/pennylane-lightning/pull/387)

### Contributors

This release contains contributions from (in alphabetical order):

Amintor Dusko, Lee J. O'Riordan

---

# Release 0.27.0

### New features since last release

* Enable building of Python 3.11 wheels and upgrade Python on CI/CD workflows to 3.8.
  [(#381)](https://github.com/PennyLaneAI/pennylane-lightning/pull/381)

### Breaking changes

### Improvements

* Update clang-tools version in Github workflows.
  [(#351)](https://github.com/PennyLaneAI/pennylane-lightning/pull/351)

* Improve tests and checks CI/CD pipelines.
  [(#353)](https://github.com/PennyLaneAI/pennylane-lightning/pull/353)

* Implement 3 Qubits gates (CSWAP & Toffoli) & 4 Qubits gates (DoubleExcitation, DoubleExcitationMinus, DoubleExcitationPlus) in LM manner.
  [(#362)](https://github.com/PennyLaneAI/pennylane-lightning/pull/362)

* Upgrade Kokkos and Kokkos Kernels to 3.7.00, and improve sparse matrix-vector multiplication performance and memory usage.
  [(#361)](https://github.com/PennyLaneAI/pennylane-lightning/pull/361)

* Update Linux (ubuntu-latest) architecture x86_64 wheel-builder from GCC 10.x to GCC 11.x.
  [(#373)](https://github.com/PennyLaneAI/pennylane-lightning/pull/373)

* Update gcc and g++ 10.x to 11.x in CI tests. This update brings improved support for newer C++ features.
  [(#370)](https://github.com/PennyLaneAI/pennylane-lightning/pull/370)

* Change Lightning to inherit from QubitDevice instead of DefaultQubit.
  [(#365)](https://github.com/PennyLaneAI/pennylane-lightning/pull/365)

### Documentation

### Bug fixes

* Use mutex when accessing cache in KernelMap.
  [(#382)](https://github.com/PennyLaneAI/pennylane-lightning/pull/382)

### Contributors

This release contains contributions from (in alphabetical order):

Amintor Dusko, Chae-Yeun Park, Monit Sharma, Shuli Shu

---

# Release 0.26.1

### Bug fixes

* Fixes the transposition method used in the probability calculation.
  [(#377)](https://github.com/PennyLaneAI/pennylane-lightning/pull/377)

### Contributor

Amintor Dusko

---
# Release 0.26.0

### Improvements

* Introduces requirements-dev.txt and improves dockerfile.
  [(#330)](https://github.com/PennyLaneAI/pennylane-lightning/pull/330)

* Support `expval` for a Hamiltonian.
  [(#333)](https://github.com/PennyLaneAI/pennylane-lightning/pull/333)

* Implements caching for Kokkos installation.
  [(#316)](https://github.com/PennyLaneAI/pennylane-lightning/pull/316)

* Supports measurements of operator arithmetic classes such as `Sum`, `Prod`,
  and `SProd` by deferring handling of them to `DefaultQubit`.
  [(#349)](https://github.com/PennyLaneAI/pennylane-lightning/pull/349)

```
@qml.qnode(qml.device('lightning.qubit', wires=2))
def circuit():
    obs = qml.s_prod(2.1, qml.PauliZ(0)) + qml.op_sum(qml.PauliX(0), qml.PauliZ(1))
    return qml.expval(obs)
```

### Bug fixes

* Test updates to reflect new measurement error messages.
  [(#334)](https://github.com/PennyLaneAI/pennylane-lightning/pull/334)

* Updates to the release tagger to fix incompatibilities with RTD.
  [(#344)](https://github.com/PennyLaneAI/pennylane-lightning/pull/344)

* Update cancel-workflow-action and bot credentials.
  [(#345)](https://github.com/PennyLaneAI/pennylane-lightning/pull/345)

### Contributors

This release contains contributions from (in alphabetical order):

Amintor Dusko, Christina Lee, Lee J. O'Riordan, Chae-Yeun Park

---

# Release 0.25.0

### New features since last release

### Breaking changes

* We explicitly disable support for PennyLane's parameter broadcasting.
[#317](https://github.com/PennyLaneAI/pennylane-lightning/pull/317)

* We explicitly remove support for PennyLane's `Sum`, `SProd` and `Prod`
  as observables.
  [(#326)](https://github.com/PennyLaneAI/pennylane-lightning/pull/326)

### Improvements

* CI builders use a reduced set of resources and redundant tests for PRs.
  [(#319)](https://github.com/PennyLaneAI/pennylane-lightning/pull/319)

* Parallelize wheel-builds where applicable.
  [(#314)](https://github.com/PennyLaneAI/pennylane-lightning/pull/314)

* AVX2/512 kernels are now available on Linux/MacOS with x86-64 architecture.
  [(#313)](https://github.com/PennyLaneAI/pennylane-lightning/pull/313)

### Documentation

* Updated ReadTheDocs runner version from Ubuntu 20.04 to 22.04
  [(#327)](https://github.com/PennyLaneAI/pennylane-lightning/pull/327)

### Bug fixes

* Test updates to reflect new additions to PennyLane.
  [(#318)](https://github.com/PennyLaneAI/pennylane-lightning/pull/318)

### Contributors

This release contains contributions from (in alphabetical order):

Amintor Dusko, Christina Lee, Rashid N H M, Lee J. O'Riordan, Chae-Yeun Park

---

# Release 0.24.0

### New features since last release

* Add `SingleExcitation` and `DoubleExcitation` qchem gates and generators.
  [(#289)](https://github.com/PennyLaneAI/pennylane-lightning/pull/289)

* Add a new dispatch mechanism for future kernels.
  [(#291)](https://github.com/PennyLaneAI/pennylane-lightning/pull/291)

* Add `IsingXY` gate operation.
  [(#303)](https://github.com/PennyLaneAI/pennylane-lightning/pull/303)

* Support `qml.state()` in vjp and Hamiltonian in adjoint jacobian.
  [(#294)](https://github.com/PennyLaneAI/pennylane-lightning/pull/294)

### Breaking changes

* Codebase is now moving to C++20. The default compiler for Linux is now GCC10.
  [(#295)](https://github.com/PennyLaneAI/pennylane-lightning/pull/295)

* Minimum macOS version is changed to 10.15 (Catalina).
  [(#295)](https://github.com/PennyLaneAI/pennylane-lightning/pull/295)

### Improvements

* Split matrix operations, refactor dispatch mechanisms, and add a benchmark suits.
  [(#274)](https://github.com/PennyLaneAI/pennylane-lightning/pull/274)

* Add native support for the calculation of sparse Hamiltonians' expectation values.
Sparse operations are offloaded to [Kokkos](https://github.com/kokkos/kokkos) and
[Kokkos-Kernels](https://github.com/kokkos/kokkos-kernels).
  [(#283)](https://github.com/PennyLaneAI/pennylane-lightning/pull/283)

* Device `lightning.qubit` now accepts a datatype for a statevector.
  [(#290)](https://github.com/PennyLaneAI/pennylane-lightning/pull/290)

```python
dev1 = qml.device('lightning.qubit', wires=4, c_dtype=np.complex64) # for single precision
dev2 = qml.device('lightning.qubit', wires=4, c_dtype=np.complex128) # for double precision
```

### Documentation

* Use the centralized [Xanadu Sphinx Theme](https://github.com/XanaduAI/xanadu-sphinx-theme)
  to style the Sphinx documentation.
  [(#287)](https://github.com/PennyLaneAI/pennylane-lightning/pull/287)

### Bug fixes

* Fix the issue with using available `clang-format` version in format.
  [(#288)](https://github.com/PennyLaneAI/pennylane-lightning/pull/288)

* Fix a bug in the generator of `DoubleExcitationPlus`.
  [(#298)](https://github.com/PennyLaneAI/pennylane-lightning/pull/298)

### Contributors

This release contains contributions from (in alphabetical order):

Mikhail Andrenkov, Ali Asadi, Amintor Dusko, Lee James O'Riordan, Chae-Yeun Park, and Shuli Shu

---

# Release 0.23.0

### New features since last release

* Add `generate_samples()` to lightning.
  [(#247)](https://github.com/PennyLaneAI/pennylane-lightning/pull/247)

* Add Lightning GBenchmark Suite.
  [(#249)](https://github.com/PennyLaneAI/pennylane-lightning/pull/249)

* Support runtime and compile information.
  [(#253)](https://github.com/PennyLaneAI/pennylane-lightning/pull/253)

### Improvements

* Add `ENABLE_BLAS` build to CI checks.
  [(#249)](https://github.com/PennyLaneAI/pennylane-lightning/pull/249)

* Add more `clang-tidy` checks and kernel tests.
  [(#253)](https://github.com/PennyLaneAI/pennylane-lightning/pull/253)

* Add C++ code coverage to CI.
  [(#265)](https://github.com/PennyLaneAI/pennylane-lightning/pull/265)

* Skip over identity operations in `"lightning.qubit"`.
  [(#268)](https://github.com/PennyLaneAI/pennylane-lightning/pull/268)

### Bug fixes

* Update tests to remove `JacobianTape`.
  [(#260)](https://github.com/PennyLaneAI/pennylane-lightning/pull/260)

* Fix tests for MSVC.
  [(#264)](https://github.com/PennyLaneAI/pennylane-lightning/pull/264)

* Fix `#include <cpuid.h>` for PPC and AArch64 in Linux.
  [(#266)](https://github.com/PennyLaneAI/pennylane-lightning/pull/266)

* Remove deprecated tape execution methods.
  [(#270)](https://github.com/PennyLaneAI/pennylane-lightning/pull/270)

* Update `qml.probs` in `test_measures.py`.
  [(#280)](https://github.com/PennyLaneAI/pennylane-lightning/pull/280)

### Contributors

This release contains contributions from (in alphabetical order):

Ali Asadi, Chae-Yeun Park, Lee James O'Riordan, and Trevor Vincent

---

# Release 0.22.1

### Bug fixes

* Ensure `Identity ` kernel is registered to C++ dispatcher.
  [(#275)](https://github.com/PennyLaneAI/pennylane-lightning/pull/275)

---

# Release 0.22.0

### New features since last release

* Add Docker support.
  [(#234)](https://github.com/PennyLaneAI/pennylane-lightning/pull/234)

### Improvements

* Update quantum tapes serialization and Python tests.
  [(#239)](https://github.com/PennyLaneAI/pennylane-lightning/pull/239)

* Clang-tidy is now enabled for both tests and examples builds under Github Actions.
  [(#237)](https://github.com/PennyLaneAI/pennylane-lightning/pull/237)

* The return type of `StateVectorBase` data is now derived-class defined.
  [(#237)](https://github.com/PennyLaneAI/pennylane-lightning/pull/237)

* Update adjointJacobian and VJP methods.
  [(#222)](https://github.com/PennyLaneAI/pennylane-lightning/pull/222)

* Set GitHub workflow to upload wheels to Test PyPI.
  [(#220)](https://github.com/PennyLaneAI/pennylane-lightning/pull/220)

* Finalize the new kernel implementation.
  [(#212)](https://github.com/PennyLaneAI/pennylane-lightning/pull/212)

### Documentation

* Use of batching with OpenMP threads is documented.
  [(#221)](https://github.com/PennyLaneAI/pennylane-lightning/pull/221)

### Bug fixes

* Fix for OOM errors when using adjoint with large numbers of observables.
  [(#221)](https://github.com/PennyLaneAI/pennylane-lightning/pull/221)

* Add virtual destructor to C++ state-vector classes.
  [(#200)](https://github.com/PennyLaneAI/pennylane-lightning/pull/200)

* Fix a bug in Python tests with operations' `matrix` calls.
  [(#238)](https://github.com/PennyLaneAI/pennylane-lightning/pull/238)

* Refactor utility header and fix a bug in linear algebra function with CBLAS.
  [(#228)](https://github.com/PennyLaneAI/pennylane-lightning/pull/228)

### Contributors

This release contains contributions from (in alphabetical order):

Ali Asadi, Chae-Yeun Park, Lee James O'Riordan

---

# Release 0.21.0

### New features since last release

* Add C++ only benchmark for a given list of gates.
  [(#199)](https://github.com/PennyLaneAI/pennylane-lightning/pull/199)

* Wheel-build support for Python 3.10.
  [(#186)](https://github.com/PennyLaneAI/pennylane-lightning/pull/186)

* C++ support for probability, expectation value and variance calculations.
  [(#185)](https://github.com/PennyLaneAI/pennylane-lightning/pull/185)

* Add bindings to C++ expval, var, probs.
  [(#214)](https://github.com/PennyLaneAI/pennylane-lightning/pull/214)

### Improvements

* `setup.py` adds debug only when --debug is given
  [(#208)](https://github.com/PennyLaneAI/pennylane-lightning/pull/208)

* Add new highly-performant C++ kernels for quantum gates.
  [(#202)](https://github.com/PennyLaneAI/pennylane-lightning/pull/202)

The new kernels significantly improve the runtime performance of PennyLane-Lightning
for both differentiable and non-differentiable workflows. Here is an example workflow
using the adjoint differentiation method with a circuit of 5 strongly entangling layers:

```python
import pennylane as qml
from pennylane import numpy as np
from pennylane.templates.layers import StronglyEntanglingLayers
from numpy.random import random
np.random.seed(42)
n_layers = 5
n_wires = 6
dev = qml.device("lightning.qubit", wires=n_wires)

@qml.qnode(dev, diff_method="adjoint")
def circuit(weights):
    StronglyEntanglingLayers(weights, wires=list(range(n_wires)))
    return [qml.expval(qml.PauliZ(i)) for i in range(n_wires)]

init_weights = np.random.random(StronglyEntanglingLayers.shape(n_layers=n_layers, n_wires=n_wires))
params = np.array(init_weights,requires_grad=True)
jac = qml.jacobian(circuit)(params)
```
The latest release shows improved performance on both single and multi-threaded evaluations!

<img src="https://raw.githubusercontent.com/PennyLaneAI/pennylane-lightning/v0.21.0-rc0/doc/_static/lightning_v20_v21_bm.png" width=50%/>

* Ensure debug info is built into dynamic libraries.
  [(#201)](https://github.com/PennyLaneAI/pennylane-lightning/pull/201)

### Documentation

* New guidelines on adding and benchmarking C++ kernels.
  [(#202)](https://github.com/PennyLaneAI/pennylane-lightning/pull/202)

### Bug fixes

* Update clang-format version
  [(#219)](https://github.com/PennyLaneAI/pennylane-lightning/pull/219)

* Fix failed tests on Windows.
  [(#218)](https://github.com/PennyLaneAI/pennylane-lightning/pull/218)

* Update clang-format version
  [(#219)](https://github.com/PennyLaneAI/pennylane-lightning/pull/219)

* Add virtual destructor to C++ state-vector classes.
  [(#200)](https://github.com/PennyLaneAI/pennylane-lightning/pull/200)

* Fix failed tests for the non-binary wheel.
  [(#213)](https://github.com/PennyLaneAI/pennylane-lightning/pull/213)

* Add virtual destructor to C++ state-vector classes.
  [(#200)](https://github.com/PennyLaneAI/pennylane-lightning/pull/200)

### Contributors

This release contains contributions from (in alphabetical order):

Ali Asadi, Amintor Dusko, Chae-Yeun Park, Lee James O'Riordan

---

# Release 0.20.1

### Bug fixes

* Fix missing header-files causing build errors in algorithms module.
  [(#193)](https://github.com/PennyLaneAI/pennylane-lightning/pull/193)

* Fix failed tests for the non-binary wheel.
  [(#191)](https://github.com/PennyLaneAI/pennylane-lightning/pull/191)

---
# Release 0.20.2

### Bug fixes

* Introduce CY kernel to Lightning to avoid issues with decomposition.
  [(#203)](https://github.com/PennyLaneAI/pennylane-lightning/pull/203)

### Contributors

This release contains contributions from (in alphabetical order):

Lee J. O'Riordan

# Release 0.20.1

### Bug fixes

* Fix missing header-files causing build errors in algorithms module.
  [(#193)](https://github.com/PennyLaneAI/pennylane-lightning/pull/193)

* Fix failed tests for the non-binary wheel.
  [(#191)](https://github.com/PennyLaneAI/pennylane-lightning/pull/191)

# Release 0.20.0

### New features since last release

* Add wheel-builder support for Python 3.10.
  [(#186)](https://github.com/PennyLaneAI/pennylane-lightning/pull/186)

* Add VJP support to PL-Lightning.
  [(#181)](https://github.com/PennyLaneAI/pennylane-lightning/pull/181)

* Add complex64 support in PL-Lightning.
  [(#177)](https://github.com/PennyLaneAI/pennylane-lightning/pull/177)

* Added examples folder containing aggregate gate performance test.
  [(#165)](https://github.com/PennyLaneAI/pennylane-lightning/pull/165)

### Breaking changes

### Improvements

* Update PL-Lightning to support new features in PL.
  [(#179)](https://github.com/PennyLaneAI/pennylane-lightning/pull/179)

### Documentation

* Lightning setup.py build process uses CMake.
  [(#176)](https://github.com/PennyLaneAI/pennylane-lightning/pull/176)

### Contributors

This release contains contributions from (in alphabetical order):

Ali Asadi, Chae-Yeun Park, Isidor Schoch, Lee James O'Riordan

---

# Release 0.19.0

* Add Cache-Friendly DOTC, GEMV, GEMM along with BLAS Support.
  [(#155)](https://github.com/PennyLaneAI/pennylane-lightning/pull/155)

### Improvements

* The performance of parametric gates has been improved.
  [(#157)](https://github.com/PennyLaneAI/pennylane-lightning/pull/157)

* AVX support is enabled for Linux users on Intel/AMD platforms.
  [(#157)](https://github.com/PennyLaneAI/pennylane-lightning/pull/157)

* PennyLane-Lightning has been updated to conform with clang-tidy
  recommendations for modernization, offering performance improvements across
  all use-cases.
  [(#153)](https://github.com/PennyLaneAI/pennylane-lightning/pull/153)

### Breaking changes

* Linux users on `x86_64` must have a CPU supporting AVX.
  [(#157)](https://github.com/PennyLaneAI/pennylane-lightning/pull/157)

### Bug fixes

* OpenMP built with Intel MacOS CI runners causes failures on M1 Macs. OpenMP is currently
  disabled in the built wheels until this can be resolved with Github Actions runners.
  [(#166)](https://github.com/PennyLaneAI/pennylane-lightning/pull/166)

### Contributors

This release contains contributions from (in alphabetical order):

Ali Asadi, Lee James O'Riordan

---

# Release 0.18.0

### New features since last release

* PennyLane-Lightning now provides a high-performance
  [adjoint Jacobian](http://arxiv.org/abs/2009.02823) method for differentiating quantum circuits.
  [(#136)](https://github.com/PennyLaneAI/pennylane-lightning/pull/136)

  The adjoint method operates after a forward pass by iteratively applying inverse gates to scan
  backwards through the circuit. The method is already available in PennyLane's
  `default.qubit` device, but the version provided by `lightning.qubit` integrates with the C++
  backend and is more performant, as shown in the plot below:

  <img src="https://raw.githubusercontent.com/PennyLaneAI/pennylane-lightning/master/doc/_static/lightning_adjoint.png" width=70%/>

  The plot compares the average runtime of `lightning.qubit` and `default.qubit` for calculating the
  Jacobian of a circuit using the adjoint method for a range of qubit numbers. The circuit
  consists of ten `BasicEntanglerLayers` with a `PauliZ` expectation value calculated on each wire,
  repeated over ten runs. We see that `lightning.qubit` provides a speedup of around two to eight
  times, depending on the number of qubits.

  The adjoint method can be accessed using the standard interface. Consider the following circuit:

  ```python
  import pennylane as qml

  wires = 3
  layers = 2
  dev = qml.device("lightning.qubit", wires=wires)

  @qml.qnode(dev, diff_method="adjoint")
  def circuit(weights):
      qml.templates.StronglyEntanglingLayers(weights, wires=range(wires))
      return qml.expval(qml.PauliZ(0))

  weights = qml.init.strong_ent_layers_normal(layers, wires, seed=1967)
  ```

  The circuit can be executed and its gradient calculated using:

    ```pycon
  >>> print(f"Circuit evaluated: {circuit(weights)}")
  Circuit evaluated: 0.9801286266677633
  >>> print(f"Circuit gradient:\n{qml.grad(circuit)(weights)}")
  Circuit gradient:
  [[[-1.11022302e-16 -1.63051504e-01 -4.14810501e-04]
    [ 1.11022302e-16 -1.50136528e-04 -1.77922957e-04]
    [ 0.00000000e+00 -3.92874550e-02  8.14523075e-05]]

   [[-1.14472273e-04  3.85963953e-02  0.00000000e+00]
    [-5.76791765e-05 -9.78478343e-02  0.00000000e+00]
    [-5.55111512e-17  0.00000000e+00 -1.11022302e-16]]]
  ```

* PennyLane-Lightning now supports all of the operations and observables of `default.qubit`.
  [(#124)](https://github.com/PennyLaneAI/pennylane-lightning/pull/124)

### Improvements

* A new state-vector class `StateVectorManaged` was added, enabling memory use to be bound to
  statevector lifetime.
  [(#136)](https://github.com/PennyLaneAI/pennylane-lightning/pull/136)

* The repository now has a well-defined component hierarchy, allowing each indepedent unit to be
  compiled and linked separately.
  [(#136)](https://github.com/PennyLaneAI/pennylane-lightning/pull/136)

* PennyLane-Lightning can now be installed without compiling its C++ binaries and will fall back
  to using the `default.qubit` implementation. Skipping compilation is achieved by setting the
  `SKIP_COMPILATION` environment variable, e.g., Linux/MacOS: `export SKIP_COMPILATION=True`,
  Windows: `set SKIP_COMPILATION=True`. This feature is intended for building a pure-Python wheel of
  PennyLane-Lightning as a backup for platforms without a dedicated wheel.
  [(#129)](https://github.com/PennyLaneAI/pennylane-lightning/pull/129)

* The C++-backed Python bound methods can now be directly called with wires and supplied parameters.
  [(#125)](https://github.com/PennyLaneAI/pennylane-lightning/pull/125)

* Lightning supports arbitrary unitary and non-unitary gate-calls from Python to C++ layer.
  [(#121)](https://github.com/PennyLaneAI/pennylane-lightning/pull/121)

### Documentation

* Added preliminary architecture diagram for package.
  [(#131)](https://github.com/PennyLaneAI/pennylane-lightning/pull/131)

* C++ API built as part of docs generation.
  [(#131)](https://github.com/PennyLaneAI/pennylane-lightning/pull/131)

### Breaking changes

* Wheels for MacOS <= 10.13 will no longer be provided due to XCode SDK C++17 support requirements.
  [(#149)](https://github.com/PennyLaneAI/pennylane-lightning/pull/149)

### Bug fixes

* An indexing error in the CRY gate is fixed. [(#136)](https://github.com/PennyLaneAI/pennylane-lightning/pull/136)

* Column-major data in numpy is now correctly converted to row-major upon pass to the C++ layer.
  [(#126)](https://github.com/PennyLaneAI/pennylane-lightning/pull/126)

### Contributors

This release contains contributions from (in alphabetical order):

Thomas Bromley, Lee James O'Riordan

---

# Release 0.17.0

### New features

* C++ layer now supports float (32-bit) and double (64-bit) templated complex data.
  [(#113)](https://github.com/PennyLaneAI/pennylane-lightning/pull/113)

### Improvements

* The PennyLane device test suite is now included in coverage reports.
  [(#123)](https://github.com/PennyLaneAI/pennylane-lightning/pull/123)

* Static versions of jQuery and Bootstrap are no longer included in the CSS theme.
  [(#118)](https://github.com/PennyLaneAI/pennylane-lightning/pull/118)

* C++ tests have been ported to use Catch2 framework.
  [(#115)](https://github.com/PennyLaneAI/pennylane-lightning/pull/115)

* Testing now exists for both float and double precision methods in C++ layer.
  [(#113)](https://github.com/PennyLaneAI/pennylane-lightning/pull/113)
  [(#115)](https://github.com/PennyLaneAI/pennylane-lightning/pull/115)

* Compile-time utility methods with `constexpr` have been added.
  [(#113)](https://github.com/PennyLaneAI/pennylane-lightning/pull/113)

* Wheel-build support for ARM64 (Linux and MacOS) and PowerPC (Linux) added.
  [(#110)](https://github.com/PennyLaneAI/pennylane-lightning/pull/110)

* Add support for Controlled Phase Gate (`ControlledPhaseShift`).
  [(#114)](https://github.com/PennyLaneAI/pennylane-lightning/pull/114)

* Move changelog to `.github` and add a changelog reminder.
  [(#111)](https://github.com/PennyLaneAI/pennylane-lightning/pull/111)

* Adds CMake build system support.
  [(#104)](https://github.com/PennyLaneAI/pennylane-lightning/pull/104)


### Breaking changes

* Removes support for Python 3.6 and adds support for Python 3.9.
  [(#127)](https://github.com/PennyLaneAI/pennylane-lightning/pull/127)
  [(#128)](https://github.com/PennyLaneAI/pennylane-lightning/pull/128)

* Compilers with C++17 support are now required to build C++ module.
  [(#113)](https://github.com/PennyLaneAI/pennylane-lightning/pull/113)

* Gate classes have been removed with functionality added to StateVector class.
  [(#113)](https://github.com/PennyLaneAI/pennylane-lightning/pull/113)

* We are no longer building wheels for Python 3.6.
  [(#106)](https://github.com/PennyLaneAI/pennylane-lightning/pull/106)

### Bug fixes

* PowerPC wheel-builder now successfully compiles modules.
  [(#120)](https://github.com/PennyLaneAI/pennylane-lightning/pull/120)

### Documentation

* Added community guidelines.
  [(#109)](https://github.com/PennyLaneAI/pennylane-lightning/pull/109)

### Contributors

This release contains contributions from (in alphabetical order):

Ali Asadi, Christina Lee, Thomas Bromley, Lee James O'Riordan

---

# Release 0.15.1

### Bug fixes

* The PennyLane-Lightning binaries are now built with NumPy 1.19.5, to avoid ABI
  compatibility issues with the latest NumPy 1.20 release. See
  [the NumPy release notes](https://numpy.org/doc/stable/release/1.20.0-notes.html#size-of-np-ndarray-and-np-void-changed)
  for more details.
  [(#97)](https://github.com/PennyLaneAI/pennylane-lightning/pull/97)

### Contributors

This release contains contributions from (in alphabetical order):

Josh Izaac, Antal Száva

---

# Release 0.15.0

### Improvements

* For compatibility with PennyLane v0.15, the `analytic` keyword argument
  has been removed. Statistics can still be computed analytically by setting
  `shots=None`.
  [(#93)](https://github.com/PennyLaneAI/pennylane-lightning/pull/93)

* Inverse gates are now supported.
  [(#89)](https://github.com/PennyLaneAI/pennylane-lightning/pull/89)

* Add new lightweight backend with performance improvements.
  [(#57)](https://github.com/PennyLaneAI/pennylane-lightning/pull/57)

* Remove the previous Eigen-based backend.
  [(#67)](https://github.com/PennyLaneAI/pennylane-lightning/pull/67)

### Bug fixes

* Re-add dispatch table after fixing static initialisation order issue.
  [(#68)](https://github.com/PennyLaneAI/pennylane-lightning/pull/68)

### Contributors

This release contains contributions from (in alphabetical order):

Thomas Bromley, Theodor Isacsson, Christina Lee, Thomas Loke, Antal Száva.

---

# Release 0.14.1

### Bug fixes

* Fixes a bug where the `QNode` would swap Lightning-Qubit to
  `DefaultQubitAutograd` on device execution due to the inherited
  `passthru_devices` entry of the `capabilities` dictionary.
  [(#61)](https://github.com/PennyLaneAI/pennylane-lightning/pull/61)

### Contributors

This release contains contributions from (in alphabetical order):

Antal Száva

---

# Release 0.14.0

### Improvements

* Extends support from 16 qubits to 50 qubits.
  [(#52)](https://github.com/PennyLaneAI/pennylane-lightning/pull/52)

### Bug fixes

* Updates applying basis state preparations to correspond to the
  changes in `DefaultQubit`.
  [(#55)](https://github.com/PennyLaneAI/pennylane-lightning/pull/55)

### Contributors

This release contains contributions from (in alphabetical order):

Thomas Loke, Tom Bromley, Josh Izaac, Antal Száva

---

# Release 0.12.0

### Bug fixes

* Updates capabilities dictionary to be compatible with core PennyLane
  [(#45)](https://github.com/PennyLaneAI/pennylane-lightning/pull/45)

* Fix install of Eigen for CI wheel building
  [(#44)](https://github.com/PennyLaneAI/pennylane-lightning/pull/44)

### Contributors

This release contains contributions from (in alphabetical order):

Tom Bromley, Josh Izaac, Antal Száva

---

# Release 0.11.0

Initial release.

This release contains contributions from (in alphabetical order):

Tom Bromley, Josh Izaac, Nathan Killoran, Antal Száva<|MERGE_RESOLUTION|>--- conflicted
+++ resolved
@@ -9,14 +9,12 @@
 
 <h3>Improvements 🛠</h3>
 
-<<<<<<< HEAD
 - Cache intermediate states in the adjoint-jacobian pipeline to eliminate redundant forward pass computed during backward pass in `lightning.qubit`.
   [(#1312)](https://github.com/PennyLaneAI/pennylane-lightning/pull/1312)
-=======
+
 - Device VJP has been optimized to avoid unecessary copying of temporary statevectors.
   `lightning.qubit` also has additional optimizations when using only a single observable.
   [(#1311)](https://github.com/PennyLaneAI/pennylane-lightning/pull/1311)
->>>>>>> fa0321b8
 
 - Handled `qml.GlobalPhase` with zero-qubit target wires in `lightning.gpu`.
   Supported `qml.GlobalPhase` with one controlled wire across state-vector devices.
