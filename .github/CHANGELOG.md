# Release 0.39.0-dev

### New features since last release

<<<<<<< HEAD
* Add Matrix Product Operator (MPO) for all gates support to `lightning.tensor`. Note current C++ implementation only works for MPO sites data provided by users. 
  [(#859)](https://github.com/PennyLaneAI/pennylane-lightning/pull/859)

=======
>>>>>>> 3d005f05
* Add shot measurement support to `lightning.tensor`.
  [(#852)](https://github.com/PennyLaneAI/pennylane-lightning/pull/852)

* Build and upload Lightning-Tensor wheels (x86_64, AARCH64) to PyPI.
  [(#862)](https://github.com/PennyLaneAI/pennylane-lightning/pull/862)

* Add `Projector` observable support via diagonalization to Lightning-GPU.
  [(#894)](https://github.com/PennyLaneAI/pennylane-lightning/pull/894)

* Add 1-target wire controlled gate support to `lightning.tensor`. Note that `cutensornet` only supports 1-target wire controlled gate as of `v24.08`. A controlled gate with more than 1 target wire should be converted to dense matrix.
  [(#880)](https://github.com/PennyLaneAI/pennylane-lightning/pull/880)

* Lightning-Kokkos migrated to the new device API.
  [(#810)](https://github.com/PennyLaneAI/pennylane-lightning/pull/810)

### Breaking changes

* Update MacOS wheel builds to require Monterey (12.0) or greater for x86_64 and ARM.
  [(#901)](https://github.com/PennyLaneAI/pennylane-lightning/pull/901)

* Remove PowerPC wheel build recipe for Lightning-Qubit.
  [(#902)](https://github.com/PennyLaneAI/pennylane-lightning/pull/902)

* Remove support for Python 3.9.
  [(#891)](https://github.com/PennyLaneAI/pennylane-lightning/pull/891)

### Improvements

* Update Pybind11 to 2.13.5.
  [(#901)](https://github.com/PennyLaneAI/pennylane-lightning/pull/901)

* Migrate wheels artifacts to v4.
  [(#893)](https://github.com/PennyLaneAI/pennylane-lightning/pull/893)

* Prefer `tomlkit` over `toml` for building Lightning wheels, and choose `tomli` and `tomllib` over `toml` when installing the package.
  [(#857)](https://github.com/PennyLaneAI/pennylane-lightning/pull/857)

* Update GitHub actions in response to a high-severity vulnerability.
  [(#887)](https://github.com/PennyLaneAI/pennylane-lightning/pull/887)

* Optimize gate cache recording for `lightning.tensor` C++ layer.
  [(#879)](https://github.com/PennyLaneAI/pennylane-lightning/pull/879)

* Smarter defaults for the `split_obs` argument in the serializer. The serializer splits linear combinations into chunks instead of all their terms.
  [(#873)](https://github.com/PennyLaneAI/pennylane-lightning/pull/873/)

* Unify Lightning-Kokkos device and Lightning-Qubit device under a Lightning Base device.
  [(#876)](https://github.com/PennyLaneAI/pennylane-lightning/pull/876)
  
* LightningKokkos gains native support for the `PauliRot` gate.
  [(#855)](https://github.com/PennyLaneAI/pennylane-lightning/pull/855)

### Documentation

### Bug fixes

### Contributors

This release contains contributions from (in alphabetical order):

Ali Asadi, Amintor Dusko, Luis Alfredo Nuñez Meneses, Vincent Michaud-Rioux, Lee J. O'Riordan, Shuli Shu

---

# Release 0.38.0

### New features since last release

* Add `qml.StatePrep()` and `qml.QubitStateVector()` support to `lightning.tensor`.
  [(#849)](https://github.com/PennyLaneAI/pennylane-lightning/pull/849)

* Add analytic `qml.probs()` measurement support to `lightning.tensor`.
  [(#830)](https://github.com/PennyLaneAI/pennylane-lightning/pull/830)

* Add `qml.state()` measurement support to `lightning.tensor`.
  [(#827)](https://github.com/PennyLaneAI/pennylane-lightning/pull/827)

* Add Lightning-GPU Linux (AArch64 + GraceHopper) wheels to PyPI.
  [(#815)](https://github.com/PennyLaneAI/pennylane-lightning/pull/815)

* Add `var` support to `lightning.tensor`. Note that `var` support is added via `obs**2` and this implementation scales as `O(num_obs**2)`.
  [(#804)](https://github.com/PennyLaneAI/pennylane-lightning/pull/804)

### Breaking changes

* Update python packaging to follow PEP 517/518/621/660 standards.
  [(#832)](https://github.com/PennyLaneAI/pennylane-lightning/pull/832)

* Add `getData()` in the `lightning.tensor` C++ backend. Users are responsible for ensuring sufficient host memory is allocated for the full state vector.
  [(#827)](https://github.com/PennyLaneAI/pennylane-lightning/pull/827)

* Remove `NDpermuter.hpp` which is no longer required.
  [(#795)](https://github.com/PennyLaneAI/pennylane-lightning/pull/795)

* Remove temporary steps from the CI, such as downgrading Scipy to <1.14 and installing Kokkos v4.2 for `lightning-version == 'stable'`.
  [(#792)](https://github.com/PennyLaneAI/pennylane-lightning/pull/792)

* Do not run GPU tests and Docker workflows on release.
  [(#788)](https://github.com/PennyLaneAI/pennylane-lightning/pull/788)

* Update python packaging to follow PEP 517/518/621/660 standards.
  [(#832)](https://github.com/PennyLaneAI/pennylane-lightning/pull/832)

### Improvements

* Updated calls of ``size_t`` to ``std::size_t`` everywhere.
  [(#816)](https://github.com/PennyLaneAI/pennylane-lightning/pull/816)

* Update Lightning tests to support the generalization of basis state preparation.
  [(#864)](https://github.com/PennyLaneAI/pennylane-lightning/pull/864)

* Add `SetState` and `SetBasisState` to `LightningKokkosSimulator`.
  [(#861)](https://github.com/PennyLaneAI/pennylane-lightning/pull/861)

* Remove use of the deprecated `Operator.expand` in favour of `Operator.decomposition`.
  [(#846)](https://github.com/PennyLaneAI/pennylane-lightning/pull/846)

* The `setBasisState` and `setStateVector` methods of `StateVectorLQubit` and `StateVectorKokkos` are overloaded to support PennyLane-like parameters.
  [(#843)](https://github.com/PennyLaneAI/pennylane-lightning/pull/843)

* Move `setBasisState`, `setStateVector` and `resetStateVector` from `StateVectorLQubitManaged` to `StateVectorLQubit`.
  [(#841)](https://github.com/PennyLaneAI/pennylane-lightning/pull/841)

* Update `generate_samples` in `LightningKokkos` and `LightningGPU` to support `qml.measurements.Shots` type instances.
  [(#839)](https://github.com/PennyLaneAI/pennylane-lightning/pull/839)

* Add a Catalyst-specific wrapping class for Lightning Kokkos.
  [(#837)](https://github.com/PennyLaneAI/pennylane-lightning/pull/837)
  [(#770)](https://github.com/PennyLaneAI/pennylane-lightning/pull/770)

* Lightning-Qubit natively supports the `PauliRot` gate.
  [(#834)](https://github.com/PennyLaneAI/pennylane-lightning/pull/834)

* Multiple calls to the `append_mps_final_state()` API is allowed in `lightning.tensor`.
  [(#830)](https://github.com/PennyLaneAI/pennylane-lightning/pull/830)

* Add `initial_state_prep` option to Catalyst TOML file.
  [(#826)](https://github.com/PennyLaneAI/pennylane-lightning/pull/826)

* `ENABLE_LAPACK` is `OFF` by default for all Lightning backends.
  [(#825)](https://github.com/PennyLaneAI/pennylane-lightning/pull/825)

* Update `ctrl_decomp_zyz` tests with `len(control_wires) > 1`.
  [(#821)](https://github.com/PennyLaneAI/pennylane-lightning/pull/821)

* Update the Catalyst-specific wrapping class for Lightning Kokkos to track Catalyst's new support for MCM seeding.
  [(#819)](https://github.com/PennyLaneAI/pennylane-lightning/pull/819)

* Replace ``size_t`` by ``std::size_t`` everywhere.
  [(#816)](https://github.com/PennyLaneAI/pennylane-lightning/pull/816/)

* Shot batching is made more efficient by executing all the shots in one go on Lightning-Qubit.
  [(#814)](https://github.com/PennyLaneAI/pennylane-lightning/pull/814)

* Lightning-Qubit calls `generate_samples(wires)` on a minimal subset of wires when executing in finite-shot mode.
  [(#813)](https://github.com/PennyLaneAI/pennylane-lightning/pull/813)

* Update `LightingQubit.preprocess` to work with changes to preprocessing for mid-circuit measurements.
  [(#812)](https://github.com/PennyLaneAI/pennylane-lightning/pull/812)

* Avoid unnecessary memory reset in Lightning-Qubit's state vector class constructor.
  [(#811)](https://github.com/PennyLaneAI/pennylane-lightning/pull/811)

* Add `generate_samples(wires)` support in Lightning-Qubit, which samples faster for a subset of wires.
  [(#809)](https://github.com/PennyLaneAI/pennylane-lightning/pull/809)

* Optimize the OpenMP parallelization of Lightning-Qubit's `probs` for all number of targets.
  [(#807)](https://github.com/PennyLaneAI/pennylane-lightning/pull/807)

* Optimize `probs(wires)` of Lightning-Kokkos using various kernels. Which kernel is to be used depends on the device, number of qubits and number of target wires.
  [(#802)](https://github.com/PennyLaneAI/pennylane-lightning/pull/802)

* Add GPU device compute capability check for Lightning-Tensor.
  [(#803)](https://github.com/PennyLaneAI/pennylane-lightning/pull/803)

* Refactor CUDA utils Python bindings to a separate module.
  [(#801)](https://github.com/PennyLaneAI/pennylane-lightning/pull/801)

* Parallelize Lightning-Qubit `probs` with OpenMP when using the `-DLQ_ENABLE_KERNEL_OMP=1` CMake argument.
  [(#800)](https://github.com/PennyLaneAI/pennylane-lightning/pull/800)

* Implement `probs(wires)` using a bit-shift implementation akin to the gate kernels in Lightning-Qubit.
  [(#795)](https://github.com/PennyLaneAI/pennylane-lightning/pull/795)

* Enable setting the PennyLane version when invoking, for example, `make docker-build version=master pl_version=master`.
  [(#791)](https://github.com/PennyLaneAI/pennylane-lightning/pull/791)

### Documentation

* The installation instructions for all lightning plugins have been improved.
  [(#858)](https://github.com/PennyLaneAI/pennylane-lightning/pull/858)
  [(#851)](https://github.com/PennyLaneAI/pennylane-lightning/pull/851)

* Updated the README and added citation format for Lightning arXiv preprint.
  [(#818)](https://github.com/PennyLaneAI/pennylane-lightning/pull/818)

### Bug fixes

* Point to the right Lightning root folder independently from the invocation location, when configuring the project.
  [(#874)](https://github.com/PennyLaneAI/pennylane-lightning/pull/874)

* Update dependencies and `build` command options following changes in the build system.
  [(#863)](https://github.com/PennyLaneAI/pennylane-lightning/pull/863)

* Replace structured bindings by variables in `GateImplementationsLM.hpp`.
  [(#856)](https://github.com/PennyLaneAI/pennylane-lightning/pull/856)

* Remove wrong `-m` when calling `setup.py`.
  [(#854)](https://github.com/PennyLaneAI/pennylane-lightning/pull/854)

* Fix plugin-test-matrix CI/CD workflows.
  [(#850)](https://github.com/PennyLaneAI/pennylane-lightning/pull/850)

* Set the `immutable` parameter value as `false` for the `cutensornetStateApplyTensorOperator` to allow the following `cutensornetStateUpdateTensorOperator` call.
  [(#845)](https://github.com/PennyLaneAI/pennylane-lightning/pull/845)

* Fix cuQuantum SDK path pass-though in CMake.
  [(#831)](https://github.com/PennyLaneAI/pennylane-lightning/pull/831)

* Fix CUDA sync issues on AArch64 + GraceHopper.
  [(#823)](https://github.com/PennyLaneAI/pennylane-lightning/pull/823)

* Check for the number of wires for Hermitian observables in Lightning-Tensor. Only 1-wire Hermitian observables are supported as of `cuTensorNet-v24.03.0`.
  [(#806)](https://github.com/PennyLaneAI/pennylane-lightning/pull/806)

* Set `PL_BACKEND` for the entire `build-wheel-lightning-gpu` Docker-build stage to properly build the Lightning-GPU wheel.
  [(#791)](https://github.com/PennyLaneAI/pennylane-lightning/pull/791)

* Fix conditions for skipping build & push steps in the Docker build workflows.
  [(#790)](https://github.com/PennyLaneAI/pennylane-lightning/pull/790)

* Downgrade Scipy on Lightning stable version tests.
  [(#783)](https://github.com/PennyLaneAI/pennylane-lightning/pull/783)

* Fix checkout command in test workflows for rc branches.
  [(#777)](https://github.com/PennyLaneAI/pennylane-lightning/pull/777)

* Point to the right Lightning root folder independently from the invocation location, when configuring the project.
  [(#874)](https://github.com/PennyLaneAI/pennylane-lightning/pull/874)

### Contributors

This release contains contributions from (in alphabetical order):

Ali Asadi, Astral Cai, Ahmed Darwish, Amintor Dusko, Vincent Michaud-Rioux, Luis Alfredo Nuñez Meneses, Erick Ochoa Lopez, Lee J. O'Riordan, Mudit Pandey, Shuli Shu, Raul Torres, Paul Haochen Wang

---

# Release 0.37.0

### New features since last release

* Implement Python interface to the `lightning.tensor` device.
  [(#748)](https://github.com/PennyLaneAI/pennylane-lightning/pull/748)

* Add `inverse` support for gate operations in `lightning.tensor` in the C++ layer.
  [(#753)](https://github.com/PennyLaneAI/pennylane-lightning/pull/753)

* Add `observable` and `expval` support to the `cutensornet`-backed `lightning.tensor` C++ layer.
  [(#728)](https://github.com/PennyLaneAI/pennylane-lightning/pull/728)

* Add gate support to `cutensornet`-backed `lightning.tensor` C++ layer.
  [(#718)](https://github.com/PennyLaneAI/pennylane-lightning/pull/718)

* Add `cutensornet`-backed `MPS` C++ layer to `lightning.tensor`.
  [(#704)](https://github.com/PennyLaneAI/pennylane-lightning/pull/704)

* Add support for `C(BlockEncode)` to Lightning devices.
  [(#743)](https://github.com/PennyLaneAI/pennylane-lightning/pull/743)

### Breaking changes

* Removed the `QuimbMPS` class and the corresponding backend from `lightning.tensor`.
  [(#737)](https://github.com/PennyLaneAI/pennylane-lightning/pull/737)

* Changed the name of `default.tensor` to `lightning.tensor` with the `quimb` backend.
  [(#730)](https://github.com/PennyLaneAI/pennylane-lightning/pull/730)

* `dynamic_one_shot` uses shot-vectors in the auxiliary tape to tell the device how many times to repeat the tape. Lightning-Qubit is updated accordingly.
  [(#724)](https://github.com/PennyLaneAI/pennylane-lightning/pull/724)

* `dynamic_one_shot` deals with post-selection during the post-processing phase, so Lightning-Qubit does not return `None`-valued measurements for mismatching samples anymore.
  [(#720)](https://github.com/PennyLaneAI/pennylane-lightning/pull/720)

### Improvements

* Release candidate branches automatically use the new large GitHub runner pool.
  [(#769)](https://github.com/PennyLaneAI/pennylane-lightning/pull/769)

* Lightning-Kokkos dev wheels for MacOS (x86_64, ARM64) and Linux (AArch64) are uploaded to TestPyPI upon merging a pull request.
  [(#765)](https://github.com/PennyLaneAI/pennylane-lightning/pull/765)

* Lightning-Kokkos Linux (x86_64) dev wheels are pushed to [Test PyPI](https://test.pypi.org/project/PennyLane-Lightning-Kokkos/) upon merging a pull request.
  [(#763)](https://github.com/PennyLaneAI/pennylane-lightning/pull/763)

* Change the type of tensor network objects passed to `ObservablesTNCuda` and `MeasurementsTNCuda` classes from `StateTensorT` to `TensorNetT`.
  [(#759)](https://github.com/PennyLaneAI/pennylane-lightning/pull/759)

* Silence `NDPermuter` linting warnings.
  [(#750)](https://github.com/PennyLaneAI/pennylane-lightning/pull/750)

* Rationalize MCM tests, removing most end-to-end tests from the native MCM test file, but keeping one that validates multiple mid-circuit measurements with any allowed return.
  [(#754)](https://github.com/PennyLaneAI/pennylane/pull/754)

* Rename `lightning.tensor` C++ libraries.
  [(#755)](https://github.com/PennyLaneAI/pennylane-lightning/pull/755)

* Set `state_tensor` as `const` for the `MeasurementTNCuda` class.
  [(#753)](https://github.com/PennyLaneAI/pennylane-lightning/pull/753)

* Updated Kokkos version and support to 4.3.01.
  [(#725)](https://github.com/PennyLaneAI/pennylane-lightning/pull/725)

* Lightning-Kokkos' functors are rewritten as functions wrapping around generic gate and generator functors templated over a coefficient interaction function. This reduces boilerplate while clarifying how the various kernels differ from one another.
  [(#640)](https://github.com/PennyLaneAI/pennylane-lightning/pull/640)

* Update C++ and Python GitHub actions names to include the matrix info.
  [(#717)](https://github.com/PennyLaneAI/pennylane-lightning/pull/717)

* Remove `CPhase` in favour of `CPhaseShift` in Lightning devices.
  [(#717)](https://github.com/PennyLaneAI/pennylane-lightning/pull/717)

* The various OpenMP configurations of Lightning-Qubit are tested in parallel on different Github Actions runners.
  [(#712)](https://github.com/PennyLaneAI/pennylane-lightning/pull/712)

* Update Linux wheels to use `manylinux_2_28` images.
  [(#667)](https://github.com/PennyLaneAI/pennylane-lightning/pull/667)

* Add support for `qml.expval` and `qml.var` in the `lightning.tensor` device for the `quimb` interface and the MPS method.
  [(#686)](https://github.com/PennyLaneAI/pennylane-lightning/pull/686)

* Changed the name of `lightning.tensor` to `default.tensor` with the `quimb` backend.
  [(#719)](https://github.com/PennyLaneAI/pennylane-lightning/pull/719)

* `lightning.qubit` and `lightning.kokkos` adhere to user-specified mid-circuit measurement configuration options.
  [(#736)](https://github.com/PennyLaneAI/pennylane-lightning/pull/736)

* Patch the C++ `Measurements.probs(wires)` method in Lightning-Qubit and Lightning-Kokkos to `Measurements.probs()` when called with all wires.
  This will trigger a more optimized implementation for calculating the probabilities of the entire system.
  [(#744)](https://github.com/PennyLaneAI/pennylane-lightning/pull/744)

* Remove the daily schedule from the "Compat Check w/PL - release/release" GitHub action.
  [(#746)](https://github.com/PennyLaneAI/pennylane-lightning/pull/746)

* Remove the required `scipy` config file for Lightning-Qubit. The support is now maintained by passing `SCIPY_LIBS_PATH` to the compiler.
  [(#775)](https://github.com/PennyLaneAI/pennylane-lightning/pull/775)

### Documentation

* Add installation instructions and documentation for `lightning.tensor`.
  [(#756)](https://github.com/PennyLaneAI/pennylane-lightning/pull/756)

### Bug fixes

* Don't route `probs(wires=[])` to `probs(all_wires)` in Lightning-Kokkos.
  [(#762)](https://github.com/PennyLaneAI/pennylane-lightning/pull/762)

* `ControlledQubitUnitary` is present in the Python device but not the TOML files. It is added to the decomposition gates since it can be implemented in its alternate form of `C(QubitUnitary)`.
  [(#767)](https://github.com/PennyLaneAI/pennylane-lightning/pull/767)

* Update the Lightning TOML files to indicate that non-commuting observables are supported.
  [(#764)](https://github.com/PennyLaneAI/pennylane-lightning/pull/764)

* Fix regex matching issue with auto on-boarding of release candidate branch to using the large runner queue.
  [(#774)](https://github.com/PennyLaneAI/pennylane-lightning/pull/774)

* Fix random CI failures for `lightning.tensor` Python unit tests and ignore `lightning_tensor` paths.
  [(#761)](https://github.com/PennyLaneAI/pennylane-lightning/pull/761)

* `lightning.qubit` and `lightning.kokkos` use `qml.ops.Conditional.base` instead of `qml.ops.Conditional.then_op`.
  [(#752)](https://github.com/PennyLaneAI/pennylane-lightning/pull/752)

* The preprocessing step in `lightning.qubit` now uses interface information to properly support the hardware-like postselection for mid-circuit measurements.
  [(#760)](https://github.com/PennyLaneAI/pennylane-lightning/pull/760)

* Fix AVX streaming operation support with newer GCC.
  [(#729)](https://github.com/PennyLaneAI/pennylane-lightning/pull/729)

* Revert changes calling the templated `IMAG`, `ONE`, `ZERO` functions in Kokkos kernels since they are incompatible with device execution.
  [(#733)](https://github.com/PennyLaneAI/pennylane-lightning/pull/733)

* The `tests_lkcpu_python.yml` workflow properly checks out the release or stable version of Lightning-Qubit during the test job.
  [(#723)](https://github.com/PennyLaneAI/pennylane-lightning/pull/723)

* Fix PennyLane Lightning-Kokkos and Lightning-Qubit tests for stable/stable configuration.
  [(#734)](https://github.com/PennyLaneAI/pennylane-lightning/pull/734)

* Remove the Autoray dependency from requirement files.
  [(#736)](https://github.com/PennyLaneAI/pennylane-lightning/pull/736)

* Fix the `cuda-runtime-12-0` dependency issue on RHEL8.
  [(#739)](https://github.com/PennyLaneAI/pennylane-lightning/pull/739)

* Fix the memory segmentation fault when initializing zero-wire Lightning-Kokkos.
  [(#757)](https://github.com/PennyLaneAI/pennylane-lightning/pull/757)

* Remove `pennylane.ops.op_math.controlled_decompositions.ctrl_decomp_zyz` tests with `len(control_wires) > 1`.
  [(#757)](https://github.com/PennyLaneAI/pennylane-lightning/pull/757)

* Add support for Scipy v1.14.
  [(#776)](https://github.com/PennyLaneAI/pennylane-lightning/pull/776)

* Add pickle support for the `DevPool` object in `lightning.gpu`.
  [(#772)](https://github.com/PennyLaneAI/pennylane-lightning/pull/772)

### Contributors

This release contains contributions from (in alphabetical order):

Ali Asadi, Amintor Dusko, Lillian Frederiksen, Pietropaolo Frisoni, David Ittah, Vincent Michaud-Rioux, Lee James O'Riordan, Mudit Pandey, Shuli Shu, Jay Soni

---

# Release 0.36.0

### New features since last release

* Add `cutensornet`-backed `MPS` C++ layer to `lightning.tensor`.
  [(#704)](https://github.com/PennyLaneAI/pennylane-lightning/pull/704)

* Add Python class for the `lightning.tensor` device which uses the new device API and the interface for `quimb` based on the MPS method.
  [(#671)](https://github.com/PennyLaneAI/pennylane-lightning/pull/671)

* Add compile-time support for AVX2/512 streaming operations in `lightning.qubit`.
  [(#664)](https://github.com/PennyLaneAI/pennylane-lightning/pull/664)

* `lightning.kokkos` supports mid-circuit measurements.
  [(#672)](https://github.com/PennyLaneAI/pennylane-lightning/pull/672)

* Add dynamic linking to LAPACK/OpenBlas shared objects in `scipy.libs` for both C++ and Python layer.
  [(#653)](https://github.com/PennyLaneAI/pennylane-lightning/pull/653)

* `lightning.qubit` supports mid-circuit measurements.
  [(#650)](https://github.com/PennyLaneAI/pennylane-lightning/pull/650)

* Add finite shots support in `lightning.qubit2`.
  [(#630)](https://github.com/PennyLaneAI/pennylane-lightning/pull/630)

* Add `collapse` and `normalize` methods to the `StateVectorLQubit` classes, enabling "branching" of the wavefunction. Add methods to create and seed an RNG in the `Measurements` modules.
  [(#645)](https://github.com/PennyLaneAI/pennylane-lightning/pull/645)

* Add two new Python classes (LightningStateVector and LightningMeasurements) to support `lightning.qubit2`.
  [(#613)](https://github.com/PennyLaneAI/pennylane-lightning/pull/613)

* Add analytic-mode `qml.probs` and `qml.var` support in `lightning.qubit2`.
  [(#627)](https://github.com/PennyLaneAI/pennylane-lightning/pull/627)

* Add `LightningAdjointJacobian` to support `lightning.qubit2`.
  [(#631)](https://github.com/PennyLaneAI/pennylane-lightning/pull/631)

* Add `lightning.qubit2` device which uses the new device API.
  [(#607)](https://github.com/PennyLaneAI/pennylane-lightning/pull/607)
  [(#628)](https://github.com/PennyLaneAI/pennylane-lightning/pull/628)

* Add Vector-Jacobian Product calculation support to `lightning.qubit`.
  [(#644)](https://github.com/PennyLaneAI/pennylane-lightning/pull/644)

* Add support for using new operator arithmetic as the default.
  [(#649)](https://github.com/PennyLaneAI/pennylane-lightning/pull/649)

### Breaking changes

* Split Lightning-Qubit and Lightning-Kokkos CPU Python tests with `pytest-split`. Remove `SERIAL` from Kokkos' `exec_model` matrix. Remove `all` from Lightning-Kokkos' `pl_backend` matrix. Move `clang-tidy` checks to `tidy.yml`. Avoid editable `pip` installations.
  [(#696)](https://github.com/PennyLaneAI/pennylane-lightning/pull/696)
* Update `lightning.gpu` and `lightning.kokkos` to raise an error instead of falling back to `default.qubit`.
  [(#689)](https://github.com/PennyLaneAI/pennylane-lightning/pull/689)

* Add `paths` directives to test workflows to avoid running tests that cannot be impacted by changes.
  [(#699)](https://github.com/PennyLaneAI/pennylane-lightning/pull/699)
  [(#695)](https://github.com/PennyLaneAI/pennylane-lightning/pull/695)

* Move common components of `/src/simulator/lightning_gpu/utils/` to `/src/utils/cuda_utils/`.
  [(#676)](https://github.com/PennyLaneAI/pennylane-lightning/pull/676)

* Deprecate static LAPACK linking support.
  [(#653)](https://github.com/PennyLaneAI/pennylane-lightning/pull/653)

* Migrate `lightning.qubit` to the new device API.
  [(#646)](https://github.com/PennyLaneAI/pennylane-lightning/pull/646)

* Introduce `ci:build_wheels` label, which controls wheel building on `pull_request` and other triggers.
  [(#648)](https://github.com/PennyLaneAI/pennylane-lightning/pull/648)

* Remove building wheels for Lightning Kokkos on Windows.
  [(#693)](https://github.com/PennyLaneAI/pennylane-lightning/pull/693)

### Improvements

* Add tests for Windows Wheels, fix ill-defined caching, and set the proper backend for `lightning.kokkos` wheels.
  [(#693)](https://github.com/PennyLaneAI/pennylane-lightning/pull/693)

* Replace string comparisons by `isinstance` checks where possible.
  [(#691)](https://github.com/PennyLaneAI/pennylane-lightning/pull/691)

* Refactor `cuda_utils` to remove its dependency on `custatevec.h`.
  [(#681)](https://github.com/PennyLaneAI/pennylane-lightning/pull/681)

* Add `test_templates.py` module where Grover and QSVT are tested.
  [(#684)](https://github.com/PennyLaneAI/pennylane-lightning/pull/684)

* Create `cuda_utils` for common usage of CUDA related backends.
  [(#676)](https://github.com/PennyLaneAI/pennylane-lightning/pull/676)

* Refactor `lightning_gpu_utils` unit tests to remove the dependency on statevector class.
  [(#675)](https://github.com/PennyLaneAI/pennylane-lightning/pull/675)

* Upgrade GitHub actions versions from v3 to v4.
  [(#669)](https://github.com/PennyLaneAI/pennylane-lightning/pull/669)

* Initialize the private attributes `gates_indices_` and `generators_indices_` of `StateVectorKokkos` using the definitions of the `Pennylane::Gates::Constant` namespace.
  [(#641)](https://github.com/PennyLaneAI/pennylane-lightning/pull/641)

* Add `isort` to `requirements-dev.txt` and run before `black` upon `make format` to sort Python imports.
  [(#623)](https://github.com/PennyLaneAI/pennylane-lightning/pull/623)

* Improve support for new operator arithmetic with `QuantumScriptSerializer.serialize_observables`.
  [(#670)](https://github.com/PennyLaneAI/pennylane-lightning/pull/670)

* Add `workflow_dispatch` to wheels recipes; allowing developers to build wheels manually on a branch instead of temporarily changing the headers.
  [(#679)](https://github.com/PennyLaneAI/pennylane-lightning/pull/679)

* Add the `ENABLE_LAPACK` compilation flag to toggle dynamic linking to LAPACK library.
  [(#678)](https://github.com/PennyLaneAI/pennylane-lightning/pull/678)

### Documentation

### Bug fixes

* Fix wire order permutations when using `qml.probs` with out-of-order wires.
  [(#707)](https://github.com/PennyLaneAI/pennylane-lightning/pull/707)

* Lightning Qubit once again respects the wire order specified on device instantiation.
  [(#705)](https://github.com/PennyLaneAI/pennylane-lightning/pull/705)

* `dynamic_one_shot` was refactored to use `SampleMP` measurements as a way to return the mid-circuit measurement samples. `LightningQubit`'s `simulate` is modified accordingly.
  [(#694)](https://github.com/PennyLaneAI/pennylane-lightning/pull/694)

* `LightningQubit` correctly decomposes state prep operations when used in the middle of a circuit.
  [(#687)](https://github.com/PennyLaneAI/pennylane-lightning/pull/687)

* `LightningQubit` correctly decomposes `qml.QFT` and `qml.GroverOperator` if `len(wires)` is greater than 9 and 12 respectively.
  [(#687)](https://github.com/PennyLaneAI/pennylane-lightning/pull/687)

* Specify `isort` `--py` (Python version) and `-l` (max line length) to stabilize `isort` across Python versions and environments.
  [(#647)](https://github.com/PennyLaneAI/pennylane-lightning/pull/647)

* Fix random `coverage xml` CI issues.
  [(#635)](https://github.com/PennyLaneAI/pennylane-lightning/pull/635)

* `lightning.qubit` correctly decomposed state preparation operations with adjoint differentiation.
  [(#661)](https://github.com/PennyLaneAI/pennylane-lightning/pull/661)

* Fix the failed observable serialization unit tests.
  [(#683)](https://github.com/PennyLaneAI/pennylane-lightning/pull/683)

* Update the `LightningQubit` new device API to work with Catalyst.
  [(#665)](https://github.com/PennyLaneAI/pennylane-lightning/pull/665)

* Update the version of `codecov-action` to v4 and fix the CodeCov issue with the PL-Lightning check-compatibility actions.
  [(#682)](https://github.com/PennyLaneAI/pennylane-lightning/pull/682)

* Refactor of dev prerelease auto-update-version workflow.
  [(#685)](https://github.com/PennyLaneAI/pennylane-lightning/pull/685)

* Remove gates unsupported by catalyst from TOML file.
  [(#698)](https://github.com/PennyLaneAI/pennylane-lightning/pull/698)

* Increase tolerance for a flaky test.
  [(#703)](https://github.com/PennyLaneAI/pennylane-lightning/pull/703)

* Remove `ControlledQubitUnitary` in favour of `C(QubitUnitary)` from the list of supported operations and the device TOML file. The `stopping_condition` method guarantees the consistency of decompositions.
  [(#758)](https://github.com/PennyLaneAI/pennylane-lightning/pull/758)

* Raise a clear error message with initialization of `lightning.kokkos` with zero-qubit on Windows.
  [(#758)](https://github.com/PennyLaneAI/pennylane-lightning/pull/758)


### Contributors

This release contains contributions from (in alphabetical order):

Ali Asadi, Amintor Dusko, Pietropaolo Frisoni, Thomas Germain, Christina Lee, Erick Ochoa Lopez, Vincent Michaud-Rioux, Rashid N H M, Lee James O'Riordan, Mudit Pandey, Shuli Shu

---

# Release 0.35.1

### Improvements

* Use the `adjoint` gate parameter to apply `qml.Adjoint` operations instead of matrix methods in `lightning.qubit`.
  [(#632)](https://github.com/PennyLaneAI/pennylane-lightning/pull/632)

### Bug fixes

* Fix `qml.Adjoint` support in `lightning.gpu` and `lightning.kokkos`.
  [(#632)](https://github.com/PennyLaneAI/pennylane-lightning/pull/632)

* Fix finite shots support in `lightning.qubit`, `lightning.gpu` and `lightning.kokkos`. The bug would impact calculations with measurements on observables with non-trivial diagonalizing gates and calculations with shot vectors.
  [(#632)](https://github.com/PennyLaneAI/pennylane-lightning/pull/632)

### Contributors

This release contains contributions from (in alphabetical order):

Vincent Michaud-Rioux

---

# Release 0.35.0

### New features since last release

* All backends now support `GlobalPhase` and `C(GlobalPhase)` in forward pass.
  [(#579)](https://github.com/PennyLaneAI/pennylane-lightning/pull/579)

* Add Hermitian observable support for shot-noise measurement and Lapack support.
  [(#569)](https://github.com/PennyLaneAI/pennylane-lightning/pull/569)

### Breaking changes

* Migrate `lightning.gpu` to CUDA 12.
  [(#606)](https://github.com/PennyLaneAI/pennylane-lightning/pull/606)

### Improvements

* Expand error values and strings returned from CUDA libraries.
  [(#617)](https://github.com/PennyLaneAI/pennylane-lightning/pull/617)

* `C(MultiRZ)` and `C(Rot)` gates are natively supported (with `LM` kernels).
  [(#614)](https://github.com/PennyLaneAI/pennylane-lightning/pull/614)

* Add adjoint support for `GlobalPhase` in Lightning-GPU and Lightning-Kokkos.
  [(#615)](https://github.com/PennyLaneAI/pennylane-lightning/pull/615)

* Lower the overheads of Windows CI tests.
  [(#610)](https://github.com/PennyLaneAI/pennylane-lightning/pull/610)

* Decouple LightningQubit memory ownership from numpy and migrate it to Lightning-Qubit managed state-vector class.
  [(#601)](https://github.com/PennyLaneAI/pennylane-lightning/pull/601)

* Expand support for Projector observables on Lightning-Kokkos.
  [(#601)](https://github.com/PennyLaneAI/pennylane-lightning/pull/601)

* Split Docker build cron job into two jobs: master and latest. This is mainly for reporting in the `plugin-test-matrix` repo.
  [(#600)](https://github.com/PennyLaneAI/pennylane-lightning/pull/600)

* The `BlockEncode` operation from PennyLane is now supported on all Lightning devices.
  [(#599)](https://github.com/PennyLaneAI/pennylane-lightning/pull/599)

* OpenMP acceleration can now be enabled at compile time for all `lightning.qubit` gate kernels using the `-DLQ_ENABLE_KERNEL_OMP=1` CMake argument.
  [(#510)](https://github.com/PennyLaneAI/pennylane-lightning/pull/510)

* Enable building Docker images for any branch or tag. Set the Docker build cron job to build images for the latest release and `master`.
  [(#598)](https://github.com/PennyLaneAI/pennylane-lightning/pull/598)

* Enable choosing the PennyLane-Lightning version and disabling push to Docker Hub in the Docker build workflow. Add a cron job calling the Docker build workflow.
  [(#597)](https://github.com/PennyLaneAI/pennylane-lightning/pull/597)

* Pull Kokkos v4.2.00 from the official Kokkos repository to test Lightning-Kokkos with the CUDA backend.
  [(#596)](https://github.com/PennyLaneAI/pennylane-lightning/pull/596)

* Remove deprecated MeasurementProcess.name.
  [(#605)](https://github.com/PennyLaneAI/pennylane-lightning/pull/605)

### Documentation

* Update requirements to build the documentation.
  [(#594)](https://github.com/PennyLaneAI/pennylane-lightning/pull/594)

### Bug fixes

* Downgrade auditwheel due to changes with library exclusion list.
  [(#620)](https://github.com/PennyLaneAI/pennylane-lightning/pull/620)

* List `GlobalPhase` gate in each device's TOML file.
  [(#615)](https://github.com/PennyLaneAI/pennylane-lightning/pull/615)

* Lightning-GPU's gate cache failed to distinguish between certain gates.
  For example, `MultiControlledX([0, 1, 2], "111")` and `MultiControlledX([0, 2], "00")` were applied as the same operation.
  This could happen with (at least) the following gates: `QubitUnitary`,`ControlledQubitUnitary`,`MultiControlledX`,`DiagonalQubitUnitary`,`PSWAP`,`OrbitalRotation`.
  [(#579)](https://github.com/PennyLaneAI/pennylane-lightning/pull/579)

* Ensure the stopping condition decompositions are respected for larger templated QFT and Grover operators.
  [(#609)](https://github.com/PennyLaneAI/pennylane-lightning/pull/609)

* Move concurrency group specifications from reusable Docker build workflow to the root workflows.
  [(#604)](https://github.com/PennyLaneAI/pennylane-lightning/pull/604)

* Fix `lightning-kokkos-cuda` Docker build and add CI workflow to build images and push to Docker Hub.
  [(#593)](https://github.com/PennyLaneAI/pennylane-lightning/pull/593)

* Update jax.config imports.
  [(#619)](https://github.com/PennyLaneAI/pennylane-lightning/pull/619)

* Fix apply state vector when using a Lightning handle.
  [(#622)](https://github.com/PennyLaneAI/pennylane-lightning/pull/622)

* Pinning Pytest to a version compatible with Flaky.
  [(#624)](https://github.com/PennyLaneAI/pennylane-lightning/pull/624)

### Contributors

This release contains contributions from (in alphabetical order):

Amintor Dusko, David Ittah, Vincent Michaud-Rioux, Lee J. O'Riordan, Shuli Shu, Matthew Silverman

---

# Release 0.34.0

### New features since last release

* Support added for Python 3.12 wheel builds.
  [(#541)](https://github.com/PennyLaneAI/pennylane-lightning/pull/541)

* Lightning-Qubit support arbitrary controlled gates (any wires and any control values). The kernels are implemented in the `LM` module.
  [(#576)](https://github.com/PennyLaneAI/pennylane-lightning/pull/576)

* Shot-noise related methods now accommodate observable objects with arbitrary eigenvalues. Add a Kronecker product method for two diagonal matrices.
  [(#570)](https://github.com/PennyLaneAI/pennylane-lightning/pull/570)

* Add shot-noise support for probs in the C++ layer. Probabilities are calculated from generated samples. All Lightning backends support this feature. Please note that target wires should be sorted in ascending manner.
  [(#568)](https://github.com/PennyLaneAI/pennylane-lightning/pull/568)

* Add `LM` kernels to apply arbitrary controlled operations efficiently.
  [(#516)](https://github.com/PennyLaneAI/pennylane-lightning/pull/516)

* Add shots support for variance value, probs, sample, counts calculation for given observables (`NamedObs`, `TensorProd` and `Hamiltonian`) based on Pauli words, `Identity` and `Hadamard` in the C++ layer. All Lightning backends support this support feature.
  [(#561)](https://github.com/PennyLaneAI/pennylane-lightning/pull/561)

* Add shots support for expectation value calculation for given observables (`NamedObs`, `TensorProd` and `Hamiltonian`) based on Pauli words, `Identity` and `Hadamard` in the C++ layer by adding `measure_with_samples` to the measurement interface. All Lightning backends support this support feature.
  [(#556)](https://github.com/PennyLaneAI/pennylane-lightning/pull/556)

* `qml.QubitUnitary` operators can be included in a circuit differentiated with the adjoint method. Lightning handles circuits with arbitrary non-differentiable `qml.QubitUnitary` operators. 1,2-qubit `qml.QubitUnitary` operators with differentiable parameters can be differentiated using decomposition.
  [(#540)] (https://github.com/PennyLaneAI/pennylane-lightning/pull/540)

### Breaking changes

* Set the default version of Kokkos to 4.2.00 throughout the project (CMake, CI, etc.)
  [(#578)] (https://github.com/PennyLaneAI/pennylane-lightning/pull/578)

* Overload `applyOperation` with a fifth `matrix` argument to all state vector classes to support arbitrary operations in `AdjointJacobianBase`.
  [(#540)] (https://github.com/PennyLaneAI/pennylane-lightning/pull/540)

### Improvements

* Ensure aligned memory used for numpy arrays with state-vector without reallocations.
  [(#572)](https://github.com/PennyLaneAI/pennylane-lightning/pull/572)

* Unify error messages of shot measurement related unsupported observables to better Catalyst.
  [(#577)](https://github.com/PennyLaneAI/pennylane-lightning/pull/577)

* Add configuration files to improve compatibility with Catalyst.
  [(#566)](https://github.com/PennyLaneAI/pennylane-lightning/pull/566)

* Refactor shot-noise related methods of MeasurementsBase class in the C++ layer and eigenvalues are not limited to `1` and `-1`. Add `getObs()` method to Observables class. Refactor `applyInPlaceShots` to allow users to get eigenvalues of Observables object. Deprecated `_preprocess_state` method in `MeasurementsBase` class for safer use of the `LightningQubitRaw` backend.
[(#570)](https://github.com/PennyLaneAI/pennylane-lightning/pull/570)

* Modify `setup.py` to use backend-specific build directory (`f"build_{backend}"`) to accelerate rebuilding backends in alternance.
  [(#540)] (https://github.com/PennyLaneAI/pennylane-lightning/pull/540)

* Update Dockerfile and rewrite the `build-wheel-lightning-gpu` stage to build Lightning-GPU from the `pennylane-lightning` monorepo.
  [(#539)] (https://github.com/PennyLaneAI/pennylane-lightning/pull/539)

* Add the MPI test CI workflows of Lightning-GPU in compatibility cron jobs.
  [(#536)] (https://github.com/PennyLaneAI/pennylane-lightning/pull/536)

* Add MPI synchronization in places to safely handle communicated data.
  [(#538)](https://github.com/PennyLaneAI/pennylane-lightning/pull/538)

* Add release option in compatibility cron jobs to test the release candidates of PennyLane and the Lightning plugins against one another.
  [(#531)] (https://github.com/PennyLaneAI/pennylane-lightning/pull/531)

* Add GPU workflows in compatibility cron jobs to test Lightning-GPU and Lightning-Kokkos with the Kokkos CUDA backend.
  [(#528)] (https://github.com/PennyLaneAI/pennylane-lightning/pull/528)

### Documentation

* Fixed a small typo in the documentation page for the PennyLane-Lightning GPU device.
  [(#563)](https://github.com/PennyLaneAI/pennylane-lightning/pull/563)

* Add OpenGraph social preview for Lightning docs.
  [(#574)](https://github.com/PennyLaneAI/pennylane-lightning/pull/574)

### Bug fixes

* Fix CodeCov file contention issue when uploading data from many workloads.
  [(#584)](https://github.com/PennyLaneAI/pennylane-lightning/pull/584)

* Ensure the `lightning.gpu` intermediate wheel builds are uploaded to TestPyPI.
  [(#575)](https://github.com/PennyLaneAI/pennylane-lightning/pull/575)

* Allow support for newer clang-tidy versions on non-x86_64 platforms.
  [(#567)](https://github.com/PennyLaneAI/pennylane-lightning/pull/567)

* Do not run C++ tests when testing for compatibility with PennyLane, hence fixing plugin-matrix failures. Fix Lightning-GPU workflow trigger.
  [(#571)](https://github.com/PennyLaneAI/pennylane-lightning/pull/571)

* Revert single-node multi-GPU batching behaviour to match https://github.com/PennyLaneAI/pennylane-lightning-gpu/pull/27.
  [(#564)](https://github.com/PennyLaneAI/pennylane-lightning/pull/564)

* Move deprecated `stateprep` `QuantumScript` argument into the operation list in `mpitests/test_adjoint_jacobian.py`.
  [(#540)] (https://github.com/PennyLaneAI/pennylane-lightning/pull/540)

* Fix MPI Python unit tests for the adjoint method.
  [(#538)](https://github.com/PennyLaneAI/pennylane-lightning/pull/538)

* Fix the issue with assigning kernels to ops before registering kernels on macOS
  [(#582)](https://github.com/PennyLaneAI/pennylane-lightning/pull/582)

* Update `MANIFEST.in` to include device config files and `CHANGELOG.md`
  [(#585)](https://github.com/PennyLaneAI/pennylane-lightning/pull/585)

### Contributors

This release contains contributions from (in alphabetical order):

Ali Asadi, Isaac De Vlugt, Amintor Dusko, Vincent Michaud-Rioux, Erick Ochoa Lopez, Lee James O'Riordan, Shuli Shu

---

# Release 0.33.1

* pip-installed CUDA runtime libraries can now be accessed from a virtualenv.
  [(#543)](https://github.com/PennyLaneAI/pennylane-lightning/pull/543)

### Bug fixes

* The pybind11 compiled module RPATH linkage has been restored to pre-0.33 behaviour.
  [(#543)](https://github.com/PennyLaneAI/pennylane-lightning/pull/543)

### Contributors

This release contains contributions from (in alphabetical order):

Lee J. O'Riordan

---

# Release 0.33.0

### New features since last release

* Add documentation updates for the `lightning.gpu` backend.
  [(#525)] (https://github.com/PennyLaneAI/pennylane-lightning/pull/525)

* Add `SparseHamiltonian` support for Lightning-Qubit and Lightning-GPU.
  [(#526)] (https://github.com/PennyLaneAI/pennylane-lightning/pull/526)

* Add `SparseHamiltonian` support for Lightning-Kokkos.
  [(#527)] (https://github.com/PennyLaneAI/pennylane-lightning/pull/527)

* Integrate python/pybind layer of distributed Lightning-GPU into the Lightning monorepo with Python unit tests.
  [(#518)] (https://github.com/PennyLaneAI/pennylane-lightning/pull/518)

* Integrate the distributed C++ backend of Lightning-GPU into the Lightning monorepo.
  [(#514)] (https://github.com/PennyLaneAI/pennylane-lightning/pull/514)

* Integrate Lightning-GPU into the Lightning monorepo. The new backend is named `lightning.gpu` and includes all single-GPU features.
  [(#499)] (https://github.com/PennyLaneAI/pennylane-lightning/pull/499)

* Build Linux wheels for Lightning-GPU (CUDA-11).
  [(#517)](https://github.com/PennyLaneAI/pennylane-lightning/pull/517)

* Add `Dockerfile` in `docker` and `make docker` workflow in `Makefile`. The Docker images and documentation are available on [DockerHub](https://hub.docker.com/repository/docker/pennylaneai/pennylane).
  [(#496)](https://github.com/PennyLaneAI/pennylane-lightning/pull/496)

* Add mid-circuit state preparation operation tests.
  [(#495)](https://github.com/PennyLaneAI/pennylane-lightning/pull/495)

### Breaking changes

* Add `tests_gpu.yml` workflow to test the Lightning-Kokkos backend with CUDA-12.
  [(#494)](https://github.com/PennyLaneAI/pennylane-lightning/pull/494)

* Implement `LM::GeneratorDoubleExcitation`, `LM::GeneratorDoubleExcitationMinus`, `LM::GeneratorDoubleExcitationPlus` kernels. Lightning-Qubit default kernels are now strictly from the `LM` implementation, which requires less memory and is faster for large state vectors.
  [(#512)](https://github.com/PennyLaneAI/pennylane-lightning/pull/512)

* Add workflows validating compatibility between PennyLane and Lightning's most recent stable releases and development (latest) versions.
  [(#507)](https://github.com/PennyLaneAI/pennylane-lightning/pull/507)
  [(#498)](https://github.com/PennyLaneAI/pennylane-lightning/pull/498)

* Introduce `timeout-minutes` in various workflows, mainly to avoid Windows builds hanging for several hours.
  [(#503)](https://github.com/PennyLaneAI/pennylane-lightning/pull/503)

* Cast integral-valued arrays to the device's complex type on entry in `_preprocess_state_vector` to ensure the state is correctly represented with floating-point numbers.
  [(#501)](https://github.com/PennyLaneAI/pennylane-lightning/pull/501)

* Update `DefaultQubit` to `DefaultQubitLegacy` on Lightning fallback.
  [(#500)](https://github.com/PennyLaneAI/pennylane-lightning/pull/500)

* Enums defined in `GateOperation.hpp` start at `1` (previously `0`). `::BEGIN` is introduced in a few places where it was assumed `0` accordingly.
  [(#485)](https://github.com/PennyLaneAI/pennylane-lightning/pull/485)

* Enable pre-commit hooks to format all Python files and linting of all Python source files.
  [(#485)](https://github.com/PennyLaneAI/pennylane-lightning/pull/485)

### Improvements

* Improve Python testing for Lightning-GPU (+MPI) by adding jobs in Actions files and adding Python tests to increase code coverage.
  [(#522)](https://github.com/PennyLaneAI/pennylane-lightning/pull/522)

* Add support for `pip install pennylane-lightning[kokkos]` for the OpenMP backend.
  [(#515)](https://github.com/PennyLaneAI/pennylane-lightning/pull/515)

* Update `setup.py` to allow for multi-package co-existence. The `PennyLane_Lightning` package now is the responsible for the core functionality, and will be depended upon by all other extensions.
  [(#504)] (https://github.com/PennyLaneAI/pennylane-lightning/pull/504)

* Redesign Lightning-Kokkos `StateVectorKokkos` class to use Kokkos `RangePolicy` together with special functors in `applyMultiQubitOp` to apply 1- to 4-wire generic unitary gates. For more than 4 wires, the general implementation using Kokkos `TeamPolicy` is employed to yield the best all-around performance.
  [(#490)] (https://github.com/PennyLaneAI/pennylane-lightning/pull/490)

* Redesign Lightning-Kokkos `Measurements` class to use Kokkos `RangePolicy` together with special functors to obtain the expectation value of 1- to 4-wire generic unitary gates. For more than 4 wires, the general implementation using Kokkos `TeamPolicy` is employed to yield the best all-around performance.
  [(#489)] (https://github.com/PennyLaneAI/pennylane-lightning/pull/489)

* Add tests to increase Lightning-Kokkos coverage.
  [(#485)](https://github.com/PennyLaneAI/pennylane-lightning/pull/485)

* Add memory locality tag reporting and adjoint diff dispatch for `lightning.qubit` statevector classes.
  [(#492)](https://github.com/PennyLaneAI/pennylane-lightning/pull/492)

* Add support for dependent external packages to C++ core.
  [(#482)](https://github.com/PennyLaneAI/pennylane-lightning/pull/482)

* Add support for building multiple backend simulators.
  [(#497)](https://github.com/PennyLaneAI/pennylane-lightning/pull/497)

### Documentation

### Bug fixes

* Fix CI issues running python-cov with MPI.
  [(#535)](https://github.com/PennyLaneAI/pennylane-lightning/pull/535)

* Re-add support for `pip install pennylane-lightning[gpu]`.
  [(#515)](https://github.com/PennyLaneAI/pennylane-lightning/pull/515)

* Switch most Lightning-Qubit default kernels to `LM`. Add `LM::multiQubitOp` tests, failing when targeting out-of-order wires clustered close to `num_qubits-1`. Fix the `LM::multiQubitOp` kernel implementation by introducing a generic `revWireParity` routine and replacing the `bitswap`-based implementation. Mimic the changes fixing the corresponding `multiQubitOp` and `expval` functors in Lightning-Kokkos.
  [(#511)](https://github.com/PennyLaneAI/pennylane-lightning/pull/511)

* Fix RTD builds by removing unsupported `system_packages` configuration option.
  [(#491)](https://github.com/PennyLaneAI/pennylane-lightning/pull/491)

### Contributors

This release contains contributions from (in alphabetical order):

Ali Asadi, Amintor Dusko, Vincent Michaud-Rioux, Lee J. O'Riordan, Shuli Shu

---

# Release 0.32.0

### New features since last release

* The `lightning.kokkos` backend supports Nvidia GPU execution (with Kokkos v4 and CUDA v12).
  [(#477)](https://github.com/PennyLaneAI/pennylane-lightning/pull/477)

* Complete overhaul of repository structure to facilitates integration of multiple backends. Refactoring efforts we directed to improve development performance, code reuse and decrease overall overhead to propagate changes through backends. New C++ modular build strategy allows for faster test builds restricted to a module. Update CI/CD actions concurrency strategy. Change minimal Python version to 3.9.
  [(#472)] (https://github.com/PennyLaneAI/pennylane-lightning/pull/472)

* Wheels are built with native support for sparse Hamiltonians.
  [(#470)] (https://github.com/PennyLaneAI/pennylane-lightning/pull/470)

* Add native support to sparse Hamiltonians in the absence of Kokkos & Kokkos-kernels.
  [(#465)] (https://github.com/PennyLaneAI/pennylane-lightning/pull/465)

### Breaking changes

* Rename `QubitStateVector` to `StatePrep` in the `LightningQubit` and `LightningKokkos` classes.
  [(#486)](https://github.com/PennyLaneAI/pennylane-lightning/pull/486)

* Modify `adjointJacobian` methods to accept a (maybe unused) reference `StateVectorT`, allowing device-backed simulators to directly access state vector data for adjoint differentiation instead of copying it back-and-forth into `JacobianData` (host memory).
  [(#477)](https://github.com/PennyLaneAI/pennylane-lightning/pull/477)

### Improvements

* Refactor LKokkos `Measurements` class to use (fast) specialized functors whenever possible.
  [(#481)] (https://github.com/PennyLaneAI/pennylane-lightning/pull/481)

* Merge Lightning Qubit and Lightning Kokkos backends in the new repository.
  [(#472)] (https://github.com/PennyLaneAI/pennylane-lightning/pull/472)

* Integrated new unified docs for Lightning Kokkos and Lightning Qubit packages.
  [(#473)] (https://github.com/PennyLaneAI/pennylane-lightning/pull/473)

### Documentation

### Bug fixes

* Ensure PennyLane has an `active_return` attribute before calling it.
 [(#483)] (https://github.com/PennyLaneAI/pennylane-lightning/pull/483)

* Do no import `sqrt2_v` from `<numbers>` in `Util.hpp` to resolve issue with Lightning-GPU builds.
  [(#479)](https://github.com/PennyLaneAI/pennylane-lightning/pull/479)

* Update the CMake internal references to enable sub-project compilation with affecting the parent package.
  [(#478)](https://github.com/PennyLaneAI/pennylane-lightning/pull/478)

* `apply` no longer mutates the inputted list of operations.
  [(#474)](https://github.com/PennyLaneAI/pennylane-lightning/pull/474)

### Contributors

This release contains contributions from (in alphabetical order):

Amintor Dusko, Christina Lee, Vincent Michaud-Rioux, Lee J. O'Riordan

---

# Release 0.31.0

### New features since last release

* Update Kokkos support to 4.0.01.
  [(#439)] (https://github.com/PennyLaneAI/pennylane-lightning/pull/439)

### Breaking changes

* Update tests to be compliant with PennyLane v0.31.0 development changes and deprecations.
  [(#448)](https://github.com/PennyLaneAI/pennylane-lightning/pull/448)

### Improvements

* Remove logic from `setup.py` and transfer paths and env variable definitions into workflow files.
  [(#450)](https://github.com/PennyLaneAI/pennylane-lightning/pull/450)

* Detect MKL or CBLAS if `ENABLE_BLAS=ON` making sure that BLAS is linked as expected.
  [(#449)](https://github.com/PennyLaneAI/pennylane-lightning/pull/449)

### Documentation

* Fix LightningQubit class parameter documentation.
  [(#456)](https://github.com/PennyLaneAI/pennylane-lightning/pull/456)

### Bug fixes

* Ensure cross-platform wheels continue to build with updates in git safety checks.
  [(#452)](https://github.com/PennyLaneAI/pennylane-lightning/pull/452)

* Fixing Python version bug introduce in [(#450)](https://github.com/PennyLaneAI/pennylane-lightning/pull/450)
  when `Python_EXECUTABLE` was removed from `setup.py`.
  [(#461)](https://github.com/PennyLaneAI/pennylane-lightning/pull/461)

* Ensure aligned allocator definition works with C++20 compilers.
  [(#438)](https://github.com/PennyLaneAI/pennylane-lightning/pull/438)

* Prevent multiple threads from calling `Kokkos::initialize` or `Kokkos::finalize`.
  [(#439)](https://github.com/PennyLaneAI/pennylane-lightning/pull/439)

### Contributors

This release contains contributions from (in alphabetical order):

Vincent Michaud-Rioux, Lee J. O'Riordan, Chae-Yeun Park

---

# Release 0.30.0

### New features since last release

* Add MCMC sampler.
  [(#384)] (https://github.com/PennyLaneAI/pennylane-lightning/pull/384)

* Serialize PennyLane's arithmetic operators when they are used as observables
  that are expressed in the Pauli basis.
  [(#424)](https://github.com/PennyLaneAI/pennylane-lightning/pull/424)

### Breaking changes

* Lightning now works with the new return types specification that is now default in PennyLane.
  See [the PennyLane `qml.enable_return`](https://docs.pennylane.ai/en/stable/code/api/pennylane.enable_return.html?highlight=enable_return) documentation for more information on this change.
  [(#427)](https://github.com/PennyLaneAI/pennylane-lightning/pull/427)

Instead of creating potentially ragged numpy array, devices and `QNode`'s now return an object of the same type as that
returned by the quantum function.

```
>>> dev = qml.device('lightning.qubit', wires=1)
>>> @qml.qnode(dev, diff_method="adjoint")
... def circuit(x):
...     qml.RX(x, wires=0)
...     return qml.expval(qml.PauliY(0)), qml.expval(qml.PauliZ(0))
>>> x = qml.numpy.array(0.5)
>>> circuit(qml.numpy.array(0.5))
(array(-0.47942554), array(0.87758256))
```

Interfaces like Jax or Torch handle tuple outputs without issues:

```
>>> jax.jacobian(circuit)(jax.numpy.array(0.5))
(Array(-0.87758255, dtype=float32, weak_type=True),
Array(-0.47942555, dtype=float32, weak_type=True))
```

Autograd cannot differentiate an output tuple, so results must be converted to an array before
use with `qml.jacobian`:

```
>>> qml.jacobian(lambda y: qml.numpy.array(circuit(y)))(x)
array([-0.87758256, -0.47942554])
```

Alternatively, the quantum function itself can return a numpy array of measurements:

```
>>> dev = qml.device('lightning.qubit', wires=1)
>>> @qml.qnode(dev, diff_method="adjoint")
>>> def circuit2(x):
...     qml.RX(x, wires=0)
...     return np.array([qml.expval(qml.PauliY(0)), qml.expval(qml.PauliZ(0))])
>>> qml.jacobian(circuit2)(np.array(0.5))
array([-0.87758256, -0.47942554])
```

### Improvements

* Remove deprecated `set-output` commands from workflow files.
  [(#437)](https://github.com/PennyLaneAI/pennylane-lightning/pull/437)

* Lightning wheels are now checked with `twine check` post-creation for PyPI compatibility.
  [(#430)](https://github.com/PennyLaneAI/pennylane-lightning/pull/430)

* Lightning has been made compatible with the change in return types specification.
  [(#427)](https://github.com/PennyLaneAI/pennylane-lightning/pull/427)

* Lightning is compatible with clang-tidy version 16.
  [(#429)](https://github.com/PennyLaneAI/pennylane-lightning/pull/429)

### Contributors

This release contains contributions from (in alphabetical order):

Christina Lee, Vincent Michaud-Rioux, Lee James O'Riordan, Chae-Yeun Park, Matthew Silverman

---

# Release 0.29.0

### Improvements

* Remove runtime dependency on ninja build system.
  [(#414)](https://github.com/PennyLaneAI/pennylane-lightning/pull/414)

* Allow better integration and installation support with CMake targeted binary builds.
  [(#403)](https://github.com/PennyLaneAI/pennylane-lightning/pull/403)

* Remove explicit Numpy and Scipy requirements.
  [(#412)](https://github.com/PennyLaneAI/pennylane-lightning/pull/412)

* Get `llvm` installation root from the environment variable `LLVM_ROOT_DIR` (or fallback to `brew`).
  [(#413)](https://github.com/PennyLaneAI/pennylane-lightning/pull/413)

* Update AVX2/512 kernel infrastructure for additional gate/generator operations.
  [(#404)](https://github.com/PennyLaneAI/pennylane-lightning/pull/404)

* Remove unnecessary lines for resolving CodeCov issue.
  [(#415)](https://github.com/PennyLaneAI/pennylane-lightning/pull/415)

* Add more AVX2/512 gate operations.
  [(#393)](https://github.com/PennyLaneAI/pennylane-lightning/pull/393)

### Documentation

### Bug fixes

* Ensure error raised when asking for out of order marginal probabilities. Prevents the return of incorrect results.
  [(#416)](https://github.com/PennyLaneAI/pennylane-lightning/pull/416)

* Fix Github shields in README.
  [(#402)](https://github.com/PennyLaneAI/pennylane-lightning/pull/402)

### Contributors

Amintor Dusko, Vincent Michaud-Rioux, Lee James O'Riordan, Chae-Yeun Park

---

# Release 0.28.2

### Bug fixes

* Fix Python module versioning for Linux wheels.
  [(#408)](https://github.com/PennyLaneAI/pennylane-lightning/pull/408)

### Contributors

This release contains contributions from (in alphabetical order):

Amintor Dusko, Shuli Shu, Trevor Vincent

---

# Release 0.28.1

### Bug fixes

* Fix Pybind11 module versioning and locations for Windows wheels.
  [(#400)](https://github.com/PennyLaneAI/pennylane-lightning/pull/400)

### Contributors

This release contains contributions from (in alphabetical order):

Lee J. O'Riordan

---

# Release 0.28.0

### Breaking changes

* Deprecate support for Python 3.7.
  [(#391)](https://github.com/PennyLaneAI/pennylane-lightning/pull/391)

### Improvements

* Improve Lightning package structure for external use as a C++ library.
  [(#369)](https://github.com/PennyLaneAI/pennylane-lightning/pull/369)

* Improve the stopping condition method.
  [(#386)](https://github.com/PennyLaneAI/pennylane-lightning/pull/386)

### Bug fixes

- Pin CMake to 3.24.x in wheel-builder to avoid Python not found error in CMake 3.25, when building wheels for PennyLane-Lightning-GPU.
  [(#387)](https://github.com/PennyLaneAI/pennylane-lightning/pull/387)

### Contributors

This release contains contributions from (in alphabetical order):

Amintor Dusko, Lee J. O'Riordan

---

# Release 0.27.0

### New features since last release

* Enable building of Python 3.11 wheels and upgrade Python on CI/CD workflows to 3.8.
  [(#381)](https://github.com/PennyLaneAI/pennylane-lightning/pull/381)

### Breaking changes

### Improvements

* Update clang-tools version in Github workflows.
  [(#351)](https://github.com/PennyLaneAI/pennylane-lightning/pull/351)

* Improve tests and checks CI/CD pipelines.
  [(#353)](https://github.com/PennyLaneAI/pennylane-lightning/pull/353)

* Implement 3 Qubits gates (CSWAP & Toffoli) & 4 Qubits gates (DoubleExcitation, DoubleExcitationMinus, DoubleExcitationPlus) in LM manner.
  [(#362)](https://github.com/PennyLaneAI/pennylane-lightning/pull/362)

* Upgrade Kokkos and Kokkos Kernels to 3.7.00, and improve sparse matrix-vector multiplication performance and memory usage.
  [(#361)](https://github.com/PennyLaneAI/pennylane-lightning/pull/361)

* Update Linux (ubuntu-latest) architecture x86_64 wheel-builder from GCC 10.x to GCC 11.x.
  [(#373)](https://github.com/PennyLaneAI/pennylane-lightning/pull/373)

* Update gcc and g++ 10.x to 11.x in CI tests. This update brings improved support for newer C++ features.
  [(#370)](https://github.com/PennyLaneAI/pennylane-lightning/pull/370)

* Change Lightning to inherit from QubitDevice instead of DefaultQubit.
  [(#365)](https://github.com/PennyLaneAI/pennylane-lightning/pull/365)

### Documentation

### Bug fixes

* Use mutex when accessing cache in KernelMap.
  [(#382)](https://github.com/PennyLaneAI/pennylane-lightning/pull/382)

### Contributors

This release contains contributions from (in alphabetical order):

Amintor Dusko, Chae-Yeun Park, Monit Sharma, Shuli Shu

---

# Release 0.26.1

### Bug fixes

* Fixes the transposition method used in the probability calculation.
  [(#377)](https://github.com/PennyLaneAI/pennylane-lightning/pull/377)

### Contributor

Amintor Dusko

---
# Release 0.26.0

### Improvements

* Introduces requirements-dev.txt and improves dockerfile.
  [(#330)](https://github.com/PennyLaneAI/pennylane-lightning/pull/330)

* Support `expval` for a Hamiltonian.
  [(#333)](https://github.com/PennyLaneAI/pennylane-lightning/pull/333)

* Implements caching for Kokkos installation.
  [(#316)](https://github.com/PennyLaneAI/pennylane-lightning/pull/316)

* Supports measurements of operator arithmetic classes such as `Sum`, `Prod`,
  and `SProd` by deferring handling of them to `DefaultQubit`.
  [(#349)](https://github.com/PennyLaneAI/pennylane-lightning/pull/349)

```
@qml.qnode(qml.device('lightning.qubit', wires=2))
def circuit():
    obs = qml.s_prod(2.1, qml.PauliZ(0)) + qml.op_sum(qml.PauliX(0), qml.PauliZ(1))
    return qml.expval(obs)
```

### Bug fixes

* Test updates to reflect new measurement error messages.
  [(#334)](https://github.com/PennyLaneAI/pennylane-lightning/pull/334)

* Updates to the release tagger to fix incompatibilities with RTD.
  [(#344)](https://github.com/PennyLaneAI/pennylane-lightning/pull/344)

* Update cancel-workflow-action and bot credentials.
  [(#345)](https://github.com/PennyLaneAI/pennylane-lightning/pull/345)

### Contributors

This release contains contributions from (in alphabetical order):

Amintor Dusko, Christina Lee, Lee J. O'Riordan, Chae-Yeun Park

---

# Release 0.25.0

### New features since last release

### Breaking changes

* We explicitly disable support for PennyLane's parameter broadcasting.
[#317](https://github.com/PennyLaneAI/pennylane-lightning/pull/317)

* We explicitly remove support for PennyLane's `Sum`, `SProd` and `Prod`
  as observables.
  [(#326)](https://github.com/PennyLaneAI/pennylane-lightning/pull/326)

### Improvements

* CI builders use a reduced set of resources and redundant tests for PRs.
  [(#319)](https://github.com/PennyLaneAI/pennylane-lightning/pull/319)

* Parallelize wheel-builds where applicable.
  [(#314)](https://github.com/PennyLaneAI/pennylane-lightning/pull/314)

* AVX2/512 kernels are now available on Linux/MacOS with x86-64 architecture.
  [(#313)](https://github.com/PennyLaneAI/pennylane-lightning/pull/313)

### Documentation

* Updated ReadTheDocs runner version from Ubuntu 20.04 to 22.04
  [(#327)](https://github.com/PennyLaneAI/pennylane-lightning/pull/327)

### Bug fixes

* Test updates to reflect new additions to PennyLane.
  [(#318)](https://github.com/PennyLaneAI/pennylane-lightning/pull/318)

### Contributors

This release contains contributions from (in alphabetical order):

Amintor Dusko, Christina Lee, Rashid N H M, Lee J. O'Riordan, Chae-Yeun Park

---

# Release 0.24.0

### New features since last release

* Add `SingleExcitation` and `DoubleExcitation` qchem gates and generators.
  [(#289)](https://github.com/PennyLaneAI/pennylane-lightning/pull/289)

* Add a new dispatch mechanism for future kernels.
  [(#291)](https://github.com/PennyLaneAI/pennylane-lightning/pull/291)

* Add `IsingXY` gate operation.
  [(#303)](https://github.com/PennyLaneAI/pennylane-lightning/pull/303)

* Support `qml.state()` in vjp and Hamiltonian in adjoint jacobian.
  [(#294)](https://github.com/PennyLaneAI/pennylane-lightning/pull/294)

### Breaking changes

* Codebase is now moving to C++20. The default compiler for Linux is now GCC10.
  [(#295)](https://github.com/PennyLaneAI/pennylane-lightning/pull/295)

* Minimum macOS version is changed to 10.15 (Catalina).
  [(#295)](https://github.com/PennyLaneAI/pennylane-lightning/pull/295)

### Improvements

* Split matrix operations, refactor dispatch mechanisms, and add a benchmark suits.
  [(#274)](https://github.com/PennyLaneAI/pennylane-lightning/pull/274)

* Add native support for the calculation of sparse Hamiltonians' expectation values.
Sparse operations are offloaded to [Kokkos](https://github.com/kokkos/kokkos) and
[Kokkos-Kernels](https://github.com/kokkos/kokkos-kernels).
  [(#283)](https://github.com/PennyLaneAI/pennylane-lightning/pull/283)

* Device `lightning.qubit` now accepts a datatype for a statevector.
  [(#290)](https://github.com/PennyLaneAI/pennylane-lightning/pull/290)

```python
dev1 = qml.device('lightning.qubit', wires=4, c_dtype=np.complex64) # for single precision
dev2 = qml.device('lightning.qubit', wires=4, c_dtype=np.complex128) # for double precision
```

### Documentation

* Use the centralized [Xanadu Sphinx Theme](https://github.com/XanaduAI/xanadu-sphinx-theme)
  to style the Sphinx documentation.
  [(#287)](https://github.com/PennyLaneAI/pennylane-lightning/pull/287)

### Bug fixes

* Fix the issue with using available `clang-format` version in format.
  [(#288)](https://github.com/PennyLaneAI/pennylane-lightning/pull/288)

* Fix a bug in the generator of `DoubleExcitationPlus`.
  [(#298)](https://github.com/PennyLaneAI/pennylane-lightning/pull/298)

### Contributors

This release contains contributions from (in alphabetical order):

Mikhail Andrenkov, Ali Asadi, Amintor Dusko, Lee James O'Riordan, Chae-Yeun Park, and Shuli Shu

---

# Release 0.23.0

### New features since last release

* Add `generate_samples()` to lightning.
  [(#247)](https://github.com/PennyLaneAI/pennylane-lightning/pull/247)

* Add Lightning GBenchmark Suite.
  [(#249)](https://github.com/PennyLaneAI/pennylane-lightning/pull/249)

* Support runtime and compile information.
  [(#253)](https://github.com/PennyLaneAI/pennylane-lightning/pull/253)

### Improvements

* Add `ENABLE_BLAS` build to CI checks.
  [(#249)](https://github.com/PennyLaneAI/pennylane-lightning/pull/249)

* Add more `clang-tidy` checks and kernel tests.
  [(#253)](https://github.com/PennyLaneAI/pennylane-lightning/pull/253)

* Add C++ code coverage to CI.
  [(#265)](https://github.com/PennyLaneAI/pennylane-lightning/pull/265)

* Skip over identity operations in `"lightning.qubit"`.
  [(#268)](https://github.com/PennyLaneAI/pennylane-lightning/pull/268)

### Bug fixes

* Update tests to remove `JacobianTape`.
  [(#260)](https://github.com/PennyLaneAI/pennylane-lightning/pull/260)

* Fix tests for MSVC.
  [(#264)](https://github.com/PennyLaneAI/pennylane-lightning/pull/264)

* Fix `#include <cpuid.h>` for PPC and AArch64 in Linux.
  [(#266)](https://github.com/PennyLaneAI/pennylane-lightning/pull/266)

* Remove deprecated tape execution methods.
  [(#270)](https://github.com/PennyLaneAI/pennylane-lightning/pull/270)

* Update `qml.probs` in `test_measures.py`.
  [(#280)](https://github.com/PennyLaneAI/pennylane-lightning/pull/280)

### Contributors

This release contains contributions from (in alphabetical order):

Ali Asadi, Chae-Yeun Park, Lee James O'Riordan, and Trevor Vincent

---

# Release 0.22.1

### Bug fixes

* Ensure `Identity ` kernel is registered to C++ dispatcher.
  [(#275)](https://github.com/PennyLaneAI/pennylane-lightning/pull/275)

---

# Release 0.22.0

### New features since last release

* Add Docker support.
  [(#234)](https://github.com/PennyLaneAI/pennylane-lightning/pull/234)

### Improvements

* Update quantum tapes serialization and Python tests.
  [(#239)](https://github.com/PennyLaneAI/pennylane-lightning/pull/239)

* Clang-tidy is now enabled for both tests and examples builds under Github Actions.
  [(#237)](https://github.com/PennyLaneAI/pennylane-lightning/pull/237)

* The return type of `StateVectorBase` data is now derived-class defined.
  [(#237)](https://github.com/PennyLaneAI/pennylane-lightning/pull/237)

* Update adjointJacobian and VJP methods.
  [(#222)](https://github.com/PennyLaneAI/pennylane-lightning/pull/222)

* Set GitHub workflow to upload wheels to Test PyPI.
  [(#220)](https://github.com/PennyLaneAI/pennylane-lightning/pull/220)

* Finalize the new kernel implementation.
  [(#212)](https://github.com/PennyLaneAI/pennylane-lightning/pull/212)

### Documentation

* Use of batching with OpenMP threads is documented.
  [(#221)](https://github.com/PennyLaneAI/pennylane-lightning/pull/221)

### Bug fixes

* Fix for OOM errors when using adjoint with large numbers of observables.
  [(#221)](https://github.com/PennyLaneAI/pennylane-lightning/pull/221)

* Add virtual destructor to C++ state-vector classes.
  [(#200)](https://github.com/PennyLaneAI/pennylane-lightning/pull/200)

* Fix a bug in Python tests with operations' `matrix` calls.
  [(#238)](https://github.com/PennyLaneAI/pennylane-lightning/pull/238)

* Refactor utility header and fix a bug in linear algebra function with CBLAS.
  [(#228)](https://github.com/PennyLaneAI/pennylane-lightning/pull/228)

### Contributors

This release contains contributions from (in alphabetical order):

Ali Asadi, Chae-Yeun Park, Lee James O'Riordan

---

# Release 0.21.0

### New features since last release

* Add C++ only benchmark for a given list of gates.
  [(#199)](https://github.com/PennyLaneAI/pennylane-lightning/pull/199)

* Wheel-build support for Python 3.10.
  [(#186)](https://github.com/PennyLaneAI/pennylane-lightning/pull/186)

* C++ support for probability, expectation value and variance calculations.
  [(#185)](https://github.com/PennyLaneAI/pennylane-lightning/pull/185)

* Add bindings to C++ expval, var, probs.
  [(#214)](https://github.com/PennyLaneAI/pennylane-lightning/pull/214)

### Improvements

* `setup.py` adds debug only when --debug is given
  [(#208)](https://github.com/PennyLaneAI/pennylane-lightning/pull/208)

* Add new highly-performant C++ kernels for quantum gates.
  [(#202)](https://github.com/PennyLaneAI/pennylane-lightning/pull/202)

The new kernels significantly improve the runtime performance of PennyLane-Lightning
for both differentiable and non-differentiable workflows. Here is an example workflow
using the adjoint differentiation method with a circuit of 5 strongly entangling layers:

```python
import pennylane as qml
from pennylane import numpy as np
from pennylane.templates.layers import StronglyEntanglingLayers
from numpy.random import random
np.random.seed(42)
n_layers = 5
n_wires = 6
dev = qml.device("lightning.qubit", wires=n_wires)

@qml.qnode(dev, diff_method="adjoint")
def circuit(weights):
    StronglyEntanglingLayers(weights, wires=list(range(n_wires)))
    return [qml.expval(qml.PauliZ(i)) for i in range(n_wires)]

init_weights = np.random.random(StronglyEntanglingLayers.shape(n_layers=n_layers, n_wires=n_wires))
params = np.array(init_weights,requires_grad=True)
jac = qml.jacobian(circuit)(params)
```
The latest release shows improved performance on both single and multi-threaded evaluations!

<img src="https://raw.githubusercontent.com/PennyLaneAI/pennylane-lightning/v0.21.0-rc0/doc/_static/lightning_v20_v21_bm.png" width=50%/>

* Ensure debug info is built into dynamic libraries.
  [(#201)](https://github.com/PennyLaneAI/pennylane-lightning/pull/201)

### Documentation

* New guidelines on adding and benchmarking C++ kernels.
  [(#202)](https://github.com/PennyLaneAI/pennylane-lightning/pull/202)

### Bug fixes

* Update clang-format version
  [(#219)](https://github.com/PennyLaneAI/pennylane-lightning/pull/219)

* Fix failed tests on Windows.
  [(#218)](https://github.com/PennyLaneAI/pennylane-lightning/pull/218)

* Update clang-format version
  [(#219)](https://github.com/PennyLaneAI/pennylane-lightning/pull/219)

* Add virtual destructor to C++ state-vector classes.
  [(#200)](https://github.com/PennyLaneAI/pennylane-lightning/pull/200)

* Fix failed tests for the non-binary wheel.
  [(#213)](https://github.com/PennyLaneAI/pennylane-lightning/pull/213)

* Add virtual destructor to C++ state-vector classes.
  [(#200)](https://github.com/PennyLaneAI/pennylane-lightning/pull/200)

### Contributors

This release contains contributions from (in alphabetical order):

Ali Asadi, Amintor Dusko, Chae-Yeun Park, Lee James O'Riordan

---

# Release 0.20.1

### Bug fixes

* Fix missing header-files causing build errors in algorithms module.
  [(#193)](https://github.com/PennyLaneAI/pennylane-lightning/pull/193)

* Fix failed tests for the non-binary wheel.
  [(#191)](https://github.com/PennyLaneAI/pennylane-lightning/pull/191)

---
# Release 0.20.2

### Bug fixes

* Introduce CY kernel to Lightning to avoid issues with decomposition.
  [(#203)](https://github.com/PennyLaneAI/pennylane-lightning/pull/203)

### Contributors

This release contains contributions from (in alphabetical order):

Lee J. O'Riordan

# Release 0.20.1

### Bug fixes

* Fix missing header-files causing build errors in algorithms module.
  [(#193)](https://github.com/PennyLaneAI/pennylane-lightning/pull/193)

* Fix failed tests for the non-binary wheel.
  [(#191)](https://github.com/PennyLaneAI/pennylane-lightning/pull/191)

# Release 0.20.0

### New features since last release

* Add wheel-builder support for Python 3.10.
  [(#186)](https://github.com/PennyLaneAI/pennylane-lightning/pull/186)

* Add VJP support to PL-Lightning.
  [(#181)](https://github.com/PennyLaneAI/pennylane-lightning/pull/181)

* Add complex64 support in PL-Lightning.
  [(#177)](https://github.com/PennyLaneAI/pennylane-lightning/pull/177)

* Added examples folder containing aggregate gate performance test.
  [(#165)](https://github.com/PennyLaneAI/pennylane-lightning/pull/165)

### Breaking changes

### Improvements

* Update PL-Lightning to support new features in PL.
  [(#179)](https://github.com/PennyLaneAI/pennylane-lightning/pull/179)

### Documentation

* Lightning setup.py build process uses CMake.
  [(#176)](https://github.com/PennyLaneAI/pennylane-lightning/pull/176)

### Contributors

This release contains contributions from (in alphabetical order):

Ali Asadi, Chae-Yeun Park, Isidor Schoch, Lee James O'Riordan

---

# Release 0.19.0

* Add Cache-Friendly DOTC, GEMV, GEMM along with BLAS Support.
  [(#155)](https://github.com/PennyLaneAI/pennylane-lightning/pull/155)

### Improvements

* The performance of parametric gates has been improved.
  [(#157)](https://github.com/PennyLaneAI/pennylane-lightning/pull/157)

* AVX support is enabled for Linux users on Intel/AMD platforms.
  [(#157)](https://github.com/PennyLaneAI/pennylane-lightning/pull/157)

* PennyLane-Lightning has been updated to conform with clang-tidy
  recommendations for modernization, offering performance improvements across
  all use-cases.
  [(#153)](https://github.com/PennyLaneAI/pennylane-lightning/pull/153)

### Breaking changes

* Linux users on `x86_64` must have a CPU supporting AVX.
  [(#157)](https://github.com/PennyLaneAI/pennylane-lightning/pull/157)

### Bug fixes

* OpenMP built with Intel MacOS CI runners causes failures on M1 Macs. OpenMP is currently
  disabled in the built wheels until this can be resolved with Github Actions runners.
  [(#166)](https://github.com/PennyLaneAI/pennylane-lightning/pull/166)

### Contributors

This release contains contributions from (in alphabetical order):

Ali Asadi, Lee James O'Riordan

---

# Release 0.18.0

### New features since last release

* PennyLane-Lightning now provides a high-performance
  [adjoint Jacobian](http://arxiv.org/abs/2009.02823) method for differentiating quantum circuits.
  [(#136)](https://github.com/PennyLaneAI/pennylane-lightning/pull/136)

  The adjoint method operates after a forward pass by iteratively applying inverse gates to scan
  backwards through the circuit. The method is already available in PennyLane's
  `default.qubit` device, but the version provided by `lightning.qubit` integrates with the C++
  backend and is more performant, as shown in the plot below:

  <img src="https://raw.githubusercontent.com/PennyLaneAI/pennylane-lightning/master/doc/_static/lightning_adjoint.png" width=70%/>

  The plot compares the average runtime of `lightning.qubit` and `default.qubit` for calculating the
  Jacobian of a circuit using the adjoint method for a range of qubit numbers. The circuit
  consists of ten `BasicEntanglerLayers` with a `PauliZ` expectation value calculated on each wire,
  repeated over ten runs. We see that `lightning.qubit` provides a speedup of around two to eight
  times, depending on the number of qubits.

  The adjoint method can be accessed using the standard interface. Consider the following circuit:

  ```python
  import pennylane as qml

  wires = 3
  layers = 2
  dev = qml.device("lightning.qubit", wires=wires)

  @qml.qnode(dev, diff_method="adjoint")
  def circuit(weights):
      qml.templates.StronglyEntanglingLayers(weights, wires=range(wires))
      return qml.expval(qml.PauliZ(0))

  weights = qml.init.strong_ent_layers_normal(layers, wires, seed=1967)
  ```

  The circuit can be executed and its gradient calculated using:

    ```pycon
  >>> print(f"Circuit evaluated: {circuit(weights)}")
  Circuit evaluated: 0.9801286266677633
  >>> print(f"Circuit gradient:\n{qml.grad(circuit)(weights)}")
  Circuit gradient:
  [[[-1.11022302e-16 -1.63051504e-01 -4.14810501e-04]
    [ 1.11022302e-16 -1.50136528e-04 -1.77922957e-04]
    [ 0.00000000e+00 -3.92874550e-02  8.14523075e-05]]

   [[-1.14472273e-04  3.85963953e-02  0.00000000e+00]
    [-5.76791765e-05 -9.78478343e-02  0.00000000e+00]
    [-5.55111512e-17  0.00000000e+00 -1.11022302e-16]]]
  ```

* PennyLane-Lightning now supports all of the operations and observables of `default.qubit`.
  [(#124)](https://github.com/PennyLaneAI/pennylane-lightning/pull/124)

### Improvements

* A new state-vector class `StateVectorManaged` was added, enabling memory use to be bound to
  statevector lifetime.
  [(#136)](https://github.com/PennyLaneAI/pennylane-lightning/pull/136)

* The repository now has a well-defined component hierarchy, allowing each indepedent unit to be
  compiled and linked separately.
  [(#136)](https://github.com/PennyLaneAI/pennylane-lightning/pull/136)

* PennyLane-Lightning can now be installed without compiling its C++ binaries and will fall back
  to using the `default.qubit` implementation. Skipping compilation is achieved by setting the
  `SKIP_COMPILATION` environment variable, e.g., Linux/MacOS: `export SKIP_COMPILATION=True`,
  Windows: `set SKIP_COMPILATION=True`. This feature is intended for building a pure-Python wheel of
  PennyLane-Lightning as a backup for platforms without a dedicated wheel.
  [(#129)](https://github.com/PennyLaneAI/pennylane-lightning/pull/129)

* The C++-backed Python bound methods can now be directly called with wires and supplied parameters.
  [(#125)](https://github.com/PennyLaneAI/pennylane-lightning/pull/125)

* Lightning supports arbitrary unitary and non-unitary gate-calls from Python to C++ layer.
  [(#121)](https://github.com/PennyLaneAI/pennylane-lightning/pull/121)

### Documentation

* Added preliminary architecture diagram for package.
  [(#131)](https://github.com/PennyLaneAI/pennylane-lightning/pull/131)

* C++ API built as part of docs generation.
  [(#131)](https://github.com/PennyLaneAI/pennylane-lightning/pull/131)

### Breaking changes

* Wheels for MacOS <= 10.13 will no longer be provided due to XCode SDK C++17 support requirements.
  [(#149)](https://github.com/PennyLaneAI/pennylane-lightning/pull/149)

### Bug fixes

* An indexing error in the CRY gate is fixed. [(#136)](https://github.com/PennyLaneAI/pennylane-lightning/pull/136)

* Column-major data in numpy is now correctly converted to row-major upon pass to the C++ layer.
  [(#126)](https://github.com/PennyLaneAI/pennylane-lightning/pull/126)

### Contributors

This release contains contributions from (in alphabetical order):

Thomas Bromley, Lee James O'Riordan

---

# Release 0.17.0

### New features

* C++ layer now supports float (32-bit) and double (64-bit) templated complex data.
  [(#113)](https://github.com/PennyLaneAI/pennylane-lightning/pull/113)

### Improvements

* The PennyLane device test suite is now included in coverage reports.
  [(#123)](https://github.com/PennyLaneAI/pennylane-lightning/pull/123)

* Static versions of jQuery and Bootstrap are no longer included in the CSS theme.
  [(#118)](https://github.com/PennyLaneAI/pennylane-lightning/pull/118)

* C++ tests have been ported to use Catch2 framework.
  [(#115)](https://github.com/PennyLaneAI/pennylane-lightning/pull/115)

* Testing now exists for both float and double precision methods in C++ layer.
  [(#113)](https://github.com/PennyLaneAI/pennylane-lightning/pull/113)
  [(#115)](https://github.com/PennyLaneAI/pennylane-lightning/pull/115)

* Compile-time utility methods with `constexpr` have been added.
  [(#113)](https://github.com/PennyLaneAI/pennylane-lightning/pull/113)

* Wheel-build support for ARM64 (Linux and MacOS) and PowerPC (Linux) added.
  [(#110)](https://github.com/PennyLaneAI/pennylane-lightning/pull/110)

* Add support for Controlled Phase Gate (`ControlledPhaseShift`).
  [(#114)](https://github.com/PennyLaneAI/pennylane-lightning/pull/114)

* Move changelog to `.github` and add a changelog reminder.
  [(#111)](https://github.com/PennyLaneAI/pennylane-lightning/pull/111)

* Adds CMake build system support.
  [(#104)](https://github.com/PennyLaneAI/pennylane-lightning/pull/104)


### Breaking changes

* Removes support for Python 3.6 and adds support for Python 3.9.
  [(#127)](https://github.com/PennyLaneAI/pennylane-lightning/pull/127)
  [(#128)](https://github.com/PennyLaneAI/pennylane-lightning/pull/128)

* Compilers with C++17 support are now required to build C++ module.
  [(#113)](https://github.com/PennyLaneAI/pennylane-lightning/pull/113)

* Gate classes have been removed with functionality added to StateVector class.
  [(#113)](https://github.com/PennyLaneAI/pennylane-lightning/pull/113)

* We are no longer building wheels for Python 3.6.
  [(#106)](https://github.com/PennyLaneAI/pennylane-lightning/pull/106)

### Bug fixes

* PowerPC wheel-builder now successfully compiles modules.
  [(#120)](https://github.com/PennyLaneAI/pennylane-lightning/pull/120)

### Documentation

* Added community guidelines.
  [(#109)](https://github.com/PennyLaneAI/pennylane-lightning/pull/109)

### Contributors

This release contains contributions from (in alphabetical order):

Ali Asadi, Christina Lee, Thomas Bromley, Lee James O'Riordan

---

# Release 0.15.1

### Bug fixes

* The PennyLane-Lightning binaries are now built with NumPy 1.19.5, to avoid ABI
  compatibility issues with the latest NumPy 1.20 release. See
  [the NumPy release notes](https://numpy.org/doc/stable/release/1.20.0-notes.html#size-of-np-ndarray-and-np-void-changed)
  for more details.
  [(#97)](https://github.com/PennyLaneAI/pennylane-lightning/pull/97)

### Contributors

This release contains contributions from (in alphabetical order):

Josh Izaac, Antal Száva

---

# Release 0.15.0

### Improvements

* For compatibility with PennyLane v0.15, the `analytic` keyword argument
  has been removed. Statistics can still be computed analytically by setting
  `shots=None`.
  [(#93)](https://github.com/PennyLaneAI/pennylane-lightning/pull/93)

* Inverse gates are now supported.
  [(#89)](https://github.com/PennyLaneAI/pennylane-lightning/pull/89)

* Add new lightweight backend with performance improvements.
  [(#57)](https://github.com/PennyLaneAI/pennylane-lightning/pull/57)

* Remove the previous Eigen-based backend.
  [(#67)](https://github.com/PennyLaneAI/pennylane-lightning/pull/67)

### Bug fixes

* Re-add dispatch table after fixing static initialisation order issue.
  [(#68)](https://github.com/PennyLaneAI/pennylane-lightning/pull/68)

### Contributors

This release contains contributions from (in alphabetical order):

Thomas Bromley, Theodor Isacsson, Christina Lee, Thomas Loke, Antal Száva.

---

# Release 0.14.1

### Bug fixes

* Fixes a bug where the `QNode` would swap `LightningQubit` to
  `DefaultQubitAutograd` on device execution due to the inherited
  `passthru_devices` entry of the `capabilities` dictionary.
  [(#61)](https://github.com/PennyLaneAI/pennylane-lightning/pull/61)

### Contributors

This release contains contributions from (in alphabetical order):

Antal Száva

---

# Release 0.14.0

### Improvements

* Extends support from 16 qubits to 50 qubits.
  [(#52)](https://github.com/PennyLaneAI/pennylane-lightning/pull/52)

### Bug fixes

* Updates applying basis state preparations to correspond to the
  changes in `DefaultQubit`.
  [(#55)](https://github.com/PennyLaneAI/pennylane-lightning/pull/55)

### Contributors

This release contains contributions from (in alphabetical order):

Thomas Loke, Tom Bromley, Josh Izaac, Antal Száva

---

# Release 0.12.0

### Bug fixes

* Updates capabilities dictionary to be compatible with core PennyLane
  [(#45)](https://github.com/PennyLaneAI/pennylane-lightning/pull/45)

* Fix install of Eigen for CI wheel building
  [(#44)](https://github.com/PennyLaneAI/pennylane-lightning/pull/44)

### Contributors

This release contains contributions from (in alphabetical order):

Tom Bromley, Josh Izaac, Antal Száva

---

# Release 0.11.0

Initial release.

This release contains contributions from (in alphabetical order):

Tom Bromley, Josh Izaac, Nathan Killoran, Antal Száva<|MERGE_RESOLUTION|>--- conflicted
+++ resolved
@@ -2,12 +2,9 @@
 
 ### New features since last release
 
-<<<<<<< HEAD
 * Add Matrix Product Operator (MPO) for all gates support to `lightning.tensor`. Note current C++ implementation only works for MPO sites data provided by users. 
   [(#859)](https://github.com/PennyLaneAI/pennylane-lightning/pull/859)
 
-=======
->>>>>>> 3d005f05
 * Add shot measurement support to `lightning.tensor`.
   [(#852)](https://github.com/PennyLaneAI/pennylane-lightning/pull/852)
 
