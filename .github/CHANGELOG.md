--- conflicted
+++ resolved
@@ -56,13 +56,11 @@
 - Update tests with `device(..., shots=...)` to use `qml.set_shots` to ensure compatibility with the latest version of PennyLane.
   [(#1173)](https://github.com/PennyLaneAI/pennylane-lightning/pull/1173)
   
-<<<<<<< HEAD
 - Fix `applyMultiRZ` for `lightning.kokkos` device to use Kokkos function instead of lambda.
   [(#1194)](https://github.com/PennyLaneAI/pennylane-lightning/pull/1194)
-=======
+  
 - Enable `AmplitudeEmbedding` Python tests for `lightning.kokkos` and `lightning.gpu` devices.
   [(#1192)](https://github.com/PennyLaneAI/pennylane-lightning/pull/1192)
->>>>>>> 53a12e03
   
 - Update docker build CI for stable version to use v0.41.1.
   [(#1188)](https://github.com/PennyLaneAI/pennylane-lightning/pull/1188)
