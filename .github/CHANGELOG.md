--- conflicted
+++ resolved
@@ -32,21 +32,21 @@
 
 <h3>Internal changes ⚙️</h3>
 
-<<<<<<< HEAD
 - The `LightningBaseStateVector`, `LightningBaseAdjointJacobian`, `LightningBaseMeasurements` and `LightningInterpreter` base classes now can be found at `pennylane_lightning.lightning_base`.
+
   The new `lightning_base` module further enables the relocation of core files from `pennylane_lightning/core/src/*` to `pennylane_lightning/core/*`.
+
   The license classifier and `project.license` as a TOML table are deprecated in favor of a SPDX license expression and removed in `pyproject.toml`.
+
   To speedup the recompilation of C++ source code, `ccache` is also added to `Makefile`.
+
   [(#1098)](https://github.com/PennyLaneAI/pennylane-lightning/pull/1098)
 
-- Updates for depending deprecations to `Observable` and `is_trainable` in pennylane.
-=======
 - All Catalyst plugins have been updated to be compatible with the next version of Catalyst (v0.12) with changes to the `QuantumDevice` interface.
   [(#1143)](https://github.com/PennyLaneAI/pennylane-lightning/pull/1143)
   [(#1147)](https://github.com/PennyLaneAI/pennylane-lightning/pull/1147)
 
 - Updates for depending deprecations to `Observable`, `is_trainable`, and `AnyWires` in pennylane.
->>>>>>> 720b4daf
   [(#1138)](https://github.com/PennyLaneAI/pennylane-lightning/pull/1138)
   [(#1146)](https://github.com/PennyLaneAI/pennylane-lightning/pull/1146)
 
