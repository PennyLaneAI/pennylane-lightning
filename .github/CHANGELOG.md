--- conflicted
+++ resolved
@@ -15,13 +15,11 @@
 
 ### Improvements
 
-<<<<<<< HEAD
+* Optimize the OpenMP parallelization of Lightning-Qubit's `probs` for all number of targets.
+  [(#807)](https://github.com/PennyLaneAI/pennylane-lightning/pull/807)
+
 * Optimize `probs(wires)` of Lightning-Kokkos using various kernels. Which kernel is to be used depends on the device, number of qubits and number of target wires.
   [(#802)](https://github.com/PennyLaneAI/pennylane-lightning/pull/802)
-=======
-* Optimize the OpenMP parallelization of Lightning-Qubit's `probs` for all number of targets.
-  [(#807)](https://github.com/PennyLaneAI/pennylane-lightning/pull/807)
->>>>>>> 9a83ff47
 
 * Add GPU device compute capability check for Lightning-Tensor.
   [(#803)](https://github.com/PennyLaneAI/pennylane-lightning/pull/803)
