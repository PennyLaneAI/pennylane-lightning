--- conflicted
+++ resolved
@@ -14,13 +14,11 @@
 
 <h3>Internal changes ⚙️</h3>
 
-<<<<<<< HEAD
 - Bumped the seed for pytests.
-    [(#1276)](https://github.com/PennyLaneAI/pennylane-lightning/pull/1276)
-=======
+  [(#1276)](https://github.com/PennyLaneAI/pennylane-lightning/pull/1276)
+    
 - Merge v0.43.0 rc branch to master.
   [(#1282)](https://github.com/PennyLaneAI/pennylane-lightning/pull/1282)
->>>>>>> dd083442
 
 - Removed Catalyst version pin in stable CI tests.
   [(#1284)](https://github.com/PennyLaneAI/pennylane-lightning/pull/1284)
