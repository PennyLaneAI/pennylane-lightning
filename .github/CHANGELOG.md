--- conflicted
+++ resolved
@@ -52,13 +52,11 @@
 * Update Kokkos version support to 4.4.1 and enable Lightning-Kokkos[CUDA] C++ tests on CI.
   [(#1000)](https://github.com/PennyLaneAI/pennylane-lightning/pull/1000)
 
-<<<<<<< HEAD
 * Add C++ unit tests for Exact Tensor Network backends.
   [(#998)](https://github.com/PennyLaneAI/pennylane-lightning/pull/998)
-=======
+
 * Add native BLAS support to the C++ layer via dynamic `scipy-openblas32` loading.
   [(#995)](https://github.com/PennyLaneAI/pennylane-lightning/pull/995)
->>>>>>> 705fe897
 
 * Update installation instruction for Lightning-GPU-MPI to explicitly ask users to add `path/to/libmpi.so` to the `LD_LIBRARY_PATH`. Update the runtime error message to ensure users know how to fix.
   [(#993)](https://github.com/PennyLaneAI/pennylane-lightning/pull/993)
