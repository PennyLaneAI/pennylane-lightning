--- conflicted
+++ resolved
@@ -5,12 +5,7 @@
 * PennyLane-Lightning now supports all of the operations and observables of `default.qubit`.
   [#124](https://github.com/PennyLaneAI/pennylane-lightning/pull/124)
 
-<<<<<<< HEAD
-* C++ layer now supports float (32-bit) and double (64-bit) templated complex data.
-  [(#113)](https://github.com/PennyLaneAI/pennylane-lightning/pull/113)
-=======
 ### Breaking changes
->>>>>>> cd37eab9
 
 ### Improvements
 
@@ -29,6 +24,12 @@
 
 ### Documentation
 
+* Added preliminary architecture diagram for package.
+  [(#131)](https://github.com/PennyLaneAI/pennylane-lightning/pull/131)
+
+* C++ API built as part of docs generation.
+  [(#131)](https://github.com/PennyLaneAI/pennylane-lightning/pull/131)
+
 ### Bug fixes
 
 * Column-major data in numpy is now correctly converted to row-major upon pass to the C++ layer.
@@ -91,15 +92,9 @@
 
 * Gate classes have been removed with functionality added to StateVector class.
   [(#113)](https://github.com/PennyLaneAI/pennylane-lightning/pull/113)
-<<<<<<< HEAD
 
 * We are no longer building wheels for Python 3.6.
   [(#106)](https://github.com/PennyLaneAI/pennylane-lightning/pull/106)
-=======
->>>>>>> cd37eab9
-
-* We are no longer building wheels for Python 3.6.
-  [(#106)](https://github.com/PennyLaneAI/pennylane-lightning/pull/106)
 
 ### Bug fixes
 
@@ -108,15 +103,6 @@
 
 ### Documentation
 
-<<<<<<< HEAD
-* Added preliminary architecture diagram for package.
-  [(#131)](https://github.com/PennyLaneAI/pennylane-lightning/pull/131)
-
-* C++ API built as part of docs generation.
-  [(#131)](https://github.com/PennyLaneAI/pennylane-lightning/pull/131)
-
-=======
->>>>>>> cd37eab9
 * Added community guidelines.
   [(#109)](https://github.com/PennyLaneAI/pennylane-lightning/pull/109)
 
