--- conflicted
+++ resolved
@@ -14,12 +14,9 @@
 
 <h3>Internal changes ⚙️</h3>
 
-<<<<<<< HEAD
 - Bumped the seed for pytests.
-    [(#XXXX)](https://github.com/PennyLaneAI/pennylane-lightning/pull/XXXX)
-
-=======
->>>>>>> 53406a28
+    [(#1276)](https://github.com/PennyLaneAI/pennylane-lightning/pull/1276)
+
 - Bumped the version.
     [(#1272)](https://github.com/PennyLaneAI/pennylane-lightning/pull/1272)
 
