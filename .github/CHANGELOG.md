--- conflicted
+++ resolved
@@ -75,13 +75,11 @@
 
 <h3>Internal changes ⚙️</h3>
 
-<<<<<<< HEAD
 - Use Python 3.12 for CI.
   [(#1248)](https://github.com/PennyLaneAI/pennylane-lightning/pull/1248)
-=======
+
 - Updated decomposition stopping condition to no longer convert `C(SProd)` and `C(Exp)` to Qubit Unitary, since PennyLane can decompose these operators after [PR 8133](https://github.com/PennyLaneAI/pennylane/pull/8133). 
   [(#1247)](https://github.com/PennyLaneAI/pennylane-lightning/pull/1247)
->>>>>>> ab218975
 
 - Remove `--no-deps` for Lightning Qubit CI tests for stable version.
   [(#1245)](https://github.com/PennyLaneAI/pennylane-lightning/pull/1245)
