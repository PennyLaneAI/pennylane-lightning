--- conflicted
+++ resolved
@@ -55,11 +55,7 @@
 
 This release contains contributions from (in alphabetical order):
 
-<<<<<<< HEAD
-Ali Asadi, Astral Cai, Joseph Lee, Luis Alfredo Nuñez Meneses, Andrija Paurevic, Shuli Shu, Raul Torres, Haochen Paul Wang
-=======
-Ali Asadi, Joseph Lee, Anton Naim Ibrahim, Luis Alfredo Nuñez Meneses, Andrija Paurevic, Shuli Shu, Raul Torres, Haochen Paul Wang
->>>>>>> 9fc9633b
+Ali Asadi, Astral Cai, Joseph Lee, Anton Naim Ibrahim, Luis Alfredo Nuñez Meneses, Andrija Paurevic, Shuli Shu, Raul Torres, Haochen Paul Wang
 
 ---
 
