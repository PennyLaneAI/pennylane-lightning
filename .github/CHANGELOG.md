# Release 0.40.0-dev

### New features since last release

* Add native N-controlled generators and adjoint support to `lightning.gpu`'s single-GPU backend.
  [(#970)](https://github.com/PennyLaneAI/pennylane-lightning/pull/970)

* Add a Catalyst-specific wrapping class for Lightning-Qubit.
  [(#960)](https://github.com/PennyLaneAI/pennylane-lightning/pull/960)
  [(#999)](https://github.com/PennyLaneAI/pennylane-lightning/pull/999)

* Add native N-controlled gates support to `lightning.gpu`'s single-GPU backend.
  [(#938)](https://github.com/PennyLaneAI/pennylane-lightning/pull/938)

### Breaking changes

* Removed all instances of `qml.QubitStateVector`.
  [(#985)](https://github.com/PennyLaneAI/pennylane-lightning/pull/985)

* Handling for the legacy operator arithmetic (the `Hamiltonian` and `Tensor` classes in PennyLane) is removed.
  [(#994)](https://github.com/PennyLaneAI/pennylane-lightning/pull/994)
  [(#997)](https://github.com/PennyLaneAI/pennylane-lightning/pull/997)

### Improvements

<<<<<<< HEAD
* Update Kokkos version support to 4.4.1 and enable Lightning-Kokkos[CUDA] C++ tests on CI.
  [(#1000)](https://github.com/PennyLaneAI/pennylane-lightning/pull/1000)
=======
* Update installation instruction for Lightning-GPU-MPI to explicitly ask users to add `path/to/libmpi.so` to the `LD_LIBRARY_PATH`. Update the runtime error message to ensure users know how to fix.
  [(#993)](https://github.com/PennyLaneAI/pennylane-lightning/pull/993)

* The TOML files for the devices are updated to use the new schema for declaring device capabilities.
  [(#988)](https://github.com/PennyLaneAI/pennylane-lightning/pull/988)
>>>>>>> d37e638b

* Unify excitation gates memory layout to row-major for both LGPU and LT.
  [(#959)](https://github.com/PennyLaneAI/pennylane-lightning/pull/959)

* Update the `lightning.kokkos` CUDA backend for compatibility with Catalyst.
  [(#942)](https://github.com/PennyLaneAI/pennylane-lightning/pull/942)

### Documentation

* Update Lightning-Tensor installation docs and usage suggestions.
  [(#979)](https://github.com/PennyLaneAI/pennylane-lightning/pull/979)

### Bug fixes

<<<<<<< HEAD
* Fix the Lightning-Kokkos[CUDA] C++ API `cudaFree` segfaults in `applyMatrix`.
  [(#1000)](https://github.com/PennyLaneAI/pennylane-lightning/pull/1000)
=======
* Fix issue with `lightning.gpu` Rot operation with adjoint.
  [(#1004)](https://github.com/PennyLaneAI/pennylane-lightning/pull/1004)
>>>>>>> d37e638b

* Fix issue with adjoint-jacobian of adjoint ops.
  [(#996)](https://github.com/PennyLaneAI/pennylane-lightning/pull/996)

* Fix the `upload-pypi` token issues for Linux and MacOS (x86_64 & AARCH64) wheels.
  [(#989)](https://github.com/PennyLaneAI/pennylane-lightning/pull/989)

* Fix Pennylane dependency branch (`v0.39_rc0` to `master`).
  [(#984)](https://github.com/PennyLaneAI/pennylane-lightning/pull/984)

* Fix PTM stable latest. Removing FIXME patch for v0.39.
  [(#982)](https://github.com/PennyLaneAI/pennylane-lightning/pull/982)

### Contributors

This release contains contributions from (in alphabetical order):

Ali Asadi, Astral Cai, Joseph Lee, Anton Naim Ibrahim, Luis Alfredo Nuñez Meneses, Andrija Paurevic, Shuli Shu, Raul Torres, Haochen Paul Wang

---

# Release 0.39.0

### New features since last release

* Add support for out-of-order `qml.probs` in `lightning.gpu`.
  [(#941)](https://github.com/PennyLaneAI/pennylane-lightning/pull/941)

* Add mid-circuit measurements support to `lightning.gpu`'s single-GPU backend.
  [(#931)](https://github.com/PennyLaneAI/pennylane-lightning/pull/931)

* Integrate Lightning-GPU with Catalyst so that hybrid programs can be seamlessly QJIT-compiled and executed on this device following `pip install pennylane-lightning-gpu`.
  [(#928)](https://github.com/PennyLaneAI/pennylane-lightning/pull/928)

* Add `qml.Projector` observable support via diagonalization to Lightning-GPU.
  [(#894)](https://github.com/PennyLaneAI/pennylane-lightning/pull/894)

* Add 1-target wire controlled gate support to `lightning.tensor`. Note that `cutensornet` only supports 1-target wire controlled gate as of `v24.08`. A controlled gate with more than 1 target wire should be converted to dense matrix.
  [(#880)](https://github.com/PennyLaneAI/pennylane-lightning/pull/880)

* Build and upload Lightning-Tensor wheels (x86_64, AARCH64) to PyPI.
  [(#862)](https://github.com/PennyLaneAI/pennylane-lightning/pull/862)
  [(#905)](https://github.com/PennyLaneAI/pennylane-lightning/pull/905)

* Add Matrix Product Operator (MPO) for all gates support to `lightning.tensor`. Note current C++ implementation only works for MPO sites data provided by users.
  [(#859)](https://github.com/PennyLaneAI/pennylane-lightning/pull/859)

* Add shots measurement support to `lightning.tensor`.
  [(#852)](https://github.com/PennyLaneAI/pennylane-lightning/pull/852)

* Lightning-GPU and Lightning-Kokkos migrated to the new device API.
  [(#853)](https://github.com/PennyLaneAI/pennylane-lightning/pull/853)
  [(#810)](https://github.com/PennyLaneAI/pennylane-lightning/pull/810)

### Breaking changes

* Update MacOS wheel build to 13.0 for X86_64 and ARM due to the deprecation of MacOS-12 CI runners.
  [(#969)](https://github.com/PennyLaneAI/pennylane-lightning/pull/969)

* Deprecate `initSV()` and add `resetStateVector()` from the C++ API Lightning-GPU. This is to remove the `reset_state` additional call in the Python layer.
  [(#933)](https://github.com/PennyLaneAI/pennylane-lightning/pull/933)

* Deprecate PI gates implementation in Lightning-Qubit. The PI gates were the first implementation of gate kernels in `lightning.qubit` using pre-computed indices, prior to the development of LM (less memory) and AVX kernels. This deprecation is in favour of reducing compilation time and ensuring that Lightning-Qubit only relies on LM kernels in the dynamic dispatcher across all platforms.
  [(#925)](https://github.com/PennyLaneAI/pennylane-lightning/pull/925)

* Remove PowerPC wheel build recipe for Lightning-Qubit.
  [(#902)](https://github.com/PennyLaneAI/pennylane-lightning/pull/902)

* Update MacOS wheel builds to require Monterey (12.0) or greater for x86_64 and ARM. This was required to update Pybind11 to the latest release (2.13.5) for enabling Numpy 2.0 support in Lightning.
  [(#901)](https://github.com/PennyLaneAI/pennylane-lightning/pull/901)

* Remove support for Python 3.9 for all Lightning simulators.
  [(#891)](https://github.com/PennyLaneAI/pennylane-lightning/pull/891)

### Improvements

* Update the `lightning.tensor` Python layer unit tests, as `lightning.tensor` cannot be cleaned up like other state-vector devices because the data is attached to the graph. It is recommended to use one device per circuit for `lightning.tensor`.
  [(#971)](https://github.com/PennyLaneAI/pennylane-lightning/pull/971)

* Add joint check for the N-controlled wires support in `lightning.qubit`.
  [(#949)](https://github.com/PennyLaneAI/pennylane-lightning/pull/949)

* Optimize `GlobalPhase` and `C(GlobalPhase)` gate implementation in `lightning.gpu`.
  [(#946)](https://github.com/PennyLaneAI/pennylane-lightning/pull/946)

* Add missing `liblightning_kokkos_catalyst.so` when building Lightning-Kokkos in editable installation.
  [(#945)](https://github.com/PennyLaneAI/pennylane-lightning/pull/945)

* Optimize the cartesian product to reduce the amount of memory necessary to set the `StatePrep` in Lightning-Tensor.
  [(#943)](https://github.com/PennyLaneAI/pennylane-lightning/pull/943)

* Update the `qml.probs` data-return in Lightning-GPU C++ API to align with other state-vector devices.
  [(#941)](https://github.com/PennyLaneAI/pennylane-lightning/pull/941)

* Add zero-state initialization to both `StateVectorCudaManaged` and `StateVectorCudaMPI` constructors to remove the `reset_state` in the Python layer ctor and refactor `setBasisState(state, wires)` in the C++ API.
  [(#933)](https://github.com/PennyLaneAI/pennylane-lightning/pull/933)

* Add `setStateVector(state, wire)` support to the Lightning-GPU C++ API.
  [(#930)](https://github.com/PennyLaneAI/pennylane-lightning/pull/930)

* The `generate_samples` methods of `lightning.qubit` and `lightning.kokkos` can now take in a seed number to make the generated samples deterministic. This can be useful when, among other things, fixing flaky tests in CI.
  [(#927)](https://github.com/PennyLaneAI/pennylane-lightning/pull/927)

* Remove dynamic decomposition rules for all Lightning devices.
  [(#926)](https://github.com/PennyLaneAI/pennylane-lightning/pull/926)

* Always decompose `qml.QFT` in all Lightning devices.
  [(#924)](https://github.com/PennyLaneAI/pennylane-lightning/pull/924)

* Uniform Python format to adhere PennyLane style.
  [(#924)](https://github.com/PennyLaneAI/pennylane-lightning/pull/924)

* Add the `ci:use-gpu-runner` GitHub label to `lightning.kokkos` GPU Testing CIs.
  [(#916)](https://github.com/PennyLaneAI/pennylane-lightning/pull/916)

* Update the test suite to remove deprecated code.
  [(#912)](https://github.com/PennyLaneAI/pennylane-lightning/pull/912)

* Merge `lightning.gpu` and `lightning.tensor` GPU tests in single Python and C++ CIs controlled by the `ci:use-gpu-runner` label.
  [(#911)](https://github.com/PennyLaneAI/pennylane-lightning/pull/911)

* Skip the compilation of Lightning simulators and development requirements to boost the build of public docs up to 5x.
  [(#904)](https://github.com/PennyLaneAI/pennylane-lightning/pull/904)

* Build Lightning wheels in `Release` mode to reduce the binary sizes.
  [(#903)](https://github.com/PennyLaneAI/pennylane-lightning/pull/903)

* Update Pybind11 to 2.13.5.
  [(#901)](https://github.com/PennyLaneAI/pennylane-lightning/pull/901)

* Migrate wheels artifacts to v4.
  [(#893)](https://github.com/PennyLaneAI/pennylane-lightning/pull/893)

* Update GitHub actions in response to a high-severity vulnerability.
  [(#887)](https://github.com/PennyLaneAI/pennylane-lightning/pull/887)

* Optimize and simplify controlled kernels in Lightning-Qubit.
  [(#882)](https://github.com/PennyLaneAI/pennylane-lightning/pull/882)

* Optimize gate cache recording for Lightning-Tensor C++ API.
  [(#879)](https://github.com/PennyLaneAI/pennylane-lightning/pull/879)

* Unify Lightning-Kokkos and Lightning-Qubit devices under a Lightning-Base abstracted class.
  [(#876)](https://github.com/PennyLaneAI/pennylane-lightning/pull/876)

* Smarter defaults for the `split_obs` argument in the serializer. The serializer splits linear combinations into chunks instead of all their terms.
  [(#873)](https://github.com/PennyLaneAI/pennylane-lightning/pull/873/)

* Prefer `tomlkit` over `toml` for building Lightning wheels, and choose `tomli` and `tomllib` over `toml` when installing the package.
  [(#857)](https://github.com/PennyLaneAI/pennylane-lightning/pull/857)

* Lightning-Kokkos gains native support for the `PauliRot` gate.
  [(#855)](https://github.com/PennyLaneAI/pennylane-lightning/pull/855)

### Documentation

* Update Lightning-Tensor installation docs and usage suggestions.
  [(#971)](https://github.com/PennyLaneAI/pennylane-lightning/pull/971)
  [(#972)](https://github.com/PennyLaneAI/pennylane-lightning/pull/971)

* Update `README.rst` installation instructions for `lightning.gpu` and `lightning.tensor`.
  [(#957)](https://github.com/PennyLaneAI/pennylane-lightning/pull/957)

* Update `lightning.tensor` documentation to include all the new features added since pull request #756. The new features are: 1. Finite-shot measurements; 2. Expval-base quantities; 3. Support for `qml.state()` and `qml.stateprep()`; 4. Support for all gates support via Matrix Product Operator (MPO).
  [(#909)](https://github.com/PennyLaneAI/pennylane-lightning/pull/909)

### Bug fixes

*  Fix Lightning Kokkos test_device for `kokkos_args` fail for MacOS due to `np.complex256`
  [(#974)](https://github.com/PennyLaneAI/pennylane-lightning/pull/974)

*  Fix PTM stable-latest related to `default.qubit.legacy` and the `latest` flag usage.
  [(#961)](https://github.com/PennyLaneAI/pennylane-lightning/pull/961)
  [(#966)](https://github.com/PennyLaneAI/pennylane-lightning/pull/966)

* Fix build failure for Lightning-Kokkos editable installation on MacOS due to `liblightning_kokkos_catalyst.so` copy and `liblightning_kokkos_catalyst.so` not copied to correct build path for editable installation.
  [(#947)](https://github.com/PennyLaneAI/pennylane-lightning/pull/947)
  [(#968)](https://github.com/PennyLaneAI/pennylane-lightning/pull/968)

* Add concept restriction to ensure `ConstMult` inline function only hit with arithmetic-values times complex values. Fixes build failures with the test suite when enabling OpenMP, and disabling BLAS and Python under clang.
  [(#936)](https://github.com/PennyLaneAI/pennylane-lightning/pull/936)

* Bug fix for `applyMatrix` in Lightning-Tensor. Matrix operator data is not stored in the `cuGateCache` object to support `TensorProd` obs with multiple `Hermitian` obs.
  [(#932)](https://github.com/PennyLaneAI/pennylane-lightning/pull/932)

* Bug fix for `_pauli_word` of `QuantumScriptSerializer`. `_pauli_word` can process `PauliWord` object: `I`.
  [(#919)](https://github.com/PennyLaneAI/pennylane-lightning/pull/919)

* Bug fix for analytic `qml.probs` in the Lightning-Tensor C++ API.
  [(#906)](https://github.com/PennyLaneAI/pennylane-lightning/pull/906)

### Contributors

This release contains contributions from (in alphabetical order):

Ali Asadi, Amintor Dusko, Diego Guala, Joseph Lee, Luis Alfredo Nuñez Meneses, Vincent Michaud-Rioux, Lee J. O'Riordan, Mudit Pandey, Shuli Shu, Haochen Paul Wang

---

# Release 0.38.0

### New features since last release

* Add `qml.StatePrep()` and `qml.QubitStateVector()` support to `lightning.tensor`.
  [(#849)](https://github.com/PennyLaneAI/pennylane-lightning/pull/849)

* Add analytic `qml.probs()` measurement support to `lightning.tensor`.
  [(#830)](https://github.com/PennyLaneAI/pennylane-lightning/pull/830)

* Add `qml.state()` measurement support to `lightning.tensor`.
  [(#827)](https://github.com/PennyLaneAI/pennylane-lightning/pull/827)

* Add Lightning-GPU Linux (AArch64 + GraceHopper) wheels to PyPI.
  [(#815)](https://github.com/PennyLaneAI/pennylane-lightning/pull/815)

* Add `var` support to `lightning.tensor`. Note that `var` support is added via `obs**2` and this implementation scales as `O(num_obs**2)`.
  [(#804)](https://github.com/PennyLaneAI/pennylane-lightning/pull/804)

### Breaking changes

* Update python packaging to follow PEP 517/518/621/660 standards.
  [(#832)](https://github.com/PennyLaneAI/pennylane-lightning/pull/832)

* Add `getData()` in the `lightning.tensor` C++ backend. Users are responsible for ensuring sufficient host memory is allocated for the full state vector.
  [(#827)](https://github.com/PennyLaneAI/pennylane-lightning/pull/827)

* Remove `NDpermuter.hpp` which is no longer required.
  [(#795)](https://github.com/PennyLaneAI/pennylane-lightning/pull/795)

* Remove temporary steps from the CI, such as downgrading Scipy to <1.14 and installing Kokkos v4.2 for `lightning-version == 'stable'`.
  [(#792)](https://github.com/PennyLaneAI/pennylane-lightning/pull/792)

* Do not run GPU tests and Docker workflows on release.
  [(#788)](https://github.com/PennyLaneAI/pennylane-lightning/pull/788)

* Update python packaging to follow PEP 517/518/621/660 standards.
  [(#832)](https://github.com/PennyLaneAI/pennylane-lightning/pull/832)

### Improvements

* Updated calls of ``size_t`` to ``std::size_t`` everywhere.
  [(#816)](https://github.com/PennyLaneAI/pennylane-lightning/pull/816)

* Update Lightning tests to support the generalization of basis state preparation.
  [(#864)](https://github.com/PennyLaneAI/pennylane-lightning/pull/864)

* Add `SetState` and `SetBasisState` to `Lightning-KokkosSimulator`.
  [(#861)](https://github.com/PennyLaneAI/pennylane-lightning/pull/861)

* Remove use of the deprecated `Operator.expand` in favour of `Operator.decomposition`.
  [(#846)](https://github.com/PennyLaneAI/pennylane-lightning/pull/846)

* The `setBasisState` and `setStateVector` methods of `StateVectorLQubit` and `StateVectorKokkos` are overloaded to support PennyLane-like parameters.
  [(#843)](https://github.com/PennyLaneAI/pennylane-lightning/pull/843)

* Move `setBasisState`, `setStateVector` and `resetStateVector` from `StateVectorLQubitManaged` to `StateVectorLQubit`.
  [(#841)](https://github.com/PennyLaneAI/pennylane-lightning/pull/841)

* Update `generate_samples` in Lightning-Kokkos and Lightning-GPU to support `qml.measurements.Shots` type instances.
  [(#839)](https://github.com/PennyLaneAI/pennylane-lightning/pull/839)

* Add a Catalyst-specific wrapping class for Lightning Kokkos.
  [(#837)](https://github.com/PennyLaneAI/pennylane-lightning/pull/837)
  [(#770)](https://github.com/PennyLaneAI/pennylane-lightning/pull/770)

* Lightning-Qubit natively supports the `PauliRot` gate.
  [(#834)](https://github.com/PennyLaneAI/pennylane-lightning/pull/834)

* Multiple calls to the `append_mps_final_state()` API is allowed in `lightning.tensor`.
  [(#830)](https://github.com/PennyLaneAI/pennylane-lightning/pull/830)

* Add `initial_state_prep` option to Catalyst TOML file.
  [(#826)](https://github.com/PennyLaneAI/pennylane-lightning/pull/826)

* `ENABLE_LAPACK` is `OFF` by default for all Lightning backends.
  [(#825)](https://github.com/PennyLaneAI/pennylane-lightning/pull/825)

* Update `ctrl_decomp_zyz` tests with `len(control_wires) > 1`.
  [(#821)](https://github.com/PennyLaneAI/pennylane-lightning/pull/821)

* Update the Catalyst-specific wrapping class for Lightning Kokkos to track Catalyst's new support for MCM seeding.
  [(#819)](https://github.com/PennyLaneAI/pennylane-lightning/pull/819)

* Replace ``size_t`` by ``std::size_t`` everywhere.
  [(#816)](https://github.com/PennyLaneAI/pennylane-lightning/pull/816/)

* Shot batching is made more efficient by executing all the shots in one go on Lightning-Qubit.
  [(#814)](https://github.com/PennyLaneAI/pennylane-lightning/pull/814)

* Lightning-Qubit calls `generate_samples(wires)` on a minimal subset of wires when executing in finite-shot mode.
  [(#813)](https://github.com/PennyLaneAI/pennylane-lightning/pull/813)

* Update `LightingQubit.preprocess` to work with changes to preprocessing for mid-circuit measurements.
  [(#812)](https://github.com/PennyLaneAI/pennylane-lightning/pull/812)

* Avoid unnecessary memory reset in Lightning-Qubit's state vector class constructor.
  [(#811)](https://github.com/PennyLaneAI/pennylane-lightning/pull/811)

* Add `generate_samples(wires)` support in Lightning-Qubit, which samples faster for a subset of wires.
  [(#809)](https://github.com/PennyLaneAI/pennylane-lightning/pull/809)

* Optimize the OpenMP parallelization of Lightning-Qubit's `probs` for all number of targets.
  [(#807)](https://github.com/PennyLaneAI/pennylane-lightning/pull/807)

* Optimize `probs(wires)` of Lightning-Kokkos using various kernels. Which kernel is to be used depends on the device, number of qubits and number of target wires.
  [(#802)](https://github.com/PennyLaneAI/pennylane-lightning/pull/802)

* Add GPU device compute capability check for Lightning-Tensor.
  [(#803)](https://github.com/PennyLaneAI/pennylane-lightning/pull/803)

* Refactor CUDA utils Python bindings to a separate module.
  [(#801)](https://github.com/PennyLaneAI/pennylane-lightning/pull/801)

* Parallelize Lightning-Qubit `probs` with OpenMP when using the `-DLQ_ENABLE_KERNEL_OMP=1` CMake argument.
  [(#800)](https://github.com/PennyLaneAI/pennylane-lightning/pull/800)

* Implement `probs(wires)` using a bit-shift implementation akin to the gate kernels in Lightning-Qubit.
  [(#795)](https://github.com/PennyLaneAI/pennylane-lightning/pull/795)

* Enable setting the PennyLane version when invoking, for example, `make docker-build version=master pl_version=master`.
  [(#791)](https://github.com/PennyLaneAI/pennylane-lightning/pull/791)

### Documentation

* The installation instructions for all lightning plugins have been improved.
  [(#858)](https://github.com/PennyLaneAI/pennylane-lightning/pull/858)
  [(#851)](https://github.com/PennyLaneAI/pennylane-lightning/pull/851)

* Updated the README and added citation format for Lightning arXiv preprint.
  [(#818)](https://github.com/PennyLaneAI/pennylane-lightning/pull/818)

### Bug fixes

* Point to the right Lightning root folder independently from the invocation location, when configuring the project.
  [(#874)](https://github.com/PennyLaneAI/pennylane-lightning/pull/874)

* Update dependencies and `build` command options following changes in the build system.
  [(#863)](https://github.com/PennyLaneAI/pennylane-lightning/pull/863)

* Replace structured bindings by variables in `GateImplementationsLM.hpp`.
  [(#856)](https://github.com/PennyLaneAI/pennylane-lightning/pull/856)

* Remove wrong `-m` when calling `setup.py`.
  [(#854)](https://github.com/PennyLaneAI/pennylane-lightning/pull/854)

* Fix plugin-test-matrix CI/CD workflows.
  [(#850)](https://github.com/PennyLaneAI/pennylane-lightning/pull/850)

* Set the `immutable` parameter value as `false` for the `cutensornetStateApplyTensorOperator` to allow the following `cutensornetStateUpdateTensorOperator` call.
  [(#845)](https://github.com/PennyLaneAI/pennylane-lightning/pull/845)

* Fix cuQuantum SDK path pass-though in CMake.
  [(#831)](https://github.com/PennyLaneAI/pennylane-lightning/pull/831)

* Fix CUDA sync issues on AArch64 + GraceHopper.
  [(#823)](https://github.com/PennyLaneAI/pennylane-lightning/pull/823)

* Check for the number of wires for Hermitian observables in Lightning-Tensor. Only 1-wire Hermitian observables are supported as of `cuTensorNet-v24.03.0`.
  [(#806)](https://github.com/PennyLaneAI/pennylane-lightning/pull/806)

* Set `PL_BACKEND` for the entire `build-wheel-lightning-gpu` Docker-build stage to properly build the Lightning-GPU wheel.
  [(#791)](https://github.com/PennyLaneAI/pennylane-lightning/pull/791)

* Fix conditions for skipping build & push steps in the Docker build workflows.
  [(#790)](https://github.com/PennyLaneAI/pennylane-lightning/pull/790)

* Downgrade Scipy on Lightning stable version tests.
  [(#783)](https://github.com/PennyLaneAI/pennylane-lightning/pull/783)

* Fix checkout command in test workflows for rc branches.
  [(#777)](https://github.com/PennyLaneAI/pennylane-lightning/pull/777)

* Point to the right Lightning root folder independently from the invocation location, when configuring the project.
  [(#874)](https://github.com/PennyLaneAI/pennylane-lightning/pull/874)

### Contributors

This release contains contributions from (in alphabetical order):

Ali Asadi, Astral Cai, Ahmed Darwish, Amintor Dusko, Vincent Michaud-Rioux, Luis Alfredo Nuñez Meneses, Erick Ochoa Lopez, Lee J. O'Riordan, Mudit Pandey, Shuli Shu, Raul Torres, Paul Haochen Wang

---

# Release 0.37.0

### New features since last release

* Implement Python interface to the `lightning.tensor` device.
  [(#748)](https://github.com/PennyLaneAI/pennylane-lightning/pull/748)

* Add `inverse` support for gate operations in `lightning.tensor` in the C++ layer.
  [(#753)](https://github.com/PennyLaneAI/pennylane-lightning/pull/753)

* Add `observable` and `expval` support to the `cutensornet`-backed `lightning.tensor` C++ layer.
  [(#728)](https://github.com/PennyLaneAI/pennylane-lightning/pull/728)

* Add gate support to `cutensornet`-backed `lightning.tensor` C++ layer.
  [(#718)](https://github.com/PennyLaneAI/pennylane-lightning/pull/718)

* Add `cutensornet`-backed `MPS` C++ layer to `lightning.tensor`.
  [(#704)](https://github.com/PennyLaneAI/pennylane-lightning/pull/704)

* Add support for `C(BlockEncode)` to Lightning devices.
  [(#743)](https://github.com/PennyLaneAI/pennylane-lightning/pull/743)

### Breaking changes

* Removed the `QuimbMPS` class and the corresponding backend from `lightning.tensor`.
  [(#737)](https://github.com/PennyLaneAI/pennylane-lightning/pull/737)

* Changed the name of `default.tensor` to `lightning.tensor` with the `quimb` backend.
  [(#730)](https://github.com/PennyLaneAI/pennylane-lightning/pull/730)

* `dynamic_one_shot` uses shot-vectors in the auxiliary tape to tell the device how many times to repeat the tape. Lightning-Qubit is updated accordingly.
  [(#724)](https://github.com/PennyLaneAI/pennylane-lightning/pull/724)

* `dynamic_one_shot` deals with post-selection during the post-processing phase, so Lightning-Qubit does not return `None`-valued measurements for mismatching samples anymore.
  [(#720)](https://github.com/PennyLaneAI/pennylane-lightning/pull/720)

### Improvements

* Release candidate branches automatically use the new large GitHub runner pool.
  [(#769)](https://github.com/PennyLaneAI/pennylane-lightning/pull/769)

* Lightning-Kokkos dev wheels for MacOS (x86_64, ARM64) and Linux (AArch64) are uploaded to TestPyPI upon merging a pull request.
  [(#765)](https://github.com/PennyLaneAI/pennylane-lightning/pull/765)

* Lightning-Kokkos Linux (x86_64) dev wheels are pushed to [Test PyPI](https://test.pypi.org/project/PennyLane-Lightning-Kokkos/) upon merging a pull request.
  [(#763)](https://github.com/PennyLaneAI/pennylane-lightning/pull/763)

* Change the type of tensor network objects passed to `ObservablesTNCuda` and `MeasurementsTNCuda` classes from `StateTensorT` to `TensorNetT`.
  [(#759)](https://github.com/PennyLaneAI/pennylane-lightning/pull/759)

* Silence `NDPermuter` linting warnings.
  [(#750)](https://github.com/PennyLaneAI/pennylane-lightning/pull/750)

* Rationalize MCM tests, removing most end-to-end tests from the native MCM test file, but keeping one that validates multiple mid-circuit measurements with any allowed return.
  [(#754)](https://github.com/PennyLaneAI/pennylane/pull/754)

* Rename `lightning.tensor` C++ libraries.
  [(#755)](https://github.com/PennyLaneAI/pennylane-lightning/pull/755)

* Set `state_tensor` as `const` for the `MeasurementTNCuda` class.
  [(#753)](https://github.com/PennyLaneAI/pennylane-lightning/pull/753)

* Updated Kokkos version and support to 4.3.01.
  [(#725)](https://github.com/PennyLaneAI/pennylane-lightning/pull/725)

* Lightning-Kokkos' functors are rewritten as functions wrapping around generic gate and generator functors templated over a coefficient interaction function. This reduces boilerplate while clarifying how the various kernels differ from one another.
  [(#640)](https://github.com/PennyLaneAI/pennylane-lightning/pull/640)

* Update C++ and Python GitHub actions names to include the matrix info.
  [(#717)](https://github.com/PennyLaneAI/pennylane-lightning/pull/717)

* Remove `CPhase` in favour of `CPhaseShift` in Lightning devices.
  [(#717)](https://github.com/PennyLaneAI/pennylane-lightning/pull/717)

* The various OpenMP configurations of Lightning-Qubit are tested in parallel on different Github Actions runners.
  [(#712)](https://github.com/PennyLaneAI/pennylane-lightning/pull/712)

* Update Linux wheels to use `manylinux_2_28` images.
  [(#667)](https://github.com/PennyLaneAI/pennylane-lightning/pull/667)

* Add support for `qml.expval` and `qml.var` in the `lightning.tensor` device for the `quimb` interface and the MPS method.
  [(#686)](https://github.com/PennyLaneAI/pennylane-lightning/pull/686)

* Changed the name of `lightning.tensor` to `default.tensor` with the `quimb` backend.
  [(#719)](https://github.com/PennyLaneAI/pennylane-lightning/pull/719)

* `lightning.qubit` and `lightning.kokkos` adhere to user-specified mid-circuit measurement configuration options.
  [(#736)](https://github.com/PennyLaneAI/pennylane-lightning/pull/736)

* Patch the C++ `Measurements.probs(wires)` method in Lightning-Qubit and Lightning-Kokkos to `Measurements.probs()` when called with all wires.
  This will trigger a more optimized implementation for calculating the probabilities of the entire system.
  [(#744)](https://github.com/PennyLaneAI/pennylane-lightning/pull/744)

* Remove the daily schedule from the "Compat Check w/PL - release/release" GitHub action.
  [(#746)](https://github.com/PennyLaneAI/pennylane-lightning/pull/746)

* Remove the required `scipy` config file for Lightning-Qubit. The support is now maintained by passing `SCIPY_LIBS_PATH` to the compiler.
  [(#775)](https://github.com/PennyLaneAI/pennylane-lightning/pull/775)

### Documentation

* Add installation instructions and documentation for `lightning.tensor`.
  [(#756)](https://github.com/PennyLaneAI/pennylane-lightning/pull/756)

### Bug fixes

* Don't route `probs(wires=[])` to `probs(all_wires)` in Lightning-Kokkos.
  [(#762)](https://github.com/PennyLaneAI/pennylane-lightning/pull/762)

* `ControlledQubitUnitary` is present in the Python device but not the TOML files. It is added to the decomposition gates since it can be implemented in its alternate form of `C(QubitUnitary)`.
  [(#767)](https://github.com/PennyLaneAI/pennylane-lightning/pull/767)

* Update the Lightning TOML files to indicate that non-commuting observables are supported.
  [(#764)](https://github.com/PennyLaneAI/pennylane-lightning/pull/764)

* Fix regex matching issue with auto on-boarding of release candidate branch to using the large runner queue.
  [(#774)](https://github.com/PennyLaneAI/pennylane-lightning/pull/774)

* Fix random CI failures for `lightning.tensor` Python unit tests and ignore `lightning_tensor` paths.
  [(#761)](https://github.com/PennyLaneAI/pennylane-lightning/pull/761)

* `lightning.qubit` and `lightning.kokkos` use `qml.ops.Conditional.base` instead of `qml.ops.Conditional.then_op`.
  [(#752)](https://github.com/PennyLaneAI/pennylane-lightning/pull/752)

* The preprocessing step in `lightning.qubit` now uses interface information to properly support the hardware-like postselection for mid-circuit measurements.
  [(#760)](https://github.com/PennyLaneAI/pennylane-lightning/pull/760)

* Fix AVX streaming operation support with newer GCC.
  [(#729)](https://github.com/PennyLaneAI/pennylane-lightning/pull/729)

* Revert changes calling the templated `IMAG`, `ONE`, `ZERO` functions in Kokkos kernels since they are incompatible with device execution.
  [(#733)](https://github.com/PennyLaneAI/pennylane-lightning/pull/733)

* The `tests_lkcpu_python.yml` workflow properly checks out the release or stable version of Lightning-Qubit during the test job.
  [(#723)](https://github.com/PennyLaneAI/pennylane-lightning/pull/723)

* Fix PennyLane Lightning-Kokkos and Lightning-Qubit tests for stable/stable configuration.
  [(#734)](https://github.com/PennyLaneAI/pennylane-lightning/pull/734)

* Remove the Autoray dependency from requirement files.
  [(#736)](https://github.com/PennyLaneAI/pennylane-lightning/pull/736)

* Fix the `cuda-runtime-12-0` dependency issue on RHEL8.
  [(#739)](https://github.com/PennyLaneAI/pennylane-lightning/pull/739)

* Fix the memory segmentation fault when initializing zero-wire Lightning-Kokkos.
  [(#757)](https://github.com/PennyLaneAI/pennylane-lightning/pull/757)

* Remove `pennylane.ops.op_math.controlled_decompositions.ctrl_decomp_zyz` tests with `len(control_wires) > 1`.
  [(#757)](https://github.com/PennyLaneAI/pennylane-lightning/pull/757)

* Add support for Scipy v1.14.
  [(#776)](https://github.com/PennyLaneAI/pennylane-lightning/pull/776)

* Add pickle support for the `DevPool` object in `lightning.gpu`.
  [(#772)](https://github.com/PennyLaneAI/pennylane-lightning/pull/772)

### Contributors

This release contains contributions from (in alphabetical order):

Ali Asadi, Amintor Dusko, Lillian Frederiksen, Pietropaolo Frisoni, David Ittah, Vincent Michaud-Rioux, Lee James O'Riordan, Mudit Pandey, Shuli Shu, Jay Soni

---

# Release 0.36.0

### New features since last release

* Add `cutensornet`-backed `MPS` C++ layer to `lightning.tensor`.
  [(#704)](https://github.com/PennyLaneAI/pennylane-lightning/pull/704)

* Add Python class for the `lightning.tensor` device which uses the new device API and the interface for `quimb` based on the MPS method.
  [(#671)](https://github.com/PennyLaneAI/pennylane-lightning/pull/671)

* Add compile-time support for AVX2/512 streaming operations in `lightning.qubit`.
  [(#664)](https://github.com/PennyLaneAI/pennylane-lightning/pull/664)

* `lightning.kokkos` supports mid-circuit measurements.
  [(#672)](https://github.com/PennyLaneAI/pennylane-lightning/pull/672)

* Add dynamic linking to LAPACK/OpenBlas shared objects in `scipy.libs` for both C++ and Python layer.
  [(#653)](https://github.com/PennyLaneAI/pennylane-lightning/pull/653)

* `lightning.qubit` supports mid-circuit measurements.
  [(#650)](https://github.com/PennyLaneAI/pennylane-lightning/pull/650)

* Add finite shots support in `lightning.qubit2`.
  [(#630)](https://github.com/PennyLaneAI/pennylane-lightning/pull/630)

* Add `collapse` and `normalize` methods to the `StateVectorLQubit` classes, enabling "branching" of the wavefunction. Add methods to create and seed an RNG in the `Measurements` modules.
  [(#645)](https://github.com/PennyLaneAI/pennylane-lightning/pull/645)

* Add two new Python classes (LightningStateVector and LightningMeasurements) to support `lightning.qubit2`.
  [(#613)](https://github.com/PennyLaneAI/pennylane-lightning/pull/613)

* Add analytic-mode `qml.probs` and `qml.var` support in `lightning.qubit2`.
  [(#627)](https://github.com/PennyLaneAI/pennylane-lightning/pull/627)

* Add `LightningAdjointJacobian` to support `lightning.qubit2`.
  [(#631)](https://github.com/PennyLaneAI/pennylane-lightning/pull/631)

* Add `lightning.qubit2` device which uses the new device API.
  [(#607)](https://github.com/PennyLaneAI/pennylane-lightning/pull/607)
  [(#628)](https://github.com/PennyLaneAI/pennylane-lightning/pull/628)

* Add Vector-Jacobian Product calculation support to `lightning.qubit`.
  [(#644)](https://github.com/PennyLaneAI/pennylane-lightning/pull/644)

* Add support for using new operator arithmetic as the default.
  [(#649)](https://github.com/PennyLaneAI/pennylane-lightning/pull/649)

### Breaking changes

* Split Lightning-Qubit and Lightning-Kokkos CPU Python tests with `pytest-split`. Remove `SERIAL` from Kokkos' `exec_model` matrix. Remove `all` from Lightning-Kokkos' `pl_backend` matrix. Move `clang-tidy` checks to `tidy.yml`. Avoid editable `pip` installations.
  [(#696)](https://github.com/PennyLaneAI/pennylane-lightning/pull/696)
* Update `lightning.gpu` and `lightning.kokkos` to raise an error instead of falling back to `default.qubit`.
  [(#689)](https://github.com/PennyLaneAI/pennylane-lightning/pull/689)

* Add `paths` directives to test workflows to avoid running tests that cannot be impacted by changes.
  [(#699)](https://github.com/PennyLaneAI/pennylane-lightning/pull/699)
  [(#695)](https://github.com/PennyLaneAI/pennylane-lightning/pull/695)

* Move common components of `/src/simulator/lightning_gpu/utils/` to `/src/utils/cuda_utils/`.
  [(#676)](https://github.com/PennyLaneAI/pennylane-lightning/pull/676)

* Deprecate static LAPACK linking support.
  [(#653)](https://github.com/PennyLaneAI/pennylane-lightning/pull/653)

* Migrate `lightning.qubit` to the new device API.
  [(#646)](https://github.com/PennyLaneAI/pennylane-lightning/pull/646)

* Introduce `ci:build_wheels` label, which controls wheel building on `pull_request` and other triggers.
  [(#648)](https://github.com/PennyLaneAI/pennylane-lightning/pull/648)

* Remove building wheels for Lightning Kokkos on Windows.
  [(#693)](https://github.com/PennyLaneAI/pennylane-lightning/pull/693)

### Improvements

* Add tests for Windows Wheels, fix ill-defined caching, and set the proper backend for `lightning.kokkos` wheels.
  [(#693)](https://github.com/PennyLaneAI/pennylane-lightning/pull/693)

* Replace string comparisons by `isinstance` checks where possible.
  [(#691)](https://github.com/PennyLaneAI/pennylane-lightning/pull/691)

* Refactor `cuda_utils` to remove its dependency on `custatevec.h`.
  [(#681)](https://github.com/PennyLaneAI/pennylane-lightning/pull/681)

* Add `test_templates.py` module where Grover and QSVT are tested.
  [(#684)](https://github.com/PennyLaneAI/pennylane-lightning/pull/684)

* Create `cuda_utils` for common usage of CUDA related backends.
  [(#676)](https://github.com/PennyLaneAI/pennylane-lightning/pull/676)

* Refactor `lightning_gpu_utils` unit tests to remove the dependency on statevector class.
  [(#675)](https://github.com/PennyLaneAI/pennylane-lightning/pull/675)

* Upgrade GitHub actions versions from v3 to v4.
  [(#669)](https://github.com/PennyLaneAI/pennylane-lightning/pull/669)

* Initialize the private attributes `gates_indices_` and `generators_indices_` of `StateVectorKokkos` using the definitions of the `Pennylane::Gates::Constant` namespace.
  [(#641)](https://github.com/PennyLaneAI/pennylane-lightning/pull/641)

* Add `isort` to `requirements-dev.txt` and run before `black` upon `make format` to sort Python imports.
  [(#623)](https://github.com/PennyLaneAI/pennylane-lightning/pull/623)

* Improve support for new operator arithmetic with `QuantumScriptSerializer.serialize_observables`.
  [(#670)](https://github.com/PennyLaneAI/pennylane-lightning/pull/670)

* Add `workflow_dispatch` to wheels recipes; allowing developers to build wheels manually on a branch instead of temporarily changing the headers.
  [(#679)](https://github.com/PennyLaneAI/pennylane-lightning/pull/679)

* Add the `ENABLE_LAPACK` compilation flag to toggle dynamic linking to LAPACK library.
  [(#678)](https://github.com/PennyLaneAI/pennylane-lightning/pull/678)

### Documentation

### Bug fixes

* Fix wire order permutations when using `qml.probs` with out-of-order wires in Lightning-Qubit.
  [(#707)](https://github.com/PennyLaneAI/pennylane-lightning/pull/707)

* Lightning-Qubit once again respects the wire order specified on device instantiation.
  [(#705)](https://github.com/PennyLaneAI/pennylane-lightning/pull/705)

* `dynamic_one_shot` was refactored to use `SampleMP` measurements as a way to return the mid-circuit measurement samples. `LightningQubit's `simulate` is modified accordingly.
  [(#694)](https://github.com/PennyLaneAI/pennylane-lightning/pull/694)

* Lightning-Qubit correctly decomposes state prep operations when used in the middle of a circuit.
  [(#687)](https://github.com/PennyLaneAI/pennylane-lightning/pull/687)

* Lightning-Qubit correctly decomposes `qml.QFT` and `qml.GroverOperator` if `len(wires)` is greater than 9 and 12 respectively.
  [(#687)](https://github.com/PennyLaneAI/pennylane-lightning/pull/687)

* Specify `isort` `--py` (Python version) and `-l` (max line length) to stabilize `isort` across Python versions and environments.
  [(#647)](https://github.com/PennyLaneAI/pennylane-lightning/pull/647)

* Fix random `coverage xml` CI issues.
  [(#635)](https://github.com/PennyLaneAI/pennylane-lightning/pull/635)

* `lightning.qubit` correctly decomposed state preparation operations with adjoint differentiation.
  [(#661)](https://github.com/PennyLaneAI/pennylane-lightning/pull/661)

* Fix the failed observable serialization unit tests.
  [(#683)](https://github.com/PennyLaneAI/pennylane-lightning/pull/683)

* Update the Lightning-Qubit new device API to work with Catalyst.
  [(#665)](https://github.com/PennyLaneAI/pennylane-lightning/pull/665)

* Update the version of `codecov-action` to v4 and fix the CodeCov issue with the PL-Lightning check-compatibility actions.
  [(#682)](https://github.com/PennyLaneAI/pennylane-lightning/pull/682)

* Refactor of dev prerelease auto-update-version workflow.
  [(#685)](https://github.com/PennyLaneAI/pennylane-lightning/pull/685)

* Remove gates unsupported by catalyst from TOML file.
  [(#698)](https://github.com/PennyLaneAI/pennylane-lightning/pull/698)

* Increase tolerance for a flaky test.
  [(#703)](https://github.com/PennyLaneAI/pennylane-lightning/pull/703)

* Remove `ControlledQubitUnitary` in favour of `C(QubitUnitary)` from the list of supported operations and the device TOML file. The `stopping_condition` method guarantees the consistency of decompositions.
  [(#758)](https://github.com/PennyLaneAI/pennylane-lightning/pull/758)

* Raise a clear error message with initialization of `lightning.kokkos` with zero-qubit on Windows.
  [(#758)](https://github.com/PennyLaneAI/pennylane-lightning/pull/758)


### Contributors

This release contains contributions from (in alphabetical order):

Ali Asadi, Amintor Dusko, Pietropaolo Frisoni, Thomas Germain, Christina Lee, Erick Ochoa Lopez, Vincent Michaud-Rioux, Rashid N H M, Lee James O'Riordan, Mudit Pandey, Shuli Shu

---

# Release 0.35.1

### Improvements

* Use the `adjoint` gate parameter to apply `qml.Adjoint` operations instead of matrix methods in `lightning.qubit`.
  [(#632)](https://github.com/PennyLaneAI/pennylane-lightning/pull/632)

### Bug fixes

* Fix `qml.Adjoint` support in `lightning.gpu` and `lightning.kokkos`.
  [(#632)](https://github.com/PennyLaneAI/pennylane-lightning/pull/632)

* Fix finite shots support in `lightning.qubit`, `lightning.gpu` and `lightning.kokkos`. The bug would impact calculations with measurements on observables with non-trivial diagonalizing gates and calculations with shot vectors.
  [(#632)](https://github.com/PennyLaneAI/pennylane-lightning/pull/632)

### Contributors

This release contains contributions from (in alphabetical order):

Vincent Michaud-Rioux

---

# Release 0.35.0

### New features since last release

* All backends now support `GlobalPhase` and `C(GlobalPhase)` in forward pass.
  [(#579)](https://github.com/PennyLaneAI/pennylane-lightning/pull/579)

* Add Hermitian observable support for shot-noise measurement and Lapack support.
  [(#569)](https://github.com/PennyLaneAI/pennylane-lightning/pull/569)

### Breaking changes

* Migrate `lightning.gpu` to CUDA 12.
  [(#606)](https://github.com/PennyLaneAI/pennylane-lightning/pull/606)

### Improvements

* Expand error values and strings returned from CUDA libraries.
  [(#617)](https://github.com/PennyLaneAI/pennylane-lightning/pull/617)

* `C(MultiRZ)` and `C(Rot)` gates are natively supported (with `LM` kernels).
  [(#614)](https://github.com/PennyLaneAI/pennylane-lightning/pull/614)

* Add adjoint support for `GlobalPhase` in Lightning-GPU and Lightning-Kokkos.
  [(#615)](https://github.com/PennyLaneAI/pennylane-lightning/pull/615)

* Lower the overheads of Windows CI tests.
  [(#610)](https://github.com/PennyLaneAI/pennylane-lightning/pull/610)

* Decouple LightningQubit memory ownership from numpy and migrate it to Lightning-Qubit managed state-vector class.
  [(#601)](https://github.com/PennyLaneAI/pennylane-lightning/pull/601)

* Expand support for Projector observables on Lightning-Kokkos.
  [(#601)](https://github.com/PennyLaneAI/pennylane-lightning/pull/601)

* Split Docker build cron job into two jobs: master and latest. This is mainly for reporting in the `plugin-test-matrix` repo.
  [(#600)](https://github.com/PennyLaneAI/pennylane-lightning/pull/600)

* The `BlockEncode` operation from PennyLane is now supported on all Lightning devices.
  [(#599)](https://github.com/PennyLaneAI/pennylane-lightning/pull/599)

* OpenMP acceleration can now be enabled at compile time for all `lightning.qubit` gate kernels using the `-DLQ_ENABLE_KERNEL_OMP=1` CMake argument.
  [(#510)](https://github.com/PennyLaneAI/pennylane-lightning/pull/510)

* Enable building Docker images for any branch or tag. Set the Docker build cron job to build images for the latest release and `master`.
  [(#598)](https://github.com/PennyLaneAI/pennylane-lightning/pull/598)

* Enable choosing the PennyLane-Lightning version and disabling push to Docker Hub in the Docker build workflow. Add a cron job calling the Docker build workflow.
  [(#597)](https://github.com/PennyLaneAI/pennylane-lightning/pull/597)

* Pull Kokkos v4.2.00 from the official Kokkos repository to test Lightning-Kokkos with the CUDA backend.
  [(#596)](https://github.com/PennyLaneAI/pennylane-lightning/pull/596)

* Remove deprecated MeasurementProcess.name.
  [(#605)](https://github.com/PennyLaneAI/pennylane-lightning/pull/605)

### Documentation

* Update requirements to build the documentation.
  [(#594)](https://github.com/PennyLaneAI/pennylane-lightning/pull/594)

### Bug fixes

* Downgrade auditwheel due to changes with library exclusion list.
  [(#620)](https://github.com/PennyLaneAI/pennylane-lightning/pull/620)

* List `GlobalPhase` gate in each device's TOML file.
  [(#615)](https://github.com/PennyLaneAI/pennylane-lightning/pull/615)

* Lightning-GPU's gate cache failed to distinguish between certain gates.
  For example, `MultiControlledX([0, 1, 2], "111")` and `MultiControlledX([0, 2], "00")` were applied as the same operation.
  This could happen with (at least) the following gates: `QubitUnitary`,`ControlledQubitUnitary`,`MultiControlledX`,`DiagonalQubitUnitary`,`PSWAP`,`OrbitalRotation`.
  [(#579)](https://github.com/PennyLaneAI/pennylane-lightning/pull/579)

* Ensure the stopping condition decompositions are respected for larger templated QFT and Grover operators.
  [(#609)](https://github.com/PennyLaneAI/pennylane-lightning/pull/609)

* Move concurrency group specifications from reusable Docker build workflow to the root workflows.
  [(#604)](https://github.com/PennyLaneAI/pennylane-lightning/pull/604)

* Fix `lightning-kokkos-cuda` Docker build and add CI workflow to build images and push to Docker Hub.
  [(#593)](https://github.com/PennyLaneAI/pennylane-lightning/pull/593)

* Update jax.config imports.
  [(#619)](https://github.com/PennyLaneAI/pennylane-lightning/pull/619)

* Fix apply state vector when using a Lightning handle.
  [(#622)](https://github.com/PennyLaneAI/pennylane-lightning/pull/622)

* Pinning Pytest to a version compatible with Flaky.
  [(#624)](https://github.com/PennyLaneAI/pennylane-lightning/pull/624)

### Contributors

This release contains contributions from (in alphabetical order):

Amintor Dusko, David Ittah, Vincent Michaud-Rioux, Lee J. O'Riordan, Shuli Shu, Matthew Silverman

---

# Release 0.34.0

### New features since last release

* Support added for Python 3.12 wheel builds.
  [(#541)](https://github.com/PennyLaneAI/pennylane-lightning/pull/541)

* Lightning-Qubit support arbitrary controlled gates (any wires and any control values). The kernels are implemented in the `LM` module.
  [(#576)](https://github.com/PennyLaneAI/pennylane-lightning/pull/576)

* Shot-noise related methods now accommodate observable objects with arbitrary eigenvalues. Add a Kronecker product method for two diagonal matrices.
  [(#570)](https://github.com/PennyLaneAI/pennylane-lightning/pull/570)

* Add shot-noise support for probs in the C++ layer. Probabilities are calculated from generated samples. All Lightning backends support this feature. Please note that target wires should be sorted in ascending manner.
  [(#568)](https://github.com/PennyLaneAI/pennylane-lightning/pull/568)

* Add `LM` kernels to apply arbitrary controlled operations efficiently.
  [(#516)](https://github.com/PennyLaneAI/pennylane-lightning/pull/516)

* Add shots support for variance value, probs, sample, counts calculation for given observables (`NamedObs`, `TensorProd` and `Hamiltonian`) based on Pauli words, `Identity` and `Hadamard` in the C++ layer. All Lightning backends support this support feature.
  [(#561)](https://github.com/PennyLaneAI/pennylane-lightning/pull/561)

* Add shots support for expectation value calculation for given observables (`NamedObs`, `TensorProd` and `Hamiltonian`) based on Pauli words, `Identity` and `Hadamard` in the C++ layer by adding `measure_with_samples` to the measurement interface. All Lightning backends support this support feature.
  [(#556)](https://github.com/PennyLaneAI/pennylane-lightning/pull/556)

* `qml.QubitUnitary` operators can be included in a circuit differentiated with the adjoint method. Lightning handles circuits with arbitrary non-differentiable `qml.QubitUnitary` operators. 1,2-qubit `qml.QubitUnitary` operators with differentiable parameters can be differentiated using decomposition.
  [(#540)] (https://github.com/PennyLaneAI/pennylane-lightning/pull/540)

### Breaking changes

* Set the default version of Kokkos to 4.2.00 throughout the project (CMake, CI, etc.)
  [(#578)] (https://github.com/PennyLaneAI/pennylane-lightning/pull/578)

* Overload `applyOperation` with a fifth `matrix` argument to all state vector classes to support arbitrary operations in `AdjointJacobianBase`.
  [(#540)] (https://github.com/PennyLaneAI/pennylane-lightning/pull/540)

### Improvements

* Ensure aligned memory used for numpy arrays with state-vector without reallocations.
  [(#572)](https://github.com/PennyLaneAI/pennylane-lightning/pull/572)

* Unify error messages of shot measurement related unsupported observables to better Catalyst.
  [(#577)](https://github.com/PennyLaneAI/pennylane-lightning/pull/577)

* Add configuration files to improve compatibility with Catalyst.
  [(#566)](https://github.com/PennyLaneAI/pennylane-lightning/pull/566)

* Refactor shot-noise related methods of MeasurementsBase class in the C++ layer and eigenvalues are not limited to `1` and `-1`. Add `getObs()` method to Observables class. Refactor `applyInPlaceShots` to allow users to get eigenvalues of Observables object. Deprecated `_preprocess_state` method in `MeasurementsBase` class for safer use of the `LightningQubitRaw` backend.
[(#570)](https://github.com/PennyLaneAI/pennylane-lightning/pull/570)

* Modify `setup.py` to use backend-specific build directory (`f"build_{backend}"`) to accelerate rebuilding backends in alternance.
  [(#540)] (https://github.com/PennyLaneAI/pennylane-lightning/pull/540)

* Update Dockerfile and rewrite the `build-wheel-lightning-gpu` stage to build Lightning-GPU from the `pennylane-lightning` monorepo.
  [(#539)] (https://github.com/PennyLaneAI/pennylane-lightning/pull/539)

* Add the MPI test CI workflows of Lightning-GPU in compatibility cron jobs.
  [(#536)] (https://github.com/PennyLaneAI/pennylane-lightning/pull/536)

* Add MPI synchronization in places to safely handle communicated data.
  [(#538)](https://github.com/PennyLaneAI/pennylane-lightning/pull/538)

* Add release option in compatibility cron jobs to test the release candidates of PennyLane and the Lightning plugins against one another.
  [(#531)] (https://github.com/PennyLaneAI/pennylane-lightning/pull/531)

* Add GPU workflows in compatibility cron jobs to test Lightning-GPU and Lightning-Kokkos with the Kokkos CUDA backend.
  [(#528)] (https://github.com/PennyLaneAI/pennylane-lightning/pull/528)

### Documentation

* Fixed a small typo in the documentation page for the PennyLane-Lightning GPU device.
  [(#563)](https://github.com/PennyLaneAI/pennylane-lightning/pull/563)

* Add OpenGraph social preview for Lightning docs.
  [(#574)](https://github.com/PennyLaneAI/pennylane-lightning/pull/574)

### Bug fixes

* Fix CodeCov file contention issue when uploading data from many workloads.
  [(#584)](https://github.com/PennyLaneAI/pennylane-lightning/pull/584)

* Ensure the `lightning.gpu` intermediate wheel builds are uploaded to TestPyPI.
  [(#575)](https://github.com/PennyLaneAI/pennylane-lightning/pull/575)

* Allow support for newer clang-tidy versions on non-x86_64 platforms.
  [(#567)](https://github.com/PennyLaneAI/pennylane-lightning/pull/567)

* Do not run C++ tests when testing for compatibility with PennyLane, hence fixing plugin-matrix failures. Fix Lightning-GPU workflow trigger.
  [(#571)](https://github.com/PennyLaneAI/pennylane-lightning/pull/571)

* Revert single-node multi-GPU batching behaviour to match https://github.com/PennyLaneAI/pennylane-lightning-gpu/pull/27.
  [(#564)](https://github.com/PennyLaneAI/pennylane-lightning/pull/564)

* Move deprecated `stateprep` `QuantumScript` argument into the operation list in `mpitests/test_adjoint_jacobian.py`.
  [(#540)] (https://github.com/PennyLaneAI/pennylane-lightning/pull/540)

* Fix MPI Python unit tests for the adjoint method.
  [(#538)](https://github.com/PennyLaneAI/pennylane-lightning/pull/538)

* Fix the issue with assigning kernels to ops before registering kernels on macOS
  [(#582)](https://github.com/PennyLaneAI/pennylane-lightning/pull/582)

* Update `MANIFEST.in` to include device config files and `CHANGELOG.md`
  [(#585)](https://github.com/PennyLaneAI/pennylane-lightning/pull/585)

### Contributors

This release contains contributions from (in alphabetical order):

Ali Asadi, Isaac De Vlugt, Amintor Dusko, Vincent Michaud-Rioux, Erick Ochoa Lopez, Lee James O'Riordan, Shuli Shu

---

# Release 0.33.1

* pip-installed CUDA runtime libraries can now be accessed from a virtualenv.
  [(#543)](https://github.com/PennyLaneAI/pennylane-lightning/pull/543)

### Bug fixes

* The pybind11 compiled module RPATH linkage has been restored to pre-0.33 behaviour.
  [(#543)](https://github.com/PennyLaneAI/pennylane-lightning/pull/543)

### Contributors

This release contains contributions from (in alphabetical order):

Lee J. O'Riordan

---

# Release 0.33.0

### New features since last release

* Add documentation updates for the `lightning.gpu` backend.
  [(#525)] (https://github.com/PennyLaneAI/pennylane-lightning/pull/525)

* Add `SparseHamiltonian` support for Lightning-Qubit and Lightning-GPU.
  [(#526)] (https://github.com/PennyLaneAI/pennylane-lightning/pull/526)

* Add `SparseHamiltonian` support for Lightning-Kokkos.
  [(#527)] (https://github.com/PennyLaneAI/pennylane-lightning/pull/527)

* Integrate python/pybind layer of distributed Lightning-GPU into the Lightning monorepo with Python unit tests.
  [(#518)] (https://github.com/PennyLaneAI/pennylane-lightning/pull/518)

* Integrate the distributed C++ backend of Lightning-GPU into the Lightning monorepo.
  [(#514)] (https://github.com/PennyLaneAI/pennylane-lightning/pull/514)

* Integrate Lightning-GPU into the Lightning monorepo. The new backend is named `lightning.gpu` and includes all single-GPU features.
  [(#499)] (https://github.com/PennyLaneAI/pennylane-lightning/pull/499)

* Build Linux wheels for Lightning-GPU (CUDA-11).
  [(#517)](https://github.com/PennyLaneAI/pennylane-lightning/pull/517)

* Add `Dockerfile` in `docker` and `make docker` workflow in `Makefile`. The Docker images and documentation are available on [DockerHub](https://hub.docker.com/repository/docker/pennylaneai/pennylane).
  [(#496)](https://github.com/PennyLaneAI/pennylane-lightning/pull/496)

* Add mid-circuit state preparation operation tests.
  [(#495)](https://github.com/PennyLaneAI/pennylane-lightning/pull/495)

### Breaking changes

* Add `tests_gpu.yml` workflow to test the Lightning-Kokkos backend with CUDA-12.
  [(#494)](https://github.com/PennyLaneAI/pennylane-lightning/pull/494)

* Implement `LM::GeneratorDoubleExcitation`, `LM::GeneratorDoubleExcitationMinus`, `LM::GeneratorDoubleExcitationPlus` kernels. Lightning-Qubit default kernels are now strictly from the `LM` implementation, which requires less memory and is faster for large state vectors.
  [(#512)](https://github.com/PennyLaneAI/pennylane-lightning/pull/512)

* Add workflows validating compatibility between PennyLane and Lightning's most recent stable releases and development (latest) versions.
  [(#507)](https://github.com/PennyLaneAI/pennylane-lightning/pull/507)
  [(#498)](https://github.com/PennyLaneAI/pennylane-lightning/pull/498)

* Introduce `timeout-minutes` in various workflows, mainly to avoid Windows builds hanging for several hours.
  [(#503)](https://github.com/PennyLaneAI/pennylane-lightning/pull/503)

* Cast integral-valued arrays to the device's complex type on entry in `_preprocess_state_vector` to ensure the state is correctly represented with floating-point numbers.
  [(#501)](https://github.com/PennyLaneAI/pennylane-lightning/pull/501)

* Update `DefaultQubit` to `DefaultQubitLegacy` on Lightning fallback.
  [(#500)](https://github.com/PennyLaneAI/pennylane-lightning/pull/500)

* Enums defined in `GateOperation.hpp` start at `1` (previously `0`). `::BEGIN` is introduced in a few places where it was assumed `0` accordingly.
  [(#485)](https://github.com/PennyLaneAI/pennylane-lightning/pull/485)

* Enable pre-commit hooks to format all Python files and linting of all Python source files.
  [(#485)](https://github.com/PennyLaneAI/pennylane-lightning/pull/485)

### Improvements

* Improve Python testing for Lightning-GPU (+MPI) by adding jobs in Actions files and adding Python tests to increase code coverage.
  [(#522)](https://github.com/PennyLaneAI/pennylane-lightning/pull/522)

* Add support for `pip install pennylane-lightning[kokkos]` for the OpenMP backend.
  [(#515)](https://github.com/PennyLaneAI/pennylane-lightning/pull/515)

* Update `setup.py` to allow for multi-package co-existence. The `PennyLane_Lightning` package now is the responsible for the core functionality, and will be depended upon by all other extensions.
  [(#504)] (https://github.com/PennyLaneAI/pennylane-lightning/pull/504)

* Redesign Lightning-Kokkos `StateVectorKokkos` class to use Kokkos `RangePolicy` together with special functors in `applyMultiQubitOp` to apply 1- to 4-wire generic unitary gates. For more than 4 wires, the general implementation using Kokkos `TeamPolicy` is employed to yield the best all-around performance.
  [(#490)] (https://github.com/PennyLaneAI/pennylane-lightning/pull/490)

* Redesign Lightning-Kokkos `Measurements` class to use Kokkos `RangePolicy` together with special functors to obtain the expectation value of 1- to 4-wire generic unitary gates. For more than 4 wires, the general implementation using Kokkos `TeamPolicy` is employed to yield the best all-around performance.
  [(#489)] (https://github.com/PennyLaneAI/pennylane-lightning/pull/489)

* Add tests to increase Lightning-Kokkos coverage.
  [(#485)](https://github.com/PennyLaneAI/pennylane-lightning/pull/485)

* Add memory locality tag reporting and adjoint diff dispatch for `lightning.qubit` statevector classes.
  [(#492)](https://github.com/PennyLaneAI/pennylane-lightning/pull/492)

* Add support for dependent external packages to C++ core.
  [(#482)](https://github.com/PennyLaneAI/pennylane-lightning/pull/482)

* Add support for building multiple backend simulators.
  [(#497)](https://github.com/PennyLaneAI/pennylane-lightning/pull/497)

### Documentation

### Bug fixes

* Fix CI issues running python-cov with MPI.
  [(#535)](https://github.com/PennyLaneAI/pennylane-lightning/pull/535)

* Re-add support for `pip install pennylane-lightning[gpu]`.
  [(#515)](https://github.com/PennyLaneAI/pennylane-lightning/pull/515)

* Switch most Lightning-Qubit default kernels to `LM`. Add `LM::multiQubitOp` tests, failing when targeting out-of-order wires clustered close to `num_qubits-1`. Fix the `LM::multiQubitOp` kernel implementation by introducing a generic `revWireParity` routine and replacing the `bitswap`-based implementation. Mimic the changes fixing the corresponding `multiQubitOp` and `expval` functors in Lightning-Kokkos.
  [(#511)](https://github.com/PennyLaneAI/pennylane-lightning/pull/511)

* Fix RTD builds by removing unsupported `system_packages` configuration option.
  [(#491)](https://github.com/PennyLaneAI/pennylane-lightning/pull/491)

### Contributors

This release contains contributions from (in alphabetical order):

Ali Asadi, Amintor Dusko, Vincent Michaud-Rioux, Lee J. O'Riordan, Shuli Shu

---

# Release 0.32.0

### New features since last release

* The `lightning.kokkos` backend supports Nvidia GPU execution (with Kokkos v4 and CUDA v12).
  [(#477)](https://github.com/PennyLaneAI/pennylane-lightning/pull/477)

* Complete overhaul of repository structure to facilitates integration of multiple backends. Refactoring efforts we directed to improve development performance, code reuse and decrease overall overhead to propagate changes through backends. New C++ modular build strategy allows for faster test builds restricted to a module. Update CI/CD actions concurrency strategy. Change minimal Python version to 3.9.
  [(#472)] (https://github.com/PennyLaneAI/pennylane-lightning/pull/472)

* Wheels are built with native support for sparse Hamiltonians.
  [(#470)] (https://github.com/PennyLaneAI/pennylane-lightning/pull/470)

* Add native support to sparse Hamiltonians in the absence of Kokkos & Kokkos-kernels.
  [(#465)] (https://github.com/PennyLaneAI/pennylane-lightning/pull/465)

### Breaking changes

* Rename `QubitStateVector` to `StatePrep` in the Lightning-Qubit and `Lightning-Kokkos` classes.
  [(#486)](https://github.com/PennyLaneAI/pennylane-lightning/pull/486)

* Modify `adjointJacobian` methods to accept a (maybe unused) reference `StateVectorT`, allowing device-backed simulators to directly access state vector data for adjoint differentiation instead of copying it back-and-forth into `JacobianData` (host memory).
  [(#477)](https://github.com/PennyLaneAI/pennylane-lightning/pull/477)

### Improvements

* Refactor LKokkos `Measurements` class to use (fast) specialized functors whenever possible.
  [(#481)] (https://github.com/PennyLaneAI/pennylane-lightning/pull/481)

* Merge Lightning Qubit and Lightning Kokkos backends in the new repository.
  [(#472)] (https://github.com/PennyLaneAI/pennylane-lightning/pull/472)

* Integrated new unified docs for Lightning Kokkos and Lightning Qubit packages.
  [(#473)] (https://github.com/PennyLaneAI/pennylane-lightning/pull/473)

### Documentation

### Bug fixes

* Ensure PennyLane has an `active_return` attribute before calling it.
 [(#483)] (https://github.com/PennyLaneAI/pennylane-lightning/pull/483)

* Do no import `sqrt2_v` from `<numbers>` in `Util.hpp` to resolve issue with Lightning-GPU builds.
  [(#479)](https://github.com/PennyLaneAI/pennylane-lightning/pull/479)

* Update the CMake internal references to enable sub-project compilation with affecting the parent package.
  [(#478)](https://github.com/PennyLaneAI/pennylane-lightning/pull/478)

* `apply` no longer mutates the inputted list of operations.
  [(#474)](https://github.com/PennyLaneAI/pennylane-lightning/pull/474)

### Contributors

This release contains contributions from (in alphabetical order):

Amintor Dusko, Christina Lee, Vincent Michaud-Rioux, Lee J. O'Riordan

---

# Release 0.31.0

### New features since last release

* Update Kokkos support to 4.0.01.
  [(#439)] (https://github.com/PennyLaneAI/pennylane-lightning/pull/439)

### Breaking changes

* Update tests to be compliant with PennyLane v0.31.0 development changes and deprecations.
  [(#448)](https://github.com/PennyLaneAI/pennylane-lightning/pull/448)

### Improvements

* Remove logic from `setup.py` and transfer paths and env variable definitions into workflow files.
  [(#450)](https://github.com/PennyLaneAI/pennylane-lightning/pull/450)

* Detect MKL or CBLAS if `ENABLE_BLAS=ON` making sure that BLAS is linked as expected.
  [(#449)](https://github.com/PennyLaneAI/pennylane-lightning/pull/449)

### Documentation

* Fix LightningQubit class parameter documentation.
  [(#456)](https://github.com/PennyLaneAI/pennylane-lightning/pull/456)

### Bug fixes

* Ensure cross-platform wheels continue to build with updates in git safety checks.
  [(#452)](https://github.com/PennyLaneAI/pennylane-lightning/pull/452)

* Fixing Python version bug introduce in [(#450)](https://github.com/PennyLaneAI/pennylane-lightning/pull/450)
  when `Python_EXECUTABLE` was removed from `setup.py`.
  [(#461)](https://github.com/PennyLaneAI/pennylane-lightning/pull/461)

* Ensure aligned allocator definition works with C++20 compilers.
  [(#438)](https://github.com/PennyLaneAI/pennylane-lightning/pull/438)

* Prevent multiple threads from calling `Kokkos::initialize` or `Kokkos::finalize`.
  [(#439)](https://github.com/PennyLaneAI/pennylane-lightning/pull/439)

### Contributors

This release contains contributions from (in alphabetical order):

Vincent Michaud-Rioux, Lee J. O'Riordan, Chae-Yeun Park

---

# Release 0.30.0

### New features since last release

* Add MCMC sampler.
  [(#384)] (https://github.com/PennyLaneAI/pennylane-lightning/pull/384)

* Serialize PennyLane's arithmetic operators when they are used as observables
  that are expressed in the Pauli basis.
  [(#424)](https://github.com/PennyLaneAI/pennylane-lightning/pull/424)

### Breaking changes

* Lightning now works with the new return types specification that is now default in PennyLane.
  See [the PennyLane `qml.enable_return`](https://docs.pennylane.ai/en/stable/code/api/pennylane.enable_return.html?highlight=enable_return) documentation for more information on this change.
  [(#427)](https://github.com/PennyLaneAI/pennylane-lightning/pull/427)

Instead of creating potentially ragged numpy array, devices and `QNode`'s now return an object of the same type as that
returned by the quantum function.

```
>>> dev = qml.device('lightning.qubit', wires=1)
>>> @qml.qnode(dev, diff_method="adjoint")
... def circuit(x):
...     qml.RX(x, wires=0)
...     return qml.expval(qml.PauliY(0)), qml.expval(qml.PauliZ(0))
>>> x = qml.numpy.array(0.5)
>>> circuit(qml.numpy.array(0.5))
(array(-0.47942554), array(0.87758256))
```

Interfaces like Jax or Torch handle tuple outputs without issues:

```
>>> jax.jacobian(circuit)(jax.numpy.array(0.5))
(Array(-0.87758255, dtype=float32, weak_type=True),
Array(-0.47942555, dtype=float32, weak_type=True))
```

Autograd cannot differentiate an output tuple, so results must be converted to an array before
use with `qml.jacobian`:

```
>>> qml.jacobian(lambda y: qml.numpy.array(circuit(y)))(x)
array([-0.87758256, -0.47942554])
```

Alternatively, the quantum function itself can return a numpy array of measurements:

```
>>> dev = qml.device('lightning.qubit', wires=1)
>>> @qml.qnode(dev, diff_method="adjoint")
>>> def circuit2(x):
...     qml.RX(x, wires=0)
...     return np.array([qml.expval(qml.PauliY(0)), qml.expval(qml.PauliZ(0))])
>>> qml.jacobian(circuit2)(np.array(0.5))
array([-0.87758256, -0.47942554])
```

### Improvements

* Remove deprecated `set-output` commands from workflow files.
  [(#437)](https://github.com/PennyLaneAI/pennylane-lightning/pull/437)

* Lightning wheels are now checked with `twine check` post-creation for PyPI compatibility.
  [(#430)](https://github.com/PennyLaneAI/pennylane-lightning/pull/430)

* Lightning has been made compatible with the change in return types specification.
  [(#427)](https://github.com/PennyLaneAI/pennylane-lightning/pull/427)

* Lightning is compatible with clang-tidy version 16.
  [(#429)](https://github.com/PennyLaneAI/pennylane-lightning/pull/429)

### Contributors

This release contains contributions from (in alphabetical order):

Christina Lee, Vincent Michaud-Rioux, Lee James O'Riordan, Chae-Yeun Park, Matthew Silverman

---

# Release 0.29.0

### Improvements

* Remove runtime dependency on ninja build system.
  [(#414)](https://github.com/PennyLaneAI/pennylane-lightning/pull/414)

* Allow better integration and installation support with CMake targeted binary builds.
  [(#403)](https://github.com/PennyLaneAI/pennylane-lightning/pull/403)

* Remove explicit Numpy and Scipy requirements.
  [(#412)](https://github.com/PennyLaneAI/pennylane-lightning/pull/412)

* Get `llvm` installation root from the environment variable `LLVM_ROOT_DIR` (or fallback to `brew`).
  [(#413)](https://github.com/PennyLaneAI/pennylane-lightning/pull/413)

* Update AVX2/512 kernel infrastructure for additional gate/generator operations.
  [(#404)](https://github.com/PennyLaneAI/pennylane-lightning/pull/404)

* Remove unnecessary lines for resolving CodeCov issue.
  [(#415)](https://github.com/PennyLaneAI/pennylane-lightning/pull/415)

* Add more AVX2/512 gate operations.
  [(#393)](https://github.com/PennyLaneAI/pennylane-lightning/pull/393)

### Documentation

### Bug fixes

* Ensure error raised when asking for out of order marginal probabilities. Prevents the return of incorrect results.
  [(#416)](https://github.com/PennyLaneAI/pennylane-lightning/pull/416)

* Fix Github shields in README.
  [(#402)](https://github.com/PennyLaneAI/pennylane-lightning/pull/402)

### Contributors

Amintor Dusko, Vincent Michaud-Rioux, Lee James O'Riordan, Chae-Yeun Park

---

# Release 0.28.2

### Bug fixes

* Fix Python module versioning for Linux wheels.
  [(#408)](https://github.com/PennyLaneAI/pennylane-lightning/pull/408)

### Contributors

This release contains contributions from (in alphabetical order):

Amintor Dusko, Shuli Shu, Trevor Vincent

---

# Release 0.28.1

### Bug fixes

* Fix Pybind11 module versioning and locations for Windows wheels.
  [(#400)](https://github.com/PennyLaneAI/pennylane-lightning/pull/400)

### Contributors

This release contains contributions from (in alphabetical order):

Lee J. O'Riordan

---

# Release 0.28.0

### Breaking changes

* Deprecate support for Python 3.7.
  [(#391)](https://github.com/PennyLaneAI/pennylane-lightning/pull/391)

### Improvements

* Improve Lightning package structure for external use as a C++ library.
  [(#369)](https://github.com/PennyLaneAI/pennylane-lightning/pull/369)

* Improve the stopping condition method.
  [(#386)](https://github.com/PennyLaneAI/pennylane-lightning/pull/386)

### Bug fixes

- Pin CMake to 3.24.x in wheel-builder to avoid Python not found error in CMake 3.25, when building wheels for PennyLane-Lightning-GPU.
  [(#387)](https://github.com/PennyLaneAI/pennylane-lightning/pull/387)

### Contributors

This release contains contributions from (in alphabetical order):

Amintor Dusko, Lee J. O'Riordan

---

# Release 0.27.0

### New features since last release

* Enable building of Python 3.11 wheels and upgrade Python on CI/CD workflows to 3.8.
  [(#381)](https://github.com/PennyLaneAI/pennylane-lightning/pull/381)

### Breaking changes

### Improvements

* Update clang-tools version in Github workflows.
  [(#351)](https://github.com/PennyLaneAI/pennylane-lightning/pull/351)

* Improve tests and checks CI/CD pipelines.
  [(#353)](https://github.com/PennyLaneAI/pennylane-lightning/pull/353)

* Implement 3 Qubits gates (CSWAP & Toffoli) & 4 Qubits gates (DoubleExcitation, DoubleExcitationMinus, DoubleExcitationPlus) in LM manner.
  [(#362)](https://github.com/PennyLaneAI/pennylane-lightning/pull/362)

* Upgrade Kokkos and Kokkos Kernels to 3.7.00, and improve sparse matrix-vector multiplication performance and memory usage.
  [(#361)](https://github.com/PennyLaneAI/pennylane-lightning/pull/361)

* Update Linux (ubuntu-latest) architecture x86_64 wheel-builder from GCC 10.x to GCC 11.x.
  [(#373)](https://github.com/PennyLaneAI/pennylane-lightning/pull/373)

* Update gcc and g++ 10.x to 11.x in CI tests. This update brings improved support for newer C++ features.
  [(#370)](https://github.com/PennyLaneAI/pennylane-lightning/pull/370)

* Change Lightning to inherit from QubitDevice instead of DefaultQubit.
  [(#365)](https://github.com/PennyLaneAI/pennylane-lightning/pull/365)

### Documentation

### Bug fixes

* Use mutex when accessing cache in KernelMap.
  [(#382)](https://github.com/PennyLaneAI/pennylane-lightning/pull/382)

### Contributors

This release contains contributions from (in alphabetical order):

Amintor Dusko, Chae-Yeun Park, Monit Sharma, Shuli Shu

---

# Release 0.26.1

### Bug fixes

* Fixes the transposition method used in the probability calculation.
  [(#377)](https://github.com/PennyLaneAI/pennylane-lightning/pull/377)

### Contributor

Amintor Dusko

---
# Release 0.26.0

### Improvements

* Introduces requirements-dev.txt and improves dockerfile.
  [(#330)](https://github.com/PennyLaneAI/pennylane-lightning/pull/330)

* Support `expval` for a Hamiltonian.
  [(#333)](https://github.com/PennyLaneAI/pennylane-lightning/pull/333)

* Implements caching for Kokkos installation.
  [(#316)](https://github.com/PennyLaneAI/pennylane-lightning/pull/316)

* Supports measurements of operator arithmetic classes such as `Sum`, `Prod`,
  and `SProd` by deferring handling of them to `DefaultQubit`.
  [(#349)](https://github.com/PennyLaneAI/pennylane-lightning/pull/349)

```
@qml.qnode(qml.device('lightning.qubit', wires=2))
def circuit():
    obs = qml.s_prod(2.1, qml.PauliZ(0)) + qml.op_sum(qml.PauliX(0), qml.PauliZ(1))
    return qml.expval(obs)
```

### Bug fixes

* Test updates to reflect new measurement error messages.
  [(#334)](https://github.com/PennyLaneAI/pennylane-lightning/pull/334)

* Updates to the release tagger to fix incompatibilities with RTD.
  [(#344)](https://github.com/PennyLaneAI/pennylane-lightning/pull/344)

* Update cancel-workflow-action and bot credentials.
  [(#345)](https://github.com/PennyLaneAI/pennylane-lightning/pull/345)

### Contributors

This release contains contributions from (in alphabetical order):

Amintor Dusko, Christina Lee, Lee J. O'Riordan, Chae-Yeun Park

---

# Release 0.25.0

### New features since last release

### Breaking changes

* We explicitly disable support for PennyLane's parameter broadcasting.
[#317](https://github.com/PennyLaneAI/pennylane-lightning/pull/317)

* We explicitly remove support for PennyLane's `Sum`, `SProd` and `Prod`
  as observables.
  [(#326)](https://github.com/PennyLaneAI/pennylane-lightning/pull/326)

### Improvements

* CI builders use a reduced set of resources and redundant tests for PRs.
  [(#319)](https://github.com/PennyLaneAI/pennylane-lightning/pull/319)

* Parallelize wheel-builds where applicable.
  [(#314)](https://github.com/PennyLaneAI/pennylane-lightning/pull/314)

* AVX2/512 kernels are now available on Linux/MacOS with x86-64 architecture.
  [(#313)](https://github.com/PennyLaneAI/pennylane-lightning/pull/313)

### Documentation

* Updated ReadTheDocs runner version from Ubuntu 20.04 to 22.04
  [(#327)](https://github.com/PennyLaneAI/pennylane-lightning/pull/327)

### Bug fixes

* Test updates to reflect new additions to PennyLane.
  [(#318)](https://github.com/PennyLaneAI/pennylane-lightning/pull/318)

### Contributors

This release contains contributions from (in alphabetical order):

Amintor Dusko, Christina Lee, Rashid N H M, Lee J. O'Riordan, Chae-Yeun Park

---

# Release 0.24.0

### New features since last release

* Add `SingleExcitation` and `DoubleExcitation` qchem gates and generators.
  [(#289)](https://github.com/PennyLaneAI/pennylane-lightning/pull/289)

* Add a new dispatch mechanism for future kernels.
  [(#291)](https://github.com/PennyLaneAI/pennylane-lightning/pull/291)

* Add `IsingXY` gate operation.
  [(#303)](https://github.com/PennyLaneAI/pennylane-lightning/pull/303)

* Support `qml.state()` in vjp and Hamiltonian in adjoint jacobian.
  [(#294)](https://github.com/PennyLaneAI/pennylane-lightning/pull/294)

### Breaking changes

* Codebase is now moving to C++20. The default compiler for Linux is now GCC10.
  [(#295)](https://github.com/PennyLaneAI/pennylane-lightning/pull/295)

* Minimum macOS version is changed to 10.15 (Catalina).
  [(#295)](https://github.com/PennyLaneAI/pennylane-lightning/pull/295)

### Improvements

* Split matrix operations, refactor dispatch mechanisms, and add a benchmark suits.
  [(#274)](https://github.com/PennyLaneAI/pennylane-lightning/pull/274)

* Add native support for the calculation of sparse Hamiltonians' expectation values.
Sparse operations are offloaded to [Kokkos](https://github.com/kokkos/kokkos) and
[Kokkos-Kernels](https://github.com/kokkos/kokkos-kernels).
  [(#283)](https://github.com/PennyLaneAI/pennylane-lightning/pull/283)

* Device `lightning.qubit` now accepts a datatype for a statevector.
  [(#290)](https://github.com/PennyLaneAI/pennylane-lightning/pull/290)

```python
dev1 = qml.device('lightning.qubit', wires=4, c_dtype=np.complex64) # for single precision
dev2 = qml.device('lightning.qubit', wires=4, c_dtype=np.complex128) # for double precision
```

### Documentation

* Use the centralized [Xanadu Sphinx Theme](https://github.com/XanaduAI/xanadu-sphinx-theme)
  to style the Sphinx documentation.
  [(#287)](https://github.com/PennyLaneAI/pennylane-lightning/pull/287)

### Bug fixes

* Fix the issue with using available `clang-format` version in format.
  [(#288)](https://github.com/PennyLaneAI/pennylane-lightning/pull/288)

* Fix a bug in the generator of `DoubleExcitationPlus`.
  [(#298)](https://github.com/PennyLaneAI/pennylane-lightning/pull/298)

### Contributors

This release contains contributions from (in alphabetical order):

Mikhail Andrenkov, Ali Asadi, Amintor Dusko, Lee James O'Riordan, Chae-Yeun Park, and Shuli Shu

---

# Release 0.23.0

### New features since last release

* Add `generate_samples()` to lightning.
  [(#247)](https://github.com/PennyLaneAI/pennylane-lightning/pull/247)

* Add Lightning GBenchmark Suite.
  [(#249)](https://github.com/PennyLaneAI/pennylane-lightning/pull/249)

* Support runtime and compile information.
  [(#253)](https://github.com/PennyLaneAI/pennylane-lightning/pull/253)

### Improvements

* Add `ENABLE_BLAS` build to CI checks.
  [(#249)](https://github.com/PennyLaneAI/pennylane-lightning/pull/249)

* Add more `clang-tidy` checks and kernel tests.
  [(#253)](https://github.com/PennyLaneAI/pennylane-lightning/pull/253)

* Add C++ code coverage to CI.
  [(#265)](https://github.com/PennyLaneAI/pennylane-lightning/pull/265)

* Skip over identity operations in `"lightning.qubit"`.
  [(#268)](https://github.com/PennyLaneAI/pennylane-lightning/pull/268)

### Bug fixes

* Update tests to remove `JacobianTape`.
  [(#260)](https://github.com/PennyLaneAI/pennylane-lightning/pull/260)

* Fix tests for MSVC.
  [(#264)](https://github.com/PennyLaneAI/pennylane-lightning/pull/264)

* Fix `#include <cpuid.h>` for PPC and AArch64 in Linux.
  [(#266)](https://github.com/PennyLaneAI/pennylane-lightning/pull/266)

* Remove deprecated tape execution methods.
  [(#270)](https://github.com/PennyLaneAI/pennylane-lightning/pull/270)

* Update `qml.probs` in `test_measures.py`.
  [(#280)](https://github.com/PennyLaneAI/pennylane-lightning/pull/280)

### Contributors

This release contains contributions from (in alphabetical order):

Ali Asadi, Chae-Yeun Park, Lee James O'Riordan, and Trevor Vincent

---

# Release 0.22.1

### Bug fixes

* Ensure `Identity ` kernel is registered to C++ dispatcher.
  [(#275)](https://github.com/PennyLaneAI/pennylane-lightning/pull/275)

---

# Release 0.22.0

### New features since last release

* Add Docker support.
  [(#234)](https://github.com/PennyLaneAI/pennylane-lightning/pull/234)

### Improvements

* Update quantum tapes serialization and Python tests.
  [(#239)](https://github.com/PennyLaneAI/pennylane-lightning/pull/239)

* Clang-tidy is now enabled for both tests and examples builds under Github Actions.
  [(#237)](https://github.com/PennyLaneAI/pennylane-lightning/pull/237)

* The return type of `StateVectorBase` data is now derived-class defined.
  [(#237)](https://github.com/PennyLaneAI/pennylane-lightning/pull/237)

* Update adjointJacobian and VJP methods.
  [(#222)](https://github.com/PennyLaneAI/pennylane-lightning/pull/222)

* Set GitHub workflow to upload wheels to Test PyPI.
  [(#220)](https://github.com/PennyLaneAI/pennylane-lightning/pull/220)

* Finalize the new kernel implementation.
  [(#212)](https://github.com/PennyLaneAI/pennylane-lightning/pull/212)

### Documentation

* Use of batching with OpenMP threads is documented.
  [(#221)](https://github.com/PennyLaneAI/pennylane-lightning/pull/221)

### Bug fixes

* Fix for OOM errors when using adjoint with large numbers of observables.
  [(#221)](https://github.com/PennyLaneAI/pennylane-lightning/pull/221)

* Add virtual destructor to C++ state-vector classes.
  [(#200)](https://github.com/PennyLaneAI/pennylane-lightning/pull/200)

* Fix a bug in Python tests with operations' `matrix` calls.
  [(#238)](https://github.com/PennyLaneAI/pennylane-lightning/pull/238)

* Refactor utility header and fix a bug in linear algebra function with CBLAS.
  [(#228)](https://github.com/PennyLaneAI/pennylane-lightning/pull/228)

### Contributors

This release contains contributions from (in alphabetical order):

Ali Asadi, Chae-Yeun Park, Lee James O'Riordan

---

# Release 0.21.0

### New features since last release

* Add C++ only benchmark for a given list of gates.
  [(#199)](https://github.com/PennyLaneAI/pennylane-lightning/pull/199)

* Wheel-build support for Python 3.10.
  [(#186)](https://github.com/PennyLaneAI/pennylane-lightning/pull/186)

* C++ support for probability, expectation value and variance calculations.
  [(#185)](https://github.com/PennyLaneAI/pennylane-lightning/pull/185)

* Add bindings to C++ expval, var, probs.
  [(#214)](https://github.com/PennyLaneAI/pennylane-lightning/pull/214)

### Improvements

* `setup.py` adds debug only when --debug is given
  [(#208)](https://github.com/PennyLaneAI/pennylane-lightning/pull/208)

* Add new highly-performant C++ kernels for quantum gates.
  [(#202)](https://github.com/PennyLaneAI/pennylane-lightning/pull/202)

The new kernels significantly improve the runtime performance of PennyLane-Lightning
for both differentiable and non-differentiable workflows. Here is an example workflow
using the adjoint differentiation method with a circuit of 5 strongly entangling layers:

```python
import pennylane as qml
from pennylane import numpy as np
from pennylane.templates.layers import StronglyEntanglingLayers
from numpy.random import random
np.random.seed(42)
n_layers = 5
n_wires = 6
dev = qml.device("lightning.qubit", wires=n_wires)

@qml.qnode(dev, diff_method="adjoint")
def circuit(weights):
    StronglyEntanglingLayers(weights, wires=list(range(n_wires)))
    return [qml.expval(qml.PauliZ(i)) for i in range(n_wires)]

init_weights = np.random.random(StronglyEntanglingLayers.shape(n_layers=n_layers, n_wires=n_wires))
params = np.array(init_weights,requires_grad=True)
jac = qml.jacobian(circuit)(params)
```
The latest release shows improved performance on both single and multi-threaded evaluations!

<img src="https://raw.githubusercontent.com/PennyLaneAI/pennylane-lightning/v0.21.0-rc0/doc/_static/lightning_v20_v21_bm.png" width=50%/>

* Ensure debug info is built into dynamic libraries.
  [(#201)](https://github.com/PennyLaneAI/pennylane-lightning/pull/201)

### Documentation

* New guidelines on adding and benchmarking C++ kernels.
  [(#202)](https://github.com/PennyLaneAI/pennylane-lightning/pull/202)

### Bug fixes

* Update clang-format version
  [(#219)](https://github.com/PennyLaneAI/pennylane-lightning/pull/219)

* Fix failed tests on Windows.
  [(#218)](https://github.com/PennyLaneAI/pennylane-lightning/pull/218)

* Update clang-format version
  [(#219)](https://github.com/PennyLaneAI/pennylane-lightning/pull/219)

* Add virtual destructor to C++ state-vector classes.
  [(#200)](https://github.com/PennyLaneAI/pennylane-lightning/pull/200)

* Fix failed tests for the non-binary wheel.
  [(#213)](https://github.com/PennyLaneAI/pennylane-lightning/pull/213)

* Add virtual destructor to C++ state-vector classes.
  [(#200)](https://github.com/PennyLaneAI/pennylane-lightning/pull/200)

### Contributors

This release contains contributions from (in alphabetical order):

Ali Asadi, Amintor Dusko, Chae-Yeun Park, Lee James O'Riordan

---

# Release 0.20.1

### Bug fixes

* Fix missing header-files causing build errors in algorithms module.
  [(#193)](https://github.com/PennyLaneAI/pennylane-lightning/pull/193)

* Fix failed tests for the non-binary wheel.
  [(#191)](https://github.com/PennyLaneAI/pennylane-lightning/pull/191)

---
# Release 0.20.2

### Bug fixes

* Introduce CY kernel to Lightning to avoid issues with decomposition.
  [(#203)](https://github.com/PennyLaneAI/pennylane-lightning/pull/203)

### Contributors

This release contains contributions from (in alphabetical order):

Lee J. O'Riordan

# Release 0.20.1

### Bug fixes

* Fix missing header-files causing build errors in algorithms module.
  [(#193)](https://github.com/PennyLaneAI/pennylane-lightning/pull/193)

* Fix failed tests for the non-binary wheel.
  [(#191)](https://github.com/PennyLaneAI/pennylane-lightning/pull/191)

# Release 0.20.0

### New features since last release

* Add wheel-builder support for Python 3.10.
  [(#186)](https://github.com/PennyLaneAI/pennylane-lightning/pull/186)

* Add VJP support to PL-Lightning.
  [(#181)](https://github.com/PennyLaneAI/pennylane-lightning/pull/181)

* Add complex64 support in PL-Lightning.
  [(#177)](https://github.com/PennyLaneAI/pennylane-lightning/pull/177)

* Added examples folder containing aggregate gate performance test.
  [(#165)](https://github.com/PennyLaneAI/pennylane-lightning/pull/165)

### Breaking changes

### Improvements

* Update PL-Lightning to support new features in PL.
  [(#179)](https://github.com/PennyLaneAI/pennylane-lightning/pull/179)

### Documentation

* Lightning setup.py build process uses CMake.
  [(#176)](https://github.com/PennyLaneAI/pennylane-lightning/pull/176)

### Contributors

This release contains contributions from (in alphabetical order):

Ali Asadi, Chae-Yeun Park, Isidor Schoch, Lee James O'Riordan

---

# Release 0.19.0

* Add Cache-Friendly DOTC, GEMV, GEMM along with BLAS Support.
  [(#155)](https://github.com/PennyLaneAI/pennylane-lightning/pull/155)

### Improvements

* The performance of parametric gates has been improved.
  [(#157)](https://github.com/PennyLaneAI/pennylane-lightning/pull/157)

* AVX support is enabled for Linux users on Intel/AMD platforms.
  [(#157)](https://github.com/PennyLaneAI/pennylane-lightning/pull/157)

* PennyLane-Lightning has been updated to conform with clang-tidy
  recommendations for modernization, offering performance improvements across
  all use-cases.
  [(#153)](https://github.com/PennyLaneAI/pennylane-lightning/pull/153)

### Breaking changes

* Linux users on `x86_64` must have a CPU supporting AVX.
  [(#157)](https://github.com/PennyLaneAI/pennylane-lightning/pull/157)

### Bug fixes

* OpenMP built with Intel MacOS CI runners causes failures on M1 Macs. OpenMP is currently
  disabled in the built wheels until this can be resolved with Github Actions runners.
  [(#166)](https://github.com/PennyLaneAI/pennylane-lightning/pull/166)

### Contributors

This release contains contributions from (in alphabetical order):

Ali Asadi, Lee James O'Riordan

---

# Release 0.18.0

### New features since last release

* PennyLane-Lightning now provides a high-performance
  [adjoint Jacobian](http://arxiv.org/abs/2009.02823) method for differentiating quantum circuits.
  [(#136)](https://github.com/PennyLaneAI/pennylane-lightning/pull/136)

  The adjoint method operates after a forward pass by iteratively applying inverse gates to scan
  backwards through the circuit. The method is already available in PennyLane's
  `default.qubit` device, but the version provided by `lightning.qubit` integrates with the C++
  backend and is more performant, as shown in the plot below:

  <img src="https://raw.githubusercontent.com/PennyLaneAI/pennylane-lightning/master/doc/_static/lightning_adjoint.png" width=70%/>

  The plot compares the average runtime of `lightning.qubit` and `default.qubit` for calculating the
  Jacobian of a circuit using the adjoint method for a range of qubit numbers. The circuit
  consists of ten `BasicEntanglerLayers` with a `PauliZ` expectation value calculated on each wire,
  repeated over ten runs. We see that `lightning.qubit` provides a speedup of around two to eight
  times, depending on the number of qubits.

  The adjoint method can be accessed using the standard interface. Consider the following circuit:

  ```python
  import pennylane as qml

  wires = 3
  layers = 2
  dev = qml.device("lightning.qubit", wires=wires)

  @qml.qnode(dev, diff_method="adjoint")
  def circuit(weights):
      qml.templates.StronglyEntanglingLayers(weights, wires=range(wires))
      return qml.expval(qml.PauliZ(0))

  weights = qml.init.strong_ent_layers_normal(layers, wires, seed=1967)
  ```

  The circuit can be executed and its gradient calculated using:

    ```pycon
  >>> print(f"Circuit evaluated: {circuit(weights)}")
  Circuit evaluated: 0.9801286266677633
  >>> print(f"Circuit gradient:\n{qml.grad(circuit)(weights)}")
  Circuit gradient:
  [[[-1.11022302e-16 -1.63051504e-01 -4.14810501e-04]
    [ 1.11022302e-16 -1.50136528e-04 -1.77922957e-04]
    [ 0.00000000e+00 -3.92874550e-02  8.14523075e-05]]

   [[-1.14472273e-04  3.85963953e-02  0.00000000e+00]
    [-5.76791765e-05 -9.78478343e-02  0.00000000e+00]
    [-5.55111512e-17  0.00000000e+00 -1.11022302e-16]]]
  ```

* PennyLane-Lightning now supports all of the operations and observables of `default.qubit`.
  [(#124)](https://github.com/PennyLaneAI/pennylane-lightning/pull/124)

### Improvements

* A new state-vector class `StateVectorManaged` was added, enabling memory use to be bound to
  statevector lifetime.
  [(#136)](https://github.com/PennyLaneAI/pennylane-lightning/pull/136)

* The repository now has a well-defined component hierarchy, allowing each indepedent unit to be
  compiled and linked separately.
  [(#136)](https://github.com/PennyLaneAI/pennylane-lightning/pull/136)

* PennyLane-Lightning can now be installed without compiling its C++ binaries and will fall back
  to using the `default.qubit` implementation. Skipping compilation is achieved by setting the
  `SKIP_COMPILATION` environment variable, e.g., Linux/MacOS: `export SKIP_COMPILATION=True`,
  Windows: `set SKIP_COMPILATION=True`. This feature is intended for building a pure-Python wheel of
  PennyLane-Lightning as a backup for platforms without a dedicated wheel.
  [(#129)](https://github.com/PennyLaneAI/pennylane-lightning/pull/129)

* The C++-backed Python bound methods can now be directly called with wires and supplied parameters.
  [(#125)](https://github.com/PennyLaneAI/pennylane-lightning/pull/125)

* Lightning supports arbitrary unitary and non-unitary gate-calls from Python to C++ layer.
  [(#121)](https://github.com/PennyLaneAI/pennylane-lightning/pull/121)

### Documentation

* Added preliminary architecture diagram for package.
  [(#131)](https://github.com/PennyLaneAI/pennylane-lightning/pull/131)

* C++ API built as part of docs generation.
  [(#131)](https://github.com/PennyLaneAI/pennylane-lightning/pull/131)

### Breaking changes

* Wheels for MacOS <= 10.13 will no longer be provided due to XCode SDK C++17 support requirements.
  [(#149)](https://github.com/PennyLaneAI/pennylane-lightning/pull/149)

### Bug fixes

* An indexing error in the CRY gate is fixed. [(#136)](https://github.com/PennyLaneAI/pennylane-lightning/pull/136)

* Column-major data in numpy is now correctly converted to row-major upon pass to the C++ layer.
  [(#126)](https://github.com/PennyLaneAI/pennylane-lightning/pull/126)

### Contributors

This release contains contributions from (in alphabetical order):

Thomas Bromley, Lee James O'Riordan

---

# Release 0.17.0

### New features

* C++ layer now supports float (32-bit) and double (64-bit) templated complex data.
  [(#113)](https://github.com/PennyLaneAI/pennylane-lightning/pull/113)

### Improvements

* The PennyLane device test suite is now included in coverage reports.
  [(#123)](https://github.com/PennyLaneAI/pennylane-lightning/pull/123)

* Static versions of jQuery and Bootstrap are no longer included in the CSS theme.
  [(#118)](https://github.com/PennyLaneAI/pennylane-lightning/pull/118)

* C++ tests have been ported to use Catch2 framework.
  [(#115)](https://github.com/PennyLaneAI/pennylane-lightning/pull/115)

* Testing now exists for both float and double precision methods in C++ layer.
  [(#113)](https://github.com/PennyLaneAI/pennylane-lightning/pull/113)
  [(#115)](https://github.com/PennyLaneAI/pennylane-lightning/pull/115)

* Compile-time utility methods with `constexpr` have been added.
  [(#113)](https://github.com/PennyLaneAI/pennylane-lightning/pull/113)

* Wheel-build support for ARM64 (Linux and MacOS) and PowerPC (Linux) added.
  [(#110)](https://github.com/PennyLaneAI/pennylane-lightning/pull/110)

* Add support for Controlled Phase Gate (`ControlledPhaseShift`).
  [(#114)](https://github.com/PennyLaneAI/pennylane-lightning/pull/114)

* Move changelog to `.github` and add a changelog reminder.
  [(#111)](https://github.com/PennyLaneAI/pennylane-lightning/pull/111)

* Adds CMake build system support.
  [(#104)](https://github.com/PennyLaneAI/pennylane-lightning/pull/104)


### Breaking changes

* Removes support for Python 3.6 and adds support for Python 3.9.
  [(#127)](https://github.com/PennyLaneAI/pennylane-lightning/pull/127)
  [(#128)](https://github.com/PennyLaneAI/pennylane-lightning/pull/128)

* Compilers with C++17 support are now required to build C++ module.
  [(#113)](https://github.com/PennyLaneAI/pennylane-lightning/pull/113)

* Gate classes have been removed with functionality added to StateVector class.
  [(#113)](https://github.com/PennyLaneAI/pennylane-lightning/pull/113)

* We are no longer building wheels for Python 3.6.
  [(#106)](https://github.com/PennyLaneAI/pennylane-lightning/pull/106)

### Bug fixes

* PowerPC wheel-builder now successfully compiles modules.
  [(#120)](https://github.com/PennyLaneAI/pennylane-lightning/pull/120)

### Documentation

* Added community guidelines.
  [(#109)](https://github.com/PennyLaneAI/pennylane-lightning/pull/109)

### Contributors

This release contains contributions from (in alphabetical order):

Ali Asadi, Christina Lee, Thomas Bromley, Lee James O'Riordan

---

# Release 0.15.1

### Bug fixes

* The PennyLane-Lightning binaries are now built with NumPy 1.19.5, to avoid ABI
  compatibility issues with the latest NumPy 1.20 release. See
  [the NumPy release notes](https://numpy.org/doc/stable/release/1.20.0-notes.html#size-of-np-ndarray-and-np-void-changed)
  for more details.
  [(#97)](https://github.com/PennyLaneAI/pennylane-lightning/pull/97)

### Contributors

This release contains contributions from (in alphabetical order):

Josh Izaac, Antal Száva

---

# Release 0.15.0

### Improvements

* For compatibility with PennyLane v0.15, the `analytic` keyword argument
  has been removed. Statistics can still be computed analytically by setting
  `shots=None`.
  [(#93)](https://github.com/PennyLaneAI/pennylane-lightning/pull/93)

* Inverse gates are now supported.
  [(#89)](https://github.com/PennyLaneAI/pennylane-lightning/pull/89)

* Add new lightweight backend with performance improvements.
  [(#57)](https://github.com/PennyLaneAI/pennylane-lightning/pull/57)

* Remove the previous Eigen-based backend.
  [(#67)](https://github.com/PennyLaneAI/pennylane-lightning/pull/67)

### Bug fixes

* Re-add dispatch table after fixing static initialisation order issue.
  [(#68)](https://github.com/PennyLaneAI/pennylane-lightning/pull/68)

### Contributors

This release contains contributions from (in alphabetical order):

Thomas Bromley, Theodor Isacsson, Christina Lee, Thomas Loke, Antal Száva.

---

# Release 0.14.1

### Bug fixes

* Fixes a bug where the `QNode` would swap Lightning-Qubit to
  `DefaultQubitAutograd` on device execution due to the inherited
  `passthru_devices` entry of the `capabilities` dictionary.
  [(#61)](https://github.com/PennyLaneAI/pennylane-lightning/pull/61)

### Contributors

This release contains contributions from (in alphabetical order):

Antal Száva

---

# Release 0.14.0

### Improvements

* Extends support from 16 qubits to 50 qubits.
  [(#52)](https://github.com/PennyLaneAI/pennylane-lightning/pull/52)

### Bug fixes

* Updates applying basis state preparations to correspond to the
  changes in `DefaultQubit`.
  [(#55)](https://github.com/PennyLaneAI/pennylane-lightning/pull/55)

### Contributors

This release contains contributions from (in alphabetical order):

Thomas Loke, Tom Bromley, Josh Izaac, Antal Száva

---

# Release 0.12.0

### Bug fixes

* Updates capabilities dictionary to be compatible with core PennyLane
  [(#45)](https://github.com/PennyLaneAI/pennylane-lightning/pull/45)

* Fix install of Eigen for CI wheel building
  [(#44)](https://github.com/PennyLaneAI/pennylane-lightning/pull/44)

### Contributors

This release contains contributions from (in alphabetical order):

Tom Bromley, Josh Izaac, Antal Száva

---

# Release 0.11.0

Initial release.

This release contains contributions from (in alphabetical order):

Tom Bromley, Josh Izaac, Nathan Killoran, Antal Száva<|MERGE_RESOLUTION|>--- conflicted
+++ resolved
@@ -23,16 +23,14 @@
 
 ### Improvements
 
-<<<<<<< HEAD
 * Update Kokkos version support to 4.4.1 and enable Lightning-Kokkos[CUDA] C++ tests on CI.
   [(#1000)](https://github.com/PennyLaneAI/pennylane-lightning/pull/1000)
-=======
+
 * Update installation instruction for Lightning-GPU-MPI to explicitly ask users to add `path/to/libmpi.so` to the `LD_LIBRARY_PATH`. Update the runtime error message to ensure users know how to fix.
   [(#993)](https://github.com/PennyLaneAI/pennylane-lightning/pull/993)
 
 * The TOML files for the devices are updated to use the new schema for declaring device capabilities.
   [(#988)](https://github.com/PennyLaneAI/pennylane-lightning/pull/988)
->>>>>>> d37e638b
 
 * Unify excitation gates memory layout to row-major for both LGPU and LT.
   [(#959)](https://github.com/PennyLaneAI/pennylane-lightning/pull/959)
@@ -47,13 +45,11 @@
 
 ### Bug fixes
 
-<<<<<<< HEAD
+* Fix issue with `lightning.gpu` Rot operation with adjoint.
+  [(#1004)](https://github.com/PennyLaneAI/pennylane-lightning/pull/1004)
+
 * Fix the Lightning-Kokkos[CUDA] C++ API `cudaFree` segfaults in `applyMatrix`.
   [(#1000)](https://github.com/PennyLaneAI/pennylane-lightning/pull/1000)
-=======
-* Fix issue with `lightning.gpu` Rot operation with adjoint.
-  [(#1004)](https://github.com/PennyLaneAI/pennylane-lightning/pull/1004)
->>>>>>> d37e638b
 
 * Fix issue with adjoint-jacobian of adjoint ops.
   [(#996)](https://github.com/PennyLaneAI/pennylane-lightning/pull/996)
