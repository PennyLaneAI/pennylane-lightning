--- conflicted
+++ resolved
@@ -303,12 +303,8 @@
         run: |
           cd main/
           DEVICENAME=`echo ${{ matrix.pl_backend }} | sed "s/_/./g"`
-<<<<<<< HEAD
-          pl-device-test --device ${DEVICENAME} --skip-ops --shots=40000 $COVERAGE_FLAGS --cov-append 2> /dev/null || echo Something went wrong with pl-device-test shot=20000
-=======
           PL_DEVICE=${DEVICENAME} python -m pytest tests/ -k "not test_native_mcm" $COVERAGE_FLAGS 2> /dev/null || echo Something went wrong with Pytest
-          pl-device-test --device ${DEVICENAME} --skip-ops --shots=20000 $COVERAGE_FLAGS --cov-append 2> /dev/null || echo Something went wrong with pl-device-test shot=20000
->>>>>>> d0e1c51d
+          pl-device-test --device ${DEVICENAME} --skip-ops --shots=40000 $COVERAGE_FLAGS --cov-append 2> /dev/null || echo Something went wrong with pl-device-test shot=40000
           pl-device-test --device ${DEVICENAME} --shots=None --skip-ops $COVERAGE_FLAGS --cov-append 2> /dev/null || echo Something went wrong with pl-device-test shot=None
           mv coverage.xml coverage-${{ github.job }}-${{ matrix.pl_backend }}.xml
 
@@ -329,19 +325,11 @@
           OMP_PROC_BIND: false
         run: |
           cd main/
-<<<<<<< HEAD
-          PL_DEVICE=lightning.qubit python -m pytest tests/ $COVERAGE_FLAGS
+          PL_DEVICE=lightning.qubit python -m pytest tests/ -k "not test_native_mcm" $COVERAGE_FLAGS
           pl-device-test --device lightning.qubit --skip-ops --shots=40000 $COVERAGE_FLAGS --cov-append
           pl-device-test --device lightning.qubit --shots=None --skip-ops $COVERAGE_FLAGS --cov-append
-          PL_DEVICE=lightning.kokkos python -m pytest tests/ $COVERAGE_FLAGS
+          PL_DEVICE=lightning.kokkos python -m pytest tests/ -k "not test_native_mcm" $COVERAGE_FLAGS --cov-append
           pl-device-test --device lightning.kokkos --skip-ops --shots=40000 $COVERAGE_FLAGS --cov-append
-=======
-          PL_DEVICE=lightning.qubit python -m pytest tests/ -k "not test_native_mcm" $COVERAGE_FLAGS
-          pl-device-test --device lightning.qubit --skip-ops --shots=20000 $COVERAGE_FLAGS --cov-append
-          pl-device-test --device lightning.qubit --shots=None --skip-ops $COVERAGE_FLAGS --cov-append
-          PL_DEVICE=lightning.kokkos python -m pytest tests/ -k "not test_native_mcm" $COVERAGE_FLAGS --cov-append
-          pl-device-test --device lightning.kokkos --skip-ops --shots=20000 $COVERAGE_FLAGS --cov-append
->>>>>>> d0e1c51d
           pl-device-test --device lightning.kokkos --shots=None --skip-ops $COVERAGE_FLAGS --cov-append
           mv coverage.xml coverage-${{ github.job }}-${{ matrix.pl_backend }}.xml
 
