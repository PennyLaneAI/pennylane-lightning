--- conflicted
+++ resolved
@@ -97,11 +97,7 @@
       - name: Create device wheel ${{ inputs.lightning-version }}
         run: |
           PL_BACKEND=${{ matrix.pl_backend }} python scripts/configure_pyproject_toml.py
-<<<<<<< HEAD
-          CMAKE_ARGS="-DENABLE_BLAS=${{ matrix.blas }} -DENABLE_PYTHON=ON -DLIGHTNING_CATALYST_SRC_PATH=${{ github.workspace }}/catalyst" python -m build
-=======
-          CMAKE_ARGS="-DENABLE_BLAS=${{ matrix.blas }} -DENABLE_SCIPY_OPENBLAS=${{ matrix.blas }} -DLQ_ENABLE_KERNEL_OMP=ON -DENABLE_PYTHON=ON -DLIGHTNING_CATALYST_SRC_PATH=${{ github.workspace }}/catalyst" python -m build
->>>>>>> 37a2173d
+          CMAKE_ARGS="-DENABLE_BLAS=${{ matrix.blas }} -DENABLE_SCIPY_OPENBLAS=${{ matrix.blas }} -DENABLE_PYTHON=ON -DLIGHTNING_CATALYST_SRC_PATH=${{ github.workspace }}/catalyst" python -m build
           cd dist
           WHEEL_NAME=$(ls *.whl)
           cp $WHEEL_NAME ${{ github.workspace }}/wheel_${{ matrix.pl_backend }}-${{ matrix.blas }}.whl
