--- conflicted
+++ resolved
@@ -116,15 +116,8 @@
 
       - name: Install required packages
         run: |
-<<<<<<< HEAD
-          cd main
-          python -m pip install -r requirements-dev.txt
-          python -m pip install cmake custatevec-cu11
-      
-=======
           python -m pip install ninja cmake custatevec-cu11
 
->>>>>>> bebe5511
       - name: Build and run unit tests
         run: |
           cd main
@@ -238,15 +231,12 @@
           cd main
           python -m pip install -r requirements-dev.txt
           python -m pip install cmake custatevec-cu11 openfermionpyscf
-<<<<<<< HEAD
-=======
 
       - name: Install Stable PennyLane
         if: inputs.pennylane-version == 'stable'
         run: |
           cd main
           python -m pip uninstall -y pennylane && python -m pip install -U pennylane
->>>>>>> bebe5511
 
       - name: Build and install package
         env: 
