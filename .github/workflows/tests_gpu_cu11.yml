--- conflicted
+++ resolved
@@ -229,18 +229,13 @@
         run: |
           cd main
           python -m pip install -r requirements-dev.txt
-          python -m pip install pip~=22.0
-<<<<<<< HEAD
-          python -m pip install ninja cmake custatevec-cu11
+          python -m pip install cmake custatevec-cu11 openfermionpyscf
 
       - name: Install Stable PennyLane
         if: inputs.pennylane-version == 'stable'
         run: |
           cd main
           python -m pip uninstall -y pennylane && python -m pip install -U pennylane
-=======
-          python -m pip install ninja cmake custatevec-cu11 pytest pytest-mock flaky pytest-cov openfermionpyscf
->>>>>>> c96830a3
 
       - name: Build and install package
         env: 
