--- conflicted
+++ resolved
@@ -243,65 +243,6 @@
             for file in *runner ; do ./$file --order lex --reporter junit --out ./tests/results/report_$file.xml; done;
             lcov --directory . -b ../pennylane_lightning/core/src --capture --output-file coverage.info
             lcov --remove coverage.info '/usr/*' --output-file coverage.info
-<<<<<<< HEAD
-=======
-            mv coverage.info coverage-${{ github.job }}-${{ matrix.pl_backend }}-Lapack.info
-
-      - name: Upload test results
-        uses: actions/upload-artifact@v3
-        if: always()
-        with:
-          name: ubuntu-tests-reports-${{ github.job }}-${{ matrix.pl_backend }}-Lapack
-          path: ./Build/tests/results/
-          if-no-files-found: error
-
-      - name: Upload code coverage results
-        uses: actions/upload-artifact@v3
-        with:
-          name: ubuntu-codecov-results-cpp
-          path: ./Build/coverage-${{ github.job }}-${{ matrix.pl_backend }}-Lapack.info
-          if-no-files-found: error
-
-  cpptestswithOpenBLASNoLAPACK:
-    if: ${{ !contains(fromJSON('["schedule", "workflow_dispatch"]'), github.event_name) }}
-    strategy:
-      matrix:
-        os: [ubuntu-22.04]
-        pl_backend: ["lightning_qubit"]
-    timeout-minutes: 60
-    name: C++ tests (OpenBLAS without LAPACK)
-    runs-on: ${{ matrix.os }}
-
-    steps:
-      - uses: actions/setup-python@v4
-        name: Install Python
-        with:
-          python-version: '3.9'
-
-      - name: Checkout PennyLane-Lightning
-        uses: actions/checkout@v3
-
-      - name: Install dependencies
-        run: sudo apt-get update && sudo apt-get -y -q install cmake gcc-$GCC_VERSION  g++-$GCC_VERSION liblapack-dev libopenblas-dev ninja-build gcovr lcov
-
-      - name: Build and run unit tests
-        run: |
-            cmake . -BBuild -G Ninja \
-              -DCMAKE_BUILD_TYPE=Debug \
-              -DENABLE_PYTHON=OFF \
-              -DPL_BACKEND=${{ matrix.pl_backend }} \
-              -DBUILD_TESTS=ON \
-              -DENABLE_LAPACK=OFF \
-              -DCMAKE_CXX_COMPILER=$(which g++-$GCC_VERSION) \
-              -DENABLE_COVERAGE=ON \
-              -DLQ_ENABLE_KERNEL_OMP=ON
-            cmake --build ./Build
-            cd ./Build
-            mkdir -p ./tests/results
-            for file in *runner ; do ./$file --order lex --reporter junit --out ./tests/results/report_$file.xml; done;
-            lcov --directory . -b ../pennylane_lightning/core/src --capture --output-file coverage.info
-            lcov --remove coverage.info '/usr/*' --output-file coverage.info
->>>>>>> 5f95a2f3
             mv coverage.info coverage-${{ github.job }}-${{ matrix.pl_backend }}.info
 
       - name: Upload test results
