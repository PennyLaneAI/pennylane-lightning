name: Testing (Linux)
on:
  pull_request:
  push:
    branches:
      - master

env:
  TF_VERSION: 2.10.0
  TORCH_VERSION: 1.11.0+cpu
  COVERAGE_FLAGS: "--cov=pennylane_lightning --cov-report=term-missing --cov-report=xml:./coverage.xml --no-flaky-report -p no:warnings --tb=native"
  GCC_VERSION: 11
  OMP_NUM_THREADS: "2"

jobs:
  cpptests:
    strategy:
      matrix:
        os: [ubuntu-22.04]

    name: C++ tests (Linux)
    runs-on: ${{ matrix.os }}

    steps:
      - name: Cancel previous runs
        uses: styfle/cancel-workflow-action@0.10.0
        with:
          access_token: ${{ github.token }}

      - uses: actions/setup-python@v4
        name: Install Python
        with:
          python-version: '3.7'

      - name: Checkout PennyLane-Lightning
        uses: actions/checkout@v3
        with:
          fetch-depth: 2

      - name: Install dependencies
        run: sudo apt-get update && sudo apt-get -y -q install cmake gcc-11 g++-11 ninja-build gcovr lcov

      - name: Build and run unit tests
        run: |
            cmake pennylane_lightning/src -BBuild -DCMAKE_BUILD_TYPE=RelWithDebInfo -DBUILD_TESTS=ON -DCMAKE_CXX_COMPILER="$(which g++-$GCC_VERSION)" -G Ninja
            cmake --build ./Build
            cd ./Build
            mkdir -p ./tests/results
            ./tests/runner --order lex --reporter junit --out ./tests/results/report_cpptests.xml

      - name: Upload test results
        uses: actions/upload-artifact@v3
        if: always()
        with:
          name: ubuntu-tests-reports
          path: Build/tests/results/report_cpptests.xml

      - name: Build and run unit tests for code coverage
        run: |
            cmake pennylane_lightning/src -BBuildCov -DCMAKE_BUILD_TYPE=Debug -DBUILD_TESTS=ON -DENABLE_COVERAGE=ON -DCMAKE_CXX_COMPILER="$(which g++-$GCC_VERSION)" -G Ninja
            cmake --build ./BuildCov
            cd ./BuildCov
            ./tests/runner
            lcov --directory . -b ../pennylane_lightning/src --capture --output-file coverage.info
            lcov --remove coverage.info '/usr/*' --output-file coverage.info

      - name: Upload coverage to Codecov
        uses: codecov/codecov-action@v3
        with:
          files: ./BuildCov/coverage.info
          fail_ci_if_error: true
          token: ${{ secrets.CODECOV_TOKEN }}

  pythontests:
    strategy:
      matrix:
        os: [ubuntu-22.04]

    name: Python tests
    runs-on: ${{ matrix.os }}

    steps:
      - name: Checkout PennyLane-Lightning
        uses: actions/checkout@v3
        with:
          path: main
          fetch-depth: 2

      - uses: actions/setup-python@v4
        name: Install Python
        with:
          python-version: '3.7'

      - name: Install dependencies
        run: sudo apt-get update && sudo apt-get -y -q install cmake gcc-11 g++-11

      - name: Get required Python packages
        run: |
          cd main
          python -m pip install --upgrade pip
          pip install -r requirements-dev.txt

      - name: Install ML libraries for interfaces
        run: |
          pip install --upgrade torch==$TORCH_VERSION -f https://download.pytorch.org/whl/cpu/torch_stable.html
          pip install --upgrade "jax[cpu]"  # This also installs jaxlib
          pip install --upgrade tensorflow~=$TF_VERSION keras~=$TF_VERSION

      - name: Install lightning.qubit device
        run: |
          cd main
          python setup.py build_ext -i --define="ENABLE_KOKKOS=OFF;CMAKE_CXX_COMPILER=$(which g++-$GCC_VERSION)"
          pip install -e .

      - name: Run PennyLane-Lightning unit tests
        run: |
          cd main/
          pytest tests/ $COVERAGE_FLAGS
          pl-device-test --device lightning.qubit --skip-ops --shots=20000 $COVERAGE_FLAGS --cov-append
          pl-device-test --device lightning.qubit --shots=None --skip-ops $COVERAGE_FLAGS --cov-append

      - name: Upload coverage to Codecov
        uses: codecov/codecov-action@v3
        with:
          files: ./main/coverage.xml
          fail_ci_if_error: true
          token: ${{ secrets.CODECOV_TOKEN }}

  cpptestswithOpenBLAS:
    strategy:
      matrix:
        os: [ubuntu-22.04]

    name: C++ tests (Linux, OpenBLAS)
    runs-on: ${{ matrix.os }}

    steps:
      - name: Cancel previous runs
        uses: styfle/cancel-workflow-action@0.10.0
        with:
          access_token: ${{ github.token }}

      - uses: actions/setup-python@v4
        name: Install Python
        with:
          python-version: '3.7'

      - name: Checkout PennyLane-Lightning
        uses: actions/checkout@v3
        with:
          fetch-depth: 2

      - name: Install dependencies
        run: sudo apt-get update && sudo apt-get -y -q install cmake gcc-11 g++-11 libopenblas-dev ninja-build gcovr lcov

      - name: Build and run unit tests
        run: |
            cmake pennylane_lightning/src -BBuild -DCMAKE_BUILD_TYPE=RelWithDebInfo -DENABLE_BLAS=ON -DCMAKE_PREFIX_PATH=${{ github.workspace }}/Kokkos -DBUILD_TESTS=ON -DCMAKE_CXX_COMPILER="$(which g++-$GCC_VERSION)" -G Ninja
            cmake --build ./Build
            cd ./Build
            mkdir -p ./tests/results
            ./tests/runner --order lex --reporter junit --out ./tests/results/report_cpptestswithOpenBLAS.xml

      - name: Upload test results
        uses: actions/upload-artifact@v3
        if: always()
        with:
          name: ubuntu-tests-reports
          path: BuildCov/tests/results/report_cpptestswithOpenBLAS.xml

      - name: Build and run unit tests for code coverage
        run: |
            cmake pennylane_lightning/src -BBuildCov -DCMAKE_BUILD_TYPE=Debug -DENABLE_BLAS=ON -DCMAKE_PREFIX_PATH=${{ github.workspace }}/Kokkos -DBUILD_TESTS=ON -DENABLE_COVERAGE=ON -DCMAKE_CXX_COMPILER="$(which g++-$GCC_VERSION)" -G Ninja
            cmake --build ./BuildCov
            cd ./BuildCov
            ./tests/runner
            lcov --directory . -b ../pennylane_lightning/src --capture --output-file coverage.info
            lcov --remove coverage.info '/usr/*' --output-file coverage.info

      - name: Upload coverage to Codecov
        uses: codecov/codecov-action@v3
        with:
          files: ./BuildCov/coverage.info
          fail_ci_if_error: true
          token: ${{ secrets.CODECOV_TOKEN }}

  pythontestswithBLAS:
    strategy:
      matrix:
        os: [ubuntu-22.04]

    name: Python tests with OpenBLAS
    runs-on: ${{ matrix.os }}

    steps:
      - name: Cancel previous runs
        uses: styfle/cancel-workflow-action@0.10.0
        with:
          access_token: ${{ github.token }}

      - name: Checkout PennyLane-Lightning
        uses: actions/checkout@v3
        with:
          path: main
          fetch-depth: 2

      - uses: actions/setup-python@v4
        name: Install Python
        with:
          python-version: '3.7'

      - name: Install dependencies
        run: sudo apt-get update && sudo apt-get -y -q install cmake gcc-11 g++-11 libopenblas-dev

      - name: Get required Python packages
        run: |
          cd main
          python -m pip install --upgrade pip
          pip install -r requirements-dev.txt

      - name: Install ML libraries for interfaces
        run: |
          pip install --upgrade torch==$TORCH_VERSION -f https://download.pytorch.org/whl/cpu/torch_stable.html
          pip install --upgrade "jax[cpu]"  # This also installs jaxlib
          pip install --upgrade tensorflow~=$TF_VERSION keras~=$TF_VERSION

      - name: Install lightning.qubit device
        run: |
          cd main
          python setup.py build_ext -i --define="ENABLE_BLAS=ON;ENABLE_KOKKOS=OFF;CMAKE_CXX_COMPILER=$(which g++-$GCC_VERSION)"
          pip install -e .

      - name: Run PennyLane-Lightning unit tests
        run: |
          cd main/
          pytest tests/ $COVERAGE_FLAGS
          pl-device-test --device lightning.qubit --skip-ops --shots=20000 $COVERAGE_FLAGS --cov-append
          pl-device-test --device lightning.qubit --shots=None --skip-ops $COVERAGE_FLAGS --cov-append

      - name: Upload coverage to Codecov
        uses: codecov/codecov-action@v3
        with:
          files: ./main/coverage.xml
          fail_ci_if_error: true
          token: ${{ secrets.CODECOV_TOKEN }}

  build_and_cache_Kokkos:
    name: "Build and cache Kokkos and Kokkos Kernels"
    uses: ./.github/workflows/build_and_cache_Kokkos_linux.yml
    with:
      os: ubuntu-22.04

  cpptestswithKokkos:
    needs: [build_and_cache_Kokkos]
    strategy:
      matrix:
        os: [ubuntu-22.04]
        exec_model: ${{ fromJson(needs.build_and_cache_Kokkos.outputs.exec_model) }}
        kokkos_version: ${{ fromJson(needs.build_and_cache_Kokkos.outputs.kokkos_version) }}

    name: C++ tests (Linux, Kokkos and Kokkos Kernels)
    runs-on: ${{ matrix.os }}

    steps:
      - name: Cancel previous runs
        uses: styfle/cancel-workflow-action@0.10.0
        with:
          access_token: ${{ github.token }}

      - uses: actions/setup-python@v4
        name: Install Python
        with:
          python-version: '3.7'

      - name: Checkout PennyLane-Lightning
        uses: actions/checkout@v3
        with:
          fetch-depth: 2

      - name: Restoring cached dependencies
        id: kokkos-cache
        uses: actions/cache@v3
        with:
          path: ${{ github.workspace}}/Kokkos_install/${{ matrix.exec_model }}
          key: ${{ matrix.os }}-kokkos${{ matrix.kokkos_version }}-${{ matrix.exec_model }}

      - name: Copy cached libraries
        run: |
          mkdir Kokkos/
          cp -rf ${{ github.workspace}}/Kokkos_install/${{ matrix.exec_model }}/* Kokkos/

      - name: Install dependencies
        run: sudo apt-get update && sudo apt-get -y -q install cmake gcc-11 g++-11 ninja-build gcovr lcov

      - name: Build and run unit tests
        run: |
            cmake pennylane_lightning/src -BBuild -DCMAKE_BUILD_TYPE=RelWithDebInfo -DENABLE_KOKKOS=ON -DCMAKE_PREFIX_PATH=${{ github.workspace }}/Kokkos -DBUILD_TESTS=ON -DCMAKE_CXX_COMPILER="$(which g++-$GCC_VERSION)" -G Ninja
            cmake --build ./Build
            cd ./Build
            mkdir -p ./tests/results
            ./tests/runner --order lex --reporter junit --out ./tests/results/report_cpptestswithKokkos.xml

      - name: Upload test results
        uses: actions/upload-artifact@v3
        if: always()
        with:
          name: ubuntu-tests-reports
          path: BuildCov/tests/results/report_cpptestswithKokkos.xml

      - name: Build and run unit tests for code coverage
        run: |
            cmake pennylane_lightning/src -BBuildCov -DCMAKE_BUILD_TYPE=Debug -DENABLE_KOKKOS=ON -DCMAKE_PREFIX_PATH=${{ github.workspace }}/Kokkos -DBUILD_TESTS=ON -DENABLE_COVERAGE=ON -DCMAKE_CXX_COMPILER="$(which g++-$GCC_VERSION)" -G Ninja
            cmake --build ./BuildCov
            cd ./BuildCov
            ./tests/runner
            lcov --directory . -b ../pennylane_lightning/src --capture --output-file coverage.info
            lcov --remove coverage.info '/usr/*' --output-file coverage.info

      - name: Upload coverage to Codecov
        uses: codecov/codecov-action@v3
        with:
          files: ./BuildCov/coverage.info
          fail_ci_if_error: true
          token: ${{ secrets.CODECOV_TOKEN }}

  pythontestswithKokkos:
    needs: [build_and_cache_Kokkos]
    strategy:
      matrix:
        os: [ubuntu-22.04]
        exec_model: ${{ fromJson(needs.build_and_cache_Kokkos.outputs.exec_model) }}
        kokkos_version: ${{ fromJson(needs.build_and_cache_Kokkos.outputs.kokkos_version) }}

    name: Python tests with Kokkos and Kokkos Kernels
    runs-on: ${{ matrix.os }}

    steps:
      - name: Cancel previous runs
        uses: styfle/cancel-workflow-action@0.10.0
        with:
          access_token: ${{ github.token }}

      - name: Checkout PennyLane-Lightning
        uses: actions/checkout@v3
        with:
          path: main
          fetch-depth: 2

      - uses: actions/setup-python@v4
        name: Install Python
        with:
          python-version: '3.7'

      - name: Restoring cached dependencies
        id: kokkos-cache
        uses: actions/cache@v3
        with:
          path: ${{ github.workspace}}/Kokkos_install/${{ matrix.exec_model }}
          key: ${{ matrix.os }}-kokkos${{ matrix.kokkos_version }}-${{ matrix.exec_model }}

      - name: Copy cached libraries
        run: |
          mkdir Kokkos/
          cp -rf ${{ github.workspace}}/Kokkos_install/${{ matrix.exec_model }}/* Kokkos/
          pwd

      - name: Install dependencies
        run: sudo apt-get update && sudo apt-get -y -q install cmake gcc-11 g++-11

      - name: Get required Python packages
        run: |
          cd main
          python -m pip install --upgrade pip
          pip install -r requirements-dev.txt

      - name: Install ML libraries for interfaces
        run: |
          pip install --upgrade torch==$TORCH_VERSION -f https://download.pytorch.org/whl/cpu/torch_stable.html
          pip install --upgrade "jax[cpu]"  # This also installs jaxlib
          pip install --upgrade tensorflow~=$TF_VERSION keras~=$TF_VERSION

      - name: Install lightning.qubit device
        run: |
          cd main
          python setup.py build_ext -i --define="CMAKE_PREFIX_PATH=${{ github.workspace }}/Kokkos;CMAKE_CXX_COMPILER=$(which g++-$GCC_VERSION)"
          pip install -e .

      - name: Run PennyLane-Lightning unit tests
        run: |
          cd main/
          pytest tests/ $COVERAGE_FLAGS
          pl-device-test --device lightning.qubit --skip-ops --shots=20000 $COVERAGE_FLAGS --cov-append
          pl-device-test --device lightning.qubit --shots=None --skip-ops $COVERAGE_FLAGS --cov-append

      - name: Upload coverage to Codecov
        uses: codecov/codecov-action@v3
        with:
          files: ./main/coverage.xml
          fail_ci_if_error: true
          token: ${{ secrets.CODECOV_TOKEN }}

<<<<<<< HEAD
  pythontestsBLAS:
    name: Python tests with BLAS expval
    runs-on: ${{ matrix.os }}
    strategy:
      matrix:
        os: [ubuntu-20.04]

    steps:
      - name: Checkout PennyLane-Lightning
        uses: actions/checkout@v2
        with:
          path: main
          fetch-depth: 2

      - uses: actions/setup-python@v2
        name: Install Python
        with:
          python-version: '3.7'

      - name: Install dependencies
        run: sudo apt-get update && sudo apt-get -y -q install cmake gcc-10 g++-10 libopenblas-dev gcovr lcov

      - name: Get required Python packages
        run: |
          cd main
          python -m pip install --upgrade pip
          pip install -r requirements-dev.txt

      - name: Install ML libraries for interfaces
        run: |
          pip install --upgrade torch==$TORCH_VERSION -f https://download.pytorch.org/whl/cpu/torch_stable.html
          pip install --upgrade "jax[cpu]"  # This also installs jaxlib
          pip install --upgrade tensorflow~=$TF_VERSION keras~=$TF_VERSION

      - name: Install lightning.qubit device
        run: |
          cd main
          python setup.py build_ext -i --define="ENABLE_BLAS=ON;CMAKE_CXX_COMPILER=$(which g++-$GCC_VERSION)"
          pip install -e .

      - name: Run PennyLane-Lightning unit tests
        run: |
          cd main/
          pytest tests/ $COVERAGE_FLAGS
          pl-device-test --device lightning.qubit --skip-ops --shots=20000 $COVERAGE_FLAGS --cov-append
          pl-device-test --device lightning.qubit --shots=None --skip-ops $COVERAGE_FLAGS --cov-append

      - name: Upload coverage to Codecov
        uses: codecov/codecov-action@v2
        with:
          files: ./main/coverage.xml
          fail_ci_if_error: true

  pythontestsKokkos:
    name: Python tests with Kokkos and Kokkos Kernels
=======
  cpptestswithKokkosAndOpenBLAS:
    needs: [build_and_cache_Kokkos]
    strategy:
      matrix:
        os: [ubuntu-22.04]
        exec_model: ${{ fromJson(needs.build_and_cache_Kokkos.outputs.exec_model) }}
        kokkos_version: ${{ fromJson(needs.build_and_cache_Kokkos.outputs.kokkos_version) }}

    name: C++ tests (Linux, OpenBLAS, Kokkos and Kokkos Kernels)
>>>>>>> 43c70b43
    runs-on: ${{ matrix.os }}

    steps:
      - name: Cancel previous runs
        uses: styfle/cancel-workflow-action@0.10.0
        with:
          access_token: ${{ github.token }}

      - uses: actions/setup-python@v4
        name: Install Python
        with:
          python-version: '3.7'

      - name: Checkout PennyLane-Lightning
        uses: actions/checkout@v3
        with:
          fetch-depth: 2

      - name: Restoring cached dependencies
        id: kokkos-cache
        uses: actions/cache@v3
        with:
          path: ${{ github.workspace}}/Kokkos_install/${{ matrix.exec_model }}
          key: ${{ matrix.os }}-kokkos${{ matrix.kokkos_version }}-${{ matrix.exec_model }}

      - name: Copy cached libraries
        run: |
          mkdir Kokkos/
          cp -rf ${{ github.workspace}}/Kokkos_install/${{ matrix.exec_model }}/* Kokkos/

      - name: Install dependencies
        run: sudo apt-get update && sudo apt-get -y -q install cmake gcc-11 g++-11 libopenblas-dev ninja-build gcovr lcov

      - name: Build and run unit tests
        run: |
            cmake pennylane_lightning/src -BBuild -DCMAKE_BUILD_TYPE=RelWithDebInfo -DENABLE_BLAS=ON -DENABLE_KOKKOS=ON -DCMAKE_PREFIX_PATH=${{ github.workspace }}/Kokkos -DBUILD_TESTS=ON -DCMAKE_CXX_COMPILER="$(which g++-$GCC_VERSION)" -G Ninja
            cmake --build ./Build
            cd ./Build
            mkdir -p ./tests/results
            ./tests/runner --order lex --reporter junit --out ./tests/results/report_cpptestswithKokkosAndOpenBLAS.xml

      - name: Upload test results
        uses: actions/upload-artifact@v3
        if: always()
        with:
          name: ubuntu-tests-reports
          path: BuildCov/tests/results/report_cpptestswithKokkosAndOpenBLAS.xml

      - name: Build and run unit tests for code coverage
        run: |
            cmake pennylane_lightning/src -BBuildCov -DCMAKE_BUILD_TYPE=Debug -DENABLE_BLAS=ON -DENABLE_KOKKOS=ON -DCMAKE_PREFIX_PATH=${{ github.workspace }}/Kokkos -DBUILD_TESTS=ON -DENABLE_COVERAGE=ON -DCMAKE_CXX_COMPILER="$(which g++-$GCC_VERSION)" -G Ninja
            cmake --build ./BuildCov
            cd ./BuildCov
            ./tests/runner
            lcov --directory . -b ../pennylane_lightning/src --capture --output-file coverage.info
            lcov --remove coverage.info '/usr/*' --output-file coverage.info

      - name: Upload coverage to Codecov
        uses: codecov/codecov-action@v3
        with:
          files: ./BuildCov/coverage.info
          fail_ci_if_error: true
          token: ${{ secrets.CODECOV_TOKEN }}

  pythontestswithKokkosAndOpenBLAS:
    needs: [build_and_cache_Kokkos]
    strategy:
      matrix:
        os: [ubuntu-22.04]
        exec_model: ${{ fromJson(needs.build_and_cache_Kokkos.outputs.exec_model) }}
        kokkos_version: ${{ fromJson(needs.build_and_cache_Kokkos.outputs.kokkos_version) }}

    name: Python tests with OpenBLAS, Kokkos and Kokkos Kernels
    runs-on: ${{ matrix.os }}

    steps:
      - name: Cancel previous runs
        uses: styfle/cancel-workflow-action@0.10.0
        with:
          access_token: ${{ github.token }}

      - name: Checkout PennyLane-Lightning
        uses: actions/checkout@v3
        with:
          path: main
          fetch-depth: 2

      - uses: actions/setup-python@v4
        name: Install Python
        with:
          python-version: '3.7'

      - name: Restoring cached dependencies
        id: kokkos-cache
        uses: actions/cache@v3
        with:
          path: ${{ github.workspace}}/Kokkos_install/${{ matrix.exec_model }}
          key: ${{ matrix.os }}-kokkos${{ matrix.kokkos_version }}-${{ matrix.exec_model }}

      - name: Copy cached libraries
        run: |
          mkdir Kokkos/
          cp -rf ${{ github.workspace}}/Kokkos_install/${{ matrix.exec_model }}/* Kokkos/
          pwd

      - name: Install dependencies
        run: sudo apt-get update && sudo apt-get -y -q install cmake gcc-11 g++-11 libopenblas-dev

      - name: Get required Python packages
        run: |
          cd main
          python -m pip install --upgrade pip
          pip install -r requirements-dev.txt

      - name: Install ML libraries for interfaces
        run: |
          pip install --upgrade torch==$TORCH_VERSION -f https://download.pytorch.org/whl/cpu/torch_stable.html
          pip install --upgrade "jax[cpu]"  # This also installs jaxlib
          pip install --upgrade tensorflow~=$TF_VERSION keras~=$TF_VERSION

      - name: Install lightning.qubit device
        run: |
          cd main
          python setup.py build_ext -i --define="ENABLE_BLAS=ON;ENABLE_KOKKOS=ON;CMAKE_PREFIX_PATH=${{ github.workspace }}/Kokkos;CMAKE_CXX_COMPILER=$(which g++-$GCC_VERSION)"
          pip install -e .

      - name: Run PennyLane-Lightning unit tests
        run: |
          cd main/
          pytest tests/ $COVERAGE_FLAGS
          pl-device-test --device lightning.qubit --skip-ops --shots=20000 $COVERAGE_FLAGS --cov-append
          pl-device-test --device lightning.qubit --shots=None --skip-ops $COVERAGE_FLAGS --cov-append

      - name: Upload coverage to Codecov
        uses: codecov/codecov-action@v3
        with:
          files: ./main/coverage.xml
          fail_ci_if_error: true
          token: ${{ secrets.CODECOV_TOKEN }}<|MERGE_RESOLUTION|>--- conflicted
+++ resolved
@@ -399,63 +399,6 @@
           fail_ci_if_error: true
           token: ${{ secrets.CODECOV_TOKEN }}
 
-<<<<<<< HEAD
-  pythontestsBLAS:
-    name: Python tests with BLAS expval
-    runs-on: ${{ matrix.os }}
-    strategy:
-      matrix:
-        os: [ubuntu-20.04]
-
-    steps:
-      - name: Checkout PennyLane-Lightning
-        uses: actions/checkout@v2
-        with:
-          path: main
-          fetch-depth: 2
-
-      - uses: actions/setup-python@v2
-        name: Install Python
-        with:
-          python-version: '3.7'
-
-      - name: Install dependencies
-        run: sudo apt-get update && sudo apt-get -y -q install cmake gcc-10 g++-10 libopenblas-dev gcovr lcov
-
-      - name: Get required Python packages
-        run: |
-          cd main
-          python -m pip install --upgrade pip
-          pip install -r requirements-dev.txt
-
-      - name: Install ML libraries for interfaces
-        run: |
-          pip install --upgrade torch==$TORCH_VERSION -f https://download.pytorch.org/whl/cpu/torch_stable.html
-          pip install --upgrade "jax[cpu]"  # This also installs jaxlib
-          pip install --upgrade tensorflow~=$TF_VERSION keras~=$TF_VERSION
-
-      - name: Install lightning.qubit device
-        run: |
-          cd main
-          python setup.py build_ext -i --define="ENABLE_BLAS=ON;CMAKE_CXX_COMPILER=$(which g++-$GCC_VERSION)"
-          pip install -e .
-
-      - name: Run PennyLane-Lightning unit tests
-        run: |
-          cd main/
-          pytest tests/ $COVERAGE_FLAGS
-          pl-device-test --device lightning.qubit --skip-ops --shots=20000 $COVERAGE_FLAGS --cov-append
-          pl-device-test --device lightning.qubit --shots=None --skip-ops $COVERAGE_FLAGS --cov-append
-
-      - name: Upload coverage to Codecov
-        uses: codecov/codecov-action@v2
-        with:
-          files: ./main/coverage.xml
-          fail_ci_if_error: true
-
-  pythontestsKokkos:
-    name: Python tests with Kokkos and Kokkos Kernels
-=======
   cpptestswithKokkosAndOpenBLAS:
     needs: [build_and_cache_Kokkos]
     strategy:
@@ -465,7 +408,6 @@
         kokkos_version: ${{ fromJson(needs.build_and_cache_Kokkos.outputs.kokkos_version) }}
 
     name: C++ tests (Linux, OpenBLAS, Kokkos and Kokkos Kernels)
->>>>>>> 43c70b43
     runs-on: ${{ matrix.os }}
 
     steps:
