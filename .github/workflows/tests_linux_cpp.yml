name: Testing::x86_64::C++
on:
  workflow_call:
    inputs:
      lightning-version:
        type: string
        required: true
        description: The version of Lightning to use. Valid values are either 'release' (most recent release candidate), 'stable' (most recent git-tag) or 'latest' (most recent commit from master)
      pennylane-version:
        type: string
        required: true
        description: The version of PennyLane to use. Valid values are either 'release' (most recent release candidate), 'stable' (most recent git-tag) or 'latest' (most recent commit from master)
  pull_request:
    types:
      - opened
      - reopened
      - synchronize
      - ready_for_review
<<<<<<< HEAD
      - labeled
=======
>>>>>>> c607b6c5
    paths:
      - .github/workflows/tests_linux_cpp.yml
      - pennylane_lightning/core/src/**
      - '!pennylane_lightning/core/src/simulators/lightning_gpu/**'
      - '!pennylane_lightning/core/src/simulators/lightning_tensor/**'

  push:
    branches:
      - master

env:
  TF_VERSION: 2.10.0
  TORCH_VERSION: 1.11.0+cpu
  COVERAGE_FLAGS: "--cov=pennylane_lightning --cov-report=term-missing --no-flaky-report -p no:warnings --tb=native"
  GCC_VERSION: 11
  OMP_NUM_THREADS: "2"
  OMP_PROC_BIND: "false"

concurrency:
  group: tests_linux_cpp-${{ github.ref }}-${{ github.event_name }}-${{ inputs.lightning-version }}-${{ inputs.pennylane-version }}
  cancel-in-progress: true

jobs:
  determine_runner:
    if: github.event.pull_request.draft == false
    name: Determine runner type to use
    uses: ./.github/workflows/determine-workflow-runner.yml
    with:
      default_runner: ubuntu-22.04

  cpptests:
    if: ${{ !contains(fromJSON('["schedule", "workflow_dispatch"]'), github.event_name) }}
    needs: [determine_runner]
    strategy:
      matrix:
        pl_backend: ["lightning_qubit"]
        enable_kernel_omp: ["OFF", "ON"]
        enable_kernel_avx_streaming: ["OFF", "ON"]
        exclude:
        - enable_kernel_omp: OFF
          enable_kernel_avx_streaming: ON
    timeout-minutes: 60
    name: C++ Tests (${{ matrix.pl_backend }}, ENABLE_KERNEL_OMP=${{ matrix.enable_kernel_omp }}, ENABLE_KERNEL_AVX_STREAMING=${{ matrix.enable_kernel_avx_streaming }})
    runs-on: ${{ needs.determine_runner.outputs.runner_group }}

    steps:
      - uses: actions/setup-python@v5
        name: Install Python
        with:
          python-version: '3.10'

      - name: Checkout PennyLane-Lightning
        uses: actions/checkout@v4

      - name: Install dependencies
        run: |
            echo ${{ github.event_name }} && sudo apt-get update && sudo apt-get -y -q install cmake gcc-$GCC_VERSION  g++-$GCC_VERSION ninja-build gcovr lcov
            python -m pip install scipy pybind11

      - name: Build and run unit tests
        run: |
            cmake . -BBuild -G Ninja \
              -DCMAKE_BUILD_TYPE=Debug \
              -DBUILD_TESTS=ON \
              -DENABLE_PYTHON=OFF \
              -DPL_BACKEND=${{ matrix.pl_backend }} \
              -DCMAKE_CXX_COMPILER=$(which g++-$GCC_VERSION) \
              -DENABLE_COVERAGE=ON \
              -DLQ_ENABLE_KERNEL_AVX_STREAMING=${{ matrix.enable_kernel_avx_streaming }} \
              -DLQ_ENABLE_KERNEL_OMP=${{ matrix.enable_kernel_omp }}

            cmake --build ./Build

            cd ./Build
            mkdir -p ./tests/results
            for file in *runner ; do ./$file --order lex --reporter junit --out ./tests/results/report_$file.xml; done;
            lcov --directory . -b ../pennylane_lightning/core/src --capture --output-file coverage.info
            lcov --remove coverage.info '/usr/*' --output-file coverage.info
            mv coverage.info coverage-${{ github.job }}-${{ matrix.pl_backend }}-${{ matrix.enable_kernel_avx_streaming }}-${{ matrix.enable_kernel_omp }}-${{ matrix.enable_lapack }}.info

      - name: Upload test results
        uses: actions/upload-artifact@v4
        if: always()
        with:
          name: ubuntu-tests-reports-${{ github.job }}-${{ matrix.pl_backend }}-${{ matrix.enable_kernel_avx_streaming }}-${{ matrix.enable_kernel_omp }}-${{ matrix.enable_lapack }}
          retention-days: 1
          include-hidden-files: true
          path: |
            ./Build/tests/results/

          if-no-files-found: error

      - name: Upload code coverage results
        uses: actions/upload-artifact@v4
        with:
          name: ubuntu-codecov-results-${{ matrix.pl_backend }}-${{ matrix.enable_kernel_avx_streaming }}-${{ matrix.enable_kernel_omp }}-${{ matrix.enable_lapack }}
          path: ./Build/coverage-${{ github.job }}-${{ matrix.pl_backend }}-${{ matrix.enable_kernel_avx_streaming }}-${{ matrix.enable_kernel_omp }}-${{ matrix.enable_lapack }}.info
          if-no-files-found: error

  cpptestswithOpenBLAS:
    if: ${{ !contains(fromJSON('["schedule", "workflow_dispatch"]'), github.event_name) }}
    needs: [determine_runner]
    strategy:
      matrix:
        pl_backend: ["lightning_qubit"]
    timeout-minutes: 60
    name: C++ Tests (${{ matrix.pl_backend }}, blas-ON)
    runs-on: ${{ needs.determine_runner.outputs.runner_group }}

    steps:
      - uses: actions/setup-python@v5
        name: Install Python
        with:
          python-version: '3.10'

      - name: Checkout PennyLane-Lightning
        uses: actions/checkout@v4

      - name: Install dependencies
        run: |
          sudo apt-get update && sudo apt-get -y -q install cmake gcc-$GCC_VERSION  g++-$GCC_VERSION libopenblas-base libopenblas-dev ninja-build gcovr lcov
          python -m pip install scipy

      - name: Build and run unit tests
        run: |
            cmake . -BBuild -G Ninja \
              -DCMAKE_BUILD_TYPE=Debug \
              -DENABLE_PYTHON=OFF \
              -DENABLE_BLAS=ON \
              -DPL_BACKEND=${{ matrix.pl_backend }} \
              -DBUILD_TESTS=ON \
              -DCMAKE_CXX_COMPILER=$(which g++-$GCC_VERSION) \
              -DENABLE_COVERAGE=ON
            cmake --build ./Build
            cd ./Build
            mkdir -p ./tests/results
            for file in *runner ; do ./$file --order lex --reporter junit --out ./tests/results/report_$file.xml; done;
            lcov --directory . -b ../pennylane_lightning/core/src --capture --output-file coverage.info
            lcov --remove coverage.info '/usr/*' --output-file coverage.info
            mv coverage.info coverage-${{ github.job }}-${{ matrix.pl_backend }}.info

      - name: Upload test results
        uses: actions/upload-artifact@v4
        if: always()
        with:
          name: ubuntu-tests-reports-blas-${{ github.job }}-${{ matrix.pl_backend }}
          path: ./Build/tests/results/
          retention-days: 1
          if-no-files-found: error
          include-hidden-files: true

      - name: Upload code coverage results
        uses: actions/upload-artifact@v4
        with:
          name: ubuntu-codecov-results-blas-${{ matrix.pl_backend }}
          path: ./Build/coverage-${{ github.job }}-${{ matrix.pl_backend }}.info
          retention-days: 1
          if-no-files-found: error
          include-hidden-files: true

  build_and_cache_Kokkos:
    name: "Build and cache Kokkos"
    needs: [determine_runner]
    uses: ./.github/workflows/build_and_cache_Kokkos_linux.yml
    with:
      runs_on: ${{ needs.determine_runner.outputs.runner_group }}
      os: ubuntu-22.04

  cpptestswithKokkos:
    if: ${{ !contains(fromJSON('["schedule", "workflow_dispatch"]'), github.event_name) }}
    needs: [build_and_cache_Kokkos, determine_runner]
    strategy:
      matrix:
        os: [ubuntu-22.04]
        pl_backend: ["lightning_kokkos"]
        exec_model: ${{ fromJson(needs.build_and_cache_Kokkos.outputs.exec_model) }}
        kokkos_version: ${{ fromJson(needs.build_and_cache_Kokkos.outputs.kokkos_version) }}
    timeout-minutes: 60
    name: C++ Tests (${{ matrix.pl_backend }}, kokkos-${{ matrix.kokkos_version }}, model-${{ matrix.exec_model }})
    runs-on: ${{ needs.determine_runner.outputs.runner_group }}

    steps:
      - uses: actions/setup-python@v5
        name: Install Python
        with:
          python-version: '3.10'

      - name: Checkout PennyLane-Lightning
        uses: actions/checkout@v4

      - name: Restoring cached dependencies
        id: kokkos-cache
        uses: actions/cache@v4
        with:
          path: ${{ github.workspace}}/Kokkos_install/${{ matrix.exec_model }}
          key: ${{ matrix.os }}-kokkos${{ matrix.kokkos_version }}-${{ matrix.exec_model }}

      - name: Copy cached libraries
        if: steps.kokkos-cache.outputs.cache-hit == 'true'
        run: |
          rm -rf Kokkos
          mkdir Kokkos/
          cp -rf ${{ github.workspace}}/Kokkos_install/${{ matrix.exec_model }}/* Kokkos/

      - name: Install dependencies
        run: |
          sudo apt-get update && sudo apt-get -y -q install cmake gcc-$GCC_VERSION  g++-$GCC_VERSION ninja-build gcovr lcov
          python -m pip install scipy pybind11

      - name: Build and run unit tests
        run: |
            set -x
            cmake . -BBuild -G Ninja \
              -DCMAKE_BUILD_TYPE=Debug \
              -DBUILD_TESTS=ON \
              -DENABLE_PYTHON=OFF \
              -DCMAKE_PREFIX_PATH=${{ github.workspace }}/Kokkos \
              -DPL_BACKEND=${{ matrix.pl_backend }} \
              -DCMAKE_CXX_COMPILER=$(which g++-$GCC_VERSION) \
              -DENABLE_COVERAGE=ON
            cmake --build ./Build
            cd ./Build
            mkdir -p ./tests/results-${{ github.job }}-${{ matrix.pl_backend }}
            for file in *runner ; do ./$file --order lex --reporter junit --out ./tests/results-${{ github.job }}-${{ matrix.pl_backend }}/report_$file.xml; done;
            lcov --directory . -b ../pennylane_lightning/core/src --capture --output-file coverage.info
            lcov --remove coverage.info '/usr/*' --output-file coverage.info
            mv coverage.info coverage-${{ github.job }}-${{ matrix.pl_backend }}.info
            set +x

      - name: Upload test results
        uses: actions/upload-artifact@v4
        if: always()
        with:
          name: ubuntu-tests-reports-${{ github.job }}-${{ matrix.pl_backend }}
          path: ./Build/tests/results-${{ github.job }}-${{ matrix.pl_backend }}
          retention-days: 1
          if-no-files-found: error
          include-hidden-files: true

      - name: Upload code coverage results
        uses: actions/upload-artifact@v4
        with:
          name: ubuntu-codecov-results-cpp-${{ github.job }}-${{ matrix.pl_backend }}
          path: ./Build/coverage-${{ github.job }}-${{ matrix.pl_backend }}.info
          retention-days: 1
          if-no-files-found: error
          include-hidden-files: true

  upload-to-codecov-linux-cpp:
    needs: [cpptests, cpptestswithOpenBLAS, cpptestswithKokkos]
    name: Upload cpp coverage data to codecov
    runs-on: ubuntu-latest
    steps:
      - name: Checkout
        uses: actions/checkout@v4

      - name: Download coverage reports
        uses: actions/download-artifact@v4
        with:
<<<<<<< HEAD
          pattern: ubuntu-codecov*
=======
          pattern: ubuntu-codecov-*
>>>>>>> c607b6c5
          merge-multiple: true

      - name: Upload to Codecov
        uses: codecov/codecov-action@v4
        with:
          fail_ci_if_error: true
          verbose: true
          token: ${{ secrets.CODECOV_TOKEN }}

  cpptestsWithMultipleBackends:
  # Device-specific tests are performed for both. Device-agnostic tests default to LightningQubit.
    if: ${{ !contains(fromJSON('["schedule", "workflow_dispatch"]'), github.event_name) }}
    needs: [build_and_cache_Kokkos, determine_runner]
    strategy:
      matrix:
        os: [ubuntu-22.04]
        exec_model: ${{ fromJson(needs.build_and_cache_Kokkos.outputs.exec_model) }}
        kokkos_version: ${{ fromJson(needs.build_and_cache_Kokkos.outputs.kokkos_version) }}
    timeout-minutes: 60
    name: C++ Tests (multiple-backends, kokkos-${{ matrix.kokkos_version }}, model-${{ matrix.exec_model }})
    runs-on: ${{ needs.determine_runner.outputs.runner_group }}

    steps:
      - uses: actions/setup-python@v5
        name: Install Python
        with:
          python-version: '3.10'

      - name: Checkout PennyLane-Lightning
        uses: actions/checkout@v4

      - name: Restoring cached dependencies
        id: kokkos-cache
        uses: actions/cache@v4
        with:
          path: ${{ github.workspace}}/Kokkos_install/${{ matrix.exec_model }}
          key: ${{ matrix.os }}-kokkos${{ matrix.kokkos_version }}-${{ matrix.exec_model }}

      - name: Copy cached libraries
        if: steps.kokkos-cache.outputs.cache-hit == 'true'
        run: |
          rm -rf Kokkos
          mkdir Kokkos/
          cp -rf ${{ github.workspace}}/Kokkos_install/${{ matrix.exec_model }}/* Kokkos/

      - name: Install dependencies
        run: |
          sudo apt-get update && sudo apt-get -y -q install cmake gcc-$GCC_VERSION  g++-$GCC_VERSION ninja-build gcovr lcov
          python -m pip install scipy

      - name: Build and run unit tests
        run: |
            cmake . -BBuild -G Ninja \
              -DCMAKE_BUILD_TYPE=Debug \
              -DBUILD_TESTS=ON \
              -DENABLE_PYTHON=OFF \
              -DCMAKE_PREFIX_PATH=${{ github.workspace }}/Kokkos \
              -DPL_BACKEND="lightning_qubit;lightning_kokkos" \
              -DCMAKE_CXX_COMPILER=$(which g++-$GCC_VERSION)
            cmake --build ./Build
            cd ./Build
            mkdir -p ./tests/results_multiple_backends
            for file in *runner ; do ./$file --order lex --reporter junit --out ./tests/results_multiple_backends/report_$file.xml; done;

      - name: Upload test results
        uses: actions/upload-artifact@v4
        if: always()
        with:
          name: ubuntu-tests-reports-${{ github.job }}-multiple-backends-kokkos${{ matrix.kokkos_version }}-${{ matrix.exec_model }}
          path: ./Build/tests/results_multiple_backends/
          retention-days: 1
          if-no-files-found: error
          include-hidden-files: true<|MERGE_RESOLUTION|>--- conflicted
+++ resolved
@@ -16,10 +16,6 @@
       - reopened
       - synchronize
       - ready_for_review
-<<<<<<< HEAD
-      - labeled
-=======
->>>>>>> c607b6c5
     paths:
       - .github/workflows/tests_linux_cpp.yml
       - pennylane_lightning/core/src/**
@@ -279,11 +275,7 @@
       - name: Download coverage reports
         uses: actions/download-artifact@v4
         with:
-<<<<<<< HEAD
-          pattern: ubuntu-codecov*
-=======
           pattern: ubuntu-codecov-*
->>>>>>> c607b6c5
           merge-multiple: true
 
       - name: Upload to Codecov
