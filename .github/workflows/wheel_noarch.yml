--- conflicted
+++ resolved
@@ -69,11 +69,7 @@
     strategy:
       matrix:
         pl_backend: ["lightning_qubit"]
-<<<<<<< HEAD
-    runs-on: ${{ matrix.os }}
-=======
     runs-on: ubuntu-latest
->>>>>>> 32b0c8f9
 
     if: ${{ github.event_name == 'release' }}
     steps:
