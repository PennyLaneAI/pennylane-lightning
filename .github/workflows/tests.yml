name: Testing
on:
  push:
    branches:
      - master
  pull_request:

env:
  TF_VERSION: 2.6
  TORCH_VERSION: 1.10.0+cpu
  COVERAGE_FLAGS: "--cov=pennylane_lightning --cov-report=term-missing --cov-report=xml:../coverage.xml --no-flaky-report -p no:warnings --tb=native"
  OMP_NUM_THREADS: "2"

jobs:
  cpptests:
    name: C++ tests
    runs-on: ${{ matrix.os }}
    strategy:
      matrix:
        os: [ubuntu-20.04]
    steps:
      - name: Cancel previous runs
        uses: styfle/cancel-workflow-action@0.4.1
        with:
          access_token: ${{ github.token }}

      - uses: actions/setup-python@v2
        name: Install Python
        with:
          python-version: '3.7'

      - uses: actions/checkout@v2

      - name: Install dependencies
        run: sudo apt-get update && sudo apt-get -y -q install cmake gcc g++

      - name: Build and run unit tests
        run: |
            cmake . -BBuild  -DCMAKE_BUILD_TYPE=Release -DBUILD_TESTS=1
            cmake --build ./Build
            mkdir -p ./Build/tests/results
            ./Build/pennylane_lightning/src/tests/runner --order lex --reporter junit --out ./Build/tests/results/report.xml

      - name: Upload test results
        uses: actions/upload-artifact@v2
        if: always()
        with:
          name: ubuntu-test-report
          path: Build/tests/results/report.xml

      - name: Publish test results
        uses: EnricoMi/publish-unit-test-result-action@v1
        if: always()
        with:
          check_name: Test Report (C++) on Ubuntu
          files: Build/tests/results/report.xml

  pythontests:
    name: Python tests
    runs-on: ${{ matrix.os }}
    strategy:
      matrix:
        os: [ubuntu-20.04]

    steps:
      - name: Checkout PennyLane-Lightning
        uses: actions/checkout@v2
        with:
          path: main

      - uses: actions/setup-python@v2
        name: Install Python
        with:
          python-version: '3.7'

      - name: Install dependencies
        run: sudo apt-get update && sudo apt-get -y -q install cmake gcc g++

      - name: Get required Python packages
        run: |
          cd main
          python -m pip install --upgrade pip
          pip install -r requirements.txt
          pip uninstall pennylane -y
          pip install git+https://github.com/PennyLaneAI/pennylane.git

<<<<<<< HEAD
      - name: Install torch to test interface
        run: pip install torch
=======
      - name: Install ML libraries for interfaces
        run: |
          pip install --upgrade torch==$TORCH_VERSION -f https://download.pytorch.org/whl/cpu/torch_stable.html
          pip install --upgrade "jax[cpu]"  # This also installs jaxlib
          pip install --upgrade tensorflow==$TF_VERSION keras==$TF_VERSION
>>>>>>> 0396af9f

      - name: Install lightning.qubit device
        run: |
          cd main
          pip install -e .

      - name: Run PennyLane-Lightning unit tests
        run: |
          cd main/
          pytest tests/ $COVERAGE_FLAGS
          pl-device-test --device lightning.qubit --skip-ops --shots=20000 $COVERAGE_FLAGS --cov-append
          pl-device-test --device lightning.qubit --shots=None --skip-ops $COVERAGE_FLAGS --cov-append

      - name: Upload coverage to Codecov
        uses: codecov/codecov-action@v1.0.12
        with:
          file: coverage.xml<|MERGE_RESOLUTION|>--- conflicted
+++ resolved
@@ -84,16 +84,11 @@
           pip uninstall pennylane -y
           pip install git+https://github.com/PennyLaneAI/pennylane.git
 
-<<<<<<< HEAD
-      - name: Install torch to test interface
-        run: pip install torch
-=======
       - name: Install ML libraries for interfaces
         run: |
           pip install --upgrade torch==$TORCH_VERSION -f https://download.pytorch.org/whl/cpu/torch_stable.html
           pip install --upgrade "jax[cpu]"  # This also installs jaxlib
           pip install --upgrade tensorflow==$TF_VERSION keras==$TF_VERSION
->>>>>>> 0396af9f
 
       - name: Install lightning.qubit device
         run: |
