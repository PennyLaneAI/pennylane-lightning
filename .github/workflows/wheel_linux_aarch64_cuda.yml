name: Wheel::Linux::ARM::CUDA

# **What it does**: Builds python wheels for Linux (ubuntu-latest) architecture ARM 64 and store it as artifacts.
#                   Python versions: 3.10, 3.11, 3.12, 3.13.
# **Why we have it**: To build wheels for pennylane-lightning installation.
# **Who does it impact**: Wheels to be uploaded to PyPI.

on:
  pull_request:
  push:
    branches:
      - master
  release:
    types: [published]
  workflow_dispatch:

concurrency:
  group: wheel_linux_aarch64_cu12-${{ github.ref }}
  cancel-in-progress: true

jobs:
  set_wheel_build_matrix:
    if: |
      github.event_name != 'pull_request' ||
      contains(github.event.pull_request.labels.*.name, 'ci:build_wheels') ||
      github.event_name == 'workflow_dispatch'
    name: "Set wheel build matrix"
    uses: ./.github/workflows/set_wheel_build_matrix.yml
    with:
      event_name: ${{ github.event_name }}

  linux-wheels-aarch64:
    needs: [set_wheel_build_matrix]
    strategy:
      fail-fast: false
      matrix:
        os: [arm-gpu]
        arch: [aarch64]
        pl_backend: ["lightning_gpu", "lightning_tensor"]
        cuda_version: ["12"]
        cibw_build: ${{ fromJson(needs.set_wheel_build_matrix.outputs.python_version) }}
        container_img: ["quay.io/pypa/manylinux_2_28_aarch64"]
<<<<<<< HEAD
    timeout-minutes: 45
    name: ${{ matrix.os }}::${{ matrix.arch }} - ${{ matrix.pl_backend }} (Python ${{ fromJson('{ "cp310-*":"3.10","cp311-*":"3.11", "cp312-*":"3.12", "cp313-*":"3.13" }')[matrix.cibw_build] }})
    runs-on: ${{ matrix.os }}
=======
    timeout-minutes: 60
    name: ${{ matrix.os }}::${{ matrix.arch }} - ${{ matrix.pl_backend }} (Python ${{ fromJson('{ "cp310-*":"3.10","cp311-*":"3.11", "cp312-*":"3.12" }')[matrix.cibw_build] }})
    runs-on: 
      - single-gpu-arm
>>>>>>> c570f824

    steps:
      - name: Checkout PennyLane-Lightning
        uses: actions/checkout@v4

      - name: Install Python 3.10
        uses: actions/setup-python@v5
        with:
          python-version: '3.10'

      - name: Install cibuildwheel
        run: python3.10 -m pip install cibuildwheel~=2.21.0 tomlkit

      - name: Configure pyproject.toml file
        run: PL_BACKEND="${{ matrix.pl_backend }}" python scripts/configure_pyproject_toml.py

      - name: Build wheels
        env:
          CIBW_ARCHS_LINUX: ${{matrix.arch}}

          CIBW_BUILD: ${{ matrix.cibw_build }}

          CIBW_SKIP: "*-musllinux*"

          # Python build settings
          CIBW_BEFORE_BUILD: |
            python -m pip install ninja cmake~=3.27.0 setuptools auditwheel~=5.0 custatevec-cu${{ matrix.cuda_version }} cutensornet-cu${{ matrix.cuda_version }}
            dnf clean all -y
            dnf install gcc-toolset-12 dnf-utils -y
            source /opt/rh/gcc-toolset-12/enable -y
            yum-config-manager --add-repo http://developer.download.nvidia.com/compute/cuda/repos/rhel8/sbsa/cuda-rhel8.repo -y
            dnf -y install cuda-toolkit-${{ matrix.cuda_version }}-0 git

          # ensure nvcc is available
          CIBW_ENVIRONMENT: |
            PATH=/opt/rh/gcc-toolset-12/root/usr/bin:$PATH:/usr/local/cuda-${{ matrix.cuda_version }}/bin \
            LD_LIBRARY_PATH=/opt/rh/gcc-toolset-12/root/usr/lib64:/opt/rh/gcc-toolset-12/root/usr/lib:/opt/rh/gcc-toolset-12/root/usr/lib64/dyninst:/opt/rh/gcc-toolset-12/root/usr/lib/dyninst:$LD_LIBRARY_PATH:/usr/local/cuda-${{ matrix.cuda_version }}/lib64 \
            PKG_CONFIG_PATH=/opt/rh/gcc-toolset-12/root/usr/lib64/pkgconfig:$PKG_CONFIG_PATH \
            CMAKE_ARGS="-DCMAKE_BUILD_TYPE=Release"

          CIBW_REPAIR_WHEEL_COMMAND_LINUX: "./bin/auditwheel repair -w {dest_dir} {wheel}"

          CIBW_MANYLINUX_AARCH64_IMAGE: manylinux_2_28

          CIBW_BUILD_VERBOSITY: 3

        run: python3 -m cibuildwheel --output-dir wheelhouse

      - name: Determine Python version
        id: pyvs
        shell: bash
        run: |
          echo "version=$(echo  ${{ matrix.cibw_build }} | tr -cd '[:digit:].' | sed 's/./&./1')" >> $GITHUB_OUTPUT

      - uses: actions/setup-python@v5
        name: Install Python
        with:
          python-version: ${{ steps.pyvs.outputs.version }}

      - name: Test wheels
        run: |
          python -m ensurepip --upgrade
          python -m pip install -r requirements-tests.txt
          PL_BACKEND="lightning_qubit" python scripts/configure_pyproject_toml.py
          SKIP_COMPILATION=True python -m pip install . -vv
          python -m pip install ./wheelhouse/*.whl
          DEVICENAME=`echo ${{ matrix.pl_backend }} | sed "s/_/./g"`
          if (${{ matrix.pl_backend == 'lightning_tensor' }}) then
            PL_DEVICE=${DEVICENAME} python -m pytest tests/
          else
            pl-device-test --device=${DEVICENAME} --skip-ops -x --tb=short --no-flaky-report
            # MCM tests are slow and skipped. get_c_interface() API is not supported with current test setup and skipped.
            PL_DEVICE=${DEVICENAME} python -m pytest tests/ -k "not test_supported_linux_platform_gpu and not test_native_mcm"
          fi
          

      - name: Validate wheels
        run: |
         python3 -m pip install twine
         python3 -m twine check ./wheelhouse/*.whl

      - uses: actions-ecosystem/action-regex-match@main
        id: rc_build
        with:
          text: ${{ github.event.pull_request.head.ref }}
          regex: '.*[0-9]+.[0-9]+.[0-9]+[-_]?rc[0-9]+'

      - uses: actions/upload-artifact@v4
        if: |
          github.event_name == 'release' ||
          github.event_name == 'workflow_dispatch' ||
          github.ref == 'refs/heads/master'
        with:
          name: ${{ runner.os }}-wheels-${{ matrix.pl_backend }}-${{ fromJson('{ "cp310-*":"py310","cp311-*":"py311","cp312-*":"py312", "cp313-*":"py313" }')[matrix.cibw_build] }}-${{ matrix.arch }}-cu${{ matrix.cuda_version }}.zip
          path: ./wheelhouse/*.whl
          retention-days: 1
          include-hidden-files: true

      - name: Cleanup
        if: always()
        run: |
          rm -rf ${{ steps.setup_venv.outputs.venv_name }}
          rm -rf * .git .gitignore .github
          pip cache purge

  upload-pypi:
    needs: [set_wheel_build_matrix, linux-wheels-aarch64]
    strategy:
      matrix:
        arch: [aarch64]
        pl_backend: ["lightning_gpu", "lightning_tensor"]
        cuda_version: ["12"]
        cibw_build: ${{ fromJson(needs.set_wheel_build_matrix.outputs.python_version) }}
    runs-on: ubuntu-latest
    permissions:
      id-token: write
    if: |
      github.event_name == 'release' ||
      github.ref == 'refs/heads/master'

    steps:
      - uses: actions/download-artifact@v4
        with:
          name:  ${{ runner.os }}-wheels-${{ matrix.pl_backend }}-${{ fromJson('{ "cp310-*":"py310","cp311-*":"py311","cp312-*":"py312", "cp313-*":"py313" }')[matrix.cibw_build] }}-${{ matrix.arch }}-cu${{ matrix.cuda_version }}.zip
          path: dist

      - name: Upload wheels to TestPyPI
        uses: pypa/gh-action-pypi-publish@release/v1
        with:
          verbose: true
          repository-url: https://test.pypi.org/legacy/

      - name: Cleanup
        if: always()
        run: |
          rm -rf ${{ steps.setup_venv.outputs.venv_name }}
          rm -rf * .git .gitignore .github
          pip cache purge<|MERGE_RESOLUTION|>--- conflicted
+++ resolved
@@ -40,17 +40,10 @@
         cuda_version: ["12"]
         cibw_build: ${{ fromJson(needs.set_wheel_build_matrix.outputs.python_version) }}
         container_img: ["quay.io/pypa/manylinux_2_28_aarch64"]
-<<<<<<< HEAD
-    timeout-minutes: 45
+    timeout-minutes: 60
     name: ${{ matrix.os }}::${{ matrix.arch }} - ${{ matrix.pl_backend }} (Python ${{ fromJson('{ "cp310-*":"3.10","cp311-*":"3.11", "cp312-*":"3.12", "cp313-*":"3.13" }')[matrix.cibw_build] }})
-    runs-on: ${{ matrix.os }}
-=======
-    timeout-minutes: 60
-    name: ${{ matrix.os }}::${{ matrix.arch }} - ${{ matrix.pl_backend }} (Python ${{ fromJson('{ "cp310-*":"3.10","cp311-*":"3.11", "cp312-*":"3.12" }')[matrix.cibw_build] }})
     runs-on: 
       - single-gpu-arm
->>>>>>> c570f824
-
     steps:
       - name: Checkout PennyLane-Lightning
         uses: actions/checkout@v4
