--- conflicted
+++ resolved
@@ -16,10 +16,6 @@
       - reopened
       - synchronize
       - ready_for_review
-<<<<<<< HEAD
-      - labeled
-=======
->>>>>>> c607b6c5
     paths-ignore:
       - .github/**
       - '!.github/workflows/tests_lkcpu_python.yml'
