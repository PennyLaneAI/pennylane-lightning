--- conflicted
+++ resolved
@@ -34,11 +34,7 @@
 
       - name: Kokkos version
         id: kokkos_version
-<<<<<<< HEAD
-        run: echo "kokkos_version=[\"4.0.00\"]" >> $GITHUB_OUTPUT
-=======
         run: echo "kokkos_version=[\"4.0.01\"]" >> $GITHUB_OUTPUT
->>>>>>> d7024233
 
     outputs:
       exec_model: ${{ steps.exec_model.outputs.exec_model }}
