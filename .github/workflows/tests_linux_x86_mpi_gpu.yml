name: Tests::Linux::x86_64::LGPU::MPI
on:
  workflow_call:
    inputs:
      lightning-version:
        type: string
        required: true
        description: The version of lightning to use. Valid values are either 'stable' (most recent git-tag) or 'latest' (most recent commit from master)
      pennylane-version:
        type: string
        required: true
        description: The version of PennyLane to use. Valid values are either 'stable' (most recent git-tag) or 'latest' (most recent commit from master)
  release:
  push:
    branches:
      - main
  pull_request:

env:
  COVERAGE_FLAGS: "--cov=pennylane_lightning --cov-report=term-missing --cov-report=xml:./coverage.xml --no-flaky-report -p no:warnings --tb=native"
  GCC_VERSION: 11
  OMP_NUM_THREADS: "2"
  CI_CUDA_ARCH: 86

concurrency:
  group: gpu-test-mpi-${{ github.ref }}-${{ inputs.lightning-version }}-${{ inputs.pennylane-version }}
  cancel-in-progress: true

jobs:
  cpp_tests:
    if: ${{ contains(github.event.pull_request.labels.*.name, 'ci:use-multi-gpu-runner') && !contains(fromJSON('["schedule", "workflow_dispatch"]'), github.event_name) }}
    runs-on:
      - self-hosted
      - linux
      - x64
      - ubuntu-22.04
      - multi-gpu
    strategy:
      max-parallel: 1
      matrix:
        mpilib: ["mpich", "openmpi"]
        cuda_version_maj: ["12"]
        cuda_version_min: ["2"]
    timeout-minutes: 30

    steps:
      - name: Checkout
        uses: actions/checkout@v4
        with:
          fetch-tags: true

      - name: Switch to stable build of Lightning-GPU
        if: inputs.lightning-version == 'stable'
        run: |
          git fetch tags --force
          git checkout $(git tag | sort -V | tail -1)
      - uses: actions/setup-python@v5
        id: setup_python
        name: Install Python
        with:
          python-version: '3.9'

      # Since the self-hosted runner can be re-used. It is best to set up all package
      # installations in a virtual environment that gets cleaned at the end of each workflow run
      - name: Setup Python virtual environment
        id: setup_venv
        env:
          VENV_NAME: ${{ github.workspace }}/venv_${{ steps.setup_python.outputs.python-version }}_${{ github.sha }}
        run: |
          # Clear any pre-existing venvs
          rm -rf venv_*

          # Create new venv for this workflow_run
          python --version
          python -m venv ${{ env.VENV_NAME }}

          # Add the venv to PATH for subsequent steps
          echo ${{ env.VENV_NAME }}/bin >> $GITHUB_PATH

          # Adding venv name as an output for subsequent steps to reference if needed
          echo "venv_name=${{ env.VENV_NAME }}" >> $GITHUB_OUTPUT

      - name: Display Python-Path
        id: python_path
        run: |
          py_path=$(which python)
          echo "Python Interpreter Path => $py_path"
          echo "python=$py_path" >> $GITHUB_OUTPUT

          pip_path=$(which python)
          echo "PIP Path => $pip_path"
          echo "pip=$pip_path" >> $GITHUB_OUTPUT

      - name: Install required packages
        run: |
          python -m pip install -r requirements-dev.txt
<<<<<<< HEAD
          python -m pip install cmake custatevec-cu12
          sudo apt-get -y -q install liblapack-dev
=======
          # Omitting the installation of cmake v3.29.0 due to
          # https://github.com/scikit-build/cmake-python-distributions/pull/474
          python -m pip install "cmake!=3.29.0" custatevec-cu12 scipy
>>>>>>> 9ec7126a

      - name: Validate GPU version and installed compiler and modules
        run: |
          source /etc/profile.d/modules.sh && module use /opt/modules && module load cuda/${{ matrix.cuda_version_maj }}
          which -a nvcc
          nvcc --version
          ls -R /opt/modules

      - name: Validate Multi-GPU packages
        run: |
          source /etc/profile.d/modules.sh && module use /opt/modules/ && module load ${{ matrix.mpilib }}/cuda-${{ matrix.cuda_version_maj }}.${{ matrix.cuda_version_min }}
          echo 'Checking for ${{ matrix.mpilib }}'
          which -a mpirun
          mpirun --version
          which -a mpicxx
          mpicxx --version
          module unload ${{ matrix.mpilib }}/cuda-${{ matrix.cuda_version_maj }}.${{ matrix.cuda_version_min }}

      - name: Build and run unit tests
        run: |
          source /etc/profile.d/modules.sh && module use /opt/modules/ && module load ${{ matrix.mpilib }}/cuda-${{ matrix.cuda_version_maj }}.${{ matrix.cuda_version_min }}
          export CUQUANTUM_SDK=$(python -c "import site; print( f'{site.getsitepackages()[0]}/cuquantum/lib')")
          cmake . -BBuild \
            -DPL_BACKEND=lightning_gpu \
            -DENABLE_PYTHON=OFF \
            -DENABLE_MPI=ON \
            -DCMAKE_BUILD_TYPE=Debug \
            -DENABLE_COVERAGE=ON \
            -DBUILD_TESTS=ON \
            -DCMAKE_CXX_COMPILER=mpicxx \
            -DCMAKE_CUDA_COMPILER=$(which nvcc) \
            -DCMAKE_CUDA_ARCHITECTURES="86" \
            -DPython_EXECUTABLE:FILE="${{ steps.python_path.outputs.python }}" \
            -G Ninja
          cmake --build ./Build
          cd ./Build
          mkdir -p ./tests/results
          for file in *runner ; do ./$file --order lex --reporter junit --out ./tests/results/report_$file.xml; done;
          for file in *runner_mpi ; do mpirun -np 2 ./$file --order lex --reporter junit --out ./tests/results/report_$file.xml; done;
          lcov --directory . -b ../pennylane_lightning/src --capture --output-file coverage.info
          lcov --remove coverage.info '/usr/*' --output-file coverage.info
          mv coverage.info coverage-${{ github.job }}-lightning_gpu_${{ matrix.mpilib }}.info

      - name: Upload test results
        uses: actions/upload-artifact@v3
        if: always()
        with:
          name: ubuntu-tests-reports
          path: ./Build/tests/results/
          if-no-files-found: error

      - name: Upload code coverage results
        uses: actions/upload-artifact@v3
        with:
          name: ubuntu-codecov-results-cpp
          path: ./Build/coverage-${{ github.job }}-lightning_gpu_${{ matrix.mpilib }}.info
          if-no-files-found: error

      - name: Cleanup
        if: always()
        run: |
          rm -rf ${{ steps.setup_venv.outputs.venv_name }}
          rm -rf * .git .gitignore .github
          pip cache purge


  python_tests:
    if: ${{ contains(github.event.pull_request.labels.*.name, 'ci:use-multi-gpu-runner') || contains(fromJSON('["schedule", "workflow_dispatch"]'), github.event_name) }}
    runs-on:
      - self-hosted
      - linux
      - x64
      - ubuntu-22.04
      - multi-gpu
    strategy:
      max-parallel: 1
      matrix:
        mpilib: ["mpich", "openmpi"]
        cuda_version_maj: ["12"]
        cuda_version_min: ["2"]
    timeout-minutes: 30

    steps:
      - name: Checkout pennyLane-lightning
        uses: actions/checkout@v4
        with:
          fetch-tags: true

      - name: Switch to release build of Lightning
        if: inputs.lightning-version == 'release'
        run: |
          git fetch --all
          git checkout $(git branch -a --list "origin/v*rc*" | tail -1)

      - name: Switch to stable build of Lightning
        if: inputs.lightning-version == 'stable'
        run: |
          git fetch --tags --force
          git checkout $(git tag | sort -V | tail -1)


      # Since the self-hosted runner can be re-used. It is best to set up all package
      # installations in a virtual environment that gets cleaned at the end of each workflow run
      - name: Setup Python virtual environment
        id: setup_venv
        env:
          VENV_NAME: ${{ github.workspace }}/venv_${{ steps.setup_python.outputs.python-version }}_${{ github.sha }}
        run: |
          # Clear any pre-existing venvs
          rm -rf venv_*

          # Create new venv for this workflow_run
          python --version
          python -m venv ${{ env.VENV_NAME }}

          # Add the venv to PATH for subsequent steps
          echo ${{ env.VENV_NAME }}/bin >> $GITHUB_PATH

          # Adding venv name as an output for subsequent steps to reference if needed
          source ${{ env.VENV_NAME }}/bin/activate
          echo "venv_name=${{ env.VENV_NAME }}" >> $GITHUB_OUTPUT


      - name: Display Python-Path
        id: python_path
        run: |
          py_path=$(which python)
          echo "Python Interpreter Path => $py_path"
          echo "python=$py_path" >> $GITHUB_OUTPUT

          pip_path=$(which python)
          echo "PIP Path => $pip_path"
          echo "pip=$pip_path" >> $GITHUB_OUTPUT

      - name: Install required packages
        run: |
          source /etc/profile.d/modules.sh && module use /opt/modules/ && module load ${{ matrix.mpilib }}/cuda-${{ matrix.cuda_version_maj }}.${{ matrix.cuda_version_min }}
          python -m pip install -r requirements-dev.txt
          python -m pip install custatevec-cu${{ matrix.cuda_version_maj }} mpi4py openfermionpyscf
          PL_BACKEND=lightning_qubit python -m pip install -e . -vv

      - name: Checkout PennyLane for release build
        if: inputs.pennylane-version == 'release'
        uses: actions/checkout@v4
        with:
          path: pennylane
          repository: PennyLaneAI/pennylane

      - name: Switch to release build of PennyLane
        if: inputs.pennylane-version == 'release'
        run: |
          cd pennylane
          git fetch --all
          git checkout $(git branch -a --list "origin/v*rc*" | tail -1)
          python -m pip uninstall -y pennylane && python -m pip install . -vv --no-deps

      - name: Build and install package
        env:
          CUQUANTUM_SDK: $(python -c "import site; print( f'{site.getsitepackages()[0]}/cuquantum/lib')")
        run: |
          source /etc/profile.d/modules.sh && module use /opt/modules/ && module load ${{ matrix.mpilib }}/cuda-${{ matrix.cuda_version_maj }}.${{ matrix.cuda_version_min }}
          CMAKE_ARGS="-DCMAKE_C_COMPILER=mpicc -DCMAKE_CXX_COMPILER=mpicxx -DENABLE_MPI=ON -DCMAKE_CUDA_COMPILER=$(which nvcc) -DCMAKE_CUDA_ARCHITECTURES=${{ env.CI_CUDA_ARCH }} -DPython_EXECUTABLE=${{ steps.python_path.outputs.python }}" \
          PL_BACKEND=lightning_gpu python -m pip install -e . --verbose

      # There are issues running py-cov with MPI. A solution is to use coverage as reported
      # [here](https://github.com/pytest-dev/pytest-cov/issues/237#issuecomment-544824228)
      - name: Run unit tests for MPI-enabled lightning.gpu device
        run: |
          source /etc/profile.d/modules.sh && module use /opt/modules/ && module load ${{ matrix.mpilib }}/cuda-${{ matrix.cuda_version_maj }}.${{ matrix.cuda_version_min }}
          PL_DEVICE=lightning.gpu mpirun -np 2 \
          coverage run --rcfile=.coveragerc --source=pennylane_lightning -p -m mpi4py -m pytest ./mpitests --tb=native
          coverage combine
          coverage xml -o coverage-${{ github.job }}-lightning_gpu_${{ matrix.mpilib }}_cu${{ matrix.cuda_version_maj }}-main.xml

      - name: Upload code coverage results
        uses: actions/upload-artifact@v3
        with:
          name: ubuntu-codecov-results-python
          path: coverage-${{ github.job }}-lightning_gpu_${{ matrix.mpilib }}_cu${{ matrix.cuda_version_maj }}-*.xml
          if-no-files-found: error

      - name: Cleanup
        if: always()
        run: |
          rm -rf ${{ steps.setup_venv.outputs.venv_name }}
          rm -rf * .git .gitignore .github
          pip cache purge

  upload-to-codecov-linux-cpp:
    needs: ["cpp_tests"]
    name: Upload coverage data to codecov
    runs-on: ubuntu-latest
    steps:
      - name: Checkout
        uses: actions/checkout@v4

      - name: Download coverage reports
        uses: actions/download-artifact@v3
        with:
          name: ubuntu-codecov-results-cpp

      - name: Upload to Codecov
        uses: codecov/codecov-action@v3
        with:
          fail_ci_if_error: true
          verbose: true
          token: ${{ secrets.CODECOV_TOKEN }}
      
      - name: Cleanup
        if: always()
        run: |
          rm -rf ${{ steps.setup_venv.outputs.venv_name }}
          rm -rf * .git .gitignore .github
          pip cache purge

  upload-to-codecov-linux-python:
    needs: ["python_tests"]
    name: Upload coverage data to codecov
    runs-on: ubuntu-latest
    steps:
      - name: Checkout
        uses: actions/checkout@v4

      - name: Download coverage reports
        uses: actions/download-artifact@v3
        with:
          name: ubuntu-codecov-results-python

      - name: Upload to Codecov
        uses: codecov/codecov-action@v3
        with:
          fail_ci_if_error: true
          verbose: true
          token: ${{ secrets.CODECOV_TOKEN }}

      - name: Cleanup
        if: always()
        run: |
          rm -rf ${{ steps.setup_venv.outputs.venv_name }}
          rm -rf * .git .gitignore .github
          pip cache purge<|MERGE_RESOLUTION|>--- conflicted
+++ resolved
@@ -94,14 +94,7 @@
       - name: Install required packages
         run: |
           python -m pip install -r requirements-dev.txt
-<<<<<<< HEAD
-          python -m pip install cmake custatevec-cu12
-          sudo apt-get -y -q install liblapack-dev
-=======
-          # Omitting the installation of cmake v3.29.0 due to
-          # https://github.com/scikit-build/cmake-python-distributions/pull/474
-          python -m pip install "cmake!=3.29.0" custatevec-cu12 scipy
->>>>>>> 9ec7126a
+          python -m pip install cmake custatevec-cu12 scipy
 
       - name: Validate GPU version and installed compiler and modules
         run: |
