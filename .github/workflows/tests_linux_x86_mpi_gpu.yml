--- conflicted
+++ resolved
@@ -54,14 +54,11 @@
         run: |
           git fetch tags --force
           git checkout $(git tag | sort -V | tail -1)
-<<<<<<< HEAD
-=======
       - uses: actions/setup-python@v5
         id: setup_python
         name: Install Python
         with:
           python-version: '3.9'
->>>>>>> 4bca9905
 
       # Since the self-hosted runner can be re-used. It is best to set up all package
       # installations in a virtual environment that gets cleaned at the end of each workflow run
@@ -200,8 +197,6 @@
           git fetch --tags --force
           git checkout $(git tag | sort -V | tail -1)
 
-<<<<<<< HEAD
-=======
 
       - uses: actions/setup-python@v5
         id: setup_python
@@ -209,7 +204,6 @@
         with:
           python-version: '3.9'
 
->>>>>>> 4bca9905
       # Since the self-hosted runner can be re-used. It is best to set up all package
       # installations in a virtual environment that gets cleaned at the end of each workflow run
       - name: Setup Python virtual environment
