--- conflicted
+++ resolved
@@ -1,6 +1,6 @@
 name: Wheel::Linux::ARM
 
-# **What it does**: Build python wheels for Linux (ubuntu-latest) architecture PowerPC 64 and store it as artifacts.
+# **What it does**: Builds python wheels for Linux (ubuntu-latest) architecture ARM 64 and store it as artifacts.
 #                   Python versions: 3.7, 3.8, 3.9, 3.10.
 # **Why we have it**: To build wheels for pennylane-lightning installation.
 # **Who does it impact**: Wheels to be uploaded to PyPI.
@@ -9,7 +9,6 @@
   push:
     branches:
       - master
-  pull_request:
   release:
     types: [published]
 
@@ -18,7 +17,6 @@
   PYTHON3_MAX_VERSION: "10"
 
 jobs:
-<<<<<<< HEAD
   build_dependencies:
     strategy:
       matrix:
@@ -33,19 +31,10 @@
 
     steps:
       - name: Cancel previous runs
-=======
-  linux-set-matrix-aarch64:
-    name: Set builder matrix versions
-    runs-on: ubuntu-latest
-
-    steps:
-      - name: Cancel Previous Runs
->>>>>>> 80982528
         uses: styfle/cancel-workflow-action@0.4.1
         with:
           access_token: ${{ github.token }}
 
-<<<<<<< HEAD
       - name: Cache installation directories
         id: kokkos-cache
         uses: actions/cache@v3
@@ -115,9 +104,16 @@
             cmake --install ./Build; "
           cd -
 
-  linux-wheels-aarch64:
-    needs: build_dependencies
-=======
+  linux-set-matrix-aarch64:
+    name: Set builder matrix versions
+    runs-on: ubuntu-latest
+
+    steps:
+      - name: Cancel Previous Runs
+        uses: styfle/cancel-workflow-action@0.4.1
+        with:
+          access_token: ${{ github.token }}
+
       - uses: actions/checkout@v2
 
       - id: pyver
@@ -136,24 +132,19 @@
       matrix: ${{ steps.pyver.outputs.matrix }}
 
   linux-wheels-aarch64:
-    needs: [linux-set-matrix-aarch64]
->>>>>>> 80982528
+    needs: [linux-set-matrix-aarch64, build_dependencies]
     strategy:
       fail-fast: false
       matrix:
         os: [ubuntu-20.04]
         arch: [aarch64]
-<<<<<<< HEAD
-        cibw_build: [cp37-*, cp38-*, cp39-*, cp310-*]
         exec_model: [SERIAL]
         kokkos_version: ["3.6.00"]
-        xcontainer_img: ["quay.io/pypa/manylinux2014_aarch64"]
-=======
         cibw_build: ${{fromJson(needs.linux-set-matrix-aarch64.outputs.matrix)}}
->>>>>>> 80982528
-
-    name: ${{ matrix.os }}::${{ matrix.arch }} (Python ${{ fromJson('{ "cp37-*":"3.7","cp38-*":"3.8","cp39-*":"3.9","cp310-*":"3.10" }')[matrix.cibw_build] }})
+
+    name: ubuntu-latest::aarch64 (Python ${{ fromJson('{ "cp37-*":"3.7","cp38-*":"3.8","cp39-*":"3.9","cp310-*":"3.10" }')[matrix.cibw_build] }})
     runs-on: ${{ matrix.os }}
+
     steps:
       - name: Cancel Previous Runs
         uses: styfle/cancel-workflow-action@0.4.1
@@ -205,7 +196,7 @@
           regex: '.*[0-9]+.[0-9]+.[0-9]+[-_]?rc[0-9]+'
 
       - uses: actions/upload-artifact@v2
-        #if: ${{ github.event_name == 'release' || github.ref == 'refs/heads/master' || steps.rc_build.outputs.match != ''}}
+        if: ${{ github.event_name == 'release' || github.ref == 'refs/heads/master' }}
         with:
           name: ${{ runner.os }}-wheels-${{ matrix.arch }}.zip
           path: ./wheelhouse/*.whl
