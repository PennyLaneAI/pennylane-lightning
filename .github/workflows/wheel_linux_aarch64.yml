name: Wheel::Linux::ARM

# **What it does**: Builds python wheels for Linux (ubuntu-latest) architecture ARM 64 and store it as artifacts.
#                   Python versions: 3.10, 3.11, 3.12.
# **Why we have it**: To build wheels for pennylane-lightning installation.
# **Who does it impact**: Wheels to be uploaded to PyPI.

on:
  pull_request:
    types:
      - opened
      - reopened
      - synchronize
      - ready_for_review
<<<<<<< HEAD
      - labeled
=======
>>>>>>> c607b6c5
  push:
    branches:
      - master
  release:
    types: [published]
  workflow_dispatch:

concurrency:
  group: wheel_linux_aarch64-${{ github.ref }}
  cancel-in-progress: true

jobs:
  set_wheel_build_matrix:
    if: |
      github.event_name != 'pull_request' ||
      (github.event.pull_request.draft == false && contains(github.event.pull_request.labels.*.name, 'ci:build_wheels'))
    name: "Set wheel build matrix"
    uses: ./.github/workflows/set_wheel_build_matrix.yml
    with:
      event_name: ${{ github.event_name }}

  build_dependencies:
    needs: [set_wheel_build_matrix]
    strategy:
      matrix:
        os: [ubuntu-latest]
        arch: [aarch64]
        exec_model: ${{ fromJson(needs.set_wheel_build_matrix.outputs.exec_model) }}
        kokkos_version: ${{ fromJson(needs.set_wheel_build_matrix.outputs.kokkos_version) }}
        container_img: ["quay.io/pypa/manylinux_2_28_aarch64"]
    timeout-minutes: 45
    name: Kokkos core (${{ matrix.exec_model }}::${{ matrix.arch }})
    runs-on: ${{ matrix.os }}

    steps:
      - name: Cache installation directories
        id: kokkos-cache
        uses: actions/cache@v4
        with:
          path: ${{ github.workspace }}/Kokkos_install/${{ matrix.exec_model }}
          key: ${{ matrix.container_img }}-kokkos${{ matrix.kokkos_version }}-${{ matrix.exec_model }}

      - name: Clone Kokkos libs
        if: steps.kokkos-cache.outputs.cache-hit != 'true'
        run: |
          git clone --branch ${{ matrix.kokkos_version }} https://github.com/kokkos/kokkos.git
          pushd . &> /dev/null

      - uses: docker/setup-qemu-action@v3
        name: Set up QEMU

      - name: Build Kokkos core library
        if: steps.kokkos-cache.outputs.cache-hit != 'true'
        run: |
          mkdir -p ${{ github.workspace }}/Kokkos_install/${{ matrix.exec_model }}
          cd kokkos
          docker run --platform linux/aarch64 \
            -v /var/run/docker.sock:/var/run/docker.sock \
            -v `pwd`:/io \
            -v ${{ github.workspace }}/Kokkos_install/${{ matrix.exec_model }}:/install \
            -i ${{ matrix.container_img }} \
            bash -c "git config --global --add safe.directory /io && \
            cd /io && \
            python3.10 -m pip install ninja && \
            ln -s /opt/python/cp310-cp10/bin/ninja /usr/bin/ninja && \
            cmake -BBuild . -DCMAKE_INSTALL_PREFIX=/install \
                            -DKokkos_ENABLE_COMPLEX_ALIGN=OFF \
                            -DKokkos_ENABLE_SERIAL=ON \
                            -DKokkos_ENABLE_${{ matrix.exec_model }}=ON \
                            -DKokkos_ENABLE_DEPRECATION_WARNINGS=OFF \
                            -DCMAKE_CXX_STANDARD=20 \
                            -DCMAKE_POSITION_INDEPENDENT_CODE=ON \
                            -G Ninja && \
            cmake --build ./Build --verbose && \
            cmake --install ./Build; "
          cd -

  linux-wheels-aarch64:
    needs: [set_wheel_build_matrix, build_dependencies]
    strategy:
      fail-fast: false
      matrix:
        os: [ubuntu-latest]
        arch: [aarch64]
        pl_backend: ["lightning_kokkos", "lightning_qubit"]
        cibw_build: ${{ fromJson(needs.set_wheel_build_matrix.outputs.python_version) }}
        exec_model: ${{ fromJson(needs.set_wheel_build_matrix.outputs.exec_model) }}
        kokkos_version: ${{ fromJson(needs.set_wheel_build_matrix.outputs.kokkos_version) }}
        container_img: ["quay.io/pypa/manylinux_2_28_aarch64"]
    timeout-minutes: 45
    name: ${{ matrix.os }}::${{ matrix.arch }} - ${{ matrix.pl_backend }} (Python ${{ fromJson('{ "cp310-*":"3.10","cp311-*":"3.11", "cp312-*":"3.12" }')[matrix.cibw_build] }})
    runs-on: ${{ matrix.os }}

    steps:
      - name: Checkout PennyLane-Lightning
        uses: actions/checkout@v4

      - name: Restoring cached dependencies
        id: kokkos-cache
        uses: actions/cache@v4
        with:
          path: ${{ github.workspace }}/Kokkos_install/${{ matrix.exec_model }}
          key: ${{ matrix.container_img }}-kokkos${{ matrix.kokkos_version }}-${{ matrix.exec_model }}
          fail-on-cache-miss: true

      - name: Copy cached libraries
        if: steps.kokkos-cache.outputs.cache-hit == 'true'
        run: |
          mkdir Kokkos
          cp -rf ${{ github.workspace }}/Kokkos_install/${{ matrix.exec_model }}/* Kokkos/

      - name: Install dependencies
        run: python -m pip install cibuildwheel~=2.20.0 tomlkit

      - name: Configure pyproject.toml file
        run: PL_BACKEND="${{ matrix.pl_backend }}" python scripts/configure_pyproject_toml.py

      - uses: docker/setup-qemu-action@v3
        name: Set up QEMU

      - name: Build wheels
        env:
          CIBW_ARCHS_LINUX: ${{matrix.arch}}

          CIBW_BUILD: ${{ matrix.cibw_build }}

          CIBW_SKIP: "*-musllinux*"

          # Python build settings
          CIBW_BEFORE_BUILD: |
            cat /etc/yum.conf | sed "s/\[main\]/\[main\]\ntimeout=5/g" > /etc/yum.conf
<<<<<<< HEAD
            python -m pip install ninja cmake~=3.24.0 scipy pybind11

          CIBW_ENVIRONMENT: |
            PL_BACKEND="${{ matrix.pl_backend }}"
=======
            python -m pip install ninja cmake~=3.27.0

          CIBW_ENVIRONMENT: |
            CMAKE_ARGS="-DCMAKE_BUILD_TYPE=Release"
>>>>>>> c607b6c5

          CIBW_MANYLINUX_AARCH64_IMAGE: manylinux_2_28

          CIBW_BUILD_VERBOSITY: 3

          CIBW_BEFORE_TEST: |
            python -m pip install -r requirements-tests.txt
            if ${{ matrix.pl_backend == 'lightning_kokkos'}}
            then
              PL_BACKEND="lightning_qubit" python scripts/configure_pyproject_toml.py
              SKIP_COMPILATION=True python -m pip install . -vv
            fi

          CIBW_TEST_COMMAND: |
            DEVICENAME=`echo ${{ matrix.pl_backend }} | sed "s/_/./g"`
            pl-device-test --device=${DEVICENAME} --skip-ops -x --tb=short --no-flaky-report

        run: python3 -m cibuildwheel --output-dir wheelhouse

      - name: Validate wheels
        run: |
         python3 -m pip install twine
         python3 -m twine check ./wheelhouse/*.whl

      - uses: actions-ecosystem/action-regex-match@main
        id: rc_build
        with:
          text: ${{ github.event.pull_request.head.ref }}
          regex: '.*[0-9]+.[0-9]+.[0-9]+[-_]?rc[0-9]+'

      - uses: actions/upload-artifact@v4
        if: |
          github.event_name == 'release' ||
          github.event_name == 'workflow_dispatch' ||
          github.ref == 'refs/heads/master'
        with:
          name: ${{ runner.os }}-wheels-${{ matrix.pl_backend }}-${{ fromJson('{ "cp310-*":"py310","cp311-*":"py311","cp312-*":"py312" }')[matrix.cibw_build] }}-${{ matrix.arch }}.zip
          path: ./wheelhouse/*.whl
          retention-days: 1
          include-hidden-files: true

  upload-pypi:
    needs: [set_wheel_build_matrix, linux-wheels-aarch64]
    strategy:
      matrix:
        arch: [aarch64]
        pl_backend: ["lightning_qubit", "lightning_kokkos"]
        cibw_build: ${{ fromJson(needs.set_wheel_build_matrix.outputs.python_version) }}
    runs-on: ubuntu-latest
    if: |
      github.event_name == 'release' ||
      github.ref == 'refs/heads/master'

    steps:
      - uses: actions/download-artifact@v4
        with:
          name: ${{ runner.os }}-wheels-${{ matrix.pl_backend }}-${{ fromJson('{ "cp310-*":"py310","cp311-*":"py311","cp312-*":"py312" }')[matrix.cibw_build] }}-${{ matrix.arch }}.zip
          path: dist

      - name: Upload wheels to PyPI
        uses: pypa/gh-action-pypi-publish@release/v1
        with:
          user: __token__
          password: ${{ ( matrix.pl_backend == 'lightning_qubit' ) && secrets.TEST_PYPI_API_TOKEN || secrets.TEST_PYPI_LKOKKOS_TOKEN }}
          repository-url: https://test.pypi.org/legacy/<|MERGE_RESOLUTION|>--- conflicted
+++ resolved
@@ -12,10 +12,6 @@
       - reopened
       - synchronize
       - ready_for_review
-<<<<<<< HEAD
-      - labeled
-=======
->>>>>>> c607b6c5
   push:
     branches:
       - master
@@ -147,17 +143,10 @@
           # Python build settings
           CIBW_BEFORE_BUILD: |
             cat /etc/yum.conf | sed "s/\[main\]/\[main\]\ntimeout=5/g" > /etc/yum.conf
-<<<<<<< HEAD
-            python -m pip install ninja cmake~=3.24.0 scipy pybind11
-
-          CIBW_ENVIRONMENT: |
-            PL_BACKEND="${{ matrix.pl_backend }}"
-=======
             python -m pip install ninja cmake~=3.27.0
 
           CIBW_ENVIRONMENT: |
             CMAKE_ARGS="-DCMAKE_BUILD_TYPE=Release"
->>>>>>> c607b6c5
 
           CIBW_MANYLINUX_AARCH64_IMAGE: manylinux_2_28
 
