name: Testing::x86_64::LGPU-MPI::C++
on:
  workflow_call:
    inputs:
      lightning-version:
        type: string
        required: true
        description: The version of lightning to use. Valid values are either 'stable' (most recent git-tag) or 'latest' (most recent commit from master)
      pennylane-version:
        type: string
        required: true
        description: The version of PennyLane to use. Valid values are either 'stable' (most recent git-tag) or 'latest' (most recent commit from master)
  push:
    branches:
      - main
  pull_request:
    types:
      - opened
      - reopened
      - synchronize
      - ready_for_review
<<<<<<< HEAD
      - labeled
=======
>>>>>>> c607b6c5
    paths:
      - .github/workflows/tests_lgpumpi_cpp.yml
      - pennylane_lightning/core/src/**
      - '!pennylane_lightning/core/src/simulators/lightning_kokkos/**'
      - '!pennylane_lightning/core/src/simulators/lightning_qubit/**'
      - '!pennylane_lightning/core/src/simulators/lightning_tensor/**'

env:
  COVERAGE_FLAGS: "--cov=pennylane_lightning --cov-report=term-missing --cov-report=xml:./coverage.xml --no-flaky-report -p no:warnings --tb=native"
  GCC_VERSION: 11
  OMP_NUM_THREADS: "2"
  CI_CUDA_ARCH: 86

concurrency:
  group: tests_lgpumpi_cpp-${{ github.ref }}-${{ github.event_name }}-${{ inputs.lightning-version }}-${{ inputs.pennylane-version }}
  cancel-in-progress: true

jobs:
  cpp_tests:
    if: ${{ github.event.pull_request.draft == false && (contains(github.event.pull_request.labels.*.name, 'ci:use-multi-gpu-runner') || contains(fromJSON('["schedule", "workflow_dispatch"]'), github.event_name)) }}
    runs-on:
      - self-hosted
      - linux
      - x64
      - ubuntu-22.04
      - multi-gpu
    strategy:
      max-parallel: 1
      matrix:
        mpilib: ["mpich", "openmpi"]
        cuda_version_maj: ["12"]
        cuda_version_min: ["2"]
    timeout-minutes: 30

    steps:
      - name: Checkout
        uses: actions/checkout@v4
        with:
          fetch-tags: true

      - name: Switch to stable build of Lightning-GPU
        if: inputs.lightning-version == 'stable'
        run: |
          git fetch tags --force
          git checkout latest_release
      - uses: actions/setup-python@v5
        id: setup_python
        name: Install Python
        with:
          python-version: '3.10'

      # Since the self-hosted runner can be re-used. It is best to set up all package
      # installations in a virtual environment that gets cleaned at the end of each workflow run
      - name: Setup Python virtual environment
        id: setup_venv
        env:
          VENV_NAME: ${{ github.workspace }}/venv_${{ steps.setup_python.outputs.python-version }}_${{ github.sha }}
        run: |
          # Clear any pre-existing venvs
          rm -rf venv_*

          # Create new venv for this workflow_run
          python --version
          python -m venv ${{ env.VENV_NAME }}

          # Add the venv to PATH for subsequent steps
          echo ${{ env.VENV_NAME }}/bin >> $GITHUB_PATH

          # Adding venv name as an output for subsequent steps to reference if needed
          echo "venv_name=${{ env.VENV_NAME }}" >> $GITHUB_OUTPUT
          echo "Python_ROOT_DIR=${{ env.VENV_NAME }}" >> $GITHUB_ENV
          echo "Python3_ROOT_DIR=${{ env.VENV_NAME }}" >> $GITHUB_ENV

      - name: Display Python-Path
        id: python_path
        run: |
          py_path=$(which python)
          echo "Python Interpreter Path => $py_path"
          echo "python=$py_path" >> $GITHUB_OUTPUT

          pip_path=$(which python)
          echo "PIP Path => $pip_path"
          echo "pip=$pip_path" >> $GITHUB_OUTPUT

      - name: Install required packages
        run: |
          python -m pip install -r requirements-dev.txt
          python -m pip install cmake custatevec-cu12 scipy

      - name: Validate GPU version and installed compiler and modules
        run: |
          source /etc/profile.d/modules.sh && module use /opt/modules && module load cuda/${{ matrix.cuda_version_maj }}
          which -a nvcc
          nvcc --version
          ls -R /opt/modules

      - name: Validate Multi-GPU packages
        run: |
          source /etc/profile.d/modules.sh && module use /opt/modules/ && module load ${{ matrix.mpilib }}/cuda-${{ matrix.cuda_version_maj }}.${{ matrix.cuda_version_min }}
          echo 'Checking for ${{ matrix.mpilib }}'
          which -a mpirun
          mpirun --version
          which -a mpicxx
          mpicxx --version
          module unload ${{ matrix.mpilib }}/cuda-${{ matrix.cuda_version_maj }}.${{ matrix.cuda_version_min }}

      - name: Build and run unit tests
        run: |
          source /etc/profile.d/modules.sh && module use /opt/modules/ && module load ${{ matrix.mpilib }}/cuda-${{ matrix.cuda_version_maj }}.${{ matrix.cuda_version_min }}
          export CUQUANTUM_SDK=$(python -c "import site; print( f'{site.getsitepackages()[0]}/cuquantum')")
          cmake . -BBuild \
            -DPL_BACKEND=lightning_gpu \
            -DENABLE_PYTHON=OFF \
            -DENABLE_MPI=ON \
            -DCMAKE_BUILD_TYPE=Debug \
            -DENABLE_COVERAGE=ON \
            -DBUILD_TESTS=ON \
            -DCMAKE_CXX_COMPILER=mpicxx \
            -DCMAKE_CUDA_COMPILER=$(which nvcc) \
            -DCMAKE_CUDA_ARCHITECTURES="86" \
            -DCUQUANTUM_SDK=${CUQUANTUM_SDK} \
            -DPython_EXECUTABLE:FILE="${{ steps.python_path.outputs.python }}" \
            -G Ninja
          cmake --build ./Build
          cd ./Build
          mkdir -p ./tests/results
          for file in *runner ; do ./$file --order lex --reporter junit --out ./tests/results/report_$file.xml; done;
          for file in *runner_mpi ; do mpirun -np 2 ./$file --order lex --reporter junit --out ./tests/results/report_$file.xml; done;
          lcov --directory . -b ../pennylane_lightning/src --capture --output-file coverage.info
          lcov --remove coverage.info '/usr/*' --output-file coverage.info
          mv coverage.info coverage-${{ github.job }}-lightning_gpu_${{ matrix.mpilib }}.info

      - name: Upload test results
        uses: actions/upload-artifact@v4
        if: always()
        with:
          name: ubuntu-tests-reports-${{ matrix.mpilib }}
          path: ./Build/tests/results/
          retention-days: 1
          if-no-files-found: error
          include-hidden-files: true

      - name: Upload code coverage results
        uses: actions/upload-artifact@v4
        with:
          name: ubuntu-codecov-results-cpp-${{ matrix.mpilib }}
          path: ./Build/coverage-${{ github.job }}-lightning_gpu_${{ matrix.mpilib }}.info
          retention-days: 1
          if-no-files-found: error
          include-hidden-files: true

      - name: Cleanup
        if: always()
        run: |
          rm -rf ${{ steps.setup_venv.outputs.venv_name }}
          rm -rf * .git .gitignore .github
          pip cache purge

  upload-to-codecov-linux-cpp:
    needs: ["cpp_tests"]
    name: Upload coverage data to codecov
    runs-on: ubuntu-latest
    steps:
      - name: Checkout
        uses: actions/checkout@v4

      - name: Download coverage reports
        uses: actions/download-artifact@v4
        with:
<<<<<<< HEAD
          pattern: ubuntu-codecov*
=======
          pattern: ubuntu-codecov-*
>>>>>>> c607b6c5
          merge-multiple: true

      - name: Upload to Codecov
        uses: codecov/codecov-action@v4
        with:
          fail_ci_if_error: true
          verbose: true
          token: ${{ secrets.CODECOV_TOKEN }}

      - name: Cleanup
        if: always()
        run: |
          rm -rf ${{ steps.setup_venv.outputs.venv_name }}
          rm -rf * .git .gitignore .github
          pip cache purge<|MERGE_RESOLUTION|>--- conflicted
+++ resolved
@@ -19,10 +19,6 @@
       - reopened
       - synchronize
       - ready_for_review
-<<<<<<< HEAD
-      - labeled
-=======
->>>>>>> c607b6c5
     paths:
       - .github/workflows/tests_lgpumpi_cpp.yml
       - pennylane_lightning/core/src/**
@@ -192,11 +188,7 @@
       - name: Download coverage reports
         uses: actions/download-artifact@v4
         with:
-<<<<<<< HEAD
-          pattern: ubuntu-codecov*
-=======
           pattern: ubuntu-codecov-*
->>>>>>> c607b6c5
           merge-multiple: true
 
       - name: Upload to Codecov
