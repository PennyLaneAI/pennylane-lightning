--- conflicted
+++ resolved
@@ -127,11 +127,7 @@
             python -m pip install pybind11 cmake~=3.24.0 build
 
           CIBW_BEFORE_TEST: |
-<<<<<<< HEAD
-            python -m pip install pytest-benchmark git+https://github.com/PennyLaneAI/pennylane.git@v0.35.0-rc0
-=======
             python -m pip install -r requirements-tests.txt
->>>>>>> 35899188
 
           CIBW_TEST_COMMAND: |
             pl-device-test --device=lightning.qubit --skip-ops -x --tb=short --no-flaky-report
