--- conflicted
+++ resolved
@@ -127,18 +127,8 @@
             python -m pip install pybind11 cmake~=3.24.0 build
 
           CIBW_ENVIRONMENT: |
-<<<<<<< HEAD
             CMAKE_ARGS="-DENABLE_LAPACK=OFF"
-
-          #Temporarily commenting while solving problems to find binaries in CIBW tests.
-          # CIBW_BEFORE_TEST: |
-          #   python -m pip install -r requirements-tests.txt
-
-          # CIBW_TEST_COMMAND: |
-          #   pl-device-test --device=lightning.qubit --skip-ops -x --tb=short --no-flaky-report
-=======
             PL_BACKEND="${{ matrix.pl_backend }}"
->>>>>>> 43f7a916
 
           CIBW_MANYLINUX_X86_64_IMAGE: manylinux2014
 
