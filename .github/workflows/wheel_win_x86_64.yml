name: Wheel::Windows::x86_64

# **What it does**: Builds python wheels for Windows (windows-latest) and store it as artifacts.
#                   Python versions: 3.9, 3.10, 3.11.
# **Why we have it**: To build wheels for pennylane-lightning installation.
# **Who does it impact**: Wheels to be uploaded to PyPI.

on:
  pull_request:
  push:
    branches:
      - master
  release:
    types: [published]

env:
  DISTUTILS_USE_SDK: 1
  MSSdk: 1

concurrency:
  group: wheel_win_x86_64-${{ github.ref }}
  cancel-in-progress: true

jobs:
  set_wheel_build_matrix:
    name: "Set wheel build matrix"
    uses: ./.github/workflows/set_wheel_build_matrix.yml
    with:
      event_name: ${{ github.event_name }}

  build_dependencies:
    needs: [set_wheel_build_matrix]
    strategy:
      fail-fast: false
      matrix:
        os: [windows-2022]
        exec_model: ${{ fromJson(needs.set_wheel_build_matrix.outputs.exec_model) }}
        kokkos_version: ${{ fromJson(needs.set_wheel_build_matrix.outputs.kokkos_version) }}

    name: Kokkos core (${{ matrix.exec_model }})
    runs-on: ${{ matrix.os }}

    steps:
      - name: Cache installation directories
        id: kokkos-cache
        uses: actions/cache@v3
        with:
          path: D:\a\install_dir\${{ matrix.exec_model }}
          key: ${{ matrix.os }}-kokkos${{ matrix.kokkos_version }}-${{ matrix.exec_model }}-RelWithDebInfo

      - name: Clone Kokkos libs
        if: steps.kokkos-cache.outputs.cache-hit != 'true'
        run: |
          cd D:\a
          git clone https://github.com/kokkos/kokkos.git
          cd D:\a\kokkos
          git checkout ${{ matrix.kokkos_version }}
          cd ..

      - name: Create installation directory
        if: steps.kokkos-cache.outputs.cache-hit != 'true'
        run: |
          Remove-Item -Path D:\a\install_dir\${{ matrix.exec_model }} -Recurse -Force -ErrorAction Ignore
          mkdir -p D:\a\install_dir\${{ matrix.exec_model }}

      - name: Install dependencies
        if: steps.kokkos-cache.outputs.cache-hit != 'true'
        run: |
          python -m pip install cmake build

      - name: Build Kokkos core library
        if: steps.kokkos-cache.outputs.cache-hit != 'true'
        run: |
          cd D:\a\kokkos
          cmake -BBuild . -DCMAKE_INSTALL_PREFIX=D:\a\install_dir\${{ matrix.exec_model }} `
                          -DKokkos_ENABLE_COMPLEX_ALIGN=OFF `
                          -DKokkos_ENABLE_SERIAL=ON `
                          -DKokkos_ENABLE_${{ matrix.exec_model }}=ON `
                          -DKokkos_ENABLE_DEPRECATION_WARNINGS=OFF `
                          -DCMAKE_CXX_STANDARD=20 `
                          -DCMAKE_POSITION_INDEPENDENT_CODE=ON `
                          -DCMAKE_BUILD_TYPE=RelWithDebInfo `
                          -T clangcl
          cmake --build ./Build --config RelWithDebInfo --verbose
          cmake --install ./Build --config RelWithDebInfo --verbose

  win-wheels:
    needs: [set_wheel_build_matrix, build_dependencies]
    strategy:
      fail-fast: false
      matrix:
        os: [windows-2022]
        arch: [AMD64]
        pl_backend: ["lightning_qubit"]
        cibw_build: ${{ fromJson(needs.set_wheel_build_matrix.outputs.python_version) }}
        exec_model: ${{ fromJson(needs.set_wheel_build_matrix.outputs.exec_model) }}
        kokkos_version: ${{ fromJson(needs.set_wheel_build_matrix.outputs.kokkos_version) }}

    name: ${{ matrix.os }} - ${{ matrix.pl_backend }} (Python ${{ fromJson('{ "cp39-*":"3.9","cp310-*":"3.10","cp311-*":"3.11" }')[matrix.cibw_build] }})
    runs-on: ${{ matrix.os }}

    steps:
      - name: Restoring cached dependencies
        id: kokkos-cache
        uses: actions/cache@v3
        with:
          path: D:\a\install_dir\${{ matrix.exec_model }}
          key: ${{ matrix.os }}-kokkos${{ matrix.kokkos_version }}-${{ matrix.exec_model }}-RelWithDebInfo
<<<<<<< HEAD

      - name: Checkout PennyLane-Lightning
        uses: actions/checkout@v3

=======

      - name: Checkout PennyLane-Lightning
        uses: actions/checkout@v3

>>>>>>> 32b0c8f9
      - name: Copy cached libraries #Update when merging to pennylane-lightning
        if: steps.kokkos-cache.outputs.cache-hit == 'true'
        run: |
          Copy-Item -Path "D:\a\install_dir\${{ matrix.exec_model }}\" `
                    -Destination "D:\a\Lightning-Unification\Lightning-Unification\Kokkos" -Recurse -Force

      - name: Install cibuildwheel
        run: python -m pip install cibuildwheel~=2.11.0 wheel

      - name: Build wheels
        env:
          CIBW_ARCHS_WINDOWS: ${{matrix.arch}}

          CIBW_BUILD: ${{ matrix.cibw_build }}

          # Python build settings
          CIBW_BEFORE_BUILD: |
            python -m pip install pybind11 cmake~=3.24.0 build

          # Testing of built wheels
          CIBW_TEST_REQUIRES: pytest pytest-cov pytest-mock flaky

          CIBW_BEFORE_TEST: |
            python -m pip install git+https://github.com/PennyLaneAI/pennylane.git@master

          CIBW_TEST_COMMAND: |
            pl-device-test --device=lightning.qubit --skip-ops -x --tb=short --no-flaky-report

          CIBW_MANYLINUX_X86_64_IMAGE: manylinux2014

          CIBW_BUILD_VERBOSITY: 3

          CIBW_BUILD_FRONTEND: build

        run: python -m cibuildwheel --output-dir wheelhouse

      - name: Patch wheels
        run: |
          cd wheelhouse
          $wheels = Get-ChildItem "./" -Filter *.whl
          foreach ($i in $wheels){
            python -m wheel unpack $i.Name
            $name = $i.Name
            $dirName = python -c "s = '$name'; print('-'.join(s.split('-')[0:2]))"
            if (Test-Path -Path $dirName\pennylane_lightning\RelWithDebInfo) {
              Move-Item -Path $dirName\pennylane_lightning\RelWithDebInfo\* -Destination $dirName\pennylane_lightning
              Remove-Item $dirName\pennylane_lightning\RelWithDebInfo -Recurse
              python -m wheel pack $dirName
              echo "Patched $name"
            }
            Remove-Item $dirName -Recurse
          }
          cd ..

      - name: Validate wheels
        run: |
          python -m pip install twine
          python -m twine check ./wheelhouse/*.whl

      - uses: actions-ecosystem/action-regex-match@main
        id: rc_build
        with:
          text: ${{ github.event.pull_request.head.ref }}
          regex: '.*[0-9]+.[0-9]+.[0-9]+[-_]?rc[0-9]+'

      - uses: actions/upload-artifact@v3
        if: ${{ github.event_name == 'release' || github.ref == 'refs/heads/master' || steps.rc_build.outputs.match != ''}}
        with:
          name: ${{ runner.os }}-wheels-${{ matrix.pl_backend }}-${{ matrix.arch }}.zip
          path: ./wheelhouse/*.whl

  upload-pypi:
    needs: win-wheels
    strategy:
      matrix:
<<<<<<< HEAD
        os: [windows-2022]
        arch: [AMD64]
        pl_backend: ["lightning_qubit"]
    runs-on: ${{ matrix.os }}
=======
        arch: [AMD64]
        pl_backend: ["lightning_qubit"]
    runs-on: ubuntu-latest
>>>>>>> 32b0c8f9

    if: ${{ github.event_name == 'release' || github.ref == 'refs/heads/master'}}
    steps:
      - uses: actions/download-artifact@v3
        with:
<<<<<<< HEAD
          name: ${{ runner.os }}-wheels-${{ matrix.pl_backend }}-${{ matrix.arch }}.zip
=======
          name: Windows-wheels-${{ matrix.pl_backend }}-${{ matrix.arch }}.zip
>>>>>>> 32b0c8f9
          path: dist

      - name: Upload wheels to PyPI
        uses: pypa/gh-action-pypi-publish@release/v1
        with:
          user: __token__
          password: ${{ secrets.TEST_PYPI_API_TOKEN }}
          repository-url: https://test.pypi.org/legacy/<|MERGE_RESOLUTION|>--- conflicted
+++ resolved
@@ -106,17 +106,10 @@
         with:
           path: D:\a\install_dir\${{ matrix.exec_model }}
           key: ${{ matrix.os }}-kokkos${{ matrix.kokkos_version }}-${{ matrix.exec_model }}-RelWithDebInfo
-<<<<<<< HEAD
 
       - name: Checkout PennyLane-Lightning
         uses: actions/checkout@v3
 
-=======
-
-      - name: Checkout PennyLane-Lightning
-        uses: actions/checkout@v3
-
->>>>>>> 32b0c8f9
       - name: Copy cached libraries #Update when merging to pennylane-lightning
         if: steps.kokkos-cache.outputs.cache-hit == 'true'
         run: |
@@ -192,26 +185,15 @@
     needs: win-wheels
     strategy:
       matrix:
-<<<<<<< HEAD
-        os: [windows-2022]
-        arch: [AMD64]
-        pl_backend: ["lightning_qubit"]
-    runs-on: ${{ matrix.os }}
-=======
         arch: [AMD64]
         pl_backend: ["lightning_qubit"]
     runs-on: ubuntu-latest
->>>>>>> 32b0c8f9
 
     if: ${{ github.event_name == 'release' || github.ref == 'refs/heads/master'}}
     steps:
       - uses: actions/download-artifact@v3
         with:
-<<<<<<< HEAD
-          name: ${{ runner.os }}-wheels-${{ matrix.pl_backend }}-${{ matrix.arch }}.zip
-=======
           name: Windows-wheels-${{ matrix.pl_backend }}-${{ matrix.arch }}.zip
->>>>>>> 32b0c8f9
           path: dist
 
       - name: Upload wheels to PyPI
