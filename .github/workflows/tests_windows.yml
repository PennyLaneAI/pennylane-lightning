--- conflicted
+++ resolved
@@ -109,22 +109,11 @@
           python-version: '3.9'
 
       - name: Checkout PennyLane-Lightning
-<<<<<<< HEAD
         uses: actions/checkout@v3
       
       - name: Install dependencies
         run: |
           python -m pip install cmake build ninja scipy
-=======
-        uses: actions/checkout@v4
-
-      - name: Restoring cached vcpkg
-        id: vcpkg-cache
-        uses: actions/cache@v4
-        with:
-          path: D:\a\install_dir\vcpkg
-          key: ${{ matrix.os }}-vcpkg
->>>>>>> 4bca9905
 
       - name: Setup OpenCppCoverage and add to PATH
         run: |
