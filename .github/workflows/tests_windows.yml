name: Testing (Windows)
on:
  workflow_call:
    inputs:
      lightning-version:
        type: string
        required: true
        description: The version of Lightning to use. Valid values are either 'release' (most recent release candidate), 'stable' (most recent git-tag) or 'latest' (most recent commit from master)
      pennylane-version:
        type: string
        required: true
        description: The version of PennyLane to use. Valid values are either 'release' (most recent release candidate), 'stable' (most recent git-tag) or 'latest' (most recent commit from master)
  push:
    branches:
      - master
  pull_request:

concurrency:
  group: tests_windows-${{ github.ref }}
  cancel-in-progress: true

jobs:
  cpptests:
    if: ${{ !contains(fromJSON('["schedule", "workflow_dispatch"]'), github.event_name) }}
    needs: [build_lapack]
    timeout-minutes: 45
    name: C++ tests (Windows)
    runs-on: ${{ matrix.os }}
    strategy:
      matrix:
        os: [windows-latest]
        pl_backend: ["lightning_qubit"]
    steps:
      - name: Checkout PennyLane-Lightning
        uses: actions/checkout@v3

      - name: Configure MSVC for amd64 # Use cl.exe as a default compiler
        uses: ilammy/msvc-dev-cmd@v1
        with:
          arch: amd64
      
      - name: Restoring cached Lapack
        id: lapack-cache
        uses: actions/cache@v3
        with:
<<<<<<< HEAD
          path: D:\a\install_dir\vcpkg
=======
          path: D:\a\install_dir\lapack
>>>>>>> 0719d57b
          key: ${{ matrix.os }}-lapack-Debug
      
      - name: Copy cached lapack
        if: steps.lapck-cache.outputs.cache-hit == 'true'
        run: |
<<<<<<< HEAD
          Copy-Item -Path "D:\a\install_dir\vcpkg" `
                    -Destination "D:\a\pennylane-lightning\pennylane-lightning\vcpkg" -Recurse -Force
=======
          Copy-Item -Path "D:\a\install_dir\lapack" `
                    -Destination "D:\a\pennylane-lightning\pennylane-lightning\lapack" -Recurse -Force
>>>>>>> 0719d57b

      - name: Setup OpenCppCoverage and add to PATH
        run: |
          choco install OpenCppCoverage -y
          echo "C:\Program Files\OpenCppCoverage" >> $env:GITHUB_PATH

      - name: Build and run unit tests for code coverage
        run: |
            cmake -BBuild `
              -DBUILD_TESTS=ON `
              -DENABLE_OPENMP=OFF `
              -DENABLE_PYTHON=OFF `
              -DENABLE_GATE_DISPATCHER=OFF `
              -DPL_BACKEND=${{ matrix.pl_backend }} `
              -DENABLE_LAPACK=ON `
              -DCMAKE_PREFIX_PATH=D:\a\pennylane-lightning\pennylane-lightning\lapack `
              -DENABLE_WARNINGS=OFF
            cmake --build .\Build --config Debug
            mkdir -p .\Build\tests\results
            $test_bins = Get-ChildItem -Include *.exe -Recurse -Path ./Build/Debug
            foreach ($file in $test_bins)
            {
              $filename = $file.ToString() -replace '.{4}$'
              $filename = $filename.Substring($filename.LastIndexOf("\")+1)
              $test_call = $file.ToString() + " --order lex --reporter junit --out .\Build\tests\results\report_" + $filename + ".xml"
              Invoke-Expression $test_call
              $cov_call = "OpenCppCoverage --sources pennylane_lightning\core\src --export_type cobertura:coverage.xml " + $file.ToString()
              Invoke-Expression $cov_call
            }
            Move-Item -Path .\coverage.xml -Destination .\coverage-${{ github.job }}-${{ matrix.pl_backend }}.xml

      - name: Upload test results
        uses: actions/upload-artifact@v3
        if: always()
        with:
          name: windows-test-report-${{ github.job }}-${{ matrix.pl_backend }}
          path: .\Build\tests\results\
          if-no-files-found: error
          
      - name: Upload coverage results
        uses: actions/upload-artifact@v3
        with:
          name: windows-coverage-report
          path: .\coverage-${{ github.job }}-${{ matrix.pl_backend }}.xml
          if-no-files-found: error

  win-set-matrix-x86:
    name: Set builder matrix
    runs-on: ubuntu-latest

    steps:
      - name: Checkout PennyLane-Lightning
        uses: actions/checkout@v3

      - name: Kokkos execution strategy
        id: exec_model
        run: echo "exec_model=[\"SERIAL\"]" >> $GITHUB_OUTPUT # We may also adopt [OPENMP, THREADS] in later iterations

      - name: Kokkos version
        id: kokkos_version
        run: echo "kokkos_version=[\"4.2.00\"]" >> $GITHUB_OUTPUT

    outputs:
      exec_model: ${{ steps.exec_model.outputs.exec_model }}
      kokkos_version: ${{ steps.kokkos_version.outputs.kokkos_version }}
  

  build_lapack:
<<<<<<< HEAD
=======
    needs: [win-set-matrix-x86]
>>>>>>> 0719d57b
    strategy:
      fail-fast: false
      matrix:
        os: [windows-latest]
    timeout-minutes: 30
    name: LAPACK-Reference
    runs-on: ${{ matrix.os }}

    steps:
      - name: Cache installation directories
        id: lapack-cache
        uses: actions/cache@v3
        with:
<<<<<<< HEAD
          path: D:\a\install_dir\
          key: ${{ matrix.os }}-lapack-Debug

      - name: Install lapack with vcpkg
        run: |
          cd D:\a\install_dir\
          git clone --quiet --recursive https://github.com/microsoft/vcpkg.git
          cd vcpkg
          .\bootstrap-vcpkg.bat
          vcpkg install lapack

=======
          path: D:\a\install_dir\${{ matrix.exec_model }}
          key: ${{ matrix.os }}-lapack-Debug

      - name: Clone LAPACK libs
        if: steps.lapack-cache.outputs.cache-hit != 'true'
        run: |
          cd D:\a
          git clone https://github.com/Reference-LAPACK/lapack.git

      - name: Create installation directory
        if: steps.lapack-cache.outputs.cache-hit != 'true'
        run: |
          Remove-Item -Path D:\a\install_dir\lapack -Recurse -Force -ErrorAction Ignore
          mkdir -p D:\a\install_dir\lapack

      - name: Install dependencies
        if: steps.lapack-cache.outputs.cache-hit != 'true'
        run: |
          python -m pip install cmake build
          choco install mingw -y
          echo "C:\tools\mingw64\bin" >> $env:GITHUB_PATH


      - name: Build Lapack library
        if: steps.lapack-cache.outputs.cache-hit != 'true'
        run: |
          cd D:\a\lapack
          mkdir build
          cd build
          cmake -DCMAKE_INSTALL_LIBDIR=D:\a\install_dir\lapack ..
          cmake --build . -j --target install
>>>>>>> 0719d57b

  build_kokkos:
    needs: [win-set-matrix-x86]
    strategy:
      fail-fast: false
      matrix:
        os: [windows-latest]
        exec_model: ${{ fromJson(needs.win-set-matrix-x86.outputs.exec_model) }}
        kokkos_version: ${{ fromJson(needs.win-set-matrix-x86.outputs.kokkos_version) }}
    timeout-minutes: 30
    name: Kokkos core (${{ matrix.exec_model }})
    runs-on: ${{ matrix.os }}

    steps:
      - name: Cache installation directories
        id: kokkos-cache
        uses: actions/cache@v3
        with:
          path: D:\a\install_dir\${{ matrix.exec_model }}
          key: ${{ matrix.os }}-kokkos${{ matrix.kokkos_version }}-${{ matrix.exec_model }}-Debug

      - name: Clone Kokkos libs
        if: steps.kokkos-cache.outputs.cache-hit != 'true'
        run: |
          cd D:\a
          git clone --branch ${{ matrix.kokkos_version }} https://github.com/kokkos/kokkos.git

      - name: Create installation directory
        if: steps.kokkos-cache.outputs.cache-hit != 'true'
        run: |
          Remove-Item -Path D:\a\install_dir\${{ matrix.exec_model }} -Recurse -Force -ErrorAction Ignore
          mkdir -p D:\a\install_dir\${{ matrix.exec_model }}

      - name: Install dependencies
        if: steps.kokkos-cache.outputs.cache-hit != 'true'
        run: |
          python -m pip install cmake build

      - name: Build Kokkos core library
        if: steps.kokkos-cache.outputs.cache-hit != 'true'
        run: |
          cd D:\a\kokkos
          cmake -BBuild . -DCMAKE_INSTALL_PREFIX=D:\a\install_dir\${{ matrix.exec_model }} `
                          -DKokkos_ENABLE_COMPLEX_ALIGN=OFF `
                          -DKokkos_ENABLE_SERIAL=ON `
                          -DKokkos_ENABLE_${{ matrix.exec_model }}=ON `
                          -DKokkos_ENABLE_DEPRECATION_WARNINGS=OFF `
                          -DCMAKE_CXX_STANDARD=20 `
                          -DCMAKE_POSITION_INDEPENDENT_CODE=ON `
                          -DCMAKE_BUILD_TYPE=Debug `
                          -T clangcl
          cmake --build ./Build --config Debug --verbose
          cmake --install ./Build --config Debug --verbose

  cpptestswithkokkos:
    if: ${{ !contains(fromJSON('["schedule", "workflow_dispatch"]'), github.event_name) }}
    needs: [build_kokkos, win-set-matrix-x86]
    strategy:
      matrix:
        os: [windows-latest]
        pl_backend: ["lightning_kokkos"]
        exec_model: ${{ fromJson(needs.win-set-matrix-x86.outputs.exec_model) }}
        kokkos_version: ${{ fromJson(needs.win-set-matrix-x86.outputs.kokkos_version) }}

    timeout-minutes: 30
    name: C++ tests (Windows, Kokkos)
    runs-on: ${{ matrix.os }}

    steps:
      - name: Restoring cached Kokkos
        id: kokkos-cache
        uses: actions/cache@v3
        with:
          path: D:\a\install_dir\${{ matrix.exec_model }}
          key: ${{ matrix.os }}-kokkos${{ matrix.kokkos_version }}-${{ matrix.exec_model }}-Debug
      
      - name: Checkout PennyLane-Lightning
        uses: actions/checkout@v3

      - name: Copy cached libraries
        if: steps.kokkos-cache.outputs.cache-hit == 'true'
        run: |
          Copy-Item -Path "D:\a\install_dir\${{ matrix.exec_model }}\" `
                    -Destination "D:\a\pennylane-lightning\pennylane-lightning\Kokkos" -Recurse -Force

      - name: Configure MSVC for amd64 # Use cl.exe as a default compiler
        uses: ilammy/msvc-dev-cmd@v1
        with:
          arch: amd64
      
      - name: Install lapack with vcpkg
        run: |
          git clone --quiet --recursive https://github.com/microsoft/vcpkg.git
          cd vcpkg
          .\bootstrap-vcpkg.bat
          vcpkg install lapack

      - name: Enable long paths
        run: |
          powershell.exe New-ItemProperty -Path "HKLM:\SYSTEM\CurrentControlSet\Control\FileSystem" -Name "LongPathsEnabled" -Value 1 -PropertyType DWORD -Force

      - name: Setup OpenCppCoverage and add to PATH
        run: |
          choco install OpenCppCoverage -y
          echo "C:\Program Files\OpenCppCoverage" >> $env:GITHUB_PATH

      - name: Build and run unit tests for code coverage
        run: |
            Subst Z: (pwd)
            Set-Location -Path "Z:\"
            cmake -BBuild `
              -DBUILD_TESTS=ON `
              -DENABLE_PYTHON=OFF `
              -DENABLE_GATE_DISPATCHER=OFF `
              -DCMAKE_PREFIX_PATH=D:\a\pennylane-lightning\pennylane-lightning\Kokkos `
              -DCMAKE_TOOLCHAIN_FILE=D:/a/pennylane-lightning/pennylane-lightning/vcpkg/scripts/buildsystems/vcpkg.cmake `
              -DENABLE_OPENMP=OFF `
              -DPL_BACKEND=${{ matrix.pl_backend }} `
              -DENABLE_LAPACK=ON `
              -DENABLE_WARNINGS=OFF -T clangcl
            cmake --build .\Build --config Debug -- /p:UseMultiToolTask=true /p:EnforceProcessCountAcrossBuilds=true /p:MultiProcMaxCount=2
            mkdir -p .\Build\tests\results
            $test_bins = Get-ChildItem -Include *.exe -Recurse -Path ./Build/Debug
            foreach ($file in $test_bins)
            {
              $filename = $file.ToString() -replace '.{4}$'
              $filename = $filename.Substring($filename.LastIndexOf("\")+1)
              $test_call = $file.ToString() + " --order lex --reporter junit --out .\Build\tests\results\report_" + $filename + ".xml"
              Invoke-Expression $test_call
              $cov_call = "OpenCppCoverage --sources pennylane_lightning\core\src --export_type cobertura:coverage.xml " + $file.ToString()
              Invoke-Expression $cov_call
            }
            Move-Item -Path .\coverage.xml -Destination .\coverage-${{ github.job }}-${{ matrix.pl_backend }}.xml

      - name: Upload test results
        uses: actions/upload-artifact@v3
        if: always()
        with:
          name: windows-test-report-${{ github.job }}-${{ matrix.pl_backend }}
          path: .\Build\tests\results\
          if-no-files-found: error

      - name: Upload coverage results
        uses: actions/upload-artifact@v3
        with:
          name: windows-coverage-report
          path: .\coverage-${{ github.job }}-${{ matrix.pl_backend }}.xml
          if-no-files-found: error

  upload-to-codecov-windows:
    needs: [cpptests, cpptestswithkokkos]
    name: Upload coverage data to codecov
    runs-on: ubuntu-latest
    steps:
      - name: Checkout
        uses: actions/checkout@v3

      - name: Download coverage reports
        uses: actions/download-artifact@v3
        with:
          name: windows-coverage-report

      - name: Upload to Codecov
        uses: codecov/codecov-action@v3
        with:
          fail_ci_if_error: true
          token: ${{ secrets.CODECOV_TOKEN }}<|MERGE_RESOLUTION|>--- conflicted
+++ resolved
@@ -43,23 +43,14 @@
         id: lapack-cache
         uses: actions/cache@v3
         with:
-<<<<<<< HEAD
           path: D:\a\install_dir\vcpkg
-=======
-          path: D:\a\install_dir\lapack
->>>>>>> 0719d57b
           key: ${{ matrix.os }}-lapack-Debug
       
       - name: Copy cached lapack
         if: steps.lapck-cache.outputs.cache-hit == 'true'
         run: |
-<<<<<<< HEAD
           Copy-Item -Path "D:\a\install_dir\vcpkg" `
                     -Destination "D:\a\pennylane-lightning\pennylane-lightning\vcpkg" -Recurse -Force
-=======
-          Copy-Item -Path "D:\a\install_dir\lapack" `
-                    -Destination "D:\a\pennylane-lightning\pennylane-lightning\lapack" -Recurse -Force
->>>>>>> 0719d57b
 
       - name: Setup OpenCppCoverage and add to PATH
         run: |
@@ -128,10 +119,6 @@
   
 
   build_lapack:
-<<<<<<< HEAD
-=======
-    needs: [win-set-matrix-x86]
->>>>>>> 0719d57b
     strategy:
       fail-fast: false
       matrix:
@@ -145,7 +132,6 @@
         id: lapack-cache
         uses: actions/cache@v3
         with:
-<<<<<<< HEAD
           path: D:\a\install_dir\
           key: ${{ matrix.os }}-lapack-Debug
 
@@ -157,39 +143,6 @@
           .\bootstrap-vcpkg.bat
           vcpkg install lapack
 
-=======
-          path: D:\a\install_dir\${{ matrix.exec_model }}
-          key: ${{ matrix.os }}-lapack-Debug
-
-      - name: Clone LAPACK libs
-        if: steps.lapack-cache.outputs.cache-hit != 'true'
-        run: |
-          cd D:\a
-          git clone https://github.com/Reference-LAPACK/lapack.git
-
-      - name: Create installation directory
-        if: steps.lapack-cache.outputs.cache-hit != 'true'
-        run: |
-          Remove-Item -Path D:\a\install_dir\lapack -Recurse -Force -ErrorAction Ignore
-          mkdir -p D:\a\install_dir\lapack
-
-      - name: Install dependencies
-        if: steps.lapack-cache.outputs.cache-hit != 'true'
-        run: |
-          python -m pip install cmake build
-          choco install mingw -y
-          echo "C:\tools\mingw64\bin" >> $env:GITHUB_PATH
-
-
-      - name: Build Lapack library
-        if: steps.lapack-cache.outputs.cache-hit != 'true'
-        run: |
-          cd D:\a\lapack
-          mkdir build
-          cd build
-          cmake -DCMAKE_INSTALL_LIBDIR=D:\a\install_dir\lapack ..
-          cmake --build . -j --target install
->>>>>>> 0719d57b
 
   build_kokkos:
     needs: [win-set-matrix-x86]
