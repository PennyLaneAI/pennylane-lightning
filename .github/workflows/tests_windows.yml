--- conflicted
+++ resolved
@@ -73,11 +73,7 @@
 
       - name: Kokkos version
         id: kokkos_version
-<<<<<<< HEAD
-        run: echo "kokkos_version=[\"4.0.00\"]" >> $GITHUB_OUTPUT
-=======
         run: echo "kokkos_version=[\"4.0.01\"]" >> $GITHUB_OUTPUT
->>>>>>> d7024233
 
     outputs:
       exec_model: ${{ steps.exec_model.outputs.exec_model }}
@@ -124,11 +120,7 @@
       - name: Create installation directory
         if: steps.kokkos-cache.outputs.cache-hit != 'true'
         run: |
-<<<<<<< HEAD
-          rm D:\a\install_dir\${{ matrix.exec_model }} -r -fo
-=======
           Remove-Item -Path D:\a\install_dir\${{ matrix.exec_model }} -Recurse -Force -ErrorAction Ignore
->>>>>>> d7024233
           mkdir -p D:\a\install_dir\${{ matrix.exec_model }}
 
       - name: Install dependencies
