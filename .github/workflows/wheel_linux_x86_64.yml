name: Wheel::Linux::x86_64

# **What it does**: Builds python wheels for Linux (ubuntu-latest) architecture x86_64 and store it as artifacts.
#                   Python versions: 3.10, 3.11, 3.12.
# **Why we have it**: To build wheels for pennylane-lightning installation.
# **Who does it impact**: Wheels to be uploaded to PyPI.

env:
  GCC_VERSION: 13

on:
  pull_request:
    types:
      - opened
      - reopened
      - synchronize
      - ready_for_review
<<<<<<< HEAD
      - labeled
=======
>>>>>>> c607b6c5
  push:
    branches:
      - master
  release:
    types: [published]
  workflow_dispatch:

concurrency:
  group: wheel_linux_x86_64-${{ github.ref }}
  cancel-in-progress: true

jobs:
  set_wheel_build_matrix:
    if: |
      github.event_name != 'pull_request' ||
      (github.event.pull_request.draft == false && contains(github.event.pull_request.labels.*.name, 'ci:build_wheels'))
    name: "Set wheel build matrix"
    uses: ./.github/workflows/set_wheel_build_matrix.yml
    with:
      event_name: ${{ github.event_name }}

  determine_runner:
    if: github.event.pull_request.draft == false
    name: Determine runner type to use
    uses: ./.github/workflows/determine-workflow-runner.yml
    with:
      default_runner: ubuntu-latest

  build_dependencies:
    needs: [set_wheel_build_matrix, determine_runner]
    strategy:
      matrix:
        exec_model: ${{ fromJson(needs.set_wheel_build_matrix.outputs.exec_model) }}
        kokkos_version: ${{ fromJson(needs.set_wheel_build_matrix.outputs.kokkos_version) }}
        container_img: ["quay.io/pypa/manylinux_2_28_x86_64"]
    timeout-minutes: 30
    name: Kokkos core (${{ matrix.exec_model }})
    runs-on: ${{ needs.determine_runner.outputs.runner_group }}
    container: ${{ matrix.container_img }}

    steps:
      - name: Cache installation directories
        id: kokkos-cache
        uses: actions/cache@v4
        with:
          path: /root/Kokkos_install/${{ matrix.exec_model }}
          key: ${{ matrix.container_img }}-kokkos${{ matrix.kokkos_version }}-${{ matrix.exec_model }}

      - name: Install dependencies (Ubuntu)
        if: ${{ (matrix.container_img == 'ubuntu-latest') && (steps.kokkos-cache.outputs.cache-hit != 'true') }}
        run: |
          apt-get update && DEBIAN_FRONTEND=noninteractive TZ=Etc/UTC apt-get -y -q install cmake gcc-$GCC_VERSION g++-$GCC_VERSION ninja-build git
          echo "COMPILER=g++-13" >> $GITHUB_ENV

      - name: Install dependencies (AlmaLinux)
        if: ${{ (matrix.container_img == 'quay.io/pypa/manylinux_2_28_x86_64') && (steps.kokkos-cache.outputs.cache-hit != 'true') }}
        run: |
          dnf update -y && dnf install -y cmake ninja-build
          echo "COMPILER=g++" >> $GITHUB_ENV

      - name: Clone Kokkos libs
        if: steps.kokkos-cache.outputs.cache-hit != 'true'
        run: |
          git clone --branch ${{ matrix.kokkos_version }} https://github.com/kokkos/kokkos.git
          pushd . &> /dev/null

      - name: Build Kokkos core library
        if: steps.kokkos-cache.outputs.cache-hit != 'true'
        run: |
          mkdir -p /root/Kokkos_install/${{ matrix.exec_model }}
          cd kokkos
          cmake -BBuild . -DCMAKE_INSTALL_PREFIX=/root/Kokkos_install/${{ matrix.exec_model }} \
                          -DKokkos_ENABLE_COMPLEX_ALIGN=OFF \
                          -DKokkos_ENABLE_SERIAL=ON \
                          -DKokkos_ENABLE_${{ matrix.exec_model }}=ON \
                          -DKokkos_ENABLE_DEPRECATION_WARNINGS=OFF \
                          -DCMAKE_CXX_COMPILER=${{ env.COMPILER }} \
                          -DCMAKE_CXX_STANDARD=20 \
                          -DCMAKE_POSITION_INDEPENDENT_CODE=ON \
                          -G Ninja
          cmake --build ./Build --verbose
          cmake --install ./Build
          cd -

  linux-wheels-x86-64:
    needs: [set_wheel_build_matrix, build_dependencies, determine_runner]
    strategy:
      fail-fast: false
      matrix:
        arch: [x86_64]
        pl_backend: ["lightning_kokkos", "lightning_qubit"]
        cibw_build: ${{ fromJson(needs.set_wheel_build_matrix.outputs.python_version) }}
        exec_model: ${{ fromJson(needs.set_wheel_build_matrix.outputs.exec_model) }}
        kokkos_version: ${{ fromJson(needs.set_wheel_build_matrix.outputs.kokkos_version) }}
        container_img: ["quay.io/pypa/manylinux_2_28_x86_64"]
    timeout-minutes: 30
    name: Linux::${{ matrix.arch }} - ${{ matrix.pl_backend }} (Python ${{ fromJson('{ "cp310-*":"3.10","cp311-*":"3.11","cp312-*":"3.12" }')[matrix.cibw_build] }})
    runs-on: ${{ needs.determine_runner.outputs.runner_group }}
    container:
      image: ${{ matrix.container_img }}
      options: --privileged

    steps:
      - name: Restoring cached dependencies
        id: kokkos-cache
        uses: actions/cache@v4
        with:
          path: /root/Kokkos_install/${{ matrix.exec_model }}
          key: ${{ matrix.container_img }}-kokkos${{ matrix.kokkos_version }}-${{ matrix.exec_model }}

      - name: Checkout PennyLane-Lightning
        uses: actions/checkout@v4

      - name: Copy cached libraries
        if: steps.kokkos-cache.outputs.cache-hit == 'true'
        run: |
          mkdir Kokkos
          cp -rf /root/Kokkos_install/${{ matrix.exec_model }}/* Kokkos/

      - name: Install dependencies (AlmaLinux)
        if: ${{ (matrix.container_img == 'quay.io/pypa/manylinux_2_28_x86_64') }}
        run: |
          dnf update -y && dnf install -y podman

      - name: Install dependencies
<<<<<<< HEAD
        run: python3.10 -m pip install cibuildwheel~=2.16.0 toml
=======
        run: python3.10 -m pip install cibuildwheel~=2.20.0 tomlkit
>>>>>>> c607b6c5

      - name: Configure pyproject.toml file
        run: PL_BACKEND="${{ matrix.pl_backend }}" python3.10 scripts/configure_pyproject_toml.py

      - name: Build wheels
        env:
          CIBW_CONTAINER_ENGINE: "podman"

          CIBW_ARCHS_LINUX: ${{matrix.arch}}

          CIBW_BUILD: ${{ matrix.cibw_build }}

          CIBW_SKIP: "*-musllinux*"

          # Python build settings
          CIBW_BEFORE_BUILD: |
            cat /etc/dnf.conf | sed "s/\[main\]/\[main\]\ntimeout=5/g" > /etc/dnf.conf
<<<<<<< HEAD
            python -m pip install ninja cmake~=3.24.0 scipy pybind11
=======
            python -m pip install ninja cmake~=3.27.0 scipy
>>>>>>> c607b6c5
            dnf clean all -y
            dnf install gcc-toolset-13 -y
            source /opt/rh/gcc-toolset-13/enable -y
            PATH="/opt/rh/gcc-toolset-13/root/usr/bin:$PATH"

          CIBW_ENVIRONMENT: |
            PATH="/opt/rh/gcc-toolset-13/root/usr/bin:$PATH" CMAKE_ARGS="-DCMAKE_BUILD_TYPE=Release"

          CIBW_BEFORE_TEST: |
            python -m pip install -r requirements-tests.txt
            if ${{ matrix.pl_backend == 'lightning_kokkos'}}
            then
              PL_BACKEND="lightning_qubit" python scripts/configure_pyproject_toml.py
              SKIP_COMPILATION=True python -m pip install . -vv
            fi

          CIBW_TEST_COMMAND: |
            DEVICENAME=`echo ${{ matrix.pl_backend }} | sed "s/_/./g"`
            pl-device-test --device=${DEVICENAME} --skip-ops -x --tb=short --no-flaky-report

          CIBW_MANYLINUX_X86_64_IMAGE: manylinux_2_28

          CIBW_BUILD_VERBOSITY: 3

        run: python3.10 -m cibuildwheel --output-dir wheelhouse

      - name: Validate wheels
        run: |
          python3.10 -m pip install twine
          python3.10 -m twine check ./wheelhouse/*.whl

      - uses: actions-ecosystem/action-regex-match@main
        id: rc_build
        with:
          text: ${{ github.event.pull_request.head.ref }}
          regex: '.*[0-9]+.[0-9]+.[0-9]+[-_]?rc[0-9]+'

      - uses: actions/upload-artifact@v4
        if: |
          github.event_name == 'release' ||
          github.event_name == 'workflow_dispatch' ||
          github.ref == 'refs/heads/master' ||
          steps.rc_build.outputs.match != ''
        with:
          name: ${{ runner.os }}-wheels-${{ matrix.pl_backend }}-${{ fromJson('{ "cp310-*":"py310","cp311-*":"py311","cp312-*":"py312" }')[matrix.cibw_build] }}-${{ matrix.arch }}.zip
          path: ./wheelhouse/*.whl
          retention-days: 1
          include-hidden-files: true

  upload-pypi:
    needs: [set_wheel_build_matrix, linux-wheels-x86-64]
    strategy:
      matrix:
        arch: [x86_64]
        pl_backend: ["lightning_qubit", "lightning_kokkos"]
        cibw_build: ${{ fromJson(needs.set_wheel_build_matrix.outputs.python_version) }}
    runs-on: ubuntu-latest
    if: |
      github.event_name == 'release' ||
      github.ref == 'refs/heads/master'

    steps:
      - uses: actions/download-artifact@v4
        with:
          name: ${{ runner.os }}-wheels-${{ matrix.pl_backend }}-${{ fromJson('{ "cp310-*":"py310","cp311-*":"py311","cp312-*":"py312" }')[matrix.cibw_build] }}-${{ matrix.arch }}.zip
          path: dist

      - name: Upload wheels to PyPI
        uses: pypa/gh-action-pypi-publish@release/v1
        with:
          user: __token__
          password: ${{ ( matrix.pl_backend == 'lightning_qubit' ) && secrets.TEST_PYPI_API_TOKEN || secrets.TEST_PYPI_LKOKKOS_TOKEN }}
          repository-url: https://test.pypi.org/legacy/<|MERGE_RESOLUTION|>--- conflicted
+++ resolved
@@ -15,10 +15,6 @@
       - reopened
       - synchronize
       - ready_for_review
-<<<<<<< HEAD
-      - labeled
-=======
->>>>>>> c607b6c5
   push:
     branches:
       - master
@@ -144,11 +140,7 @@
           dnf update -y && dnf install -y podman
 
       - name: Install dependencies
-<<<<<<< HEAD
-        run: python3.10 -m pip install cibuildwheel~=2.16.0 toml
-=======
         run: python3.10 -m pip install cibuildwheel~=2.20.0 tomlkit
->>>>>>> c607b6c5
 
       - name: Configure pyproject.toml file
         run: PL_BACKEND="${{ matrix.pl_backend }}" python3.10 scripts/configure_pyproject_toml.py
@@ -166,11 +158,7 @@
           # Python build settings
           CIBW_BEFORE_BUILD: |
             cat /etc/dnf.conf | sed "s/\[main\]/\[main\]\ntimeout=5/g" > /etc/dnf.conf
-<<<<<<< HEAD
-            python -m pip install ninja cmake~=3.24.0 scipy pybind11
-=======
             python -m pip install ninja cmake~=3.27.0 scipy
->>>>>>> c607b6c5
             dnf clean all -y
             dnf install gcc-toolset-13 -y
             source /opt/rh/gcc-toolset-13/enable -y
