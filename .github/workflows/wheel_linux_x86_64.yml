name: Wheel::Linux::x86_64

# **What it does**: Builds python wheels for Linux (ubuntu-latest) architecture x86_64 and store it as artifacts.
#                   Python versions: 3.9, 3.10, 3.11.
# **Why we have it**: To build wheels for pennylane-lightning installation.
# **Who does it impact**: Wheels to be uploaded to PyPI.

env:
  GCC_VERSION: 11

on:
  pull_request:
  push:
    branches:
      - master
  release:
    types: [published]

concurrency:
  group: wheel_linux_x86_64-${{ github.ref }}
  cancel-in-progress: true

jobs:
  set_wheel_build_matrix:
    name: "Set wheel build matrix"
    uses: ./.github/workflows/set_wheel_build_matrix.yml
    with:
      event_name: ${{ github.event_name }}

  build_dependencies:
    needs: [set_wheel_build_matrix]
    strategy:
      matrix:
        os: [ubuntu-latest]
        exec_model: ${{ fromJson(needs.set_wheel_build_matrix.outputs.exec_model) }}
        kokkos_version: ${{ fromJson(needs.set_wheel_build_matrix.outputs.kokkos_version) }}
        container_img: ["quay.io/pypa/manylinux2014_x86_64"]

    name: Kokkos core (${{ matrix.exec_model }})
    runs-on: ${{ matrix.os }}
    container: ${{ matrix.container_img }}

    steps:
      - name: Cache installation directories
        id: kokkos-cache
        uses: actions/cache@v3
        with:
          path: /root/Kokkos_install/${{ matrix.exec_model }}
          key: ${{ matrix.container_img }}-kokkos${{ matrix.kokkos_version }}-${{ matrix.exec_model }}

      - name: Install dependencies (Ubuntu)
        if: ${{ (matrix.container_img == 'ubuntu-latest') && (steps.kokkos-cache.outputs.cache-hit != 'true') }}
        run: |
          apt-get update && DEBIAN_FRONTEND=noninteractive TZ=Etc/UTC apt-get -y -q install cmake gcc-$GCC_VERSION g++-$GCC_VERSION ninja-build git
          echo "COMPILER=g++-11" >> $GITHUB_ENV

      - name: Install dependencies (CentOS)
        if: ${{ (matrix.container_img == 'quay.io/pypa/manylinux2014_x86_64') && (steps.kokkos-cache.outputs.cache-hit != 'true') }}
        run: |
          yum update -y && yum install -y cmake ninja-build
          echo "COMPILER=g++" >> $GITHUB_ENV

      - name: Clone Kokkos libs
        if: steps.kokkos-cache.outputs.cache-hit != 'true'
        run: |
          git clone https://github.com/kokkos/kokkos.git
          cd kokkos
          git checkout ${{ matrix.kokkos_version }}
          cd -
          pushd . &> /dev/null

      - name: Build Kokkos core library
        if: steps.kokkos-cache.outputs.cache-hit != 'true'
        run: |
          mkdir -p /root/Kokkos_install/${{ matrix.exec_model }}
          cd kokkos
          cmake -BBuild . -DCMAKE_INSTALL_PREFIX=/root/Kokkos_install/${{ matrix.exec_model }} \
                          -DKokkos_ENABLE_COMPLEX_ALIGN=OFF \
                          -DKokkos_ENABLE_SERIAL=ON \
                          -DKokkos_ENABLE_${{ matrix.exec_model }}=ON \
                          -DKokkos_ENABLE_DEPRECATION_WARNINGS=OFF \
                          -DCMAKE_CXX_COMPILER=${{ env.COMPILER }} \
                          -DCMAKE_CXX_STANDARD=20 \
                          -DCMAKE_POSITION_INDEPENDENT_CODE=ON \
                          -G Ninja
          cmake --build ./Build --verbose
          cmake --install ./Build
          cd -

  linux-wheels-x86-64:
    needs: [set_wheel_build_matrix, build_dependencies]
    strategy:
      fail-fast: false
      matrix:
        os: [ubuntu-latest]
        arch: [x86_64]
        pl_backend: ["lightning_kokkos", "lightning_qubit"]
        cibw_build: ${{ fromJson(needs.set_wheel_build_matrix.outputs.python_version) }}
        exec_model: ${{ fromJson(needs.set_wheel_build_matrix.outputs.exec_model) }}
        kokkos_version: ${{ fromJson(needs.set_wheel_build_matrix.outputs.kokkos_version) }}
        container_img: ["quay.io/pypa/manylinux2014_x86_64"]

    name: ${{ matrix.os }}::${{ matrix.arch }} - ${{ matrix.pl_backend }} (Python ${{ fromJson('{ "cp39-*":"3.9","cp310-*":"3.10","cp311-*":"3.11" }')[matrix.cibw_build] }})
    runs-on: ${{ matrix.os }}
    container: ${{ matrix.container_img }}

    steps:
      - name: Restoring cached dependencies
        id: kokkos-cache
        uses: actions/cache@v3
        with:
          path: /root/Kokkos_install/${{ matrix.exec_model }}
          key: ${{ matrix.container_img }}-kokkos${{ matrix.kokkos_version }}-${{ matrix.exec_model }}

      - name: Checkout PennyLane-Lightning
        uses: actions/checkout@v3

      - name: Copy cached libraries
        run: |
          mkdir Kokkos
          cp -rf /root/Kokkos_install/${{ matrix.exec_model }}/* Kokkos/

      - name: Install dependencies (CentOS)
        if: ${{ (matrix.container_img == 'quay.io/pypa/manylinux2014_x86_64') }}
        run: |
          # Reduce wait time for repos not responding
          cat /etc/yum.conf | sed "s/\[main\]/\[main\]\ntimeout=5/g" > /etc/yum.conf
          yum update -y && yum install -y docker

      - name: Install cibuildwheel
        run: python3.9 -m pip install cibuildwheel~=2.11.0

      - name: Build wheels
        env:
          CIBW_ARCHS_LINUX: ${{matrix.arch}}

          CIBW_BUILD: ${{ matrix.cibw_build }}

          CIBW_SKIP: "*-musllinux*"

          # Python build settings
          CIBW_BEFORE_BUILD: |
            cat /etc/yum.conf | sed "s/\[main\]/\[main\]\ntimeout=5/g" > /etc/yum.conf
            python -m pip install ninja cmake~=3.24.0
            yum clean all -y
            yum install centos-release-scl-rh -y
            yum install devtoolset-11-gcc-c++ -y
            source /opt/rh/devtoolset-11/enable -y

          CIBW_ENVIRONMENT: |
            PATH="/opt/rh/devtoolset-11/root/usr/bin:$PATH" \
            PL_BACKEND="${{ matrix.pl_backend }}"

          # Testing of built wheels
          CIBW_TEST_REQUIRES: pytest pytest-cov pytest-mock flaky

          CIBW_BEFORE_TEST: |
            python -m pip install git+https://github.com/PennyLaneAI/pennylane.git@master
            if ${{ matrix.pl_backend == 'lightning_kokkos'}}; then SKIP_COMPILATION=True PL_BACKEND="lightning_qubit" pip install -e . -vv; fi

          CIBW_TEST_COMMAND: |
            DEVICENAME=`echo ${{ matrix.pl_backend }} | sed "s/_/./g"`
            pl-device-test --device=${DEVICENAME} --skip-ops -x --tb=short --no-flaky-report

          CIBW_MANYLINUX_X86_64_IMAGE: manylinux2014

          CIBW_BUILD_VERBOSITY: 3

        run: python3.9 -m cibuildwheel --output-dir wheelhouse

      - name: Validate wheels
        run: |
          python3.9 -m pip install twine
          python3.9 -m twine check ./wheelhouse/*.whl

      - uses: actions-ecosystem/action-regex-match@main
        id: rc_build
        with:
          text: ${{ github.event.pull_request.head.ref }}
          regex: '.*[0-9]+.[0-9]+.[0-9]+[-_]?rc[0-9]+'

      - uses: actions/upload-artifact@v3
        if: ${{ github.event_name == 'release' || github.ref == 'refs/heads/master' || steps.rc_build.outputs.match != ''}}
        with:
          name: ${{ runner.os }}-wheels-${{ matrix.pl_backend }}-${{ matrix.arch }}.zip
          path: ./wheelhouse/*.whl

  upload-pypi:
    needs: linux-wheels-x86-64
    strategy:
      matrix:
<<<<<<< HEAD
        os: [ubuntu-latest]
        arch: [x86_64]
        pl_backend: ["lightning_qubit"]
    runs-on: ${{ matrix.os }}
=======
        arch: [x86_64]
        pl_backend: ["lightning_qubit"]
    runs-on: ubuntu-latest
>>>>>>> 32b0c8f9

    if: ${{ github.event_name == 'release' || github.ref == 'refs/heads/master'}}
    steps:
      - uses: actions/download-artifact@v3
        with:
<<<<<<< HEAD
          name: ${{ runner.os }}-wheels-${{ matrix.pl_backend }}-${{ matrix.arch }}.zip
=======
          name: Linux-wheels-${{ matrix.pl_backend }}-${{ matrix.arch }}.zip
>>>>>>> 32b0c8f9
          path: dist

      - name: Upload wheels to PyPI
        uses: pypa/gh-action-pypi-publish@release/v1
        with:
          user: __token__
          password: ${{ secrets.TEST_PYPI_API_TOKEN }}
          repository-url: https://test.pypi.org/legacy/<|MERGE_RESOLUTION|>--- conflicted
+++ resolved
@@ -189,26 +189,15 @@
     needs: linux-wheels-x86-64
     strategy:
       matrix:
-<<<<<<< HEAD
-        os: [ubuntu-latest]
-        arch: [x86_64]
-        pl_backend: ["lightning_qubit"]
-    runs-on: ${{ matrix.os }}
-=======
         arch: [x86_64]
         pl_backend: ["lightning_qubit"]
     runs-on: ubuntu-latest
->>>>>>> 32b0c8f9
 
     if: ${{ github.event_name == 'release' || github.ref == 'refs/heads/master'}}
     steps:
       - uses: actions/download-artifact@v3
         with:
-<<<<<<< HEAD
-          name: ${{ runner.os }}-wheels-${{ matrix.pl_backend }}-${{ matrix.arch }}.zip
-=======
           name: Linux-wheels-${{ matrix.pl_backend }}-${{ matrix.arch }}.zip
->>>>>>> 32b0c8f9
           path: dist
 
       - name: Upload wheels to PyPI
