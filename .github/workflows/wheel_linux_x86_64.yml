name: Wheel::Linux::x86_64

# **What it does**: Builds python wheels for Linux (ubuntu-latest) architecture x86_64 and store it as artifacts.
#                   Python versions: 3.7, 3.8, 3.9, 3.10.
# **Why we have it**: To build wheels for pennylane-lightning installation.
# **Who does it impact**: Wheels to be uploaded to PyPI.

on:
  push:
    branches:
      - master
  pull_request:
  release:
    types: [published]

env:
  PYTHON3_MIN_VERSION: "7"
  PYTHON3_MAX_VERSION: "10"

jobs:
<<<<<<< HEAD
  build_dependencies:
    strategy:
      matrix:
        os: [ubuntu-20.04]
        exec_model: [SERIAL, OPENMP, THREADS]
        kokkos_version: ["3.6.00"]
        container_img: ["quay.io/pypa/manylinux2014_x86_64"]

    name: Kokkos core & kernels (${{ matrix.exec_model }})
    runs-on: ${{ matrix.os }}
    container: ${{ matrix.container_img }}

    steps:
      - name: Cancel previous runs
=======
  linux-set-matrix-x86_64:
    name: Set builder matrix versions
    runs-on: ubuntu-latest

    steps:
      - name: Cancel Previous Runs
>>>>>>> 80982528
        uses: styfle/cancel-workflow-action@0.4.1
        with:
          access_token: ${{ github.token }}

<<<<<<< HEAD
      - name: Cache installation directories
        id: kokkos-cache
        uses: actions/cache@v3
        with:
          path: /root/install_dir/${{ matrix.exec_model }}
          key: ${{ matrix.container_img }}-kokkos${{ matrix.kokkos_version }}-${{ matrix.exec_model }}-static

      - name: Install dependencies (Ubuntu)
        if: ${{ (matrix.container_img == 'ubuntu:20.04') && (steps.kokkos-cache.outputs.cache-hit != 'true') }}
        run: |
          apt-get update && DEBIAN_FRONTEND=noninteractive TZ=Etc/UTC apt-get -y -q install cmake gcc-10 g++-10 ninja-build git
          echo "COMPILER=g++-10" >> $GITHUB_ENV

      - name: Install dependencies (CentOS)
        if: ${{ (matrix.container_img == 'quay.io/pypa/manylinux2014_x86_64') && (steps.kokkos-cache.outputs.cache-hit != 'true') }}
        run: |
          yum update && yum install -y cmake ninja-build
          echo "COMPILER=g++" >> $GITHUB_ENV

      - name: Clone Kokkos libs
        if: steps.kokkos-cache.outputs.cache-hit != 'true'
        run: |
          git clone https://github.com/kokkos/kokkos.git
          cd kokkos
          git checkout ${{ matrix.kokkos_version }}
          cd -
          pushd . &> /dev/null
          git clone https://github.com/kokkos/kokkos-kernels.git
          cd kokkos-kernels
          git checkout ${{ matrix.kokkos_version }}
          cd -

      - name: Build Kokkos core library
        if: steps.kokkos-cache.outputs.cache-hit != 'true'
        run: |
          mkdir -p /root/install_dir/${{ matrix.exec_model }}
          cd kokkos
          cmake -BBuild . -DCMAKE_INSTALL_PREFIX=/root/install_dir/${{ matrix.exec_model }} \
                          -DKokkos_ENABLE_COMPLEX_ALIGN=OFF \
                          -DKokkos_ENABLE_${{ matrix.exec_model }}=ON \
                          -DKokkos_ENABLE_DEPRECATION_WARNINGS=OFF \
                          -DCMAKE_CXX_COMPILER=${{ env.COMPILER }} \
                          -DCMAKE_CXX_STANDARD=20 \
                          -DCMAKE_POSITION_INDEPENDENT_CODE=ON \
                          -G Ninja
          cmake --build ./Build --verbose
          cmake --install ./Build
          cd -

      - name: Build Kokkos kernels library
        if: steps.kokkos-cache.outputs.cache-hit != 'true'
        run: |
          mkdir -p /root/install_dir/${{ matrix.exec_model }}
          cd kokkos-kernels
          cmake -BBuild . -DCMAKE_INSTALL_PREFIX=/root/install_dir/${{ matrix.exec_model }} \
                          -DKokkos_ENABLE_${{ matrix.exec_model }}=ON \
                          -DCMAKE_CXX_COMPILER=${{ env.COMPILER }} \
                          -DCMAKE_CXX_STANDARD=20 \
                          -DKokkos_DIR=/root/install_dir/${{ matrix.exec_model }} \
                          -DCMAKE_POSITION_INDEPENDENT_CODE=ON \
                          -G Ninja
          cmake --build ./Build --verbose
          cmake --install ./Build

  linux-wheels-x86-64:
    needs: build_dependencies
=======
      - uses: actions/checkout@v2

      - id: pyver
        run: |
          if [[ ${{ github.event_name }} == 'pull_request' ]]; then
            echo "::set-output name=matrix::$(python3 .github/workflows/gen_pyver_matrix.py \
              --min-version=3.${{ env.PYTHON3_MIN_VERSION }} \
              --max-version=3.${{ env.PYTHON3_MAX_VERSION }})"
          else
            echo "::set-output name=matrix::$(python3 .github/workflows/gen_pyver_matrix.py \
              --min-version=3.${{ env.PYTHON3_MIN_VERSION }} \
              --max-version=3.${{ env.PYTHON3_MAX_VERSION }} \
              --range)"
          fi
    outputs:
      matrix: ${{ steps.pyver.outputs.matrix }}

  linux-wheels-x86-64:
    needs: [linux-set-matrix-x86_64]
>>>>>>> 80982528
    strategy:
      fail-fast: false
      matrix:
        os: [ubuntu-20.04]
        arch: [x86_64]
<<<<<<< HEAD
        cibw_build: [cp37-*, cp38-*, cp39-*, cp310-*]
        exec_model: [SERIAL]
        kokkos_version: ["3.6.00"]
        container_img: ["quay.io/pypa/manylinux2014_x86_64"]
=======
        cibw_build: ${{fromJson(needs.linux-set-matrix-x86_64.outputs.matrix)}}
>>>>>>> 80982528

    name: ${{ matrix.os }} (Python ${{ fromJson('{ "cp37-*":"3.7","cp38-*":"3.8","cp39-*":"3.9","cp310-*":"3.10" }')[matrix.cibw_build] }})
    runs-on: ${{ matrix.os }}
    container: ${{ matrix.container_img }}
    steps:
      - name: Cancel Previous Runs
        uses: styfle/cancel-workflow-action@0.4.1
        with:
          access_token: ${{ github.token }}

      - name: Restoring cached dependencies
        id: kokkos-cache
        uses: actions/cache@v3
        with:
          path: /root/install_dir/${{ matrix.exec_model }}
          key: ${{ matrix.container_img }}-kokkos${{ matrix.kokkos_version }}-${{ matrix.exec_model }}-static

      - uses: actions/checkout@v3

      - name: Copy cached libraries
        run: |
          cp -rf /root/install_dir/${{ matrix.exec_model }}/* ./

      - name: Install dependencies (CentOS)
        if: ${{ (matrix.container_img == 'quay.io/pypa/manylinux2014_x86_64') }}
        run: |
          # Reduce wait time for repos not responding
          cat /etc/yum.conf | sed "s/\[main\]/\[main\]\ntimeout=5/g" > /etc/yum.conf
          yum update && yum install -y docker

      - name: Install cibuildwheel
        run: python3.7 -m pip install cibuildwheel==2.8.0

      - name: Build wheels
        env:
          CIBW_ARCHS_LINUX: ${{matrix.arch}}

          CIBW_BUILD: ${{ matrix.cibw_build }}

          CIBW_SKIP: "*-musllinux*"

          # Python build settings
          CIBW_BEFORE_BUILD: |
            cat /etc/yum.conf | sed "s/\[main\]/\[main\]\ntimeout=5/g" > /etc/yum.conf
            pip install ninja cmake

          # Testing of built wheels
          CIBW_TEST_REQUIRES: numpy~=1.21 scipy pytest pytest-cov pytest-mock flaky

          CIBW_BEFORE_TEST: |
            pip install git+https://github.com/PennyLaneAI/pennylane.git@master

          CIBW_TEST_COMMAND: |
            pl-device-test --device=lightning.qubit --skip-ops -x --tb=short --no-flaky-report

          CIBW_MANYLINUX_X86_64_IMAGE: manylinux2014
          
          CIBW_BUILD_VERBOSITY: 3

        run: python3.7 -m cibuildwheel --output-dir wheelhouse

      - uses: actions-ecosystem/action-regex-match@v2
        id: rc_build
        with:
          text: ${{ github.event.pull_request.head.ref }}
          regex: '.*[0-9]+.[0-9]+.[0-9]+[-_]?rc[0-9]+'

      - uses: actions/upload-artifact@v2
        #if: ${{ github.event_name == 'release' || github.ref == 'refs/heads/master' || steps.rc_build.outputs.match != ''}}
        with:
          name: ${{ runner.os }}-wheels-${{ matrix.arch }}.zip
          path: ./wheelhouse/*.whl

  upload-pypi:
    needs: linux-wheels-x86-64
    runs-on: ubuntu-latest
    if: ${{ github.event_name == 'release' || github.ref == 'refs/heads/master'}}
    steps:
      - uses: actions/download-artifact@v2
        with:
          name: Linux-wheels-x86_64.zip
          path: dist

      - name: Upload wheels to PyPI
        uses: pypa/gh-action-pypi-publish@release/v1
        with:
          user: __token__
          password: ${{ secrets.TEST_PYPI_API_TOKEN }}
          repository_url: https://test.pypi.org/legacy/<|MERGE_RESOLUTION|>--- conflicted
+++ resolved
@@ -6,10 +6,10 @@
 # **Who does it impact**: Wheels to be uploaded to PyPI.
 
 on:
+  pull_request:
   push:
     branches:
       - master
-  pull_request:
   release:
     types: [published]
 
@@ -18,7 +18,6 @@
   PYTHON3_MAX_VERSION: "10"
 
 jobs:
-<<<<<<< HEAD
   build_dependencies:
     strategy:
       matrix:
@@ -33,19 +32,10 @@
 
     steps:
       - name: Cancel previous runs
-=======
-  linux-set-matrix-x86_64:
-    name: Set builder matrix versions
-    runs-on: ubuntu-latest
-
-    steps:
-      - name: Cancel Previous Runs
->>>>>>> 80982528
         uses: styfle/cancel-workflow-action@0.4.1
         with:
           access_token: ${{ github.token }}
 
-<<<<<<< HEAD
       - name: Cache installation directories
         id: kokkos-cache
         uses: actions/cache@v3
@@ -110,9 +100,16 @@
           cmake --build ./Build --verbose
           cmake --install ./Build
 
-  linux-wheels-x86-64:
-    needs: build_dependencies
-=======
+  linux-set-matrix-x86_64:
+    name: Set builder matrix versions
+    runs-on: ubuntu-latest
+
+    steps:
+      - name: Cancel Previous Runs
+        uses: styfle/cancel-workflow-action@0.4.1
+        with:
+          access_token: ${{ github.token }}
+
       - uses: actions/checkout@v2
 
       - id: pyver
@@ -131,21 +128,16 @@
       matrix: ${{ steps.pyver.outputs.matrix }}
 
   linux-wheels-x86-64:
-    needs: [linux-set-matrix-x86_64]
->>>>>>> 80982528
+    needs: [build_dependencies, linux-set-matrix-x86_64]
     strategy:
       fail-fast: false
       matrix:
         os: [ubuntu-20.04]
         arch: [x86_64]
-<<<<<<< HEAD
-        cibw_build: [cp37-*, cp38-*, cp39-*, cp310-*]
+        cibw_build: ${{fromJson(needs.linux-set-matrix-x86_64.outputs.matrix)}}
         exec_model: [SERIAL]
         kokkos_version: ["3.6.00"]
         container_img: ["quay.io/pypa/manylinux2014_x86_64"]
-=======
-        cibw_build: ${{fromJson(needs.linux-set-matrix-x86_64.outputs.matrix)}}
->>>>>>> 80982528
 
     name: ${{ matrix.os }} (Python ${{ fromJson('{ "cp37-*":"3.7","cp38-*":"3.8","cp39-*":"3.9","cp310-*":"3.10" }')[matrix.cibw_build] }})
     runs-on: ${{ matrix.os }}
