--- conflicted
+++ resolved
@@ -94,12 +94,6 @@
     # Only attempt to bump the version if the pull_request is:
     #  - A prerelease, has `X.Y.Z-prerelease` in _version.py
     #  - The prerelease startswith `dev`. We do not want to auto bump for non-dev prerelease.
-<<<<<<< HEAD
-    if pr_version.prerelease and pr_version.prerelease.startswith(DEV_PRERELEASE_TAG_PREFIX):
-        # If this is the first prerelease PR, do nothing!
-        if pr_version.prerelease == DEV_PRERELEASE_TAG_START:
-            print("PR is dev0 prerelease ... Nothing to do!")
-=======
     # However,
     #  If a PR is of a higher version AND the prerelease tag is reset, then do nothing
     #  This captures the case during release where we might bump the release version
@@ -112,7 +106,6 @@
         # Then default to the starting tag
         if not master_version.prerelease or master_version.prerelease == DEV_PRERELEASE_TAG_PREFIX:
             next_prerelease_version = DEV_PRERELEASE_TAG_START
->>>>>>> cde30161
         else:
             # If master branch does not have a prerelease (for any reason) OR does not have an ending number
             # Then default to the starting tag
