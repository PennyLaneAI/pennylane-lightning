--- conflicted
+++ resolved
@@ -19,10 +19,6 @@
       - reopened
       - synchronize
       - ready_for_review
-<<<<<<< HEAD
-      - labeled
-=======
->>>>>>> c607b6c5
     paths-ignore:
       - .github/**
       - '!.github/workflows/tests_lgpumpi_python.yml'
@@ -186,11 +182,7 @@
       - name: Download coverage reports
         uses: actions/download-artifact@v4
         with:
-<<<<<<< HEAD
-          pattern: ubuntu-codecov*
-=======
           pattern: ubuntu-codecov-*
->>>>>>> c607b6c5
           merge-multiple: true
 
       - name: Upload to Codecov
