--- conflicted
+++ resolved
@@ -54,13 +54,8 @@
 
       - name: Run clang-tidy compilation
         run: |
-<<<<<<< HEAD
-          cmake -BBuild -DENABLE_CLANG_TIDY=ON -DCLANG_TIDY_BINARY=clang-tidy-12 -DBUILD_EXAMPLES=ON -DBUILD_TESTS=on -DENABLE_WARNINGS=on -DCMAKE_CXX_COMPILER="$(which g++-10)" .
+          cmake -BBuild -DENABLE_CLANG_TIDY=ON -DCLANG_TIDY_BINARY=clang-tidy-12 -DBUILD_TESTS=ON -DENABLE_WARNINGS=ON -DCMAKE_CXX_COMPILER="$(which g++-10)" .
           cmake --build ./Build --parallel 2
-=======
-          cmake -BBuild -DENABLE_CLANG_TIDY=ON -DCLANG_TIDY_BINARY=clang-tidy-12 -DBUILD_TESTS=on -DENABLE_WARNINGS=on -DCMAKE_CXX_COMPILER="$(which g++-10)" .
-          cmake --build ./Build
->>>>>>> 4f969e45
 
   format-cpp:
     name: Format (C++)
