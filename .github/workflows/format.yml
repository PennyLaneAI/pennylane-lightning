name: Formatting check
on:
  pull_request:
  push:
    branches:
      - master

concurrency:
  group: format-${{ github.ref }}
  cancel-in-progress: true

jobs:
  black:
    name: Format (Python)
    runs-on: ubuntu-22.04
    steps:
      - name: Set up Python
        uses: actions/setup-python@v4
        with:
          python-version: '3.11'

      - name: Install dependencies
        run:
            python -m pip install click==8.0.4 black==23.7.0 isort==5.13.2

      - name: Checkout PennyLane-Lightning
        uses: actions/checkout@v3

<<<<<<< HEAD
      # - name: Run isort
      #   run: python -m isort --profile black ./pennylane_lightning/ ./mpitests ./tests --check --diff
=======
      - name: Run isort
        run: python -m isort --profile black ./pennylane_lightning/ ./mpitests ./tests --check --diff
>>>>>>> ebeb417f

      - name: Run Black
        run: python -m black -l 100 pennylane_lightning/ tests/ --check --verbose

  format-cpp:
    name: Format (C++)
    runs-on: ubuntu-22.04

    steps:
      - name: Checkout code
        uses: actions/checkout@v3

      - name: Install dependencies
        run: sudo apt update && sudo apt -y install python3 python3-pip && python -m pip install pip~=22.0 && python3 -m pip install -r requirements-dev.txt

      - name: Run formatter
        run: PATH=$PATH:/home/ubuntu/.local/bin/:$(dirname $(which python3))/ ./bin/format --check ./pennylane_lightning/core/src

  tidy-cpp:
    strategy:
      matrix:
        os: [ubuntu-22.04]
        pl_backend: ["lightning_qubit"]

    name: Tidy (C++)
    runs-on: ${{ matrix.os }}

    steps:
      - name: Checkout PennyLane-Lightning
        uses: actions/checkout@v3

      - name: Set up Python
        uses: actions/setup-python@v4
        with:
          python-version: '3.9'

      - name: Install dependencies
        run: sudo apt update && sudo apt -y install cmake gcc-11 g++-11 ninja-build libomp-14-dev && python -m pip install -r requirements-dev.txt
        env:
          DEBIAN_FRONTEND: noninteractive

      - name: Run clang-tidy compilation
        run: |
          cmake -BBuild -G Ninja . \
            -DENABLE_CLANG_TIDY=ON \
            -DCLANG_TIDY_BINARY=$(dirname $(which python))/clang-tidy \
            -DBUILD_TESTS=ON \
            -DENABLE_WARNINGS=ON \
            -DPL_BACKEND=${{ matrix.pl_backend }} \
            -DCMAKE_CXX_COMPILER="$(which g++-11)" \
            -DCMAKE_C_COMPILER="$(which gcc-11)"
          cmake --build ./Build<|MERGE_RESOLUTION|>--- conflicted
+++ resolved
@@ -26,13 +26,8 @@
       - name: Checkout PennyLane-Lightning
         uses: actions/checkout@v3
 
-<<<<<<< HEAD
-      # - name: Run isort
-      #   run: python -m isort --profile black ./pennylane_lightning/ ./mpitests ./tests --check --diff
-=======
       - name: Run isort
         run: python -m isort --profile black ./pennylane_lightning/ ./mpitests ./tests --check --diff
->>>>>>> ebeb417f
 
       - name: Run Black
         run: python -m black -l 100 pennylane_lightning/ tests/ --check --verbose
