name: Wheel::Linux::x86_64::CUDA

# **What it does**: Builds python wheels for Linux (ubuntu-latest) architecture x86_64 and store it as artifacts.
#                   Python versions: 3.10, 3.11, 3.12.
# **Why we have it**: To build wheels for pennylane-lightning-gpu installation.
# **Who does it impact**: Wheels to be uploaded to PyPI.
on:
  pull_request:
    types:
      - opened
      - reopened
      - synchronize
      - ready_for_review
      - labeled
  push:
    branches:
      - master
  release:
    types: [published]
  workflow_dispatch:

concurrency:
  group: wheel_linux_x86_64_cu12-${{ github.ref }}
  cancel-in-progress: true

jobs:
  set_wheel_build_matrix:
    if: |
        github.event_name != 'pull_request' ||
        (github.event.pull_request.draft == false && contains(github.event.pull_request.labels.*.name, 'ci:build_wheels'))
    name: "Set wheel build matrix"
    uses: ./.github/workflows/set_wheel_build_matrix.yml
    with:
      event_name: ${{ github.event_name }}

  determine_runner:
    if: github.event.pull_request.draft == false
    name: Determine runner type to use
    uses: ./.github/workflows/determine-workflow-runner.yml
    with:
      default_runner: ubuntu-latest


  linux-wheels-x86-64:
    needs: [set_wheel_build_matrix, determine_runner]
    strategy:
      fail-fast: false
      matrix:
        arch: [x86_64]
        pl_backend: ["lightning_gpu", "lightning_tensor"]
        cuda_version: ["12"]
        cibw_build: ${{ fromJson(needs.set_wheel_build_matrix.outputs.python_version) }}
        container_img: ["quay.io/pypa/manylinux_2_28_x86_64"]
    timeout-minutes: 30
    name: Linux::${{ matrix.arch }} - ${{ matrix.pl_backend }} CUDA ${{ matrix.cuda_version }} (Python ${{ fromJson('{"cp310-*":"3.10","cp311-*":"3.11","cp312-*":"3.12" }')[matrix.cibw_build] }})
    runs-on: ${{ needs.determine_runner.outputs.runner_group }}
    container:
      image: ${{ matrix.container_img }}
      options: --privileged

    steps:
      - name: Checkout PennyLane-Lightning
        uses: actions/checkout@v4

      - name: Install dependencies (AlmaLinux)
        if: ${{ (matrix.container_img == 'quay.io/pypa/manylinux_2_28_x86_64') }}
        run: |
          dnf update -y && dnf install -y podman

      - name: Install dependencies
        run: python3.10 -m pip install cibuildwheel~=2.20.0 tomlkit

      - name: Configure pyproject.toml file
        run: PL_BACKEND="${{ matrix.pl_backend }}" python3.10 scripts/configure_pyproject_toml.py

      - name: Build wheels
        env:
          CIBW_CONTAINER_ENGINE: "podman"

          CIBW_ARCHS_LINUX: ${{ matrix.arch }}

          CIBW_BUILD: ${{ matrix.cibw_build }}

          CIBW_SKIP: "*-musllinux*"

          # Python build settings
          CIBW_BEFORE_BUILD: |
<<<<<<< HEAD
            python -m pip install ninja cmake~=3.27.0 auditwheel~=5.0 custatevec-cu${{ matrix.cuda_version }} scipy
=======
            python -m pip install ninja cmake~=3.24.3 auditwheel~=5.0 custatevec-cu${{ matrix.cuda_version }} cutensornet-cu${{ matrix.cuda_version }}
>>>>>>> 37d9715d
            dnf clean all -y
            dnf install gcc-toolset-12 dnf-utils -y
            source /opt/rh/gcc-toolset-12/enable -y
            yum-config-manager --add-repo http://developer.download.nvidia.com/compute/cuda/repos/rhel8/x86_64/cuda-rhel8.repo -y
            dnf -y install cuda-toolkit-${{ matrix.cuda_version }}-0 git

          # ensure nvcc is available
          CIBW_ENVIRONMENT: |
            PATH=/opt/rh/gcc-toolset-12/root/usr/bin:$PATH:/usr/local/cuda-${{ matrix.cuda_version }}/bin \
            LD_LIBRARY_PATH=/opt/rh/gcc-toolset-12/root/usr/lib64:/opt/rh/gcc-toolset-12/root/usr/lib:/opt/rh/gcc-toolset-12/root/usr/lib64/dyninst:/opt/rh/gcc-toolset-12/root/usr/lib/dyninst:$LD_LIBRARY_PATH:/usr/local/cuda-${{ matrix.cuda_version }}/lib64 \
            PKG_CONFIG_PATH=/opt/rh/gcc-toolset-12/root/usr/lib64/pkgconfig:$PKG_CONFIG_PATH \
            CMAKE_ARGS="-DENABLE_LAPACK=OFF"

          CIBW_REPAIR_WHEEL_COMMAND_LINUX: "./bin/auditwheel repair -w {dest_dir} {wheel}"

          CIBW_MANYLINUX_X86_64_IMAGE: manylinux_2_28

          CIBW_BUILD_VERBOSITY: 3

        run: python3.10 -m cibuildwheel --output-dir wheelhouse

      - name: Validate wheels
        run: |
          python3.10 -m pip install twine
          python3.10 -m twine check ./wheelhouse/*.whl

      - uses: actions-ecosystem/action-regex-match@main
        id: rc_build
        with:
          text: ${{ github.event.pull_request.head.ref }}
          regex: '.*[0-9]+.[0-9]+.[0-9]+[-_]?rc[0-9]+'

      - uses: actions/upload-artifact@v4
        if: |
          github.event_name == 'release' ||
          github.event_name == 'workflow_dispatch' ||
          github.ref == 'refs/heads/master' ||
          steps.rc_build.outputs.match != ''
        with:
          name: ${{ runner.os }}-wheels-${{ matrix.pl_backend }}-${{ fromJson('{ "cp310-*":"py310","cp311-*":"py311","cp312-*":"py312" }')[matrix.cibw_build] }}-${{ matrix.arch }}-cu${{ matrix.cuda_version }}.zip
          path: ./wheelhouse/*.whl
          retention-days: 1
          include-hidden-files: true

  upload-pypi:
    needs: [set_wheel_build_matrix, linux-wheels-x86-64]
    strategy:
      matrix:
        arch: [x86_64]
        pl_backend: ["lightning_gpu", "lightning_tensor"]
        cuda_version: ["12"]
        cibw_build: ${{ fromJson(needs.set_wheel_build_matrix.outputs.python_version) }}
    runs-on: ubuntu-latest
    if: |
      github.event_name == 'release' ||
      github.ref == 'refs/heads/master'

    steps:
      - uses: actions/download-artifact@v4
        with:
          name:  ${{ runner.os }}-wheels-${{ matrix.pl_backend }}-${{ fromJson('{ "cp310-*":"py310","cp311-*":"py311","cp312-*":"py312" }')[matrix.cibw_build] }}-${{ matrix.arch }}-cu${{ matrix.cuda_version }}.zip
          path: dist

      - name: Upload wheels to PyPI
        uses: pypa/gh-action-pypi-publish@release/v1
        with:
          user: __token__
          password: ${{ secrets.TEST_PYPI_LGPU_TOKEN }}
          repository-url: https://test.pypi.org/legacy/<|MERGE_RESOLUTION|>--- conflicted
+++ resolved
@@ -85,11 +85,7 @@
 
           # Python build settings
           CIBW_BEFORE_BUILD: |
-<<<<<<< HEAD
-            python -m pip install ninja cmake~=3.27.0 auditwheel~=5.0 custatevec-cu${{ matrix.cuda_version }} scipy
-=======
-            python -m pip install ninja cmake~=3.24.3 auditwheel~=5.0 custatevec-cu${{ matrix.cuda_version }} cutensornet-cu${{ matrix.cuda_version }}
->>>>>>> 37d9715d
+            python -m pip install ninja cmake~=3.27.0 auditwheel~=5.0 custatevec-cu${{ matrix.cuda_version }} cutensornet-cu${{ matrix.cuda_version }}
             dnf clean all -y
             dnf install gcc-toolset-12 dnf-utils -y
             source /opt/rh/gcc-toolset-12/enable -y
