--- conflicted
+++ resolved
@@ -72,23 +72,12 @@
 
           # Python build settings
           CIBW_BEFORE_BUILD: |
-<<<<<<< HEAD
-            python -m pip install ninja cmake~=3.24.3 auditwheel~=5.0 custatevec-cu${{ matrix.cuda_version }}
+            python -m pip install ninja cmake~=3.24.3 auditwheel~=5.0 custatevec-cu${{ matrix.cuda_version }} scipy
             dnf clean all -y
             dnf install gcc-toolset-12 dnf-utils -y
             source ls /opt/rh/gcc-toolset-12/enable -y
             yum-config-manager --add-repo http://developer.download.nvidia.com/compute/cuda/repos/rhel8/x86_64/cuda-rhel8.repo -y
             dnf -y install cuda-${{ matrix.cuda_version }}-0 git openssh wget
-=======
-            cat /etc/yum.conf | sed "s/\[main\]/\[main\]\ntimeout=5/g" > /etc/yum.conf
-            python -m pip install ninja cmake~=3.24.3 auditwheel~=5.0 custatevec-cu${{ matrix.cuda_version }} scipy
-            yum clean all -y
-            yum install centos-release-scl-rh -y
-            yum install devtoolset-11-gcc-c++ -y
-            source /opt/rh/devtoolset-11/enable -y
-            yum-config-manager --add-repo https://developer.download.nvidia.com/compute/cuda/repos/rhel7/x86_64/cuda-rhel7.repo -y
-            yum -y install cuda-${{ matrix.cuda_version }}-0 git openssh wget
->>>>>>> 9ec7126a
 
           # ensure nvcc is available
           CIBW_ENVIRONMENT: |
