name: Wheel::Linux::x86_64::CUDA

# **What it does**: Builds python wheels for Linux (ubuntu-latest) architecture x86_64 and store it as artifacts.
#                   Python versions: 3.9, 3.10, 3.11, 3.12.
# **Why we have it**: To build wheels for pennylane-lightning-gpu installation.
# **Who does it impact**: Wheels to be uploaded to PyPI.
on:
  pull_request:
    types:
      - opened
      - reopened
      - synchronize
      - ready_for_review
      - labeled
  push:
    branches:
      - master
  release:
    types: [published]
  workflow_dispatch:

concurrency:
  group: wheel_linux_x86_64_cu12-${{ github.ref }}
  cancel-in-progress: true

jobs:
  set_wheel_build_matrix:
<<<<<<< HEAD
    runs-on: ubuntu-22.04
    steps:
      - name: Checkout PennyLane-Lightning
        uses: actions/checkout@v4
      - name: Python version
        id: pyver
        run: |
          echo "python_version=$(python3 scripts/gen_pyver_matrix.py \
            --min-version=3.9 \
            --max-version=3.12 --range)" >> $GITHUB_OUTPUT
    outputs:
      python_version: ${{ steps.pyver.outputs.python_version }}
=======
    if: |
        github.event_name != 'pull_request' ||
        (github.event.pull_request.draft == false && contains(github.event.pull_request.labels.*.name, 'ci:build_wheels'))
    name: "Set wheel build matrix"
    uses: ./.github/workflows/set_wheel_build_matrix.yml
    with:
      event_name: ${{ github.event_name }}
>>>>>>> 4bb34b74

  determine_runner:
    if: github.event.pull_request.draft == false
    name: Determine runner type to use
    uses: ./.github/workflows/determine-workflow-runner.yml
    with:
      default_runner: ubuntu-latest


  linux-wheels-x86-64:
    needs: [set_wheel_build_matrix, determine_runner]
    strategy:
      fail-fast: false
      matrix:
        arch: [x86_64]
        pl_backend: ["lightning_tensor"]
        cuda_version: ["12"]
        cibw_build: ${{ fromJson(needs.set_wheel_build_matrix.outputs.python_version) }}
        container_img: ["quay.io/pypa/manylinux_2_28_x86_64"]
    timeout-minutes: 30
    name: Linux::${{ matrix.arch }} - ${{ matrix.pl_backend }} CUDA ${{ matrix.cuda_version }} (Python ${{ fromJson('{ "cp39-*":"3.9","cp310-*":"3.10","cp311-*":"3.11","cp312-*":"3.12" }')[matrix.cibw_build] }})
    runs-on: ${{ needs.determine_runner.outputs.runner_group }}
    container:
      image: ${{ matrix.container_img }}
      options: --privileged

    steps:
      - name: Checkout PennyLane-Lightning
        uses: actions/checkout@v4

      - name: Install dependencies (AlmaLinux)
        if: ${{ (matrix.container_img == 'quay.io/pypa/manylinux_2_28_x86_64') }}
        run: |
          dnf update -y && dnf install -y podman

      - name: Install dependencies
        run: python3.9 -m pip install cibuildwheel~=2.16.0 toml

      - name: Configure pyproject.toml file
        run: PL_BACKEND="${{ matrix.pl_backend }}" python3.9 scripts/configure_pyproject_toml.py

      - name: Build wheels
        env:
          CIBW_CONTAINER_ENGINE: "podman"

          CIBW_ARCHS_LINUX: ${{ matrix.arch }}

          CIBW_BUILD: ${{ matrix.cibw_build }}

          CIBW_SKIP: "*-musllinux*"

          # Python build settings
          CIBW_BEFORE_BUILD: |
            python -m pip install ninja cmake~=3.24.3 auditwheel~=5.0 custatevec-cu${{ matrix.cuda_version }} cutensornet-cu${{ matrix.cuda_version }}
            dnf clean all -y
            dnf install gcc-toolset-12 dnf-utils -y
            source /opt/rh/gcc-toolset-12/enable -y
            yum-config-manager --add-repo http://developer.download.nvidia.com/compute/cuda/repos/rhel8/x86_64/cuda-rhel8.repo -y
            dnf -y install cuda-toolkit-${{ matrix.cuda_version }}-0 git

          # ensure nvcc is available
          CIBW_ENVIRONMENT: |
            PATH=/opt/rh/gcc-toolset-12/root/usr/bin:$PATH:/usr/local/cuda-${{ matrix.cuda_version }}/bin \
            LD_LIBRARY_PATH=/opt/rh/gcc-toolset-12/root/usr/lib64:/opt/rh/gcc-toolset-12/root/usr/lib:/opt/rh/gcc-toolset-12/root/usr/lib64/dyninst:/opt/rh/gcc-toolset-12/root/usr/lib/dyninst:$LD_LIBRARY_PATH:/usr/local/cuda-${{ matrix.cuda_version }}/lib64 \
            PKG_CONFIG_PATH=/opt/rh/gcc-toolset-12/root/usr/lib64/pkgconfig:$PKG_CONFIG_PATH \
            CMAKE_ARGS="-DENABLE_LAPACK=OFF"

          CIBW_REPAIR_WHEEL_COMMAND_LINUX: "./bin/auditwheel repair -w {dest_dir} {wheel}"

          CIBW_MANYLINUX_X86_64_IMAGE: manylinux_2_28

          CIBW_BUILD_VERBOSITY: 3

        run: python3.9 -m cibuildwheel --output-dir wheelhouse

      - name: Validate wheels
        run: |
          python3.9 -m pip install twine
          python3.9 -m twine check ./wheelhouse/*.whl

      - uses: actions-ecosystem/action-regex-match@main
        id: rc_build
        with:
          text: ${{ github.event.pull_request.head.ref }}
          regex: '.*[0-9]+.[0-9]+.[0-9]+[-_]?rc[0-9]+'

<<<<<<< HEAD
      - uses: actions/upload-artifact@v3
        # if: |
        #   github.event_name == 'release' ||
        #   github.event_name == 'workflow_dispatch' ||
        #   github.ref == 'refs/heads/master' ||
        #   steps.rc_build.outputs.match != ''
=======
      - uses: actions/upload-artifact@v4
        if: |
          github.event_name == 'release' ||
          github.event_name == 'workflow_dispatch' ||
          github.ref == 'refs/heads/master' ||
          steps.rc_build.outputs.match != ''
>>>>>>> 4bb34b74
        with:
          name: ${{ runner.os }}-wheels-${{ matrix.pl_backend }}-${{ matrix.arch }}-cu${{ matrix.cuda_version }}
          path: ./wheelhouse/*.whl
          retention-days: 1
          include-hidden-files: true

  upload-pypi:
    needs: linux-wheels-x86-64
    strategy:
      matrix:
        arch: [x86_64]
        pl_backend: ["lightning_gpu"]
        cuda_version: ["12"]
    runs-on: ubuntu-latest
    if: |
      github.event_name == 'release' ||
      github.ref == 'refs/heads/master'

    steps:
      - uses: actions/download-artifact@v4
        with:
          name:  ${{ runner.os }}-wheels-${{ matrix.pl_backend }}-${{ matrix.arch }}-cu${{ matrix.cuda_version }}
          path: dist

      - name: Upload wheels to PyPI
        uses: pypa/gh-action-pypi-publish@release/v1
        with:
          user: __token__
          password: ${{ secrets.TEST_PYPI_LGPU_TOKEN }}
          repository-url: https://test.pypi.org/legacy/<|MERGE_RESOLUTION|>--- conflicted
+++ resolved
@@ -25,7 +25,6 @@
 
 jobs:
   set_wheel_build_matrix:
-<<<<<<< HEAD
     runs-on: ubuntu-22.04
     steps:
       - name: Checkout PennyLane-Lightning
@@ -38,15 +37,7 @@
             --max-version=3.12 --range)" >> $GITHUB_OUTPUT
     outputs:
       python_version: ${{ steps.pyver.outputs.python_version }}
-=======
-    if: |
-        github.event_name != 'pull_request' ||
-        (github.event.pull_request.draft == false && contains(github.event.pull_request.labels.*.name, 'ci:build_wheels'))
-    name: "Set wheel build matrix"
-    uses: ./.github/workflows/set_wheel_build_matrix.yml
-    with:
-      event_name: ${{ github.event_name }}
->>>>>>> 4bb34b74
+
 
   determine_runner:
     if: github.event.pull_request.draft == false
@@ -133,21 +124,12 @@
           text: ${{ github.event.pull_request.head.ref }}
           regex: '.*[0-9]+.[0-9]+.[0-9]+[-_]?rc[0-9]+'
 
-<<<<<<< HEAD
-      - uses: actions/upload-artifact@v3
+      - uses: actions/upload-artifact@v4
         # if: |
         #   github.event_name == 'release' ||
         #   github.event_name == 'workflow_dispatch' ||
         #   github.ref == 'refs/heads/master' ||
         #   steps.rc_build.outputs.match != ''
-=======
-      - uses: actions/upload-artifact@v4
-        if: |
-          github.event_name == 'release' ||
-          github.event_name == 'workflow_dispatch' ||
-          github.ref == 'refs/heads/master' ||
-          steps.rc_build.outputs.match != ''
->>>>>>> 4bb34b74
         with:
           name: ${{ runner.os }}-wheels-${{ matrix.pl_backend }}-${{ matrix.arch }}-cu${{ matrix.cuda_version }}
           path: ./wheelhouse/*.whl
