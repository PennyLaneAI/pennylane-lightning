name: Wheel::Linux::x86_64::CUDA

# **What it does**: Builds python wheels for Linux (ubuntu-latest) architecture x86_64 and store it as artifacts.
#                   Python versions: 3.10, 3.11, 3.12.
# **Why we have it**: To build wheels for pennylane-lightning-gpu installation.
# **Who does it impact**: Wheels to be uploaded to PyPI.
on:
  pull_request:
    types:
      - opened
      - reopened
      - synchronize
      - ready_for_review
<<<<<<< HEAD
      - labeled
=======
>>>>>>> c607b6c5
  push:
    branches:
      - master
  release:
    types: [published]
  workflow_dispatch:

concurrency:
  group: wheel_linux_x86_64_cu12-${{ github.ref }}
  cancel-in-progress: true

jobs:
  set_wheel_build_matrix:
    if: |
        github.event_name != 'pull_request' ||
        (github.event.pull_request.draft == false && contains(github.event.pull_request.labels.*.name, 'ci:build_wheels'))
    name: "Set wheel build matrix"
    uses: ./.github/workflows/set_wheel_build_matrix.yml
    with:
      event_name: ${{ github.event_name }}

  determine_runner:
    if: github.event.pull_request.draft == false
    name: Determine runner type to use
    uses: ./.github/workflows/determine-workflow-runner.yml
    with:
      default_runner: ubuntu-latest


  linux-wheels-x86-64:
    needs: [set_wheel_build_matrix, determine_runner]
    strategy:
      fail-fast: false
      matrix:
        arch: [x86_64]
        pl_backend: ["lightning_gpu", "lightning_tensor"]
        cuda_version: ["12"]
        cibw_build: ${{ fromJson(needs.set_wheel_build_matrix.outputs.python_version) }}
        container_img: ["quay.io/pypa/manylinux_2_28_x86_64"]
    timeout-minutes: 30
    name: Linux::${{ matrix.arch }} - ${{ matrix.pl_backend }} CUDA ${{ matrix.cuda_version }} (Python ${{ fromJson('{"cp310-*":"3.10","cp311-*":"3.11","cp312-*":"3.12" }')[matrix.cibw_build] }})
    runs-on: ${{ needs.determine_runner.outputs.runner_group }}
    container:
      image: ${{ matrix.container_img }}
      options: --privileged

    steps:
      - name: Checkout PennyLane-Lightning
        uses: actions/checkout@v4

      - name: Install dependencies (AlmaLinux)
        if: ${{ (matrix.container_img == 'quay.io/pypa/manylinux_2_28_x86_64') }}
        run: |
          dnf update -y && dnf install -y podman

      - name: Install dependencies
<<<<<<< HEAD
        run: python3.10 -m pip install cibuildwheel~=2.16.0 toml
=======
        run: python3.10 -m pip install cibuildwheel~=2.20.0 tomlkit
>>>>>>> c607b6c5

      - name: Configure pyproject.toml file
        run: PL_BACKEND="${{ matrix.pl_backend }}" python3.10 scripts/configure_pyproject_toml.py

      - name: Build wheels
        env:
          CIBW_CONTAINER_ENGINE: "podman"

          CIBW_ARCHS_LINUX: ${{ matrix.arch }}

          CIBW_BUILD: ${{ matrix.cibw_build }}

          CIBW_SKIP: "*-musllinux*"

          # Python build settings
          CIBW_BEFORE_BUILD: |
<<<<<<< HEAD
            python -m pip install ninja cmake~=3.24.3 auditwheel~=5.0 custatevec-cu${{ matrix.cuda_version }} scipy pybind11
=======
            python -m pip install ninja cmake~=3.27.0 auditwheel~=5.0 custatevec-cu${{ matrix.cuda_version }} cutensornet-cu${{ matrix.cuda_version }}
>>>>>>> c607b6c5
            dnf clean all -y
            dnf install gcc-toolset-12 dnf-utils -y
            source /opt/rh/gcc-toolset-12/enable -y
            yum-config-manager --add-repo http://developer.download.nvidia.com/compute/cuda/repos/rhel8/x86_64/cuda-rhel8.repo -y
            dnf -y install cuda-toolkit-${{ matrix.cuda_version }}-0 git

          # ensure nvcc is available
          CIBW_ENVIRONMENT: |
            PATH=/opt/rh/gcc-toolset-12/root/usr/bin:$PATH:/usr/local/cuda-${{ matrix.cuda_version }}/bin \
            LD_LIBRARY_PATH=/opt/rh/gcc-toolset-12/root/usr/lib64:/opt/rh/gcc-toolset-12/root/usr/lib:/opt/rh/gcc-toolset-12/root/usr/lib64/dyninst:/opt/rh/gcc-toolset-12/root/usr/lib/dyninst:$LD_LIBRARY_PATH:/usr/local/cuda-${{ matrix.cuda_version }}/lib64 \
            PKG_CONFIG_PATH=/opt/rh/gcc-toolset-12/root/usr/lib64/pkgconfig:$PKG_CONFIG_PATH \
            CMAKE_ARGS="-DCMAKE_BUILD_TYPE=Release"

          CIBW_REPAIR_WHEEL_COMMAND_LINUX: "./bin/auditwheel repair -w {dest_dir} {wheel}"

          CIBW_MANYLINUX_X86_64_IMAGE: manylinux_2_28

          CIBW_BUILD_VERBOSITY: 3

        run: python3.10 -m cibuildwheel --output-dir wheelhouse

      - name: Validate wheels
        run: |
          python3.10 -m pip install twine
          python3.10 -m twine check ./wheelhouse/*.whl

      - uses: actions-ecosystem/action-regex-match@main
        id: rc_build
        with:
          text: ${{ github.event.pull_request.head.ref }}
          regex: '.*[0-9]+.[0-9]+.[0-9]+[-_]?rc[0-9]+'

      - uses: actions/upload-artifact@v4
        if: |
          github.event_name == 'release' ||
          github.event_name == 'workflow_dispatch' ||
          github.ref == 'refs/heads/master' ||
          steps.rc_build.outputs.match != ''
        with:
          name: ${{ runner.os }}-wheels-${{ matrix.pl_backend }}-${{ fromJson('{ "cp310-*":"py310","cp311-*":"py311","cp312-*":"py312" }')[matrix.cibw_build] }}-${{ matrix.arch }}-cu${{ matrix.cuda_version }}.zip
          path: ./wheelhouse/*.whl
          retention-days: 1
          include-hidden-files: true

  upload-pypi:
    needs: [set_wheel_build_matrix, linux-wheels-x86-64]
    strategy:
      matrix:
        arch: [x86_64]
        pl_backend: ["lightning_gpu", "lightning_tensor"]
        cuda_version: ["12"]
        cibw_build: ${{ fromJson(needs.set_wheel_build_matrix.outputs.python_version) }}
    runs-on: ubuntu-latest
    permissions:
      id-token: write
    if: |
      github.event_name == 'release' ||
      github.ref == 'refs/heads/master'

    steps:
      - uses: actions/download-artifact@v4
        with:
          name:  ${{ runner.os }}-wheels-${{ matrix.pl_backend }}-${{ fromJson('{ "cp310-*":"py310","cp311-*":"py311","cp312-*":"py312" }')[matrix.cibw_build] }}-${{ matrix.arch }}-cu${{ matrix.cuda_version }}.zip
          path: dist

      - name: Upload wheels to TestPyPI
        uses: pypa/gh-action-pypi-publish@release/v1
        with:
          repository-url: https://test.pypi.org/legacy/<|MERGE_RESOLUTION|>--- conflicted
+++ resolved
@@ -11,10 +11,6 @@
       - reopened
       - synchronize
       - ready_for_review
-<<<<<<< HEAD
-      - labeled
-=======
->>>>>>> c607b6c5
   push:
     branches:
       - master
@@ -71,11 +67,7 @@
           dnf update -y && dnf install -y podman
 
       - name: Install dependencies
-<<<<<<< HEAD
-        run: python3.10 -m pip install cibuildwheel~=2.16.0 toml
-=======
         run: python3.10 -m pip install cibuildwheel~=2.20.0 tomlkit
->>>>>>> c607b6c5
 
       - name: Configure pyproject.toml file
         run: PL_BACKEND="${{ matrix.pl_backend }}" python3.10 scripts/configure_pyproject_toml.py
@@ -92,11 +84,7 @@
 
           # Python build settings
           CIBW_BEFORE_BUILD: |
-<<<<<<< HEAD
-            python -m pip install ninja cmake~=3.24.3 auditwheel~=5.0 custatevec-cu${{ matrix.cuda_version }} scipy pybind11
-=======
             python -m pip install ninja cmake~=3.27.0 auditwheel~=5.0 custatevec-cu${{ matrix.cuda_version }} cutensornet-cu${{ matrix.cuda_version }}
->>>>>>> c607b6c5
             dnf clean all -y
             dnf install gcc-toolset-12 dnf-utils -y
             source /opt/rh/gcc-toolset-12/enable -y
