name: Testing::Linux::x86_64::LGPU
on:
  workflow_call:
    inputs:
      lightning-version:
        type: string
        required: true
        description: The version of Lightning to use. Valid values are either 'release' (most recent release candidate), 'stable' (most recent git-tag) or 'latest' (most recent commit from master)
      pennylane-version:
        type: string
        required: true
        description: The version of PennyLane to use. Valid values are either 'release' (most recent release candidate), 'stable' (most recent git-tag) or 'latest' (most recent commit from master)
  release:
  pull_request:
  push:
    branches:
      - master

env:
  CI_CUDA_ARCH: 86
  COVERAGE_FLAGS: "--cov=pennylane_lightning --cov-report=term-missing --cov-report=xml:./coverage.xml --no-flaky-report -p no:warnings --tb=native"
  GCC_VERSION: 11
  TF_VERSION: 2.10.0
  TORCH_VERSION: 1.11.0+cpu

concurrency:
  group: tests_gpu-${{ github.ref }}
  cancel-in-progress: true

jobs:
  builddeps:
    runs-on:
      - self-hosted
      - ubuntu-22.04
      - gpu

    strategy:
      max-parallel: 1
      matrix:
        os: [ubuntu-22.04]
        pl_backend: ["lightning_gpu"]
        cuda_version: ["12"]

    steps:
      - name: Validate GPU version and installed compiler
        run: |
          source /etc/profile.d/modules.sh
          module use /opt/modules
          module load cuda/${{ matrix.cuda_version }}
          echo "${PATH}" >> $GITHUB_PATH
          echo "LD_LIBRARY_PATH=${LD_LIBRARY_PATH}" >> $GITHUB_ENV
          nvcc --version
          nvidia-smi

  cpptestswithLGPU:
    if: ${{ !contains(fromJSON('["schedule", "workflow_dispatch"]'), github.event_name) }}
    needs: [builddeps]
    strategy:
      matrix:
        os: [ubuntu-22.04]
        pl_backend: ["lightning_gpu"]
        cuda_version: ["12"]

    name: C++ tests (Lightning-GPU)
    runs-on:
      - ${{ matrix.os }}
      - self-hosted
      - gpu

    steps:
      - name: Validate GPU version and installed compiler
        run: |
          source /etc/profile.d/modules.sh
          module use /opt/modules
          module load cuda/${{ matrix.cuda_version }}
          echo "${PATH}" >> $GITHUB_PATH
          echo "LD_LIBRARY_PATH=${LD_LIBRARY_PATH}" >> $GITHUB_ENV
          nvcc --version
          nvidia-smi

      - name: Checkout PennyLane-Lightning-GPU
        uses: actions/checkout@v4
        with:
          path: main

      - uses: actions/setup-python@v5
        name: Install Python
        with:
          python-version: '3.9'

      - name: Setup Python virtual environment
        id: setup_venv
        env:
          VENV_NAME: ${{ github.workspace }}/venv_${{ steps.setup_python.outputs.python-version }}_${{ github.sha }}
        run: |
          # Clear any pre-existing venvs
          rm -rf venv_*

          # Create new venv for this workflow_run
          python --version
          python -m venv ${{ env.VENV_NAME }}

          # Add the venv to PATH for subsequent steps
          echo ${{ env.VENV_NAME }}/bin >> $GITHUB_PATH

          # Adding venv name as an output for subsequent steps to reference if needed
          echo "venv_name=${{ env.VENV_NAME }}" >> $GITHUB_OUTPUT

      - name: Display Python-Path
        id: python_path
        run: |
          py_path=$(which python)
          echo "Python Interpreter Path => $py_path"
          echo "python=$py_path" >> $GITHUB_OUTPUT
          
          pip_path=$(which python)
          echo "PIP Path => $pip_path"
          echo "pip=$pip_path" >> $GITHUB_OUTPUT

      - name: Install required packages
        run: |
          python -m pip install ninja cmake custatevec-cu${{ matrix.cuda_version }}
          sudo apt-get -y -q install liblapack-dev

      - name: Build and run unit tests
        run: |
          cd main
          cmake . -BBuild \
            -DCUQUANTUM_SDK=$(python -c "import site; print( f'{site.getsitepackages()[0]}/cuquantum')")\
            -DBUILD_TESTS=ON \
            -DENABLE_PYTHON=OFF \
            -DPL_BACKEND=${{ matrix.pl_backend }} \
            -DCMAKE_CXX_COMPILER=$(which g++-$GCC_VERSION) \
            -DENABLE_COVERAGE=ON \
            -G Ninja
          cmake --build ./Build
          cd ./Build
          mkdir -p ./tests/results_${{ github.job }}_${{ matrix.pl_backend }}
          for file in *runner ; do ./$file --order lex --reporter junit --out ./tests/results_${{ github.job }}_${{ matrix.pl_backend }}/report_$file.xml; done;
          lcov --directory . -b ../pennylane_lightning/core/src --capture --output-file coverage.info
          lcov --remove coverage.info '/usr/*' --output-file coverage.info
          mv coverage.info coverage-${{ github.job }}-${{ matrix.pl_backend }}.info
      - name: Upload test results
        uses: actions/upload-artifact@v3
        if: always()
        with:
          name: ubuntu-tests-reports-${{ github.job }}_${{ matrix.pl_backend }}
          path: ./main/Build/tests/results_${{ github.job }}_${{ matrix.pl_backend }}
          if-no-files-found: error

      - name: Upload code coverage results
        uses: actions/upload-artifact@v3
        with:
          name: ubuntu-codecov-results-cpp
          path: ./main/Build/coverage-${{ github.job }}-${{ matrix.pl_backend }}.info
          if-no-files-found: error

  pythontestswithLGPU:
    needs: [builddeps]
    strategy:
      matrix:
        os: [ubuntu-22.04]
        pl_backend: ["lightning_gpu"]
        default_backend: ["lightning_qubit"]
        cuda_version: ["12"]

    name: Python tests with LGPU
    runs-on:
      - ${{ matrix.os }}
      - self-hosted
      - gpu

    steps:
      - name: Validate GPU version and installed compiler
        run: |
          source /etc/profile.d/modules.sh
          module use /opt/modules
          module load cuda/${{ matrix.cuda_version }}
          echo "${PATH}" >> $GITHUB_PATH
          echo "LD_LIBRARY_PATH=${LD_LIBRARY_PATH}" >> $GITHUB_ENV
          nvcc --version
          nvidia-smi

      - name: Checkout PennyLane-Lightning
        uses: actions/checkout@v4
        with:
          fetch-tags: true
          path: main

      - name: Switch to release build of Lightning
        if: inputs.lightning-version == 'release'
        run: |
          cd main
          git fetch --all
          git checkout $(git branch -a --list "origin/v*rc*" | tail -1)

      - name: Switch to stable build of Lightning
        if: inputs.lightning-version == 'stable'
        run: |
          cd main
          git fetch --tags --force
          git checkout $(git tag | sort -V | tail -1)

      - uses: actions/setup-python@v5
        name: Install Python
        with:
          python-version: '3.9'

      - name: Setup Python virtual environment
        id: setup_venv
        env:
          VENV_NAME: ${{ github.workspace }}/venv_${{ steps.setup_python.outputs.python-version }}_${{ github.sha }}
        run: |
          # Clear any pre-existing venvs
          rm -rf venv_*

          # Create new venv for this workflow_run
          python --version
          python -m venv ${{ env.VENV_NAME }}

          # Add the venv to PATH for subsequent steps
          echo ${{ env.VENV_NAME }}/bin >> $GITHUB_PATH

          # Adding venv name as an output for subsequent steps to reference if needed
          source ${{ env.VENV_NAME }}/bin/activate
          echo "venv_name=${{ env.VENV_NAME }}" >> $GITHUB_OUTPUT

      - name: Display Python-Path
        id: python_path
        run: |
          py_path=$(which python)
          echo "Python Interpreter Path => $py_path"
          echo "python=$py_path" >> $GITHUB_OUTPUT
          
          pip_path=$(which python)
          echo "PIP Path => $pip_path"
          echo "pip=$pip_path" >> $GITHUB_OUTPUT

      - name: Install required packages
        run: |
          cd main
          python -m pip install -r requirements-dev.txt
          python -m pip install cmake custatevec-cu${{ matrix.cuda_version }} openfermionpyscf

      - name: Checkout PennyLane for release build
        if: inputs.pennylane-version == 'release'
        uses: actions/checkout@v4
        with:
          path: pennylane
          repository: PennyLaneAI/pennylane

      - name: Switch to release build of PennyLane
        if: inputs.pennylane-version == 'release'
        run: |
          cd pennylane
          git fetch --all
          git checkout $(git branch -a --list "origin/v*rc*" | tail -1)
          python -m pip uninstall -y pennylane && python -m pip install . -vv --no-deps

      - name: Install Stable PennyLane
        if: inputs.pennylane-version == 'stable'
        run: |
          cd main
          python -m pip uninstall -y pennylane && python -m pip install -U pennylane

      - name: Build and install package
        env: 
          CUQUANTUM_SDK: $(python -c "import site; print( f'{site.getsitepackages()[0]}/cuquantum')")
        run: |
          cd main
          rm -rf build
          CMAKE_ARGS="-DPL_BACKEND=${{ matrix.default_backend }} -DENABLE_PYTHON=ON -DCMAKE_CXX_COMPILER=$(which g++-$GCC_VERSION)" \
          python -m pip install -e . -vv
          rm -rf build

          rm -rf build
          CMAKE_ARGS="-DPL_BACKEND=${{ matrix.pl_backend }} -DENABLE_PYTHON=ON -DCMAKE_CXX_COMPILER=$(which g++-$GCC_VERSION) -DPython_EXECUTABLE=${{ steps.python_path.outputs.python }}" \
          python -m pip install -e . -vv

      - name: Run PennyLane-Lightning-GPU unit tests
        if: ${{ matrix.pl_backend != 'all'}}
        env: 
          OMP_NUM_THREADS: 1
          OMP_PROC_BIND: false
        run: |
          cd main/
          DEVICENAME=`echo ${{ matrix.pl_backend }} | sed "s/_/./g"`
          pl-device-test --device ${DEVICENAME} --skip-ops --shots=40000 $COVERAGE_FLAGS --cov-append 
          pl-device-test --device ${DEVICENAME} --shots=None --skip-ops $COVERAGE_FLAGS --cov-append
          PL_DEVICE=${DEVICENAME} python -m pytest tests/ $COVERAGE_FLAGS 
          mv coverage.xml coverage-${{ github.job }}-${{ matrix.pl_backend }}.xml

      - name: Install all backend devices
        if: ${{ matrix.pl_backend == 'all' }}
        env: 
          CUQUANTUM_SDK: $(python -c "import site; print( f'{site.getsitepackages()[0]}/cuquantum')")
        run: |
          cd main
          rm -rf build
          CMAKE_ARGS="-DPL_BACKEND=${{matrix.default_backend}} -DENABLE_PYTHON=ON -DCMAKE_CXX_COMPILER=$(which g++-$GCC_VERSION)" \
          python -m pip install -e . -vv
          rm -rf build
          
          CMAKE_ARGS="-DPL_BACKEND=${{ matrix.pl_backend }} -DENABLE_PYTHON=ON -DCMAKE_CXX_COMPILER=$(which g++-$GCC_VERSION)" \
          python -m pip install -e . -vv

      - name: Run PennyLane-Lightning unit tests for lightning.qubit with all devices installed
        if: ${{ matrix.pl_backend == 'all' }}
        env: 
          OMP_NUM_THREADS: 1
          OMP_PROC_BIND: false
        run: |
          cd main/
<<<<<<< HEAD
          PL_DEVICE=lightning.qubit python -m pytest tests/ $COVERAGE_FLAGS
          pl-device-test --device lightning.qubit --skip-ops --shots=40000 $COVERAGE_FLAGS --cov-append
=======
          PL_DEVICE=lightning.qubit python -m pytest tests/ -k "not test_native_mcm" $COVERAGE_FLAGS
          pl-device-test --device lightning.qubit --skip-ops --shots=20000 $COVERAGE_FLAGS --cov-append
>>>>>>> d0e1c51d
          pl-device-test --device lightning.qubit --shots=None --skip-ops $COVERAGE_FLAGS --cov-append
          PL_DEVICE=lightning.gpu python -m pytest tests/ $COVERAGE_FLAGS
          pl-device-test --device lightning.gpu --skip-ops --shots=40000 $COVERAGE_FLAGS --cov-append
          pl-device-test --device lightning.gpu --shots=None --skip-ops $COVERAGE_FLAGS --cov-append
          mv coverage.xml coverage-${{ github.job }}-${{ matrix.pl_backend }}.xml

      - name: Upload code coverage results
        uses: actions/upload-artifact@v3
        with:
          name: ubuntu-codecov-results-python
          path: ./main/coverage-${{ github.job }}-${{ matrix.pl_backend }}.xml
          if-no-files-found: error

  upload-to-codecov-linux-python:
    needs: [pythontestswithLGPU]
    name: Upload coverage data to codecov
    runs-on: ubuntu-latest
    steps:
      - name: Checkout
        uses: actions/checkout@v4

      - name: Download coverage reports
        uses: actions/download-artifact@v3
        with:
          name: ubuntu-codecov-results-python

      - name: Upload to Codecov
        uses: codecov/codecov-action@v3
        with:
          fail_ci_if_error: true
          token: ${{ secrets.CODECOV_TOKEN }}

  upload-to-codecov-linux-cpp:
    needs: [cpptestswithLGPU]
    name: Upload coverage data to codecov
    runs-on: ubuntu-latest
    steps:
      - name: Checkout
        uses: actions/checkout@v4

      - name: Download coverage reports
        uses: actions/download-artifact@v3
        with:
          name: ubuntu-codecov-results-cpp

      - name: Upload to Codecov
        uses: codecov/codecov-action@v3
        with:
          fail_ci_if_error: true
          token: ${{ secrets.CODECOV_TOKEN }}
      
      - name: Cleanup
        if: always()
        run: |
          rm -rf ${{ steps.setup_venv.outputs.venv_name }}
          rm -rf *
          rm -rf .git
          rm -rf .gitignore
          rm -rf .github
          pip cache purge<|MERGE_RESOLUTION|>--- conflicted
+++ resolved
@@ -311,13 +311,8 @@
           OMP_PROC_BIND: false
         run: |
           cd main/
-<<<<<<< HEAD
-          PL_DEVICE=lightning.qubit python -m pytest tests/ $COVERAGE_FLAGS
+          PL_DEVICE=lightning.qubit python -m pytest tests/ -k "not test_native_mcm" $COVERAGE_FLAGS
           pl-device-test --device lightning.qubit --skip-ops --shots=40000 $COVERAGE_FLAGS --cov-append
-=======
-          PL_DEVICE=lightning.qubit python -m pytest tests/ -k "not test_native_mcm" $COVERAGE_FLAGS
-          pl-device-test --device lightning.qubit --skip-ops --shots=20000 $COVERAGE_FLAGS --cov-append
->>>>>>> d0e1c51d
           pl-device-test --device lightning.qubit --shots=None --skip-ops $COVERAGE_FLAGS --cov-append
           PL_DEVICE=lightning.gpu python -m pytest tests/ $COVERAGE_FLAGS
           pl-device-test --device lightning.gpu --skip-ops --shots=40000 $COVERAGE_FLAGS --cov-append
