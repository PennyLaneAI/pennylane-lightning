--- conflicted
+++ resolved
@@ -179,26 +179,15 @@
     needs: mac-wheels-x86
     strategy:
       matrix:
-<<<<<<< HEAD
-        os: [macos-12]
-        arch: [x86_64]
-        pl_backend: ["lightning_qubit"]
-    runs-on: ${{ matrix.os }}
-=======
         arch: [x86_64]
         pl_backend: ["lightning_qubit"]
     runs-on: ubuntu-latest
->>>>>>> 32b0c8f9
 
     if: ${{ github.event_name == 'release' || github.ref == 'refs/heads/master'}}
     steps:
       - uses: actions/download-artifact@v3
         with:
-<<<<<<< HEAD
-          name: ${{ runner.os }}-wheels-${{ matrix.pl_backend }}-${{ matrix.arch }}.zip
-=======
           name: macOS-wheels-${{ matrix.pl_backend }}-${{ matrix.arch }}.zip
->>>>>>> 32b0c8f9
           path: dist
 
       - name: Upload wheels to PyPI
