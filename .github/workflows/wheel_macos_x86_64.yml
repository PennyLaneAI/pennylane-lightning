--- conflicted
+++ resolved
@@ -124,10 +124,6 @@
           mkdir Kokkos
           cp -rf ${{ github.workspace }}/Kokkos_install/${{ matrix.exec_model }}/* Kokkos/
 
-<<<<<<< HEAD
-      - name: Install cibuildwheel
-        run: python -m pip install cibuildwheel~=2.16.0
-=======
       - uses: actions/setup-python@v5
         name: Install Python
         with:
@@ -138,7 +134,6 @@
 
       - name: Configure pyproject.toml file
         run: PL_BACKEND="${{ matrix.pl_backend }}" python scripts/configure_pyproject_toml.py
->>>>>>> 8e85fce9
 
       - name: Build wheels
         env:
