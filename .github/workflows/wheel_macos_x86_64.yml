name: Wheel::MacOS::Intel

# **What it does**: Builds python wheels for MacOS (10.15) architecture x86_64 and store it as artifacts.
#                   Python versions: 3.7, 3.8, 3.9, 3.10.
# **Why we have it**: To build wheels for pennylane-lightning installation.
# **Who does it impact**: Wheels to be uploaded to PyPI.

on:
  push:
    branches:
      - master
  release:
    types: [published]

env:
  MACOSX_DEPLOYMENT_TARGET: 10.15
  PYTHON3_MIN_VERSION: "7"
  PYTHON3_MAX_VERSION: "10"

jobs:
<<<<<<< HEAD
  build_dependencies:
    strategy:
      matrix:
        os: [macos-10.15]
        arch: [x86_64]
        exec_model: [SERIAL, OPENMP, THREADS]
        kokkos_version: ["3.6.00"]

    name: Kokkos core & kernels (${{ matrix.exec_model }}::${{ matrix.arch }} )
    runs-on: ${{ matrix.os }}

    steps:
      - name: Cancel previous runs
=======
  mac-set-matrix-x86:
    name: Set builder matrix versions
    runs-on: ubuntu-latest

    steps:
      - name: Cancel Previous Runs
>>>>>>> 80982528
        uses: styfle/cancel-workflow-action@0.4.1
        with:
          access_token: ${{ github.token }}

<<<<<<< HEAD
      - uses: actions/checkout@v3

      - name: Cache installation directories
        id: kokkos-cache
        uses: actions/cache@v3
        with:
          path: ${{ github.workspace}}/KOKKOS/${{ matrix.exec_model }}
          key: ${{ matrix.os }}-kokkos${{ matrix.kokkos_version }}-${{ matrix.exec_model }}-static

      - name: Install clang
        run: brew install llvm

      - name: Clone Kokkos libs
        if: steps.kokkos-cache.outputs.cache-hit != 'true'
        run: |
          git clone https://github.com/kokkos/kokkos.git
          cd kokkos
          git checkout ${{ matrix.kokkos_version }}
          cd -
          pushd . &> /dev/null
          git clone https://github.com/kokkos/kokkos-kernels.git
          cd kokkos-kernels
          git checkout ${{ matrix.kokkos_version }}
          cd -

      - uses: actions/setup-python@v2
        name: Install Python
        with:
          python-version: '3.7'

      - name: Build Kokkos core library
        if: steps.kokkos-cache.outputs.cache-hit != 'true'
        run: |
          mkdir -p ${{ github.workspace}}/KOKKOS/${{ matrix.exec_model }}
          cd kokkos
          python -m pip install cmake ninja

          cmake -BBuild . -DCMAKE_INSTALL_PREFIX=${{ github.workspace}}/KOKKOS/${{ matrix.exec_model }} \
                          -DKokkos_ENABLE_COMPLEX_ALIGN=OFF \
                          -DKokkos_ENABLE_${{ matrix.exec_model }}=ON \
                          -DKokkos_ENABLE_DEPRECATION_WARNINGS=OFF \
                          -DCMAKE_CXX_STANDARD=20 \
                          -DCMAKE_POSITION_INDEPENDENT_CODE=ON \
                          -DCMAKE_CXX_COMPILER=$(brew --prefix llvm)/bin/clang++ \
                          -G Ninja && \
          cmake --build ./Build --verbose && \
          cmake --install ./Build && \
          cd -

      - name: Build Kokkos kernels library
        if: steps.kokkos-cache.outputs.cache-hit != 'true'
        run: |
          cd kokkos-kernels
          python -m pip install cmake ninja

          cmake -BBuild . -DCMAKE_INSTALL_PREFIX=${{ github.workspace}}/KOKKOS/${{ matrix.exec_model }} \
                          -DKokkos_ENABLE_${{ matrix.exec_model }}=ON \
                          -DKokkos_ENABLE_DEPRECATION_WARNINGS=OFF \
                          -DCMAKE_CXX_STANDARD=20 \
                          -DKokkos_DIR=${{ github.workspace}}/KOKKOS/${{ matrix.exec_model }} \
                          -DCMAKE_POSITION_INDEPENDENT_CODE=ON \
                          -DCMAKE_CXX_COMPILER=$(brew --prefix llvm)/bin/clang++ \
                          -G Ninja && \
          cmake --build ./Build --verbose && \
          cmake --install ./Build && \
          cd -

  mac-wheels-x86:
    needs: build_dependencies
=======
      - uses: actions/checkout@v2

      - id: pyver
        run: |
          if [[ ${{ github.event_name }} == 'pull_request' ]]; then
            echo "::set-output name=matrix::$(python3 .github/workflows/gen_pyver_matrix.py \
              --min-version=3.${{ env.PYTHON3_MIN_VERSION }} \
              --max-version=3.${{ env.PYTHON3_MAX_VERSION }})"
          else
            echo "::set-output name=matrix::$(python3 .github/workflows/gen_pyver_matrix.py \
              --min-version=3.${{ env.PYTHON3_MIN_VERSION }} \
              --max-version=3.${{ env.PYTHON3_MAX_VERSION }} \
              --range)"
          fi
    outputs:
      matrix: ${{ steps.pyver.outputs.matrix }}

  mac-wheels-x86:
    needs: [mac-set-matrix-x86]
>>>>>>> 80982528
    strategy:
      fail-fast: false
      matrix:
        os: [macos-11]
        arch: [x86_64]
        cibw_build: ${{fromJson(needs.mac-set-matrix-x86.outputs.matrix)}}

    name: ${{ matrix.os }} (Python ${{ fromJson('{ "cp37-*":"3.7","cp38-*":"3.8","cp39-*":"3.9","cp310-*":"3.10" }')[matrix.cibw_build] }})
    runs-on: ${{ matrix.os }}

    steps:
      - name: Cancel Previous Runs
        uses: styfle/cancel-workflow-action@0.4.1
        with:
          access_token: ${{ github.token }}

      - uses: actions/checkout@v3

      - name: Restoring cached dependencies
        id: kokkos-cache
        uses: actions/cache@v3
        with:
          path: $HOME/KOKKOS/${{ matrix.exec_model }}
          key: ${{ matrix.os }}-kokkos${{ matrix.kokkos_version }}-${{ matrix.exec_model }}-static

      - name: Copy cached libraries
        run: |
          cp -rf ${{ github.workspace}}/KOKKOS/${{ matrix.exec_model }}/* ./

      - uses: actions/setup-python@v2
        name: Install Python
        with:
          python-version: '3.7'

      - name: Install cibuildwheel
        run: python -m pip install cibuildwheel==2.3.0

      - name: Build wheels
        env:
          CIBW_BUILD: ${{ matrix.cibw_build }}

          # MacOS specific build settings
          CIBW_BEFORE_ALL_MACOS: |
            brew uninstall --force oclint
            brew install llvm
            brew install libomp

          # Python build settings
          CIBW_BEFORE_BUILD: |
            pip install pybind11 ninja cmake

          # Testing of built wheels
          CIBW_TEST_REQUIRES: numpy~=1.21 scipy pytest pytest-cov pytest-mock flaky

          CIBW_BEFORE_TEST: pip install git+https://github.com/PennyLaneAI/pennylane.git@master

          CIBW_TEST_COMMAND: |
            pl-device-test --device=lightning.qubit --skip-ops -x --tb=short --no-flaky-report

          CIBW_BUILD_VERBOSITY: 1

          CIBW_ARCHS_MACOS: ${{matrix.arch}}

          USE_OMP: 1

        run: |
          python -m cibuildwheel --output-dir wheelhouse

      - uses: actions-ecosystem/action-regex-match@v2
        id: rc_build
        with:
          text: ${{ github.event.pull_request.head.ref }}
          regex: '.*[0-9]+.[0-9]+.[0-9]+[-_]?rc[0-9]+'

      - uses: actions/upload-artifact@v2
        if: ${{ github.event_name == 'release' || github.ref == 'refs/heads/master' || steps.rc_build.outputs.match != ''}}
        with:
          name: ${{ runner.os }}-wheels-${{ matrix.arch }}.zip
          path: ./wheelhouse/*.whl

  upload-pypi:
    needs: mac-wheels-x86
    runs-on: ubuntu-latest
    if: ${{ github.event_name == 'release' || github.ref == 'refs/heads/master' }}
    steps:
      - uses: actions/download-artifact@v2
        with:
          name: macOS-wheels-x86_64.zip
          path: dist

      - name: Upload wheels to PyPI
        uses: pypa/gh-action-pypi-publish@release/v1
        with:
          user: __token__
          password: ${{ secrets.TEST_PYPI_API_TOKEN }}
          repository_url: https://test.pypi.org/legacy/<|MERGE_RESOLUTION|>--- conflicted
+++ resolved
@@ -6,6 +6,7 @@
 # **Who does it impact**: Wheels to be uploaded to PyPI.
 
 on:
+  pull_request:
   push:
     branches:
       - master
@@ -18,7 +19,6 @@
   PYTHON3_MAX_VERSION: "10"
 
 jobs:
-<<<<<<< HEAD
   build_dependencies:
     strategy:
       matrix:
@@ -32,19 +32,10 @@
 
     steps:
       - name: Cancel previous runs
-=======
-  mac-set-matrix-x86:
-    name: Set builder matrix versions
-    runs-on: ubuntu-latest
-
-    steps:
-      - name: Cancel Previous Runs
->>>>>>> 80982528
         uses: styfle/cancel-workflow-action@0.4.1
         with:
           access_token: ${{ github.token }}
 
-<<<<<<< HEAD
       - uses: actions/checkout@v3
 
       - name: Cache installation directories
@@ -112,9 +103,16 @@
           cmake --install ./Build && \
           cd -
 
-  mac-wheels-x86:
-    needs: build_dependencies
-=======
+  mac-set-matrix-x86:
+    name: Set builder matrix versions
+    runs-on: ubuntu-latest
+
+    steps:
+      - name: Cancel Previous Runs
+        uses: styfle/cancel-workflow-action@0.4.1
+        with:
+          access_token: ${{ github.token }}
+
       - uses: actions/checkout@v2
 
       - id: pyver
@@ -133,8 +131,7 @@
       matrix: ${{ steps.pyver.outputs.matrix }}
 
   mac-wheels-x86:
-    needs: [mac-set-matrix-x86]
->>>>>>> 80982528
+    needs: [build_dependencies, mac-set-matrix-x86]
     strategy:
       fail-fast: false
       matrix:
@@ -179,7 +176,6 @@
           # MacOS specific build settings
           CIBW_BEFORE_ALL_MACOS: |
             brew uninstall --force oclint
-            brew install llvm
             brew install libomp
 
           # Python build settings
