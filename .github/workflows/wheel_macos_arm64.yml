name: Wheel::MacOS::ARM

# **What it does**: Builds python wheels for MacOS (11) architecture ARM 64 and store it as artifacts.
#                   Python versions: 3.9, 3.10, 3.11.
# **Why we have it**: To build wheels for pennylane-lightning installation.
# **Who does it impact**: Wheels to be uploaded to PyPI.

on:
  pull_request:
  push:
    branches:
      - master
  release:
    types: [published]

env:
  ARCHS: 'arm64'
  PYTHON3_MIN_VERSION: "9"
  PYTHON3_MAX_VERSION: "11"

concurrency:
  group: wheel_macos_arm64-${{ github.ref }}
  cancel-in-progress: true

jobs:
  mac-set-matrix-arm:
    name: Set builder matrix
    runs-on: ubuntu-latest

    steps:
      - name: Checkout PennyLane-Lightning
        uses: actions/checkout@v3

      - name: Python version
        id: pyver
        run: |
          if [[ ${{ github.event_name }} == 'pull_request' ]]; then
            echo "python_version=$(python3 scripts/gen_pyver_matrix.py \
              --min-version=3.${{ env.PYTHON3_MIN_VERSION }} \
              --max-version=3.${{ env.PYTHON3_MAX_VERSION }})" >> $GITHUB_OUTPUT
          else
            echo "python_version=$(python3 scripts/gen_pyver_matrix.py \
              --min-version=3.${{ env.PYTHON3_MIN_VERSION }} \
              --max-version=3.${{ env.PYTHON3_MAX_VERSION }} --range)" >> $GITHUB_OUTPUT
          fi

    outputs:
      python_version: ${{ steps.pyver.outputs.python_version }}

  mac-wheels-arm64:
    needs: [mac-set-matrix-arm]
    strategy:
      fail-fast: false
      matrix:
        os: [macos-11]
        arch: [arm64]
        pl_backend: ["lightning_kokkos", "lightning_qubit"]
        cibw_build: ${{fromJson(needs.mac-set-matrix-arm.outputs.python_version)}}

    name: macos-latest::arm64 - ${{ matrix.pl_backend }} (Python ${{ fromJson('{ "cp39-*":"3.9","cp310-*":"3.10","cp311-*":"3.11" }')[matrix.cibw_build] }})
    runs-on: ${{ matrix.os }}

    steps:
      - name: Checkout PennyLane-Lightning
        uses: actions/checkout@v3

      - uses: actions/setup-python@v4
        name: Install Python
        with:
          python-version: '3.9'

      - name: Install cibuildwheel
        run: python -m pip install cibuildwheel~=2.11.0

      - name: Build wheels
        env:
          CIBW_BUILD: ${{ matrix.cibw_build }}

          # MacOS specific build settings
          CIBW_BEFORE_ALL_MACOS: |
            brew uninstall --force oclint

          # Python build settings
          CIBW_BEFORE_BUILD: |
            python -m pip install pybind11 ninja cmake~=3.24.0 setuptools

          CIBW_ENVIRONMENT: |
            CMAKE_ARGS="-DCMAKE_CXX_COMPILER_TARGET=arm64-apple-macos11 -DCMAKE_SYSTEM_NAME=Darwin -DCMAKE_SYSTEM_PROCESSOR=ARM64 -DENABLE_OPENMP=OFF" \
            PL_BACKEND="${{ matrix.pl_backend }}"

          # Testing of built wheels
          CIBW_TEST_REQUIRES: pytest pytest-cov pytest-mock flaky

          CIBW_BEFORE_TEST: |
            python -m pip install git+https://github.com/PennyLaneAI/pennylane.git@master
            if ${{ matrix.pl_backend == 'lightning_kokkos'}}; then SKIP_COMPILATION=True PL_BACKEND="lightning_qubit" pip install -e . -vv; fi

          CIBW_TEST_COMMAND: |
            DEVICENAME=`echo ${{ matrix.pl_backend }} | sed "s/_/./g"`
            pl-device-test --device=${DEVICENAME} --skip-ops -x --tb=short --no-flaky-report

          CIBW_BUILD_VERBOSITY: 3

          CIBW_ARCHS_MACOS: ${{ matrix.arch }}

        run: |
          python -m cibuildwheel --output-dir wheelhouse

      - name: Validate wheels
        run: |
          python -m pip install twine
          python -m twine check ./wheelhouse/*.whl

      - uses: actions/upload-artifact@v3
        if: ${{ github.event_name == 'release' || github.ref == 'refs/heads/master' }}
        with:
          name: ${{ runner.os }}-wheels-${{ matrix.pl_backend }}-${{ matrix.arch }}.zip
          path: ./wheelhouse/*.whl

  upload-pypi:
    needs: mac-wheels-arm64
    strategy:
      matrix:
<<<<<<< HEAD
        os: [macos-11]
        arch: [arm64]
        pl_backend: ["lightning_qubit"]
    runs-on: ${{ matrix.os }}
=======
        arch: [arm64]
        pl_backend: ["lightning_qubit"]
    runs-on: ubuntu-latest
>>>>>>> 32b0c8f9

    if: ${{ github.event_name == 'release' || github.ref == 'refs/heads/master'}}
    steps:
      - uses: actions/download-artifact@v3
        with:
<<<<<<< HEAD
          name: ${{ runner.os }}-wheels-${{ matrix.pl_backend }}-${{ matrix.arch }}.zip
=======
          name: macOS-wheels-${{ matrix.pl_backend }}-${{ matrix.arch }}.zip
>>>>>>> 32b0c8f9
          path: dist

      - name: Upload wheels to PyPI
        uses: pypa/gh-action-pypi-publish@release/v1
        with:
          user: __token__
          password: ${{ secrets.TEST_PYPI_API_TOKEN }}
          repository-url: https://test.pypi.org/legacy/<|MERGE_RESOLUTION|>--- conflicted
+++ resolved
@@ -121,26 +121,15 @@
     needs: mac-wheels-arm64
     strategy:
       matrix:
-<<<<<<< HEAD
-        os: [macos-11]
-        arch: [arm64]
-        pl_backend: ["lightning_qubit"]
-    runs-on: ${{ matrix.os }}
-=======
         arch: [arm64]
         pl_backend: ["lightning_qubit"]
     runs-on: ubuntu-latest
->>>>>>> 32b0c8f9
 
     if: ${{ github.event_name == 'release' || github.ref == 'refs/heads/master'}}
     steps:
       - uses: actions/download-artifact@v3
         with:
-<<<<<<< HEAD
-          name: ${{ runner.os }}-wheels-${{ matrix.pl_backend }}-${{ matrix.arch }}.zip
-=======
           name: macOS-wheels-${{ matrix.pl_backend }}-${{ matrix.arch }}.zip
->>>>>>> 32b0c8f9
           path: dist
 
       - name: Upload wheels to PyPI
