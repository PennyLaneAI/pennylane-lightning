--- conflicted
+++ resolved
@@ -22,11 +22,7 @@
 
 This release contains contributions from (in alphabetical order):
 
-<<<<<<< HEAD
 Thomas Bromley, Christina Lee, Thomas Loke, Antal Száva
-=======
-Thomas Loke
->>>>>>> 7ce6aca4
 
 ---
 
