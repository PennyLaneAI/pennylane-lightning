<<<<<<< HEAD
# Release 0.13.0-dev
=======
# Release 0.12.0
>>>>>>> a1fd14c7

### Bug fixes

* Updates capabilities dictionary to be compatible with core PennyLane
  [(#45)](https://github.com/PennyLaneAI/pennylane-lightning/pull/45)

* Fix install of Eigen for CI wheel building
  [(#44)](https://github.com/PennyLaneAI/pennylane-lightning/pull/44)

### Contributors

This release contains contributions from (in alphabetical order):

Tom Bromley, Josh Izaac, Antal Száva

---

# Release 0.12.0

### Bug fixes

* Updates capabilities dictionary to be compatible with core PennyLane
  [(#45)](https://github.com/PennyLaneAI/pennylane-lightning/pull/45)

* Fix install of Eigen for CI wheel building
  [(#44)](https://github.com/PennyLaneAI/pennylane-lightning/pull/44)

### Contributors

This release contains contributions from (in alphabetical order):

Tom Bromley, Josh Izaac, Antal Száva

---

# Release 0.11.0

Initial release.

This release contains contributions from (in alphabetical order):

Tom Bromley, Josh Izaac, Nathan Killoran, Antal Száva<|MERGE_RESOLUTION|>--- conflicted
+++ resolved
@@ -1,8 +1,22 @@
-<<<<<<< HEAD
 # Release 0.13.0-dev
-=======
+
+### New features since last release
+
+### Breaking changes
+
+### Improvements
+
+### Documentation
+
+### Bug fixes
+
+### Contributors
+
+This release contains contributions from (in alphabetical order):
+
+---
+
 # Release 0.12.0
->>>>>>> a1fd14c7
 
 ### Bug fixes
 
